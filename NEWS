--- conflicted
+++ resolved
@@ -2,16 +2,6 @@
 
 CHANGES WITH 221:
 
-<<<<<<< HEAD
-        * Support for chkconfig (--enable-chkconfig) was removed in favour of
-          calling an abstraction /lib/systemd/systemd-sysv-install. This needs
-          to be implemented for your distribution. See "SYSV INIT.D SCRIPTS" in
-          README for details.
-
-        Contributions from: ...
-
-        -- Berlin, UNRELEASED
-=======
         * The sd-bus.h and sd-event.h APIs have now been declared
           stable and have been added to the official interface of
           libsystemd.so. sd-bus implements an alternative D-Bus client
@@ -87,7 +77,6 @@
         Fink, Zbigniew Jędrzejewski-Szmek
 
         -- Berlin, 2015-06-19
->>>>>>> fd82d167
 
 CHANGES WITH 220:
 
