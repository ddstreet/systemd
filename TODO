Bugfixes:
* systemctl status *.path shows all logs, not only the ones since the unit is
  active

* check systemd-tmpfiles for selinux context hookup for mknod(), symlink() and similar

* swap units that are activated by one name but shown in the kernel under another are semi-broken

* Dangling symlinks of .automount unit files in .wants/ directories, set up
  automount points even when the original .automount file did not exist
  anymore. Only the .mount unit was still around.

* make polkit checks async

* properly handle .mount unit state tracking when two mount points are stacked one on top of another on the exact same mount point.

Fedora 19:

* external: maybe it is time to patch procps so that "ps" links to
  libsystemd-logind to print a pretty service name, seat name, session
  name in its output. Currently it only shows cgroup membership, but
  that's sometimes kinda hard to parse for a human.

* cgroup attrs:
  - update dbus interface docs in wiki

* localed:
  - localectl: support new converted x11→console keymaps

Features:

<<<<<<< HEAD
* dbus upstream still refers to dbus.target and shouldn't

* journald: make configurable "store-on-var", "store-on-run", "dont-store", "auto"
  (store-persistent, store-volatile?)
=======
* Introduce a way how we can kill the main process of a service with KillSignal, but all processes with SIGKILL later on
  https://bugzilla.redhat.com/show_bug.cgi?id=952634
>>>>>>> 2f4f2f8b

* maybe add a warning to the unit file parses whern the acces mode of unit files is non-sensical.

* investigate endianess issues of UUID vs. GUID

* see if we can fix https://bugs.freedesktop.org/show_bug.cgi?id=63672
  without dropping the location cache entirely.

* dbus: when a unit failed to load (i.e. is in UNIT_ERROR state), we
  should be able to safely try another attempt when the bus call LoadUnit() is invoked.

* if pam_systemd is invoked by su from a process that is outside of a
  any session we should probably just become a NOP, since that's
  usually not a real user session but just some system code that just
  needs setuid().

* add a pam module that passes the hdd passphrase into the PAM stack and then expires it, for usage by gdm auto-login.

* add a pam module that on password changes updates any LUKS slot where the password matches

* maybe add a generator that looks for "systemd.run=" on the kernel cmdline for container usercases...

* timedatctl, localectl: possibly make some commands work without the daemon, for chroot situations...

* logind: add Suspend() bus calls which take timestamps to fix double suspend issues when somebody hits suspend and closes laptop quickly.

* we need dynamic units

* add s.th. like "systemctl set-log-level debug"

* cgtop: make cgtop useful in a container

* test/:
  - add 'set -e' to scripts in test/
  - make stuff in test/ work with separate output dir
  - remove all the duplicated code in test/

* suppress log output on shutdown when "quiet" is used

* systemctl delete x.snapshot leaves no trace in logs (at least at default level).

* make the coredump collector tool move itself into the user's cgroup
  so that the coredump is properly written to the user's own journal
  file.

* move /usr/lib/modules/$(uname -r)/modules.devname parsing from udevd to
   kmod static-nodes
  call kmod as an early service, and drop CAP_MKNOD from udevd.service

* systemd-delta needs to be made aware of *.d/*.conf drop-in files for
  units.

* seems that when we follow symlinks to units we prefer the symlink
  destination path over /etc and /usr. We shouldn't do that. Instead
  /etc should always override /run+/usr and also any symlink
  destination.

* remove duplicate default deps logic from fstab-generator vs. mount.c

* when isolating, try to figure out a way how we implicitly can order
  all units we stop before the isolating unit...

* teach udev + logind's uaccess to somehow handle the "dead" device nodes from:
     /lib/modules/$(uname -r)/modules.devname
  and apply ACLs to them if they have TAG=="uaccess" in udev rules.

* add ConditionArchitecture= or so

* teach ConditionKernelCommandLine= globs or regexes (in order to match foobar={no,0,off})

* we should log capabilities too

* Support SO_REUSEPORT with socket activation:
  - Let systemd maintain a pool of servers.
  - Use for seamless upgrades, by running the new server before stopping the
    old.

* after all byte-wise realloc() is slow, even on glibc, so i guess we
  need manual exponential loops after all

* BootLoaderSpec: drop allowing ext234 for $BOOT. Clarify that the
  kernel has to be in $BOOT. Clarify that the boot loader should be
  installed to the ESP. Define a way how an installer can figure out
  whether a BLS compliant boot loader is installed.

* man: remove .include documentation, and instead push people to use .d/*.conf

* think about requeuing jobs when daemon-reload is issued? usecase:
  the initrd issues a reload after fstab from the host is accessible
  and we might want to requeue the mounts local-fs acquired through
  that automatically.

* rework specifier logic so that we can distuingish OOM errors from other errors

* systemd-inhibit: make taking delay locks useful: support sending SIGINT or SIGTERM on PrepareForSleep()

* journal-or-kmsg is currently broken? See reverted commit 4a01181e460686d8b4a543b1dfa7f77c9e3c5ab8.

* remove any syslog support from log.c -- we probably can't do this before split-off udev is gone for good

* documentation: recommend to connect the timer units of a service to the service via Also= in [Install]

* add a tool that lists active timer units plus their next elapstion and the time the units ran last

* man: document the very specific env the shutdown drop-in tools live in

* shutdown logging: store to EFI var, and store to USB stick?

* man: extend runlevel(8) to mention that runlevels suck, and are dead. Maybe  add runlevel(7) with a note about that too

* systemctl: maybe add "systemctl add-wants" or so...

* man: add more examples to man pages

* man: maybe sort directives in man pages, and take sections from --help and apply them to man too

* write UI tool that pops up emergency messages from the journal as notification

* think about window-manager-run-as-user-service problem: exit 0 → activate shutdown.target; exit != 0 → restart service

* msgcatalog determine default language of entries from the catalog
  file name. i.e. foobar.de_DE.catalog would set the default entry
  name for the entries to de_DE if they aren't explicitly suffixed
  individually.

* use "log level" rather than "log priority" everywhere

* timedate: have global on/off switches for auto-time (NTP), and auto-timezone that connman can subscribe to.

* Honour "-" prefix for InaccessibleDirectories= and ReadOnlyDirectories= to
  suppress errors of the specified path doesn't exist

* dev-setup.c: when running in a container, create a tiny stub udev
  database with the systemd tag set for all network interfaces found,
  so that libudev reports them as present, and systemd's .device units
  will be activated.

* merge unit_kill_common() and unit_kill_context()

* introduce ExecCondition= in services

* EFI:
  - fsck hookup for the ESP mount is missing
  - write man page for efi boot generator
  - honor language efi variables for default language selection (if there are any?)
  - honor timezone efi variables for default timezone selection (if there are any?)
  - introduce bootctl (backed by systemd-bootd) to control temporary and persistent default boot goal plus efi variables

* maybe do not install getty@tty1.service symlink in /etc but in /usr?

* re-enable "make check" for gtk-doc (broken for unknown reason)

* fstab: add new mount option x-systemd-after=/foobar/waldo to allow manual dependencies to other mount points
  https://bugzilla.redhat.com/show_bug.cgi?id=812826

* print a nicer explanation if people use variable/specifier expansion in ExecStart= for the first word

* mount: turn dependency information from /proc/self/mountinfo into dependency information between systemd units.

* logind:
  - logind: optionally, ignore idle-hint logic for autosuspend, block suspend as long as a session is around
  - When we update the kernel all kind of hibernation should be prohibited until shutdown/reboot
  - logind: wakelock/opportunistic suspend support
  - Add pretty name for seats in logind
  - logind: allow showing logout dialog from system?
  - logind: spawn user@..service on login
  - logind: non-local X11 server handling
  - logind: add equivalent to sd_pid_get_owner_uid() to the D-Bus API
  - pam: when leaving a session explicitly exclude the ReleaseSession() caller process from the killing spree
  - logind: GetSessionByPID() should accept 0 as PID value
  - we should probably handle SIGTERM/SIGINT to not leave dot files around, just in case

* exec: when deinitializating a tty device fix the perms and group, too, not only when initializing. Set access mode/gid to 0620/tty.

* DeviceAllow/DeviceDeny: disallow everything by default, but whitelist /dev/zero, /dev/null and friends

* service: watchdog logic: for testing purposes allow ping, but do not require pong

* journal:
  - do not use magic msync() in src/journal/journal-file.c, just call fsync()
      <alxchk> poettering: looks like msync just calls vfs_fsync
      http://git.kernel.org/cgit/linux/kernel/git/torvalds/linux.git/tree/mm/msync.c#n18
  - import and delete pstore filesystem content at startup
  - journald: also get thread ID from client, plus thread name
  - journal: when waiting for journal additions in the client always sleep at least 1s or so, in order to minimize wakeups
  - add API to close/reopen/get fd for journal client fd in libsystemd-journal.
  - fallback to /dev/log based logging in libsystemd-journal, if we can't log natively?
  - declare the local journal protocol stable in the wiki interface chart
  - journal: reuse XZ context
  - sd-journal: speed up sd_journal_get_data() with transparent hash table in bg
  - journald: when dropping msgs due to ratelimit make sure to write
    "dropped %u messages" not only when we are about to print the next
    message that works, but alraedy after a short tiemout
  - check if we can make journalctl by default use --follow mode inside of less if called without args?
  - maybe add API to send pairs of iovecs via sd_journal_send
  - journal: when writing journal auto-rotate if time jumps backwards
  - journal: add a setgid "systemd-journal" utility to invoke from libsystemd-journal, which passes fds via STDOUT and does PK access
  - journactl: support negative filtering, i.e. FOOBAR!="waldo",
    and !FOOBAR for events without FOOBAR.
  - journal: when rotating, copy over old acls/access mode
  - journal: send out marker messages every now and then, and immediately sync with fdatasync() afterwards, in order to have hourly guaranteed syncs.
  - journal-send.c, log.c: when the log socket is clogged, and we drop, count this and write a message about this when it gets unclogged again.
  - journal: find a way to allow dropping history early, based on priority, other rules
  - journal: When used on NFS, check payload hashes
  - Introduce journalctl -b <nr> to show journal messages of a previous boot
  - journald: check whether it is OK if the client can still modify delivered journal entries
  - journal live copy, based on libneon (client) and libmicrohttpd (server)
  - journald: add kernel cmdline option to disable ratelimiting for debug purposes
  - refuse taking lower-case variable names in sd_journal_send() and friends.
  - journald: we currently rotate only after MaxUse+MaxFilesize has been reached.
  - journal: deal nicely with byte-by-byte copied files, especially regards header
  - journalctl: show multiline log messages sanely, expand tabs, and show all valid utf8 messages
  - journal: store euid in journal if it differs from uid
  - journal: sanely deal with entries which are larger than the individual file size, but where the components would fit
  - Replace utmp, wtmp, btmp, and lastlog completely with journal
  - Port upower to use the journal for historical power information used in future calculations

* document:
  - document unit_name_mangle()
  - document that deps in [Unit] sections ignore Alias= fileds in
    [Install] units of other units, unless those units are disabled
  - man: clarify that time-sync.target is not only sysv compat but also useful otherwise. Same for similar targets
  - Document word splitting syntax for ExecStart= and friends
  - document that units from /etc override those from /usr and /run
  - document the exit codes when services fail before they are exec()ed
  - document that service reload may be implemented as service reexec
  - document in wiki how to map ical recurrence events to systemd timer unit calendar specifications

* systemctl:
  - systemctl list-jobs - show dependencies
  - add systemctl switch to dump transaction without executing it
  - Add a verbose mode to "systemctl start" and friends that explains what is being done or not done
  - "systemctl disable" on a static unit prints no message and does
    nothing. "systemctl enable" does nothing, and gives a bad message
    about it. Should fix both to print nice actionable messages.
  - print nice message from systemctl --failed if there are no entries shown, and hook that into ExecStartPre of rescue.service/emergency.service
  - add new command to systemctl: "systemctl system-reexec" which reexecs as many daemons as virtually possible
  - systemctl enable: improve the success messages (i.e. more human readable, less shell-like)
  - systemctl enable: fail if target to alias into doesn't exist? maybe show how many units are enabled afterwards?
  - systemctl: "Journal has been rotated since unit was started." message is misleading
  - support "systemctl stop foobar@.service" to stop all units matching a certain template
  - Something is wrong with symlink handling of "autovt@.service" in "systemctl list-unit-files"

* introduce ntp.service (or suchlike) as symlink that is used to arbitrate between various NTP implementations

* deal with sendmail/postfix exclusivity

* timer units:
  - configurable jitter for timer events
  - timer events with system resume
  - timer units should get the ability to trigger when:
    o CLOCK_REALTIME makes jumps (TFD_TIMER_CANCEL_ON_SET)
    o DST changes
  - Support 2012-02~4 as syntax for specifying the fourth to last day of the month.

* update the kernel's TZ (sys_tz) when DST changes

* sync down the system time to the RTC when:
    - CLOCK_REALTIME makes jumps (the user explicitely requested a time set)
    - DST/timezone changes && ntp is active && RTC-in-localtime (never do it without ntp)
  This takes care of syncing ntpdate updates to the RTC, and DST updates for localtime
  mode, it will never touch the RTC if the no reliable time source is active or the
  user did not request anything like it.

* hwdb:
  - implement conditional properties (dmi matches)
  - hwdb --filter=ID_DRIVE_*

* if booted in "quiet" mode, and an error happens, turn on status
  output again, so that the emergency mode isn't totally
  surprising. Also, terminate plymouth.

* libunwind support for coredump pattern hook, and includes this in
  the message for coredumps. After all, libunwind is now capable to
  unwind coredumps since a few weeks ago. This probably requires that
  we have nice support for multi-line messages on display in
  logs-show.c. Alternatively: use libelfutil, which seems to be the
  better supported alternative.

* figure out relation of --all and --full in the various tools

* add libsystemd-password or so to query passwords during boot using the password agent logic

* If we show an error about a unit (such as not showing up) and it has no Description string, then show a description string generated form the reverse of unit_name_mangle().

* fedup: add --unit to systemctl switch-root somehow
* fedup: don't delete initrd on switch-root
* fedup: generator

* timedated:
  - timedated: refuse time changes when NTP is on

* clean up date formatting and parsing so that all absolute/relative timestamps we format can also be parsed

* introduce generic AUGMENT_PID=, AUGMENT_DEVICE= fields

* on shutdown: move utmp, wall, audit logic all into PID 1 (or logind?), get rid of systemd-update-utmp-runlevel

* add "provisioning" instructions to setup an empty /etc + /var
    - used to setup a new container from a shared /usr
    - superset of tmpfiles model
    - instructions shipped by packages and stored in /usr/lib/
    - compose /etc/passwd and /etc/group, copy files
    - able to create uid + gid used by packages, for file ownership

* make repeated alt-ctrl-del presses printing a dump, or even force a reboot without
  waiting for the timeout

* high level net_prio setting in execution context

* hostnamed: before returning information from /etc/machine-info.conf check the modification data and reread. Similar for localed, ...

* currently x-systemd.timeout is lost in the initrd, since crypttab is copied into dracut, but fstab isn't

* refuse boot if /etc/machine-id is not useful (or set taint?)

* nspawn:
  - nspawn: consider changing users for -u with su, so that NSS resolving works correctly
  - nspawn: implement personality changes a la linux32(8)
  - nspawn: --read-only is not applied recursively to submounts
  - nspawn: make use of device cgroup controller by default
  - bind mount read-only the cgroup tree higher than nspawn
  - nspawn: investigate whether we can support the same as LXC's
    lxc.network.type=phys mode, and pass through entire network
    interfaces to the container
  - nspawn: maybe add a way to drop additional caps, in addition to add additional caps
  - nspawn: maybe explicitly reset loginuid?
  - nspawn: make it work for dwalsh and shared /usr containers -- tmpfs mounts as command line parameters, selinux exec context

* cryptsetup:
  - cryptsetup-generator: allow specification of passwords in crypttab itself
  - move cryptsetup key caching into kernel keyctl?
    https://bugs.freedesktop.org/show_bug.cgi?id=54982
  - support rd.luks.allow-discards= kernel cmdline params in cryptsetup generator

* move debug shell to tty6 and make sure this doesn't break the gettys on tty6

* hw watchdog: optionally try to use the preset watchdog timeout instead of always overriding it
  https://bugs.freedesktop.org/show_bug.cgi?id=54712

* after deserializing sockets in socket.c we should reapply sockopts and things

* make timer units go away after they elapsed

* http://lists.freedesktop.org/archives/systemd-devel/2012-September/006502.html
  (network and remote-fs on shutdown)

* come up with a nice way to write queue/read_ahead_kb for a block device without interfering with readahead

* move PID 1 segfaults to /var/lib/systemd/coredump?

* create /sbin/init symlinks from the build system

* Query Paul Moore about relabelling socket fds while they are open

* system.conf should have controls for cgroups

* allow writing multiple conditions in unit files on one line

* explore multiple service instances per listening socket idea

* shutdown: don't read-only mount anything when running in container

* MountFlags=shared acts as MountFlags=slave right now.

* ReadOnlyDirectories= is not applied recursively to submounts

* drop PID 1 reloading, only do reexecing (difficult: Reload()
  currently is properly synchronous, Reexec() is weird, because we
  can't delay the response properly until we are back, so instead of
  being properly synchronous we just keep open the fd and close it
  when done. That means clients don't get a successful method reply,
  but much rather a disconnect on success.

* remember which condition failed for services, not just the fact that something failed

* use opterr = 0 for all getopt tools

* properly handle loop back mounts via fstab, especially regards to fsck/passno

* allow services with no ExecStart= but with an ExecStop=

* dracut-shutdown needs to be ordered before unmounting /boot

* initialize the hostname from the fs label of /, if /etc/hostname does not exist?

* rename "userspace" to "core-os"

* syscall filter:
  - syscall filter: add knowledge about compat syscalls
  - syscall filter: don't enforce no new privs?
  - syscall filter: option to return EPERM rather than SIGSYS?
  - syscall filter: port to libseccomp
  - system-wide seccomp filter

* .device aliases need to be implemented with the "following" logic, probably.

* load-fragment: when loading a unit file via a chain of symlinks
  verify that it isn't masked via any of the names traversed.

* introduce Type=pid-file

* change Requires=basic.target to RequisiteOverride=basic.target

* when breaking cycles drop sysv services first, then services from /run, then from /etc, then from /usr

* move passno parsing to fstab generator

* automount: implement expire:
   - set superblock timeout AUTOFS_DEV_IOCTL_TIMEOUT_CMD
   - periodically run AUTOFS_DEV_IOCTL_EXPIRE_CMD
     - every timeout/4 (original autofs logic)
     - blocking, needs a thread
     - run until -EAGAIN
   - receive expire packet on pipe if kernel tells the timeout is over
     - call umount
     - answer expire packet on pipe with AUTOFS_DEV_IOCTL_{READY,FAIL}_CMD
   - AUTOFS_DEV_IOCTL_EXPIRE_CMD returns

* services which create their own subcgroups break cgroup-empty notification (needs to be fixed in the kernel)

* ExecOnFailure=/usr/bin/foo

* ConditionSecurity= should learn about IMA and SMACK

* udev:
  - remove src/udev/udev-builtin-firmware.c (CONFIG_FW_LOADER_USER_HELPER=n)
  - move to LGPL
  - unify utf8 validator code with shared/
  - kill scsi_id
  - add trigger --subsystem-match=usb/usb_device device

* cleanup syslog 'priority' vs. 'level' wording

* when a service has the same env var set twice we actually store it twice and return that in systemctl show -p... We should only show the last setting

* support container_ttys=

* introduce mix of BindTo and Requisite

* add DeleteSocketsOnStop=yes|no option to socket units

* There's currently no way to cancel fsck (used to be possible via C-c or c on the console)

* add option to sockets to avoid activation. Instead just drop packets/connections, see http://cyberelk.net/tim/2012/02/15/portreserve-systemd-solution/

* default unix qlen is too small (10). bump sysctl? add sockopt?

* save coredump in Windows/Mozilla minidump format

* support crash reporting operation modes (https://live.gnome.org/GnomeOS/Design/Whiteboards/ProblemReporting)

* clean up session cgroups that remain after logout (think sshd), but eventually run empty

* when an instanced service exits, remove its parent cgroup too if possible.

* default to actual 32bit PIDs, via /proc/sys/kernel/pid_max

* be able to specify a forced restart of service A where service B depends on, in case B
  needs to be auto-respawned?

* when a bus name of a service disappears from the bus make sure to queue further activation requests

* tmpfiles: apply "x" on "D" too (see patch from William Douglas)

* for services: don't set $HOME in services unless requested

* hide PAM/TCPWrap options in fragment parser when compile time disabled

* when we automatically restart a service, ensure we restart its rdeps, too.

* allow Type=simple with PIDFile=
  https://bugzilla.redhat.com/show_bug.cgi?id=723942

* move PAM code into its own binary

* implement Register= switch in .socket units to enable registration
  in Avahi, RPC and other socket registration services.

* make sure systemd-ask-password-wall does not shutdown systemd-ask-password-console too early

* support sd_notify() style notification when reload begins (RELOADING=1), reload is finished (READY=1), and add ReloadSignal= then to use in combination

* support sd_notify() style notification when shutting down, to make auto-exit bus services work (STOPPING=1)

* verify that the AF_UNIX sockets of a service in the fs still exist
  when we start a service in order to avoid confusion when a user
  assumes starting a service is enough to make it accessible

* Make it possible to set the keymap independently from the font on
  the kernel cmdline. Right now setting one resets also the other.

* and a dbus call to generate target from current state

* readahead:
  - drop /.readahead on bigger upgrades with yum
  - move readahead files into /var (look for them with .path units?)
  - readahead: use BTRFS_IOC_DEFRAG_RANGE instead of BTRFS_IOC_DEFRAG ioctl, with START_IO
  - readahead: when bumping /sys readahead variable save mtime and compare later to detect changes
  - readahead: make use of EXT4_IOC_MOVE_EXT, as used by http://e4rat.sourceforge.net/

* add support for /bin/mount -s

* GC unreferenced jobs (such as .device jobs)

* write blog stories about:
  - hwdb: what belongs into it, lsusb
  - enabling dbus services
  - status update
  - how to make changes to sysctl and sysfs attributes
  - remote access
  - how to pass throw-away units to systemd, or dynamically change properties of existing units
  - how to integrate cgconfig and suchlike with systemd
  - testing with Harald's awesome test kit
  - auto-restart
  - how to develop against journal browsing APIs
  - the journal HTTP iface
  - non-cgroup resource management
  - dynamic resource management with cgroups
  - refreshed, longer missions statement
  - calendar time events
  - init=/bin/sh vs. "emergency" mode, vs. "rescue" mode, vs. "multi-user" mode, vs. "graphical" mode, and the debug shell
  - how to create your own target
  - instantiated apache, dovecot and so on
  - hooking a script into various stages of shutdown/rearly booot

* allow port=0 in .socket units

* support systemd.mask= on the kernel command line.

* recreate systemd's D-Bus private socket file on SIGUSR2

* Support --test based on current system state

* investigate whether the gnome pty helper should be moved into systemd, to provide cgroup support.

* maybe introduce ExecRestartPre=

* dot output for --test showing the 'initial transaction'

* port over to LISTEN_FDS/LISTEN_PID:
   - rpcbind (/var/run/rpcbind.sock!) HAVEPATCH
   - cups     HAVEPATCH
   - postfix, saslauthd
   - apache/samba
   - libvirtd (/var/run/libvirt/libvirt-sock-ro)
   - bluetoothd (/var/run/sdp! @/org/bluez/audio!)
   - distccd

* fingerprint.target, wireless.target, gps.target, netdevice.target

* io priority during initialization

* drop cap bounding set in readahead and other services

* systemd-python:
   - figure out a simple way to wait for journal events in a way that
     works with ^C
   - add documentation to systemd.daemon

* bootchart:
   - plot per-process IO utilization
   - group processes based on service association (cgroups)
   - document initcall_debug
   - kernel cmdline "bootchart" option for simplicity?

External:

* dbus:
   - dbus --user
   - natively watch for dbus-*.service symlinks (PENDING)
   - allow specification of socket mode/umask when allocating DBusServer
   - allow disabling of fd passing when connecting a AF_UNIX connection
   - allow disabling of UID passing for AUTH EXTERNAL
   - always pass cred data along each message
   - teach dbus to activate all services it finds in /etc/systemd/services/org-*.service

* fix alsa mixer restore to not print error when no config is stored

* make cryptsetup lower --iter-time

* patch kernel for xattr support in /dev, /proc/, /sys?

* NTP: the kernel's 11-minutes-mode syncs the system time to the RTC, but only
  in an ~30 minutes window. It does not adjust larger differences. Find a way
  to tell the kernel, to always do a full time sync when the RTC is in UTC and
  we are in 11-minutes-mode. When we trust the system time to NTP we also want
  the RTC to sync up.

* kernel: add device_type = "fb", "fbcon" to class "graphics"

* drop accountsservice's StandardOutput=syslog and Type=dbus fields

* dbus upstream still refers to dbus.target and shouldn't

* dbus: in fedora, make /var/lib/dbus/machine-id a symlink to /etc/machine-id

* add "# export SYSTEMD_PAGER=" to bash login

* /usr/bin/service should actually show the new command line

* fedora: suggest auto-restart on failure, but not on success and not on coredump. also, ask people to think about changing the start limit logic. Also point people to RestartPreventExitStatus=, SuccessExitStatus=

* fedora: F20: go timer units all the way, leave cron.daily for cron

* neither pkexec nor sudo initialize environ[] from the PAM environment?

* fedora: update policy to declare access mode and ownership of unit files to root:root 0644, and add an rpmlint check for it

Regularly:

* look for close() vs. close_nointr() vs. close_nointr_nofail()

* check for strerror(r) instead of strerror(-r)

* Use PR_SET_PROCTITLE_AREA if it becomes available in the kernel

* %m in printf() instead of strerror(errno);

* pahole

* set_put(), hashmap_put() return values check. i.e. == 0 doesn't free()!

* use secure_getenv() instead of getenv() where appropriate

* link up selected blog stories from man pages and unit files Documentation= fields

Scheduled for removal or fixing:

* xxxOverridable dependencies (probably: fix)<|MERGE_RESOLUTION|>--- conflicted
+++ resolved
@@ -29,15 +29,8 @@
 
 Features:
 
-<<<<<<< HEAD
-* dbus upstream still refers to dbus.target and shouldn't
-
-* journald: make configurable "store-on-var", "store-on-run", "dont-store", "auto"
-  (store-persistent, store-volatile?)
-=======
 * Introduce a way how we can kill the main process of a service with KillSignal, but all processes with SIGKILL later on
   https://bugzilla.redhat.com/show_bug.cgi?id=952634
->>>>>>> 2f4f2f8b
 
 * maybe add a warning to the unit file parses whern the acces mode of unit files is non-sensical.
 
