Bugfixes:
* Re-enable "fsck -l" when it is ready:
   https://bugs.freedesktop.org/show_bug.cgi?id=79576#c5

* Should systemctl status \* work on all unit types, not just .service?

* enabling an instance unit creates a pointless link, and
  the unit will be started with getty@getty.service:
    $ systemctl enable getty@.service
    ln -s '/usr/lib/systemd/system/getty@.service' '/etc/systemd/system/getty.target.wants/getty@.service'

* Dangling symlinks of .automount unit files in .wants/ directories, set up
  automount points even when the original .automount file did not exist
  anymore. Only the .mount unit was still around.

* properly handle .mount unit state tracking when two mount points are stacked one on top of another on the exact same mount point.

* shorten the message to sane length:

  Cannot add dependency job for unit display-manager.service, ignoring: Unit display-manager.service failed to load: No such file or directory. See system logs and 'systemctl status display-manager.service' for details.

* sd_bus_unref() is broken regarding self-references and "pseudo thread-safety".
  See the comment in sd_bus_unref() for more..

External:
* Fedora: when installing fedora with yum --installroot /var/run is a directory, not a symlink
   https://bugzilla.redhat.com/show_bug.cgi?id=975864

* Fedora: add an rpmlint check that verifies that all unit files in the RPM are listed in %systemd_post macros.

* Fedora: post FPC ticket to move add %tmpfiles_create to the packaging guidelines

Features:

* generator that automatically discovers btrfs subvolumes, identifies their purpose based on some xattr on them.

* support setting empty environment variables with Environment= and EnvironmentFile=

* machined/machinectl: sort IP addresses we return by scope and protocol
* machined: write NSS module for looking up IP addresses for machines

* timer units: actually add extra delays to timer units with high AccuracySec values, don't start them already when we are awake...

* timesyncd:
  - hookup with networkd: NTP servers from dhcp

<<<<<<< HEAD
* we probably should replace the left-over uses of strv_append() and replace them by strv_push() or strv_extend()
=======
* a way for container managers to turn off getty starting via $container_headless= or so...

* figure out a nice way how we can let the admin know what child/sibling unit causes cgroup membership for a specific unit
>>>>>>> a8f3477d

* add a kernel command line option to enable the debug shell

* journalctl: add the ability to look for the most recent process of a binary. journalctl /usr/bin/X11 --pid=-1 or so...

* set NOTIFY_SOCKET also for control processes

* drop parsing of chkconfig header lines from service.c

* mount_cgroup_controllers(): symlinks need to get the label applied

* For timer units: add some mechanisms so that timer units that trigger immediately on boot do not have the services they run added to the initial transaction and thus confuse Type=idle.

* Add RPM macros for registering/unregistering binfmt drop-ins

* Add timeout to early-boot, and shut down the system if it is hit. Solves the laptop-in-bag problem and is useful for embedded cases

* Run most system services with cgroupfs read-only and procfs with a more secure mode (doesn't work, since the hidepid= option is per-pid-namespace, not per-mount)

* sd-event: generate a failure of a default event loop is executed out-of-thread

* expose "Locked" property on logind sesison objects

* add bus api to query unit file's X fields.

* consider adding RuntimeDirectoryUser= + RuntimeDirectoryGroup=

* sd-event: define more intervals where we will shift wakeup intervals around in, 1h, 6h, 24h, ...

* gpt-auto-generator:
  - Support LUKS for root devices
  - Define new partition type for encrypted swap? Support probed LUKS for encrypted swap?
  - Make /home automount rather than mount?

* improve journalctl performance by loading journal files
  lazily. Encode just enough information in the file name, so that we
  do not have to open it to know that it is not interesting for us, for
  the most common operations.

* support transient mount units

* add an "input" group to udev logic and add all input devices to it

* add generator that pulls in systemd-network from containers when
  CAP_NET_ADMIN is set, more than the loopback device is defined, even
  when it is otherwise off

* MessageQueueMessageSize= and RLimitFSIZE= (and suchlike) should use parse_iec_size().

* "busctl status" works only as root on dbus1, since we cannot read
  /proc/$PID/exe

* implement Distribute= in socket units to allow running multiple
  service instances processing the listening socket, and open this up
  for ReusePort=

* socket units: support creating sockets in different namespace,
  opening it up for JoinsNamespaceOf=. This would require to fork off
  a tiny process that joins the namespace and creates/binds the socket
  and passes this back to PID1 via SCM_RIGHTS. This also could be used
  to allow Chown/chgrp on sockets without requiring NSS in PID 1.

* New service property: maximum CPU and wallclock runtime for a service

* introduce bus call FreezeUnit(s, b), as well as "systemctl freeze
  $UNIT" and "systemctl thaw $UNIT" as wrappers around this. The calls
  should SIGSTOP all unit processes in a loop until all processes of
  it are fully stopped. This can later be used for app management by
  desktop UIs such as gnome-shell to freeze apps that are not visible
  on screen, not unlike how job control works on the shell

* completions:
 - manager property enumeration was broken when systemd moved to /usr/lib/

* cgroups:
  - implement per-slice CPUFairScheduling=1 switch
  - handle jointly mounted controllers correctly
  - introduce high-level settings for RT budget, swappiness
  - how to reset dynamically changed unit cgroup attributes sanely?
  - when reloading configuration, apply new cgroup configuration
  - when recursively showing the cgroup hierarchy, optionally also show
    the hierarchies of child processes

* transient units:
  - allow creating auxiliary units with the same call
  - add field to transient units that indicate whether systemd or somebody else saves/restores its settings, for integration with libvirt
  - ensure scope units may be started only a single time

* Automatically configure swap partition to use for hibernation by looking for largest swap partition on the root disk?

* when we detect low battery and no AC on boot, show pretty splash and refuse boot

* machined, localed: when we try to kill an empty cgroup, generate an ESRCH error over the bus

* libsystemd-journal, libsystemd-login, libudev: add calls to easily attach these objects to sd-event event loops

* be more careful what we export on the bus as (usec_t) 0 and (usec_t) -1

* unify dispatch table in systemctl_main() and friends

* Automatically configure swap partition to use for hibernation by looking for largest swap partition on the root disk?

* rfkill,backlight: we probably should run the load tools inside of the udev rules so that the state is properly initialized by the time other software sees it

* After coming back from hibernation reset hibernation swap partition using the /dev/snapshot ioctl APIs

* If we try to find a unit via a dangling symlink, generate a clean
  error. Currently, we just ignore it and read the unit from the search
  path anyway.

* refuse boot if /etc/os-release is missing or /etc/machine-id cannot be set up

* given that logind now lets PID 1 do all nasty work, we can
  probably reduce the capability set it retains substantially.
  (we need CAP_SYS_ADMIN for drmSetMaster(), so maybe not worth it)

* btrfs raid assembly: some .device jobs stay stuck in the queue

* make sure gdm does not use multi-user-x but the new default X configuration file, and then remove multi-user-x from systemd

* man: the documentation of Restart= currently is very misleading and suggests the tools from ExecStartPre= might get restarted.

* load .d/*.conf dropins for device units

* allow implementation of InaccessibleDirectories=/ plus
  ReadOnlyDirectories=... for whitelisting files for a service.

* sd-bus:
  - when kdbus does not take our message without memfds, try again with memfds
  - systemd-bus-proxyd needs to enforce good old XML policy
  - allow updating attach flags during runtime
  - pid1: peek into activating message when activating a service
  - introduce sd_bus_emit_object_added()/sd_bus_emit_object_removed() that automatically includes the build-in interfaces in the list
  - port to sd-resolve for connecting to TCP dbus servers
  - see if we can drop more message validation on the sending side
  - add API to clone sd_bus_message objects
  - make AddMatch calls on dbus1 transports async?
  - kdbus: matches against source or destination pids for an "strace -p"-like feel. Problem: The PID info needs to be available in userspace too...
  - longer term: priority inheritance
  - dbus spec updates:
       - kdbus mapping
       - NameLost/NameAcquired obsolete
       - GVariant
       - "const" properties (posted)
       - path escaping
  - update systemd.special(7) to mention that dbus.socket is only about the compatibility socket now
  - test bloom filter generation indexes

* sd-event
  - allow multiple signal handlers per signal?

* in the final killing spree, detect processes from the root directory, and
  complain loudly if they have argv[0][0] == '@' set.
  https://bugzilla.redhat.com/show_bug.cgi?id=961044

* investigate endianness issues of UUID vs. GUID

* dbus: when a unit failed to load (i.e. is in UNIT_ERROR state), we
  should be able to safely try another attempt when the bus call LoadUnit() is invoked.

* add a pam module that passes the hdd passphrase into the PAM stack and then expires it, for usage by gdm auto-login.

* add a pam module that on password changes updates any LUKS slot where the password matches

* maybe add a generator that looks for "systemd.run=" on the kernel cmdline for container usercases...

* timedatctl, localectl: possibly make some commands work without the daemon, for chroot situations...

* timedatectl: print a nicer message when enabling ntp fails because ntpd/chrony are not installed

* cgtop: make cgtop useful in a container

* test/:
  - add 'set -e' to scripts in test/
  - make stuff in test/ work with separate output dir

* systemctl delete x.snapshot leaves no trace in logs (at least at default level).

* make the coredump collector tool move itself into the user's cgroup
  so that the coredump is properly written to the user's own journal
  file.

* seems that when we follow symlinks to units we prefer the symlink
  destination path over /etc and /usr. We should not do that. Instead
  /etc should always override /run+/usr and also any symlink
  destination.

* when isolating, try to figure out a way how we implicitly can order
  all units we stop before the isolating unit...

* teach ConditionKernelCommandLine= globs or regexes (in order to match foobar={no,0,off})

* after all byte-wise realloc() is slow, even on glibc, so i guess we
  need manual exponential loops after all

* BootLoaderSpec: Clarify that the kernel has to be in $BOOT. Clarify
  that the boot loader should be installed to the ESP. Define a way
  how an installer can figure out whether a BLS compliant boot loader
  is installed.

* think about requeuing jobs when daemon-reload is issued? usecase:
  the initrd issues a reload after fstab from the host is accessible
  and we might want to requeue the mounts local-fs acquired through
  that automatically.

* systemd-inhibit: make taking delay locks useful: support sending SIGINT or SIGTERM on PrepareForSleep()

* journal-or-kmsg is currently broken? See reverted commit 4a01181e460686d8b4a543b1dfa7f77c9e3c5ab8.

* remove any syslog support from log.c -- we probably cannot do this before split-off udev is gone for good

* shutdown logging: store to EFI var, and store to USB stick?

* write UI tool that pops up emergency messages from the journal as notification

* think about window-manager-run-as-user-service problem: exit 0 → activate shutdown.target; exit != 0 → restart service

* use "log level" rather than "log priority" everywhere

* timedate: have global on/off switches for auto-time (NTP), and auto-timezone that connman can subscribe to.

* merge unit_kill_common() and unit_kill_context()

* introduce ExecCondition= in services

* EFI:
  - honor language efi variables for default language selection (if there are any?)
  - honor timezone efi variables for default timezone selection (if there are any?)
  - change bootctl to be backed by systemd-bootd to control temporary and persistent default boot goal plus efi variables

* maybe do not install getty@tty1.service symlink in /etc but in /usr?

* re-enable "make check" for gtk-doc (broken for unknown reason)

* fstab: add new mount option x-systemd-after=/foobar/waldo to allow manual dependencies to other mount points
  https://bugzilla.redhat.com/show_bug.cgi?id=812826

* print a nicer explanation if people use variable/specifier expansion in ExecStart= for the first word

* mount: turn dependency information from /proc/self/mountinfo into dependency information between systemd units.

* logind:
  - logind: optionally, ignore idle-hint logic for autosuspend, block suspend as long as a session is around
  - When we update the kernel all kind of hibernation should be prohibited until shutdown/reboot
  - logind: wakelock/opportunistic suspend support
  - Add pretty name for seats in logind
  - logind: allow showing logout dialog from system?
  - we should probably handle SIGTERM/SIGINT to not leave dot files around, just in case
  - session scopes/user unit: add RequiresMountsFor for the home directory of the user
  - add Suspend() bus calls which take timestamps to fix double suspend issues when somebody hits suspend and closes laptop quickly.
  - if pam_systemd is invoked by su from a process that is outside of a
    any session we should probably just become a NOP, since that's
    usually not a real user session but just some system code that just
    needs setuid().

* exec: when deinitializating a tty device fix the perms and group, too, not only when initializing. Set access mode/gid to 0620/tty.

* service: watchdog logic: for testing purposes allow ping, but do not require pong

* journal:
  - import and delete pstore filesystem content at startup
  - journald: also get thread ID from client, plus thread name
  - journal: when waiting for journal additions in the client always sleep at least 1s or so, in order to minimize wakeups
  - add API to close/reopen/get fd for journal client fd in libsystemd-journal.
  - fallback to /dev/log based logging in libsystemd-journal, if we cannot log natively?
  - declare the local journal protocol stable in the wiki interface chart
  - journal: reuse XZ context
  - sd-journal: speed up sd_journal_get_data() with transparent hash table in bg
  - journald: when dropping msgs due to ratelimit make sure to write
    "dropped %u messages" not only when we are about to print the next
    message that works, but alraedy after a short tiemout
  - check if we can make journalctl by default use --follow mode inside of less if called without args?
  - maybe add API to send pairs of iovecs via sd_journal_send
  - journal: when writing journal auto-rotate if time jumps backwards
  - journal: add a setgid "systemd-journal" utility to invoke from libsystemd-journal, which passes fds via STDOUT and does PK access
  - journactl: support negative filtering, i.e. FOOBAR!="waldo",
    and !FOOBAR for events without FOOBAR.
  - journal: send out marker messages every now and then, and immediately sync with fdatasync() afterwards, in order to have hourly guaranteed syncs.
  - journal-send.c, log.c: when the log socket is clogged, and we drop, count this and write a message about this when it gets unclogged again.
  - journal: find a way to allow dropping history early, based on priority, other rules
  - journal: When used on NFS, check payload hashes
  - journald: check whether it is OK if the client can still modify delivered journal entries
  - journal live copy, based on libneon (client) and libmicrohttpd (server)
  - journald: add kernel cmdline option to disable ratelimiting for debug purposes
  - refuse taking lower-case variable names in sd_journal_send() and friends.
  - journald: we currently rotate only after MaxUse+MaxFilesize has been reached.
  - journal: deal nicely with byte-by-byte copied files, especially regards header
  - journal: store euid in journal if it differs from uid
  - journal: sanely deal with entries which are larger than the individual file size, but where the components would fit
  - Replace utmp, wtmp, btmp, and lastlog completely with journal
  - journalctl: instead --after-cursor= maybe have a --cursor=XYZ+1 syntax?
  - tmpfiles: when applying ownership to /run/log/journal, also do this for the journal fails contained in it
  - when a kernel driver logs in a tight loop, we should ratelimit that too.
  - journald: optionally, log debug messages to /run but everything else to /var
  - journald: when we drop syslog messages because the syslog socket is
    full, make sure to write how many messages are lost as first thing
    to syslog when it works again.
  - journald: make sure ratelimit is actually really per-service with the new cgroup changes
  - change systemd-journal-flush into a service that stays around during
    boot, and causes the journal to be moved back to /run on shutdown,
    so that we do not keep /var busy. This needs to happen synchronously,
    hence doing this via signals is not going to work.

* document:
  - document that deps in [Unit] sections ignore Alias= fields in
    [Install] units of other units, unless those units are disabled
  - man: clarify that time-sync.target is not only sysv compat but also useful otherwise. Same for similar targets
  - document the exit codes when services fail before they are exec()ed
  - document that service reload may be implemented as service reexec
  - document in wiki how to map ical recurrence events to systemd timer unit calendar specifications
  - add a man page containing packaging guidelines and recommending usage of things like Documentation=, PrivateTmp=, PrivateNetwork= and ReadOnlyDirectories=/etc /usr.
  - document systemd-journal-flush.service properly
  - documentation: recommend to connect the timer units of a service to the service via Also= in [Install]
  - man: document the very specific env the shutdown drop-in tools live in
  - man: extend runlevel(8) to mention that runlevels suck, and are dead. Maybe add runlevel(7) with a note about that too
  - man: add more examples to man pages
  - man: maybe sort directives in man pages, and take sections from --help and apply them to man too

* systemctl:
  - systemctl list-jobs - show dependencies
  - add systemctl switch to dump transaction without executing it
  - Add a verbose mode to "systemctl start" and friends that explains what is being done or not done
  - "systemctl disable" on a static unit prints no message and does
    nothing. "systemctl enable" does nothing, and gives a bad message
    about it. Should fix both to print nice actionable messages.
  - print nice message from systemctl --failed if there are no entries shown, and hook that into ExecStartPre of rescue.service/emergency.service
  - add new command to systemctl: "systemctl system-reexec" which reexecs as many daemons as virtually possible
  - systemctl enable: improve the success messages (i.e. more human readable, less shell-like)
  - systemctl enable: fail if target to alias into does not exist? maybe show how many units are enabled afterwards?
  - systemctl: "Journal has been rotated since unit was started." message is misleading
  - support "systemctl stop foobar@.service" to stop all units matching a certain template
  - Something is wrong with symlink handling of "autovt@.service" in "systemctl list-unit-files"
  - better error message if you run systemctl without systemd running
  - systemctl status output should should include list of triggering units and their status

* unit install:
  - "systemctl mask" should find all names by which a unit is accessible
    (i.e. by scanning for symlinks to it) and link them all to /dev/null
  - "systemctl disable" of a unit instance removes all symlinks, but should
    only remove the instance symlink (systemctl disable of a template
    unit however should remove them all).
  - systemctl list-unit-files should list generated files (and probably with a new state "generated" for them, or so)
  - systemctl: maybe add "systemctl add-wants" or so...

* deal with sendmail/postfix exclusivity

* timer units:
  - timer units should get the ability to trigger when:
    o CLOCK_REALTIME makes jumps (TFD_TIMER_CANCEL_ON_SET)
    o DST changes
  - Support 2012-02~4 as syntax for specifying the fourth to last day of the month.
  - calendarspec: support value ranges with ".." notation. Example: 2013-4..8-1
  - when parsing calendar timestamps support the UTC timezone (even if we will not support arbitrary timezone specs, support UTC itself certainly makes sense), also support syntaxes such as +0200
  - Modulate timer frequency based on battery state

* update the kernel's TZ (sys_tz) when DST changes

* sync down the system time to the RTC when:
    - CLOCK_REALTIME makes jumps (the user explicitely requested a time set)
    - DST/timezone changes && ntp is active && RTC-in-localtime (never do it without ntp)
  This takes care of syncing ntpdate updates to the RTC, and DST updates for localtime
  mode, it will never touch the RTC if the no reliable time source is active or the
  user did not request anything like it.

* libunwind support for coredump pattern hook, and includes this in
  the message for coredumps. After all, libunwind is now capable to
  unwind coredumps since a few weeks ago. This probably requires that
  we have nice support for multi-line messages on display in
  logs-show.c. Alternatively: use libelfutil, which seems to be the
  better supported alternative.

* add libsystemd-password or so to query passwords during boot using the password agent logic

* If we show an error about a unit (such as not showing up) and it has no Description string, then show a description string generated form the reverse of unit_name_mangle().

* fedup: add --unit to systemctl switch-root somehow
* fedup: do not delete initrd on switch-root
* fedup: generator

* timedated: refuse time changes when NTP is on

* clean up date formatting and parsing so that all absolute/relative timestamps we format can also be parsed

* on shutdown: move utmp, wall, audit logic all into PID 1 (or logind?), get rid of systemd-update-utmp-runlevel

* add "factory" instructions to setup an empty /etc + /var
    - used to setup a new container from a shared /usr
    - superset of tmpfiles model
    - instructions shipped by packages and stored in /usr/lib/
    - compose /etc/passwd and /etc/group, copy files
    - able to create uid + gid used by packages, for file ownership

* make repeated alt-ctrl-del presses printing a dump, or even force a reboot without
  waiting for the timeout

* hostnamed: before returning information from /etc/machine-info.conf check the modification data and reread. Similar for localed, ...

* currently x-systemd.timeout is lost in the initrd, since crypttab is copied into dracut, but fstab is not

* nspawn:
  - bind mount read-only the cgroup tree higher than nspawn
<<<<<<< HEAD
  - nspawn: investigate whether we can support the same as LXC's
    lxc.network.type=phys mode, and pass through entire network
    interfaces to the container
  - nspawn: maybe add a way to drop additional caps, in addition to add additional caps
  - nspawn: maybe explicitly reset loginuid?
  - nspawn: make it work for dwalsh and shared /usr containers -- tmpfs mounts as command line parameters, selinux exec context
  - refuses to boot containers without /etc/machine-id (OK?), and with empty /etc/machine-id (not OK).
=======
  - refuses to boot containers without /etc/machine-id (OK?), and with empty /etc/machine-id (not OK).
  - support taking a btrfs snapshot at startup and dropping it afterwards
>>>>>>> a8f3477d

* cryptsetup:
  - cryptsetup-generator: allow specification of passwords in crypttab itself
  - move cryptsetup key caching into kernel keyctl?
    https://bugs.freedesktop.org/show_bug.cgi?id=54982
  - support rd.luks.allow-discards= kernel cmdline params in cryptsetup generator

* hw watchdog: optionally try to use the preset watchdog timeout instead of always overriding it
  https://bugs.freedesktop.org/show_bug.cgi?id=54712

* after deserializing sockets in socket.c we should reapply sockopts and things

* make timer units go away after they elapsed

* http://lists.freedesktop.org/archives/systemd-devel/2012-September/006502.html
  (network and remote-fs on shutdown)

* come up with a nice way to write queue/read_ahead_kb for a block device without interfering with readahead

* move PID 1 segfaults to /var/lib/systemd/coredump?

* create /sbin/init symlinks from the build system

* Query Paul Moore about relabelling socket fds while they are open

* allow writing multiple conditions in unit files on one line

* explore multiple service instances per listening socket idea

* MountFlags=shared acts as MountFlags=slave right now.

* drop PID 1 reloading, only do reexecing (difficult: Reload()
  currently is properly synchronous, Reexec() is weird, because we
  cannot delay the response properly until we are back, so instead of
  being properly synchronous we just keep open the fd and close it
  when done. That means clients do not get a successful method reply,
  but much rather a disconnect on success.

* properly handle loop back mounts via fstab, especially regards to fsck/passno

* allow services with no ExecStart= but with an ExecStop=

* dracut-shutdown needs to be ordered before unmounting /boot

* initialize the hostname from the fs label of /, if /etc/hostname does not exist?

* rename "userspace" to "core-os"

* load-fragment: when loading a unit file via a chain of symlinks
  verify that it is not masked via any of the names traversed.

* introduce Type=pid-file

* change Requires=basic.target to RequisiteOverride=basic.target

* when breaking cycles drop sysv services first, then services from /run, then from /etc, then from /usr

* automount: implement expire:
   - set superblock timeout AUTOFS_DEV_IOCTL_TIMEOUT_CMD
   - periodically run AUTOFS_DEV_IOCTL_EXPIRE_CMD
     - every timeout/4 (original autofs logic)
     - blocking, needs a thread
     - run until -EAGAIN
   - receive expire packet on pipe if kernel tells the timeout is over
     - call umount
     - answer expire packet on pipe with AUTOFS_DEV_IOCTL_{READY,FAIL}_CMD
   - AUTOFS_DEV_IOCTL_EXPIRE_CMD returns

* ExecOnFailure=/usr/bin/foo

* udev:
  - remove src/udev/udev-builtin-firmware.c (CONFIG_FW_LOADER_USER_HELPER=n)
  - move to LGPL
  - kill scsi_id
  - add trigger --subsystem-match=usb/usb_device device
  - reimport udev db after MOVE events for devices without dev_t

* when a service has the same env var set twice we actually store it twice and return that in systemctl show -p... We should only show the last setting

* introduce mix of BindTo and Requisite

* There's currently no way to cancel fsck (used to be possible via C-c or c on the console)

* add option to sockets to avoid activation. Instead just drop packets/connections, see http://cyberelk.net/tim/2012/02/15/portreserve-systemd-solution/

* default unix qlen is too small (10). bump sysctl? add sockopt?

* save coredump in Windows/Mozilla minidump format

* support crash reporting operation modes (https://live.gnome.org/GnomeOS/Design/Whiteboards/ProblemReporting)

* default to actual 32-bit PIDs, via /proc/sys/kernel/pid_max

* be able to specify a forced restart of service A where service B depends on, in case B
  needs to be auto-respawned?

* when a bus name of a service disappears from the bus make sure to queue further activation requests

* tmpfiles:
  - check systemd-tmpfiles for selinux context hookup for mknod(), symlink() and similar
  - apply "x" on "D" too (see patch from William Douglas)

* for services: do not set $HOME in services unless requested

* hide PAM options in fragment parser when compile time disabled

* when we automatically restart a service, ensure we restart its rdeps, too.

* allow Type=simple with PIDFile=
  https://bugzilla.redhat.com/show_bug.cgi?id=723942

* move PAM code into its own binary

* implement Register= switch in .socket units to enable registration
  in Avahi, RPC and other socket registration services.

* make sure systemd-ask-password-wall does not shutdown systemd-ask-password-console too early

* support sd_notify() style notification when reload begins (RELOADING=1), reload is finished (READY=1), and add ReloadSignal= then to use in combination

* support sd_notify() style notification when shutting down, to make auto-exit bus services work (STOPPING=1)

* verify that the AF_UNIX sockets of a service in the fs still exist
  when we start a service in order to avoid confusion when a user
  assumes starting a service is enough to make it accessible

* Make it possible to set the keymap independently from the font on
  the kernel cmdline. Right now setting one resets also the other.

* and a dbus call to generate target from current state

* readahead:
  - drop /.readahead on bigger upgrades with yum
  - move readahead files into /var (look for them with .path units?)
  - readahead: use BTRFS_IOC_DEFRAG_RANGE instead of BTRFS_IOC_DEFRAG ioctl, with START_IO
  - readahead: when bumping /sys readahead variable save mtime and compare later to detect changes
  - readahead: make use of EXT4_IOC_MOVE_EXT, as used by http://e4rat.sourceforge.net/

* add support for /bin/mount -s

* GC unreferenced jobs (such as .device jobs)

* write blog stories about:
  - hwdb: what belongs into it, lsusb
  - enabling dbus services
  - status update
  - how to make changes to sysctl and sysfs attributes
  - remote access
  - how to pass throw-away units to systemd, or dynamically change properties of existing units
  - how to integrate cgconfig and suchlike with systemd
  - testing with Harald's awesome test kit
  - auto-restart
  - how to develop against journal browsing APIs
  - the journal HTTP iface
  - non-cgroup resource management
  - dynamic resource management with cgroups
  - refreshed, longer missions statement
  - calendar time events
  - init=/bin/sh vs. "emergency" mode, vs. "rescue" mode, vs. "multi-user" mode, vs. "graphical" mode, and the debug shell
  - how to create your own target
  - instantiated apache, dovecot and so on
  - hooking a script into various stages of shutdown/rearly booot

* allow port=0 in .socket units

* support systemd.mask= on the kernel command line.

* recreate systemd's D-Bus private socket file on SIGUSR2

* Support --test based on current system state

* investigate whether the gnome pty helper should be moved into systemd, to provide cgroup support.

* maybe introduce ExecRestartPre=

* dot output for --test showing the 'initial transaction'

* fingerprint.target, wireless.target, gps.target, netdevice.target

* drop cap bounding set in readahead and other services

* systemd-python:
   - figure out a simple way to wait for journal events in a way that
     works with ^C
   - add documentation to systemd.daemon

* bootchart:
   - plot per-process IO utilization
   - group processes based on service association (cgroups)
   - document initcall_debug
   - kernel cmdline "bootchart" option for simplicity?

* udev-link-config:
   - Make sure ID_PATH is always exported and complete for
     network devices where possible, so we can safely rely
     on Path= matching
   - check MTUBytes parsing (expecting size_t but we are using unsigned)

* sd-rtnl:
   - add support for more attribute types
   - inbuilt piping support (essentially degenerate async)? see loopback-setup.c and other places

* networkd:
   - add more keys to [Route] and [Address] sections
   - add support for more DHCPv4 options (and, longer term, other kinds of dynamic config)
   - send hostname to DHCP server
   - add proper initrd support (in particular generate .network/.link files based on /proc/cmdline)
   - add reduced [Link] support to .network files
   - add Scope= parsing option for [Network]
   - properly handle routerless dhcp leases
   - set lifetime on the address acquired from dhcp
   - patch kernel to support module alias for tunnel device (ipip/sit/gre),
     then remove remove libkmod dependency and CAP_SYS_MODULE
   - add veth netdev support (c.f. http://shorewall.net/bridge-Shorewall-perl.html#veth)
   - add tun/tap netdev support
   - add more attribute support for SIT tunnel

* networkd-wait-online:
   - make operstates to wait for configurable?

* dhcp:
   - figure out how much we can increase Maximum Message Size
   - export timezone information
   - FORCERENEW

External:

* dbus:
   - natively watch for dbus-*.service symlinks (PENDING)
   - teach dbus to activate all services it finds in /etc/systemd/services/org-*.service

* fix alsa mixer restore to not print error when no config is stored

* make cryptsetup lower --iter-time

* patch kernel for xattr support in /dev, /proc/, /sys?

* kernel: add device_type = "fb", "fbcon" to class "graphics"

* drop accountsservice's StandardOutput=syslog and Type=dbus fields

* dbus upstream still refers to dbus.target and should not

* dbus: in fedora, make /var/lib/dbus/machine-id a symlink to /etc/machine-id

* add "# export SYSTEMD_PAGER=" to bash login

* /usr/bin/service should actually show the new command line

* fedora: suggest auto-restart on failure, but not on success and not on coredump. also, ask people to think about changing the start limit logic. Also point people to RestartPreventExitStatus=, SuccessExitStatus=

* fedora: F20: go timer units all the way, leave cron.daily for cron

* neither pkexec nor sudo initialize environ[] from the PAM environment?

* fedora: update policy to declare access mode and ownership of unit files to root:root 0644, and add an rpmlint check for it

* register catalog database signature as file magic

Regularly:

* look for close() vs. close_nointr() vs. close_nointr_nofail()

* check for strerror(r) instead of strerror(-r)

* Use PR_SET_PROCTITLE_AREA if it becomes available in the kernel

* pahole

* set_put(), hashmap_put() return values check. i.e. == 0 does not free()!

* use secure_getenv() instead of getenv() where appropriate

* link up selected blog stories from man pages and unit files Documentation= fields

Scheduled for removal or fixing:

* xxxOverridable dependencies (probably: fix)<|MERGE_RESOLUTION|>--- conflicted
+++ resolved
@@ -44,13 +44,9 @@
 * timesyncd:
   - hookup with networkd: NTP servers from dhcp
 
-<<<<<<< HEAD
-* we probably should replace the left-over uses of strv_append() and replace them by strv_push() or strv_extend()
-=======
 * a way for container managers to turn off getty starting via $container_headless= or so...
 
 * figure out a nice way how we can let the admin know what child/sibling unit causes cgroup membership for a specific unit
->>>>>>> a8f3477d
 
 * add a kernel command line option to enable the debug shell
 
@@ -452,18 +448,8 @@
 
 * nspawn:
   - bind mount read-only the cgroup tree higher than nspawn
-<<<<<<< HEAD
-  - nspawn: investigate whether we can support the same as LXC's
-    lxc.network.type=phys mode, and pass through entire network
-    interfaces to the container
-  - nspawn: maybe add a way to drop additional caps, in addition to add additional caps
-  - nspawn: maybe explicitly reset loginuid?
-  - nspawn: make it work for dwalsh and shared /usr containers -- tmpfs mounts as command line parameters, selinux exec context
-  - refuses to boot containers without /etc/machine-id (OK?), and with empty /etc/machine-id (not OK).
-=======
   - refuses to boot containers without /etc/machine-id (OK?), and with empty /etc/machine-id (not OK).
   - support taking a btrfs snapshot at startup and dropping it afterwards
->>>>>>> a8f3477d
 
 * cryptsetup:
   - cryptsetup-generator: allow specification of passwords in crypttab itself
