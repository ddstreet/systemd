--- conflicted
+++ resolved
@@ -796,8 +796,6 @@
 	PKG_CHECK_MODULES([DBUS], [dbus-1 >= 1.2.16])
 	])
 
-<<<<<<< HEAD
-=======
 
 # ------------------------------------------------------------------------------
 
@@ -810,7 +808,6 @@
         AC_DEFINE(HAVE_DEPUTY, 1, [Enable deputy mode])
 ])
 
->>>>>>> df3f7585
 # ------------------------------------------------------------------------------
 
 # Location of the init scripts as mandated by LSB
@@ -980,10 +977,7 @@
         Split /usr:              ${enable_split_usr}
         SysV compatibility:      ${SYSTEM_SYSV_COMPAT}
         CGManager                ${enable_cgmanager}
-<<<<<<< HEAD
-=======
         Deputy                   ${enable_deputy}
->>>>>>> df3f7585
 
         prefix:                  ${prefix}
         rootprefix:              ${with_rootprefix}
