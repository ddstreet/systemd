#  This file is part of systemd.
#
#  systemd is free software; you can redistribute it and/or modify it
#  under the terms of the GNU Lesser General Public License as published by
#  the Free Software Foundation; either version 2.1 of the License, or
#  (at your option) any later version.

# See tmpfiles.d(5) for details

# These files are considered legacy and are unnecessary on legacy-free
# systems.

d /run/lock 1777 root root -
L /var/lock - - - - ../run/lock

# /run/lock/subsys is used for serializing SysV service execution, and
# hence without use on SysV-less systems.

d /run/lock/subsys 0755 root root -

<<<<<<< HEAD
# /run/lock/lockdev is used to serialize access to tty devices via
# LCK..xxx style lock files, For more information see:
# http://lists.freedesktop.org/archives/systemd-devel/2011-March/001823.html
# On modern systems a BSD file lock is a better choice if
# serialization is needed on those devices.

d /run/lock/lockdev 0775 root root -

=======
>>>>>>> 875ab535
# /forcefsck, /fastboot and /forcequotacheck are deprecated in favor of the
# kernel command line options 'fsck.mode=force', 'fsck.mode=skip' and
# 'quotacheck.mode=force'

r! /forcefsck
r! /fastboot
r! /forcequotacheck<|MERGE_RESOLUTION|>--- conflicted
+++ resolved
@@ -10,7 +10,7 @@
 # These files are considered legacy and are unnecessary on legacy-free
 # systems.
 
-d /run/lock 1777 root root -
+d /run/lock 0755 root root -
 L /var/lock - - - - ../run/lock
 
 # /run/lock/subsys is used for serializing SysV service execution, and
@@ -18,17 +18,6 @@
 
 d /run/lock/subsys 0755 root root -
 
-<<<<<<< HEAD
-# /run/lock/lockdev is used to serialize access to tty devices via
-# LCK..xxx style lock files, For more information see:
-# http://lists.freedesktop.org/archives/systemd-devel/2011-March/001823.html
-# On modern systems a BSD file lock is a better choice if
-# serialization is needed on those devices.
-
-d /run/lock/lockdev 0775 root root -
-
-=======
->>>>>>> 875ab535
 # /forcefsck, /fastboot and /forcequotacheck are deprecated in favor of the
 # kernel command line options 'fsck.mode=force', 'fsck.mode=skip' and
 # 'quotacheck.mode=force'
