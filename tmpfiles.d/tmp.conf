#  This file is part of systemd.
#
#  systemd is free software; you can redistribute it and/or modify it
#  under the terms of the GNU Lesser General Public License as published by
#  the Free Software Foundation; either version 2.1 of the License, or
#  (at your option) any later version.

# See tmpfiles.d(5) for details

# Clear tmp directories separately, to make them easier to override
<<<<<<< HEAD
D /tmp 1777 root root -
#d /var/tmp 1777 root root 30d
=======
v /tmp 1777 root root -
#v /var/tmp 1777 root root 30d
>>>>>>> a066bb07

# Exclude namespace mountpoints created with PrivateTmp=yes
x /tmp/systemd-private-%b-*
X /tmp/systemd-private-%b-*/tmp
x /var/tmp/systemd-private-%b-*
X /var/tmp/systemd-private-%b-*/tmp<|MERGE_RESOLUTION|>--- conflicted
+++ resolved
@@ -8,13 +8,8 @@
 # See tmpfiles.d(5) for details
 
 # Clear tmp directories separately, to make them easier to override
-<<<<<<< HEAD
-D /tmp 1777 root root -
-#d /var/tmp 1777 root root 30d
-=======
 v /tmp 1777 root root -
 #v /var/tmp 1777 root root 30d
->>>>>>> a066bb07
 
 # Exclude namespace mountpoints created with PrivateTmp=yes
 x /tmp/systemd-private-%b-*
