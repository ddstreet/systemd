--- conflicted
+++ resolved
@@ -9,18 +9,4 @@
 
 # Clear tmp directories separately, to make them easier to override
 D /tmp 1777 root root -
-<<<<<<< HEAD
-#q /var/tmp 1777 root root 30d
-
-# Exclude namespace mountpoints created with PrivateTmp=yes
-x /tmp/systemd-private-%b-*
-X /tmp/systemd-private-%b-*/tmp
-x /var/tmp/systemd-private-%b-*
-X /var/tmp/systemd-private-%b-*/tmp
-
-# Remove top-level private temporary directories on each boot
-R! /tmp/systemd-private-*
-R! /var/tmp/systemd-private-*
-=======
-#q /var/tmp 1777 root root 30d
->>>>>>> aa8c231a
+#q /var/tmp 1777 root root 30d