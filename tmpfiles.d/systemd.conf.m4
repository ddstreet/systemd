#  This file is part of systemd.
#
#  systemd is free software; you can redistribute it and/or modify it
#  under the terms of the GNU Lesser General Public License as published by
#  the Free Software Foundation; either version 2.1 of the License, or
#  (at your option) any later version.

# See tmpfiles.d(5) for details

d /run/user 0755 root root -
F! /run/utmp 0664 root utmp -

d /run/systemd/ask-password 0755 root root -
d /run/systemd/seats 0755 root root -
d /run/systemd/sessions 0755 root root -
d /run/systemd/users 0755 root root -
d /run/systemd/machines 0755 root root -
d /run/systemd/shutdown 0755 root root -
m4_ifdef(`ENABLE_NETWORKD',
d /run/systemd/netif 0755 systemd-network systemd-network -
d /run/systemd/netif/links 0755 systemd-network systemd-network -
d /run/systemd/netif/leases 0755 systemd-network systemd-network -
)m4_dnl

d /run/log 0755 root root -

z /run/log/journal 2755 root systemd-journal - -
Z /run/log/journal/%m ~2750 root systemd-journal - -
m4_ifdef(`HAVE_ACL',``
a+ /run/log/journal/%m - - - - d:group:adm:r-x
A+ /run/log/journal/%m - - - - group:adm:r-x
'')m4_dnl

z /var/log/journal 2755 root systemd-journal - -
z /var/log/journal/%m 2755 root systemd-journal - -
z /var/log/journal/%m/system.journal 0640 root systemd-journal - -
m4_ifdef(`HAVE_ACL',``
<<<<<<< HEAD
a+ /var/log/journal/%m - - - - d:group:adm:r-x
a+ /var/log/journal/%m - - - - group:adm:r-x
=======
a+ /var/log/journal    - - - - d:group:adm:r-x,d:group:wheel:r-x
a+ /var/log/journal    - - - - group:adm:r-x,group:wheel:r-x
a+ /var/log/journal/%m - - - - d:group:adm:r-x,d:group:wheel:r-x
a+ /var/log/journal/%m - - - - group:adm:r-x,group:wheel:r-x
a+ /var/log/journal/%m/system.journal - - - - group:adm:r--,group:wheel:r--
>>>>>>> 875ab535
'')m4_dnl

d /var/lib/systemd 0755 root root -
d /var/lib/systemd/coredump 0755 root root 3d<|MERGE_RESOLUTION|>--- conflicted
+++ resolved
@@ -27,24 +27,19 @@
 z /run/log/journal 2755 root systemd-journal - -
 Z /run/log/journal/%m ~2750 root systemd-journal - -
 m4_ifdef(`HAVE_ACL',``
-a+ /run/log/journal/%m - - - - d:group:adm:r-x
-A+ /run/log/journal/%m - - - - group:adm:r-x
+a+ /run/log/journal/%m - - - - d:group:adm:r-x,d:group:wheel:r-x
+A+ /run/log/journal/%m - - - - group:adm:r-x,group:wheel:r-x
 '')m4_dnl
 
 z /var/log/journal 2755 root systemd-journal - -
 z /var/log/journal/%m 2755 root systemd-journal - -
 z /var/log/journal/%m/system.journal 0640 root systemd-journal - -
 m4_ifdef(`HAVE_ACL',``
-<<<<<<< HEAD
-a+ /var/log/journal/%m - - - - d:group:adm:r-x
-a+ /var/log/journal/%m - - - - group:adm:r-x
-=======
 a+ /var/log/journal    - - - - d:group:adm:r-x,d:group:wheel:r-x
 a+ /var/log/journal    - - - - group:adm:r-x,group:wheel:r-x
 a+ /var/log/journal/%m - - - - d:group:adm:r-x,d:group:wheel:r-x
 a+ /var/log/journal/%m - - - - group:adm:r-x,group:wheel:r-x
 a+ /var/log/journal/%m/system.journal - - - - group:adm:r--,group:wheel:r--
->>>>>>> 875ab535
 '')m4_dnl
 
 d /var/lib/systemd 0755 root root -
