#  This file is part of systemd.
#
#  systemd is free software; you can redistribute it and/or modify it
#  under the terms of the GNU Lesser General Public License as published by
#  the Free Software Foundation; either version 2.1 of the License, or
#  (at your option) any later version.

# See tmpfiles.d(5) for details

d /run/user 0755 root root -
F! /run/utmp 0664 root utmp -

d /run/systemd/ask-password 0755 root root -
d /run/systemd/seats 0755 root root -
d /run/systemd/sessions 0755 root root -
d /run/systemd/users 0755 root root -
d /run/systemd/machines 0755 root root -
d /run/systemd/shutdown 0755 root root -
m4_ifdef(`ENABLE_NETWORKD',
<<<<<<< HEAD
d /run/systemd/netif 0755 - - -
d /run/systemd/netif/links 0755 - - -
d /run/systemd/netif/leases 0755 - - -
=======
d /run/systemd/netif 0755 systemd-network systemd-network -
d /run/systemd/netif/links 0755 systemd-network systemd-network -
d /run/systemd/netif/leases 0755 systemd-network systemd-network -
>>>>>>> 762c8f0a
)m4_dnl

d /run/log 0755 root root -

z /run/log/journal 2755 root systemd-journal - -
Z /run/log/journal/%m ~2750 root systemd-journal - -
m4_ifdef(`HAVE_ACL',`m4_dnl
m4_ifdef(`ENABLE_ADM_GROUP',`m4_dnl
m4_ifdef(`ENABLE_WHEEL_GROUP',``
a+ /run/log/journal/%m - - - - d:group:adm:r-x,d:group:wheel:r-x
a+ /run/log/journal/%m - - - - group:adm:r-x,group:wheel:r-x
a+ /run/log/journal/%m/*.journal* - - - - group:adm:r--,group:wheel:r--
'',``
a+ /run/log/journal/%m - - - - d:group:adm:r-x
a+ /run/log/journal/%m - - - - group:adm:r-x
a+ /run/log/journal/%m/*.journal* - - - - group:adm:r--
'')',`m4_dnl
m4_ifdef(`ENABLE_WHEEL_GROUP',``
a+ /run/log/journal/%m - - - - d:group:wheel:r-x
a+ /run/log/journal/%m - - - - group:wheel:r-x
a+ /run/log/journal/%m/*.journal* - - - - group:wheel:r--
'')')')m4_dnl

z /var/log/journal 2755 root systemd-journal - -
z /var/log/journal/%m 2755 root systemd-journal - -
z /var/log/journal/%m/system.journal 0640 root systemd-journal - -
m4_ifdef(`HAVE_ACL',`m4_dnl
m4_ifdef(`ENABLE_ADM_GROUP',`m4_dnl
m4_ifdef(`ENABLE_WHEEL_GROUP',``
a+ /var/log/journal    - - - - d:group::r-x,d:group:adm:r-x,d:group:wheel:r-x
a+ /var/log/journal    - - - - group::r-x,group:adm:r-x,group:wheel:r-x
a+ /var/log/journal/%m - - - - d:group:adm:r-x,d:group:wheel:r-x
a+ /var/log/journal/%m - - - - group:adm:r-x,group:wheel:r-x
a+ /var/log/journal/%m/system.journal - - - - group:adm:r--,group:wheel:r--
'', ``
a+ /var/log/journal    - - - - d:group::r-x,d:group:adm:r-x
a+ /var/log/journal    - - - - group::r-x,group:adm:r-x
a+ /var/log/journal/%m - - - - d:group:adm:r-x
a+ /var/log/journal/%m - - - - group:adm:r-x
a+ /var/log/journal/%m/system.journal - - - - group:adm:r--
'')',`m4_dnl
m4_ifdef(`ENABLE_WHEEL_GROUP',``
a+ /var/log/journal    - - - - d:group::r-x,d:group:wheel:r-x
a+ /var/log/journal    - - - - group::r-x,group:wheel:r-x
a+ /var/log/journal/%m - - - - d:group:wheel:r-x
a+ /var/log/journal/%m - - - - group:wheel:r-x
a+ /var/log/journal/%m/system.journal - - - - group:wheel:r--
'')')')m4_dnl

d /var/lib/systemd 0755 root root -
d /var/lib/systemd/coredump 0755 root root 3d

d /var/lib/private 0700 root root -
d /var/log/private 0700 root root -
d /var/cache/private 0700 root root -<|MERGE_RESOLUTION|>--- conflicted
+++ resolved
@@ -17,15 +17,9 @@
 d /run/systemd/machines 0755 root root -
 d /run/systemd/shutdown 0755 root root -
 m4_ifdef(`ENABLE_NETWORKD',
-<<<<<<< HEAD
-d /run/systemd/netif 0755 - - -
-d /run/systemd/netif/links 0755 - - -
-d /run/systemd/netif/leases 0755 - - -
-=======
 d /run/systemd/netif 0755 systemd-network systemd-network -
 d /run/systemd/netif/links 0755 systemd-network systemd-network -
 d /run/systemd/netif/leases 0755 systemd-network systemd-network -
->>>>>>> 762c8f0a
 )m4_dnl
 
 d /run/log 0755 root root -
