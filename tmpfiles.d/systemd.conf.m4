--- conflicted
+++ resolved
@@ -34,11 +34,7 @@
 z /var/log/journal 2755 root systemd-journal - -
 z /var/log/journal/%m 2755 root systemd-journal - -
 m4_ifdef(`HAVE_ACL',``
-<<<<<<< HEAD
-a+ /var/log/journal/%m - - - - d:group:adm:r-x,d
-=======
 a+ /var/log/journal/%m - - - - d:group:adm:r-x
->>>>>>> 7ea1b24b
 a+ /var/log/journal/%m - - - - group:adm:r-x
 '')m4_dnl
 
