#  This file is part of systemd.
#
#  systemd is free software; you can redistribute it and/or modify it
#  under the terms of the GNU Lesser General Public License as published by
#  the Free Software Foundation; either version 2.1 of the License, or
#  (at your option) any later version.

# See tmpfiles.d(5) for details

d /run/user 0755 root root ~10d
F! /run/utmp 0664 root utmp -
<<<<<<< HEAD

f /var/log/wtmp 0664 root utmp -
f /var/log/btmp 0600 root utmp -

d /var/cache/man - - - 30d
=======
>>>>>>> a8f3477d

d /run/systemd/ask-password 0755 root root -
d /run/systemd/seats 0755 root root -
d /run/systemd/sessions 0755 root root -
d /run/systemd/users 0755 root root -
d /run/systemd/machines 0755 root root -
d /run/systemd/shutdown 0755 root root -
d /run/systemd/netif 0755 systemd-network systemd-network -
d /run/systemd/netif/links 0755 systemd-network systemd-network -
d /run/systemd/netif/leases 0755 systemd-network systemd-network -

z /run/log/journal 2755 root systemd-journal - -
<<<<<<< HEAD
z /run/log/journal/%m 2755 root systemd-journal - -
z /run/log/journal/%m/*.journal 0640 root systemd-journal - -

z /var/log/journal 2755 root systemd-journal - -
z /var/log/journal/%m 2755 root systemd-journal - -
z /var/log/journal/%m/*.journal 0640 root systemd-journal - -
=======
Z /run/log/journal/%m ~2750 root systemd-journal - -

z /var/log/journal 2755 root systemd-journal - -
z /var/log/journal/%m 2755 root systemd-journal - -
>>>>>>> a8f3477d
<|MERGE_RESOLUTION|>--- conflicted
+++ resolved
@@ -9,14 +9,6 @@
 
 d /run/user 0755 root root ~10d
 F! /run/utmp 0664 root utmp -
-<<<<<<< HEAD
-
-f /var/log/wtmp 0664 root utmp -
-f /var/log/btmp 0600 root utmp -
-
-d /var/cache/man - - - 30d
-=======
->>>>>>> a8f3477d
 
 d /run/systemd/ask-password 0755 root root -
 d /run/systemd/seats 0755 root root -
@@ -29,16 +21,7 @@
 d /run/systemd/netif/leases 0755 systemd-network systemd-network -
 
 z /run/log/journal 2755 root systemd-journal - -
-<<<<<<< HEAD
-z /run/log/journal/%m 2755 root systemd-journal - -
-z /run/log/journal/%m/*.journal 0640 root systemd-journal - -
-
-z /var/log/journal 2755 root systemd-journal - -
-z /var/log/journal/%m 2755 root systemd-journal - -
-z /var/log/journal/%m/*.journal 0640 root systemd-journal - -
-=======
 Z /run/log/journal/%m ~2750 root systemd-journal - -
 
 z /var/log/journal 2755 root systemd-journal - -
-z /var/log/journal/%m 2755 root systemd-journal - -
->>>>>>> a8f3477d
+z /var/log/journal/%m 2755 root systemd-journal - -