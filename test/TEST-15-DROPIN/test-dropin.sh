--- conflicted
+++ resolved
@@ -187,11 +187,7 @@
 [Unit]
 After=b.service
 EOF
-<<<<<<< HEAD
-        check_ok a UnitFileState masked
-=======
         [ `systemctl is-enabled a` = "masked" ]
->>>>>>> 7f9c2b6a
 
         # 'b1' is an alias for 'b': masking 'b' dep should not influence 'b1' dep
         echo "*** test a wants b, b1, and one is masked"
