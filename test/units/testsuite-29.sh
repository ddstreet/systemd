--- conflicted
+++ resolved
@@ -6,18 +6,11 @@
 set -o pipefail
 
 ARGS=()
-<<<<<<< HEAD
-=======
 state_directory=/var/lib/private/
->>>>>>> 04025fa6
 if [[ -v ASAN_OPTIONS || -v UBSAN_OPTIONS ]]; then
     # If we're running under sanitizers, we need to use a less restrictive
     # profile, otherwise LSan syscall would get blocked by seccomp
     ARGS+=(--profile=trusted)
-<<<<<<< HEAD
-fi
-
-=======
     # With the trusted profile DynamicUser is disabled, so the storage is not in private/
     state_directory=/var/lib/
 fi
@@ -27,7 +20,6 @@
 systemd-dissect --no-pager /usr/share/app0.raw | grep -q '✓ extension for portable service'
 systemd-dissect --no-pager /usr/share/app1.raw | grep -q '✓ extension for portable service'
 
->>>>>>> 04025fa6
 export SYSTEMD_LOG_LEVEL=debug
 mkdir -p /run/systemd/system/systemd-portabled.service.d/
 cat <<EOF >/run/systemd/system/systemd-portabled.service.d/override.conf
@@ -88,9 +80,6 @@
 
 portablectl "${ARGS[@]}" reattach --now --runtime --extension /usr/share/app0.raw /usr/share/minimal_1.raw app0
 
-<<<<<<< HEAD
-portablectl "${ARGS[@]}"  attach --now --runtime --extension ${app1} ${root} app1
-=======
 systemctl is-active app0.service
 status="$(portablectl is-attached --extension app0 minimal_1)"
 [[ "${status}" == "running-runtime" ]]
@@ -98,20 +87,11 @@
 portablectl detach --now --runtime --extension /usr/share/app0.raw /usr/share/minimal_1.raw app0
 
 portablectl "${ARGS[@]}" attach --now --runtime --extension /usr/share/app1.raw /usr/share/minimal_0.raw app1
->>>>>>> 04025fa6
 
 systemctl is-active app1.service
 status="$(portablectl is-attached --extension app1 minimal_0)"
 [[ "${status}" == "running-runtime" ]]
 
-<<<<<<< HEAD
-portablectl "${ARGS[@]}"  reattach --now --runtime --extension ${app1} ${root} app1
-
-systemctl is-active app1.service
-portablectl inspect --cat --extension ${app1} ${root} app1 | grep -F "MARKER=1"
-portablectl inspect --cat --extension ${app1} ${root} app1 | grep -F "Extension Release: /usr/share/app1.raw"
-portablectl inspect --cat --extension ${app1} ${root} app1 | grep -F "ExecStart=/opt/script1.sh"
-=======
 # Ensure that adding or removing a version to the image doesn't break reattaching
 cp /usr/share/app1.raw /tmp/app1_2.raw
 portablectl "${ARGS[@]}" reattach --now --runtime --extension /tmp/app1_2.raw /usr/share/minimal_1.raw app1
@@ -119,7 +99,6 @@
 systemctl is-active app1.service
 status="$(portablectl is-attached --extension app1_2 minimal_1)"
 [[ "${status}" == "running-runtime" ]]
->>>>>>> 04025fa6
 
 portablectl "${ARGS[@]}" reattach --now --runtime --extension /usr/share/app1.raw /usr/share/minimal_1.raw app1
 
@@ -147,14 +126,11 @@
 # extensions additional valid prefix)
 grep -v "^PORTABLE_PREFIXES=" /tmp/rootdir/etc/os-release > /tmp/os-release-fix/etc/os-release
 
-<<<<<<< HEAD
-=======
 mount -t overlay overlay -o lowerdir=/tmp/os-release-fix:/tmp/app1:/tmp/rootdir /tmp/overlay
 
 grep . /tmp/overlay/usr/lib/extension-release.d/*
 grep . /tmp/overlay/etc/os-release
 
->>>>>>> 04025fa6
 portablectl "${ARGS[@]}" attach --copy=symlink --now --runtime /tmp/overlay app1
 
 systemctl is-active app1.service
