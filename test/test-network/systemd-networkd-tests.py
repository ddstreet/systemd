#!/usr/bin/env python3
# SPDX-License-Identifier: LGPL-2.1-or-later
# systemd-networkd tests

import argparse
import itertools
import os
import re
import shutil
import signal
import subprocess
import sys
import time
import unittest
from shutil import copytree

network_unit_file_path='/run/systemd/network'
networkd_runtime_directory='/run/systemd/netif'
networkd_ci_path='/run/networkd-ci'
network_sysctl_ipv6_path='/proc/sys/net/ipv6/conf'
network_sysctl_ipv4_path='/proc/sys/net/ipv4/conf'

dnsmasq_pid_file='/run/networkd-ci/test-test-dnsmasq.pid'
dnsmasq_log_file='/run/networkd-ci/test-dnsmasq-log-file'

systemd_lib_paths=['/usr/lib/systemd', '/lib/systemd']
which_paths=':'.join(systemd_lib_paths + os.getenv('PATH', os.defpath).lstrip(':').split(':'))

networkd_bin=shutil.which('systemd-networkd', path=which_paths)
resolved_bin=shutil.which('systemd-resolved', path=which_paths)
udevd_bin=shutil.which('systemd-udevd', path=which_paths)
wait_online_bin=shutil.which('systemd-networkd-wait-online', path=which_paths)
networkctl_bin=shutil.which('networkctl', path=which_paths)
resolvectl_bin=shutil.which('resolvectl', path=which_paths)
timedatectl_bin=shutil.which('timedatectl', path=which_paths)

use_valgrind=False
enable_debug=True
env = {}
asan_options=None
lsan_options=None
ubsan_options=None

running_units = []

def check_output(*command, **kwargs):
    # This replaces both check_output and check_call (output can be ignored)
    command = command[0].split() + list(command[1:])
    return subprocess.check_output(command, universal_newlines=True, **kwargs).rstrip()

def call(*command, **kwargs):
    command = command[0].split() + list(command[1:])
    return subprocess.call(command, universal_newlines=True, **kwargs)

def run(*command, **kwargs):
    command = command[0].split() + list(command[1:])
    return subprocess.run(command, universal_newlines=True, **kwargs)

def is_module_available(module_name):
    lsmod_output = check_output('lsmod')
    module_re = re.compile(rf'^{re.escape(module_name)}\b', re.MULTILINE)
    return module_re.search(lsmod_output) or not call('modprobe', module_name, stderr=subprocess.DEVNULL)

def expectedFailureIfModuleIsNotAvailable(module_name):
    def f(func):
        if not is_module_available(module_name):
            return unittest.expectedFailure(func)
        return func

    return f

def expectedFailureIfERSPANModuleIsNotAvailable():
    def f(func):
        rc = call('ip link add dev erspan99 type erspan seq key 30 local 192.168.1.4 remote 192.168.1.1 erspan_ver 1 erspan 123', stderr=subprocess.DEVNULL)
        if rc == 0:
            call('ip link del erspan99')
            return func
        else:
            return unittest.expectedFailure(func)

    return f

def expectedFailureIfRoutingPolicyPortRangeIsNotAvailable():
    def f(func):
        rc = call('ip rule add from 192.168.100.19 sport 1123-1150 dport 3224-3290 table 7', stderr=subprocess.DEVNULL)
        if rc == 0:
            call('ip rule del from 192.168.100.19 sport 1123-1150 dport 3224-3290 table 7')
            return func
        else:
            return unittest.expectedFailure(func)

    return f

def expectedFailureIfRoutingPolicyIPProtoIsNotAvailable():
    def f(func):
        rc = call('ip rule add not from 192.168.100.19 ipproto tcp table 7', stderr=subprocess.DEVNULL)
        if rc == 0:
            call('ip rule del not from 192.168.100.19 ipproto tcp table 7')
            return func
        else:
            return unittest.expectedFailure(func)

    return f

def expectedFailureIfRoutingPolicyUIDRangeIsNotAvailable():
    def f(func):
        support = False
        rc = call('ip rule add from 192.168.100.19 table 7 uidrange 200-300', stderr=subprocess.DEVNULL)
        if rc == 0:
            ret = run('ip rule list from 192.168.100.19 table 7', stdout=subprocess.PIPE, stderr=subprocess.STDOUT)
            if ret.returncode == 0 and 'uidrange 200-300' in ret.stdout.rstrip():
                support = True
            call('ip rule del from 192.168.100.19 table 7 uidrange 200-300')

        if support:
            return func
        else:
            return unittest.expectedFailure(func)

    return f

def expectedFailureIfLinkFileFieldIsNotSet():
    def f(func):
        support = False
        rc = call('ip link add name dummy99 type dummy', stderr=subprocess.DEVNULL)
        if rc == 0:
            ret = run('udevadm info -w10s /sys/class/net/dummy99', stdout=subprocess.PIPE, stderr=subprocess.STDOUT)
            if ret.returncode == 0 and 'E: ID_NET_LINK_FILE=' in ret.stdout.rstrip():
                support = True
            call('ip link del dummy99')

        if support:
            return func
        else:
            return unittest.expectedFailure(func)

    return f

def expectedFailureIfNexthopIsNotAvailable():
    def f(func):
        rc = call('ip nexthop list', stderr=subprocess.DEVNULL)
        if rc == 0:
            return func
        else:
            return unittest.expectedFailure(func)

    return f

def expectedFailureIfRTA_VIAIsNotSupported():
    def f(func):
        call('ip link add dummy98 type dummy', stderr=subprocess.DEVNULL)
        call('ip link set up dev dummy98', stderr=subprocess.DEVNULL)
        call('ip route add 2001:1234:5:8fff:ff:ff:ff:fe/128 dev dummy98', stderr=subprocess.DEVNULL)
        rc = call('ip route add 10.10.10.10 via inet6 2001:1234:5:8fff:ff:ff:ff:fe dev dummy98', stderr=subprocess.DEVNULL)
        call('ip link del dummy98', stderr=subprocess.DEVNULL)
        if rc == 0:
            return func
        else:
            return unittest.expectedFailure(func)

    return f

def expectedFailureIfAlternativeNameIsNotAvailable():
    def f(func):
        call('ip link add dummy98 type dummy', stderr=subprocess.DEVNULL)
        rc = call('ip link prop add dev dummy98 altname hogehogehogehogehoge', stderr=subprocess.DEVNULL)
        call('ip link del dummy98', stderr=subprocess.DEVNULL)
        if rc == 0:
            return func
        else:
            return unittest.expectedFailure(func)

    return f

def expectedFailureIfNetdevsimWithSRIOVIsNotAvailable():
    def f(func):
        call('rmmod netdevsim', stderr=subprocess.DEVNULL)
        rc = call('modprobe netdevsim', stderr=subprocess.DEVNULL)
        if rc != 0:
            return unittest.expectedFailure(func)

        try:
            with open('/sys/bus/netdevsim/new_device', mode='w') as f:
                f.write('99 1')
        except Exception as error:
            return unittest.expectedFailure(func)

        call('udevadm settle')
        call('udevadm info -w10s /sys/devices/netdevsim99/net/eni99np1', stderr=subprocess.DEVNULL)
        try:
            with open('/sys/class/net/eni99np1/device/sriov_numvfs', mode='w') as f:
                f.write('3')
        except Exception as error:
            call('rmmod netdevsim', stderr=subprocess.DEVNULL)
            return unittest.expectedFailure(func)

        call('rmmod netdevsim', stderr=subprocess.DEVNULL)
        return func

    return f

def expectedFailureIfCAKEIsNotAvailable():
    def f(func):
        call('ip link add dummy98 type dummy', stderr=subprocess.DEVNULL)
        rc = call('tc qdisc add dev dummy98 parent root cake', stderr=subprocess.DEVNULL)
        call('ip link del dummy98', stderr=subprocess.DEVNULL)
        if rc == 0:
            return func
        else:
            return unittest.expectedFailure(func)

    return f

def expectedFailureIfPIEIsNotAvailable():
    def f(func):
        call('ip link add dummy98 type dummy', stderr=subprocess.DEVNULL)
        rc = call('tc qdisc add dev dummy98 parent root pie', stderr=subprocess.DEVNULL)
        call('ip link del dummy98', stderr=subprocess.DEVNULL)
        if rc == 0:
            return func
        else:
            return unittest.expectedFailure(func)

    return f

def expectedFailureIfHHFIsNotAvailable():
    def f(func):
        call('ip link add dummy98 type dummy', stderr=subprocess.DEVNULL)
        rc = call('tc qdisc add dev dummy98 parent root hhf', stderr=subprocess.DEVNULL)
        call('ip link del dummy98', stderr=subprocess.DEVNULL)
        if rc == 0:
            return func
        else:
            return unittest.expectedFailure(func)

    return f

def expectedFailureIfETSIsNotAvailable():
    def f(func):
        call('ip link add dummy98 type dummy', stderr=subprocess.DEVNULL)
        rc = call('tc qdisc add dev dummy98 parent root ets bands 10', stderr=subprocess.DEVNULL)
        call('ip link del dummy98', stderr=subprocess.DEVNULL)
        if rc == 0:
            return func
        else:
            return unittest.expectedFailure(func)

    return f

def expectedFailureIfFQPIEIsNotAvailable():
    def f(func):
        call('ip link add dummy98 type dummy', stderr=subprocess.DEVNULL)
        rc = call('tc qdisc add dev dummy98 parent root fq_pie', stderr=subprocess.DEVNULL)
        call('ip link del dummy98', stderr=subprocess.DEVNULL)
        if rc == 0:
            return func
        else:
            return unittest.expectedFailure(func)

    return f

def setUpModule():
    global running_units

    os.makedirs(network_unit_file_path, exist_ok=True)
    os.makedirs(networkd_ci_path, exist_ok=True)

    shutil.rmtree(networkd_ci_path)
    copytree(os.path.join(os.path.dirname(os.path.abspath(__file__)), 'conf'), networkd_ci_path)

    for u in ['systemd-networkd.socket', 'systemd-networkd.service', 'systemd-resolved.service',
              'systemd-udevd-kernel.socket', 'systemd-udevd-control.socket', 'systemd-udevd.service',
              'firewalld.service']:
        if call(f'systemctl is-active --quiet {u}') == 0:
            check_output(f'systemctl stop {u}')
            running_units.append(u)

    drop_in = [
        '[Unit]',
        'StartLimitIntervalSec=0',
        '[Service]',
        'Restart=no',
        'ExecStart=',
    ]
    if use_valgrind:
        drop_in += [
            'ExecStart=!!valgrind --track-origins=yes --leak-check=full --show-leak-kinds=all ' + networkd_bin,
            'PrivateTmp=yes'
        ]
    else:
        drop_in += ['ExecStart=!!' + networkd_bin]
    if enable_debug:
        drop_in += ['Environment=SYSTEMD_LOG_LEVEL=debug']
    if asan_options:
        drop_in += ['Environment=ASAN_OPTIONS="' + asan_options + '"']
    if lsan_options:
        drop_in += ['Environment=LSAN_OPTIONS="' + lsan_options + '"']
    if ubsan_options:
        drop_in += ['Environment=UBSAN_OPTIONS="' + ubsan_options + '"']
    if asan_options or lsan_options or ubsan_options:
        drop_in += ['SystemCallFilter=']
    if use_valgrind or asan_options or lsan_options or ubsan_options:
        drop_in += ['MemoryDenyWriteExecute=no']

    os.makedirs('/run/systemd/system/systemd-networkd.service.d', exist_ok=True)
    with open('/run/systemd/system/systemd-networkd.service.d/00-override.conf', mode='w') as f:
        f.write('\n'.join(drop_in))

    drop_in = [
        '[Service]',
        'Restart=no',
        'ExecStart=',
    ]
    if use_valgrind:
        drop_in += ['ExecStart=!!valgrind --track-origins=yes --leak-check=full --show-leak-kinds=all ' + resolved_bin]
    else:
        drop_in += ['ExecStart=!!' + resolved_bin]
    if enable_debug:
        drop_in += ['Environment=SYSTEMD_LOG_LEVEL=debug']
    if asan_options:
        drop_in += ['Environment=ASAN_OPTIONS="' + asan_options + '"']
    if lsan_options:
        drop_in += ['Environment=LSAN_OPTIONS="' + lsan_options + '"']
    if ubsan_options:
        drop_in += ['Environment=UBSAN_OPTIONS="' + ubsan_options + '"']
    if asan_options or lsan_options or ubsan_options:
        drop_in += ['SystemCallFilter=']
    if use_valgrind or asan_options or lsan_options or ubsan_options:
        drop_in += ['MemoryDenyWriteExecute=no']

    os.makedirs('/run/systemd/system/systemd-resolved.service.d', exist_ok=True)
    with open('/run/systemd/system/systemd-resolved.service.d/00-override.conf', mode='w') as f:
        f.write('\n'.join(drop_in))

    drop_in = [
        '[Service]',
        'ExecStart=',
        'ExecStart=!!' + udevd_bin,
    ]

    os.makedirs('/run/systemd/system/systemd-udevd.service.d', exist_ok=True)
    with open('/run/systemd/system/systemd-udevd.service.d/00-override.conf', mode='w') as f:
        f.write('\n'.join(drop_in))

    check_output('systemctl daemon-reload')
    print(check_output('systemctl cat systemd-networkd.service'))
    print(check_output('systemctl cat systemd-resolved.service'))
    print(check_output('systemctl cat systemd-udevd.service'))
    check_output('systemctl restart systemd-resolved')
    check_output('systemctl restart systemd-udevd')

def tearDownModule():
    global running_units

    shutil.rmtree(networkd_ci_path)

    for u in ['systemd-networkd.socket', 'systemd-networkd.service', 'systemd-resolved.service']:
        check_output(f'systemctl stop {u}')

    shutil.rmtree('/run/systemd/system/systemd-networkd.service.d')
    shutil.rmtree('/run/systemd/system/systemd-resolved.service.d')
    shutil.rmtree('/run/systemd/system/systemd-udevd.service.d')
    check_output('systemctl daemon-reload')
    check_output('systemctl restart systemd-udevd.service')

    for u in running_units:
        check_output(f'systemctl start {u}')

def read_link_attr(*args):
    with open(os.path.join('/sys/class/net/', *args)) as f:
        return f.readline().strip()

def read_bridge_port_attr(bridge, link, attribute):
    path_bridge = os.path.join('/sys/devices/virtual/net', bridge)
    path_port = 'lower_' + link + '/brport'
    path = os.path.join(path_bridge, path_port)

    with open(os.path.join(path, attribute)) as f:
        return f.readline().strip()

def link_exists(link):
    return os.path.exists(os.path.join('/sys/class/net', link))

def remove_links(links):
    for link in links:
        if link_exists(link):
            call('ip link del dev', link)
    time.sleep(1)

def remove_fou_ports(ports):
    for port in ports:
        call('ip fou del port', port, stdout=subprocess.DEVNULL, stderr=subprocess.DEVNULL)

def remove_routing_policy_rule_tables(tables):
    for table in tables:
        rc = 0
        while rc == 0:
            rc = call('ip rule del table', table, stdout=subprocess.DEVNULL, stderr=subprocess.DEVNULL)
        rc = 0
        while rc == 0:
            rc = call('ip -6 rule del table', table, stdout=subprocess.DEVNULL, stderr=subprocess.DEVNULL)

def remove_routes(routes):
    for route_type, addr in routes:
        call('ip route del', route_type, addr, stdout=subprocess.DEVNULL, stderr=subprocess.DEVNULL)

def remove_l2tp_tunnels(tunnel_ids):
    output = check_output('ip l2tp show tunnel')
    for tid in tunnel_ids:
        words='Tunnel ' + tid + ', encap'
        if words in output:
            call('ip l2tp del tunnel tid', tid)
    time.sleep(1)

def read_ipv6_sysctl_attr(link, attribute):
    with open(os.path.join(os.path.join(network_sysctl_ipv6_path, link), attribute)) as f:
        return f.readline().strip()

def read_ipv4_sysctl_attr(link, attribute):
    with open(os.path.join(os.path.join(network_sysctl_ipv4_path, link), attribute)) as f:
        return f.readline().strip()

def copy_unit_to_networkd_unit_path(*units, dropins=True):
    """Copy networkd unit files into the testbed.

    Any networkd unit file type can be specified, as well as drop-in files.

    By default, all drop-ins for a specified unit file are copied in;
    to avoid that specify dropins=False.

    When a drop-in file is specified, its unit file is also copied in automatically.
    """
    print()
    for unit in units:
        if dropins and os.path.exists(os.path.join(networkd_ci_path, unit + '.d')):
            copytree(os.path.join(networkd_ci_path, unit + '.d'), os.path.join(network_unit_file_path, unit + '.d'))
        if unit.endswith('.conf'):
            dropin = unit
            dropindir = os.path.join(network_unit_file_path, os.path.dirname(dropin))
            os.makedirs(dropindir, exist_ok=True)
            shutil.copy(os.path.join(networkd_ci_path, dropin), dropindir)
            unit = os.path.dirname(dropin).rstrip('.d')
        shutil.copy(os.path.join(networkd_ci_path, unit), network_unit_file_path)

def remove_unit_from_networkd_path(units):
    """Remove previously copied unit files from the testbed.

    Drop-ins will be removed automatically.
    """
    for unit in units:
        if (os.path.exists(os.path.join(network_unit_file_path, unit))):
            os.remove(os.path.join(network_unit_file_path, unit))
            if (os.path.exists(os.path.join(network_unit_file_path, unit + '.d'))):
                shutil.rmtree(os.path.join(network_unit_file_path, unit + '.d'))

def start_dnsmasq(additional_options='', ipv4_range='192.168.5.10,192.168.5.200', ipv6_range='2600::10,2600::20', lease_time='1h'):
    dnsmasq_command = f'dnsmasq -8 /var/run/networkd-ci/test-dnsmasq-log-file --log-queries=extra --log-dhcp --pid-file=/var/run/networkd-ci/test-test-dnsmasq.pid --conf-file=/dev/null --interface=veth-peer --enable-ra --dhcp-range={ipv6_range},{lease_time} --dhcp-range={ipv4_range},{lease_time} -R --dhcp-leasefile=/var/run/networkd-ci/lease --dhcp-option=26,1492 --dhcp-option=option:router,192.168.5.1 --dhcp-option=33,192.168.5.4,192.168.5.5 --port=0 ' + additional_options
    check_output(dnsmasq_command)

def stop_dnsmasq(pid_file):
    if os.path.exists(pid_file):
        with open(pid_file, 'r') as f:
            pid = f.read().rstrip(' \t\r\n\0')
            os.kill(int(pid), signal.SIGTERM)

        os.remove(pid_file)

def search_words_in_dnsmasq_log(words, show_all=False):
    if os.path.exists(dnsmasq_log_file):
        with open (dnsmasq_log_file) as in_file:
            contents = in_file.read()
            if show_all:
                print(contents)
            for line in contents.splitlines():
                if words in line:
                    in_file.close()
                    print("%s, %s" % (words, line))
                    return True
    return False

def remove_lease_file():
    if os.path.exists(os.path.join(networkd_ci_path, 'lease')):
        os.remove(os.path.join(networkd_ci_path, 'lease'))

def remove_log_file():
    if os.path.exists(dnsmasq_log_file):
        os.remove(dnsmasq_log_file)

def remove_networkd_state_files():
    if os.path.exists(os.path.join(networkd_runtime_directory, 'state')):
        os.remove(os.path.join(networkd_runtime_directory, 'state'))

def stop_networkd(show_logs=True, remove_state_files=True):
    if show_logs:
        invocation_id = check_output('systemctl show systemd-networkd -p InvocationID --value')
    check_output('systemctl stop systemd-networkd.socket')
    check_output('systemctl stop systemd-networkd.service')
    if show_logs:
        print(check_output('journalctl _SYSTEMD_INVOCATION_ID=' + invocation_id))
    if remove_state_files:
        remove_networkd_state_files()

def start_networkd(sleep_sec=0):
    check_output('systemctl start systemd-networkd')
    if sleep_sec > 0:
        time.sleep(sleep_sec)

def restart_networkd(sleep_sec=0, show_logs=True, remove_state_files=True):
    stop_networkd(show_logs, remove_state_files)
    start_networkd(sleep_sec)


class Utilities():
    def check_link_exists(self, link):
        self.assertTrue(link_exists(link))

    def check_link_attr(self, *args):
        self.assertEqual(read_link_attr(*args[:-1]), args[-1]);

    def wait_operstate(self, link, operstate='degraded', setup_state='configured', setup_timeout=5, fail_assert=True):
        """Wait for the link to reach the specified operstate and/or setup state.

        Specify None or '' for either operstate or setup_state to ignore that state.
        This will recheck until the state conditions are met or the timeout expires.

        If the link successfully matches the requested state, this returns True.
        If this times out waiting for the link to match, the behavior depends on the
        'fail_assert' parameter; if True, this causes a test assertion failure,
        otherwise this returns False.  The default is to cause assertion failure.

        Note that this function matches on *exactly* the given operstate and setup_state.
        To wait for a link to reach *or exceed* a given operstate, use wait_online().
        """
        if not operstate:
            operstate = r'\S+'
        if not setup_state:
            setup_state = r'\S+'

        for secs in range(setup_timeout + 1):
            output = check_output(*networkctl_cmd, '-n', '0', 'status', link, env=env)
            print(output)
            if re.search(rf'(?m)^\s*State:\s+{operstate}\s+\({setup_state}\)\s*$', output):
                return True
            # don't bother sleeping if time is up
            if secs < setup_timeout:
                time.sleep(1)
        if fail_assert:
            self.fail(f'Timed out waiting for {link} to reach state {operstate}/{setup_state}')
        return False

    def wait_online(self, links_with_operstate, timeout='20s', bool_any=False, setup_state='configured', setup_timeout=5):
        """Wait for the link(s) to reach the specified operstate and/or setup state.

        This is similar to wait_operstate() but can be used for multiple links,
        and it also calls systemd-networkd-wait-online to wait for the given operstate.
        The operstate should be specified in the link name, like 'eth0:degraded'.
        If just a link name is provided, wait-online's default operstate to wait for is degraded.

        The 'timeout' parameter controls the systemd-networkd-wait-online timeout, and the
        'setup_timeout' controls the per-link timeout waiting for the setup_state.

        Set 'bool_any' to True to wait for any (instead of all) of the given links.
        If this is set, no setup_state checks are done.

        Note that this function waits for the link(s) to reach *or exceed* the given operstate.
        However, the setup_state, if specified, must be matched *exactly*.

        This returns if the link(s) reached the requested operstate/setup_state; otherwise it
        raises CalledProcessError or fails test assertion.
        """
        args = wait_online_cmd + [f'--timeout={timeout}'] + [f'--interface={link}' for link in links_with_operstate]
        if bool_any:
            args += ['--any']
        try:
            check_output(*args, env=env)
        except subprocess.CalledProcessError:
            for link in links_with_operstate:
                output = check_output(*networkctl_cmd, '-n', '0', 'status', link.split(':')[0], env=env)
                print(output)
            raise
        if not bool_any and setup_state:
            for link in links_with_operstate:
                self.wait_operstate(link.split(':')[0], None, setup_state, setup_timeout)

    def wait_address(self, link, address_regex, scope='global', ipv='', timeout_sec=100):
        for i in range(timeout_sec):
            if i > 0:
                time.sleep(1)
            output = check_output(f'ip {ipv} address show dev {link} scope {scope}')
            if re.search(address_regex, output) and 'tentative' not in output:
                break
        else:
            self.assertRegex(output, address_regex)

class NetworkctlTests(unittest.TestCase, Utilities):

    links = [
        'dummy98',
        'test1',
        'veth99',
    ]

    units = [
        '11-dummy.netdev',
        '11-dummy-mtu.netdev',
        '11-dummy.network',
        '12-dummy.netdev',
        '12-dummy.link',
        '25-address-static.network',
        '25-veth.netdev',
        'netdev-link-local-addressing-yes.network',
    ]

    def setUp(self):
        remove_links(self.links)
        stop_networkd(show_logs=False)

    def tearDown(self):
        remove_links(self.links)
        remove_unit_from_networkd_path(self.units)
        stop_networkd(show_logs=True)

    @expectedFailureIfAlternativeNameIsNotAvailable()
    def test_altname(self):
        copy_unit_to_networkd_unit_path('netdev-link-local-addressing-yes.network', '12-dummy.netdev', '12-dummy.link')
        check_output('udevadm control --reload')
        start_networkd()
        self.wait_online(['dummy98:degraded'])

        output = check_output(*networkctl_cmd, '-n', '0', 'status', 'dummy98', env=env)
        self.assertRegex(output, 'hogehogehogehogehogehoge')

    def test_reconfigure(self):
        copy_unit_to_networkd_unit_path('25-address-static.network', '12-dummy.netdev')
        start_networkd()
        self.wait_online(['dummy98:routable'])

        output = check_output('ip -4 address show dev dummy98')
        print(output)
        self.assertRegex(output, 'inet 10.1.2.3/16 brd 10.1.255.255 scope global dummy98')
        self.assertRegex(output, 'inet 10.1.2.4/16 brd 10.1.255.255 scope global secondary dummy98')
        self.assertRegex(output, 'inet 10.2.2.4/16 brd 10.2.255.255 scope global dummy98')

        check_output('ip address del 10.1.2.3/16 dev dummy98')
        check_output('ip address del 10.1.2.4/16 dev dummy98')
        check_output('ip address del 10.2.2.4/16 dev dummy98')

        check_output(*networkctl_cmd, 'reconfigure', 'dummy98', env=env)
        self.wait_online(['dummy98:routable'])

        output = check_output('ip -4 address show dev dummy98')
        print(output)
        self.assertRegex(output, 'inet 10.1.2.3/16 brd 10.1.255.255 scope global dummy98')
        self.assertRegex(output, 'inet 10.1.2.4/16 brd 10.1.255.255 scope global secondary dummy98')
        self.assertRegex(output, 'inet 10.2.2.4/16 brd 10.2.255.255 scope global dummy98')

    def test_reload(self):
        start_networkd(3)

        copy_unit_to_networkd_unit_path('11-dummy.netdev')
        check_output(*networkctl_cmd, 'reload', env=env)
        self.wait_operstate('test1', 'off', setup_state='unmanaged')

        copy_unit_to_networkd_unit_path('11-dummy.network')
        check_output(*networkctl_cmd, 'reload', env=env)
        self.wait_online(['test1:degraded'])

        remove_unit_from_networkd_path(['11-dummy.network'])
        check_output(*networkctl_cmd, 'reload', env=env)
        self.wait_operstate('test1', 'degraded', setup_state='unmanaged')

        remove_unit_from_networkd_path(['11-dummy.netdev'])
        check_output(*networkctl_cmd, 'reload', env=env)
        self.wait_operstate('test1', 'degraded', setup_state='unmanaged')

        copy_unit_to_networkd_unit_path('11-dummy.netdev', '11-dummy.network')
        check_output(*networkctl_cmd, 'reload', env=env)
        self.wait_operstate('test1', 'degraded')

    def test_glob(self):
        copy_unit_to_networkd_unit_path('11-dummy.netdev', '11-dummy.network')
        start_networkd()

        self.wait_online(['test1:degraded'])

        output = check_output(*networkctl_cmd, 'list', env=env)
        self.assertRegex(output, '1 lo ')
        self.assertRegex(output, 'test1')

        output = check_output(*networkctl_cmd, 'list', 'test1', env=env)
        self.assertNotRegex(output, '1 lo ')
        self.assertRegex(output, 'test1')

        output = check_output(*networkctl_cmd, 'list', 'te*', env=env)
        self.assertNotRegex(output, '1 lo ')
        self.assertRegex(output, 'test1')

        output = check_output(*networkctl_cmd, '-n', '0', 'status', 'te*', env=env)
        self.assertNotRegex(output, '1: lo ')
        self.assertRegex(output, 'test1')

        output = check_output(*networkctl_cmd, '-n', '0', 'status', 'tes[a-z][0-9]', env=env)
        self.assertNotRegex(output, '1: lo ')
        self.assertRegex(output, 'test1')

    def test_mtu(self):
        copy_unit_to_networkd_unit_path('11-dummy-mtu.netdev', '11-dummy.network')
        start_networkd()

        self.wait_online(['test1:degraded'])

        output = check_output(*networkctl_cmd, '-n', '0', 'status', 'test1', env=env)
        self.assertRegex(output, 'MTU: 1600')

    def test_type(self):
        copy_unit_to_networkd_unit_path('11-dummy.netdev', '11-dummy.network')
        start_networkd()
        self.wait_online(['test1:degraded'])

        output = check_output(*networkctl_cmd, '-n', '0', 'status', 'test1', env=env)
        print(output)
        self.assertRegex(output, 'Type: ether')

        output = check_output(*networkctl_cmd, '-n', '0', 'status', 'lo', env=env)
        print(output)
        self.assertRegex(output, 'Type: loopback')

    @expectedFailureIfLinkFileFieldIsNotSet()
    def test_udev_link_file(self):
        copy_unit_to_networkd_unit_path('11-dummy.netdev', '11-dummy.network')
        start_networkd()
        self.wait_online(['test1:degraded'])

        output = check_output(*networkctl_cmd, '-n', '0', 'status', 'test1', env=env)
        print(output)
        self.assertRegex(output, r'Link File: (/usr)?/lib/systemd/network/99-default.link')
        self.assertRegex(output, r'Network File: /run/systemd/network/11-dummy.network')

        output = check_output(*networkctl_cmd, '-n', '0', 'status', 'lo', env=env)
        print(output)
        self.assertRegex(output, r'Link File: (/usr)?/lib/systemd/network/99-default.link')
        self.assertRegex(output, r'Network File: n/a')

    def test_delete_links(self):
        copy_unit_to_networkd_unit_path('11-dummy.netdev', '11-dummy.network',
                                        '25-veth.netdev', 'netdev-link-local-addressing-yes.network')
        start_networkd()

        self.wait_online(['test1:degraded', 'veth99:degraded', 'veth-peer:degraded'])

        check_output(*networkctl_cmd, 'delete', 'test1', 'veth99', env=env)
        self.assertFalse(link_exists('test1'))
        self.assertFalse(link_exists('veth99'))
        self.assertFalse(link_exists('veth-peer'))

class NetworkdNetDevTests(unittest.TestCase, Utilities):

    links_remove_earlier = [
        'xfrm99',
    ]

    links = [
        '6rdtun99',
        'bareudp99',
        'bond98',
        'bond99',
        'bridge99',
        'dropin-test',
        'dummy98',
        'erspan98',
        'erspan99',
        'geneve99',
        'gretap96',
        'gretap98',
        'gretap99',
        'gretun96',
        'gretun97',
        'gretun98',
        'gretun99',
        'ifb99',
        'ip6gretap98',
        'ip6gretap99',
        'ip6gretun96',
        'ip6gretun97',
        'ip6gretun98',
        'ip6gretun99',
        'ip6tnl97',
        'ip6tnl98',
        'ip6tnl99',
        'ipiptun96',
        'ipiptun97',
        'ipiptun98',
        'ipiptun99',
        'ipvlan99',
        'ipvtap99',
        'isataptun99',
        'macvlan99',
        'macvtap99',
        'nlmon99',
        'sittun96',
        'sittun97',
        'sittun98',
        'sittun99',
        'tap99',
        'test1',
        'tun99',
        'vcan99',
        'veth99',
        'vlan99',
        'vrf99',
        'vti6tun97',
        'vti6tun98',
        'vti6tun99',
        'vtitun96',
        'vtitun97',
        'vtitun98',
        'vtitun99',
        'vxcan99',
        'vxlan98',
        'vxlan99',
        'wg97',
        'wg98',
        'wg99',
    ]

    units = [
        '10-dropin-test.netdev',
        '11-dummy.netdev',
        '11-dummy.network',
        '12-dummy.netdev',
        '13-not-match-udev-property.network',
        '14-match-udev-property.network',
        '15-name-conflict-test.netdev',
        '21-macvlan.netdev',
        '21-macvtap.netdev',
        '21-vlan-test1.network',
        '21-vlan.netdev',
        '21-vlan.network',
        '25-6rd-tunnel.netdev',
        '25-bareudp.netdev',
        '25-bond.netdev',
        '25-bond-balanced-tlb.netdev',
        '25-bridge.netdev',
        '25-bridge-configure-without-carrier.network',
        '25-bridge.network',
        '25-erspan-tunnel-local-any.netdev',
        '25-erspan-tunnel.netdev',
        '25-fou-gretap.netdev',
        '25-fou-gre.netdev',
        '25-fou-ipip.netdev',
        '25-fou-ipproto-gre.netdev',
        '25-fou-ipproto-ipip.netdev',
        '25-fou-sit.netdev',
        '25-geneve.netdev',
        '25-gretap-tunnel-local-any.netdev',
        '25-gretap-tunnel.netdev',
        '25-gre-tunnel-any-any.netdev',
        '25-gre-tunnel-local-any.netdev',
        '25-gre-tunnel-remote-any.netdev',
        '25-gre-tunnel.netdev',
        '25-ifb.netdev',
        '25-ip6gretap-tunnel-local-any.netdev',
        '25-ip6gretap-tunnel.netdev',
        '25-ip6gre-tunnel-any-any.netdev',
        '25-ip6gre-tunnel-local-any.netdev',
        '25-ip6gre-tunnel-remote-any.netdev',
        '25-ip6gre-tunnel.netdev',
        '25-ip6tnl-tunnel-any-any.netdev',
        '25-ip6tnl-tunnel-local-any.netdev',
        '25-ip6tnl-tunnel-remote-any.netdev',
        '25-ip6tnl-tunnel.netdev',
        '25-ipip-tunnel-any-any.netdev',
        '25-ipip-tunnel-independent.netdev',
        '25-ipip-tunnel-independent-loopback.netdev',
        '25-ipip-tunnel-local-any.netdev',
        '25-ipip-tunnel-remote-any.netdev',
        '25-ipip-tunnel.netdev',
        '25-ipvlan.netdev',
        '25-ipvtap.netdev',
        '25-isatap-tunnel.netdev',
        '25-macsec.key',
        '25-macsec.netdev',
        '25-macsec.network',
        '25-nlmon.netdev',
        '25-sit-tunnel-any-any.netdev',
        '25-sit-tunnel-local-any.netdev',
        '25-sit-tunnel-remote-any.netdev',
        '25-sit-tunnel.netdev',
        '25-tap.netdev',
        '25-tun.netdev',
        '25-tunnel-any-any.network',
        '25-tunnel-local-any.network',
        '25-tunnel-remote-any.network',
        '25-tunnel.network',
        '25-vcan.netdev',
        '25-veth.netdev',
        '25-vrf.netdev',
        '25-vti6-tunnel-any-any.netdev',
        '25-vti6-tunnel-local-any.netdev',
        '25-vti6-tunnel-remote-any.netdev',
        '25-vti6-tunnel.netdev',
        '25-vti-tunnel-any-any.netdev',
        '25-vti-tunnel-local-any.netdev',
        '25-vti-tunnel-remote-any.netdev',
        '25-vti-tunnel.netdev',
        '25-vxcan.netdev',
        '25-vxlan-independent.netdev',
        '25-vxlan.netdev',
        '25-wireguard-23-peers.netdev',
        '25-wireguard-23-peers.network',
        '25-wireguard-no-peer.netdev',
        '25-wireguard-no-peer.network',
        '25-wireguard-preshared-key.txt',
        '25-wireguard-private-key.txt',
        '25-wireguard.netdev',
        '25-wireguard.network',
        '25-xfrm.netdev',
        '25-xfrm-independent.netdev',
        '6rd.network',
        'erspan.network',
        'gre.network',
        'gretap.network',
        'gretun.network',
        'ip6gretap.network',
        'ip6gretun.network',
        'ip6tnl.network',
        'ipip.network',
        'ipvlan.network',
        'ipvtap.network',
        'isatap.network',
        'macsec.network',
        'macvlan.network',
        'macvtap.network',
        'netdev-link-local-addressing-yes.network',
        'sit.network',
        'vti6.network',
        'vti.network',
        'vxlan-test1.network',
        'vxlan.network',
        'xfrm.network',
    ]

    fou_ports = [
        '55555',
        '55556']

    def setUp(self):
        remove_fou_ports(self.fou_ports)
        remove_links(self.links_remove_earlier)
        remove_links(self.links)
        stop_networkd(show_logs=False)

    def tearDown(self):
        remove_fou_ports(self.fou_ports)
        remove_links(self.links_remove_earlier)
        remove_links(self.links)
        remove_unit_from_networkd_path(self.units)
        stop_networkd(show_logs=True)

    def test_dropin_and_name_conflict(self):
        copy_unit_to_networkd_unit_path('10-dropin-test.netdev', '15-name-conflict-test.netdev')
        start_networkd()

        self.wait_online(['dropin-test:off'], setup_state='unmanaged')

        output = check_output('ip link show dropin-test')
        print(output)
        self.assertRegex(output, '00:50:56:c0:00:28')

    def test_match_udev_property(self):
        copy_unit_to_networkd_unit_path('12-dummy.netdev', '13-not-match-udev-property.network', '14-match-udev-property.network')
        start_networkd()
        self.wait_online(['dummy98:routable'])

        output = check_output(*networkctl_cmd, '-n', '0', 'status', 'dummy98', env=env)
        print(output)
        self.assertRegex(output, 'Network File: /run/systemd/network/14-match-udev-property')

    def test_wait_online_any(self):
        copy_unit_to_networkd_unit_path('25-bridge.netdev', '25-bridge.network', '11-dummy.netdev', '11-dummy.network')
        start_networkd()

        self.wait_online(['bridge99', 'test1:degraded'], bool_any=True)

        self.wait_operstate('bridge99', '(off|no-carrier)', setup_state='configuring')
        self.wait_operstate('test1', 'degraded')

    @expectedFailureIfModuleIsNotAvailable('bareudp')
    def test_bareudp(self):
        copy_unit_to_networkd_unit_path('25-bareudp.netdev', 'netdev-link-local-addressing-yes.network')
        start_networkd()

        self.wait_online(['bareudp99:degraded'])

        output = check_output('ip -d link show bareudp99')
        print(output)
        self.assertRegex(output, 'dstport 1000 ')
        self.assertRegex(output, 'ethertype ip ')

    def test_bridge(self):
        copy_unit_to_networkd_unit_path('25-bridge.netdev', '25-bridge-configure-without-carrier.network')
        start_networkd()

        self.wait_online(['bridge99:no-carrier'])

        tick = os.sysconf('SC_CLK_TCK')
        self.assertEqual(9, round(float(read_link_attr('bridge99', 'bridge', 'hello_time')) / tick))
        self.assertEqual(9, round(float(read_link_attr('bridge99', 'bridge', 'max_age')) / tick))
        self.assertEqual(9, round(float(read_link_attr('bridge99', 'bridge', 'forward_delay')) / tick))
        self.assertEqual(9, round(float(read_link_attr('bridge99', 'bridge', 'ageing_time')) / tick))
        self.assertEqual(9,         int(read_link_attr('bridge99', 'bridge', 'priority')))
        self.assertEqual(1,         int(read_link_attr('bridge99', 'bridge', 'multicast_querier')))
        self.assertEqual(1,         int(read_link_attr('bridge99', 'bridge', 'multicast_snooping')))
        self.assertEqual(1,         int(read_link_attr('bridge99', 'bridge', 'stp_state')))
        self.assertEqual(3,         int(read_link_attr('bridge99', 'bridge', 'multicast_igmp_version')))

        output = check_output(*networkctl_cmd, '-n', '0', 'status', 'bridge99', env=env)
        print(output)
        self.assertRegex(output, 'Priority: 9')
        self.assertRegex(output, 'STP: yes')
        self.assertRegex(output, 'Multicast IGMP Version: 3')

    def test_bond(self):
        copy_unit_to_networkd_unit_path('25-bond.netdev', '25-bond-balanced-tlb.netdev')
        start_networkd()

        self.wait_online(['bond99:off', 'bond98:off'], setup_state='unmanaged')

        self.assertEqual('802.3ad 4',         read_link_attr('bond99', 'bonding', 'mode'))
        self.assertEqual('layer3+4 1',        read_link_attr('bond99', 'bonding', 'xmit_hash_policy'))
        self.assertEqual('1000',              read_link_attr('bond99', 'bonding', 'miimon'))
        self.assertEqual('fast 1',            read_link_attr('bond99', 'bonding', 'lacp_rate'))
        self.assertEqual('2000',              read_link_attr('bond99', 'bonding', 'updelay'))
        self.assertEqual('2000',              read_link_attr('bond99', 'bonding', 'downdelay'))
        self.assertEqual('4',                 read_link_attr('bond99', 'bonding', 'resend_igmp'))
        self.assertEqual('1',                 read_link_attr('bond99', 'bonding', 'min_links'))
        self.assertEqual('1218',              read_link_attr('bond99', 'bonding', 'ad_actor_sys_prio'))
        self.assertEqual('811',               read_link_attr('bond99', 'bonding', 'ad_user_port_key'))
        self.assertEqual('00:11:22:33:44:55', read_link_attr('bond99', 'bonding', 'ad_actor_system'))

        self.assertEqual('balance-tlb 5',     read_link_attr('bond98', 'bonding', 'mode'))
        self.assertEqual('1',                 read_link_attr('bond98', 'bonding', 'tlb_dynamic_lb'))

    def test_vlan(self):
        copy_unit_to_networkd_unit_path('21-vlan.netdev', '11-dummy.netdev',
                                        '21-vlan.network', '21-vlan-test1.network')
        start_networkd()

        self.wait_online(['test1:degraded', 'vlan99:routable'])

        output = check_output('ip -d link show test1')
        print(output)
        self.assertRegex(output, ' mtu 2000 ')

        output = check_output('ip -d link show vlan99')
        print(output)
        self.assertRegex(output, ' mtu 2000 ')
        self.assertRegex(output, 'REORDER_HDR')
        self.assertRegex(output, 'LOOSE_BINDING')
        self.assertRegex(output, 'GVRP')
        self.assertRegex(output, 'MVRP')
        self.assertRegex(output, ' id 99 ')

        output = check_output('ip -4 address show dev test1')
        print(output)
        self.assertRegex(output, 'inet 192.168.24.5/24 brd 192.168.24.255 scope global test1')
        self.assertRegex(output, 'inet 192.168.25.5/24 brd 192.168.25.255 scope global test1')

        output = check_output('ip -4 address show dev vlan99')
        print(output)
        self.assertRegex(output, 'inet 192.168.23.5/24 brd 192.168.23.255 scope global vlan99')

    def test_macvtap(self):
        for mode in ['private', 'vepa', 'bridge', 'passthru']:
            with self.subTest(mode=mode):
                if mode != 'private':
                    self.tearDown()
                copy_unit_to_networkd_unit_path('21-macvtap.netdev', 'netdev-link-local-addressing-yes.network',
                                                '11-dummy.netdev', 'macvtap.network')
                with open(os.path.join(network_unit_file_path, '21-macvtap.netdev'), mode='a') as f:
                    f.write('[MACVTAP]\nMode=' + mode)
                start_networkd()

                self.wait_online(['macvtap99:degraded', 'test1:degraded'])

                output = check_output('ip -d link show macvtap99')
                print(output)
                self.assertRegex(output, 'macvtap mode ' + mode + ' ')

    def test_macvlan(self):
        for mode in ['private', 'vepa', 'bridge', 'passthru']:
            with self.subTest(mode=mode):
                if mode != 'private':
                    self.tearDown()
                copy_unit_to_networkd_unit_path('21-macvlan.netdev', 'netdev-link-local-addressing-yes.network',
                                                '11-dummy.netdev', 'macvlan.network')
                with open(os.path.join(network_unit_file_path, '21-macvlan.netdev'), mode='a') as f:
                    f.write('[MACVLAN]\nMode=' + mode)
                start_networkd()

                self.wait_online(['macvlan99:degraded', 'test1:degraded'])

                output = check_output('ip -d link show test1')
                print(output)
                self.assertRegex(output, ' mtu 2000 ')

                output = check_output('ip -d link show macvlan99')
                print(output)
                self.assertRegex(output, ' mtu 2000 ')
                self.assertRegex(output, 'macvlan mode ' + mode + ' ')

    @expectedFailureIfModuleIsNotAvailable('ipvlan')
    def test_ipvlan(self):
        for mode, flag in [['L2', 'private'], ['L3', 'vepa'], ['L3S', 'bridge']]:
            with self.subTest(mode=mode, flag=flag):
                if mode != 'L2':
                    self.tearDown()
                copy_unit_to_networkd_unit_path('25-ipvlan.netdev', 'netdev-link-local-addressing-yes.network',
                                                '11-dummy.netdev', 'ipvlan.network')
                with open(os.path.join(network_unit_file_path, '25-ipvlan.netdev'), mode='a') as f:
                    f.write('[IPVLAN]\nMode=' + mode + '\nFlags=' + flag)

                start_networkd()
                self.wait_online(['ipvlan99:degraded', 'test1:degraded'])

                output = check_output('ip -d link show ipvlan99')
                print(output)
                self.assertRegex(output, 'ipvlan  *mode ' + mode.lower() + ' ' + flag)

    @expectedFailureIfModuleIsNotAvailable('ipvtap')
    def test_ipvtap(self):
        for mode, flag in [['L2', 'private'], ['L3', 'vepa'], ['L3S', 'bridge']]:
            with self.subTest(mode=mode, flag=flag):
                if mode != 'L2':
                    self.tearDown()
                copy_unit_to_networkd_unit_path('25-ipvtap.netdev', 'netdev-link-local-addressing-yes.network',
                                                '11-dummy.netdev', 'ipvtap.network')
                with open(os.path.join(network_unit_file_path, '25-ipvtap.netdev'), mode='a') as f:
                    f.write('[IPVTAP]\nMode=' + mode + '\nFlags=' + flag)

                start_networkd()
                self.wait_online(['ipvtap99:degraded', 'test1:degraded'])

                output = check_output('ip -d link show ipvtap99')
                print(output)
                self.assertRegex(output, 'ipvtap  *mode ' + mode.lower() + ' ' + flag)

    def test_veth(self):
        copy_unit_to_networkd_unit_path('25-veth.netdev', 'netdev-link-local-addressing-yes.network')
        start_networkd()

        self.wait_online(['veth99:degraded', 'veth-peer:degraded'])

        output = check_output('ip -d link show veth99')
        print(output)
        self.assertRegex(output, 'link/ether 12:34:56:78:9a:bc')
        output = check_output('ip -d link show veth-peer')
        print(output)
        self.assertRegex(output, 'link/ether 12:34:56:78:9a:bd')

    def test_tun(self):
        copy_unit_to_networkd_unit_path('25-tun.netdev')
        start_networkd()

        self.wait_online(['tun99:off'], setup_state='unmanaged')

        output = check_output('ip -d link show tun99')
        print(output)
        # Old ip command does not support IFF_ flags
        self.assertRegex(output, 'tun (type tun pi on vnet_hdr on multi_queue|addrgenmode) ')

    def test_tap(self):
        copy_unit_to_networkd_unit_path('25-tap.netdev')
        start_networkd()

        self.wait_online(['tap99:off'], setup_state='unmanaged')

        output = check_output('ip -d link show tap99')
        print(output)
        # Old ip command does not support IFF_ flags
        self.assertRegex(output, 'tun (type tap pi on vnet_hdr on multi_queue|addrgenmode) ')

    @expectedFailureIfModuleIsNotAvailable('vrf')
    def test_vrf(self):
        copy_unit_to_networkd_unit_path('25-vrf.netdev', 'netdev-link-local-addressing-yes.network')
        start_networkd()

        self.wait_online(['vrf99:carrier'])

    @expectedFailureIfModuleIsNotAvailable('vcan')
    def test_vcan(self):
        copy_unit_to_networkd_unit_path('25-vcan.netdev', 'netdev-link-local-addressing-yes.network')
        start_networkd()

        self.wait_online(['vcan99:carrier'])

    @expectedFailureIfModuleIsNotAvailable('vxcan')
    def test_vxcan(self):
        copy_unit_to_networkd_unit_path('25-vxcan.netdev', 'netdev-link-local-addressing-yes.network')
        start_networkd()

        self.wait_online(['vxcan99:carrier', 'vxcan-peer:carrier'])

    @expectedFailureIfModuleIsNotAvailable('wireguard')
    def test_wireguard(self):
        copy_unit_to_networkd_unit_path('25-wireguard.netdev', '25-wireguard.network',
                                        '25-wireguard-23-peers.netdev', '25-wireguard-23-peers.network',
                                        '25-wireguard-preshared-key.txt', '25-wireguard-private-key.txt',
                                        '25-wireguard-no-peer.netdev', '25-wireguard-no-peer.network')
        start_networkd()
        self.wait_online(['wg99:carrier', 'wg98:routable', 'wg97:carrier'])

        if shutil.which('wg'):
            call('wg')

            output = check_output('wg show wg99 listen-port')
            self.assertRegex(output, '51820')
            output = check_output('wg show wg99 fwmark')
            self.assertRegex(output, '0x4d2')
            output = check_output('wg show wg99 allowed-ips')
            self.assertRegex(output, r'RDf\+LSpeEre7YEIKaxg\+wbpsNV7du\+ktR99uBEtIiCA=\t192.168.26.0/24 fd31:bf08:57cb::/48')
            self.assertRegex(output, r'lsDtM3AbjxNlauRKzHEPfgS1Zp7cp/VX5Use/P4PQSc=\tfdbc:bae2:7871:e1fe:793:8636::/96 fdbc:bae2:7871:500:e1fe:793:8636:dad1/128')
            output = check_output('wg show wg99 persistent-keepalive')
            self.assertRegex(output, r'RDf\+LSpeEre7YEIKaxg\+wbpsNV7du\+ktR99uBEtIiCA=\t20')
            output = check_output('wg show wg99 endpoints')
            self.assertRegex(output, r'RDf\+LSpeEre7YEIKaxg\+wbpsNV7du\+ktR99uBEtIiCA=\t192.168.27.3:51820')
            output = check_output('wg show wg99 private-key')
            self.assertRegex(output, r'EEGlnEPYJV//kbvvIqxKkQwOiS\+UENyPncC4bF46ong=')
            output = check_output('wg show wg99 preshared-keys')
            self.assertRegex(output, r'RDf\+LSpeEre7YEIKaxg\+wbpsNV7du\+ktR99uBEtIiCA=	IIWIV17wutHv7t4cR6pOT91z6NSz/T8Arh0yaywhw3M=')
            self.assertRegex(output, r'lsDtM3AbjxNlauRKzHEPfgS1Zp7cp/VX5Use/P4PQSc=	cPLOy1YUrEI0EMMIycPJmOo0aTu3RZnw8bL5meVD6m0=')

            output = check_output('wg show wg98 private-key')
            self.assertRegex(output, r'CJQUtcS9emY2fLYqDlpSZiE/QJyHkPWr\+WHtZLZ90FU=')

            output = check_output('wg show wg97 listen-port')
            self.assertRegex(output, '51821')
            output = check_output('wg show wg97 fwmark')
            self.assertRegex(output, '0x4d3')

    def test_geneve(self):
        copy_unit_to_networkd_unit_path('25-geneve.netdev', 'netdev-link-local-addressing-yes.network')
        start_networkd()

        self.wait_online(['geneve99:degraded'])

        output = check_output('ip -d link show geneve99')
        print(output)
        self.assertRegex(output, '192.168.22.1')
        self.assertRegex(output, '6082')
        self.assertRegex(output, 'udpcsum')
        self.assertRegex(output, 'udp6zerocsumrx')

    def test_ipip_tunnel(self):
        copy_unit_to_networkd_unit_path('12-dummy.netdev', 'ipip.network',
                                        '25-ipip-tunnel.netdev', '25-tunnel.network',
                                        '25-ipip-tunnel-local-any.netdev', '25-tunnel-local-any.network',
                                        '25-ipip-tunnel-remote-any.netdev', '25-tunnel-remote-any.network',
                                        '25-ipip-tunnel-any-any.netdev', '25-tunnel-any-any.network')
        start_networkd()
        self.wait_online(['ipiptun99:routable', 'ipiptun98:routable', 'ipiptun97:routable', 'ipiptun96:routable', 'dummy98:degraded'])

        output = check_output('ip -d link show ipiptun99')
        print(output)
        self.assertRegex(output, 'ipip (ipip )?remote 192.169.224.239 local 192.168.223.238 dev dummy98')
        output = check_output('ip -d link show ipiptun98')
        print(output)
        self.assertRegex(output, 'ipip (ipip )?remote 192.169.224.239 local any dev dummy98')
        output = check_output('ip -d link show ipiptun97')
        print(output)
        self.assertRegex(output, 'ipip (ipip )?remote any local 192.168.223.238 dev dummy98')
        output = check_output('ip -d link show ipiptun96')
        print(output)
        self.assertRegex(output, 'ipip (ipip )?remote any local any dev dummy98')

    def test_gre_tunnel(self):
        copy_unit_to_networkd_unit_path('12-dummy.netdev', 'gretun.network',
                                        '25-gre-tunnel.netdev', '25-tunnel.network',
                                        '25-gre-tunnel-local-any.netdev', '25-tunnel-local-any.network',
                                        '25-gre-tunnel-remote-any.netdev', '25-tunnel-remote-any.network',
                                        '25-gre-tunnel-any-any.netdev', '25-tunnel-any-any.network')
        start_networkd()
        self.wait_online(['gretun99:routable', 'gretun98:routable', 'gretun97:routable', 'gretun96:routable', 'dummy98:degraded'])

        output = check_output('ip -d link show gretun99')
        print(output)
        self.assertRegex(output, 'gre remote 10.65.223.239 local 10.65.223.238 dev dummy98')
        self.assertRegex(output, 'ikey 1.2.3.103')
        self.assertRegex(output, 'okey 1.2.4.103')
        self.assertRegex(output, 'iseq')
        self.assertRegex(output, 'oseq')
        output = check_output('ip -d link show gretun98')
        print(output)
        self.assertRegex(output, 'gre remote 10.65.223.239 local any dev dummy98')
        self.assertRegex(output, 'ikey 0.0.0.104')
        self.assertRegex(output, 'okey 0.0.0.104')
        self.assertNotRegex(output, 'iseq')
        self.assertNotRegex(output, 'oseq')
        output = check_output('ip -d link show gretun97')
        print(output)
        self.assertRegex(output, 'gre remote any local 10.65.223.238 dev dummy98')
        self.assertRegex(output, 'ikey 0.0.0.105')
        self.assertRegex(output, 'okey 0.0.0.105')
        self.assertNotRegex(output, 'iseq')
        self.assertNotRegex(output, 'oseq')
        output = check_output('ip -d link show gretun96')
        print(output)
        self.assertRegex(output, 'gre remote any local any dev dummy98')
        self.assertRegex(output, 'ikey 0.0.0.106')
        self.assertRegex(output, 'okey 0.0.0.106')
        self.assertNotRegex(output, 'iseq')
        self.assertNotRegex(output, 'oseq')

    def test_ip6gre_tunnel(self):
        copy_unit_to_networkd_unit_path('12-dummy.netdev', 'ip6gretun.network',
                                        '25-ip6gre-tunnel.netdev', '25-tunnel.network',
                                        '25-ip6gre-tunnel-local-any.netdev', '25-tunnel-local-any.network',
                                        '25-ip6gre-tunnel-remote-any.netdev', '25-tunnel-remote-any.network',
                                        '25-ip6gre-tunnel-any-any.netdev', '25-tunnel-any-any.network')
        start_networkd(5)

        # Old kernels seem not to support IPv6LL address on ip6gre tunnel, So please do not use wait_online() here.

        self.check_link_exists('dummy98')
        self.check_link_exists('ip6gretun99')
        self.check_link_exists('ip6gretun98')
        self.check_link_exists('ip6gretun97')
        self.check_link_exists('ip6gretun96')

        output = check_output('ip -d link show ip6gretun99')
        print(output)
        self.assertRegex(output, 'ip6gre remote 2001:473:fece:cafe::5179 local 2a00:ffde:4567:edde::4987 dev dummy98')
        output = check_output('ip -d link show ip6gretun98')
        print(output)
        self.assertRegex(output, 'ip6gre remote 2001:473:fece:cafe::5179 local any dev dummy98')
        output = check_output('ip -d link show ip6gretun97')
        print(output)
        self.assertRegex(output, 'ip6gre remote any local 2a00:ffde:4567:edde::4987 dev dummy98')
        output = check_output('ip -d link show ip6gretun96')
        print(output)
        self.assertRegex(output, 'ip6gre remote any local any dev dummy98')

    def test_gretap_tunnel(self):
        copy_unit_to_networkd_unit_path('12-dummy.netdev', 'gretap.network',
                                        '25-gretap-tunnel.netdev', '25-tunnel.network',
                                        '25-gretap-tunnel-local-any.netdev', '25-tunnel-local-any.network')
        start_networkd()
        self.wait_online(['gretap99:routable', 'gretap98:routable', 'dummy98:degraded'])

        output = check_output('ip -d link show gretap99')
        print(output)
        self.assertRegex(output, 'gretap remote 10.65.223.239 local 10.65.223.238 dev dummy98')
        self.assertRegex(output, 'ikey 0.0.0.106')
        self.assertRegex(output, 'okey 0.0.0.106')
        self.assertRegex(output, 'iseq')
        self.assertRegex(output, 'oseq')
        output = check_output('ip -d link show gretap98')
        print(output)
        self.assertRegex(output, 'gretap remote 10.65.223.239 local any dev dummy98')
        self.assertRegex(output, 'ikey 0.0.0.107')
        self.assertRegex(output, 'okey 0.0.0.107')
        self.assertRegex(output, 'iseq')
        self.assertRegex(output, 'oseq')

    def test_ip6gretap_tunnel(self):
        copy_unit_to_networkd_unit_path('12-dummy.netdev', 'ip6gretap.network',
                                        '25-ip6gretap-tunnel.netdev', '25-tunnel.network',
                                        '25-ip6gretap-tunnel-local-any.netdev', '25-tunnel-local-any.network')
        start_networkd()
        self.wait_online(['ip6gretap99:routable', 'ip6gretap98:routable', 'dummy98:degraded'])

        output = check_output('ip -d link show ip6gretap99')
        print(output)
        self.assertRegex(output, 'ip6gretap remote 2001:473:fece:cafe::5179 local 2a00:ffde:4567:edde::4987 dev dummy98')
        output = check_output('ip -d link show ip6gretap98')
        print(output)
        self.assertRegex(output, 'ip6gretap remote 2001:473:fece:cafe::5179 local any dev dummy98')

    def test_vti_tunnel(self):
        copy_unit_to_networkd_unit_path('12-dummy.netdev', 'vti.network',
                                        '25-vti-tunnel.netdev', '25-tunnel.network',
                                        '25-vti-tunnel-local-any.netdev', '25-tunnel-local-any.network',
                                        '25-vti-tunnel-remote-any.netdev', '25-tunnel-remote-any.network',
                                        '25-vti-tunnel-any-any.netdev', '25-tunnel-any-any.network')
        start_networkd()
        self.wait_online(['vtitun99:routable', 'vtitun98:routable', 'vtitun97:routable', 'vtitun96:routable', 'dummy98:degraded'])

        output = check_output('ip -d link show vtitun99')
        print(output)
        self.assertRegex(output, 'vti remote 10.65.223.239 local 10.65.223.238 dev dummy98')
        output = check_output('ip -d link show vtitun98')
        print(output)
        self.assertRegex(output, 'vti remote 10.65.223.239 local any dev dummy98')
        output = check_output('ip -d link show vtitun97')
        print(output)
        self.assertRegex(output, 'vti remote any local 10.65.223.238 dev dummy98')
        output = check_output('ip -d link show vtitun96')
        print(output)
        self.assertRegex(output, 'vti remote any local any dev dummy98')

    def test_vti6_tunnel(self):
        copy_unit_to_networkd_unit_path('12-dummy.netdev', 'vti6.network',
                                        '25-vti6-tunnel.netdev', '25-tunnel.network',
                                        '25-vti6-tunnel-local-any.netdev', '25-tunnel-local-any.network',
                                        '25-vti6-tunnel-remote-any.netdev', '25-tunnel-remote-any.network')
        start_networkd()
        self.wait_online(['vti6tun99:routable', 'vti6tun98:routable', 'vti6tun97:routable', 'dummy98:degraded'])

        output = check_output('ip -d link show vti6tun99')
        print(output)
        self.assertRegex(output, 'vti6 remote 2001:473:fece:cafe::5179 local 2a00:ffde:4567:edde::4987 dev dummy98')
        output = check_output('ip -d link show vti6tun98')
        print(output)
        self.assertRegex(output, 'vti6 remote 2001:473:fece:cafe::5179 local (any|::) dev dummy98')
        output = check_output('ip -d link show vti6tun97')
        print(output)
        self.assertRegex(output, 'vti6 remote (any|::) local 2a00:ffde:4567:edde::4987 dev dummy98')

    def test_ip6tnl_tunnel(self):
        copy_unit_to_networkd_unit_path('12-dummy.netdev', 'ip6tnl.network',
                                        '25-ip6tnl-tunnel.netdev', '25-tunnel.network',
                                        '25-ip6tnl-tunnel-local-any.netdev', '25-tunnel-local-any.network',
                                        '25-ip6tnl-tunnel-remote-any.netdev', '25-tunnel-remote-any.network')
        start_networkd()
        self.wait_online(['ip6tnl99:routable', 'ip6tnl98:routable', 'ip6tnl97:routable', 'dummy98:degraded'])

        output = check_output('ip -d link show ip6tnl99')
        print(output)
        self.assertRegex(output, 'ip6tnl ip6ip6 remote 2001:473:fece:cafe::5179 local 2a00:ffde:4567:edde::4987 dev dummy98')
        output = check_output('ip -d link show ip6tnl98')
        print(output)
        self.assertRegex(output, 'ip6tnl ip6ip6 remote 2001:473:fece:cafe::5179 local (any|::) dev dummy98')
        output = check_output('ip -d link show ip6tnl97')
        print(output)
        self.assertRegex(output, 'ip6tnl ip6ip6 remote (any|::) local 2a00:ffde:4567:edde::4987 dev dummy98')

    def test_sit_tunnel(self):
        copy_unit_to_networkd_unit_path('12-dummy.netdev', 'sit.network',
                                        '25-sit-tunnel.netdev', '25-tunnel.network',
                                        '25-sit-tunnel-local-any.netdev', '25-tunnel-local-any.network',
                                        '25-sit-tunnel-remote-any.netdev', '25-tunnel-remote-any.network',
                                        '25-sit-tunnel-any-any.netdev', '25-tunnel-any-any.network')
        start_networkd()
        self.wait_online(['sittun99:routable', 'sittun98:routable', 'sittun97:routable', 'sittun96:routable', 'dummy98:degraded'])

        output = check_output('ip -d link show sittun99')
        print(output)
        self.assertRegex(output, "sit (ip6ip )?remote 10.65.223.239 local 10.65.223.238 dev dummy98")
        output = check_output('ip -d link show sittun98')
        print(output)
        self.assertRegex(output, "sit (ip6ip )?remote 10.65.223.239 local any dev dummy98")
        output = check_output('ip -d link show sittun97')
        print(output)
        self.assertRegex(output, "sit (ip6ip )?remote any local 10.65.223.238 dev dummy98")
        output = check_output('ip -d link show sittun96')
        print(output)
        self.assertRegex(output, "sit (ip6ip )?remote any local any dev dummy98")

    def test_isatap_tunnel(self):
        copy_unit_to_networkd_unit_path('12-dummy.netdev', 'isatap.network',
                                        '25-isatap-tunnel.netdev', '25-tunnel.network')
        start_networkd()
        self.wait_online(['isataptun99:routable', 'dummy98:degraded'])

        output = check_output('ip -d link show isataptun99')
        print(output)
        self.assertRegex(output, "isatap ")

    def test_6rd_tunnel(self):
        copy_unit_to_networkd_unit_path('12-dummy.netdev', '6rd.network',
                                        '25-6rd-tunnel.netdev', '25-tunnel.network')
        start_networkd()
        self.wait_online(['sittun99:routable', 'dummy98:degraded'])

        output = check_output('ip -d link show sittun99')
        print(output)
        self.assertRegex(output, '6rd-prefix 2602::/24')

    @expectedFailureIfERSPANModuleIsNotAvailable()
    def test_erspan_tunnel(self):
        copy_unit_to_networkd_unit_path('12-dummy.netdev', 'erspan.network',
                                        '25-erspan-tunnel.netdev', '25-tunnel.network',
                                        '25-erspan-tunnel-local-any.netdev', '25-tunnel-local-any.network')
        start_networkd()
        self.wait_online(['erspan99:routable', 'erspan98:routable', 'dummy98:degraded'])

        output = check_output('ip -d link show erspan99')
        print(output)
        self.assertRegex(output, 'erspan remote 172.16.1.100 local 172.16.1.200')
        self.assertRegex(output, 'ikey 0.0.0.101')
        self.assertRegex(output, 'okey 0.0.0.101')
        self.assertRegex(output, 'iseq')
        self.assertRegex(output, 'oseq')
        output = check_output('ip -d link show erspan98')
        print(output)
        self.assertRegex(output, 'erspan remote 172.16.1.100 local any')
        self.assertRegex(output, '102')
        self.assertRegex(output, 'ikey 0.0.0.102')
        self.assertRegex(output, 'okey 0.0.0.102')
        self.assertRegex(output, 'iseq')
        self.assertRegex(output, 'oseq')

    def test_tunnel_independent(self):
        copy_unit_to_networkd_unit_path('25-ipip-tunnel-independent.netdev', 'netdev-link-local-addressing-yes.network')
        start_networkd()

        self.wait_online(['ipiptun99:carrier'])

    def test_tunnel_independent_loopback(self):
        copy_unit_to_networkd_unit_path('25-ipip-tunnel-independent-loopback.netdev', 'netdev-link-local-addressing-yes.network')
        start_networkd()

        self.wait_online(['ipiptun99:carrier'])

    @expectedFailureIfModuleIsNotAvailable('xfrm_interface')
    def test_xfrm(self):
        copy_unit_to_networkd_unit_path('12-dummy.netdev', 'xfrm.network',
                                        '25-xfrm.netdev', 'netdev-link-local-addressing-yes.network')
        start_networkd()

        self.wait_online(['xfrm99:degraded', 'dummy98:degraded'])

        output = check_output('ip link show dev xfrm99')
        print(output)

    @expectedFailureIfModuleIsNotAvailable('xfrm_interface')
    def test_xfrm_independent(self):
        copy_unit_to_networkd_unit_path('25-xfrm-independent.netdev', 'netdev-link-local-addressing-yes.network')
        start_networkd()

        self.wait_online(['xfrm99:degraded'])

    @expectedFailureIfModuleIsNotAvailable('fou')
    def test_fou(self):
        # The following redundant check is necessary for CentOS CI.
        # Maybe, error handling in lookup_id() in sd-netlink/generic-netlink.c needs to be updated.
        self.assertTrue(is_module_available('fou'))

        copy_unit_to_networkd_unit_path('25-fou-ipproto-ipip.netdev', '25-fou-ipproto-gre.netdev',
                                        '25-fou-ipip.netdev', '25-fou-sit.netdev',
                                        '25-fou-gre.netdev', '25-fou-gretap.netdev')
        start_networkd()

        self.wait_online(['ipiptun96:off', 'sittun96:off', 'gretun96:off', 'gretap96:off'], setup_state='unmanaged')

        output = check_output('ip fou show')
        print(output)
        self.assertRegex(output, 'port 55555 ipproto 4')
        self.assertRegex(output, 'port 55556 ipproto 47')

        output = check_output('ip -d link show ipiptun96')
        print(output)
        self.assertRegex(output, 'encap fou encap-sport auto encap-dport 55555')
        output = check_output('ip -d link show sittun96')
        print(output)
        self.assertRegex(output, 'encap fou encap-sport auto encap-dport 55555')
        output = check_output('ip -d link show gretun96')
        print(output)
        self.assertRegex(output, 'encap fou encap-sport 1001 encap-dport 55556')
        output = check_output('ip -d link show gretap96')
        print(output)
        self.assertRegex(output, 'encap fou encap-sport auto encap-dport 55556')

    def test_vxlan(self):
        copy_unit_to_networkd_unit_path('25-vxlan.netdev', 'vxlan.network',
                                        '25-vxlan-independent.netdev', 'netdev-link-local-addressing-yes.network',
                                        '11-dummy.netdev', 'vxlan-test1.network')
        start_networkd()

        self.wait_online(['test1:degraded', 'vxlan99:degraded', 'vxlan98:degraded'])

        output = check_output('ip -d link show vxlan99')
        print(output)
        self.assertRegex(output, '999')
        self.assertRegex(output, '5555')
        self.assertRegex(output, 'l2miss')
        self.assertRegex(output, 'l3miss')
        self.assertRegex(output, 'udpcsum')
        self.assertRegex(output, 'udp6zerocsumtx')
        self.assertRegex(output, 'udp6zerocsumrx')
        self.assertRegex(output, 'remcsumtx')
        self.assertRegex(output, 'remcsumrx')
        self.assertRegex(output, 'gbp')

        output = check_output('bridge fdb show dev vxlan99')
        print(output)
        self.assertRegex(output, '00:11:22:33:44:55 dst 10.0.0.5 self permanent')
        self.assertRegex(output, '00:11:22:33:44:66 dst 10.0.0.6 self permanent')
        self.assertRegex(output, '00:11:22:33:44:77 dst 10.0.0.7 self permanent')

        output = check_output(*networkctl_cmd, '-n', '0', 'status', 'vxlan99', env=env)
        print(output)
        self.assertRegex(output, 'VNI: 999')
        self.assertRegex(output, 'Destination Port: 5555')
        self.assertRegex(output, 'Underlying Device: test1')

        output = check_output('ip -d link show vxlan98')
        print(output)

    def test_macsec(self):
        copy_unit_to_networkd_unit_path('25-macsec.netdev', '25-macsec.network', '25-macsec.key',
                                        'macsec.network', '12-dummy.netdev')
        start_networkd()

        self.wait_online(['dummy98:degraded', 'macsec99:routable'])

        output = check_output('ip -d link show macsec99')
        print(output)
        self.assertRegex(output, 'macsec99@dummy98')
        self.assertRegex(output, 'macsec sci [0-9a-f]*000b')
        self.assertRegex(output, 'encrypt on')

        output = check_output('ip macsec show macsec99')
        print(output)
        self.assertRegex(output, 'encrypt on')
        self.assertRegex(output, 'TXSC: [0-9a-f]*000b on SA 1')
        self.assertRegex(output, '0: PN [0-9]*, state on, key 01000000000000000000000000000000')
        self.assertRegex(output, '1: PN [0-9]*, state on, key 02030000000000000000000000000000')
        self.assertRegex(output, 'RXSC: c619528fe6a00100, state on')
        self.assertRegex(output, '0: PN [0-9]*, state on, key 02030405000000000000000000000000')
        self.assertRegex(output, '1: PN [0-9]*, state on, key 02030405060000000000000000000000')
        self.assertRegex(output, '2: PN [0-9]*, state off, key 02030405060700000000000000000000')
        self.assertRegex(output, '3: PN [0-9]*, state off, key 02030405060708000000000000000000')
        self.assertNotRegex(output, 'key 02030405067080900000000000000000')
        self.assertRegex(output, 'RXSC: 8c16456c83a90002, state on')
        self.assertRegex(output, '0: PN [0-9]*, state off, key 02030400000000000000000000000000')

    def test_nlmon(self):
        copy_unit_to_networkd_unit_path('25-nlmon.netdev', 'netdev-link-local-addressing-yes.network')
        start_networkd()

        self.wait_online(['nlmon99:carrier'])

    @expectedFailureIfModuleIsNotAvailable('ifb')
    def test_ifb(self):
        copy_unit_to_networkd_unit_path('25-ifb.netdev', 'netdev-link-local-addressing-yes.network')
        start_networkd()

        self.wait_online(['ifb99:degraded'])

class NetworkdL2TPTests(unittest.TestCase, Utilities):

    links =[
        'l2tp-ses1',
        'l2tp-ses2',
        'l2tp-ses3',
        'l2tp-ses4',
        'test1']

    units = [
        '11-dummy.netdev',
        '25-l2tp-dummy.network',
        '25-l2tp.network',
        '25-l2tp-ip.netdev',
        '25-l2tp-udp.netdev']

    l2tp_tunnel_ids = [ '10' ]

    def setUp(self):
        remove_l2tp_tunnels(self.l2tp_tunnel_ids)
        remove_links(self.links)
        stop_networkd(show_logs=False)

    def tearDown(self):
        remove_l2tp_tunnels(self.l2tp_tunnel_ids)
        remove_links(self.links)
        remove_unit_from_networkd_path(self.units)
        stop_networkd(show_logs=True)

    @expectedFailureIfModuleIsNotAvailable('l2tp_eth')
    def test_l2tp_udp(self):
        copy_unit_to_networkd_unit_path('11-dummy.netdev', '25-l2tp-dummy.network',
                                        '25-l2tp-udp.netdev', '25-l2tp.network')
        start_networkd()

        self.wait_online(['test1:routable', 'l2tp-ses1:degraded', 'l2tp-ses2:degraded'])

        output = check_output('ip l2tp show tunnel tunnel_id 10')
        print(output)
        self.assertRegex(output, "Tunnel 10, encap UDP")
        self.assertRegex(output, "From 192.168.30.100 to 192.168.30.101")
        self.assertRegex(output, "Peer tunnel 11")
        self.assertRegex(output, "UDP source / dest ports: 3000/4000")
        self.assertRegex(output, "UDP checksum: enabled")

        output = check_output('ip l2tp show session tid 10 session_id 15')
        print(output)
        self.assertRegex(output, "Session 15 in tunnel 10")
        self.assertRegex(output, "Peer session 16, tunnel 11")
        self.assertRegex(output, "interface name: l2tp-ses1")

        output = check_output('ip l2tp show session tid 10 session_id 17')
        print(output)
        self.assertRegex(output, "Session 17 in tunnel 10")
        self.assertRegex(output, "Peer session 18, tunnel 11")
        self.assertRegex(output, "interface name: l2tp-ses2")

    @expectedFailureIfModuleIsNotAvailable('l2tp_ip')
    def test_l2tp_ip(self):
        copy_unit_to_networkd_unit_path('11-dummy.netdev', '25-l2tp-dummy.network',
                                        '25-l2tp-ip.netdev', '25-l2tp.network')
        start_networkd()

        self.wait_online(['test1:routable', 'l2tp-ses3:degraded', 'l2tp-ses4:degraded'])

        output = check_output('ip l2tp show tunnel tunnel_id 10')
        print(output)
        self.assertRegex(output, "Tunnel 10, encap IP")
        self.assertRegex(output, "From 192.168.30.100 to 192.168.30.101")
        self.assertRegex(output, "Peer tunnel 12")

        output = check_output('ip l2tp show session tid 10 session_id 25')
        print(output)
        self.assertRegex(output, "Session 25 in tunnel 10")
        self.assertRegex(output, "Peer session 26, tunnel 12")
        self.assertRegex(output, "interface name: l2tp-ses3")

        output = check_output('ip l2tp show session tid 10 session_id 27')
        print(output)
        self.assertRegex(output, "Session 27 in tunnel 10")
        self.assertRegex(output, "Peer session 28, tunnel 12")
        self.assertRegex(output, "interface name: l2tp-ses4")

class NetworkdNetworkTests(unittest.TestCase, Utilities):
    links = [
        'bond199',
        'dummy98',
        'dummy99',
        'gretun97',
        'ip6gretun97',
        'test1',
        'veth99',
        'vrf99',
    ]

    units = [
        '11-dummy.netdev',
        '12-dummy.netdev',
        '12-dummy.network',
        '23-active-slave.network',
        '24-keep-configuration-static.network',
        '24-search-domain.network',
        '25-address-dad-veth-peer.network',
        '25-address-dad-veth99.network',
        '25-address-link-section.network',
        '25-address-peer-ipv4.network',
        '25-address-preferred-lifetime-zero.network',
        '25-address-static.network',
        '25-activation-policy.network',
        '25-bind-carrier.network',
        '25-bond-active-backup-slave.netdev',
        '25-fibrule-invert.network',
        '25-fibrule-port-range.network',
        '25-fibrule-uidrange.network',
        '25-gre-tunnel-remote-any.netdev',
        '25-ip6gre-tunnel-remote-any.netdev',
        '25-ipv6-address-label-section.network',
        '25-link-local-addressing-no.network',
        '25-link-local-addressing-yes.network',
        '25-link-section-unmanaged.network',
        '25-neighbor-section.network',
        '25-neighbor-next.network',
        '25-neighbor-ipv6.network',
        '25-neighbor-ip-dummy.network',
        '25-neighbor-ip.network',
        '25-nexthop.network',
        '25-qdisc-cake.network',
        '25-qdisc-clsact-and-htb.network',
        '25-qdisc-drr.network',
        '25-qdisc-ets.network',
        '25-qdisc-fq_pie.network',
        '25-qdisc-hhf.network',
        '25-qdisc-ingress-netem-compat.network',
        '25-qdisc-pie.network',
        '25-qdisc-qfq.network',
        '25-prefix-route-with-vrf.network',
        '25-prefix-route-without-vrf.network',
        '25-route-ipv6-src.network',
        '25-route-static.network',
        '25-route-via-ipv6.network',
        '25-route-vrf.network',
        '25-gateway-static.network',
        '25-gateway-next-static.network',
        '25-sriov.network',
        '25-sysctl-disable-ipv6.network',
        '25-sysctl.network',
        '25-test1.network',
        '25-veth-peer.network',
        '25-veth.netdev',
        '25-vrf.netdev',
        '25-vrf.network',
        '26-link-local-addressing-ipv6.network',
        'routing-policy-rule-dummy98.network',
        'routing-policy-rule-test1.network',
        'routing-policy-rule-reconfigure1.network',
        'routing-policy-rule-reconfigure2.network',
    ]

    routing_policy_rule_tables = ['7', '8', '9', '1011']
    routes = [['blackhole', '202.54.1.2'], ['unreachable', '202.54.1.3'], ['prohibit', '202.54.1.4']]

    def setUp(self):
        remove_routing_policy_rule_tables(self.routing_policy_rule_tables)
        remove_routes(self.routes)
        remove_links(self.links)
        stop_networkd(show_logs=False)

    def tearDown(self):
        remove_routing_policy_rule_tables(self.routing_policy_rule_tables)
        remove_routes(self.routes)
        remove_links(self.links)
        remove_unit_from_networkd_path(self.units)
        stop_networkd(show_logs=True)

    def test_address_static(self):
        copy_unit_to_networkd_unit_path('25-address-static.network', '12-dummy.netdev')
        start_networkd()

        self.wait_online(['dummy98:routable'])

        output = check_output('ip -4 address show dev dummy98')
        print(output)
        self.assertRegex(output, 'inet 10.1.2.3/16 brd 10.1.255.255 scope global dummy98')
        self.assertRegex(output, 'inet 10.1.2.4/16 brd 10.1.255.255 scope global secondary dummy98')
        self.assertRegex(output, 'inet 10.2.2.4/16 brd 10.2.255.255 scope global dummy98')

        # test for ENOBUFS issue #17012
        for i in range(1,254):
            self.assertRegex(output, f'inet 10.3.3.{i}/16 brd 10.3.255.255')

        # invalid sections
        self.assertNotRegex(output, '10.10.0.1/16')
        self.assertNotRegex(output, '10.10.0.2/16')

        output = check_output('ip -4 address show dev dummy98 label 32')
        self.assertRegex(output, 'inet 10.3.2.3/16 brd 10.3.255.255 scope global 32')

        output = check_output('ip -4 address show dev dummy98 label 33')
        self.assertRegex(output, 'inet 10.4.2.3 peer 10.4.2.4/16 scope global 33')

        output = check_output('ip -4 address show dev dummy98 label 34')
        self.assertRegex(output, 'inet 192.168.[0-9]*.1/24 brd 192.168.[0-9]*.255 scope global 34')

        output = check_output('ip -4 address show dev dummy98 label 35')
        self.assertRegex(output, 'inet 172.[0-9]*.0.1/16 brd 172.[0-9]*.255.255 scope global 35')

        output = check_output('ip -6 address show dev dummy98')
        print(output)
        self.assertRegex(output, 'inet6 2001:db8:0:f101::15/64 scope global')
        self.assertRegex(output, 'inet6 2001:db8:0:f101::16/64 scope global')
        self.assertRegex(output, 'inet6 2001:db8:0:f102::15/64 scope global')
        self.assertRegex(output, 'inet6 2001:db8:0:f102::16/64 scope global')
        self.assertRegex(output, 'inet6 2001:db8:0:f103::20 peer 2001:db8:0:f103::10/128 scope global')
        self.assertRegex(output, 'inet6 fd[0-9a-f:]*1/64 scope global')

        restart_networkd()
        self.wait_online(['dummy98:routable'])

        # test for ENOBUFS issue #17012
        output = check_output('ip -4 address show dev dummy98')
        for i in range(1,254):
            self.assertRegex(output, f'inet 10.3.3.{i}/16 brd 10.3.255.255')

    def test_address_preferred_lifetime_zero_ipv6(self):
        copy_unit_to_networkd_unit_path('25-address-preferred-lifetime-zero.network', '12-dummy.netdev')
        start_networkd(5)

        self.wait_online(['dummy98:routable'])

        output = check_output('ip address show dummy98')
        print(output)
        self.assertRegex(output, 'inet 10.2.3.4/16 brd 10.2.255.255 scope link deprecated dummy98')
        self.assertRegex(output, 'inet6 2001:db8:0:f101::1/64 scope global')

        output = check_output('ip route show dev dummy98')
        print(output)
        self.assertRegex(output, 'default via 20.20.20.1 proto static')

    def test_address_dad(self):
        copy_unit_to_networkd_unit_path('25-address-dad-veth99.network', '25-address-dad-veth-peer.network',
                                        '25-veth.netdev')
        start_networkd()
        self.wait_online(['veth99:routable', 'veth-peer:degraded'])

        output = check_output('ip -4 address show dev veth99')
        print(output)
        self.assertRegex(output, '192.168.100.10/24')

        output = check_output('ip -4 address show dev veth-peer')
        print(output)
        self.assertNotRegex(output, '192.168.100.10/24')

    def test_address_peer_ipv4(self):
        # test for issue #17304
        copy_unit_to_networkd_unit_path('25-address-peer-ipv4.network', '12-dummy.netdev')

        for trial in range(2):
            if trial == 0:
                start_networkd()
            else:
                restart_networkd()

            self.wait_online(['dummy98:routable'])

            output = check_output('ip -4 address show dev dummy98')
            self.assertIn('inet 100.64.0.1 peer 100.64.0.2/32 scope global', output)

    @expectedFailureIfModuleIsNotAvailable('vrf')
    def test_prefix_route(self):
        copy_unit_to_networkd_unit_path('25-prefix-route-with-vrf.network', '12-dummy.netdev',
                                        '25-prefix-route-without-vrf.network', '11-dummy.netdev',
                                        '25-vrf.netdev', '25-vrf.network')
        for trial in range(2):
            if trial == 0:
                start_networkd()
            else:
                restart_networkd(3)

            self.wait_online(['dummy98:routable', 'test1:routable', 'vrf99:carrier'])

            output = check_output('ip route show table 42 dev dummy98')
            print('### ip route show table 42 dev dummy98')
            print(output)
            self.assertRegex(output, 'local 10.20.22.1 proto kernel scope host src 10.20.22.1')
            self.assertRegex(output, 'broadcast 10.20.33.0 proto kernel scope link src 10.20.33.1')
            self.assertRegex(output, '10.20.33.0/24 proto kernel scope link src 10.20.33.1')
            self.assertRegex(output, 'local 10.20.33.1 proto kernel scope host src 10.20.33.1')
            self.assertRegex(output, 'broadcast 10.20.33.255 proto kernel scope link src 10.20.33.1')
            self.assertRegex(output, 'local 10.20.44.1 proto kernel scope host src 10.20.44.1')
            self.assertRegex(output, 'broadcast 10.20.55.0 proto kernel scope link src 10.20.55.1')
            self.assertRegex(output, 'local 10.20.55.1 proto kernel scope host src 10.20.55.1')
            self.assertRegex(output, 'broadcast 10.20.55.255 proto kernel scope link src 10.20.55.1')
            output = check_output('ip -6 route show table 42 dev dummy98')
            print('### ip -6 route show table 42 dev dummy98')
            print(output)
            if trial == 0:
                # Kernel's bug?
                self.assertRegex(output, 'local fdde:11:22::1 proto kernel metric 0 pref medium')
            #self.assertRegex(output, 'fdde:11:22::1 proto kernel metric 256 pref medium')
            self.assertRegex(output, 'local fdde:11:33::1 proto kernel metric 0 pref medium')
            self.assertRegex(output, 'fdde:11:33::/64 proto kernel metric 256 pref medium')
            self.assertRegex(output, 'local fdde:11:44::1 proto kernel metric 0 pref medium')
            self.assertRegex(output, 'local fdde:11:55::1 proto kernel metric 0 pref medium')
            self.assertRegex(output, 'fe80::/64 proto kernel metric 256 pref medium')
            self.assertRegex(output, 'ff00::/8 metric 256 pref medium')

            print()

            output = check_output('ip route show dev test1')
            print('### ip route show dev test1')
            print(output)
            self.assertRegex(output, '10.21.33.0/24 proto kernel scope link src 10.21.33.1')
            output = check_output('ip route show table local dev test1')
            print('### ip route show table local dev test1')
            print(output)
            self.assertRegex(output, 'local 10.21.22.1 proto kernel scope host src 10.21.22.1')
            self.assertRegex(output, 'broadcast 10.21.33.0 proto kernel scope link src 10.21.33.1')
            self.assertRegex(output, 'local 10.21.33.1 proto kernel scope host src 10.21.33.1')
            self.assertRegex(output, 'broadcast 10.21.33.255 proto kernel scope link src 10.21.33.1')
            self.assertRegex(output, 'local 10.21.44.1 proto kernel scope host src 10.21.44.1')
            self.assertRegex(output, 'broadcast 10.21.55.0 proto kernel scope link src 10.21.55.1')
            self.assertRegex(output, 'local 10.21.55.1 proto kernel scope host src 10.21.55.1')
            self.assertRegex(output, 'broadcast 10.21.55.255 proto kernel scope link src 10.21.55.1')
            output = check_output('ip -6 route show dev test1')
            print('### ip -6 route show dev test1')
            print(output)
            self.assertRegex(output, 'fdde:12:22::1 proto kernel metric 256 pref medium')
            self.assertRegex(output, 'fdde:12:33::/64 proto kernel metric 256 pref medium')
            self.assertRegex(output, 'fe80::/64 proto kernel metric 256 pref medium')
            output = check_output('ip -6 route show table local dev test1')
            print('### ip -6 route show table local dev test1')
            print(output)
            self.assertRegex(output, 'local fdde:12:22::1 proto kernel metric 0 pref medium')
            self.assertRegex(output, 'local fdde:12:33::1 proto kernel metric 0 pref medium')
            self.assertRegex(output, 'local fdde:12:44::1 proto kernel metric 0 pref medium')
            self.assertRegex(output, 'local fdde:12:55::1 proto kernel metric 0 pref medium')
            self.assertRegex(output, 'ff00::/8 metric 256 pref medium')

    def test_configure_without_carrier(self):
        copy_unit_to_networkd_unit_path('11-dummy.netdev')
        start_networkd()
        self.wait_operstate('test1', 'off', '')
        check_output('ip link set dev test1 up carrier off')

        copy_unit_to_networkd_unit_path('25-test1.network.d/configure-without-carrier.conf', dropins=False)
        restart_networkd()
        self.wait_online(['test1:no-carrier'])

        carrier_map = {'on': '1', 'off': '0'}
        routable_map = {'on': 'routable', 'off': 'no-carrier'}
        for carrier in ['off', 'on', 'off']:
            with self.subTest(carrier=carrier):
                if carrier_map[carrier] != read_link_attr('test1', 'carrier'):
                    check_output(f'ip link set dev test1 carrier {carrier}')
                self.wait_online([f'test1:{routable_map[carrier]}'])

                output = check_output(*networkctl_cmd, '-n', '0', 'status', 'test1', env=env)
                print(output)
                self.assertRegex(output, '192.168.0.15')
                self.assertRegex(output, '192.168.0.1')
                self.assertRegex(output, routable_map[carrier])

    def test_configure_without_carrier_yes_ignore_carrier_loss_no(self):
        copy_unit_to_networkd_unit_path('11-dummy.netdev')
        start_networkd()
        self.wait_operstate('test1', 'off', '')
        check_output('ip link set dev test1 up carrier off')

        copy_unit_to_networkd_unit_path('25-test1.network')
        restart_networkd()
        self.wait_online(['test1:no-carrier'])

        carrier_map = {'on': '1', 'off': '0'}
        routable_map = {'on': 'routable', 'off': 'no-carrier'}
        for (carrier, have_config) in [('off', True), ('on', True), ('off', False)]:
            with self.subTest(carrier=carrier, have_config=have_config):
                if carrier_map[carrier] != read_link_attr('test1', 'carrier'):
                    check_output(f'ip link set dev test1 carrier {carrier}')
                self.wait_online([f'test1:{routable_map[carrier]}'])

                output = check_output(*networkctl_cmd, '-n', '0', 'status', 'test1', env=env)
                print(output)
                if have_config:
                    self.assertRegex(output, '192.168.0.15')
                    self.assertRegex(output, '192.168.0.1')
                else:
                    self.assertNotRegex(output, '192.168.0.15')
                    self.assertNotRegex(output, '192.168.0.1')
                self.assertRegex(output, routable_map[carrier])

    def test_routing_policy_rule(self):
        copy_unit_to_networkd_unit_path('routing-policy-rule-test1.network', '11-dummy.netdev')
        start_networkd()
        self.wait_online(['test1:degraded'])

        output = check_output('ip rule list iif test1 priority 111')
        print(output)
        self.assertRegex(output, '111:')
        self.assertRegex(output, 'from 192.168.100.18')
        self.assertRegex(output, r'tos (0x08|throughput)\s')
        self.assertRegex(output, 'iif test1')
        self.assertRegex(output, 'oif test1')
        self.assertRegex(output, 'lookup 7')

        output = check_output('ip rule list iif test1 priority 101')
        print(output)
        self.assertRegex(output, '101:')
        self.assertRegex(output, 'from all')
        self.assertRegex(output, 'iif test1')
        self.assertRegex(output, 'lookup 9')

        output = check_output('ip -6 rule list iif test1 priority 100')
        print(output)
        self.assertRegex(output, '100:')
        self.assertRegex(output, 'from all')
        self.assertRegex(output, 'iif test1')
        self.assertRegex(output, 'lookup 8')

    def test_routing_policy_rule_issue_11280(self):
        copy_unit_to_networkd_unit_path('routing-policy-rule-test1.network', '11-dummy.netdev',
                                        'routing-policy-rule-dummy98.network', '12-dummy.netdev')

        for trial in range(3):
            # Remove state files only first time
            start_networkd(3)
            self.wait_online(['test1:degraded', 'dummy98:degraded'])
            time.sleep(1)

            output = check_output('ip rule list table 7')
            print(output)
            self.assertRegex(output, '111:	from 192.168.100.18 tos (0x08|throughput) iif test1 oif test1 lookup 7')

            output = check_output('ip rule list table 8')
            print(output)
            self.assertRegex(output, '112:	from 192.168.101.18 tos (0x08|throughput) iif dummy98 oif dummy98 lookup 8')

            stop_networkd(remove_state_files=False)

    def test_routing_policy_rule_reconfigure(self):
        copy_unit_to_networkd_unit_path('routing-policy-rule-reconfigure2.network', '11-dummy.netdev')
        start_networkd()
        self.wait_online(['test1:degraded'])

        output = check_output('ip rule list table 1011')
        print(output)
        self.assertIn('10111:	from all fwmark 0x3f3 lookup 1011', output)
        self.assertIn('10112:	from all oif test1 lookup 1011', output)
        self.assertIn('10113:	from all iif test1 lookup 1011', output)
        self.assertIn('10114:	from 192.168.8.254 lookup 1011', output)

        output = check_output('ip -6 rule list table 1011')
        print(output)
        self.assertIn('10112:	from all oif test1 lookup 1011', output)

        copy_unit_to_networkd_unit_path('routing-policy-rule-reconfigure1.network', '11-dummy.netdev')
        run(*networkctl_cmd, 'reload', env=env)
        time.sleep(1)
        self.wait_online(['test1:degraded'])

        output = check_output('ip rule list table 1011')
        print(output)
        self.assertIn('10111:	from all fwmark 0x3f3 lookup 1011', output)
        self.assertIn('10112:	from all oif test1 lookup 1011', output)
        self.assertIn('10113:	from all iif test1 lookup 1011', output)
        self.assertIn('10114:	from 192.168.8.254 lookup 1011', output)

        output = check_output('ip -6 rule list table 1011')
        print(output)
        self.assertNotIn('10112:	from all oif test1 lookup 1011', output)
        self.assertIn('10113:	from all iif test1 lookup 1011', output)

        run('ip rule delete priority 10111')
        run('ip rule delete priority 10112')
        run('ip rule delete priority 10113')
        run('ip rule delete priority 10114')
        run('ip -6 rule delete priority 10113')

        output = check_output('ip rule list table 1011')
        print(output)
        self.assertEqual(output, '')

        output = check_output('ip -6 rule list table 1011')
        print(output)
        self.assertEqual(output, '')

        run(*networkctl_cmd, 'reconfigure', 'test1', env=env)
        self.wait_online(['test1:degraded'])

        output = check_output('ip rule list table 1011')
        print(output)
        self.assertIn('10111:	from all fwmark 0x3f3 lookup 1011', output)
        self.assertIn('10112:	from all oif test1 lookup 1011', output)
        self.assertIn('10113:	from all iif test1 lookup 1011', output)
        self.assertIn('10114:	from 192.168.8.254 lookup 1011', output)

        output = check_output('ip -6 rule list table 1011')
        print(output)
        self.assertIn('10113:	from all iif test1 lookup 1011', output)

    @expectedFailureIfRoutingPolicyPortRangeIsNotAvailable()
    def test_routing_policy_rule_port_range(self):
        copy_unit_to_networkd_unit_path('25-fibrule-port-range.network', '11-dummy.netdev')
        start_networkd()
        self.wait_online(['test1:degraded'])

        output = check_output('ip rule')
        print(output)
        self.assertRegex(output, '111')
        self.assertRegex(output, 'from 192.168.100.18')
        self.assertRegex(output, '1123-1150')
        self.assertRegex(output, '3224-3290')
        self.assertRegex(output, 'tcp')
        self.assertRegex(output, 'lookup 7')

    @expectedFailureIfRoutingPolicyIPProtoIsNotAvailable()
    def test_routing_policy_rule_invert(self):
        copy_unit_to_networkd_unit_path('25-fibrule-invert.network', '11-dummy.netdev')
        start_networkd()
        self.wait_online(['test1:degraded'])

        output = check_output('ip rule')
        print(output)
        self.assertRegex(output, '111')
        self.assertRegex(output, 'not.*?from.*?192.168.100.18')
        self.assertRegex(output, 'tcp')
        self.assertRegex(output, 'lookup 7')

    @expectedFailureIfRoutingPolicyUIDRangeIsNotAvailable()
    def test_routing_policy_rule_uidrange(self):
        copy_unit_to_networkd_unit_path('25-fibrule-uidrange.network', '11-dummy.netdev')
        start_networkd()
        self.wait_online(['test1:degraded'])

        output = check_output('ip rule')
        print(output)
        self.assertRegex(output, '111')
        self.assertRegex(output, 'from 192.168.100.18')
        self.assertRegex(output, 'lookup 7')
        self.assertRegex(output, 'uidrange 100-200')

    def test_route_static(self):
        copy_unit_to_networkd_unit_path('25-route-static.network', '12-dummy.netdev')
        start_networkd()
        self.wait_online(['dummy98:routable'])

        output = check_output(*networkctl_cmd, '-n', '0', 'status', 'dummy98', env=env)
        print(output)

        print('### ip -6 route show dev dummy98')
        output = check_output('ip -6 route show dev dummy98')
        print(output)
        self.assertRegex(output, '2001:1234:5:8fff:ff:ff:ff:ff proto static')
        self.assertRegex(output, '2001:1234:5:8f63::1 proto kernel')

        print('### ip -6 route show default')
        output = check_output('ip -6 route show default')
        print(output)
        self.assertRegex(output, 'default')
        self.assertRegex(output, 'via 2001:1234:5:8fff:ff:ff:ff:ff')

        print('### ip -4 route show dev dummy98')
        output = check_output('ip -4 route show dev dummy98')
        print(output)
        self.assertRegex(output, '149.10.124.48/28 proto kernel scope link src 149.10.124.58')
        self.assertRegex(output, '149.10.124.64 proto static scope link')
        self.assertRegex(output, '169.254.0.0/16 proto static scope link metric 2048')
        self.assertRegex(output, '192.168.1.1 proto static initcwnd 20')
        self.assertRegex(output, '192.168.1.2 proto static initrwnd 30')
        self.assertRegex(output, 'multicast 149.10.123.4 proto static')

        print('### ip -4 route show dev dummy98 default')
        output = check_output('ip -4 route show dev dummy98 default')
        print(output)
        self.assertRegex(output, 'default via 149.10.125.65 proto static onlink')
        self.assertRegex(output, 'default via 149.10.124.64 proto static')
        self.assertRegex(output, 'default proto static')

        print('### ip -4 route show table local dev dummy98')
        output = check_output('ip -4 route show table local dev dummy98')
        print(output)
        self.assertRegex(output, 'local 149.10.123.1 proto static scope host')
        self.assertRegex(output, 'anycast 149.10.123.2 proto static scope link')
        self.assertRegex(output, 'broadcast 149.10.123.3 proto static scope link')

        print('### ip route show type blackhole')
        output = check_output('ip route show type blackhole')
        print(output)
        self.assertRegex(output, 'blackhole 202.54.1.2 proto static')

        print('### ip route show type unreachable')
        output = check_output('ip route show type unreachable')
        print(output)
        self.assertRegex(output, 'unreachable 202.54.1.3 proto static')

        print('### ip route show type prohibit')
        output = check_output('ip route show type prohibit')
        print(output)
        self.assertRegex(output, 'prohibit 202.54.1.4 proto static')

        print('### ip route show 192.168.10.1')
        output = check_output('ip route show 192.168.10.1')
        print(output)
        self.assertRegex(output, '192.168.10.1 proto static')
        self.assertRegex(output, 'nexthop via 149.10.124.59 dev dummy98 weight 10')
        self.assertRegex(output, 'nexthop via 149.10.124.60 dev dummy98 weight 5')

        print('### ip route show 192.168.10.2')
        output = check_output('ip route show 192.168.10.2')
        print(output)
        # old ip command does not show IPv6 gateways...
        self.assertRegex(output, '192.168.10.2 proto static')
        self.assertRegex(output, 'nexthop')
        self.assertRegex(output, 'dev dummy98 weight 10')
        self.assertRegex(output, 'dev dummy98 weight 5')

        print('### ip -6 route show 2001:1234:5:7fff:ff:ff:ff:ff')
        output = check_output('ip -6 route show 2001:1234:5:7fff:ff:ff:ff:ff')
        print(output)
        # old ip command does not show 'nexthop' keyword and weight...
        self.assertRegex(output, '2001:1234:5:7fff:ff:ff:ff:ff')
        self.assertRegex(output, 'via 2001:1234:5:8fff:ff:ff:ff:ff dev dummy98')
        self.assertRegex(output, 'via 2001:1234:5:9fff:ff:ff:ff:ff dev dummy98')

        copy_unit_to_networkd_unit_path('25-address-static.network')
        check_output(*networkctl_cmd, 'reload', env=env)
        self.wait_online(['dummy98:routable'])

        # check all routes managed by Manager are removed
        print('### ip route show type blackhole')
        output = check_output('ip route show type blackhole')
        print(output)
        self.assertEqual(output, '')

        print('### ip route show type unreachable')
        output = check_output('ip route show type unreachable')
        print(output)
        self.assertEqual(output, '')

        print('### ip route show type prohibit')
        output = check_output('ip route show type prohibit')
        print(output)
        self.assertEqual(output, '')

        remove_unit_from_networkd_path(['25-address-static.network'])
        check_output(*networkctl_cmd, 'reload', env=env)
        self.wait_online(['dummy98:routable'])

        # check all routes managed by Manager are reconfigured
        print('### ip route show type blackhole')
        output = check_output('ip route show type blackhole')
        print(output)
        self.assertRegex(output, 'blackhole 202.54.1.2 proto static')

        print('### ip route show type unreachable')
        output = check_output('ip route show type unreachable')
        print(output)
        self.assertRegex(output, 'unreachable 202.54.1.3 proto static')

        print('### ip route show type prohibit')
        output = check_output('ip route show type prohibit')
        print(output)
        self.assertRegex(output, 'prohibit 202.54.1.4 proto static')

        rc = call("ip link del dummy98")
        self.assertEqual(rc, 0)
        time.sleep(2)

        # check all routes managed by Manager are removed
        print('### ip route show type blackhole')
        output = check_output('ip route show type blackhole')
        print(output)
        self.assertEqual(output, '')

        print('### ip route show type unreachable')
        output = check_output('ip route show type unreachable')
        print(output)
        self.assertEqual(output, '')

        print('### ip route show type prohibit')
        output = check_output('ip route show type prohibit')
        print(output)
        self.assertEqual(output, '')

    @expectedFailureIfRTA_VIAIsNotSupported()
    def test_route_via_ipv6(self):
        copy_unit_to_networkd_unit_path('25-route-via-ipv6.network', '12-dummy.netdev')
        start_networkd()
        self.wait_online(['dummy98:routable'])

        output = check_output(*networkctl_cmd, '-n', '0', 'status', 'dummy98', env=env)
        print(output)

        print('### ip -6 route show dev dummy98')
        output = check_output('ip -6 route show dev dummy98')
        print(output)
        self.assertRegex(output, '2001:1234:5:8fff:ff:ff:ff:ff proto static')
        self.assertRegex(output, '2001:1234:5:8f63::1 proto kernel')

        print('### ip -4 route show dev dummy98')
        output = check_output('ip -4 route show dev dummy98')
        print(output)
        self.assertRegex(output, '149.10.124.48/28 proto kernel scope link src 149.10.124.58')
        self.assertRegex(output, '149.10.124.66 via inet6 2001:1234:5:8fff:ff:ff:ff:ff proto static')

    @expectedFailureIfModuleIsNotAvailable('vrf')
    def test_route_vrf(self):
        copy_unit_to_networkd_unit_path('25-route-vrf.network', '12-dummy.netdev',
                                        '25-vrf.netdev', '25-vrf.network')
        start_networkd()
        self.wait_online(['dummy98:routable', 'vrf99:carrier'])

        output = check_output('ip route show vrf vrf99')
        print(output)
        self.assertRegex(output, 'default via 192.168.100.1')

        output = check_output('ip route show')
        print(output)
        self.assertNotRegex(output, 'default via 192.168.100.1')

    def test_gateway_reconfigure(self):
        copy_unit_to_networkd_unit_path('25-gateway-static.network', '12-dummy.netdev')
        start_networkd()
        self.wait_online(['dummy98:routable'])
        print('### ip -4 route show dev dummy98 default')
        output = check_output('ip -4 route show dev dummy98 default')
        print(output)
        self.assertRegex(output, 'default via 149.10.124.59 proto static')
        self.assertNotRegex(output, '149.10.124.60')

        remove_unit_from_networkd_path(['25-gateway-static.network'])
        copy_unit_to_networkd_unit_path('25-gateway-next-static.network')
        restart_networkd(3)
        self.wait_online(['dummy98:routable'])
        print('### ip -4 route show dev dummy98 default')
        output = check_output('ip -4 route show dev dummy98 default')
        print(output)
        self.assertNotRegex(output, '149.10.124.59')
        self.assertRegex(output, 'default via 149.10.124.60 proto static')

    def test_ip_route_ipv6_src_route(self):
        # a dummy device does not make the addresses go through tentative state, so we
        # reuse a bond from an earlier test, which does make the addresses go through
        # tentative state, and do our test on that
        copy_unit_to_networkd_unit_path('23-active-slave.network', '25-route-ipv6-src.network', '25-bond-active-backup-slave.netdev', '12-dummy.netdev')
        start_networkd()
        self.wait_online(['dummy98:enslaved', 'bond199:routable'])

        output = check_output('ip -6 route list dev bond199')
        print(output)
        self.assertRegex(output, 'abcd::/16')
        self.assertRegex(output, 'src')
        self.assertRegex(output, '2001:1234:56:8f63::2')

    def test_ip_link_mac_address(self):
        copy_unit_to_networkd_unit_path('25-address-link-section.network', '12-dummy.netdev')
        start_networkd()
        self.wait_online(['dummy98:degraded'])

        output = check_output('ip link show dummy98')
        print(output)
        self.assertRegex(output, '00:01:02:aa:bb:cc')

    def test_ip_link_unmanaged(self):
        copy_unit_to_networkd_unit_path('25-link-section-unmanaged.network', '12-dummy.netdev')
        start_networkd(5)

        self.check_link_exists('dummy98')

        self.wait_operstate('dummy98', 'off', setup_state='unmanaged')

    def test_ipv6_address_label(self):
        copy_unit_to_networkd_unit_path('25-ipv6-address-label-section.network', '12-dummy.netdev')
        start_networkd()
        self.wait_online(['dummy98:degraded'])

        output = check_output('ip addrlabel list')
        print(output)
        self.assertRegex(output, '2004:da8:1::/64')

    def test_neighbor_section(self):
        copy_unit_to_networkd_unit_path('25-neighbor-section.network', '12-dummy.netdev')
        start_networkd()
        self.wait_online(['dummy98:degraded'], timeout='40s')

        print('### ip neigh list dev dummy98')
        output = check_output('ip neigh list dev dummy98')
        print(output)
        self.assertRegex(output, '192.168.10.1.*00:00:5e:00:02:65.*PERMANENT')
        self.assertRegex(output, '2004:da8:1::1.*00:00:5e:00:02:66.*PERMANENT')

    def test_neighbor_reconfigure(self):
        copy_unit_to_networkd_unit_path('25-neighbor-section.network', '12-dummy.netdev')
        start_networkd()
        self.wait_online(['dummy98:degraded'], timeout='40s')

        print('### ip neigh list dev dummy98')
        output = check_output('ip neigh list dev dummy98')
        print(output)
        self.assertRegex(output, '192.168.10.1.*00:00:5e:00:02:65.*PERMANENT')
        self.assertRegex(output, '2004:da8:1::1.*00:00:5e:00:02:66.*PERMANENT')

        remove_unit_from_networkd_path(['25-neighbor-section.network'])
        copy_unit_to_networkd_unit_path('25-neighbor-next.network')
        restart_networkd(3)
        self.wait_online(['dummy98:degraded'], timeout='40s')
        print('### ip neigh list dev dummy98')
        output = check_output('ip neigh list dev dummy98')
        print(output)
        self.assertNotRegex(output, '192.168.10.1.*00:00:5e:00:02:65.*PERMANENT')
        self.assertRegex(output, '192.168.10.1.*00:00:5e:00:02:66.*PERMANENT')
        self.assertNotRegex(output, '2004:da8:1::1.*PERMANENT')

    def test_neighbor_gre(self):
        copy_unit_to_networkd_unit_path('25-neighbor-ip.network', '25-neighbor-ipv6.network', '25-neighbor-ip-dummy.network',
                                        '12-dummy.netdev', '25-gre-tunnel-remote-any.netdev', '25-ip6gre-tunnel-remote-any.netdev')
        start_networkd()
        self.wait_online(['dummy98:degraded', 'gretun97:routable', 'ip6gretun97:routable'], timeout='40s')

        output = check_output('ip neigh list dev gretun97')
        print(output)
        self.assertRegex(output, '10.0.0.22 lladdr 10.65.223.239 PERMANENT')

        output = check_output('ip neigh list dev ip6gretun97')
        print(output)
        self.assertRegex(output, '2001:db8:0:f102::17 lladdr 2a:?00:ff:?de:45:?67:ed:?de:[0:]*:49:?88 PERMANENT')

    def test_link_local_addressing(self):
        copy_unit_to_networkd_unit_path('25-link-local-addressing-yes.network', '11-dummy.netdev',
                                        '25-link-local-addressing-no.network', '12-dummy.netdev')
        start_networkd()
        self.wait_online(['test1:degraded', 'dummy98:carrier'])

        output = check_output('ip address show dev test1')
        print(output)
        self.assertRegex(output, 'inet .* scope link')
        self.assertRegex(output, 'inet6 .* scope link')

        output = check_output('ip address show dev dummy98')
        print(output)
        self.assertNotRegex(output, 'inet6* .* scope link')

        '''
        Documentation/networking/ip-sysctl.txt

        addr_gen_mode - INTEGER
        Defines how link-local and autoconf addresses are generated.

        0: generate address based on EUI64 (default)
        1: do no generate a link-local address, use EUI64 for addresses generated
           from autoconf
        2: generate stable privacy addresses, using the secret from
           stable_secret (RFC7217)
        3: generate stable privacy addresses, using a random secret if unset
        '''

        test1_addr_gen_mode = ''
        if os.path.exists(os.path.join(os.path.join(network_sysctl_ipv6_path, 'test1'), 'stable_secret')):
            with open(os.path.join(os.path.join(network_sysctl_ipv6_path, 'test1'), 'stable_secret')) as f:
                try:
                    f.readline()
                except IOError:
                    # if stable_secret is unset, then EIO is returned
                    test1_addr_gen_mode = '0'
                else:
                    test1_addr_gen_mode = '2'
        else:
            test1_addr_gen_mode = '0'

        if os.path.exists(os.path.join(os.path.join(network_sysctl_ipv6_path, 'test1'), 'addr_gen_mode')):
            self.assertEqual(read_ipv6_sysctl_attr('test1', 'addr_gen_mode'), test1_addr_gen_mode)

        if os.path.exists(os.path.join(os.path.join(network_sysctl_ipv6_path, 'dummy98'), 'addr_gen_mode')):
            self.assertEqual(read_ipv6_sysctl_attr('dummy98', 'addr_gen_mode'), '1')

    def test_link_local_addressing_remove_ipv6ll(self):
        copy_unit_to_networkd_unit_path('26-link-local-addressing-ipv6.network', '12-dummy.netdev')
        start_networkd()
        self.wait_online(['dummy98:degraded'])

        output = check_output('ip address show dev dummy98')
        print(output)
        self.assertRegex(output, 'inet6 .* scope link')

        copy_unit_to_networkd_unit_path('25-link-local-addressing-no.network')
        restart_networkd(1)
        self.wait_online(['dummy98:carrier'])

        output = check_output('ip address show dev dummy98')
        print(output)
        self.assertNotRegex(output, 'inet6* .* scope link')

    def test_sysctl(self):
        copy_unit_to_networkd_unit_path('25-sysctl.network', '12-dummy.netdev')
        start_networkd()
        self.wait_online(['dummy98:degraded'])

        self.assertEqual(read_ipv6_sysctl_attr('dummy98', 'forwarding'), '1')
        self.assertEqual(read_ipv6_sysctl_attr('dummy98', 'use_tempaddr'), '2')
        self.assertEqual(read_ipv6_sysctl_attr('dummy98', 'dad_transmits'), '3')
        self.assertEqual(read_ipv6_sysctl_attr('dummy98', 'hop_limit'), '5')
        self.assertEqual(read_ipv6_sysctl_attr('dummy98', 'proxy_ndp'), '1')
        self.assertEqual(read_ipv4_sysctl_attr('dummy98', 'forwarding'),'1')
        self.assertEqual(read_ipv4_sysctl_attr('dummy98', 'proxy_arp'), '1')
        self.assertEqual(read_ipv4_sysctl_attr('dummy98', 'accept_local'), '1')

    def test_sysctl_disable_ipv6(self):
        copy_unit_to_networkd_unit_path('25-sysctl-disable-ipv6.network', '12-dummy.netdev')

        print('## Disable ipv6')
        check_output('sysctl net.ipv6.conf.all.disable_ipv6=1')
        check_output('sysctl net.ipv6.conf.default.disable_ipv6=1')

        start_networkd()
        self.wait_online(['dummy98:routable'])

        output = check_output('ip -4 address show dummy98')
        print(output)
        self.assertRegex(output, 'inet 10.2.3.4/16 brd 10.2.255.255 scope global dummy98')
        output = check_output('ip -6 address show dummy98')
        print(output)
        self.assertRegex(output, 'inet6 2607:5300:203:3906::/64 scope global')
        self.assertRegex(output, 'inet6 .* scope link')
        output = check_output('ip -4 route show dev dummy98')
        print(output)
        self.assertRegex(output, '10.2.0.0/16 proto kernel scope link src 10.2.3.4')
        output = check_output('ip -6 route show default')
        print(output)
        self.assertRegex(output, 'default')
        self.assertRegex(output, 'via 2607:5300:203:39ff:ff:ff:ff:ff')

        check_output('ip link del dummy98')

        print('## Enable ipv6')
        check_output('sysctl net.ipv6.conf.all.disable_ipv6=0')
        check_output('sysctl net.ipv6.conf.default.disable_ipv6=0')

        restart_networkd(3)
        self.wait_online(['dummy98:routable'])

        output = check_output('ip -4 address show dummy98')
        print(output)
        self.assertRegex(output, 'inet 10.2.3.4/16 brd 10.2.255.255 scope global dummy98')
        output = check_output('ip -6 address show dummy98')
        print(output)
        self.assertRegex(output, 'inet6 2607:5300:203:3906::/64 scope global')
        self.assertRegex(output, 'inet6 .* scope link')
        output = check_output('ip -4 route show dev dummy98')
        print(output)
        self.assertRegex(output, '10.2.0.0/16 proto kernel scope link src 10.2.3.4')
        output = check_output('ip -6 route show default')
        print(output)
        self.assertRegex(output, 'via 2607:5300:203:39ff:ff:ff:ff:ff')

    def test_bind_carrier(self):
        check_output('ip link add dummy98 type dummy')
        check_output('ip link set dummy98 up')
        time.sleep(2)

        copy_unit_to_networkd_unit_path('25-bind-carrier.network', '11-dummy.netdev')
        start_networkd()
        self.wait_online(['test1:routable'])

        output = check_output('ip address show test1')
        print(output)
        self.assertRegex(output, 'UP,LOWER_UP')
        self.assertRegex(output, 'inet 192.168.10.30/24 brd 192.168.10.255 scope global test1')
        self.wait_operstate('test1', 'routable')

        check_output('ip link add dummy99 type dummy')
        check_output('ip link set dummy99 up')
        time.sleep(2)
        output = check_output('ip address show test1')
        print(output)
        self.assertRegex(output, 'UP,LOWER_UP')
        self.assertRegex(output, 'inet 192.168.10.30/24 brd 192.168.10.255 scope global test1')
        self.wait_operstate('test1', 'routable')

        check_output('ip link del dummy98')
        time.sleep(2)
        output = check_output('ip address show test1')
        print(output)
        self.assertRegex(output, 'UP,LOWER_UP')
        self.assertRegex(output, 'inet 192.168.10.30/24 brd 192.168.10.255 scope global test1')
        self.wait_operstate('test1', 'routable')

        check_output('ip link set dummy99 down')
        time.sleep(2)
        output = check_output('ip address show test1')
        print(output)
        self.assertNotRegex(output, 'UP,LOWER_UP')
        self.assertRegex(output, 'DOWN')
        self.assertNotRegex(output, '192.168.10')
        self.wait_operstate('test1', 'off')

        check_output('ip link set dummy99 up')
        time.sleep(2)
        output = check_output('ip address show test1')
        print(output)
        self.assertRegex(output, 'UP,LOWER_UP')
        self.assertRegex(output, 'inet 192.168.10.30/24 brd 192.168.10.255 scope global test1')
        self.wait_operstate('test1', 'routable')

    def _test_activation_policy(self, test):
        self.setUp()
        conffile = '25-activation-policy.network'
        if test:
            conffile = f'{conffile}.d/{test}.conf'
        copy_unit_to_networkd_unit_path('11-dummy.netdev', conffile, dropins=False)
        start_networkd()

        always = test.startswith('always')
        if test == 'manual':
            initial_up = 'UP' in check_output('ip link show test1')
        else:
            initial_up = not test.endswith('down') # note: default is up
        expect_up = initial_up
        next_up = not expect_up

        # if initial expected state is down, must wait for setup_state to reach configuring
        # so systemd-networkd considers it 'activated'
        setup_state = None if initial_up else 'configuring'

        for iteration in range(4):
            with self.subTest(iteration=iteration, expect_up=expect_up):
                operstate = 'routable' if expect_up else 'off'
                self.wait_operstate('test1', operstate, setup_state=setup_state, setup_timeout=20)
                setup_state = None

                if expect_up:
                    self.assertIn('UP', check_output('ip link show test1'))
                    self.assertIn('192.168.10.30/24', check_output('ip address show test1'))
                    self.assertIn('default via 192.168.10.1', check_output('ip route show'))
                else:
                    self.assertIn('DOWN', check_output('ip link show test1'))

            if next_up:
                check_output('ip link set dev test1 up')
            else:
                check_output('ip link set dev test1 down')
            expect_up = initial_up if always else next_up
            next_up = not next_up

        self.tearDown()

    def test_activation_policy(self):
        for test in ['up', 'always-up', 'manual', 'always-down', 'down', '']:
            with self.subTest(test=test):
                self._test_activation_policy(test)

<<<<<<< HEAD
=======
    def _test_activation_policy_required_for_online(self, policy, required):
        self.setUp()
        conffile = '25-activation-policy.network'
        units = ['11-dummy.netdev', '12-dummy.netdev', '12-dummy.network', conffile]
        if policy:
            units += [f'{conffile}.d/{policy}.conf']
        if required:
            units += [f'{conffile}.d/required-{required}.conf']
        copy_unit_to_networkd_unit_path(*units, dropins=False)
        start_networkd()

        if policy.endswith('down') or policy == 'manual':
            self.wait_operstate('test1', 'off', setup_state='configuring')
        else:
            self.wait_online(['test1'])

        if policy == 'always-down':
            # if always-down, required for online is forced to no
            expected = False
        elif required:
            # otherwise if required for online is specified, it should match that
            expected = required == 'yes'
        elif policy:
            # otherwise if only policy specified, required for online defaults to
            # true if policy is up, always-up, or bound
            expected = policy.endswith('up') or policy == 'bound'
        else:
            # default is true, if neither are specified
            expected = True

        output = check_output(*networkctl_cmd, '-n', '0', 'status', 'test1', env=env)
        print(output)

        yesno = 'yes' if expected else 'no'
        self.assertRegex(output, f'Required For Online: {yesno}')

        self.tearDown()

    def test_activation_policy_required_for_online(self):
        for policy in ['up', 'always-up', 'manual', 'always-down', 'down', 'bound', '']:
            for required in ['yes', 'no', '']:
                with self.subTest(policy=policy, required=required):
                    self._test_activation_policy_required_for_online(policy, required)

>>>>>>> ab067a5d
    def test_domain(self):
        copy_unit_to_networkd_unit_path('12-dummy.netdev', '24-search-domain.network')
        start_networkd()
        self.wait_online(['dummy98:routable'])

        output = check_output(*networkctl_cmd, '-n', '0', 'status', 'dummy98', env=env)
        print(output)
        self.assertRegex(output, 'Address: 192.168.42.100')
        self.assertRegex(output, 'DNS: 192.168.42.1')
        self.assertRegex(output, 'Search Domains: one')

    def test_keep_configuration_static(self):
        check_output('systemctl stop systemd-networkd.socket')
        check_output('systemctl stop systemd-networkd.service')

        check_output('ip link add name dummy98 type dummy')
        check_output('ip address add 10.1.2.3/16 dev dummy98')
        check_output('ip address add 10.2.3.4/16 dev dummy98 valid_lft 600 preferred_lft 500')
        output = check_output('ip address show dummy98')
        print(output)
        self.assertRegex(output, 'inet 10.1.2.3/16 scope global dummy98')
        self.assertRegex(output, 'inet 10.2.3.4/16 scope global dynamic dummy98')
        output = check_output('ip route show dev dummy98')
        print(output)

        copy_unit_to_networkd_unit_path('24-keep-configuration-static.network')
        start_networkd()
        self.wait_online(['dummy98:routable'])

        output = check_output('ip address show dummy98')
        print(output)
        self.assertRegex(output, 'inet 10.1.2.3/16 scope global dummy98')
        self.assertNotRegex(output, 'inet 10.2.3.4/16 scope global dynamic dummy98')

    @expectedFailureIfNexthopIsNotAvailable()
    def test_nexthop(self):
        copy_unit_to_networkd_unit_path('25-nexthop.network', '25-veth.netdev', '25-veth-peer.network')
        start_networkd()
        self.wait_online(['veth99:routable', 'veth-peer:routable'])

        output = check_output('ip nexthop list dev veth99')
        print(output)
        self.assertRegex(output, '192.168.5.1')

    def test_qdisc(self):
        copy_unit_to_networkd_unit_path('25-qdisc-clsact-and-htb.network', '12-dummy.netdev',
                                        '25-qdisc-ingress-netem-compat.network', '11-dummy.netdev')
        check_output('modprobe sch_teql max_equalizers=2')
        start_networkd()

        self.wait_online(['dummy98:routable', 'test1:routable'])

        output = check_output('tc qdisc show dev test1')
        print(output)
        self.assertRegex(output, 'qdisc netem')
        self.assertRegex(output, 'limit 100 delay 50(.0)?ms  10(.0)?ms loss 20%')
        self.assertRegex(output, 'qdisc ingress')

        output = check_output('tc qdisc show dev dummy98')
        print(output)
        self.assertRegex(output, 'qdisc clsact')

        self.assertRegex(output, 'qdisc htb 2: root')
        self.assertRegex(output, r'default (0x30|30)')

        self.assertRegex(output, 'qdisc netem 30: parent 2:30')
        self.assertRegex(output, 'limit 100 delay 50(.0)?ms  10(.0)?ms loss 20%')
        self.assertRegex(output, 'qdisc fq_codel')
        self.assertRegex(output, 'limit 20480p flows 2048 quantum 1400 target 10(.0)?ms ce_threshold 100(.0)?ms interval 200(.0)?ms memory_limit 64Mb ecn')

        self.assertRegex(output, 'qdisc teql1 31: parent 2:31')

        self.assertRegex(output, 'qdisc fq 32: parent 2:32')
        self.assertRegex(output, 'limit 1000p flow_limit 200p buckets 512 orphan_mask 511')
        self.assertRegex(output, 'quantum 1500')
        self.assertRegex(output, 'initial_quantum 13000')
        self.assertRegex(output, 'maxrate 1Mbit')

        self.assertRegex(output, 'qdisc codel 33: parent 2:33')
        self.assertRegex(output, 'limit 2000p target 10(.0)?ms ce_threshold 100(.0)?ms interval 50(.0)?ms ecn')

        self.assertRegex(output, 'qdisc fq_codel 34: parent 2:34')
        self.assertRegex(output, 'limit 20480p flows 2048 quantum 1400 target 10(.0)?ms ce_threshold 100(.0)?ms interval 200(.0)?ms memory_limit 64Mb ecn')

        self.assertRegex(output, 'qdisc tbf 35: parent 2:35')
        self.assertRegex(output, 'rate 1Gbit burst 5000b peakrate 100Gbit minburst 987500b lat 70(.0)?ms')

        self.assertRegex(output, 'qdisc sfq 36: parent 2:36')
        self.assertRegex(output, 'perturb 5sec')

        self.assertRegex(output, 'qdisc pfifo 37: parent 2:37')
        self.assertRegex(output, 'limit 100000p')

        self.assertRegex(output, 'qdisc gred 38: parent 2:38')
        self.assertRegex(output, 'vqs 12 default 10 grio')

        self.assertRegex(output, 'qdisc sfb 39: parent 2:39')
        self.assertRegex(output, 'limit 200000')

        self.assertRegex(output, 'qdisc bfifo 3a: parent 2:3a')
        self.assertRegex(output, 'limit 1000000')

        self.assertRegex(output, 'qdisc pfifo_head_drop 3b: parent 2:3b')
        self.assertRegex(output, 'limit 1023p')

        self.assertRegex(output, 'qdisc pfifo_fast 3c: parent 2:3c')

        output = check_output('tc -d class show dev dummy98')
        print(output)
        self.assertRegex(output, 'class htb 2:30 root leaf 30:')
        self.assertRegex(output, 'class htb 2:31 root leaf 31:')
        self.assertRegex(output, 'class htb 2:32 root leaf 32:')
        self.assertRegex(output, 'class htb 2:33 root leaf 33:')
        self.assertRegex(output, 'class htb 2:34 root leaf 34:')
        self.assertRegex(output, 'class htb 2:35 root leaf 35:')
        self.assertRegex(output, 'class htb 2:36 root leaf 36:')
        self.assertRegex(output, 'class htb 2:37 root leaf 37:')
        self.assertRegex(output, 'class htb 2:38 root leaf 38:')
        self.assertRegex(output, 'class htb 2:39 root leaf 39:')
        self.assertRegex(output, 'class htb 2:3a root leaf 3a:')
        self.assertRegex(output, 'class htb 2:3b root leaf 3b:')
        self.assertRegex(output, 'class htb 2:3c root leaf 3c:')
        self.assertRegex(output, 'prio 1 quantum 4000 rate 1Mbit overhead 100 ceil 500Kbit')
        self.assertRegex(output, 'burst 123456')
        self.assertRegex(output, 'cburst 123457')

    def test_qdisc2(self):
        copy_unit_to_networkd_unit_path('25-qdisc-drr.network', '12-dummy.netdev',
                                        '25-qdisc-qfq.network', '11-dummy.netdev')
        start_networkd()

        self.wait_online(['dummy98:routable', 'test1:routable'])

        output = check_output('tc qdisc show dev dummy98')
        print(output)
        self.assertRegex(output, 'qdisc drr 2: root')
        output = check_output('tc class show dev dummy98')
        print(output)
        self.assertRegex(output, 'class drr 2:30 root quantum 2000b')

        output = check_output('tc qdisc show dev test1')
        print(output)
        self.assertRegex(output, 'qdisc qfq 2: root')
        output = check_output('tc class show dev test1')
        print(output)
        self.assertRegex(output, 'class qfq 2:30 root weight 2 maxpkt 16000')
        self.assertRegex(output, 'class qfq 2:31 root weight 10 maxpkt 8000')

    @expectedFailureIfCAKEIsNotAvailable()
    def test_qdisc_cake(self):
        copy_unit_to_networkd_unit_path('25-qdisc-cake.network', '12-dummy.netdev')
        start_networkd()
        self.wait_online(['dummy98:routable'])

        output = check_output('tc qdisc show dev dummy98')
        print(output)
        self.assertRegex(output, 'qdisc cake 3a: root')
        self.assertRegex(output, 'bandwidth 500Mbit')
        self.assertRegex(output, 'overhead 128')

    @expectedFailureIfPIEIsNotAvailable()
    def test_qdisc_pie(self):
        copy_unit_to_networkd_unit_path('25-qdisc-pie.network', '12-dummy.netdev')
        start_networkd()
        self.wait_online(['dummy98:routable'])

        output = check_output('tc qdisc show dev dummy98')
        print(output)
        self.assertRegex(output, 'qdisc pie 3a: root')
        self.assertRegex(output, 'limit 200000')

    @expectedFailureIfHHFIsNotAvailable()
    def test_qdisc_hhf(self):
        copy_unit_to_networkd_unit_path('25-qdisc-hhf.network', '12-dummy.netdev')
        start_networkd()
        self.wait_online(['dummy98:routable'])

        output = check_output('tc qdisc show dev dummy98')
        print(output)
        self.assertRegex(output, 'qdisc hhf 3a: root')
        self.assertRegex(output, 'limit 1022p')

    @expectedFailureIfETSIsNotAvailable()
    def test_qdisc_ets(self):
        copy_unit_to_networkd_unit_path('25-qdisc-ets.network', '12-dummy.netdev')
        start_networkd()
        self.wait_online(['dummy98:routable'])

        output = check_output('tc qdisc show dev dummy98')
        print(output)

        self.assertRegex(output, 'qdisc ets 3a: root')
        self.assertRegex(output, 'bands 10 strict 3')
        self.assertRegex(output, 'quanta 1 2 3 4 5')
        self.assertRegex(output, 'priomap 3 4 5 6 7')

    @expectedFailureIfFQPIEIsNotAvailable()
    def test_qdisc_fq_pie(self):
        copy_unit_to_networkd_unit_path('25-qdisc-fq_pie.network', '12-dummy.netdev')
        start_networkd()
        self.wait_online(['dummy98:routable'])

        output = check_output('tc qdisc show dev dummy98')
        print(output)

        self.assertRegex(output, 'qdisc fq_pie 3a: root')
        self.assertRegex(output, 'limit 200000p')

    @expectedFailureIfNetdevsimWithSRIOVIsNotAvailable()
    def test_sriov(self):
        call('rmmod netdevsim', stderr=subprocess.DEVNULL)
        call('modprobe netdevsim', stderr=subprocess.DEVNULL)
        with open('/sys/bus/netdevsim/new_device', mode='w') as f:
            f.write('99 1')

        call('udevadm settle')
        call('udevadm info -w10s /sys/devices/netdevsim99/net/eni99np1', stderr=subprocess.DEVNULL)
        with open('/sys/class/net/eni99np1/device/sriov_numvfs', mode='w') as f:
            f.write('3')

        copy_unit_to_networkd_unit_path('25-sriov.network')
        start_networkd()
        self.wait_online(['eni99np1:routable'])

        output = check_output('ip link show dev eni99np1')
        print(output)
        self.assertRegex(output,
                         'vf 0 .*00:11:22:33:44:55.*vlan 5, qos 1, vlan protocol 802.1ad, spoof checking on, link-state enable, trust on, query_rss on\n *'
                         'vf 1 .*00:11:22:33:44:56.*vlan 6, qos 2, spoof checking off, link-state disable, trust off, query_rss off\n *'
                         'vf 2 .*00:11:22:33:44:57.*vlan 7, qos 3, spoof checking off, link-state auto, trust off, query_rss off'
        )

        call('rmmod netdevsim', stderr=subprocess.DEVNULL)

class NetworkdStateFileTests(unittest.TestCase, Utilities):
    links = [
        'dummy98',
    ]

    units = [
        '12-dummy.netdev',
        'state-file-tests.network',
    ]

    def setUp(self):
        remove_links(self.links)
        stop_networkd(show_logs=False)

    def tearDown(self):
        remove_links(self.links)
        remove_unit_from_networkd_path(self.units)
        stop_networkd(show_logs=True)

    def test_state_file(self):
        copy_unit_to_networkd_unit_path('12-dummy.netdev', 'state-file-tests.network')
        start_networkd()
        self.wait_online(['dummy98:routable'])

        output = check_output(*networkctl_cmd, '--no-legend', 'list', 'dummy98', env=env)
        print(output)
        ifindex = output.split()[0]

        path = os.path.join('/run/systemd/netif/links/', ifindex)
        self.assertTrue(os.path.exists(path))

        # make link state file updated
        check_output(*resolvectl_cmd, 'revert', 'dummy98', env=env)

        with open(path) as f:
            data = f.read()
            self.assertRegex(data, r'ADMIN_STATE=configured')
            self.assertRegex(data, r'OPER_STATE=routable')
            self.assertRegex(data, r'REQUIRED_FOR_ONLINE=yes')
            self.assertRegex(data, r'REQUIRED_OPER_STATE_FOR_ONLINE=routable')
            self.assertRegex(data, r'ACTIVATION_POLICY=up')
            self.assertRegex(data, r'NETWORK_FILE=/run/systemd/network/state-file-tests.network')
            self.assertRegex(data, r'DNS=10.10.10.10#aaa.com 10.10.10.11:1111#bbb.com \[1111:2222::3333\]:1234#ccc.com')
            self.assertRegex(data, r'NTP=0.fedora.pool.ntp.org 1.fedora.pool.ntp.org')
            self.assertRegex(data, r'DOMAINS=hogehoge')
            self.assertRegex(data, r'ROUTE_DOMAINS=foofoo')
            self.assertRegex(data, r'LLMNR=no')
            self.assertRegex(data, r'MDNS=yes')
            self.assertRegex(data, r'DNSSEC=no')
            self.assertRegex(data, r'ADDRESSES=192.168.(10.10|12.12)/24 192.168.(12.12|10.10)/24')

        check_output(*resolvectl_cmd, 'dns', 'dummy98', '10.10.10.12#ccc.com', '10.10.10.13', '1111:2222::3333', env=env)
        check_output(*resolvectl_cmd, 'domain', 'dummy98', 'hogehogehoge', '~foofoofoo', env=env)
        check_output(*resolvectl_cmd, 'llmnr', 'dummy98', 'yes', env=env)
        check_output(*resolvectl_cmd, 'mdns', 'dummy98', 'no', env=env)
        check_output(*resolvectl_cmd, 'dnssec', 'dummy98', 'yes', env=env)
        check_output(*timedatectl_cmd, 'ntp-servers', 'dummy98', '2.fedora.pool.ntp.org', '3.fedora.pool.ntp.org', env=env)

        with open(path) as f:
            data = f.read()
            self.assertRegex(data, r'DNS=10.10.10.12#ccc.com 10.10.10.13 1111:2222::3333')
            self.assertRegex(data, r'NTP=2.fedora.pool.ntp.org 3.fedora.pool.ntp.org')
            self.assertRegex(data, r'DOMAINS=hogehogehoge')
            self.assertRegex(data, r'ROUTE_DOMAINS=foofoofoo')
            self.assertRegex(data, r'LLMNR=yes')
            self.assertRegex(data, r'MDNS=no')
            self.assertRegex(data, r'DNSSEC=yes')

        check_output(*timedatectl_cmd, 'revert', 'dummy98', env=env)

        with open(path) as f:
            data = f.read()
            self.assertRegex(data, r'DNS=10.10.10.12#ccc.com 10.10.10.13 1111:2222::3333')
            self.assertRegex(data, r'NTP=0.fedora.pool.ntp.org 1.fedora.pool.ntp.org')
            self.assertRegex(data, r'DOMAINS=hogehogehoge')
            self.assertRegex(data, r'ROUTE_DOMAINS=foofoofoo')
            self.assertRegex(data, r'LLMNR=yes')
            self.assertRegex(data, r'MDNS=no')
            self.assertRegex(data, r'DNSSEC=yes')

        check_output(*resolvectl_cmd, 'revert', 'dummy98', env=env)

        with open(path) as f:
            data = f.read()
            self.assertRegex(data, r'DNS=10.10.10.10#aaa.com 10.10.10.11:1111#bbb.com \[1111:2222::3333\]:1234#ccc.com')
            self.assertRegex(data, r'NTP=0.fedora.pool.ntp.org 1.fedora.pool.ntp.org')
            self.assertRegex(data, r'DOMAINS=hogehoge')
            self.assertRegex(data, r'ROUTE_DOMAINS=foofoo')
            self.assertRegex(data, r'LLMNR=no')
            self.assertRegex(data, r'MDNS=yes')
            self.assertRegex(data, r'DNSSEC=no')

class NetworkdBondTests(unittest.TestCase, Utilities):
    links = [
        'bond199',
        'bond99',
        'dummy98',
        'test1']

    units = [
        '11-dummy.netdev',
        '12-dummy.netdev',
        '23-active-slave.network',
        '23-bond199.network',
        '23-primary-slave.network',
        '25-bond-active-backup-slave.netdev',
        '25-bond.netdev',
        'bond99.network',
        'bond-slave.network']

    def setUp(self):
        remove_links(self.links)
        stop_networkd(show_logs=False)

    def tearDown(self):
        remove_links(self.links)
        remove_unit_from_networkd_path(self.units)
        stop_networkd(show_logs=True)

    def test_bond_active_slave(self):
        copy_unit_to_networkd_unit_path('23-active-slave.network', '23-bond199.network', '25-bond-active-backup-slave.netdev', '12-dummy.netdev')
        start_networkd()
        self.wait_online(['dummy98:enslaved', 'bond199:degraded'])

        output = check_output('ip -d link show bond199')
        print(output)
        self.assertRegex(output, 'active_slave dummy98')

    def test_bond_primary_slave(self):
        copy_unit_to_networkd_unit_path('23-primary-slave.network', '23-bond199.network', '25-bond-active-backup-slave.netdev', '12-dummy.netdev')
        start_networkd()
        self.wait_online(['dummy98:enslaved', 'bond199:degraded'])

        output = check_output('ip -d link show bond199')
        print(output)
        self.assertRegex(output, 'primary dummy98')

    def test_bond_operstate(self):
        copy_unit_to_networkd_unit_path('25-bond.netdev', '11-dummy.netdev', '12-dummy.netdev',
                                        'bond99.network','bond-slave.network')
        start_networkd()
        self.wait_online(['dummy98:enslaved', 'test1:enslaved', 'bond99:routable'])

        output = check_output('ip -d link show dummy98')
        print(output)
        self.assertRegex(output, 'SLAVE,UP,LOWER_UP')

        output = check_output('ip -d link show test1')
        print(output)
        self.assertRegex(output, 'SLAVE,UP,LOWER_UP')

        output = check_output('ip -d link show bond99')
        print(output)
        self.assertRegex(output, 'MASTER,UP,LOWER_UP')

        self.wait_operstate('dummy98', 'enslaved')
        self.wait_operstate('test1', 'enslaved')
        self.wait_operstate('bond99', 'routable')

        check_output('ip link set dummy98 down')

        self.wait_operstate('dummy98', 'off')
        self.wait_operstate('test1', 'enslaved')
        self.wait_operstate('bond99', 'degraded-carrier')

        check_output('ip link set dummy98 up')

        self.wait_operstate('dummy98', 'enslaved')
        self.wait_operstate('test1', 'enslaved')
        self.wait_operstate('bond99', 'routable')

        check_output('ip link set dummy98 down')
        check_output('ip link set test1 down')

        self.wait_operstate('dummy98', 'off')
        self.wait_operstate('test1', 'off')

        if not self.wait_operstate('bond99', 'no-carrier', setup_timeout=30, fail_assert=False):
            # Huh? Kernel does not recognize that all slave interfaces are down?
            # Let's confirm that networkd's operstate is consistent with ip's result.
            self.assertNotRegex(output, 'NO-CARRIER')

class NetworkdBridgeTests(unittest.TestCase, Utilities):
    links = [
        'bridge99',
        'dummy98',
        'test1']

    units = [
        '11-dummy.netdev',
        '12-dummy.netdev',
        '26-bridge.netdev',
        '26-bridge-configure-without-carrier.network',
        '26-bridge-mdb-master.network',
        '26-bridge-mdb-slave.network',
        '26-bridge-slave-interface-1.network',
        '26-bridge-slave-interface-2.network',
        '26-bridge-vlan-master.network',
        '26-bridge-vlan-slave.network',
        'bridge99-ignore-carrier-loss.network',
        'bridge99.network']

    routing_policy_rule_tables = ['100']

    def setUp(self):
        remove_routing_policy_rule_tables(self.routing_policy_rule_tables)
        remove_links(self.links)
        stop_networkd(show_logs=False)

    def tearDown(self):
        remove_routing_policy_rule_tables(self.routing_policy_rule_tables)
        remove_links(self.links)
        remove_unit_from_networkd_path(self.units)
        stop_networkd(show_logs=True)

    def test_bridge_vlan(self):
        copy_unit_to_networkd_unit_path('11-dummy.netdev', '26-bridge-vlan-slave.network',
                                        '26-bridge.netdev', '26-bridge-vlan-master.network')
        start_networkd()
        self.wait_online(['test1:enslaved', 'bridge99:degraded'])

        output = check_output('bridge vlan show dev test1')
        print(output)
        self.assertNotRegex(output, '4063')
        for i in range(4064, 4095):
            self.assertRegex(output, f'{i}')
        self.assertNotRegex(output, '4095')

        output = check_output('bridge vlan show dev bridge99')
        print(output)
        self.assertNotRegex(output, '4059')
        for i in range(4060, 4095):
            self.assertRegex(output, f'{i}')
        self.assertNotRegex(output, '4095')

    def test_bridge_mdb(self):
        copy_unit_to_networkd_unit_path('11-dummy.netdev', '26-bridge-mdb-slave.network',
                                        '26-bridge.netdev', '26-bridge-mdb-master.network')
        start_networkd()
        self.wait_online(['test1:enslaved', 'bridge99:degraded'])

        output = check_output('bridge mdb show dev bridge99')
        print(output)
        self.assertRegex(output, 'dev bridge99 port test1 grp ff02:aaaa:fee5::1:3 permanent *vid 4064')
        self.assertRegex(output, 'dev bridge99 port test1 grp 224.0.1.1 permanent *vid 4065')

        # Old kernel may not support bridge MDB entries on bridge master
        if call('bridge mdb add dev bridge99 port bridge99 grp 224.0.1.3 temp vid 4068', stderr=subprocess.DEVNULL) == 0:
            self.assertRegex(output, 'dev bridge99 port bridge99 grp ff02:aaaa:fee5::1:4 temp *vid 4066')
            self.assertRegex(output, 'dev bridge99 port bridge99 grp 224.0.1.2 temp *vid 4067')

    def test_bridge_property(self):
        copy_unit_to_networkd_unit_path('11-dummy.netdev', '12-dummy.netdev', '26-bridge.netdev',
                                        '26-bridge-slave-interface-1.network', '26-bridge-slave-interface-2.network',
                                        'bridge99.network')
        start_networkd()
        self.wait_online(['dummy98:enslaved', 'test1:enslaved', 'bridge99:routable'])

        output = check_output('ip -d link show test1')
        print(output)
        self.assertRegex(output, 'master')
        self.assertRegex(output, 'bridge')

        output = check_output('ip -d link show dummy98')
        print(output)
        self.assertRegex(output, 'master')
        self.assertRegex(output, 'bridge')

        output = check_output('ip addr show bridge99')
        print(output)
        self.assertRegex(output, '192.168.0.15/24')

        output = check_output('bridge -d link show dummy98')
        print(output)
        self.assertEqual(read_bridge_port_attr('bridge99', 'dummy98', 'path_cost'), '400')
        self.assertEqual(read_bridge_port_attr('bridge99', 'dummy98', 'hairpin_mode'), '1')
        self.assertEqual(read_bridge_port_attr('bridge99', 'dummy98', 'multicast_fast_leave'), '1')
        self.assertEqual(read_bridge_port_attr('bridge99', 'dummy98', 'unicast_flood'), '1')
        self.assertEqual(read_bridge_port_attr('bridge99', 'dummy98', 'multicast_flood'), '0')
        # CONFIG_BRIDGE_IGMP_SNOOPING=y
        if (os.path.exists('/sys/devices/virtual/net/bridge00/lower_dummy98/brport/multicast_to_unicast')):
            self.assertEqual(read_bridge_port_attr('bridge99', 'dummy98', 'multicast_to_unicast'), '1')
        if (os.path.exists('/sys/devices/virtual/net/bridge99/lower_dummy98/brport/neigh_suppress')):
            self.assertEqual(read_bridge_port_attr('bridge99', 'dummy98', 'neigh_suppress'), '1')
        self.assertEqual(read_bridge_port_attr('bridge99', 'dummy98', 'learning'), '0')
        self.assertEqual(read_bridge_port_attr('bridge99', 'dummy98', 'priority'), '23')
        self.assertEqual(read_bridge_port_attr('bridge99', 'dummy98', 'bpdu_guard'), '1')
        self.assertEqual(read_bridge_port_attr('bridge99', 'dummy98', 'root_block'), '1')

        output = check_output('bridge -d link show test1')
        print(output)
        self.assertEqual(read_bridge_port_attr('bridge99', 'test1', 'priority'), '0')

        check_output('ip address add 192.168.0.16/24 dev bridge99')
        time.sleep(1)

        output = check_output('ip addr show bridge99')
        print(output)
        self.assertRegex(output, '192.168.0.16/24')

        # for issue #6088
        print('### ip -6 route list table all dev bridge99')
        output = check_output('ip -6 route list table all dev bridge99')
        print(output)
        self.assertRegex(output, 'ff00::/8 table local metric 256 pref medium')

        self.assertEqual(call('ip link del test1'), 0)

        self.wait_operstate('bridge99', 'degraded-carrier')

        check_output('ip link del dummy98')

        self.wait_operstate('bridge99', 'no-carrier')

        output = check_output('ip address show bridge99')
        print(output)
        self.assertRegex(output, 'NO-CARRIER')
        self.assertNotRegex(output, '192.168.0.15/24')
        self.assertNotRegex(output, '192.168.0.16/24')

        print('### ip -6 route list table all dev bridge99')
        output = check_output('ip -6 route list table all dev bridge99')
        print(output)
        self.assertRegex(output, 'ff00::/8 table local metric 256 (linkdown )?pref medium')

    def test_bridge_configure_without_carrier(self):
        copy_unit_to_networkd_unit_path('26-bridge.netdev', '26-bridge-configure-without-carrier.network',
                                        '11-dummy.netdev')
        start_networkd()

        # With ConfigureWithoutCarrier=yes, the bridge should remain configured for all these situations
        for test in ['no-slave', 'add-slave', 'slave-up', 'slave-no-carrier', 'slave-carrier', 'slave-down']:
            with self.subTest(test=test):
                if test == 'no-slave':
                    # bridge has no slaves; it's up but *might* not have carrier
                    self.wait_operstate('bridge99', operstate=r'(no-carrier|routable)', setup_state=None, setup_timeout=30)
                    # due to a bug in the kernel, newly-created bridges are brought up
                    # *with* carrier, unless they have had any setting changed; e.g.
                    # their mac set, priority set, etc.  Then, they will lose carrier
                    # as soon as a (down) slave interface is added, and regain carrier
                    # again once the slave interface is brought up.
                    #self.check_link_attr('bridge99', 'carrier', '0')
                elif test == 'add-slave':
                    # add slave to bridge, but leave it down; bridge is definitely no-carrier
                    self.check_link_attr('test1', 'operstate', 'down')
                    check_output('ip link set dev test1 master bridge99')
                    self.wait_operstate('bridge99', operstate='no-carrier', setup_state=None)
                    self.check_link_attr('bridge99', 'carrier', '0')
                elif test == 'slave-up':
                    # bring up slave, which will have carrier; bridge gains carrier
                    check_output('ip link set dev test1 up')
                    self.wait_online(['bridge99:routable'])
                    self.check_link_attr('bridge99', 'carrier', '1')
                elif test == 'slave-no-carrier':
                    # drop slave carrier; bridge loses carrier
                    check_output('ip link set dev test1 carrier off')
                    self.wait_online(['bridge99:no-carrier:no-carrier'])
                    self.check_link_attr('bridge99', 'carrier', '0')
                elif test == 'slave-carrier':
                    # restore slave carrier; bridge gains carrier
                    check_output('ip link set dev test1 carrier on')
                    self.wait_online(['bridge99:routable'])
                    self.check_link_attr('bridge99', 'carrier', '1')
                elif test == 'slave-down':
                    # bring down slave; bridge loses carrier
                    check_output('ip link set dev test1 down')
                    self.wait_online(['bridge99:no-carrier:no-carrier'])
                    self.check_link_attr('bridge99', 'carrier', '0')

                output = check_output(*networkctl_cmd, '-n', '0', 'status', 'bridge99', env=env)
                self.assertRegex(output, '10.1.2.3')
                self.assertRegex(output, '10.1.2.1')

    def test_bridge_ignore_carrier_loss(self):
        copy_unit_to_networkd_unit_path('11-dummy.netdev', '12-dummy.netdev', '26-bridge.netdev',
                                        '26-bridge-slave-interface-1.network', '26-bridge-slave-interface-2.network',
                                        'bridge99-ignore-carrier-loss.network')
        start_networkd()
        self.wait_online(['dummy98:enslaved', 'test1:enslaved', 'bridge99:routable'])

        check_output('ip address add 192.168.0.16/24 dev bridge99')
        time.sleep(1)

        check_output('ip link del test1')
        check_output('ip link del dummy98')
        time.sleep(3)

        output = check_output('ip address show bridge99')
        print(output)
        self.assertRegex(output, 'NO-CARRIER')
        self.assertRegex(output, 'inet 192.168.0.15/24 brd 192.168.0.255 scope global bridge99')
        self.assertRegex(output, 'inet 192.168.0.16/24 scope global secondary bridge99')

    def test_bridge_ignore_carrier_loss_frequent_loss_and_gain(self):
        copy_unit_to_networkd_unit_path('26-bridge.netdev', '26-bridge-slave-interface-1.network',
                                        'bridge99-ignore-carrier-loss.network')
        start_networkd()
        self.wait_online(['bridge99:no-carrier'])

        for trial in range(4):
            check_output('ip link add dummy98 type dummy')
            check_output('ip link set dummy98 up')
            if trial < 3:
                check_output('ip link del dummy98')

        self.wait_online(['bridge99:routable', 'dummy98:enslaved'])

        output = check_output('ip address show bridge99')
        print(output)
        self.assertRegex(output, 'inet 192.168.0.15/24 brd 192.168.0.255 scope global bridge99')

        output = check_output('ip rule list table 100')
        print(output)
        self.assertIn('0:	from all to 8.8.8.8 lookup 100', output)

class NetworkdLLDPTests(unittest.TestCase, Utilities):
    links = ['veth99']

    units = [
        '23-emit-lldp.network',
        '24-lldp.network',
        '25-veth.netdev']

    def setUp(self):
        remove_links(self.links)
        stop_networkd(show_logs=False)

    def tearDown(self):
        remove_links(self.links)
        remove_unit_from_networkd_path(self.units)
        stop_networkd(show_logs=True)

    def test_lldp(self):
        copy_unit_to_networkd_unit_path('23-emit-lldp.network', '24-lldp.network', '25-veth.netdev')
        start_networkd()
        self.wait_online(['veth99:degraded', 'veth-peer:degraded'])

        output = check_output(*networkctl_cmd, 'lldp', env=env)
        print(output)
        self.assertRegex(output, 'veth-peer')
        self.assertRegex(output, 'veth99')

class NetworkdRATests(unittest.TestCase, Utilities):
    links = ['veth99']

    units = [
        '25-veth.netdev',
        'ipv6-prefix.network',
        'ipv6-prefix-veth.network',
        'ipv6-prefix-veth-token-static.network',
        'ipv6-prefix-veth-token-prefixstable.network',
        'ipv6-prefix-veth-token-prefixstable-without-address.network']

    def setUp(self):
        remove_links(self.links)
        stop_networkd(show_logs=False)

    def tearDown(self):
        remove_links(self.links)
        remove_unit_from_networkd_path(self.units)
        stop_networkd(show_logs=True)

    def test_ipv6_prefix_delegation(self):
        copy_unit_to_networkd_unit_path('25-veth.netdev', 'ipv6-prefix.network', 'ipv6-prefix-veth.network')
        start_networkd()
        self.wait_online(['veth99:routable', 'veth-peer:degraded'])

        output = check_output(*resolvectl_cmd, 'dns', 'veth99', env=env)
        print(output)
        self.assertRegex(output, 'fe80::')
        self.assertRegex(output, '2002:da8:1::1')

        output = check_output(*resolvectl_cmd, 'domain', 'veth99', env=env)
        print(output)
        self.assertIn('hogehoge.test', output)

        output = check_output(*networkctl_cmd, '-n', '0', 'status', 'veth99', env=env)
        print(output)
        self.assertRegex(output, '2002:da8:1:0')

    def test_ipv6_token_static(self):
        copy_unit_to_networkd_unit_path('25-veth.netdev', 'ipv6-prefix.network', 'ipv6-prefix-veth-token-static.network')
        start_networkd()
        self.wait_online(['veth99:routable', 'veth-peer:degraded'])

        output = check_output(*networkctl_cmd, '-n', '0', 'status', 'veth99', env=env)
        print(output)
        self.assertRegex(output, '2002:da8:1:0:1a:2b:3c:4d')
        self.assertRegex(output, '2002:da8:1:0:fa:de:ca:fe')
        self.assertRegex(output, '2002:da8:2:0:1a:2b:3c:4d')
        self.assertRegex(output, '2002:da8:2:0:fa:de:ca:fe')

    def test_ipv6_token_prefixstable(self):
        copy_unit_to_networkd_unit_path('25-veth.netdev', 'ipv6-prefix.network', 'ipv6-prefix-veth-token-prefixstable.network')
        start_networkd()
        self.wait_online(['veth99:routable', 'veth-peer:degraded'])

        output = check_output(*networkctl_cmd, '-n', '0', 'status', 'veth99', env=env)
        print(output)
        self.assertRegex(output, '2002:da8:1:0')
        self.assertRegex(output, '2002:da8:2:0.*78:9abc') # EUI

    def test_ipv6_token_prefixstable_without_address(self):
        copy_unit_to_networkd_unit_path('25-veth.netdev', 'ipv6-prefix.network', 'ipv6-prefix-veth-token-prefixstable-without-address.network')
        start_networkd()
        self.wait_online(['veth99:routable', 'veth-peer:degraded'])

        output = check_output(*networkctl_cmd, '-n', '0', 'status', 'veth99', env=env)
        print(output)
        self.assertRegex(output, '2002:da8:1:0')
        self.assertRegex(output, '2002:da8:2:0')

class NetworkdDHCPServerTests(unittest.TestCase, Utilities):
    links = ['veth99']

    units = [
        '25-veth.netdev',
        'dhcp-client.network',
        'dhcp-client-timezone-router.network',
        'dhcp-server.network',
        'dhcp-server-timezone-router.network']

    def setUp(self):
        remove_links(self.links)
        stop_networkd(show_logs=False)

    def tearDown(self):
        remove_links(self.links)
        remove_unit_from_networkd_path(self.units)
        stop_networkd(show_logs=True)

    def test_dhcp_server(self):
        copy_unit_to_networkd_unit_path('25-veth.netdev', 'dhcp-client.network', 'dhcp-server.network')
        start_networkd()
        self.wait_online(['veth99:routable', 'veth-peer:routable'])

        output = check_output(*networkctl_cmd, '-n', '0', 'status', 'veth99', env=env)
        print(output)
        self.assertRegex(output, '192.168.5.*')
        self.assertRegex(output, 'Gateway: 192.168.5.1')
        self.assertRegex(output, 'DNS: 192.168.5.1')
        self.assertRegex(output, 'NTP: 192.168.5.1')

    def test_emit_router_timezone(self):
        copy_unit_to_networkd_unit_path('25-veth.netdev', 'dhcp-client-timezone-router.network', 'dhcp-server-timezone-router.network')
        start_networkd()
        self.wait_online(['veth99:routable', 'veth-peer:routable'])

        output = check_output(*networkctl_cmd, '-n', '0', 'status', 'veth99', env=env)
        print(output)
        self.assertRegex(output, 'Gateway: 192.168.5.*')
        self.assertRegex(output, '192.168.5.*')
        self.assertRegex(output, 'Europe/Berlin')

class NetworkdDHCPClientTests(unittest.TestCase, Utilities):
    links = [
        'veth99',
        'vrf99']

    units = [
        '25-veth.netdev',
        '25-vrf.netdev',
        '25-vrf.network',
        'dhcp-client-anonymize.network',
        'dhcp-client-decline.network',
        'dhcp-client-gateway-ipv4.network',
        'dhcp-client-gateway-ipv6.network',
        'dhcp-client-gateway-onlink-implicit.network',
        'dhcp-client-ipv4-dhcp-settings.network',
        'dhcp-client-ipv4-only-ipv6-disabled.network',
        'dhcp-client-ipv4-only.network',
        'dhcp-client-ipv4-use-routes-use-gateway.network',
        'dhcp-client-ipv6-only.network',
        'dhcp-client-ipv6-rapid-commit.network',
        'dhcp-client-keep-configuration-dhcp-on-stop.network',
        'dhcp-client-keep-configuration-dhcp.network',
        'dhcp-client-listen-port.network',
        'dhcp-client-reassign-static-routes-ipv4.network',
        'dhcp-client-reassign-static-routes-ipv6.network',
        'dhcp-client-route-metric.network',
        'dhcp-client-route-table.network',
        'dhcp-client-use-dns-ipv4-and-ra.network',
        'dhcp-client-use-dns-ipv4.network',
        'dhcp-client-use-dns-no.network',
        'dhcp-client-use-dns-yes.network',
        'dhcp-client-use-domains.network',
        'dhcp-client-vrf.network',
        'dhcp-client-with-ipv4ll-fallback-with-dhcp-server.network',
        'dhcp-client-with-ipv4ll-fallback-without-dhcp-server.network',
        'dhcp-client-with-static-address.network',
        'dhcp-client.network',
        'dhcp-server-decline.network',
        'dhcp-server-veth-peer.network',
        'dhcp-v4-server-veth-peer.network',
        'static.network']

    def setUp(self):
        stop_dnsmasq(dnsmasq_pid_file)
        remove_links(self.links)
        stop_networkd(show_logs=False)

    def tearDown(self):
        stop_dnsmasq(dnsmasq_pid_file)
        remove_lease_file()
        remove_log_file()
        remove_links(self.links)
        remove_unit_from_networkd_path(self.units)
        stop_networkd(show_logs=True)

    def test_dhcp_client_ipv6_only(self):
        copy_unit_to_networkd_unit_path('25-veth.netdev', 'dhcp-server-veth-peer.network', 'dhcp-client-ipv6-only.network')

        start_networkd()
        self.wait_online(['veth-peer:carrier'])
        start_dnsmasq()
        self.wait_online(['veth99:routable', 'veth-peer:routable'])

        output = check_output(*networkctl_cmd, '-n', '0', 'status', 'veth99', env=env)
        print(output)
        self.assertRegex(output, '2600::')
        self.assertNotRegex(output, '192.168.5')

        output = check_output('ip addr show dev veth99')
        print(output)
        self.assertRegex(output, '2600::')
        self.assertNotRegex(output, '192.168.5')
        self.assertNotRegex(output, 'tentative')

        # Confirm that ipv6 token is not set in the kernel
        output = check_output('ip token show dev veth99')
        print(output)
        self.assertRegex(output, 'token :: dev veth99')

    def test_dhcp_client_ipv4_only(self):
        copy_unit_to_networkd_unit_path('25-veth.netdev', 'dhcp-server-veth-peer.network', 'dhcp-client-ipv4-only-ipv6-disabled.network')

        start_networkd()
        self.wait_online(['veth-peer:carrier'])
        start_dnsmasq(additional_options='--dhcp-option=option:dns-server,192.168.5.6,192.168.5.7', lease_time='2m')
        self.wait_online(['veth99:routable', 'veth-peer:routable'])

        output = check_output(*networkctl_cmd, '-n', '0', 'status', 'veth99', env=env)
        print(output)
        self.assertNotRegex(output, '2600::')
        self.assertRegex(output, '192.168.5')
        self.assertRegex(output, '192.168.5.6')
        self.assertRegex(output, '192.168.5.7')

        # checking routes to DNS servers
        output = check_output('ip route show dev veth99')
        print(output)
        self.assertRegex(output, r'192.168.5.1 proto dhcp scope link src 192.168.5.181 metric 1024')
        self.assertRegex(output, r'192.168.5.6 proto dhcp scope link src 192.168.5.181 metric 1024')
        self.assertRegex(output, r'192.168.5.7 proto dhcp scope link src 192.168.5.181 metric 1024')

        stop_dnsmasq(dnsmasq_pid_file)
        start_dnsmasq(additional_options='--dhcp-option=option:dns-server,192.168.5.1,192.168.5.7,192.168.5.8', lease_time='2m')

        # Sleep for 120 sec as the dnsmasq minimum lease time can only be set to 120
        print('Wait for the dynamic address to be renewed')
        time.sleep(125)

        self.wait_online(['veth99:routable', 'veth-peer:routable'])

        output = check_output(*networkctl_cmd, '-n', '0', 'status', 'veth99', env=env)
        print(output)
        self.assertNotRegex(output, '2600::')
        self.assertRegex(output, '192.168.5')
        self.assertNotRegex(output, '192.168.5.6')
        self.assertRegex(output, '192.168.5.7')
        self.assertRegex(output, '192.168.5.8')

        # checking routes to DNS servers
        output = check_output('ip route show dev veth99')
        print(output)
        self.assertNotRegex(output, r'192.168.5.6')
        self.assertRegex(output, r'192.168.5.1 proto dhcp scope link src 192.168.5.181 metric 1024')
        self.assertRegex(output, r'192.168.5.7 proto dhcp scope link src 192.168.5.181 metric 1024')
        self.assertRegex(output, r'192.168.5.8 proto dhcp scope link src 192.168.5.181 metric 1024')

    def test_dhcp_client_ipv4_use_routes_gateway(self):
        for (routes, gateway, dnsroutes) in itertools.product([True, False, None], repeat=3):
            self.setUp()
            with self.subTest(routes=routes, gateway=gateway, dnsroutes=dnsroutes):
                self._test_dhcp_client_ipv4_use_routes_gateway(routes, gateway, dnsroutes)
            self.tearDown()

    def _test_dhcp_client_ipv4_use_routes_gateway(self, routes, gateway, dnsroutes):
        testunit = 'dhcp-client-ipv4-use-routes-use-gateway.network'
        testunits = ['25-veth.netdev', 'dhcp-server-veth-peer.network', testunit]
        if routes != None:
            testunits.append(f'{testunit}.d/use-routes-{routes}.conf');
        if gateway != None:
            testunits.append(f'{testunit}.d/use-gateway-{gateway}.conf');
        if dnsroutes != None:
            testunits.append(f'{testunit}.d/use-dns-routes-{dnsroutes}.conf');
        copy_unit_to_networkd_unit_path(*testunits, dropins=False)

        start_networkd()
        self.wait_online(['veth-peer:carrier'])
        start_dnsmasq(additional_options='--dhcp-option=option:dns-server,192.168.5.6,192.168.5.7', lease_time='2m')
        self.wait_online(['veth99:routable', 'veth-peer:routable'])

        output = check_output('ip route show dev veth99')
        print(output)

        # UseRoutes= defaults to true
        useroutes = routes in [True, None]
        # UseGateway= defaults to useroutes
        usegateway = useroutes if gateway == None else gateway

        # Check UseRoutes=
        if useroutes:
            self.assertRegex(output, r'192.168.5.0/24 via 192.168.5.5 proto dhcp src 192.168.5.181 metric 1024')
        else:
            self.assertNotRegex(output, r'192.168.5.5')

        # Check UseGateway=
        if usegateway:
            self.assertRegex(output, r'default via 192.168.5.1 proto dhcp src 192.168.5.181 metric 1024')
        else:
            self.assertNotRegex(output, r'default via 192.168.5.1')

        # Check RoutesToDNS=, which defaults to false
        if dnsroutes:
            self.assertRegex(output, r'192.168.5.6 proto dhcp scope link src 192.168.5.181 metric 1024')
            self.assertRegex(output, r'192.168.5.7 proto dhcp scope link src 192.168.5.181 metric 1024')
        else:
            self.assertNotRegex(output, r'192.168.5.6')
            self.assertNotRegex(output, r'192.168.5.7')

    def test_dhcp_client_ipv4_ipv6(self):
        copy_unit_to_networkd_unit_path('25-veth.netdev', 'dhcp-server-veth-peer.network', 'dhcp-client-ipv6-only.network',
                                        'dhcp-client-ipv4-only.network')
        start_networkd()
        self.wait_online(['veth-peer:carrier'])
        start_dnsmasq()
        self.wait_online(['veth99:routable', 'veth-peer:routable'])

        # link become 'routable' when at least one protocol provide an valid address.
        self.wait_address('veth99', r'inet 192.168.5.[0-9]*/24 brd 192.168.5.255 scope global dynamic', ipv='-4')
        self.wait_address('veth99', r'inet6 2600::[0-9a-f]*/128 scope global (dynamic noprefixroute|noprefixroute dynamic)', ipv='-6')

        output = check_output(*networkctl_cmd, '-n', '0', 'status', 'veth99', env=env)
        print(output)
        self.assertRegex(output, '2600::')
        self.assertRegex(output, '192.168.5')

    def test_dhcp_client_settings(self):
        copy_unit_to_networkd_unit_path('25-veth.netdev', 'dhcp-server-veth-peer.network', 'dhcp-client-ipv4-dhcp-settings.network')

        start_networkd()
        self.wait_online(['veth-peer:carrier'])
        start_dnsmasq()
        self.wait_online(['veth99:routable', 'veth-peer:routable'])

        print('## ip address show dev veth99')
        output = check_output('ip address show dev veth99')
        print(output)
        self.assertRegex(output, '12:34:56:78:9a:bc')
        self.assertRegex(output, '192.168.5')
        self.assertRegex(output, '1492')

        print('## ip route show table main dev veth99')
        output = check_output('ip route show table main dev veth99')
        print(output)
        # See issue #8726
        main_table_is_empty = output == ''
        if not main_table_is_empty:
            self.assertNotRegex(output, 'proto dhcp')

        print('## ip route show table 211 dev veth99')
        output = check_output('ip route show table 211 dev veth99')
        print(output)
        self.assertRegex(output, 'default via 192.168.5.1 proto dhcp')
        if main_table_is_empty:
            self.assertRegex(output, '192.168.5.0/24 proto dhcp')
        self.assertRegex(output, '192.168.5.0/24 via 192.168.5.5 proto dhcp')
        self.assertRegex(output, '192.168.5.1 proto dhcp scope link')

        print('## dnsmasq log')
        self.assertTrue(search_words_in_dnsmasq_log('vendor class: SusantVendorTest', True))
        self.assertTrue(search_words_in_dnsmasq_log('DHCPDISCOVER(veth-peer) 12:34:56:78:9a:bc'))
        self.assertTrue(search_words_in_dnsmasq_log('client provides name: test-hostname'))
        self.assertTrue(search_words_in_dnsmasq_log('26:mtu'))

    def test_dhcp6_client_settings_rapidcommit_true(self):
        copy_unit_to_networkd_unit_path('25-veth.netdev', 'dhcp-server-veth-peer.network', 'dhcp-client-ipv6-only.network')
        start_networkd()
        self.wait_online(['veth-peer:carrier'])
        start_dnsmasq()
        self.wait_online(['veth99:routable', 'veth-peer:routable'])

        output = check_output('ip address show dev veth99')
        print(output)
        self.assertRegex(output, '12:34:56:78:9a:bc')
        self.assertTrue(search_words_in_dnsmasq_log('14:rapid-commit', True))

    def test_dhcp6_client_settings_rapidcommit_false(self):
        copy_unit_to_networkd_unit_path('25-veth.netdev', 'dhcp-server-veth-peer.network', 'dhcp-client-ipv6-rapid-commit.network')
        start_networkd()
        self.wait_online(['veth-peer:carrier'])
        start_dnsmasq()
        self.wait_online(['veth99:routable', 'veth-peer:routable'])

        output = check_output('ip address show dev veth99')
        print(output)
        self.assertRegex(output, '12:34:56:78:9a:bc')
        self.assertFalse(search_words_in_dnsmasq_log('14:rapid-commit', True))

    def test_dhcp_client_settings_anonymize(self):
        copy_unit_to_networkd_unit_path('25-veth.netdev', 'dhcp-server-veth-peer.network', 'dhcp-client-anonymize.network')
        start_networkd()
        self.wait_online(['veth-peer:carrier'])
        start_dnsmasq()
        self.wait_online(['veth99:routable', 'veth-peer:routable'])

        self.assertFalse(search_words_in_dnsmasq_log('VendorClassIdentifier=SusantVendorTest', True))
        self.assertFalse(search_words_in_dnsmasq_log('test-hostname'))
        self.assertFalse(search_words_in_dnsmasq_log('26:mtu'))

    def test_dhcp_client_listen_port(self):
        copy_unit_to_networkd_unit_path('25-veth.netdev', 'dhcp-server-veth-peer.network', 'dhcp-client-listen-port.network')
        start_networkd()
        self.wait_online(['veth-peer:carrier'])
        start_dnsmasq('--dhcp-alternate-port=67,5555')
        self.wait_online(['veth99:routable', 'veth-peer:routable'])

        output = check_output('ip -4 address show dev veth99')
        print(output)
        self.assertRegex(output, '192.168.5.* dynamic')

    def test_dhcp_client_with_static_address(self):
        copy_unit_to_networkd_unit_path('25-veth.netdev', 'dhcp-v4-server-veth-peer.network',
                                        'dhcp-client-with-static-address.network')
        start_networkd()
        self.wait_online(['veth-peer:carrier'])
        start_dnsmasq()
        self.wait_online(['veth99:routable', 'veth-peer:routable'])

        output = check_output('ip address show dev veth99 scope global')
        print(output)
        self.assertRegex(output, r'inet 192.168.5.250/24 brd 192.168.5.255 scope global veth99')
        self.assertRegex(output, r'inet 192.168.5.[0-9]*/24 brd 192.168.5.255 scope global secondary dynamic veth99')

        output = check_output('ip route show dev veth99')
        print(output)
        self.assertRegex(output, r'default via 192.168.5.1 proto dhcp src 192.168.5.[0-9]* metric 1024')
        self.assertRegex(output, r'192.168.5.0/24 proto kernel scope link src 192.168.5.250')
        self.assertRegex(output, r'192.168.5.0/24 via 192.168.5.5 proto dhcp src 192.168.5.[0-9]* metric 1024')
        self.assertRegex(output, r'192.168.5.1 proto dhcp scope link src 192.168.5.[0-9]* metric 1024')

    def test_dhcp_route_table_id(self):
        copy_unit_to_networkd_unit_path('25-veth.netdev', 'dhcp-v4-server-veth-peer.network', 'dhcp-client-route-table.network')
        start_networkd()
        self.wait_online(['veth-peer:carrier'])
        start_dnsmasq()
        self.wait_online(['veth99:routable', 'veth-peer:routable'])

        output = check_output('ip route show table 12')
        print(output)
        self.assertRegex(output, 'veth99 proto dhcp')
        self.assertRegex(output, '192.168.5.1')

    def test_dhcp_route_metric(self):
        copy_unit_to_networkd_unit_path('25-veth.netdev', 'dhcp-v4-server-veth-peer.network', 'dhcp-client-route-metric.network')
        start_networkd()
        self.wait_online(['veth-peer:carrier'])
        start_dnsmasq()
        self.wait_online(['veth99:routable', 'veth-peer:routable'])

        output = check_output('ip route show dev veth99')
        print(output)
        self.assertRegex(output, 'metric 24')

    def test_dhcp_client_reassign_static_routes_ipv4(self):
        copy_unit_to_networkd_unit_path('25-veth.netdev', 'dhcp-server-veth-peer.network',
                                        'dhcp-client-reassign-static-routes-ipv4.network')
        start_networkd()
        self.wait_online(['veth-peer:carrier'])
        start_dnsmasq(lease_time='2m')
        self.wait_online(['veth99:routable', 'veth-peer:routable'])

        output = check_output('ip address show dev veth99 scope global')
        print(output)
        self.assertRegex(output, r'inet 192.168.5.[0-9]*/24 brd 192.168.5.255 scope global dynamic veth99')

        output = check_output('ip route show dev veth99')
        print(output)
        self.assertRegex(output, r'192.168.5.0/24 proto kernel scope link src 192.168.5.[0-9]*')
        self.assertRegex(output, r'192.168.5.0/24 proto static')
        self.assertRegex(output, r'192.168.6.0/24 proto static')
        self.assertRegex(output, r'192.168.7.0/24 proto static')

        stop_dnsmasq(dnsmasq_pid_file)
        start_dnsmasq(ipv4_range='192.168.5.210,192.168.5.220', lease_time='2m')

        # Sleep for 120 sec as the dnsmasq minimum lease time can only be set to 120
        print('Wait for the dynamic address to be renewed')
        time.sleep(125)

        self.wait_online(['veth99:routable'])

        output = check_output('ip route show dev veth99')
        print(output)
        self.assertRegex(output, r'192.168.5.0/24 proto kernel scope link src 192.168.5.[0-9]*')
        self.assertRegex(output, r'192.168.5.0/24 proto static')
        self.assertRegex(output, r'192.168.6.0/24 proto static')
        self.assertRegex(output, r'192.168.7.0/24 proto static')

    def test_dhcp_client_reassign_static_routes_ipv6(self):
        copy_unit_to_networkd_unit_path('25-veth.netdev', 'dhcp-server-veth-peer.network',
                                        'dhcp-client-reassign-static-routes-ipv6.network')
        start_networkd()
        self.wait_online(['veth-peer:carrier'])
        start_dnsmasq(lease_time='2m')
        self.wait_online(['veth99:routable', 'veth-peer:routable'])

        output = check_output('ip address show dev veth99 scope global')
        print(output)
        self.assertRegex(output, r'inet6 2600::[0-9a-f]*/128 scope global (noprefixroute dynamic|dynamic noprefixroute)')

        output = check_output('ip -6 route show dev veth99')
        print(output)
        self.assertRegex(output, r'2600::/64 proto ra metric 1024')
        self.assertRegex(output, r'2600:0:0:1::/64 proto static metric 1024 pref medium')

        stop_dnsmasq(dnsmasq_pid_file)
        start_dnsmasq(ipv6_range='2600::30,2600::40', lease_time='2m')

        # Sleep for 120 sec as the dnsmasq minimum lease time can only be set to 120
        print('Wait for the dynamic address to be renewed')
        time.sleep(125)

        self.wait_online(['veth99:routable'])

        output = check_output('ip -6 route show dev veth99')
        print(output)
        self.assertRegex(output, r'2600::/64 proto ra metric 1024')
        self.assertRegex(output, r'2600:0:0:1::/64 proto static metric 1024 pref medium')

    def test_dhcp_keep_configuration_dhcp(self):
        copy_unit_to_networkd_unit_path('25-veth.netdev', 'dhcp-v4-server-veth-peer.network', 'dhcp-client-keep-configuration-dhcp.network')
        start_networkd()
        self.wait_online(['veth-peer:carrier'])
        start_dnsmasq(lease_time='2m')
        self.wait_online(['veth99:routable', 'veth-peer:routable'])

        output = check_output('ip address show dev veth99 scope global')
        print(output)
        self.assertRegex(output, r'192.168.5.*')

        output = check_output(*networkctl_cmd, '-n', '0', 'status', 'veth99', env=env)
        print(output)
        self.assertRegex(output, r'192.168.5.*')

        # Stopping dnsmasq as networkd won't be allowed to renew the DHCP lease.
        stop_dnsmasq(dnsmasq_pid_file)

        # Sleep for 120 sec as the dnsmasq minimum lease time can only be set to 120
        print('Wait for the dynamic address to be expired')
        time.sleep(125)

        print('The lease address should be kept after lease expired')
        output = check_output('ip address show dev veth99 scope global')
        print(output)
        self.assertRegex(output, r'192.168.5.*')

        output = check_output(*networkctl_cmd, '-n', '0', 'status', 'veth99', env=env)
        print(output)
        self.assertRegex(output, r'192.168.5.*')

        check_output('systemctl stop systemd-networkd.socket')
        check_output('systemctl stop systemd-networkd.service')

        print('The lease address should be kept after networkd stopped')
        output = check_output('ip address show dev veth99 scope global')
        print(output)
        self.assertRegex(output, r'192.168.5.*')

        output = check_output(*networkctl_cmd, '-n', '0', 'status', 'veth99', env=env)
        print(output)
        self.assertRegex(output, r'192.168.5.*')

        start_networkd(3)
        self.wait_online(['veth-peer:routable'])

        print('Still the lease address should be kept after networkd restarted')
        output = check_output('ip address show dev veth99 scope global')
        print(output)
        self.assertRegex(output, r'192.168.5.*')

        output = check_output(*networkctl_cmd, '-n', '0', 'status', 'veth99', env=env)
        print(output)
        self.assertRegex(output, r'192.168.5.*')

    def test_dhcp_keep_configuration_dhcp_on_stop(self):
        copy_unit_to_networkd_unit_path('25-veth.netdev', 'dhcp-v4-server-veth-peer.network', 'dhcp-client-keep-configuration-dhcp-on-stop.network')
        start_networkd()
        self.wait_online(['veth-peer:carrier'])
        start_dnsmasq(lease_time='2m')
        self.wait_online(['veth99:routable', 'veth-peer:routable'])

        output = check_output('ip address show dev veth99 scope global')
        print(output)
        self.assertRegex(output, r'192.168.5.*')

        stop_dnsmasq(dnsmasq_pid_file)
        check_output('systemctl stop systemd-networkd.socket')
        check_output('systemctl stop systemd-networkd.service')

        output = check_output('ip address show dev veth99 scope global')
        print(output)
        self.assertRegex(output, r'192.168.5.*')

        restart_networkd(3)
        self.wait_online(['veth-peer:routable'])

        output = check_output('ip address show dev veth99 scope global')
        print(output)
        self.assertNotRegex(output, r'192.168.5.*')

    def test_dhcp_client_reuse_address_as_static(self):
        copy_unit_to_networkd_unit_path('25-veth.netdev', 'dhcp-server-veth-peer.network', 'dhcp-client.network')
        start_networkd()
        self.wait_online(['veth-peer:carrier'])
        start_dnsmasq()
        self.wait_online(['veth99:routable', 'veth-peer:routable'])

        # link become 'routable' when at least one protocol provide an valid address.
        self.wait_address('veth99', r'inet 192.168.5.[0-9]*/24 brd 192.168.5.255 scope global dynamic', ipv='-4')
        self.wait_address('veth99', r'inet6 2600::[0-9a-f]*/128 scope global (dynamic noprefixroute|noprefixroute dynamic)', ipv='-6')

        output = check_output('ip address show dev veth99 scope global')
        print(output)
        self.assertRegex(output, '192.168.5')
        self.assertRegex(output, '2600::')

        ipv4_address = re.search(r'192.168.5.[0-9]*/24', output)
        ipv6_address = re.search(r'2600::[0-9a-f:]*/128', output)
        static_network = '\n'.join(['[Match]', 'Name=veth99', '[Network]', 'IPv6AcceptRA=no', 'Address=' + ipv4_address.group(), 'Address=' + ipv6_address.group()])
        print(static_network)

        remove_unit_from_networkd_path(['dhcp-client.network'])

        with open(os.path.join(network_unit_file_path, 'static.network'), mode='w') as f:
            f.write(static_network)

        # When networkd started, the links are already configured, so let's wait for 5 seconds
        # the links to be re-configured.
        restart_networkd(5)
        self.wait_online(['veth99:routable', 'veth-peer:routable'])

        output = check_output('ip -4 address show dev veth99 scope global')
        print(output)
        self.assertRegex(output, '192.168.5')
        self.assertRegex(output, 'valid_lft forever preferred_lft forever')

        output = check_output('ip -6 address show dev veth99 scope global')
        print(output)
        self.assertRegex(output, '2600::')
        self.assertRegex(output, 'valid_lft forever preferred_lft forever')

    @expectedFailureIfModuleIsNotAvailable('vrf')
    def test_dhcp_client_vrf(self):
        copy_unit_to_networkd_unit_path('25-veth.netdev', 'dhcp-server-veth-peer.network', 'dhcp-client-vrf.network',
                                        '25-vrf.netdev', '25-vrf.network')
        start_networkd()
        self.wait_online(['veth-peer:carrier'])
        start_dnsmasq()
        self.wait_online(['veth99:routable', 'veth-peer:routable', 'vrf99:carrier'])

        # link become 'routable' when at least one protocol provide an valid address.
        self.wait_address('veth99', r'inet 192.168.5.[0-9]*/24 brd 192.168.5.255 scope global dynamic', ipv='-4')
        self.wait_address('veth99', r'inet6 2600::[0-9a-f]*/128 scope global (dynamic noprefixroute|noprefixroute dynamic)', ipv='-6')

        print('## ip -d link show dev vrf99')
        output = check_output('ip -d link show dev vrf99')
        print(output)
        self.assertRegex(output, 'vrf table 42')

        print('## ip address show vrf vrf99')
        output = check_output('ip address show vrf vrf99')
        print(output)
        self.assertRegex(output, 'inet 169.254.[0-9]*.[0-9]*/16 brd 169.254.255.255 scope link veth99')
        self.assertRegex(output, 'inet 192.168.5.[0-9]*/24 brd 192.168.5.255 scope global dynamic veth99')
        self.assertRegex(output, 'inet6 2600::[0-9a-f]*/128 scope global (dynamic noprefixroute|noprefixroute dynamic)')
        self.assertRegex(output, 'inet6 .* scope link')

        print('## ip address show dev veth99')
        output = check_output('ip address show dev veth99')
        print(output)
        self.assertRegex(output, 'inet 169.254.[0-9]*.[0-9]*/16 brd 169.254.255.255 scope link veth99')
        self.assertRegex(output, 'inet 192.168.5.[0-9]*/24 brd 192.168.5.255 scope global dynamic veth99')
        self.assertRegex(output, 'inet6 2600::[0-9a-f]*/128 scope global (dynamic noprefixroute|noprefixroute dynamic)')
        self.assertRegex(output, 'inet6 .* scope link')

        print('## ip route show vrf vrf99')
        output = check_output('ip route show vrf vrf99')
        print(output)
        self.assertRegex(output, 'default via 192.168.5.1 dev veth99 proto dhcp src 192.168.5.')
        self.assertRegex(output, '169.254.0.0/16 dev veth99 proto kernel scope link src 169.254')
        self.assertRegex(output, '192.168.5.0/24 dev veth99 proto kernel scope link src 192.168.5')
        self.assertRegex(output, '192.168.5.0/24 via 192.168.5.5 dev veth99 proto dhcp')
        self.assertRegex(output, '192.168.5.1 dev veth99 proto dhcp scope link src 192.168.5')

        print('## ip route show table main dev veth99')
        output = check_output('ip route show table main dev veth99')
        print(output)
        self.assertEqual(output, '')

    def test_dhcp_client_gateway_ipv4(self):
        copy_unit_to_networkd_unit_path('25-veth.netdev', 'dhcp-server-veth-peer.network',
                                        'dhcp-client-gateway-ipv4.network')
        start_networkd()
        self.wait_online(['veth-peer:carrier'])
        start_dnsmasq()
        self.wait_online(['veth99:routable', 'veth-peer:routable'])

        output = check_output('ip route list dev veth99 10.0.0.0/8')
        print(output)
        self.assertRegex(output, '10.0.0.0/8 via 192.168.5.1 proto dhcp')

    def test_dhcp_client_gateway_ipv6(self):
        copy_unit_to_networkd_unit_path('25-veth.netdev', 'dhcp-server-veth-peer.network',
                                        'dhcp-client-gateway-ipv6.network')
        start_networkd()
        self.wait_online(['veth-peer:carrier'])
        start_dnsmasq()
        self.wait_online(['veth99:routable', 'veth-peer:routable'])

        output = check_output('ip -6 route list dev veth99 2001:1234:5:9fff:ff:ff:ff:ff')
        print(output)
        self.assertRegex(output, 'via fe80::1034:56ff:fe78:9abd')

    def test_dhcp_client_gateway_onlink_implicit(self):
        copy_unit_to_networkd_unit_path('25-veth.netdev', 'dhcp-server-veth-peer.network',
                                        'dhcp-client-gateway-onlink-implicit.network')
        start_networkd()
        self.wait_online(['veth-peer:carrier'])
        start_dnsmasq()
        self.wait_online(['veth99:routable', 'veth-peer:routable'])

        output = check_output(*networkctl_cmd, '-n', '0', 'status', 'veth99', env=env)
        print(output)
        self.assertRegex(output, '192.168.5')

        output = check_output('ip route list dev veth99 10.0.0.0/8')
        print(output)
        self.assertRegex(output, 'onlink')
        output = check_output('ip route list dev veth99 192.168.100.0/24')
        print(output)
        self.assertRegex(output, 'onlink')

    def test_dhcp_client_with_ipv4ll_fallback_with_dhcp_server(self):
        copy_unit_to_networkd_unit_path('25-veth.netdev', 'dhcp-server-veth-peer.network',
                                        'dhcp-client-with-ipv4ll-fallback-with-dhcp-server.network')
        start_networkd()
        self.wait_online(['veth-peer:carrier'])
        start_dnsmasq(lease_time='2m')
        self.wait_online(['veth99:routable', 'veth-peer:routable'])

        output = check_output('ip address show dev veth99')
        print(output)

        output = check_output('ip -6 address show dev veth99 scope global dynamic')
        self.assertNotRegex(output, 'inet6 2600::[0-9a-f]*/128 scope global dynamic')
        output = check_output('ip -6 address show dev veth99 scope link')
        self.assertRegex(output, 'inet6 .* scope link')
        output = check_output('ip -4 address show dev veth99 scope global dynamic')
        self.assertRegex(output, 'inet 192.168.5.[0-9]*/24 brd 192.168.5.255 scope global dynamic veth99')
        output = check_output('ip -4 address show dev veth99 scope link')
        self.assertNotRegex(output, 'inet .* scope link')

        print('Wait for the dynamic address to be expired')
        time.sleep(130)

        output = check_output('ip address show dev veth99')
        print(output)

        output = check_output('ip -6 address show dev veth99 scope global dynamic')
        self.assertNotRegex(output, 'inet6 2600::[0-9a-f]*/128 scope global dynamic')
        output = check_output('ip -6 address show dev veth99 scope link')
        self.assertRegex(output, 'inet6 .* scope link')
        output = check_output('ip -4 address show dev veth99 scope global dynamic')
        self.assertRegex(output, 'inet 192.168.5.[0-9]*/24 brd 192.168.5.255 scope global dynamic veth99')
        output = check_output('ip -4 address show dev veth99 scope link')
        self.assertNotRegex(output, 'inet .* scope link')

        search_words_in_dnsmasq_log('DHCPOFFER', show_all=True)

    def test_dhcp_client_with_ipv4ll_fallback_without_dhcp_server(self):
        copy_unit_to_networkd_unit_path('25-veth.netdev', 'dhcp-server-veth-peer.network',
                                        'dhcp-client-with-ipv4ll-fallback-without-dhcp-server.network')
        start_networkd()
        # we need to increase timeout above default, as this will need to wait for
        # systemd-networkd to get the dhcpv4 transient failure event
        self.wait_online(['veth99:degraded', 'veth-peer:routable'], timeout='60s')

        output = check_output('ip address show dev veth99')
        print(output)

        output = check_output('ip -6 address show dev veth99 scope global dynamic')
        self.assertNotRegex(output, 'inet6 2600::[0-9a-f]*/128 scope global dynamic')
        output = check_output('ip -6 address show dev veth99 scope link')
        self.assertRegex(output, 'inet6 .* scope link')
        output = check_output('ip -4 address show dev veth99 scope global dynamic')
        self.assertNotRegex(output, 'inet 192.168.5.[0-9]*/24 brd 192.168.5.255 scope global dynamic veth99')
        output = check_output('ip -4 address show dev veth99 scope link')
        self.assertRegex(output, 'inet .* scope link')

    def test_dhcp_client_route_remove_on_renew(self):
        copy_unit_to_networkd_unit_path('25-veth.netdev', 'dhcp-server-veth-peer.network',
                                        'dhcp-client-ipv4-only-ipv6-disabled.network')
        start_networkd()
        self.wait_online(['veth-peer:carrier'])
        start_dnsmasq(ipv4_range='192.168.5.100,192.168.5.199', lease_time='2m')
        self.wait_online(['veth99:routable', 'veth-peer:routable'])

        # test for issue #12490

        output = check_output('ip -4 address show dev veth99 scope global dynamic')
        print(output)
        self.assertRegex(output, 'inet 192.168.5.1[0-9]*/24 brd 192.168.5.255 scope global dynamic veth99')
        address1=None
        for line in output.splitlines():
            if 'brd 192.168.5.255 scope global dynamic veth99' in line:
                address1 = line.split()[1].split('/')[0]
                break

        output = check_output('ip -4 route show dev veth99')
        print(output)
        self.assertRegex(output, f'default via 192.168.5.1 proto dhcp src {address1} metric 1024')
        self.assertRegex(output, f'192.168.5.1 proto dhcp scope link src {address1} metric 1024')

        stop_dnsmasq(dnsmasq_pid_file)
        start_dnsmasq(ipv4_range='192.168.5.200,192.168.5.250', lease_time='2m')

        print('Wait for the dynamic address to be expired')
        time.sleep(130)

        output = check_output('ip -4 address show dev veth99 scope global dynamic')
        print(output)
        self.assertRegex(output, 'inet 192.168.5.2[0-9]*/24 brd 192.168.5.255 scope global dynamic veth99')
        address2=None
        for line in output.splitlines():
            if 'brd 192.168.5.255 scope global dynamic veth99' in line:
                address2 = line.split()[1].split('/')[0]
                break

        self.assertNotEqual(address1, address2)

        output = check_output('ip -4 route show dev veth99')
        print(output)
        self.assertNotRegex(output, f'default via 192.168.5.1 proto dhcp src {address1} metric 1024')
        self.assertNotRegex(output, f'192.168.5.1 proto dhcp scope link src {address1} metric 1024')
        self.assertRegex(output, f'default via 192.168.5.1 proto dhcp src {address2} metric 1024')
        self.assertRegex(output, f'192.168.5.1 proto dhcp scope link src {address2} metric 1024')

    def test_dhcp_client_use_dns_yes(self):
        copy_unit_to_networkd_unit_path('25-veth.netdev', 'dhcp-server-veth-peer.network', 'dhcp-client-use-dns-yes.network')

        start_networkd()
        self.wait_online(['veth-peer:carrier'])
        start_dnsmasq('--dhcp-option=option:dns-server,192.168.5.1 --dhcp-option=option6:dns-server,[2600::1]')
        self.wait_online(['veth99:routable', 'veth-peer:routable'])

        # link become 'routable' when at least one protocol provide an valid address.
        self.wait_address('veth99', r'inet 192.168.5.[0-9]*/24 brd 192.168.5.255 scope global dynamic', ipv='-4')
        self.wait_address('veth99', r'inet6 2600::[0-9a-f]*/128 scope global (dynamic noprefixroute|noprefixroute dynamic)', ipv='-6')

        time.sleep(3)
        output = check_output(*resolvectl_cmd, 'dns', 'veth99', env=env)
        print(output)
        self.assertRegex(output, '192.168.5.1')
        self.assertRegex(output, '2600::1')

    def test_dhcp_client_use_dns_no(self):
        copy_unit_to_networkd_unit_path('25-veth.netdev', 'dhcp-server-veth-peer.network', 'dhcp-client-use-dns-no.network')

        start_networkd()
        self.wait_online(['veth-peer:carrier'])
        start_dnsmasq('--dhcp-option=option:dns-server,192.168.5.1 --dhcp-option=option6:dns-server,[2600::1]')
        self.wait_online(['veth99:routable', 'veth-peer:routable'])

        # link become 'routable' when at least one protocol provide an valid address.
        self.wait_address('veth99', r'inet 192.168.5.[0-9]*/24 brd 192.168.5.255 scope global dynamic', ipv='-4')
        self.wait_address('veth99', r'inet6 2600::[0-9a-f]*/128 scope global (dynamic noprefixroute|noprefixroute dynamic)', ipv='-6')

        time.sleep(3)
        output = check_output(*resolvectl_cmd, 'dns', 'veth99', env=env)
        print(output)
        self.assertNotRegex(output, '192.168.5.1')
        self.assertNotRegex(output, '2600::1')

    def test_dhcp_client_use_dns_ipv4(self):
        copy_unit_to_networkd_unit_path('25-veth.netdev', 'dhcp-server-veth-peer.network', 'dhcp-client-use-dns-ipv4.network')

        start_networkd()
        self.wait_online(['veth-peer:carrier'])
        start_dnsmasq('--dhcp-option=option:dns-server,192.168.5.1 --dhcp-option=option6:dns-server,[2600::1]')
        self.wait_online(['veth99:routable', 'veth-peer:routable'])

        # link become 'routable' when at least one protocol provide an valid address.
        self.wait_address('veth99', r'inet 192.168.5.[0-9]*/24 brd 192.168.5.255 scope global dynamic', ipv='-4')
        self.wait_address('veth99', r'inet6 2600::[0-9a-f]*/128 scope global (dynamic noprefixroute|noprefixroute dynamic)', ipv='-6')

        time.sleep(3)
        output = check_output(*resolvectl_cmd, 'dns', 'veth99', env=env)
        print(output)
        self.assertRegex(output, '192.168.5.1')
        self.assertNotRegex(output, '2600::1')

    def test_dhcp_client_use_dns_ipv4_and_ra(self):
        copy_unit_to_networkd_unit_path('25-veth.netdev', 'dhcp-server-veth-peer.network', 'dhcp-client-use-dns-ipv4-and-ra.network')

        start_networkd()
        self.wait_online(['veth-peer:carrier'])
        start_dnsmasq('--dhcp-option=option:dns-server,192.168.5.1 --dhcp-option=option6:dns-server,[2600::1]')
        self.wait_online(['veth99:routable', 'veth-peer:routable'])

        # link become 'routable' when at least one protocol provide an valid address.
        self.wait_address('veth99', r'inet 192.168.5.[0-9]*/24 brd 192.168.5.255 scope global dynamic', ipv='-4')
        self.wait_address('veth99', r'inet6 2600::[0-9a-f]*/128 scope global (dynamic noprefixroute|noprefixroute dynamic)', ipv='-6')

        time.sleep(3)
        output = check_output(*resolvectl_cmd, 'dns', 'veth99', env=env)
        print(output)
        self.assertRegex(output, '192.168.5.1')
        self.assertRegex(output, '2600::1')

    def test_dhcp_client_use_domains(self):
        copy_unit_to_networkd_unit_path('25-veth.netdev', 'dhcp-server-veth-peer.network', 'dhcp-client-use-domains.network')

        start_networkd()
        self.wait_online(['veth-peer:carrier'])
        start_dnsmasq('--dhcp-option=option:domain-search,example.com')
        self.wait_online(['veth99:routable', 'veth-peer:routable'])

        output = check_output(*networkctl_cmd, '-n', '0', 'status', 'veth99', env=env)
        print(output)
        self.assertRegex(output, 'Search Domains: example.com')

        time.sleep(3)
        output = check_output(*resolvectl_cmd, 'domain', 'veth99', env=env)
        print(output)
        self.assertRegex(output, 'example.com')

    def test_dhcp_client_decline(self):
        copy_unit_to_networkd_unit_path('25-veth.netdev', 'dhcp-server-decline.network', 'dhcp-client-decline.network')

        start_networkd()
        self.wait_online(['veth-peer:carrier'])
        rc = call(*wait_online_cmd, '--timeout=10s', '--interface=veth99:routable', env=env)
        self.assertTrue(rc == 1)

class NetworkdIPv6PrefixTests(unittest.TestCase, Utilities):
    links = ['veth99']

    units = [
        '25-veth.netdev',
        'ipv6ra-prefix-client.network',
        'ipv6ra-prefix.network'
        ]

    def setUp(self):
        remove_links(self.links)
        stop_networkd(show_logs=False)

    def tearDown(self):
        remove_log_file()
        remove_links(self.links)
        remove_unit_from_networkd_path(self.units)
        stop_networkd(show_logs=True)

    def test_ipv6_route_prefix(self):
        copy_unit_to_networkd_unit_path('25-veth.netdev', 'ipv6ra-prefix-client.network', 'ipv6ra-prefix.network')

        start_networkd()
        self.wait_online(['veth99:routable', 'veth-peer:routable'])

        output = check_output('ip -6 route show dev veth-peer')
        print(output)
        self.assertRegex(output, '2001:db8:0:1::/64 proto ra')

        output = check_output('ip addr show dev veth99')
        print(output)
        self.assertNotRegex(output, '2001:db8:0:1')
        self.assertRegex(output, '2001:db8:0:2')

class NetworkdMTUTests(unittest.TestCase, Utilities):
    links = ['dummy98']

    units = [
        '12-dummy.netdev',
        '12-dummy-mtu.netdev',
        '12-dummy-mtu.link',
        '12-dummy.network',
        ]

    def setUp(self):
        remove_links(self.links)
        stop_networkd(show_logs=False)

    def tearDown(self):
        remove_log_file()
        remove_links(self.links)
        remove_unit_from_networkd_path(self.units)
        stop_networkd(show_logs=True)

    def check_mtu(self, mtu, ipv6_mtu=None, reset=True):
        if not ipv6_mtu:
            ipv6_mtu = mtu

        # test normal start
        start_networkd()
        self.wait_online(['dummy98:routable'])
        self.assertEqual(read_ipv6_sysctl_attr('dummy98', 'mtu'), ipv6_mtu)
        self.assertEqual(read_link_attr('dummy98', 'mtu'), mtu)

        # test normal restart
        restart_networkd()
        self.wait_online(['dummy98:routable'])
        self.assertEqual(read_ipv6_sysctl_attr('dummy98', 'mtu'), ipv6_mtu)
        self.assertEqual(read_link_attr('dummy98', 'mtu'), mtu)

        if reset:
            self.reset_check_mtu(mtu, ipv6_mtu)

    def reset_check_mtu(self, mtu, ipv6_mtu=None):
        ''' test setting mtu/ipv6_mtu with interface already up '''
        stop_networkd()

        # note - changing the device mtu resets the ipv6 mtu
        run('ip link set up mtu 1501 dev dummy98')
        run('ip link set up mtu 1500 dev dummy98')
        self.assertEqual(read_link_attr('dummy98', 'mtu'), '1500')
        self.assertEqual(read_ipv6_sysctl_attr('dummy98', 'mtu'), '1500')

        self.check_mtu(mtu, ipv6_mtu, reset=False)

    def test_mtu_network(self):
        copy_unit_to_networkd_unit_path('12-dummy.netdev', '12-dummy.network.d/mtu.conf')
        self.check_mtu('1600')

    def test_mtu_netdev(self):
        copy_unit_to_networkd_unit_path('12-dummy-mtu.netdev', '12-dummy.network', dropins=False)
        # note - MTU set by .netdev happens ONLY at device creation!
        self.check_mtu('1600', reset=False)

    def test_mtu_link(self):
        copy_unit_to_networkd_unit_path('12-dummy.netdev', '12-dummy-mtu.link', '12-dummy.network', dropins=False)
        # must reload udev because it only picks up new files after 3 second delay
        call('udevadm control --reload')
        # note - MTU set by .link happens ONLY at udev processing of device 'add' uevent!
        self.check_mtu('1600', reset=False)

    def test_ipv6_mtu(self):
        ''' set ipv6 mtu without setting device mtu '''
        copy_unit_to_networkd_unit_path('12-dummy.netdev', '12-dummy.network.d/ipv6-mtu-1400.conf')
        self.check_mtu('1500', '1400')

    def test_ipv6_mtu_toolarge(self):
        ''' try set ipv6 mtu over device mtu (it shouldn't work) '''
        copy_unit_to_networkd_unit_path('12-dummy.netdev', '12-dummy.network.d/ipv6-mtu-1550.conf')
        self.check_mtu('1500', '1500')

    def test_mtu_network_ipv6_mtu(self):
        ''' set ipv6 mtu and set device mtu via network file '''
        copy_unit_to_networkd_unit_path('12-dummy.netdev', '12-dummy.network.d/mtu.conf', '12-dummy.network.d/ipv6-mtu-1550.conf')
        self.check_mtu('1600', '1550')

    def test_mtu_netdev_ipv6_mtu(self):
        ''' set ipv6 mtu and set device mtu via netdev file '''
        copy_unit_to_networkd_unit_path('12-dummy-mtu.netdev', '12-dummy.network.d/ipv6-mtu-1550.conf')
        self.check_mtu('1600', '1550', reset=False)

    def test_mtu_link_ipv6_mtu(self):
        ''' set ipv6 mtu and set device mtu via link file '''
        copy_unit_to_networkd_unit_path('12-dummy.netdev', '12-dummy-mtu.link', '12-dummy.network.d/ipv6-mtu-1550.conf')
        # must reload udev because it only picks up new files after 3 second delay
        call('udevadm control --reload')
        self.check_mtu('1600', '1550', reset=False)


if __name__ == '__main__':
    parser = argparse.ArgumentParser()
    parser.add_argument('--build-dir', help='Path to build dir', dest='build_dir')
    parser.add_argument('--networkd', help='Path to systemd-networkd', dest='networkd_bin')
    parser.add_argument('--resolved', help='Path to systemd-resolved', dest='resolved_bin')
    parser.add_argument('--udevd', help='Path to systemd-udevd', dest='udevd_bin')
    parser.add_argument('--wait-online', help='Path to systemd-networkd-wait-online', dest='wait_online_bin')
    parser.add_argument('--networkctl', help='Path to networkctl', dest='networkctl_bin')
    parser.add_argument('--resolvectl', help='Path to resolvectl', dest='resolvectl_bin')
    parser.add_argument('--timedatectl', help='Path to timedatectl', dest='timedatectl_bin')
    parser.add_argument('--valgrind', help='Enable valgrind', dest='use_valgrind', type=bool, nargs='?', const=True, default=use_valgrind)
    parser.add_argument('--debug', help='Generate debugging logs', dest='enable_debug', type=bool, nargs='?', const=True, default=enable_debug)
    parser.add_argument('--asan-options', help='ASAN options', dest='asan_options')
    parser.add_argument('--lsan-options', help='LSAN options', dest='lsan_options')
    parser.add_argument('--ubsan-options', help='UBSAN options', dest='ubsan_options')
    ns, args = parser.parse_known_args(namespace=unittest)

    if ns.build_dir:
        if ns.networkd_bin or ns.resolved_bin or ns.udevd_bin or ns.wait_online_bin or ns.networkctl_bin or ns.resolvectl_bin or ns.timedatectl_bin:
            print('WARNING: --networkd, --resolved, --wait-online, --networkctl, --resolvectl, or --timedatectl options are ignored when --build-dir is specified.')
        networkd_bin = os.path.join(ns.build_dir, 'systemd-networkd')
        resolved_bin = os.path.join(ns.build_dir, 'systemd-resolved')
        udevd_bin = os.path.join(ns.build_dir, 'systemd-udevd')
        wait_online_bin = os.path.join(ns.build_dir, 'systemd-networkd-wait-online')
        networkctl_bin = os.path.join(ns.build_dir, 'networkctl')
        resolvectl_bin = os.path.join(ns.build_dir, 'resolvectl')
        timedatectl_bin = os.path.join(ns.build_dir, 'timedatectl')
    else:
        if ns.networkd_bin:
            networkd_bin = ns.networkd_bin
        if ns.resolved_bin:
            resolved_bin = ns.resolved_bin
        if ns.udevd_bin:
            udevd_bin = ns.udevd_bin
        if ns.wait_online_bin:
            wait_online_bin = ns.wait_online_bin
        if ns.networkctl_bin:
            networkctl_bin = ns.networkctl_bin
        if ns.resolvectl_bin:
            resolvectl_bin = ns.resolvectl_bin
        if ns.timedatectl_bin:
            timedatectl_bin = ns.timedatectl_bin

    use_valgrind = ns.use_valgrind
    enable_debug = ns.enable_debug
    asan_options = ns.asan_options
    lsan_options = ns.lsan_options
    ubsan_options = ns.ubsan_options

    if use_valgrind:
        networkctl_cmd = ['valgrind', '--track-origins=yes', '--leak-check=full', '--show-leak-kinds=all', networkctl_bin]
        resolvectl_cmd = ['valgrind', '--track-origins=yes', '--leak-check=full', '--show-leak-kinds=all', resolvectl_bin]
        timedatectl_cmd = ['valgrind', '--track-origins=yes', '--leak-check=full', '--show-leak-kinds=all', timedatectl_bin]
        wait_online_cmd = ['valgrind', '--track-origins=yes', '--leak-check=full', '--show-leak-kinds=all', wait_online_bin]
    else:
        networkctl_cmd = [networkctl_bin]
        resolvectl_cmd = [resolvectl_bin]
        timedatectl_cmd = [timedatectl_bin]
        wait_online_cmd = [wait_online_bin]

    if enable_debug:
        env.update({ 'SYSTEMD_LOG_LEVEL' : 'debug' })
    if asan_options:
        env.update({ 'ASAN_OPTIONS' : asan_options })
    if lsan_options:
        env.update({ 'LSAN_OPTIONS' : lsan_options })
    if ubsan_options:
        env.update({ 'UBSAN_OPTIONS' : ubsan_options })

    sys.argv[1:] = args
    unittest.main(testRunner=unittest.TextTestRunner(stream=sys.stdout,
                                                     verbosity=3))<|MERGE_RESOLUTION|>--- conflicted
+++ resolved
@@ -2687,8 +2687,6 @@
             with self.subTest(test=test):
                 self._test_activation_policy(test)
 
-<<<<<<< HEAD
-=======
     def _test_activation_policy_required_for_online(self, policy, required):
         self.setUp()
         conffile = '25-activation-policy.network'
@@ -2733,7 +2731,6 @@
                 with self.subTest(policy=policy, required=required):
                     self._test_activation_policy_required_for_online(policy, required)
 
->>>>>>> ab067a5d
     def test_domain(self):
         copy_unit_to_networkd_unit_path('12-dummy.netdev', '24-search-domain.network')
         start_networkd()
