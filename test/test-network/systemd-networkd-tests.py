#!/usr/bin/env python3
# SPDX-License-Identifier: LGPL-2.1+
# systemd-networkd tests

import argparse
import itertools
import os
import re
import shutil
import signal
import subprocess
import sys
import time
import unittest
from shutil import copytree

network_unit_file_path='/run/systemd/network'
networkd_runtime_directory='/run/systemd/netif'
networkd_ci_path='/run/networkd-ci'
network_sysctl_ipv6_path='/proc/sys/net/ipv6/conf'
network_sysctl_ipv4_path='/proc/sys/net/ipv4/conf'

dnsmasq_pid_file='/run/networkd-ci/test-test-dnsmasq.pid'
dnsmasq_log_file='/run/networkd-ci/test-dnsmasq-log-file'

systemd_lib_paths=['/usr/lib/systemd', '/lib/systemd']
which_paths=':'.join(systemd_lib_paths + os.getenv('PATH', os.defpath).lstrip(':').split(':'))

networkd_bin=shutil.which('systemd-networkd', path=which_paths)
resolved_bin=shutil.which('systemd-resolved', path=which_paths)
udevd_bin=shutil.which('systemd-udevd', path=which_paths)
wait_online_bin=shutil.which('systemd-networkd-wait-online', path=which_paths)
networkctl_bin=shutil.which('networkctl', path=which_paths)
resolvectl_bin=shutil.which('resolvectl', path=which_paths)
timedatectl_bin=shutil.which('timedatectl', path=which_paths)

use_valgrind=False
enable_debug=True
env = {}
asan_options=None
lsan_options=None
ubsan_options=None

running_units = []

def check_output(*command, **kwargs):
    # This replaces both check_output and check_call (output can be ignored)
    command = command[0].split() + list(command[1:])
    return subprocess.check_output(command, universal_newlines=True, **kwargs).rstrip()

def call(*command, **kwargs):
    command = command[0].split() + list(command[1:])
    return subprocess.call(command, universal_newlines=True, **kwargs)

def run(*command, **kwargs):
    command = command[0].split() + list(command[1:])
    return subprocess.run(command, universal_newlines=True, **kwargs)

def is_module_available(module_name):
    lsmod_output = check_output('lsmod')
    module_re = re.compile(rf'^{re.escape(module_name)}\b', re.MULTILINE)
    return module_re.search(lsmod_output) or not call('modprobe', module_name, stderr=subprocess.DEVNULL)

def expectedFailureIfModuleIsNotAvailable(module_name):
    def f(func):
        if not is_module_available(module_name):
            return unittest.expectedFailure(func)
        return func

    return f

def expectedFailureIfERSPANModuleIsNotAvailable():
    def f(func):
        rc = call('ip link add dev erspan99 type erspan seq key 30 local 192.168.1.4 remote 192.168.1.1 erspan_ver 1 erspan 123', stderr=subprocess.DEVNULL)
        if rc == 0:
            call('ip link del erspan99')
            return func
        else:
            return unittest.expectedFailure(func)

    return f

def expectedFailureIfRoutingPolicyPortRangeIsNotAvailable():
    def f(func):
        rc = call('ip rule add from 192.168.100.19 sport 1123-1150 dport 3224-3290 table 7', stderr=subprocess.DEVNULL)
        if rc == 0:
            call('ip rule del from 192.168.100.19 sport 1123-1150 dport 3224-3290 table 7')
            return func
        else:
            return unittest.expectedFailure(func)

    return f

def expectedFailureIfRoutingPolicyIPProtoIsNotAvailable():
    def f(func):
        rc = call('ip rule add not from 192.168.100.19 ipproto tcp table 7', stderr=subprocess.DEVNULL)
        if rc == 0:
            call('ip rule del not from 192.168.100.19 ipproto tcp table 7')
            return func
        else:
            return unittest.expectedFailure(func)

    return f

def expectedFailureIfRoutingPolicyUIDRangeIsNotAvailable():
    def f(func):
        support = False
        rc = call('ip rule add from 192.168.100.19 table 7 uidrange 200-300', stderr=subprocess.DEVNULL)
        if rc == 0:
            ret = run('ip rule list from 192.168.100.19 table 7', stdout=subprocess.PIPE, stderr=subprocess.STDOUT)
            if ret.returncode == 0 and 'uidrange 200-300' in ret.stdout.rstrip():
                support = True
            call('ip rule del from 192.168.100.19 table 7 uidrange 200-300')

        if support:
            return func
        else:
            return unittest.expectedFailure(func)

    return f

def expectedFailureIfLinkFileFieldIsNotSet():
    def f(func):
        support = False
        rc = call('ip link add name dummy99 type dummy', stderr=subprocess.DEVNULL)
        if rc == 0:
            ret = run('udevadm info -w10s /sys/class/net/dummy99', stdout=subprocess.PIPE, stderr=subprocess.STDOUT)
            if ret.returncode == 0 and 'E: ID_NET_LINK_FILE=' in ret.stdout.rstrip():
                support = True
            call('ip link del dummy99')

        if support:
            return func
        else:
            return unittest.expectedFailure(func)

    return f

def expectedFailureIfNexthopIsNotAvailable():
    def f(func):
        rc = call('ip nexthop list', stderr=subprocess.DEVNULL)
        if rc == 0:
            return func
        else:
            return unittest.expectedFailure(func)

    return f

def expectedFailureIfAlternativeNameIsNotAvailable():
    def f(func):
        call('ip link add dummy98 type dummy', stderr=subprocess.DEVNULL)
        rc = call('ip link prop add dev dummy98 altname hogehogehogehogehoge', stderr=subprocess.DEVNULL)
        call('ip link del dummy98', stderr=subprocess.DEVNULL)
        if rc == 0:
            return func
        else:
            return unittest.expectedFailure(func)

    return f

def setUpModule():
    global running_units

    os.makedirs(network_unit_file_path, exist_ok=True)
    os.makedirs(networkd_ci_path, exist_ok=True)

    shutil.rmtree(networkd_ci_path)
    copytree(os.path.join(os.path.dirname(os.path.abspath(__file__)), 'conf'), networkd_ci_path)

    for u in ['systemd-networkd.socket', 'systemd-networkd.service', 'systemd-resolved.service',
              'systemd-udevd-kernel.socket', 'systemd-udevd-control.socket', 'systemd-udevd.service',
              'firewalld.service']:
        if call(f'systemctl is-active --quiet {u}') == 0:
            check_output(f'systemctl stop {u}')
            running_units.append(u)

    drop_in = [
        '[Unit]',
        'StartLimitIntervalSec=0',
        '[Service]',
        'Restart=no',
        'ExecStart=',
    ]
    if use_valgrind:
        drop_in += [
            'ExecStart=!!valgrind --track-origins=yes --leak-check=full --show-leak-kinds=all ' + networkd_bin,
            'PrivateTmp=yes'
        ]
    else:
        drop_in += ['ExecStart=!!' + networkd_bin]
    if enable_debug:
        drop_in += ['Environment=SYSTEMD_LOG_LEVEL=debug']
    if asan_options:
        drop_in += ['Environment=ASAN_OPTIONS="' + asan_options + '"']
    if lsan_options:
        drop_in += ['Environment=LSAN_OPTIONS="' + lsan_options + '"']
    if ubsan_options:
        drop_in += ['Environment=UBSAN_OPTIONS="' + ubsan_options + '"']
    if asan_options or lsan_options or ubsan_options:
        drop_in += ['SystemCallFilter=']
    if use_valgrind or asan_options or lsan_options or ubsan_options:
        drop_in += ['MemoryDenyWriteExecute=no']

    os.makedirs('/run/systemd/system/systemd-networkd.service.d', exist_ok=True)
    with open('/run/systemd/system/systemd-networkd.service.d/00-override.conf', mode='w') as f:
        f.write('\n'.join(drop_in))

    drop_in = [
        '[Service]',
        'Restart=no',
        'ExecStart=',
    ]
    if use_valgrind:
        drop_in += ['ExecStart=!!valgrind --track-origins=yes --leak-check=full --show-leak-kinds=all ' + resolved_bin]
    else:
        drop_in += ['ExecStart=!!' + resolved_bin]
    if enable_debug:
        drop_in += ['Environment=SYSTEMD_LOG_LEVEL=debug']
    if asan_options:
        drop_in += ['Environment=ASAN_OPTIONS="' + asan_options + '"']
    if lsan_options:
        drop_in += ['Environment=LSAN_OPTIONS="' + lsan_options + '"']
    if ubsan_options:
        drop_in += ['Environment=UBSAN_OPTIONS="' + ubsan_options + '"']
    if asan_options or lsan_options or ubsan_options:
        drop_in += ['SystemCallFilter=']
    if use_valgrind or asan_options or lsan_options or ubsan_options:
        drop_in += ['MemoryDenyWriteExecute=no']

    os.makedirs('/run/systemd/system/systemd-resolved.service.d', exist_ok=True)
    with open('/run/systemd/system/systemd-resolved.service.d/00-override.conf', mode='w') as f:
        f.write('\n'.join(drop_in))

    drop_in = [
        '[Service]',
        'ExecStart=',
        'ExecStart=!!' + udevd_bin,
    ]

    os.makedirs('/run/systemd/system/systemd-udevd.service.d', exist_ok=True)
    with open('/run/systemd/system/systemd-udevd.service.d/00-override.conf', mode='w') as f:
        f.write('\n'.join(drop_in))

    check_output('systemctl daemon-reload')
    print(check_output('systemctl cat systemd-networkd.service'))
    print(check_output('systemctl cat systemd-resolved.service'))
    print(check_output('systemctl cat systemd-udevd.service'))
    check_output('systemctl restart systemd-resolved')
    check_output('systemctl restart systemd-udevd')

def tearDownModule():
    global running_units

    shutil.rmtree(networkd_ci_path)

    for u in ['systemd-networkd.service', 'systemd-resolved.service']:
        check_output(f'systemctl stop {u}')

    shutil.rmtree('/run/systemd/system/systemd-networkd.service.d')
    shutil.rmtree('/run/systemd/system/systemd-resolved.service.d')
    shutil.rmtree('/run/systemd/system/systemd-udevd.service.d')
    check_output('systemctl daemon-reload')
    check_output('systemctl restart systemd-udevd.service')

    for u in running_units:
        check_output(f'systemctl start {u}')

def read_link_attr(*args):
    with open(os.path.join('/sys/class/net/', *args)) as f:
        return f.readline().strip()

def read_bridge_port_attr(bridge, link, attribute):
    path_bridge = os.path.join('/sys/devices/virtual/net', bridge)
    path_port = 'lower_' + link + '/brport'
    path = os.path.join(path_bridge, path_port)

    with open(os.path.join(path, attribute)) as f:
        return f.readline().strip()

def link_exists(link):
    return os.path.exists(os.path.join('/sys/class/net', link))

def remove_links(links):
    for link in links:
        if link_exists(link):
            call('ip link del dev', link)
    time.sleep(1)

def remove_fou_ports(ports):
    for port in ports:
        call('ip fou del port', port, stdout=subprocess.DEVNULL, stderr=subprocess.DEVNULL)

def remove_routing_policy_rule_tables(tables):
    for table in tables:
        rc = 0
        while rc == 0:
            rc = call('ip rule del table', table, stdout=subprocess.DEVNULL, stderr=subprocess.DEVNULL)

def remove_routes(routes):
    for route_type, addr in routes:
        call('ip route del', route_type, addr, stdout=subprocess.DEVNULL, stderr=subprocess.DEVNULL)

def remove_l2tp_tunnels(tunnel_ids):
    output = check_output('ip l2tp show tunnel')
    for tid in tunnel_ids:
        words='Tunnel ' + tid + ', encap'
        if words in output:
            call('ip l2tp del tunnel tid', tid)
    time.sleep(1)

def read_ipv6_sysctl_attr(link, attribute):
    with open(os.path.join(os.path.join(network_sysctl_ipv6_path, link), attribute)) as f:
        return f.readline().strip()

def read_ipv4_sysctl_attr(link, attribute):
    with open(os.path.join(os.path.join(network_sysctl_ipv4_path, link), attribute)) as f:
        return f.readline().strip()

def copy_unit_to_networkd_unit_path(*units, dropins=True):
    """Copy networkd unit files into the testbed.

    Any networkd unit file type can be specified, as well as drop-in files.

    By default, all drop-ins for a specified unit file are copied in;
    to avoid that specify dropins=False.

    When a drop-in file is specified, its unit file is also copied in automatically.
    """
    print()
    for unit in units:
        if dropins and os.path.exists(os.path.join(networkd_ci_path, unit + '.d')):
            copytree(os.path.join(networkd_ci_path, unit + '.d'), os.path.join(network_unit_file_path, unit + '.d'))
        if unit.endswith('.conf'):
            dropin = unit
            dropindir = os.path.join(network_unit_file_path, os.path.dirname(dropin))
            os.makedirs(dropindir, exist_ok=True)
            shutil.copy(os.path.join(networkd_ci_path, dropin), dropindir)
            unit = os.path.dirname(dropin).rstrip('.d')
        shutil.copy(os.path.join(networkd_ci_path, unit), network_unit_file_path)

def remove_unit_from_networkd_path(units):
    """Remove previously copied unit files from the testbed.

    Drop-ins will be removed automatically.
    """
    for unit in units:
        if (os.path.exists(os.path.join(network_unit_file_path, unit))):
            os.remove(os.path.join(network_unit_file_path, unit))
            if (os.path.exists(os.path.join(network_unit_file_path, unit + '.d'))):
                shutil.rmtree(os.path.join(network_unit_file_path, unit + '.d'))

def start_dnsmasq(additional_options='', ipv4_range='192.168.5.10,192.168.5.200', ipv6_range='2600::10,2600::20', lease_time='1h'):
    dnsmasq_command = f'dnsmasq -8 /var/run/networkd-ci/test-dnsmasq-log-file --log-queries=extra --log-dhcp --pid-file=/var/run/networkd-ci/test-test-dnsmasq.pid --conf-file=/dev/null --interface=veth-peer --enable-ra --dhcp-range={ipv6_range},{lease_time} --dhcp-range={ipv4_range},{lease_time} -R --dhcp-leasefile=/var/run/networkd-ci/lease --dhcp-option=26,1492 --dhcp-option=option:router,192.168.5.1 --dhcp-option=33,192.168.5.4,192.168.5.5 --port=0 ' + additional_options
    check_output(dnsmasq_command)

def stop_dnsmasq(pid_file):
    if os.path.exists(pid_file):
        with open(pid_file, 'r') as f:
            pid = f.read().rstrip(' \t\r\n\0')
            os.kill(int(pid), signal.SIGTERM)

        os.remove(pid_file)

def search_words_in_dnsmasq_log(words, show_all=False):
    if os.path.exists(dnsmasq_log_file):
        with open (dnsmasq_log_file) as in_file:
            contents = in_file.read()
            if show_all:
                print(contents)
            for line in contents.splitlines():
                if words in line:
                    in_file.close()
                    print("%s, %s" % (words, line))
                    return True
    return False

def remove_lease_file():
    if os.path.exists(os.path.join(networkd_ci_path, 'lease')):
        os.remove(os.path.join(networkd_ci_path, 'lease'))

def remove_log_file():
    if os.path.exists(dnsmasq_log_file):
        os.remove(dnsmasq_log_file)

def remove_networkd_state_files():
    if os.path.exists(os.path.join(networkd_runtime_directory, 'state')):
        os.remove(os.path.join(networkd_runtime_directory, 'state'))

def stop_networkd(show_logs=True, remove_state_files=True):
    if show_logs:
        invocation_id = check_output('systemctl show systemd-networkd -p InvocationID --value')
    check_output('systemctl stop systemd-networkd')
    if show_logs:
        print(check_output('journalctl _SYSTEMD_INVOCATION_ID=' + invocation_id))
    if remove_state_files:
        remove_networkd_state_files()

def start_networkd(sleep_sec=0):
    check_output('systemctl start systemd-networkd')
    if sleep_sec > 0:
        time.sleep(sleep_sec)

def restart_networkd(sleep_sec=0, show_logs=True, remove_state_files=True):
    stop_networkd(show_logs, remove_state_files)
    start_networkd(sleep_sec)


class Utilities():
    def check_link_exists(self, link):
        self.assertTrue(link_exists(link))

    def wait_operstate(self, link, operstate='degraded', setup_state='configured', setup_timeout=5, fail_assert=True):
        """Wait for the link to reach the specified operstate and/or setup state.

        Specify None or '' for either operstate or setup_state to ignore that state.
        This will recheck until the state conditions are met or the timeout expires.

        If the link successfully matches the requested state, this returns True.
        If this times out waiting for the link to match, the behavior depends on the
        'fail_assert' parameter; if True, this causes a test assertion failure,
        otherwise this returns False.  The default is to cause assertion failure.

        Note that this function matches on *exactly* the given operstate and setup_state.
        To wait for a link to reach *or exceed* a given operstate, use wait_online().
        """
        if not operstate:
            operstate = r'\S+'
        if not setup_state:
            setup_state = r'\S+'

        for secs in range(setup_timeout + 1):
            output = check_output(*networkctl_cmd, '-n', '0', 'status', link, env=env)
            print(output)
            if re.search(rf'(?m)^\s*State:\s+{operstate}\s+\({setup_state}\)\s*$', output):
                return True
            # don't bother sleeping if time is up
            if secs < setup_timeout:
                time.sleep(1)
        if fail_assert:
            self.fail(f'Timed out waiting for {link} to reach state {operstate}/{setup_state}')
        return False

    def wait_online(self, links_with_operstate, timeout='20s', bool_any=False, setup_state='configured', setup_timeout=5):
        """Wait for the link(s) to reach the specified operstate and/or setup state.

        This is similar to wait_operstate() but can be used for multiple links,
        and it also calls systemd-networkd-wait-online to wait for the given operstate.
        The operstate should be specified in the link name, like 'eth0:degraded'.
        If just a link name is provided, wait-online's default operstate to wait for is degraded.

        The 'timeout' parameter controls the systemd-networkd-wait-online timeout, and the
        'setup_timeout' controls the per-link timeout waiting for the setup_state.

        Set 'bool_any' to True to wait for any (instead of all) of the given links.
        If this is set, no setup_state checks are done.

        Note that this function waits for the link(s) to reach *or exceed* the given operstate.
        However, the setup_state, if specified, must be matched *exactly*.

        This returns if the link(s) reached the requested operstate/setup_state; otherwise it
        raises CalledProcessError or fails test assertion.
        """
        args = wait_online_cmd + [f'--timeout={timeout}'] + [f'--interface={link}' for link in links_with_operstate]
        if bool_any:
            args += ['--any']
        try:
            check_output(*args, env=env)
        except subprocess.CalledProcessError:
            for link in links_with_operstate:
                output = check_output(*networkctl_cmd, '-n', '0', 'status', link.split(':')[0], env=env)
                print(output)
            raise
        if not bool_any and setup_state:
            for link in links_with_operstate:
                self.wait_operstate(link.split(':')[0], None, setup_state, setup_timeout)

    def wait_address(self, link, address_regex, scope='global', ipv='', timeout_sec=100):
        for i in range(timeout_sec):
            if i > 0:
                time.sleep(1)
            output = check_output(f'ip {ipv} address show dev {link} scope {scope}')
            if re.search(address_regex, output):
                break
        else:
            self.assertRegex(output, address_regex)

class NetworkctlTests(unittest.TestCase, Utilities):

    links = [
        'dummy98',
        'test1',
        'veth99',
    ]

    units = [
        '11-dummy.netdev',
        '11-dummy-mtu.netdev',
        '11-dummy.network',
        '12-dummy.netdev',
        '12-dummy.link',
        '25-address-static.network',
        '25-veth.netdev',
        'netdev-link-local-addressing-yes.network',
    ]

    def setUp(self):
        remove_links(self.links)
        stop_networkd(show_logs=False)

    def tearDown(self):
        remove_links(self.links)
        remove_unit_from_networkd_path(self.units)
        stop_networkd(show_logs=True)

    @expectedFailureIfAlternativeNameIsNotAvailable()
    def test_altname(self):
        copy_unit_to_networkd_unit_path('netdev-link-local-addressing-yes.network', '12-dummy.netdev', '12-dummy.link')
        check_output('udevadm control --reload')
        start_networkd()
        self.wait_online(['dummy98:degraded'])

        output = check_output(*networkctl_cmd, '-n', '0', 'status', 'dummy98', env=env)
        self.assertRegex(output, 'hogehogehogehogehogehoge')

    def test_reconfigure(self):
        copy_unit_to_networkd_unit_path('25-address-static.network', '12-dummy.netdev')
        start_networkd()
        self.wait_online(['dummy98:routable'])

        output = check_output('ip -4 address show dev dummy98')
        print(output)
        self.assertRegex(output, 'inet 10.1.2.3/16 brd 10.1.255.255 scope global dummy98')
        self.assertRegex(output, 'inet 10.1.2.4/16 brd 10.1.255.255 scope global secondary dummy98')
        self.assertRegex(output, 'inet 10.2.2.4/16 brd 10.2.255.255 scope global dummy98')

        check_output('ip address del 10.1.2.3/16 dev dummy98')
        check_output('ip address del 10.1.2.4/16 dev dummy98')
        check_output('ip address del 10.2.2.4/16 dev dummy98')

        check_output(*networkctl_cmd, 'reconfigure', 'dummy98', env=env)
        self.wait_online(['dummy98:routable'])

        output = check_output('ip -4 address show dev dummy98')
        print(output)
        self.assertRegex(output, 'inet 10.1.2.3/16 brd 10.1.255.255 scope global dummy98')
        self.assertRegex(output, 'inet 10.1.2.4/16 brd 10.1.255.255 scope global secondary dummy98')
        self.assertRegex(output, 'inet 10.2.2.4/16 brd 10.2.255.255 scope global dummy98')

    def test_reload(self):
        start_networkd(3)

        copy_unit_to_networkd_unit_path('11-dummy.netdev')
        check_output(*networkctl_cmd, 'reload', env=env)
        self.wait_operstate('test1', 'off', setup_state='unmanaged')

        copy_unit_to_networkd_unit_path('11-dummy.network')
        check_output(*networkctl_cmd, 'reload', env=env)
        self.wait_online(['test1:degraded'])

        remove_unit_from_networkd_path(['11-dummy.network'])
        check_output(*networkctl_cmd, 'reload', env=env)
        self.wait_operstate('test1', 'degraded', setup_state='unmanaged')

        remove_unit_from_networkd_path(['11-dummy.netdev'])
        check_output(*networkctl_cmd, 'reload', env=env)
        self.wait_operstate('test1', 'degraded', setup_state='unmanaged')

        copy_unit_to_networkd_unit_path('11-dummy.netdev', '11-dummy.network')
        check_output(*networkctl_cmd, 'reload', env=env)
        self.wait_operstate('test1', 'degraded')

    def test_glob(self):
        copy_unit_to_networkd_unit_path('11-dummy.netdev', '11-dummy.network')
        start_networkd()

        self.wait_online(['test1:degraded'])

        output = check_output(*networkctl_cmd, 'list', env=env)
        self.assertRegex(output, '1 lo ')
        self.assertRegex(output, 'test1')

        output = check_output(*networkctl_cmd, 'list', 'test1', env=env)
        self.assertNotRegex(output, '1 lo ')
        self.assertRegex(output, 'test1')

        output = check_output(*networkctl_cmd, 'list', 'te*', env=env)
        self.assertNotRegex(output, '1 lo ')
        self.assertRegex(output, 'test1')

        output = check_output(*networkctl_cmd, '-n', '0', 'status', 'te*', env=env)
        self.assertNotRegex(output, '1: lo ')
        self.assertRegex(output, 'test1')

        output = check_output(*networkctl_cmd, '-n', '0', 'status', 'tes[a-z][0-9]', env=env)
        self.assertNotRegex(output, '1: lo ')
        self.assertRegex(output, 'test1')

    def test_mtu(self):
        copy_unit_to_networkd_unit_path('11-dummy-mtu.netdev', '11-dummy.network')
        start_networkd()

        self.wait_online(['test1:degraded'])

        output = check_output(*networkctl_cmd, '-n', '0', 'status', 'test1', env=env)
        self.assertRegex(output, 'MTU: 1600')

    def test_type(self):
        copy_unit_to_networkd_unit_path('11-dummy.netdev', '11-dummy.network')
        start_networkd()
        self.wait_online(['test1:degraded'])

        output = check_output(*networkctl_cmd, '-n', '0', 'status', 'test1', env=env)
        print(output)
        self.assertRegex(output, 'Type: ether')

        output = check_output(*networkctl_cmd, '-n', '0', 'status', 'lo', env=env)
        print(output)
        self.assertRegex(output, 'Type: loopback')

    @expectedFailureIfLinkFileFieldIsNotSet()
    def test_udev_link_file(self):
        copy_unit_to_networkd_unit_path('11-dummy.netdev', '11-dummy.network')
        start_networkd()
        self.wait_online(['test1:degraded'])

        output = check_output(*networkctl_cmd, '-n', '0', 'status', 'test1', env=env)
        print(output)
        self.assertRegex(output, r'Link File: (/usr)?/lib/systemd/network/99-default.link')
        self.assertRegex(output, r'Network File: /run/systemd/network/11-dummy.network')

        output = check_output(*networkctl_cmd, '-n', '0', 'status', 'lo', env=env)
        print(output)
        self.assertRegex(output, r'Link File: (/usr)?/lib/systemd/network/99-default.link')
        self.assertRegex(output, r'Network File: n/a')

    def test_delete_links(self):
        copy_unit_to_networkd_unit_path('11-dummy.netdev', '11-dummy.network',
                                        '25-veth.netdev', 'netdev-link-local-addressing-yes.network')
        start_networkd()

        self.wait_online(['test1:degraded', 'veth99:degraded', 'veth-peer:degraded'])

        check_output(*networkctl_cmd, 'delete', 'test1', 'veth99', env=env)
        self.assertFalse(link_exists('test1'))
        self.assertFalse(link_exists('veth99'))
        self.assertFalse(link_exists('veth-peer'))

class NetworkdNetDevTests(unittest.TestCase, Utilities):

    links_remove_earlier = [
        'xfrm99',
    ]

    links = [
        '6rdtun99',
        'bond99',
        'bridge99',
        'dropin-test',
        'dummy98',
        'erspan98',
        'erspan99',
        'geneve99',
        'gretap96',
        'gretap98',
        'gretap99',
        'gretun96',
        'gretun97',
        'gretun98',
        'gretun99',
        'ifb99',
        'ip6gretap98',
        'ip6gretap99',
        'ip6gretun96',
        'ip6gretun97',
        'ip6gretun98',
        'ip6gretun99',
        'ip6tnl97',
        'ip6tnl98',
        'ip6tnl99',
        'ipiptun96',
        'ipiptun97',
        'ipiptun98',
        'ipiptun99',
        'ipvlan99',
        'ipvtap99',
        'isataptun99',
        'macvlan99',
        'macvtap99',
        'nlmon99',
        'sittun96',
        'sittun97',
        'sittun98',
        'sittun99',
        'tap99',
        'test1',
        'tun99',
        'vcan99',
        'veth99',
        'vlan99',
        'vrf99',
        'vti6tun97',
        'vti6tun98',
        'vti6tun99',
        'vtitun96',
        'vtitun97',
        'vtitun98',
        'vtitun99',
        'vxcan99',
        'vxlan99',
        'wg98',
        'wg99',
    ]

    units = [
        '10-dropin-test.netdev',
        '11-dummy.netdev',
        '11-dummy.network',
        '12-dummy.netdev',
        '13-not-match-udev-property.network',
        '14-match-udev-property.network',
        '15-name-conflict-test.netdev',
        '21-macvlan.netdev',
        '21-macvtap.netdev',
        '21-vlan-test1.network',
        '21-vlan.netdev',
        '21-vlan.network',
        '25-6rd-tunnel.netdev',
        '25-bond.netdev',
        '25-bond-balanced-tlb.netdev',
        '25-bridge.netdev',
        '25-bridge-configure-without-carrier.network',
        '25-bridge.network',
        '25-erspan-tunnel-local-any.netdev',
        '25-erspan-tunnel.netdev',
        '25-fou-gretap.netdev',
        '25-fou-gre.netdev',
        '25-fou-ipip.netdev',
        '25-fou-ipproto-gre.netdev',
        '25-fou-ipproto-ipip.netdev',
        '25-fou-sit.netdev',
        '25-geneve.netdev',
        '25-gretap-tunnel-local-any.netdev',
        '25-gretap-tunnel.netdev',
        '25-gre-tunnel-any-any.netdev',
        '25-gre-tunnel-local-any.netdev',
        '25-gre-tunnel-remote-any.netdev',
        '25-gre-tunnel.netdev',
        '25-ifb.netdev',
        '25-ip6gretap-tunnel-local-any.netdev',
        '25-ip6gretap-tunnel.netdev',
        '25-ip6gre-tunnel-any-any.netdev',
        '25-ip6gre-tunnel-local-any.netdev',
        '25-ip6gre-tunnel-remote-any.netdev',
        '25-ip6gre-tunnel.netdev',
        '25-ip6tnl-tunnel-any-any.netdev',
        '25-ip6tnl-tunnel-local-any.netdev',
        '25-ip6tnl-tunnel-remote-any.netdev',
        '25-ip6tnl-tunnel.netdev',
        '25-ipip-tunnel-any-any.netdev',
        '25-ipip-tunnel-independent.netdev',
        '25-ipip-tunnel-independent-loopback.netdev',
        '25-ipip-tunnel-local-any.netdev',
        '25-ipip-tunnel-remote-any.netdev',
        '25-ipip-tunnel.netdev',
        '25-ipvlan.netdev',
        '25-ipvtap.netdev',
        '25-isatap-tunnel.netdev',
        '25-macsec.key',
        '25-macsec.netdev',
        '25-macsec.network',
        '25-nlmon.netdev',
        '25-sit-tunnel-any-any.netdev',
        '25-sit-tunnel-local-any.netdev',
        '25-sit-tunnel-remote-any.netdev',
        '25-sit-tunnel.netdev',
        '25-tap.netdev',
        '25-tun.netdev',
        '25-tunnel-local-any.network',
        '25-tunnel-remote-any.network',
        '25-tunnel.network',
        '25-vcan.netdev',
        '25-veth.netdev',
        '25-vrf.netdev',
        '25-vti6-tunnel-any-any.netdev',
        '25-vti6-tunnel-local-any.netdev',
        '25-vti6-tunnel-remote-any.netdev',
        '25-vti6-tunnel.netdev',
        '25-vti-tunnel-any-any.netdev',
        '25-vti-tunnel-local-any.netdev',
        '25-vti-tunnel-remote-any.netdev',
        '25-vti-tunnel.netdev',
        '25-vxcan.netdev',
        '25-vxlan.netdev',
        '25-wireguard-23-peers.netdev',
        '25-wireguard-23-peers.network',
        '25-wireguard-preshared-key.txt',
        '25-wireguard-private-key.txt',
        '25-wireguard.netdev',
        '25-wireguard.network',
        '25-xfrm.netdev',
        '25-xfrm-independent.netdev',
        '6rd.network',
        'erspan.network',
        'gre.network',
        'gretap.network',
        'gretun.network',
        'ip6gretap.network',
        'ip6gretun.network',
        'ip6tnl.network',
        'ipip.network',
        'ipvlan.network',
        'ipvtap.network',
        'isatap.network',
        'macsec.network',
        'macvlan.network',
        'macvtap.network',
        'netdev-link-local-addressing-yes.network',
        'sit.network',
        'vti6.network',
        'vti.network',
        'vxlan-test1.network',
        'vxlan.network',
        'xfrm.network',
    ]

    fou_ports = [
        '55555',
        '55556']

    def setUp(self):
        remove_fou_ports(self.fou_ports)
        remove_links(self.links_remove_earlier)
        remove_links(self.links)
        stop_networkd(show_logs=False)

    def tearDown(self):
        remove_fou_ports(self.fou_ports)
        remove_links(self.links_remove_earlier)
        remove_links(self.links)
        remove_unit_from_networkd_path(self.units)
        stop_networkd(show_logs=True)

    def test_dropin_and_name_conflict(self):
        copy_unit_to_networkd_unit_path('10-dropin-test.netdev', '15-name-conflict-test.netdev')
        start_networkd()

        self.wait_online(['dropin-test:off'], setup_state='unmanaged')

        output = check_output('ip link show dropin-test')
        print(output)
        self.assertRegex(output, '00:50:56:c0:00:28')

    def test_match_udev_property(self):
        copy_unit_to_networkd_unit_path('12-dummy.netdev', '13-not-match-udev-property.network', '14-match-udev-property.network')
        start_networkd()
        self.wait_online(['dummy98:routable'])

        output = check_output(*networkctl_cmd, '-n', '0', 'status', 'dummy98', env=env)
        print(output)
        self.assertRegex(output, 'Network File: /run/systemd/network/14-match-udev-property')

    def test_wait_online_any(self):
        copy_unit_to_networkd_unit_path('25-bridge.netdev', '25-bridge.network', '11-dummy.netdev', '11-dummy.network')
        start_networkd()

        self.wait_online(['bridge99', 'test1:degraded'], bool_any=True)

        self.wait_operstate('bridge99', '(off|no-carrier)', setup_state='configuring')
        self.wait_operstate('test1', 'degraded')

    def test_bridge(self):
        copy_unit_to_networkd_unit_path('25-bridge.netdev', '25-bridge-configure-without-carrier.network')
        start_networkd()

        self.wait_online(['bridge99:no-carrier'])

        tick = os.sysconf('SC_CLK_TCK')
        self.assertEqual(9, round(float(read_link_attr('bridge99', 'bridge', 'hello_time')) / tick))
        self.assertEqual(9, round(float(read_link_attr('bridge99', 'bridge', 'max_age')) / tick))
        self.assertEqual(9, round(float(read_link_attr('bridge99', 'bridge', 'forward_delay')) / tick))
        self.assertEqual(9, round(float(read_link_attr('bridge99', 'bridge', 'ageing_time')) / tick))
        self.assertEqual(9,         int(read_link_attr('bridge99', 'bridge', 'priority')))
        self.assertEqual(1,         int(read_link_attr('bridge99', 'bridge', 'multicast_querier')))
        self.assertEqual(1,         int(read_link_attr('bridge99', 'bridge', 'multicast_snooping')))
        self.assertEqual(1,         int(read_link_attr('bridge99', 'bridge', 'stp_state')))
        self.assertEqual(3,         int(read_link_attr('bridge99', 'bridge', 'multicast_igmp_version')))

        output = check_output(*networkctl_cmd, '-n', '0', 'status', 'bridge99', env=env)
        print(output)
        self.assertRegex(output, 'Priority: 9')
        self.assertRegex(output, 'STP: yes')
        self.assertRegex(output, 'Multicast IGMP Version: 3')

    def test_bond(self):
        copy_unit_to_networkd_unit_path('25-bond.netdev', '25-bond-balanced-tlb.netdev')
        start_networkd()

        self.wait_online(['bond99:off', 'bond98:off'], setup_state='unmanaged')

        self.assertEqual('802.3ad 4',         read_link_attr('bond99', 'bonding', 'mode'))
        self.assertEqual('layer3+4 1',        read_link_attr('bond99', 'bonding', 'xmit_hash_policy'))
        self.assertEqual('1000',              read_link_attr('bond99', 'bonding', 'miimon'))
        self.assertEqual('fast 1',            read_link_attr('bond99', 'bonding', 'lacp_rate'))
        self.assertEqual('2000',              read_link_attr('bond99', 'bonding', 'updelay'))
        self.assertEqual('2000',              read_link_attr('bond99', 'bonding', 'downdelay'))
        self.assertEqual('4',                 read_link_attr('bond99', 'bonding', 'resend_igmp'))
        self.assertEqual('1',                 read_link_attr('bond99', 'bonding', 'min_links'))
        self.assertEqual('1218',              read_link_attr('bond99', 'bonding', 'ad_actor_sys_prio'))
        self.assertEqual('811',               read_link_attr('bond99', 'bonding', 'ad_user_port_key'))
        self.assertEqual('00:11:22:33:44:55', read_link_attr('bond99', 'bonding', 'ad_actor_system'))

        self.assertEqual('balance-tlb 5',     read_link_attr('bond98', 'bonding', 'mode'))
        self.assertEqual('1',                 read_link_attr('bond98', 'bonding', 'tlb_dynamic_lb'))

    def test_vlan(self):
        copy_unit_to_networkd_unit_path('21-vlan.netdev', '11-dummy.netdev',
                                        '21-vlan.network', '21-vlan-test1.network')
        start_networkd()

        self.wait_online(['test1:degraded', 'vlan99:routable'])

        output = check_output('ip -d link show test1')
        print(output)
        self.assertRegex(output, ' mtu 2000 ')

        output = check_output('ip -d link show vlan99')
        print(output)
        self.assertRegex(output, ' mtu 2000 ')
        self.assertRegex(output, 'REORDER_HDR')
        self.assertRegex(output, 'LOOSE_BINDING')
        self.assertRegex(output, 'GVRP')
        self.assertRegex(output, 'MVRP')
        self.assertRegex(output, ' id 99 ')

        output = check_output('ip -4 address show dev test1')
        print(output)
        self.assertRegex(output, 'inet 192.168.24.5/24 brd 192.168.24.255 scope global test1')
        self.assertRegex(output, 'inet 192.168.25.5/24 brd 192.168.25.255 scope global test1')

        output = check_output('ip -4 address show dev vlan99')
        print(output)
        self.assertRegex(output, 'inet 192.168.23.5/24 brd 192.168.23.255 scope global vlan99')

    def test_macvtap(self):
        for mode in ['private', 'vepa', 'bridge', 'passthru']:
            with self.subTest(mode=mode):
                if mode != 'private':
                    self.tearDown()
                copy_unit_to_networkd_unit_path('21-macvtap.netdev', 'netdev-link-local-addressing-yes.network',
                                                '11-dummy.netdev', 'macvtap.network')
                with open(os.path.join(network_unit_file_path, '21-macvtap.netdev'), mode='a') as f:
                    f.write('[MACVTAP]\nMode=' + mode)
                start_networkd()

                self.wait_online(['macvtap99:degraded', 'test1:degraded'])

                output = check_output('ip -d link show macvtap99')
                print(output)
                self.assertRegex(output, 'macvtap mode ' + mode + ' ')

    def test_macvlan(self):
        for mode in ['private', 'vepa', 'bridge', 'passthru']:
            with self.subTest(mode=mode):
                if mode != 'private':
                    self.tearDown()
                copy_unit_to_networkd_unit_path('21-macvlan.netdev', 'netdev-link-local-addressing-yes.network',
                                                '11-dummy.netdev', 'macvlan.network')
                with open(os.path.join(network_unit_file_path, '21-macvlan.netdev'), mode='a') as f:
                    f.write('[MACVLAN]\nMode=' + mode)
                start_networkd()

                self.wait_online(['macvlan99:degraded', 'test1:degraded'])

                output = check_output('ip -d link show test1')
                print(output)
                self.assertRegex(output, ' mtu 2000 ')

                output = check_output('ip -d link show macvlan99')
                print(output)
                self.assertRegex(output, ' mtu 2000 ')
                self.assertRegex(output, 'macvlan mode ' + mode + ' ')

    @expectedFailureIfModuleIsNotAvailable('ipvlan')
    def test_ipvlan(self):
        for mode, flag in [['L2', 'private'], ['L3', 'vepa'], ['L3S', 'bridge']]:
            with self.subTest(mode=mode, flag=flag):
                if mode != 'L2':
                    self.tearDown()
                copy_unit_to_networkd_unit_path('25-ipvlan.netdev', 'netdev-link-local-addressing-yes.network',
                                                '11-dummy.netdev', 'ipvlan.network')
                with open(os.path.join(network_unit_file_path, '25-ipvlan.netdev'), mode='a') as f:
                    f.write('[IPVLAN]\nMode=' + mode + '\nFlags=' + flag)

                start_networkd()
                self.wait_online(['ipvlan99:degraded', 'test1:degraded'])

                output = check_output('ip -d link show ipvlan99')
                print(output)
                self.assertRegex(output, 'ipvlan  *mode ' + mode.lower() + ' ' + flag)

    @expectedFailureIfModuleIsNotAvailable('ipvtap')
    def test_ipvtap(self):
        for mode, flag in [['L2', 'private'], ['L3', 'vepa'], ['L3S', 'bridge']]:
            with self.subTest(mode=mode, flag=flag):
                if mode != 'L2':
                    self.tearDown()
                copy_unit_to_networkd_unit_path('25-ipvtap.netdev', 'netdev-link-local-addressing-yes.network',
                                                '11-dummy.netdev', 'ipvtap.network')
                with open(os.path.join(network_unit_file_path, '25-ipvtap.netdev'), mode='a') as f:
                    f.write('[IPVTAP]\nMode=' + mode + '\nFlags=' + flag)

                start_networkd()
                self.wait_online(['ipvtap99:degraded', 'test1:degraded'])

                output = check_output('ip -d link show ipvtap99')
                print(output)
                self.assertRegex(output, 'ipvtap  *mode ' + mode.lower() + ' ' + flag)

    def test_veth(self):
        copy_unit_to_networkd_unit_path('25-veth.netdev', 'netdev-link-local-addressing-yes.network')
        start_networkd()

        self.wait_online(['veth99:degraded', 'veth-peer:degraded'])

        output = check_output('ip -d link show veth99')
        print(output)
        self.assertRegex(output, 'link/ether 12:34:56:78:9a:bc')
        output = check_output('ip -d link show veth-peer')
        print(output)
        self.assertRegex(output, 'link/ether 12:34:56:78:9a:bd')

    def test_tun(self):
        copy_unit_to_networkd_unit_path('25-tun.netdev')
        start_networkd()

        self.wait_online(['tun99:off'], setup_state='unmanaged')

        output = check_output('ip -d link show tun99')
        print(output)
        # Old ip command does not support IFF_ flags
        self.assertRegex(output, 'tun (type tun pi on vnet_hdr on multi_queue|addrgenmode) ')

    def test_tap(self):
        copy_unit_to_networkd_unit_path('25-tap.netdev')
        start_networkd()

        self.wait_online(['tap99:off'], setup_state='unmanaged')

        output = check_output('ip -d link show tap99')
        print(output)
        # Old ip command does not support IFF_ flags
        self.assertRegex(output, 'tun (type tap pi on vnet_hdr on multi_queue|addrgenmode) ')

    @expectedFailureIfModuleIsNotAvailable('vrf')
    def test_vrf(self):
        copy_unit_to_networkd_unit_path('25-vrf.netdev', 'netdev-link-local-addressing-yes.network')
        start_networkd()

        self.wait_online(['vrf99:carrier'])

    @expectedFailureIfModuleIsNotAvailable('vcan')
    def test_vcan(self):
        copy_unit_to_networkd_unit_path('25-vcan.netdev', 'netdev-link-local-addressing-yes.network')
        start_networkd()

        self.wait_online(['vcan99:carrier'])

    @expectedFailureIfModuleIsNotAvailable('vxcan')
    def test_vxcan(self):
        copy_unit_to_networkd_unit_path('25-vxcan.netdev', 'netdev-link-local-addressing-yes.network')
        start_networkd()

        self.wait_online(['vxcan99:carrier', 'vxcan-peer:carrier'])

    @expectedFailureIfModuleIsNotAvailable('wireguard')
    def test_wireguard(self):
        copy_unit_to_networkd_unit_path('25-wireguard.netdev', '25-wireguard.network',
                                        '25-wireguard-23-peers.netdev', '25-wireguard-23-peers.network',
                                        '25-wireguard-preshared-key.txt', '25-wireguard-private-key.txt')
        start_networkd()
        self.wait_online(['wg99:carrier', 'wg98:routable'])

        if shutil.which('wg'):
            call('wg')

            output = check_output('wg show wg99 listen-port')
            self.assertRegex(output, '51820')
            output = check_output('wg show wg99 fwmark')
            self.assertRegex(output, '0x4d2')
            output = check_output('wg show wg99 allowed-ips')
            self.assertRegex(output, r'RDf\+LSpeEre7YEIKaxg\+wbpsNV7du\+ktR99uBEtIiCA=\t192.168.26.0/24 fd31:bf08:57cb::/48')
            self.assertRegex(output, r'lsDtM3AbjxNlauRKzHEPfgS1Zp7cp/VX5Use/P4PQSc=\tfdbc:bae2:7871:e1fe:793:8636::/96 fdbc:bae2:7871:500:e1fe:793:8636:dad1/128')
            output = check_output('wg show wg99 persistent-keepalive')
            self.assertRegex(output, r'RDf\+LSpeEre7YEIKaxg\+wbpsNV7du\+ktR99uBEtIiCA=\t20')
            output = check_output('wg show wg99 endpoints')
            self.assertRegex(output, r'RDf\+LSpeEre7YEIKaxg\+wbpsNV7du\+ktR99uBEtIiCA=\t192.168.27.3:51820')
            output = check_output('wg show wg99 private-key')
            self.assertRegex(output, r'EEGlnEPYJV//kbvvIqxKkQwOiS\+UENyPncC4bF46ong=')
            output = check_output('wg show wg99 preshared-keys')
            self.assertRegex(output, r'RDf\+LSpeEre7YEIKaxg\+wbpsNV7du\+ktR99uBEtIiCA=	IIWIV17wutHv7t4cR6pOT91z6NSz/T8Arh0yaywhw3M=')
            self.assertRegex(output, r'lsDtM3AbjxNlauRKzHEPfgS1Zp7cp/VX5Use/P4PQSc=	cPLOy1YUrEI0EMMIycPJmOo0aTu3RZnw8bL5meVD6m0=')

            output = check_output('wg show wg98 private-key')
            self.assertRegex(output, r'CJQUtcS9emY2fLYqDlpSZiE/QJyHkPWr\+WHtZLZ90FU=')

    def test_geneve(self):
        copy_unit_to_networkd_unit_path('25-geneve.netdev', 'netdev-link-local-addressing-yes.network')
        start_networkd()

        self.wait_online(['geneve99:degraded'])

        output = check_output('ip -d link show geneve99')
        print(output)
        self.assertRegex(output, '192.168.22.1')
        self.assertRegex(output, '6082')
        self.assertRegex(output, 'udpcsum')
        self.assertRegex(output, 'udp6zerocsumrx')

    def test_ipip_tunnel(self):
        copy_unit_to_networkd_unit_path('12-dummy.netdev', 'ipip.network',
                                        '25-ipip-tunnel.netdev', '25-tunnel.network',
                                        '25-ipip-tunnel-local-any.netdev', '25-tunnel-local-any.network',
                                        '25-ipip-tunnel-remote-any.netdev', '25-tunnel-remote-any.network',
                                        '25-ipip-tunnel-any-any.netdev', '25-tunnel-any-any.network')
        start_networkd()
        self.wait_online(['ipiptun99:routable', 'ipiptun98:routable', 'ipiptun97:routable', 'ipiptun96:routable', 'dummy98:degraded'])

        output = check_output('ip -d link show ipiptun99')
        print(output)
        self.assertRegex(output, 'ipip (ipip )?remote 192.169.224.239 local 192.168.223.238 dev dummy98')
        output = check_output('ip -d link show ipiptun98')
        print(output)
        self.assertRegex(output, 'ipip (ipip )?remote 192.169.224.239 local any dev dummy98')
        output = check_output('ip -d link show ipiptun97')
        print(output)
        self.assertRegex(output, 'ipip (ipip )?remote any local 192.168.223.238 dev dummy98')
        output = check_output('ip -d link show ipiptun96')
        print(output)
        self.assertRegex(output, 'ipip (ipip )?remote any local any dev dummy98')

    def test_gre_tunnel(self):
        copy_unit_to_networkd_unit_path('12-dummy.netdev', 'gretun.network',
                                        '25-gre-tunnel.netdev', '25-tunnel.network',
                                        '25-gre-tunnel-local-any.netdev', '25-tunnel-local-any.network',
                                        '25-gre-tunnel-remote-any.netdev', '25-tunnel-remote-any.network',
                                        '25-gre-tunnel-any-any.netdev', '25-tunnel-any-any.network')
        start_networkd()
        self.wait_online(['gretun99:routable', 'gretun98:routable', 'gretun97:routable', 'gretun96:routable', 'dummy98:degraded'])

        output = check_output('ip -d link show gretun99')
        print(output)
        self.assertRegex(output, 'gre remote 10.65.223.239 local 10.65.223.238 dev dummy98')
        self.assertRegex(output, 'ikey 1.2.3.103')
        self.assertRegex(output, 'okey 1.2.4.103')
        self.assertRegex(output, 'iseq')
        self.assertRegex(output, 'oseq')
        output = check_output('ip -d link show gretun98')
        print(output)
        self.assertRegex(output, 'gre remote 10.65.223.239 local any dev dummy98')
        self.assertRegex(output, 'ikey 0.0.0.104')
        self.assertRegex(output, 'okey 0.0.0.104')
        self.assertNotRegex(output, 'iseq')
        self.assertNotRegex(output, 'oseq')
        output = check_output('ip -d link show gretun97')
        print(output)
        self.assertRegex(output, 'gre remote any local 10.65.223.238 dev dummy98')
        self.assertRegex(output, 'ikey 0.0.0.105')
        self.assertRegex(output, 'okey 0.0.0.105')
        self.assertNotRegex(output, 'iseq')
        self.assertNotRegex(output, 'oseq')
        output = check_output('ip -d link show gretun96')
        print(output)
        self.assertRegex(output, 'gre remote any local any dev dummy98')
        self.assertRegex(output, 'ikey 0.0.0.106')
        self.assertRegex(output, 'okey 0.0.0.106')
        self.assertNotRegex(output, 'iseq')
        self.assertNotRegex(output, 'oseq')

    def test_ip6gre_tunnel(self):
        copy_unit_to_networkd_unit_path('12-dummy.netdev', 'ip6gretun.network',
                                        '25-ip6gre-tunnel.netdev', '25-tunnel.network',
                                        '25-ip6gre-tunnel-local-any.netdev', '25-tunnel-local-any.network',
                                        '25-ip6gre-tunnel-remote-any.netdev', '25-tunnel-remote-any.network',
                                        '25-ip6gre-tunnel-any-any.netdev', '25-tunnel-any-any.network')
        start_networkd(5)

        # Old kernels seem not to support IPv6LL address on ip6gre tunnel, So please do not use wait_online() here.

        self.check_link_exists('dummy98')
        self.check_link_exists('ip6gretun99')
        self.check_link_exists('ip6gretun98')
        self.check_link_exists('ip6gretun97')
        self.check_link_exists('ip6gretun96')

        output = check_output('ip -d link show ip6gretun99')
        print(output)
        self.assertRegex(output, 'ip6gre remote 2001:473:fece:cafe::5179 local 2a00:ffde:4567:edde::4987 dev dummy98')
        output = check_output('ip -d link show ip6gretun98')
        print(output)
        self.assertRegex(output, 'ip6gre remote 2001:473:fece:cafe::5179 local any dev dummy98')
        output = check_output('ip -d link show ip6gretun97')
        print(output)
        self.assertRegex(output, 'ip6gre remote any local 2a00:ffde:4567:edde::4987 dev dummy98')
        output = check_output('ip -d link show ip6gretun96')
        print(output)
        self.assertRegex(output, 'ip6gre remote any local any dev dummy98')

    def test_gretap_tunnel(self):
        copy_unit_to_networkd_unit_path('12-dummy.netdev', 'gretap.network',
                                        '25-gretap-tunnel.netdev', '25-tunnel.network',
                                        '25-gretap-tunnel-local-any.netdev', '25-tunnel-local-any.network')
        start_networkd()
        self.wait_online(['gretap99:routable', 'gretap98:routable', 'dummy98:degraded'])

        output = check_output('ip -d link show gretap99')
        print(output)
        self.assertRegex(output, 'gretap remote 10.65.223.239 local 10.65.223.238 dev dummy98')
        self.assertRegex(output, 'ikey 0.0.0.106')
        self.assertRegex(output, 'okey 0.0.0.106')
        self.assertRegex(output, 'iseq')
        self.assertRegex(output, 'oseq')
        output = check_output('ip -d link show gretap98')
        print(output)
        self.assertRegex(output, 'gretap remote 10.65.223.239 local any dev dummy98')
        self.assertRegex(output, 'ikey 0.0.0.107')
        self.assertRegex(output, 'okey 0.0.0.107')
        self.assertRegex(output, 'iseq')
        self.assertRegex(output, 'oseq')

    def test_ip6gretap_tunnel(self):
        copy_unit_to_networkd_unit_path('12-dummy.netdev', 'ip6gretap.network',
                                        '25-ip6gretap-tunnel.netdev', '25-tunnel.network',
                                        '25-ip6gretap-tunnel-local-any.netdev', '25-tunnel-local-any.network')
        start_networkd()
        self.wait_online(['ip6gretap99:routable', 'ip6gretap98:routable', 'dummy98:degraded'])

        output = check_output('ip -d link show ip6gretap99')
        print(output)
        self.assertRegex(output, 'ip6gretap remote 2001:473:fece:cafe::5179 local 2a00:ffde:4567:edde::4987 dev dummy98')
        output = check_output('ip -d link show ip6gretap98')
        print(output)
        self.assertRegex(output, 'ip6gretap remote 2001:473:fece:cafe::5179 local any dev dummy98')

    def test_vti_tunnel(self):
        copy_unit_to_networkd_unit_path('12-dummy.netdev', 'vti.network',
                                        '25-vti-tunnel.netdev', '25-tunnel.network',
                                        '25-vti-tunnel-local-any.netdev', '25-tunnel-local-any.network',
                                        '25-vti-tunnel-remote-any.netdev', '25-tunnel-remote-any.network',
                                        '25-vti-tunnel-any-any.netdev', '25-tunnel-any-any.network')
        start_networkd()
        self.wait_online(['vtitun99:routable', 'vtitun98:routable', 'vtitun97:routable', 'vtitun96:routable', 'dummy98:degraded'])

        output = check_output('ip -d link show vtitun99')
        print(output)
        self.assertRegex(output, 'vti remote 10.65.223.239 local 10.65.223.238 dev dummy98')
        output = check_output('ip -d link show vtitun98')
        print(output)
        self.assertRegex(output, 'vti remote 10.65.223.239 local any dev dummy98')
        output = check_output('ip -d link show vtitun97')
        print(output)
        self.assertRegex(output, 'vti remote any local 10.65.223.238 dev dummy98')
        output = check_output('ip -d link show vtitun96')
        print(output)
        self.assertRegex(output, 'vti remote any local any dev dummy98')

    def test_vti6_tunnel(self):
        copy_unit_to_networkd_unit_path('12-dummy.netdev', 'vti6.network',
                                        '25-vti6-tunnel.netdev', '25-tunnel.network',
                                        '25-vti6-tunnel-local-any.netdev', '25-tunnel-local-any.network',
                                        '25-vti6-tunnel-remote-any.netdev', '25-tunnel-remote-any.network')
        start_networkd()
        self.wait_online(['vti6tun99:routable', 'vti6tun98:routable', 'vti6tun97:routable', 'dummy98:degraded'])

        output = check_output('ip -d link show vti6tun99')
        print(output)
        self.assertRegex(output, 'vti6 remote 2001:473:fece:cafe::5179 local 2a00:ffde:4567:edde::4987 dev dummy98')
        output = check_output('ip -d link show vti6tun98')
        print(output)
        self.assertRegex(output, 'vti6 remote 2001:473:fece:cafe::5179 local (any|::) dev dummy98')
        output = check_output('ip -d link show vti6tun97')
        print(output)
        self.assertRegex(output, 'vti6 remote (any|::) local 2a00:ffde:4567:edde::4987 dev dummy98')

    def test_ip6tnl_tunnel(self):
        copy_unit_to_networkd_unit_path('12-dummy.netdev', 'ip6tnl.network',
                                        '25-ip6tnl-tunnel.netdev', '25-tunnel.network',
                                        '25-ip6tnl-tunnel-local-any.netdev', '25-tunnel-local-any.network',
                                        '25-ip6tnl-tunnel-remote-any.netdev', '25-tunnel-remote-any.network')
        start_networkd()
        self.wait_online(['ip6tnl99:routable', 'ip6tnl98:routable', 'ip6tnl97:routable', 'dummy98:degraded'])

        output = check_output('ip -d link show ip6tnl99')
        print(output)
        self.assertRegex(output, 'ip6tnl ip6ip6 remote 2001:473:fece:cafe::5179 local 2a00:ffde:4567:edde::4987 dev dummy98')
        output = check_output('ip -d link show ip6tnl98')
        print(output)
        self.assertRegex(output, 'ip6tnl ip6ip6 remote 2001:473:fece:cafe::5179 local (any|::) dev dummy98')
        output = check_output('ip -d link show ip6tnl97')
        print(output)
        self.assertRegex(output, 'ip6tnl ip6ip6 remote (any|::) local 2a00:ffde:4567:edde::4987 dev dummy98')

    def test_sit_tunnel(self):
        copy_unit_to_networkd_unit_path('12-dummy.netdev', 'sit.network',
                                        '25-sit-tunnel.netdev', '25-tunnel.network',
                                        '25-sit-tunnel-local-any.netdev', '25-tunnel-local-any.network',
                                        '25-sit-tunnel-remote-any.netdev', '25-tunnel-remote-any.network',
                                        '25-sit-tunnel-any-any.netdev', '25-tunnel-any-any.network')
        start_networkd()
        self.wait_online(['sittun99:routable', 'sittun98:routable', 'sittun97:routable', 'sittun96:routable', 'dummy98:degraded'])

        output = check_output('ip -d link show sittun99')
        print(output)
        self.assertRegex(output, "sit (ip6ip )?remote 10.65.223.239 local 10.65.223.238 dev dummy98")
        output = check_output('ip -d link show sittun98')
        print(output)
        self.assertRegex(output, "sit (ip6ip )?remote 10.65.223.239 local any dev dummy98")
        output = check_output('ip -d link show sittun97')
        print(output)
        self.assertRegex(output, "sit (ip6ip )?remote any local 10.65.223.238 dev dummy98")
        output = check_output('ip -d link show sittun96')
        print(output)
        self.assertRegex(output, "sit (ip6ip )?remote any local any dev dummy98")

    def test_isatap_tunnel(self):
        copy_unit_to_networkd_unit_path('12-dummy.netdev', 'isatap.network',
                                        '25-isatap-tunnel.netdev', '25-tunnel.network')
        start_networkd()
        self.wait_online(['isataptun99:routable', 'dummy98:degraded'])

        output = check_output('ip -d link show isataptun99')
        print(output)
        self.assertRegex(output, "isatap ")

    def test_6rd_tunnel(self):
        copy_unit_to_networkd_unit_path('12-dummy.netdev', '6rd.network',
                                        '25-6rd-tunnel.netdev', '25-tunnel.network')
        start_networkd()
        self.wait_online(['sittun99:routable', 'dummy98:degraded'])

        output = check_output('ip -d link show sittun99')
        print(output)
        self.assertRegex(output, '6rd-prefix 2602::/24')

    @expectedFailureIfERSPANModuleIsNotAvailable()
    def test_erspan_tunnel(self):
        copy_unit_to_networkd_unit_path('12-dummy.netdev', 'erspan.network',
                                        '25-erspan-tunnel.netdev', '25-tunnel.network',
                                        '25-erspan-tunnel-local-any.netdev', '25-tunnel-local-any.network')
        start_networkd()
        self.wait_online(['erspan99:routable', 'erspan98:routable', 'dummy98:degraded'])

        output = check_output('ip -d link show erspan99')
        print(output)
        self.assertRegex(output, 'erspan remote 172.16.1.100 local 172.16.1.200')
        self.assertRegex(output, 'ikey 0.0.0.101')
        self.assertRegex(output, 'okey 0.0.0.101')
        self.assertRegex(output, 'iseq')
        self.assertRegex(output, 'oseq')
        output = check_output('ip -d link show erspan98')
        print(output)
        self.assertRegex(output, 'erspan remote 172.16.1.100 local any')
        self.assertRegex(output, '102')
        self.assertRegex(output, 'ikey 0.0.0.102')
        self.assertRegex(output, 'okey 0.0.0.102')
        self.assertRegex(output, 'iseq')
        self.assertRegex(output, 'oseq')

    def test_tunnel_independent(self):
        copy_unit_to_networkd_unit_path('25-ipip-tunnel-independent.netdev', 'netdev-link-local-addressing-yes.network')
        start_networkd()

        self.wait_online(['ipiptun99:carrier'])

    def test_tunnel_independent_loopback(self):
        copy_unit_to_networkd_unit_path('25-ipip-tunnel-independent-loopback.netdev', 'netdev-link-local-addressing-yes.network')
        start_networkd()

        self.wait_online(['ipiptun99:carrier'])

    @expectedFailureIfModuleIsNotAvailable('xfrm_interface')
    def test_xfrm(self):
        copy_unit_to_networkd_unit_path('12-dummy.netdev', 'xfrm.network',
                                        '25-xfrm.netdev', 'netdev-link-local-addressing-yes.network')
        start_networkd()

        self.wait_online(['xfrm99:degraded', 'dummy98:degraded'])

        output = check_output('ip link show dev xfrm99')
        print(output)

    @expectedFailureIfModuleIsNotAvailable('xfrm_interface')
    def test_xfrm_independent(self):
        copy_unit_to_networkd_unit_path('25-xfrm-independent.netdev', 'netdev-link-local-addressing-yes.network')
        start_networkd()

        self.wait_online(['xfrm99:degraded'])

    @expectedFailureIfModuleIsNotAvailable('fou')
    def test_fou(self):
        # The following redundant check is necessary for CentOS CI.
        # Maybe, error handling in lookup_id() in sd-netlink/generic-netlink.c needs to be updated.
        self.assertTrue(is_module_available('fou'))

        copy_unit_to_networkd_unit_path('25-fou-ipproto-ipip.netdev', '25-fou-ipproto-gre.netdev',
                                        '25-fou-ipip.netdev', '25-fou-sit.netdev',
                                        '25-fou-gre.netdev', '25-fou-gretap.netdev')
        start_networkd()

        self.wait_online(['ipiptun96:off', 'sittun96:off', 'gretun96:off', 'gretap96:off'], setup_state='unmanaged')

        output = check_output('ip fou show')
        print(output)
        self.assertRegex(output, 'port 55555 ipproto 4')
        self.assertRegex(output, 'port 55556 ipproto 47')

        output = check_output('ip -d link show ipiptun96')
        print(output)
        self.assertRegex(output, 'encap fou encap-sport auto encap-dport 55555')
        output = check_output('ip -d link show sittun96')
        print(output)
        self.assertRegex(output, 'encap fou encap-sport auto encap-dport 55555')
        output = check_output('ip -d link show gretun96')
        print(output)
        self.assertRegex(output, 'encap fou encap-sport 1001 encap-dport 55556')
        output = check_output('ip -d link show gretap96')
        print(output)
        self.assertRegex(output, 'encap fou encap-sport auto encap-dport 55556')

    def test_vxlan(self):
        copy_unit_to_networkd_unit_path('25-vxlan.netdev', 'vxlan.network',
                                        '11-dummy.netdev', 'vxlan-test1.network')
        start_networkd()

        self.wait_online(['test1:degraded', 'vxlan99:degraded'])

        output = check_output('ip -d link show vxlan99')
        print(output)
        self.assertRegex(output, '999')
        self.assertRegex(output, '5555')
        self.assertRegex(output, 'l2miss')
        self.assertRegex(output, 'l3miss')
        self.assertRegex(output, 'udpcsum')
        self.assertRegex(output, 'udp6zerocsumtx')
        self.assertRegex(output, 'udp6zerocsumrx')
        self.assertRegex(output, 'remcsumtx')
        self.assertRegex(output, 'remcsumrx')
        self.assertRegex(output, 'gbp')

        output = check_output('bridge fdb show dev vxlan99')
        print(output)
        self.assertRegex(output, '00:11:22:33:44:55 dst 10.0.0.5 self permanent')
        self.assertRegex(output, '00:11:22:33:44:66 dst 10.0.0.6 self permanent')
        self.assertRegex(output, '00:11:22:33:44:77 dst 10.0.0.7 self permanent')

        output = check_output(*networkctl_cmd, '-n', '0', 'status', 'vxlan99', env=env)
        print(output)
        self.assertRegex(output, 'VNI: 999')
        self.assertRegex(output, 'Destination Port: 5555')
        self.assertRegex(output, 'Underlying Device: test1')

    def test_macsec(self):
        copy_unit_to_networkd_unit_path('25-macsec.netdev', '25-macsec.network', '25-macsec.key',
                                        'macsec.network', '12-dummy.netdev')
        start_networkd()

        self.wait_online(['dummy98:degraded', 'macsec99:routable'])

        output = check_output('ip -d link show macsec99')
        print(output)
        self.assertRegex(output, 'macsec99@dummy98')
        self.assertRegex(output, 'macsec sci [0-9a-f]*000b')
        self.assertRegex(output, 'encrypt on')

        output = check_output('ip macsec show macsec99')
        print(output)
        self.assertRegex(output, 'encrypt on')
        self.assertRegex(output, 'TXSC: [0-9a-f]*000b on SA 1')
        self.assertRegex(output, '0: PN [0-9]*, state on, key 01000000000000000000000000000000')
        self.assertRegex(output, '1: PN [0-9]*, state on, key 02030000000000000000000000000000')
        self.assertRegex(output, 'RXSC: c619528fe6a00100, state on')
        self.assertRegex(output, '0: PN [0-9]*, state on, key 02030405000000000000000000000000')
        self.assertRegex(output, '1: PN [0-9]*, state on, key 02030405060000000000000000000000')
        self.assertRegex(output, '2: PN [0-9]*, state off, key 02030405060700000000000000000000')
        self.assertRegex(output, '3: PN [0-9]*, state off, key 02030405060708000000000000000000')
        self.assertNotRegex(output, 'key 02030405067080900000000000000000')
        self.assertRegex(output, 'RXSC: 8c16456c83a90002, state on')
        self.assertRegex(output, '0: PN [0-9]*, state off, key 02030400000000000000000000000000')

    def test_nlmon(self):
        copy_unit_to_networkd_unit_path('25-nlmon.netdev', 'netdev-link-local-addressing-yes.network')
        start_networkd()

        self.wait_online(['nlmon99:carrier'])

    @expectedFailureIfModuleIsNotAvailable('ifb')
    def test_ifb(self):
        copy_unit_to_networkd_unit_path('25-ifb.netdev', 'netdev-link-local-addressing-yes.network')
        start_networkd()

        self.wait_online(['ifb99:degraded'])

class NetworkdL2TPTests(unittest.TestCase, Utilities):

    links =[
        'l2tp-ses1',
        'l2tp-ses2',
        'l2tp-ses3',
        'l2tp-ses4',
        'test1']

    units = [
        '11-dummy.netdev',
        '25-l2tp-dummy.network',
        '25-l2tp.network',
        '25-l2tp-ip.netdev',
        '25-l2tp-udp.netdev']

    l2tp_tunnel_ids = [ '10' ]

    def setUp(self):
        remove_l2tp_tunnels(self.l2tp_tunnel_ids)
        remove_links(self.links)
        stop_networkd(show_logs=False)

    def tearDown(self):
        remove_l2tp_tunnels(self.l2tp_tunnel_ids)
        remove_links(self.links)
        remove_unit_from_networkd_path(self.units)
        stop_networkd(show_logs=True)

    @expectedFailureIfModuleIsNotAvailable('l2tp_eth')
    def test_l2tp_udp(self):
        copy_unit_to_networkd_unit_path('11-dummy.netdev', '25-l2tp-dummy.network',
                                        '25-l2tp-udp.netdev', '25-l2tp.network')
        start_networkd()

        self.wait_online(['test1:routable', 'l2tp-ses1:degraded', 'l2tp-ses2:degraded'])

        output = check_output('ip l2tp show tunnel tunnel_id 10')
        print(output)
        self.assertRegex(output, "Tunnel 10, encap UDP")
        self.assertRegex(output, "From 192.168.30.100 to 192.168.30.101")
        self.assertRegex(output, "Peer tunnel 11")
        self.assertRegex(output, "UDP source / dest ports: 3000/4000")
        self.assertRegex(output, "UDP checksum: enabled")

        output = check_output('ip l2tp show session tid 10 session_id 15')
        print(output)
        self.assertRegex(output, "Session 15 in tunnel 10")
        self.assertRegex(output, "Peer session 16, tunnel 11")
        self.assertRegex(output, "interface name: l2tp-ses1")

        output = check_output('ip l2tp show session tid 10 session_id 17')
        print(output)
        self.assertRegex(output, "Session 17 in tunnel 10")
        self.assertRegex(output, "Peer session 18, tunnel 11")
        self.assertRegex(output, "interface name: l2tp-ses2")

    @expectedFailureIfModuleIsNotAvailable('l2tp_ip')
    def test_l2tp_ip(self):
        copy_unit_to_networkd_unit_path('11-dummy.netdev', '25-l2tp-dummy.network',
                                        '25-l2tp-ip.netdev', '25-l2tp.network')
        start_networkd()

        self.wait_online(['test1:routable', 'l2tp-ses3:degraded', 'l2tp-ses4:degraded'])

        output = check_output('ip l2tp show tunnel tunnel_id 10')
        print(output)
        self.assertRegex(output, "Tunnel 10, encap IP")
        self.assertRegex(output, "From 192.168.30.100 to 192.168.30.101")
        self.assertRegex(output, "Peer tunnel 12")

        output = check_output('ip l2tp show session tid 10 session_id 25')
        print(output)
        self.assertRegex(output, "Session 25 in tunnel 10")
        self.assertRegex(output, "Peer session 26, tunnel 12")
        self.assertRegex(output, "interface name: l2tp-ses3")

        output = check_output('ip l2tp show session tid 10 session_id 27')
        print(output)
        self.assertRegex(output, "Session 27 in tunnel 10")
        self.assertRegex(output, "Peer session 28, tunnel 12")
        self.assertRegex(output, "interface name: l2tp-ses4")

class NetworkdNetworkTests(unittest.TestCase, Utilities):
    links = [
        'bond199',
        'dummy98',
        'dummy99',
        'gretun97',
        'ip6gretun97',
        'test1',
        'veth99',
        'vrf99',
    ]

    units = [
        '11-dummy.netdev',
        '12-dummy.netdev',
        '23-active-slave.network',
        '24-keep-configuration-static.network',
        '24-search-domain.network',
        '25-address-dad-veth-peer.network',
        '25-address-dad-veth99.network',
        '25-address-link-section.network',
        '25-address-preferred-lifetime-zero.network',
        '25-address-static.network',
        '25-bind-carrier.network',
        '25-bond-active-backup-slave.netdev',
        '25-fibrule-invert.network',
        '25-fibrule-port-range.network',
        '25-fibrule-uidrange.network',
        '25-gre-tunnel-remote-any.netdev',
        '25-ip6gre-tunnel-remote-any.netdev',
        '25-ipv6-address-label-section.network',
        '25-link-local-addressing-no.network',
        '25-link-local-addressing-yes.network',
        '25-link-section-unmanaged.network',
        '25-neighbor-section.network',
        '25-neighbor-next.network',
        '25-neighbor-ipv6.network',
        '25-neighbor-ip-dummy.network',
        '25-neighbor-ip.network',
        '25-nexthop.network',
        '25-qdisc-clsact-root-compat.network',
        '25-qdisc-fq-codel.network',
        '25-qdisc-ingress-netem-compat.network',
        '25-qdisc-ingress-root.network',
        '25-qdisc-netem-and-fqcodel.network',
        '25-qdisc-tbf-and-sfq.network',
        '25-qdisc-teql.network',
        '25-route-ipv6-src.network',
        '25-route-static.network',
        '25-route-vrf.network',
        '25-gateway-static.network',
        '25-gateway-next-static.network',
        '25-sysctl-disable-ipv6.network',
        '25-sysctl.network',
        '25-veth-peer.network',
        '25-veth.netdev',
        '25-vrf.netdev',
        '26-link-local-addressing-ipv6.network',
        'configure-without-carrier.network',
        'routing-policy-rule-dummy98.network',
        'routing-policy-rule-test1.network']

    routing_policy_rule_tables = ['7', '8', '9']
    routes = [['blackhole', '202.54.1.2'], ['unreachable', '202.54.1.3'], ['prohibit', '202.54.1.4']]

    def setUp(self):
        remove_routing_policy_rule_tables(self.routing_policy_rule_tables)
        remove_routes(self.routes)
        remove_links(self.links)
        stop_networkd(show_logs=False)

    def tearDown(self):
        remove_routing_policy_rule_tables(self.routing_policy_rule_tables)
        remove_routes(self.routes)
        remove_links(self.links)
        remove_unit_from_networkd_path(self.units)
        stop_networkd(show_logs=True)

    def test_address_static(self):
        copy_unit_to_networkd_unit_path('25-address-static.network', '12-dummy.netdev')
        start_networkd()

        self.wait_online(['dummy98:routable'])

        output = check_output('ip -4 address show dev dummy98')
        print(output)
        self.assertRegex(output, 'inet 10.1.2.3/16 brd 10.1.255.255 scope global dummy98')
        self.assertRegex(output, 'inet 10.1.2.4/16 brd 10.1.255.255 scope global secondary dummy98')
        self.assertRegex(output, 'inet 10.2.2.4/16 brd 10.2.255.255 scope global dummy98')

        # invalid sections
        self.assertNotRegex(output, '10.10.0.1/16')
        self.assertNotRegex(output, '10.10.0.2/16')

        output = check_output('ip -4 address show dev dummy98 label 32')
        self.assertRegex(output, 'inet 10.3.2.3/16 brd 10.3.255.255 scope global 32')

        output = check_output('ip -4 address show dev dummy98 label 33')
        self.assertRegex(output, 'inet 10.4.2.3 peer 10.4.2.4/16 scope global 33')

        output = check_output('ip -4 address show dev dummy98 label 34')
        self.assertRegex(output, 'inet 192.168.[0-9]*.1/24 brd 192.168.[0-9]*.255 scope global 34')

        output = check_output('ip -4 address show dev dummy98 label 35')
        self.assertRegex(output, 'inet 172.[0-9]*.0.1/16 brd 172.[0-9]*.255.255 scope global 35')

        output = check_output('ip -6 address show dev dummy98')
        print(output)
        self.assertRegex(output, 'inet6 2001:db8:0:f101::15/64 scope global')
        self.assertRegex(output, 'inet6 2001:db8:0:f101::16/64 scope global')
        self.assertRegex(output, 'inet6 2001:db8:0:f102::15/64 scope global')
        self.assertRegex(output, 'inet6 2001:db8:0:f102::16/64 scope global')
        self.assertRegex(output, 'inet6 2001:db8:0:f103::20 peer 2001:db8:0:f103::10/128 scope global')
        self.assertRegex(output, 'inet6 fd[0-9a-f:]*1/64 scope global')

    def test_address_preferred_lifetime_zero_ipv6(self):
        copy_unit_to_networkd_unit_path('25-address-preferred-lifetime-zero.network', '12-dummy.netdev')
        start_networkd(5)

        self.wait_online(['dummy98:routable'])

        output = check_output('ip address show dummy98')
        print(output)
        self.assertRegex(output, 'inet 10.2.3.4/16 brd 10.2.255.255 scope link deprecated dummy98')
        self.assertRegex(output, 'inet6 2001:db8:0:f101::1/64 scope global')

        output = check_output('ip route show dev dummy98')
        print(output)
        self.assertRegex(output, 'default via 20.20.20.1 proto static')

    def test_address_dad(self):
        copy_unit_to_networkd_unit_path('25-address-dad-veth99.network', '25-address-dad-veth-peer.network',
                                        '25-veth.netdev')
        start_networkd()
        self.wait_online(['veth99:routable', 'veth-peer:degraded'])

        output = check_output('ip -4 address show dev veth99')
        print(output)
        self.assertRegex(output, '192.168.100.10/24')

        output = check_output('ip -4 address show dev veth-peer')
        print(output)
        self.assertNotRegex(output, '192.168.100.10/24')

    def test_configure_without_carrier(self):
        copy_unit_to_networkd_unit_path('configure-without-carrier.network', '11-dummy.netdev')
        start_networkd()
        self.wait_online(['test1:routable'])

        output = check_output(*networkctl_cmd, '-n', '0', 'status', 'test1', env=env)
        print(output)
        self.assertRegex(output, '192.168.0.15')
        self.assertRegex(output, '192.168.0.1')
        self.assertRegex(output, 'routable')

    def test_routing_policy_rule(self):
        copy_unit_to_networkd_unit_path('routing-policy-rule-test1.network', '11-dummy.netdev')
        start_networkd()
        self.wait_online(['test1:degraded'])

        output = check_output('ip rule list iif test1 priority 111')
        print(output)
        self.assertRegex(output, '111:')
        self.assertRegex(output, 'from 192.168.100.18')
        self.assertRegex(output, r'tos (0x08|throughput)\s')
        self.assertRegex(output, 'iif test1')
        self.assertRegex(output, 'oif test1')
        self.assertRegex(output, 'lookup 7')

        output = check_output('ip rule list iif test1 priority 101')
        print(output)
        self.assertRegex(output, '101:')
        self.assertRegex(output, 'from all')
        self.assertRegex(output, 'iif test1')
        self.assertRegex(output, 'lookup 9')

        output = check_output('ip -6 rule list iif test1 priority 100')
        print(output)
        self.assertRegex(output, '100:')
        self.assertRegex(output, 'from all')
        self.assertRegex(output, 'iif test1')
        self.assertRegex(output, 'lookup 8')

        output = check_output('ip -6 rule list iif test1 priority 101')
        print(output)
        self.assertRegex(output, '101:')
        self.assertRegex(output, 'from all')
        self.assertRegex(output, 'iif test1')
        self.assertRegex(output, 'lookup 9')

    def test_routing_policy_rule_issue_11280(self):
        copy_unit_to_networkd_unit_path('routing-policy-rule-test1.network', '11-dummy.netdev',
                                        'routing-policy-rule-dummy98.network', '12-dummy.netdev')

        for trial in range(3):
            # Remove state files only first time
            start_networkd(3)
            self.wait_online(['test1:degraded', 'dummy98:degraded'])
            time.sleep(1)

            output = check_output('ip rule list table 7')
            print(output)
            self.assertRegex(output, '111:	from 192.168.100.18 tos (0x08|throughput) iif test1 oif test1 lookup 7')

            output = check_output('ip rule list table 8')
            print(output)
            self.assertRegex(output, '112:	from 192.168.101.18 tos (0x08|throughput) iif dummy98 oif dummy98 lookup 8')

            stop_networkd(remove_state_files=False)

    @expectedFailureIfRoutingPolicyPortRangeIsNotAvailable()
    def test_routing_policy_rule_port_range(self):
        copy_unit_to_networkd_unit_path('25-fibrule-port-range.network', '11-dummy.netdev')
        start_networkd()
        self.wait_online(['test1:degraded'])

        output = check_output('ip rule')
        print(output)
        self.assertRegex(output, '111')
        self.assertRegex(output, 'from 192.168.100.18')
        self.assertRegex(output, '1123-1150')
        self.assertRegex(output, '3224-3290')
        self.assertRegex(output, 'tcp')
        self.assertRegex(output, 'lookup 7')

    @expectedFailureIfRoutingPolicyIPProtoIsNotAvailable()
    def test_routing_policy_rule_invert(self):
        copy_unit_to_networkd_unit_path('25-fibrule-invert.network', '11-dummy.netdev')
        start_networkd()
        self.wait_online(['test1:degraded'])

        output = check_output('ip rule')
        print(output)
        self.assertRegex(output, '111')
        self.assertRegex(output, 'not.*?from.*?192.168.100.18')
        self.assertRegex(output, 'tcp')
        self.assertRegex(output, 'lookup 7')

    @expectedFailureIfRoutingPolicyUIDRangeIsNotAvailable()
    def test_routing_policy_rule_uidrange(self):
        copy_unit_to_networkd_unit_path('25-fibrule-uidrange.network', '11-dummy.netdev')
        start_networkd()
        self.wait_online(['test1:degraded'])

        output = check_output('ip rule')
        print(output)
        self.assertRegex(output, '111')
        self.assertRegex(output, 'from 192.168.100.18')
        self.assertRegex(output, 'lookup 7')
        self.assertRegex(output, 'uidrange 100-200')

    def test_route_static(self):
        copy_unit_to_networkd_unit_path('25-route-static.network', '12-dummy.netdev')
        start_networkd()
        self.wait_online(['dummy98:routable'])

        output = check_output(*networkctl_cmd, '-n', '0', 'status', 'dummy98', env=env)
        print(output)

        print('### ip -6 route show dev dummy98')
        output = check_output('ip -6 route show dev dummy98')
        print(output)
        self.assertRegex(output, '2001:1234:5:8fff:ff:ff:ff:ff proto static')
        self.assertRegex(output, '2001:1234:5:8f63::1 proto kernel')

        print('### ip -6 route show dev dummy98 default')
        output = check_output('ip -6 route show dev dummy98 default')
        print(output)
        self.assertRegex(output, 'default via 2001:1234:5:8fff:ff:ff:ff:ff proto static metric 1024 pref medium')

        print('### ip -4 route show dev dummy98')
        output = check_output('ip -4 route show dev dummy98')
        print(output)
        self.assertRegex(output, '149.10.124.48/28 proto kernel scope link src 149.10.124.58')
        self.assertRegex(output, '149.10.124.64 proto static scope link')
        self.assertRegex(output, '169.254.0.0/16 proto static scope link metric 2048')
        self.assertRegex(output, '192.168.1.1 proto static initcwnd 20')
        self.assertRegex(output, '192.168.1.2 proto static initrwnd 30')
        self.assertRegex(output, 'multicast 149.10.123.4 proto static')

        print('### ip -4 route show dev dummy98 default')
        output = check_output('ip -4 route show dev dummy98 default')
        print(output)
        self.assertRegex(output, 'default via 149.10.125.65 proto static onlink')
        self.assertRegex(output, 'default via 149.10.124.64 proto static')
        self.assertRegex(output, 'default proto static')

        print('### ip -4 route show table local dev dummy98')
        output = check_output('ip -4 route show table local dev dummy98')
        print(output)
        self.assertRegex(output, 'local 149.10.123.1 proto static scope host')
        self.assertRegex(output, 'anycast 149.10.123.2 proto static scope link')
        self.assertRegex(output, 'broadcast 149.10.123.3 proto static scope link')

        print('### ip route show type blackhole')
        output = check_output('ip route show type blackhole')
        print(output)
        self.assertRegex(output, 'blackhole 202.54.1.2 proto static')

        print('### ip route show type unreachable')
        output = check_output('ip route show type unreachable')
        print(output)
        self.assertRegex(output, 'unreachable 202.54.1.3 proto static')

        print('### ip route show type prohibit')
        output = check_output('ip route show type prohibit')
        print(output)
        self.assertRegex(output, 'prohibit 202.54.1.4 proto static')

        print('### ip route show 192.168.10.1')
        output = check_output('ip route show 192.168.10.1')
        print(output)
        self.assertRegex(output, '192.168.10.1 proto static')
        self.assertRegex(output, 'nexthop via 149.10.124.59 dev dummy98 weight 10')
        self.assertRegex(output, 'nexthop via 149.10.124.60 dev dummy98 weight 5')

        print('### ip route show 192.168.10.2')
        output = check_output('ip route show 192.168.10.2')
        print(output)
        # old ip command does not show IPv6 gateways...
        self.assertRegex(output, '192.168.10.2 proto static')
        self.assertRegex(output, 'nexthop')
        self.assertRegex(output, 'dev dummy98 weight 10')
        self.assertRegex(output, 'dev dummy98 weight 5')

        print('### ip -6 route show 2001:1234:5:7fff:ff:ff:ff:ff')
        output = check_output('ip -6 route show 2001:1234:5:7fff:ff:ff:ff:ff')
        print(output)
        # old ip command does not show 'nexthop' keyword and weight...
        self.assertRegex(output, '2001:1234:5:7fff:ff:ff:ff:ff')
        self.assertRegex(output, 'via 2001:1234:5:8fff:ff:ff:ff:ff dev dummy98')
        self.assertRegex(output, 'via 2001:1234:5:9fff:ff:ff:ff:ff dev dummy98')

    @expectedFailureIfModuleIsNotAvailable('vrf')
    def test_route_vrf(self):
        copy_unit_to_networkd_unit_path('25-route-vrf.network', '12-dummy.netdev',
                                        '25-vrf.netdev', '25-vrf.network')
        start_networkd()
        self.wait_online(['dummy98:routable', 'vrf99:carrier'])

        output = check_output('ip route show vrf vrf99')
        print(output)
        self.assertRegex(output, 'default via 192.168.100.1')

        output = check_output('ip route show')
        print(output)
        self.assertNotRegex(output, 'default via 192.168.100.1')

    def test_gateway_reconfigure(self):
        copy_unit_to_networkd_unit_path('25-gateway-static.network', '12-dummy.netdev')
        start_networkd()
        self.wait_online(['dummy98:routable'])
        print('### ip -4 route show dev dummy98 default')
        output = check_output('ip -4 route show dev dummy98 default')
        print(output)
        self.assertRegex(output, 'default via 149.10.124.59 proto static')
        self.assertNotRegex(output, '149.10.124.60')

        remove_unit_from_networkd_path(['25-gateway-static.network'])
        copy_unit_to_networkd_unit_path('25-gateway-next-static.network')
        restart_networkd(3)
        self.wait_online(['dummy98:routable'])
        print('### ip -4 route show dev dummy98 default')
        output = check_output('ip -4 route show dev dummy98 default')
        print(output)
        self.assertNotRegex(output, '149.10.124.59')
        self.assertRegex(output, 'default via 149.10.124.60 proto static')

    def test_ip_route_ipv6_src_route(self):
        # a dummy device does not make the addresses go through tentative state, so we
        # reuse a bond from an earlier test, which does make the addresses go through
        # tentative state, and do our test on that
        copy_unit_to_networkd_unit_path('23-active-slave.network', '25-route-ipv6-src.network', '25-bond-active-backup-slave.netdev', '12-dummy.netdev')
        start_networkd()
        self.wait_online(['dummy98:enslaved', 'bond199:routable'])

        output = check_output('ip -6 route list dev bond199')
        print(output)
        self.assertRegex(output, 'abcd::/16')
        self.assertRegex(output, 'src')
        self.assertRegex(output, '2001:1234:56:8f63::2')

    def test_ip_link_mac_address(self):
        copy_unit_to_networkd_unit_path('25-address-link-section.network', '12-dummy.netdev')
        start_networkd()
        self.wait_online(['dummy98:degraded'])

        output = check_output('ip link show dummy98')
        print(output)
        self.assertRegex(output, '00:01:02:aa:bb:cc')

    def test_ip_link_unmanaged(self):
        copy_unit_to_networkd_unit_path('25-link-section-unmanaged.network', '12-dummy.netdev')
        start_networkd(5)

        self.check_link_exists('dummy98')

        self.wait_operstate('dummy98', 'off', setup_state='unmanaged')

    def test_ipv6_address_label(self):
        copy_unit_to_networkd_unit_path('25-ipv6-address-label-section.network', '12-dummy.netdev')
        start_networkd()
        self.wait_online(['dummy98:degraded'])

        output = check_output('ip addrlabel list')
        print(output)
        self.assertRegex(output, '2004:da8:1::/64')

    def test_neighbor_section(self):
        copy_unit_to_networkd_unit_path('25-neighbor-section.network', '12-dummy.netdev')
        start_networkd()
        self.wait_online(['dummy98:degraded'], timeout='40s')

        print('### ip neigh list dev dummy98')
        output = check_output('ip neigh list dev dummy98')
        print(output)
        self.assertRegex(output, '192.168.10.1.*00:00:5e:00:02:65.*PERMANENT')
        self.assertRegex(output, '2004:da8:1::1.*00:00:5e:00:02:66.*PERMANENT')

    def test_neighbor_reconfigure(self):
        copy_unit_to_networkd_unit_path('25-neighbor-section.network', '12-dummy.netdev')
        start_networkd()
        self.wait_online(['dummy98:degraded'], timeout='40s')

        print('### ip neigh list dev dummy98')
        output = check_output('ip neigh list dev dummy98')
        print(output)
        self.assertRegex(output, '192.168.10.1.*00:00:5e:00:02:65.*PERMANENT')
        self.assertRegex(output, '2004:da8:1::1.*00:00:5e:00:02:66.*PERMANENT')

        remove_unit_from_networkd_path(['25-neighbor-section.network'])
        copy_unit_to_networkd_unit_path('25-neighbor-next.network')
        restart_networkd(3)
        self.wait_online(['dummy98:degraded'], timeout='40s')
        print('### ip neigh list dev dummy98')
        output = check_output('ip neigh list dev dummy98')
        print(output)
        self.assertNotRegex(output, '192.168.10.1.*00:00:5e:00:02:65.*PERMANENT')
        self.assertRegex(output, '192.168.10.1.*00:00:5e:00:02:66.*PERMANENT')
        self.assertNotRegex(output, '2004:da8:1::1.*PERMANENT')

    def test_neighbor_gre(self):
        copy_unit_to_networkd_unit_path('25-neighbor-ip.network', '25-neighbor-ipv6.network', '25-neighbor-ip-dummy.network',
                                        '12-dummy.netdev', '25-gre-tunnel-remote-any.netdev', '25-ip6gre-tunnel-remote-any.netdev')
        start_networkd()
        self.wait_online(['dummy98:degraded', 'gretun97:routable', 'ip6gretun97:routable'], timeout='40s')

        output = check_output('ip neigh list dev gretun97')
        print(output)
        self.assertRegex(output, '10.0.0.22 lladdr 10.65.223.239 PERMANENT')

        output = check_output('ip neigh list dev ip6gretun97')
        print(output)
        self.assertRegex(output, '2001:db8:0:f102::17 lladdr 2a:?00:ff:?de:45:?67:ed:?de:[0:]*:49:?88 PERMANENT')

    def test_link_local_addressing(self):
        copy_unit_to_networkd_unit_path('25-link-local-addressing-yes.network', '11-dummy.netdev',
                                        '25-link-local-addressing-no.network', '12-dummy.netdev')
        start_networkd()
        self.wait_online(['test1:degraded', 'dummy98:carrier'])

        output = check_output('ip address show dev test1')
        print(output)
        self.assertRegex(output, 'inet .* scope link')
        self.assertRegex(output, 'inet6 .* scope link')

        output = check_output('ip address show dev dummy98')
        print(output)
        self.assertNotRegex(output, 'inet6* .* scope link')

        '''
        Documentation/networking/ip-sysctl.txt

        addr_gen_mode - INTEGER
        Defines how link-local and autoconf addresses are generated.

        0: generate address based on EUI64 (default)
        1: do no generate a link-local address, use EUI64 for addresses generated
           from autoconf
        2: generate stable privacy addresses, using the secret from
           stable_secret (RFC7217)
        3: generate stable privacy addresses, using a random secret if unset
        '''

        test1_addr_gen_mode = ''
        if os.path.exists(os.path.join(os.path.join(network_sysctl_ipv6_path, 'test1'), 'stable_secret')):
            with open(os.path.join(os.path.join(network_sysctl_ipv6_path, 'test1'), 'stable_secret')) as f:
                try:
                    f.readline()
                except IOError:
                    # if stable_secret is unset, then EIO is returned
                    test1_addr_gen_mode = '0'
                else:
                    test1_addr_gen_mode = '2'
        else:
            test1_addr_gen_mode = '0'

        if os.path.exists(os.path.join(os.path.join(network_sysctl_ipv6_path, 'test1'), 'addr_gen_mode')):
            self.assertEqual(read_ipv6_sysctl_attr('test1', 'addr_gen_mode'), test1_addr_gen_mode)

        if os.path.exists(os.path.join(os.path.join(network_sysctl_ipv6_path, 'dummy98'), 'addr_gen_mode')):
            self.assertEqual(read_ipv6_sysctl_attr('dummy98', 'addr_gen_mode'), '1')

    def test_link_local_addressing_remove_ipv6ll(self):
        copy_unit_to_networkd_unit_path('26-link-local-addressing-ipv6.network', '12-dummy.netdev')
        start_networkd()
        self.wait_online(['dummy98:degraded'])

        output = check_output('ip address show dev dummy98')
        print(output)
        self.assertRegex(output, 'inet6 .* scope link')

        copy_unit_to_networkd_unit_path('25-link-local-addressing-no.network')
        restart_networkd(1)
        self.wait_online(['dummy98:carrier'])

        output = check_output('ip address show dev dummy98')
        print(output)
        self.assertNotRegex(output, 'inet6* .* scope link')

    def test_sysctl(self):
        copy_unit_to_networkd_unit_path('25-sysctl.network', '12-dummy.netdev')
        start_networkd()
        self.wait_online(['dummy98:degraded'])

        self.assertEqual(read_ipv6_sysctl_attr('dummy98', 'forwarding'), '1')
        self.assertEqual(read_ipv6_sysctl_attr('dummy98', 'use_tempaddr'), '2')
        self.assertEqual(read_ipv6_sysctl_attr('dummy98', 'dad_transmits'), '3')
        self.assertEqual(read_ipv6_sysctl_attr('dummy98', 'hop_limit'), '5')
        self.assertEqual(read_ipv6_sysctl_attr('dummy98', 'proxy_ndp'), '1')
        self.assertEqual(read_ipv4_sysctl_attr('dummy98', 'forwarding'),'1')
        self.assertEqual(read_ipv4_sysctl_attr('dummy98', 'proxy_arp'), '1')

    def test_sysctl_disable_ipv6(self):
        copy_unit_to_networkd_unit_path('25-sysctl-disable-ipv6.network', '12-dummy.netdev')

        print('## Disable ipv6')
        check_output('sysctl net.ipv6.conf.all.disable_ipv6=1')
        check_output('sysctl net.ipv6.conf.default.disable_ipv6=1')

        start_networkd()
        self.wait_online(['dummy98:routable'])

        output = check_output('ip -4 address show dummy98')
        print(output)
        self.assertRegex(output, 'inet 10.2.3.4/16 brd 10.2.255.255 scope global dummy98')
        output = check_output('ip -6 address show dummy98')
        print(output)
        self.assertRegex(output, 'inet6 2607:5300:203:3906::/64 scope global')
        self.assertRegex(output, 'inet6 .* scope link')
        output = check_output('ip -4 route show dev dummy98')
        print(output)
        self.assertEqual(output, '10.2.0.0/16 proto kernel scope link src 10.2.3.4')
        output = check_output('ip -6 route show dev dummy98')
        print(output)
        self.assertRegex(output, 'default via 2607:5300:203:39ff:ff:ff:ff:ff proto static')

        check_output('ip link del dummy98')

        print('## Enable ipv6')
        check_output('sysctl net.ipv6.conf.all.disable_ipv6=0')
        check_output('sysctl net.ipv6.conf.default.disable_ipv6=0')

        restart_networkd(3)
        self.wait_online(['dummy98:routable'])

        output = check_output('ip -4 address show dummy98')
        print(output)
        self.assertRegex(output, 'inet 10.2.3.4/16 brd 10.2.255.255 scope global dummy98')
        output = check_output('ip -6 address show dummy98')
        print(output)
        self.assertRegex(output, 'inet6 2607:5300:203:3906::/64 scope global')
        self.assertRegex(output, 'inet6 .* scope link')
        output = check_output('ip -4 route show dev dummy98')
        print(output)
        self.assertEqual(output, '10.2.0.0/16 proto kernel scope link src 10.2.3.4')
        output = check_output('ip -6 route show dev dummy98')
        print(output)
        self.assertRegex(output, 'default via 2607:5300:203:39ff:ff:ff:ff:ff proto static')

    def test_bind_carrier(self):
        check_output('ip link add dummy98 type dummy')
        check_output('ip link set dummy98 up')
        time.sleep(2)

        copy_unit_to_networkd_unit_path('25-bind-carrier.network', '11-dummy.netdev')
        start_networkd()
        self.wait_online(['test1:routable'])

        output = check_output('ip address show test1')
        print(output)
        self.assertRegex(output, 'UP,LOWER_UP')
        self.assertRegex(output, 'inet 192.168.10.30/24 brd 192.168.10.255 scope global test1')
        self.wait_operstate('test1', 'routable')

        check_output('ip link add dummy99 type dummy')
        check_output('ip link set dummy99 up')
        time.sleep(2)
        output = check_output('ip address show test1')
        print(output)
        self.assertRegex(output, 'UP,LOWER_UP')
        self.assertRegex(output, 'inet 192.168.10.30/24 brd 192.168.10.255 scope global test1')
        self.wait_operstate('test1', 'routable')

        check_output('ip link del dummy98')
        time.sleep(2)
        output = check_output('ip address show test1')
        print(output)
        self.assertRegex(output, 'UP,LOWER_UP')
        self.assertRegex(output, 'inet 192.168.10.30/24 brd 192.168.10.255 scope global test1')
        self.wait_operstate('test1', 'routable')

        check_output('ip link set dummy99 down')
        time.sleep(2)
        output = check_output('ip address show test1')
        print(output)
        self.assertNotRegex(output, 'UP,LOWER_UP')
        self.assertRegex(output, 'DOWN')
        self.assertNotRegex(output, '192.168.10')
        self.wait_operstate('test1', 'off')

        check_output('ip link set dummy99 up')
        time.sleep(2)
        output = check_output('ip address show test1')
        print(output)
        self.assertRegex(output, 'UP,LOWER_UP')
        self.assertRegex(output, 'inet 192.168.10.30/24 brd 192.168.10.255 scope global test1')
        self.wait_operstate('test1', 'routable')

    def test_domain(self):
        copy_unit_to_networkd_unit_path('12-dummy.netdev', '24-search-domain.network')
        start_networkd()
        self.wait_online(['dummy98:routable'])

        output = check_output(*networkctl_cmd, '-n', '0', 'status', 'dummy98', env=env)
        print(output)
        self.assertRegex(output, 'Address: 192.168.42.100')
        self.assertRegex(output, 'DNS: 192.168.42.1')
        self.assertRegex(output, 'Search Domains: one')

    def test_keep_configuration_static(self):
        check_output('systemctl stop systemd-networkd')

        check_output('ip link add name dummy98 type dummy')
        check_output('ip address add 10.1.2.3/16 dev dummy98')
        check_output('ip address add 10.2.3.4/16 dev dummy98 valid_lft 600 preferred_lft 500')
        output = check_output('ip address show dummy98')
        print(output)
        self.assertRegex(output, 'inet 10.1.2.3/16 scope global dummy98')
        self.assertRegex(output, 'inet 10.2.3.4/16 scope global dynamic dummy98')
        output = check_output('ip route show dev dummy98')
        print(output)

        copy_unit_to_networkd_unit_path('24-keep-configuration-static.network')
        start_networkd()
        self.wait_online(['dummy98:routable'])

        output = check_output('ip address show dummy98')
        print(output)
        self.assertRegex(output, 'inet 10.1.2.3/16 scope global dummy98')
        self.assertNotRegex(output, 'inet 10.2.3.4/16 scope global dynamic dummy98')

    @expectedFailureIfNexthopIsNotAvailable()
    def test_nexthop(self):
        copy_unit_to_networkd_unit_path('25-nexthop.network', '25-veth.netdev', '25-veth-peer.network')
        start_networkd()
        self.wait_online(['veth99:routable', 'veth-peer:routable'])

        output = check_output('ip nexthop list dev veth99')
        print(output)
        self.assertRegex(output, '192.168.5.1')

    def test_qdisc(self):
        copy_unit_to_networkd_unit_path('25-qdisc-netem-and-fqcodel.network', '12-dummy.netdev',
                                        '25-qdisc-tbf-and-sfq.network', '11-dummy.netdev')
        start_networkd()

        self.wait_online(['dummy98:routable', 'test1:routable'])

        output = check_output('tc qdisc show dev dummy98')
        print(output)
        self.assertRegex(output, 'qdisc netem 1f:')
        self.assertRegex(output, 'limit 100 delay 50.0ms  10.0ms loss 20%')
        self.assertRegex(output, 'qdisc fq_codel')
        self.assertRegex(output, 'limit 20480p flows 2048 quantum 1400 target 10.0ms ce_threshold 100.0ms interval 200.0ms memory_limit 64Mb ecn')
        output = check_output('tc qdisc show dev test1')
        print(output)
        self.assertRegex(output, 'qdisc tbf 3f:')
        self.assertRegex(output, 'rate 1Gbit burst 5000b peakrate 100Gbit minburst 987500b lat 70.0ms')
        self.assertRegex(output, 'qdisc sfq')
        self.assertRegex(output, 'perturb 5sec')

    def test_qdisc2(self):
        copy_unit_to_networkd_unit_path('25-qdisc-fq-codel.network', '12-dummy.netdev',
                                        '25-qdisc-ingress-root.network', '11-dummy.netdev')
        start_networkd()

        self.wait_online(['dummy98:routable', 'test1:routable'])

        output = check_output('tc qdisc show dev dummy98')
        print(output)
        self.assertRegex(output, 'qdisc fq 3:')
        self.assertRegex(output, 'limit 1000p flow_limit 200p buckets 512 orphan_mask 511')
        self.assertRegex(output, 'quantum 1500')
        self.assertRegex(output, 'initial_quantum 13000')
        self.assertRegex(output, 'maxrate 1Mbit')
        self.assertRegex(output, 'qdisc codel')
        self.assertRegex(output, 'limit 2000p target 10.0ms ce_threshold 100.0ms interval 50.0ms ecn')
        output = check_output('tc qdisc show dev test1')
        print(output)
        self.assertRegex(output, 'qdisc ingress')

    def test_qdisc3(self):
        copy_unit_to_networkd_unit_path('25-qdisc-clsact-root-compat.network', '12-dummy.netdev',
                                        '25-qdisc-ingress-netem-compat.network', '11-dummy.netdev')
        start_networkd()

        self.wait_online(['dummy98:routable', 'test1:routable'])

        output = check_output('tc qdisc show dev dummy98')
        print(output)
        self.assertRegex(output, 'qdisc clsact')
        output = check_output('tc qdisc show dev test1')
        print(output)
        self.assertRegex(output, 'qdisc netem')
        self.assertRegex(output, 'limit 100 delay 50.0ms  10.0ms loss 20%')
        self.assertRegex(output, 'qdisc ingress')

    def test_qdisc4(self):
        copy_unit_to_networkd_unit_path('25-qdisc-teql.network', '12-dummy.netdev')
        check_output('modprobe sch_teql max_equalizers=2')
        start_networkd()

        self.wait_online(['dummy98:routable'])

        output = check_output('tc qdisc show dev dummy98')
        print(output)
        self.assertRegex(output, 'qdisc teql1 2:')

class NetworkdStateFileTests(unittest.TestCase, Utilities):
    links = [
        'dummy98',
    ]

    units = [
        '12-dummy.netdev',
        'state-file-tests.network',
    ]

    def setUp(self):
        remove_links(self.links)
        stop_networkd(show_logs=False)

    def tearDown(self):
        remove_links(self.links)
        remove_unit_from_networkd_path(self.units)
        stop_networkd(show_logs=True)

    def test_state_file(self):
        copy_unit_to_networkd_unit_path('12-dummy.netdev', 'state-file-tests.network')
        start_networkd()
        self.wait_online(['dummy98:routable'])

        output = check_output(*networkctl_cmd, '--no-legend', 'list', 'dummy98', env=env)
        print(output)
        ifindex = output.split()[0]

        path = os.path.join('/run/systemd/netif/links/', ifindex)
        self.assertTrue(os.path.exists(path))
        time.sleep(2)

        with open(path) as f:
            data = f.read()
            self.assertRegex(data, r'ADMIN_STATE=configured')
            self.assertRegex(data, r'OPER_STATE=routable')
            self.assertRegex(data, r'REQUIRED_FOR_ONLINE=yes')
            self.assertRegex(data, r'REQUIRED_OPER_STATE_FOR_ONLINE=routable')
            self.assertRegex(data, r'NETWORK_FILE=/run/systemd/network/state-file-tests.network')
            self.assertRegex(data, r'DNS=10.10.10.10 10.10.10.11')
            self.assertRegex(data, r'NTP=0.fedora.pool.ntp.org 1.fedora.pool.ntp.org')
            self.assertRegex(data, r'DOMAINS=hogehoge')
            self.assertRegex(data, r'ROUTE_DOMAINS=foofoo')
            self.assertRegex(data, r'LLMNR=no')
            self.assertRegex(data, r'MDNS=yes')
            self.assertRegex(data, r'DNSSEC=no')
            self.assertRegex(data, r'ADDRESSES=192.168.(10.10|12.12)/24 192.168.(12.12|10.10)/24')

        check_output(*resolvectl_cmd, 'dns', 'dummy98', '10.10.10.12', '10.10.10.13', env=env)
        check_output(*resolvectl_cmd, 'domain', 'dummy98', 'hogehogehoge', '~foofoofoo', env=env)
        check_output(*resolvectl_cmd, 'llmnr', 'dummy98', 'yes', env=env)
        check_output(*resolvectl_cmd, 'mdns', 'dummy98', 'no', env=env)
        check_output(*resolvectl_cmd, 'dnssec', 'dummy98', 'yes', env=env)
        check_output(*timedatectl_cmd, 'ntp-servers', 'dummy98', '2.fedora.pool.ntp.org', '3.fedora.pool.ntp.org', env=env)
        time.sleep(2)

        with open(path) as f:
            data = f.read()
            self.assertRegex(data, r'DNS=10.10.10.12 10.10.10.13')
            self.assertRegex(data, r'NTP=2.fedora.pool.ntp.org 3.fedora.pool.ntp.org')
            self.assertRegex(data, r'DOMAINS=hogehogehoge')
            self.assertRegex(data, r'ROUTE_DOMAINS=foofoofoo')
            self.assertRegex(data, r'LLMNR=yes')
            self.assertRegex(data, r'MDNS=no')
            self.assertRegex(data, r'DNSSEC=yes')

        check_output(*timedatectl_cmd, 'revert', 'dummy98', env=env)
        time.sleep(2)

        with open(path) as f:
            data = f.read()
            self.assertRegex(data, r'DNS=10.10.10.12 10.10.10.13')
            self.assertRegex(data, r'NTP=0.fedora.pool.ntp.org 1.fedora.pool.ntp.org')
            self.assertRegex(data, r'DOMAINS=hogehogehoge')
            self.assertRegex(data, r'ROUTE_DOMAINS=foofoofoo')
            self.assertRegex(data, r'LLMNR=yes')
            self.assertRegex(data, r'MDNS=no')
            self.assertRegex(data, r'DNSSEC=yes')

        check_output(*resolvectl_cmd, 'revert', 'dummy98', env=env)
        time.sleep(2)

        with open(path) as f:
            data = f.read()
            self.assertRegex(data, r'DNS=10.10.10.10 10.10.10.11')
            self.assertRegex(data, r'NTP=0.fedora.pool.ntp.org 1.fedora.pool.ntp.org')
            self.assertRegex(data, r'DOMAINS=hogehoge')
            self.assertRegex(data, r'ROUTE_DOMAINS=foofoo')
            self.assertRegex(data, r'LLMNR=no')
            self.assertRegex(data, r'MDNS=yes')
            self.assertRegex(data, r'DNSSEC=no')

class NetworkdBondTests(unittest.TestCase, Utilities):
    links = [
        'bond199',
        'bond99',
        'dummy98',
        'test1']

    units = [
        '11-dummy.netdev',
        '12-dummy.netdev',
        '23-active-slave.network',
        '23-bond199.network',
        '23-primary-slave.network',
        '25-bond-active-backup-slave.netdev',
        '25-bond.netdev',
        'bond99.network',
        'bond-slave.network']

    def setUp(self):
        remove_links(self.links)
        stop_networkd(show_logs=False)

    def tearDown(self):
        remove_links(self.links)
        remove_unit_from_networkd_path(self.units)
        stop_networkd(show_logs=True)

    def test_bond_active_slave(self):
        copy_unit_to_networkd_unit_path('23-active-slave.network', '23-bond199.network', '25-bond-active-backup-slave.netdev', '12-dummy.netdev')
        start_networkd()
        self.wait_online(['dummy98:enslaved', 'bond199:degraded'])

        output = check_output('ip -d link show bond199')
        print(output)
        self.assertRegex(output, 'active_slave dummy98')

    def test_bond_primary_slave(self):
        copy_unit_to_networkd_unit_path('23-primary-slave.network', '23-bond199.network', '25-bond-active-backup-slave.netdev', '12-dummy.netdev')
        start_networkd()
        self.wait_online(['dummy98:enslaved', 'bond199:degraded'])

        output = check_output('ip -d link show bond199')
        print(output)
        self.assertRegex(output, 'primary dummy98')

    def test_bond_operstate(self):
        copy_unit_to_networkd_unit_path('25-bond.netdev', '11-dummy.netdev', '12-dummy.netdev',
                                        'bond99.network','bond-slave.network')
        start_networkd()
        self.wait_online(['dummy98:enslaved', 'test1:enslaved', 'bond99:routable'])

        output = check_output('ip -d link show dummy98')
        print(output)
        self.assertRegex(output, 'SLAVE,UP,LOWER_UP')

        output = check_output('ip -d link show test1')
        print(output)
        self.assertRegex(output, 'SLAVE,UP,LOWER_UP')

        output = check_output('ip -d link show bond99')
        print(output)
        self.assertRegex(output, 'MASTER,UP,LOWER_UP')

        self.wait_operstate('dummy98', 'enslaved')
        self.wait_operstate('test1', 'enslaved')
        self.wait_operstate('bond99', 'routable')

        check_output('ip link set dummy98 down')

        self.wait_operstate('dummy98', 'off')
        self.wait_operstate('test1', 'enslaved')
        self.wait_operstate('bond99', 'degraded-carrier')

        check_output('ip link set dummy98 up')

        self.wait_operstate('dummy98', 'enslaved')
        self.wait_operstate('test1', 'enslaved')
        self.wait_operstate('bond99', 'routable')

        check_output('ip link set dummy98 down')
        check_output('ip link set test1 down')

        self.wait_operstate('dummy98', 'off')
        self.wait_operstate('test1', 'off')

        if not self.wait_operstate('bond99', 'no-carrier', setup_timeout=30, fail_assert=False):
            # Huh? Kernel does not recognize that all slave interfaces are down?
            # Let's confirm that networkd's operstate is consistent with ip's result.
            self.assertNotRegex(output, 'NO-CARRIER')

class NetworkdBridgeTests(unittest.TestCase, Utilities):
    links = [
        'bridge99',
        'dummy98',
        'test1']

    units = [
        '11-dummy.netdev',
        '12-dummy.netdev',
        '26-bridge.netdev',
        '26-bridge-slave-interface-1.network',
        '26-bridge-slave-interface-2.network',
        '26-bridge-vlan-master.network',
        '26-bridge-vlan-slave.network',
        'bridge99-ignore-carrier-loss.network',
        'bridge99.network']

    routing_policy_rule_tables = ['100']

    def setUp(self):
        remove_routing_policy_rule_tables(self.routing_policy_rule_tables)
        remove_links(self.links)
        stop_networkd(show_logs=False)

    def tearDown(self):
        remove_routing_policy_rule_tables(self.routing_policy_rule_tables)
        remove_links(self.links)
        remove_unit_from_networkd_path(self.units)
        stop_networkd(show_logs=True)

    def test_bridge_vlan(self):
        copy_unit_to_networkd_unit_path('11-dummy.netdev', '26-bridge-vlan-slave.network',
                                        '26-bridge.netdev', '26-bridge-vlan-master.network')
        start_networkd()
        self.wait_online(['test1:enslaved', 'bridge99:degraded'])

        output = check_output('bridge vlan show dev test1')
        print(output)
        self.assertNotRegex(output, '4063')
        for i in range(4064, 4095):
            self.assertRegex(output, f'{i}')
        self.assertNotRegex(output, '4095')

        output = check_output('bridge vlan show dev bridge99')
        print(output)
        self.assertNotRegex(output, '4059')
        for i in range(4060, 4095):
            self.assertRegex(output, f'{i}')
        self.assertNotRegex(output, '4095')

    def test_bridge_property(self):
        copy_unit_to_networkd_unit_path('11-dummy.netdev', '12-dummy.netdev', '26-bridge.netdev',
                                        '26-bridge-slave-interface-1.network', '26-bridge-slave-interface-2.network',
                                        'bridge99.network')
        start_networkd()
        self.wait_online(['dummy98:enslaved', 'test1:enslaved', 'bridge99:routable'])

        output = check_output('ip -d link show test1')
        print(output)
        self.assertRegex(output, 'master')
        self.assertRegex(output, 'bridge')

        output = check_output('ip -d link show dummy98')
        print(output)
        self.assertRegex(output, 'master')
        self.assertRegex(output, 'bridge')

        output = check_output('ip addr show bridge99')
        print(output)
        self.assertRegex(output, '192.168.0.15/24')

        output = check_output('bridge -d link show dummy98')
        print(output)
        self.assertEqual(read_bridge_port_attr('bridge99', 'dummy98', 'path_cost'), '400')
        self.assertEqual(read_bridge_port_attr('bridge99', 'dummy98', 'hairpin_mode'), '1')
        self.assertEqual(read_bridge_port_attr('bridge99', 'dummy98', 'multicast_fast_leave'), '1')
        self.assertEqual(read_bridge_port_attr('bridge99', 'dummy98', 'unicast_flood'), '1')
        self.assertEqual(read_bridge_port_attr('bridge99', 'dummy98', 'multicast_flood'), '0')
        # CONFIG_BRIDGE_IGMP_SNOOPING=y
        if (os.path.exists('/sys/devices/virtual/net/bridge00/lower_dummy98/brport/multicast_to_unicast')):
            self.assertEqual(read_bridge_port_attr('bridge99', 'dummy98', 'multicast_to_unicast'), '1')
        if (os.path.exists('/sys/devices/virtual/net/bridge99/lower_dummy98/brport/neigh_suppress')):
            self.assertEqual(read_bridge_port_attr('bridge99', 'dummy98', 'neigh_suppress'), '1')
        self.assertEqual(read_bridge_port_attr('bridge99', 'dummy98', 'learning'), '0')
        self.assertEqual(read_bridge_port_attr('bridge99', 'dummy98', 'priority'), '23')
        self.assertEqual(read_bridge_port_attr('bridge99', 'dummy98', 'bpdu_guard'), '1')
        self.assertEqual(read_bridge_port_attr('bridge99', 'dummy98', 'root_block'), '1')

        output = check_output('bridge -d link show test1')
        print(output)
        self.assertEqual(read_bridge_port_attr('bridge99', 'test1', 'priority'), '0')

        check_output('ip address add 192.168.0.16/24 dev bridge99')
        time.sleep(1)

        output = check_output('ip addr show bridge99')
        print(output)
        self.assertRegex(output, '192.168.0.16/24')

        # for issue #6088
        print('### ip -6 route list table all dev bridge99')
        output = check_output('ip -6 route list table all dev bridge99')
        print(output)
        self.assertRegex(output, 'ff00::/8 table local metric 256 pref medium')

        self.assertEqual(call('ip link del test1'), 0)

        self.wait_operstate('bridge99', 'degraded-carrier')

        check_output('ip link del dummy98')

        self.wait_operstate('bridge99', 'no-carrier')

        output = check_output('ip address show bridge99')
        print(output)
        self.assertRegex(output, 'NO-CARRIER')
        self.assertNotRegex(output, '192.168.0.15/24')
        self.assertNotRegex(output, '192.168.0.16/24')

        print('### ip -6 route list table all dev bridge99')
        output = check_output('ip -6 route list table all dev bridge99')
        print(output)
        self.assertRegex(output, 'ff00::/8 table local metric 256 (linkdown )?pref medium')

    def test_bridge_ignore_carrier_loss(self):
        copy_unit_to_networkd_unit_path('11-dummy.netdev', '12-dummy.netdev', '26-bridge.netdev',
                                        '26-bridge-slave-interface-1.network', '26-bridge-slave-interface-2.network',
                                        'bridge99-ignore-carrier-loss.network')
        start_networkd()
        self.wait_online(['dummy98:enslaved', 'test1:enslaved', 'bridge99:routable'])

        check_output('ip address add 192.168.0.16/24 dev bridge99')
        time.sleep(1)

        check_output('ip link del test1')
        check_output('ip link del dummy98')
        time.sleep(3)

        output = check_output('ip address show bridge99')
        print(output)
        self.assertRegex(output, 'NO-CARRIER')
        self.assertRegex(output, 'inet 192.168.0.15/24 brd 192.168.0.255 scope global bridge99')
        self.assertRegex(output, 'inet 192.168.0.16/24 scope global secondary bridge99')

    def test_bridge_ignore_carrier_loss_frequent_loss_and_gain(self):
        copy_unit_to_networkd_unit_path('26-bridge.netdev', '26-bridge-slave-interface-1.network',
                                        'bridge99-ignore-carrier-loss.network')
        start_networkd()
        self.wait_online(['bridge99:no-carrier'])

        for trial in range(4):
            check_output('ip link add dummy98 type dummy')
            check_output('ip link set dummy98 up')
            if trial < 3:
                check_output('ip link del dummy98')

        self.wait_online(['bridge99:routable', 'dummy98:enslaved'])

        output = check_output('ip address show bridge99')
        print(output)
        self.assertRegex(output, 'inet 192.168.0.15/24 brd 192.168.0.255 scope global bridge99')

        output = check_output('ip rule list table 100')
        print(output)
        self.assertEqual(output, '0:	from all to 8.8.8.8 lookup 100')

class NetworkdLLDPTests(unittest.TestCase, Utilities):
    links = ['veth99']

    units = [
        '23-emit-lldp.network',
        '24-lldp.network',
        '25-veth.netdev']

    def setUp(self):
        remove_links(self.links)
        stop_networkd(show_logs=False)

    def tearDown(self):
        remove_links(self.links)
        remove_unit_from_networkd_path(self.units)
        stop_networkd(show_logs=True)

    def test_lldp(self):
        copy_unit_to_networkd_unit_path('23-emit-lldp.network', '24-lldp.network', '25-veth.netdev')
        start_networkd()
        self.wait_online(['veth99:degraded', 'veth-peer:degraded'])

        output = check_output(*networkctl_cmd, 'lldp', env=env)
        print(output)
        self.assertRegex(output, 'veth-peer')
        self.assertRegex(output, 'veth99')

class NetworkdRATests(unittest.TestCase, Utilities):
    links = ['veth99']

    units = [
        '25-veth.netdev',
        'ipv6-prefix.network',
        'ipv6-prefix-veth.network',
        'ipv6-prefix-veth-token-static.network',
        'ipv6-prefix-veth-token-static-explicit.network',
        'ipv6-prefix-veth-token-static-multiple.network',
        'ipv6-prefix-veth-token-prefixstable.network']

    def setUp(self):
        remove_links(self.links)
        stop_networkd(show_logs=False)

    def tearDown(self):
        remove_links(self.links)
        remove_unit_from_networkd_path(self.units)
        stop_networkd(show_logs=True)

    def test_ipv6_prefix_delegation(self):
        copy_unit_to_networkd_unit_path('25-veth.netdev', 'ipv6-prefix.network', 'ipv6-prefix-veth.network')
        start_networkd()
        self.wait_online(['veth99:routable', 'veth-peer:degraded'])

        output = check_output(*resolvectl_cmd, 'dns', 'veth99', env=env)
        print(output)
        self.assertRegex(output, 'fe80::')
        self.assertRegex(output, '2002:da8:1::1')

        output = check_output(*networkctl_cmd, '-n', '0', 'status', 'veth99', env=env)
        print(output)
        self.assertRegex(output, '2002:da8:1:0')

    def test_ipv6_token_static(self):
        copy_unit_to_networkd_unit_path('25-veth.netdev', 'ipv6-prefix.network', 'ipv6-prefix-veth-token-static.network')
        start_networkd()
        self.wait_online(['veth99:routable', 'veth-peer:degraded'])

        output = check_output(*networkctl_cmd, '-n', '0', 'status', 'veth99', env=env)
        print(output)
        self.assertRegex(output, '2002:da8:1:0:1a:2b:3c:4d')

    def test_ipv6_token_static_explicit(self):
        copy_unit_to_networkd_unit_path('25-veth.netdev', 'ipv6-prefix.network', 'ipv6-prefix-veth-token-static-explicit.network')
        start_networkd()
        self.wait_online(['veth99:routable', 'veth-peer:degraded'])

        output = check_output(*networkctl_cmd, '-n', '0', 'status', 'veth99', env=env)
        print(output)
        self.assertRegex(output, '2002:da8:1:0:1a:2b:3c:4d')

    def test_ipv6_token_static_multiple(self):
        copy_unit_to_networkd_unit_path('25-veth.netdev', 'ipv6-prefix.network', 'ipv6-prefix-veth-token-static-multiple.network')
        start_networkd()
        self.wait_online(['veth99:routable', 'veth-peer:degraded'])

        output = check_output(*networkctl_cmd, '-n', '0', 'status', 'veth99', env=env)
        print(output)
        self.assertRegex(output, '2002:da8:1:0:1a:2b:3c:4d')
        self.assertRegex(output, '2002:da8:1:0:fa:de:ca:fe')

    def test_ipv6_token_prefixstable(self):
        copy_unit_to_networkd_unit_path('25-veth.netdev', 'ipv6-prefix.network', 'ipv6-prefix-veth-token-prefixstable.network')
        start_networkd()
        self.wait_online(['veth99:routable', 'veth-peer:degraded'])

        output = check_output(*networkctl_cmd, '-n', '0', 'status', 'veth99', env=env)
        print(output)
        self.assertRegex(output, '2002:da8:1:0')

class NetworkdDHCPServerTests(unittest.TestCase, Utilities):
    links = ['veth99']

    units = [
        '25-veth.netdev',
        'dhcp-client.network',
        'dhcp-client-timezone-router.network',
        'dhcp-server.network',
        'dhcp-server-timezone-router.network']

    def setUp(self):
        remove_links(self.links)
        stop_networkd(show_logs=False)

    def tearDown(self):
        remove_links(self.links)
        remove_unit_from_networkd_path(self.units)
        stop_networkd(show_logs=True)

    def test_dhcp_server(self):
        copy_unit_to_networkd_unit_path('25-veth.netdev', 'dhcp-client.network', 'dhcp-server.network')
        start_networkd()
        self.wait_online(['veth99:routable', 'veth-peer:routable'])

        output = check_output(*networkctl_cmd, '-n', '0', 'status', 'veth99', env=env)
        print(output)
        self.assertRegex(output, '192.168.5.*')
        self.assertRegex(output, 'Gateway: 192.168.5.1')
        self.assertRegex(output, 'DNS: 192.168.5.1')
        self.assertRegex(output, 'NTP: 192.168.5.1')

    def test_emit_router_timezone(self):
        copy_unit_to_networkd_unit_path('25-veth.netdev', 'dhcp-client-timezone-router.network', 'dhcp-server-timezone-router.network')
        start_networkd()
        self.wait_online(['veth99:routable', 'veth-peer:routable'])

        output = check_output(*networkctl_cmd, '-n', '0', 'status', 'veth99', env=env)
        print(output)
        self.assertRegex(output, 'Gateway: 192.168.5.*')
        self.assertRegex(output, '192.168.5.*')
        self.assertRegex(output, 'Europe/Berlin')

class NetworkdDHCPClientTests(unittest.TestCase, Utilities):
    links = [
        'veth99',
        'vrf99']

    units = [
        '25-veth.netdev',
        '25-vrf.netdev',
        '25-vrf.network',
        'dhcp-client-anonymize.network',
        'dhcp-client-decline.network',
        'dhcp-client-gateway-ipv4.network',
        'dhcp-client-gateway-ipv6.network',
        'dhcp-client-gateway-onlink-implicit.network',
        'dhcp-client-ipv4-dhcp-settings.network',
        'dhcp-client-ipv4-only-ipv6-disabled.network',
        'dhcp-client-ipv4-only.network',
<<<<<<< HEAD
        'dhcp-client-ipv4-use-gateway-no.network',
        'dhcp-client-ipv4-use-routes-no.network',
=======
        'dhcp-client-ipv4-use-routes-use-gateway.network',
>>>>>>> 9b82f550
        'dhcp-client-ipv6-only.network',
        'dhcp-client-ipv6-rapid-commit.network',
        'dhcp-client-keep-configuration-dhcp-on-stop.network',
        'dhcp-client-keep-configuration-dhcp.network',
        'dhcp-client-listen-port.network',
        'dhcp-client-reassign-static-routes-ipv4.network',
        'dhcp-client-reassign-static-routes-ipv6.network',
        'dhcp-client-route-metric.network',
        'dhcp-client-route-table.network',
        'dhcp-client-use-dns-ipv4-and-ra.network',
        'dhcp-client-use-dns-ipv4.network',
        'dhcp-client-use-dns-no.network',
        'dhcp-client-use-dns-yes.network',
        'dhcp-client-use-domains.network',
        'dhcp-client-vrf.network',
        'dhcp-client-with-ipv4ll-fallback-with-dhcp-server.network',
        'dhcp-client-with-ipv4ll-fallback-without-dhcp-server.network',
        'dhcp-client-with-static-address.network',
        'dhcp-client.network',
        'dhcp-server-decline.network',
        'dhcp-server-veth-peer.network',
        'dhcp-v4-server-veth-peer.network',
        'static.network']

    def setUp(self):
        stop_dnsmasq(dnsmasq_pid_file)
        remove_links(self.links)
        stop_networkd(show_logs=False)

    def tearDown(self):
        stop_dnsmasq(dnsmasq_pid_file)
        remove_lease_file()
        remove_log_file()
        remove_links(self.links)
        remove_unit_from_networkd_path(self.units)
        stop_networkd(show_logs=True)

    def test_dhcp_client_ipv6_only(self):
        copy_unit_to_networkd_unit_path('25-veth.netdev', 'dhcp-server-veth-peer.network', 'dhcp-client-ipv6-only.network')

        start_networkd()
        self.wait_online(['veth-peer:carrier'])
        start_dnsmasq()
        self.wait_online(['veth99:routable', 'veth-peer:routable'])

        output = check_output(*networkctl_cmd, '-n', '0', 'status', 'veth99', env=env)
        print(output)
        self.assertRegex(output, '2600::')
        self.assertNotRegex(output, '192.168.5')

        # Confirm that ipv6 token is not set in the kernel
        output = check_output('ip token show dev veth99')
        print(output)
        self.assertRegex(output, 'token :: dev veth99')

    def test_dhcp_client_ipv4_only(self):
        copy_unit_to_networkd_unit_path('25-veth.netdev', 'dhcp-server-veth-peer.network', 'dhcp-client-ipv4-only-ipv6-disabled.network')

        start_networkd()
        self.wait_online(['veth-peer:carrier'])
        start_dnsmasq(additional_options='--dhcp-option=option:dns-server,192.168.5.6,192.168.5.7', lease_time='2m')
        self.wait_online(['veth99:routable', 'veth-peer:routable'])

        output = check_output(*networkctl_cmd, '-n', '0', 'status', 'veth99', env=env)
        print(output)
        self.assertNotRegex(output, '2600::')
        self.assertRegex(output, '192.168.5')
        self.assertRegex(output, '192.168.5.6')
        self.assertRegex(output, '192.168.5.7')

        # checking routes to DNS servers
        output = check_output('ip route show dev veth99')
        print(output)
        self.assertRegex(output, r'192.168.5.1 proto dhcp scope link src 192.168.5.181 metric 1024')
        self.assertRegex(output, r'192.168.5.6 proto dhcp scope link src 192.168.5.181 metric 1024')
        self.assertRegex(output, r'192.168.5.7 proto dhcp scope link src 192.168.5.181 metric 1024')

        stop_dnsmasq(dnsmasq_pid_file)
        start_dnsmasq(additional_options='--dhcp-option=option:dns-server,192.168.5.1,192.168.5.7,192.168.5.8', lease_time='2m')

        # Sleep for 120 sec as the dnsmasq minimum lease time can only be set to 120
        print('Wait for the dynamic address to be renewed')
        time.sleep(125)

        self.wait_online(['veth99:routable', 'veth-peer:routable'])

        output = check_output(*networkctl_cmd, '-n', '0', 'status', 'veth99', env=env)
        print(output)
        self.assertNotRegex(output, '2600::')
        self.assertRegex(output, '192.168.5')
        self.assertNotRegex(output, '192.168.5.6')
        self.assertRegex(output, '192.168.5.7')
        self.assertRegex(output, '192.168.5.8')

        # checking routes to DNS servers
        output = check_output('ip route show dev veth99')
        print(output)
        self.assertNotRegex(output, r'192.168.5.6')
        self.assertRegex(output, r'192.168.5.1 proto dhcp scope link src 192.168.5.181 metric 1024')
        self.assertRegex(output, r'192.168.5.7 proto dhcp scope link src 192.168.5.181 metric 1024')
        self.assertRegex(output, r'192.168.5.8 proto dhcp scope link src 192.168.5.181 metric 1024')

    def test_dhcp_client_ipv4_use_routes_gateway(self):
        for (routes, gateway, dnsroutes) in itertools.product([True, False, None], repeat=3):
            self.setUp()
            with self.subTest(routes=routes, gateway=gateway, dnsroutes=dnsroutes):
                self._test_dhcp_client_ipv4_use_routes_gateway(routes, gateway, dnsroutes)
            self.tearDown()

    def _test_dhcp_client_ipv4_use_routes_gateway(self, routes, gateway, dnsroutes):
        testunit = 'dhcp-client-ipv4-use-routes-use-gateway.network'
        testunits = ['25-veth.netdev', 'dhcp-server-veth-peer.network', testunit]
        if routes != None:
            testunits.append(f'{testunit}.d/use-routes-{routes}.conf');
        if gateway != None:
            testunits.append(f'{testunit}.d/use-gateway-{gateway}.conf');
        if dnsroutes != None:
            testunits.append(f'{testunit}.d/use-dns-routes-{dnsroutes}.conf');
        copy_unit_to_networkd_unit_path(*testunits, dropins=False)

        start_networkd()
        self.wait_online(['veth-peer:carrier'])
        start_dnsmasq(additional_options='--dhcp-option=option:dns-server,192.168.5.6,192.168.5.7', lease_time='2m')
        self.wait_online(['veth99:routable', 'veth-peer:routable'])

        output = check_output('ip route show dev veth99')
        print(output)

        # UseRoutes= defaults to true
        useroutes = routes in [True, None]
        # UseGateway= defaults to useroutes
        usegateway = useroutes if gateway == None else gateway

        # Check UseRoutes=
        if useroutes:
            self.assertRegex(output, r'192.168.5.0/24 via 192.168.5.5 proto dhcp src 192.168.5.181 metric 1024')
        else:
            self.assertNotRegex(output, r'192.168.5.5')

        # Check UseGateway=
        if usegateway:
            self.assertRegex(output, r'default via 192.168.5.1 proto dhcp src 192.168.5.181 metric 1024')
        else:
            self.assertNotRegex(output, r'default via 192.168.5.1')

        # Check RoutesToDNS=, which defaults to false
        if dnsroutes:
            self.assertRegex(output, r'192.168.5.6 proto dhcp scope link src 192.168.5.181 metric 1024')
            self.assertRegex(output, r'192.168.5.7 proto dhcp scope link src 192.168.5.181 metric 1024')
        else:
            self.assertNotRegex(output, r'192.168.5.6')
            self.assertNotRegex(output, r'192.168.5.7')

    def test_dhcp_client_ipv4_use_gateway_no(self):
        copy_unit_to_networkd_unit_path('25-veth.netdev', 'dhcp-server-veth-peer.network', 'dhcp-client-ipv4-use-gateway-no.network')

        start_networkd()
        self.wait_online(['veth-peer:carrier'])
        start_dnsmasq(additional_options='--dhcp-option=option:dns-server,192.168.5.6,192.168.5.7', lease_time='2m')
        self.wait_online(['veth99:routable', 'veth-peer:routable'])

        output = check_output('ip route show dev veth99')
        print(output)
        self.assertRegex(output, r'192.168.5.0/24 via 192.168.5.5 proto dhcp src 192.168.5.181 metric 1024')
        self.assertNotRegex(output, r'default via 192.168.5.1')

    def test_dhcp_client_ipv4_ipv6(self):
        copy_unit_to_networkd_unit_path('25-veth.netdev', 'dhcp-server-veth-peer.network', 'dhcp-client-ipv6-only.network',
                                        'dhcp-client-ipv4-only.network')
        start_networkd()
        self.wait_online(['veth-peer:carrier'])
        start_dnsmasq()
        self.wait_online(['veth99:routable', 'veth-peer:routable'])

        # link become 'routable' when at least one protocol provide an valid address.
        self.wait_address('veth99', r'inet 192.168.5.[0-9]*/24 brd 192.168.5.255 scope global dynamic', ipv='-4')
        self.wait_address('veth99', r'inet6 2600::[0-9a-f]*/128 scope global (dynamic noprefixroute|noprefixroute dynamic)', ipv='-6')

        output = check_output(*networkctl_cmd, '-n', '0', 'status', 'veth99', env=env)
        print(output)
        self.assertRegex(output, '2600::')
        self.assertRegex(output, '192.168.5')

    def test_dhcp_client_settings(self):
        copy_unit_to_networkd_unit_path('25-veth.netdev', 'dhcp-server-veth-peer.network', 'dhcp-client-ipv4-dhcp-settings.network')

        start_networkd()
        self.wait_online(['veth-peer:carrier'])
        start_dnsmasq()
        self.wait_online(['veth99:routable', 'veth-peer:routable'])

        print('## ip address show dev veth99')
        output = check_output('ip address show dev veth99')
        print(output)
        self.assertRegex(output, '12:34:56:78:9a:bc')
        self.assertRegex(output, '192.168.5')
        self.assertRegex(output, '1492')

        print('## ip route show table main dev veth99')
        output = check_output('ip route show table main dev veth99')
        print(output)
        # See issue #8726
        main_table_is_empty = output == ''
        if not main_table_is_empty:
            self.assertNotRegex(output, 'proto dhcp')

        print('## ip route show table 211 dev veth99')
        output = check_output('ip route show table 211 dev veth99')
        print(output)
        self.assertRegex(output, 'default via 192.168.5.1 proto dhcp')
        if main_table_is_empty:
            self.assertRegex(output, '192.168.5.0/24 proto dhcp')
        self.assertRegex(output, '192.168.5.0/24 via 192.168.5.5 proto dhcp')
        self.assertRegex(output, '192.168.5.1 proto dhcp scope link')

        print('## dnsmasq log')
        self.assertTrue(search_words_in_dnsmasq_log('vendor class: SusantVendorTest', True))
        self.assertTrue(search_words_in_dnsmasq_log('DHCPDISCOVER(veth-peer) 12:34:56:78:9a:bc'))
        self.assertTrue(search_words_in_dnsmasq_log('client provides name: test-hostname'))
        self.assertTrue(search_words_in_dnsmasq_log('26:mtu'))

    def test_dhcp6_client_settings_rapidcommit_true(self):
        copy_unit_to_networkd_unit_path('25-veth.netdev', 'dhcp-server-veth-peer.network', 'dhcp-client-ipv6-only.network')
        start_networkd()
        self.wait_online(['veth-peer:carrier'])
        start_dnsmasq()
        self.wait_online(['veth99:routable', 'veth-peer:routable'])

        output = check_output('ip address show dev veth99')
        print(output)
        self.assertRegex(output, '12:34:56:78:9a:bc')
        self.assertTrue(search_words_in_dnsmasq_log('14:rapid-commit', True))

    def test_dhcp6_client_settings_rapidcommit_false(self):
        copy_unit_to_networkd_unit_path('25-veth.netdev', 'dhcp-server-veth-peer.network', 'dhcp-client-ipv6-rapid-commit.network')
        start_networkd()
        self.wait_online(['veth-peer:carrier'])
        start_dnsmasq()
        self.wait_online(['veth99:routable', 'veth-peer:routable'])

        output = check_output('ip address show dev veth99')
        print(output)
        self.assertRegex(output, '12:34:56:78:9a:bc')
        self.assertFalse(search_words_in_dnsmasq_log('14:rapid-commit', True))

    def test_dhcp_client_settings_anonymize(self):
        copy_unit_to_networkd_unit_path('25-veth.netdev', 'dhcp-server-veth-peer.network', 'dhcp-client-anonymize.network')
        start_networkd()
        self.wait_online(['veth-peer:carrier'])
        start_dnsmasq()
        self.wait_online(['veth99:routable', 'veth-peer:routable'])

        self.assertFalse(search_words_in_dnsmasq_log('VendorClassIdentifier=SusantVendorTest', True))
        self.assertFalse(search_words_in_dnsmasq_log('test-hostname'))
        self.assertFalse(search_words_in_dnsmasq_log('26:mtu'))

    def test_dhcp_client_listen_port(self):
        copy_unit_to_networkd_unit_path('25-veth.netdev', 'dhcp-server-veth-peer.network', 'dhcp-client-listen-port.network')
        start_networkd()
        self.wait_online(['veth-peer:carrier'])
        start_dnsmasq('--dhcp-alternate-port=67,5555')
        self.wait_online(['veth99:routable', 'veth-peer:routable'])

        output = check_output('ip -4 address show dev veth99')
        print(output)
        self.assertRegex(output, '192.168.5.* dynamic')

    def test_dhcp_client_with_static_address(self):
        copy_unit_to_networkd_unit_path('25-veth.netdev', 'dhcp-v4-server-veth-peer.network',
                                        'dhcp-client-with-static-address.network')
        start_networkd()
        self.wait_online(['veth-peer:carrier'])
        start_dnsmasq()
        self.wait_online(['veth99:routable', 'veth-peer:routable'])

        output = check_output('ip address show dev veth99 scope global')
        print(output)
        self.assertRegex(output, r'inet 192.168.5.250/24 brd 192.168.5.255 scope global veth99')
        self.assertRegex(output, r'inet 192.168.5.[0-9]*/24 brd 192.168.5.255 scope global secondary dynamic veth99')

        output = check_output('ip route show dev veth99')
        print(output)
        self.assertRegex(output, r'default via 192.168.5.1 proto dhcp src 192.168.5.[0-9]* metric 1024')
        self.assertRegex(output, r'192.168.5.0/24 proto kernel scope link src 192.168.5.250')
        self.assertRegex(output, r'192.168.5.0/24 via 192.168.5.5 proto dhcp src 192.168.5.[0-9]* metric 1024')
        self.assertRegex(output, r'192.168.5.1 proto dhcp scope link src 192.168.5.[0-9]* metric 1024')

    def test_dhcp_route_table_id(self):
        copy_unit_to_networkd_unit_path('25-veth.netdev', 'dhcp-v4-server-veth-peer.network', 'dhcp-client-route-table.network')
        start_networkd()
        self.wait_online(['veth-peer:carrier'])
        start_dnsmasq()
        self.wait_online(['veth99:routable', 'veth-peer:routable'])

        output = check_output('ip route show table 12')
        print(output)
        self.assertRegex(output, 'veth99 proto dhcp')
        self.assertRegex(output, '192.168.5.1')

    def test_dhcp_route_metric(self):
        copy_unit_to_networkd_unit_path('25-veth.netdev', 'dhcp-v4-server-veth-peer.network', 'dhcp-client-route-metric.network')
        start_networkd()
        self.wait_online(['veth-peer:carrier'])
        start_dnsmasq()
        self.wait_online(['veth99:routable', 'veth-peer:routable'])

        output = check_output('ip route show dev veth99')
        print(output)
        self.assertRegex(output, 'metric 24')

    def test_dhcp_client_reassign_static_routes_ipv4(self):
        copy_unit_to_networkd_unit_path('25-veth.netdev', 'dhcp-server-veth-peer.network',
                                        'dhcp-client-reassign-static-routes-ipv4.network')
        start_networkd()
        self.wait_online(['veth-peer:carrier'])
        start_dnsmasq(lease_time='2m')
        self.wait_online(['veth99:routable', 'veth-peer:routable'])

        output = check_output('ip address show dev veth99 scope global')
        print(output)
        self.assertRegex(output, r'inet 192.168.5.[0-9]*/24 brd 192.168.5.255 scope global dynamic veth99')

        output = check_output('ip route show dev veth99')
        print(output)
        self.assertRegex(output, r'192.168.5.0/24 proto kernel scope link src 192.168.5.[0-9]*')
        self.assertRegex(output, r'192.168.5.0/24 proto static')
        self.assertRegex(output, r'192.168.6.0/24 proto static')
        self.assertRegex(output, r'192.168.7.0/24 proto static')

        stop_dnsmasq(dnsmasq_pid_file)
        start_dnsmasq(ipv4_range='192.168.5.210,192.168.5.220', lease_time='2m')

        # Sleep for 120 sec as the dnsmasq minimum lease time can only be set to 120
        print('Wait for the dynamic address to be renewed')
        time.sleep(125)

        self.wait_online(['veth99:routable'])

        output = check_output('ip route show dev veth99')
        print(output)
        self.assertRegex(output, r'192.168.5.0/24 proto kernel scope link src 192.168.5.[0-9]*')
        self.assertRegex(output, r'192.168.5.0/24 proto static')
        self.assertRegex(output, r'192.168.6.0/24 proto static')
        self.assertRegex(output, r'192.168.7.0/24 proto static')

    def test_dhcp_client_reassign_static_routes_ipv6(self):
        copy_unit_to_networkd_unit_path('25-veth.netdev', 'dhcp-server-veth-peer.network',
                                        'dhcp-client-reassign-static-routes-ipv6.network')
        start_networkd()
        self.wait_online(['veth-peer:carrier'])
        start_dnsmasq(lease_time='2m')
        self.wait_online(['veth99:routable', 'veth-peer:routable'])

        output = check_output('ip address show dev veth99 scope global')
        print(output)
        self.assertRegex(output, r'inet6 2600::[0-9a-f]*/128 scope global (noprefixroute dynamic|dynamic noprefixroute)')

        output = check_output('ip -6 route show dev veth99')
        print(output)
        self.assertRegex(output, r'2600::/64 proto ra metric 1024')
        self.assertRegex(output, r'2600:0:0:1::/64 proto static metric 1024 pref medium')

        stop_dnsmasq(dnsmasq_pid_file)
        start_dnsmasq(ipv6_range='2600::30,2600::40', lease_time='2m')

        # Sleep for 120 sec as the dnsmasq minimum lease time can only be set to 120
        print('Wait for the dynamic address to be renewed')
        time.sleep(125)

        self.wait_online(['veth99:routable'])

        output = check_output('ip -6 route show dev veth99')
        print(output)
        self.assertRegex(output, r'2600::/64 proto ra metric 1024')
        self.assertRegex(output, r'2600:0:0:1::/64 proto static metric 1024 pref medium')

    def test_dhcp_keep_configuration_dhcp(self):
        copy_unit_to_networkd_unit_path('25-veth.netdev', 'dhcp-v4-server-veth-peer.network', 'dhcp-client-keep-configuration-dhcp.network')
        start_networkd()
        self.wait_online(['veth-peer:carrier'])
        start_dnsmasq(lease_time='2m')
        self.wait_online(['veth99:routable', 'veth-peer:routable'])

        output = check_output('ip address show dev veth99 scope global')
        print(output)
        self.assertRegex(output, r'192.168.5.*')

        output = check_output(*networkctl_cmd, '-n', '0', 'status', 'veth99', env=env)
        print(output)
        self.assertRegex(output, r'192.168.5.*')

        # Stopping dnsmasq as networkd won't be allowed to renew the DHCP lease.
        stop_dnsmasq(dnsmasq_pid_file)

        # Sleep for 120 sec as the dnsmasq minimum lease time can only be set to 120
        print('Wait for the dynamic address to be expired')
        time.sleep(125)

        print('The lease address should be kept after lease expired')
        output = check_output('ip address show dev veth99 scope global')
        print(output)
        self.assertRegex(output, r'192.168.5.*')

        output = check_output(*networkctl_cmd, '-n', '0', 'status', 'veth99', env=env)
        print(output)
        self.assertRegex(output, r'192.168.5.*')

        check_output('systemctl stop systemd-networkd')

        print('The lease address should be kept after networkd stopped')
        output = check_output('ip address show dev veth99 scope global')
        print(output)
        self.assertRegex(output, r'192.168.5.*')

        output = check_output(*networkctl_cmd, '-n', '0', 'status', 'veth99', env=env)
        print(output)
        self.assertRegex(output, r'192.168.5.*')

        start_networkd(3)
        self.wait_online(['veth-peer:routable'])

        print('Still the lease address should be kept after networkd restarted')
        output = check_output('ip address show dev veth99 scope global')
        print(output)
        self.assertRegex(output, r'192.168.5.*')

        output = check_output(*networkctl_cmd, '-n', '0', 'status', 'veth99', env=env)
        print(output)
        self.assertRegex(output, r'192.168.5.*')

    def test_dhcp_keep_configuration_dhcp_on_stop(self):
        copy_unit_to_networkd_unit_path('25-veth.netdev', 'dhcp-v4-server-veth-peer.network', 'dhcp-client-keep-configuration-dhcp-on-stop.network')
        start_networkd()
        self.wait_online(['veth-peer:carrier'])
        start_dnsmasq(lease_time='2m')
        self.wait_online(['veth99:routable', 'veth-peer:routable'])

        output = check_output('ip address show dev veth99 scope global')
        print(output)
        self.assertRegex(output, r'192.168.5.*')

        stop_dnsmasq(dnsmasq_pid_file)
        check_output('systemctl stop systemd-networkd')

        output = check_output('ip address show dev veth99 scope global')
        print(output)
        self.assertRegex(output, r'192.168.5.*')

        restart_networkd(3)
        self.wait_online(['veth-peer:routable'])

        output = check_output('ip address show dev veth99 scope global')
        print(output)
        self.assertNotRegex(output, r'192.168.5.*')

    def test_dhcp_client_reuse_address_as_static(self):
        copy_unit_to_networkd_unit_path('25-veth.netdev', 'dhcp-server-veth-peer.network', 'dhcp-client.network')
        start_networkd()
        self.wait_online(['veth-peer:carrier'])
        start_dnsmasq()
        self.wait_online(['veth99:routable', 'veth-peer:routable'])

        # link become 'routable' when at least one protocol provide an valid address.
        self.wait_address('veth99', r'inet 192.168.5.[0-9]*/24 brd 192.168.5.255 scope global dynamic', ipv='-4')
        self.wait_address('veth99', r'inet6 2600::[0-9a-f]*/128 scope global (dynamic noprefixroute|noprefixroute dynamic)', ipv='-6')

        output = check_output('ip address show dev veth99 scope global')
        print(output)
        self.assertRegex(output, '192.168.5')
        self.assertRegex(output, '2600::')

        ipv4_address = re.search(r'192.168.5.[0-9]*/24', output)
        ipv6_address = re.search(r'2600::[0-9a-f:]*/128', output)
        static_network = '\n'.join(['[Match]', 'Name=veth99', '[Network]', 'IPv6AcceptRA=no', 'Address=' + ipv4_address.group(), 'Address=' + ipv6_address.group()])
        print(static_network)

        remove_unit_from_networkd_path(['dhcp-client.network'])

        with open(os.path.join(network_unit_file_path, 'static.network'), mode='w') as f:
            f.write(static_network)

        # When networkd started, the links are already configured, so let's wait for 5 seconds
        # the links to be re-configured.
        restart_networkd(5)
        self.wait_online(['veth99:routable', 'veth-peer:routable'])

        output = check_output('ip -4 address show dev veth99 scope global')
        print(output)
        self.assertRegex(output, '192.168.5')
        self.assertRegex(output, 'valid_lft forever preferred_lft forever')

        output = check_output('ip -6 address show dev veth99 scope global')
        print(output)
        self.assertRegex(output, '2600::')
        self.assertRegex(output, 'valid_lft forever preferred_lft forever')

    @expectedFailureIfModuleIsNotAvailable('vrf')
    def test_dhcp_client_vrf(self):
        copy_unit_to_networkd_unit_path('25-veth.netdev', 'dhcp-server-veth-peer.network', 'dhcp-client-vrf.network',
                                        '25-vrf.netdev', '25-vrf.network')
        start_networkd()
        self.wait_online(['veth-peer:carrier'])
        start_dnsmasq()
        self.wait_online(['veth99:routable', 'veth-peer:routable', 'vrf99:carrier'])

        # link become 'routable' when at least one protocol provide an valid address.
        self.wait_address('veth99', r'inet 192.168.5.[0-9]*/24 brd 192.168.5.255 scope global dynamic', ipv='-4')
        self.wait_address('veth99', r'inet6 2600::[0-9a-f]*/128 scope global (dynamic noprefixroute|noprefixroute dynamic)', ipv='-6')

        print('## ip -d link show dev vrf99')
        output = check_output('ip -d link show dev vrf99')
        print(output)
        self.assertRegex(output, 'vrf table 42')

        print('## ip address show vrf vrf99')
        output = check_output('ip address show vrf vrf99')
        print(output)
        self.assertRegex(output, 'inet 169.254.[0-9]*.[0-9]*/16 brd 169.254.255.255 scope link veth99')
        self.assertRegex(output, 'inet 192.168.5.[0-9]*/24 brd 192.168.5.255 scope global dynamic veth99')
        self.assertRegex(output, 'inet6 2600::[0-9a-f]*/128 scope global (dynamic noprefixroute|noprefixroute dynamic)')
        self.assertRegex(output, 'inet6 .* scope link')

        print('## ip address show dev veth99')
        output = check_output('ip address show dev veth99')
        print(output)
        self.assertRegex(output, 'inet 169.254.[0-9]*.[0-9]*/16 brd 169.254.255.255 scope link veth99')
        self.assertRegex(output, 'inet 192.168.5.[0-9]*/24 brd 192.168.5.255 scope global dynamic veth99')
        self.assertRegex(output, 'inet6 2600::[0-9a-f]*/128 scope global (dynamic noprefixroute|noprefixroute dynamic)')
        self.assertRegex(output, 'inet6 .* scope link')

        print('## ip route show vrf vrf99')
        output = check_output('ip route show vrf vrf99')
        print(output)
        self.assertRegex(output, 'default via 192.168.5.1 dev veth99 proto dhcp src 192.168.5.')
        self.assertRegex(output, '169.254.0.0/16 dev veth99 proto kernel scope link src 169.254')
        self.assertRegex(output, '192.168.5.0/24 dev veth99 proto kernel scope link src 192.168.5')
        self.assertRegex(output, '192.168.5.0/24 via 192.168.5.5 dev veth99 proto dhcp')
        self.assertRegex(output, '192.168.5.1 dev veth99 proto dhcp scope link src 192.168.5')

        print('## ip route show table main dev veth99')
        output = check_output('ip route show table main dev veth99')
        print(output)
        self.assertEqual(output, '')

    def test_dhcp_client_gateway_ipv4(self):
        copy_unit_to_networkd_unit_path('25-veth.netdev', 'dhcp-server-veth-peer.network',
                                        'dhcp-client-gateway-ipv4.network')
        start_networkd()
        self.wait_online(['veth-peer:carrier'])
        start_dnsmasq()
        self.wait_online(['veth99:routable', 'veth-peer:routable'])

        output = check_output('ip route list dev veth99 10.0.0.0/8')
        print(output)
        self.assertRegex(output, '10.0.0.0/8 via 192.168.5.1 proto static')

    def test_dhcp_client_gateway_ipv6(self):
        copy_unit_to_networkd_unit_path('25-veth.netdev', 'dhcp-server-veth-peer.network',
                                        'dhcp-client-gateway-ipv6.network')
        start_networkd()
        self.wait_online(['veth-peer:carrier'])
        start_dnsmasq()
        self.wait_online(['veth99:routable', 'veth-peer:routable'])

        output = check_output('ip -6 route list dev veth99 2001:1234:5:9fff:ff:ff:ff:ff')
        print(output)
        self.assertRegex(output, 'via fe80::1034:56ff:fe78:9abd')

    def test_dhcp_client_gateway_onlink_implicit(self):
        copy_unit_to_networkd_unit_path('25-veth.netdev', 'dhcp-server-veth-peer.network',
                                        'dhcp-client-gateway-onlink-implicit.network')
        start_networkd()
        self.wait_online(['veth-peer:carrier'])
        start_dnsmasq()
        self.wait_online(['veth99:routable', 'veth-peer:routable'])

        output = check_output(*networkctl_cmd, '-n', '0', 'status', 'veth99', env=env)
        print(output)
        self.assertRegex(output, '192.168.5')

        output = check_output('ip route list dev veth99 10.0.0.0/8')
        print(output)
        self.assertRegex(output, 'onlink')
        output = check_output('ip route list dev veth99 192.168.100.0/24')
        print(output)
        self.assertRegex(output, 'onlink')

    def test_dhcp_client_with_ipv4ll_fallback_with_dhcp_server(self):
        copy_unit_to_networkd_unit_path('25-veth.netdev', 'dhcp-server-veth-peer.network',
                                        'dhcp-client-with-ipv4ll-fallback-with-dhcp-server.network')
        start_networkd()
        self.wait_online(['veth-peer:carrier'])
        start_dnsmasq(lease_time='2m')
        self.wait_online(['veth99:routable', 'veth-peer:routable'])

        output = check_output('ip address show dev veth99')
        print(output)

        output = check_output('ip -6 address show dev veth99 scope global dynamic')
        self.assertNotRegex(output, 'inet6 2600::[0-9a-f]*/128 scope global dynamic')
        output = check_output('ip -6 address show dev veth99 scope link')
        self.assertRegex(output, 'inet6 .* scope link')
        output = check_output('ip -4 address show dev veth99 scope global dynamic')
        self.assertRegex(output, 'inet 192.168.5.[0-9]*/24 brd 192.168.5.255 scope global dynamic veth99')
        output = check_output('ip -4 address show dev veth99 scope link')
        self.assertNotRegex(output, 'inet .* scope link')

        print('Wait for the dynamic address to be expired')
        time.sleep(130)

        output = check_output('ip address show dev veth99')
        print(output)

        output = check_output('ip -6 address show dev veth99 scope global dynamic')
        self.assertNotRegex(output, 'inet6 2600::[0-9a-f]*/128 scope global dynamic')
        output = check_output('ip -6 address show dev veth99 scope link')
        self.assertRegex(output, 'inet6 .* scope link')
        output = check_output('ip -4 address show dev veth99 scope global dynamic')
        self.assertRegex(output, 'inet 192.168.5.[0-9]*/24 brd 192.168.5.255 scope global dynamic veth99')
        output = check_output('ip -4 address show dev veth99 scope link')
        self.assertNotRegex(output, 'inet .* scope link')

        search_words_in_dnsmasq_log('DHCPOFFER', show_all=True)

    def test_dhcp_client_with_ipv4ll_fallback_without_dhcp_server(self):
        copy_unit_to_networkd_unit_path('25-veth.netdev', 'dhcp-server-veth-peer.network',
                                        'dhcp-client-with-ipv4ll-fallback-without-dhcp-server.network')
        start_networkd()
        self.wait_online(['veth99:degraded', 'veth-peer:routable'])

        output = check_output('ip address show dev veth99')
        print(output)

        output = check_output('ip -6 address show dev veth99 scope global dynamic')
        self.assertNotRegex(output, 'inet6 2600::[0-9a-f]*/128 scope global dynamic')
        output = check_output('ip -6 address show dev veth99 scope link')
        self.assertRegex(output, 'inet6 .* scope link')
        output = check_output('ip -4 address show dev veth99 scope global dynamic')
        self.assertNotRegex(output, 'inet 192.168.5.[0-9]*/24 brd 192.168.5.255 scope global dynamic veth99')
        output = check_output('ip -4 address show dev veth99 scope link')
        self.assertRegex(output, 'inet .* scope link')

    def test_dhcp_client_route_remove_on_renew(self):
        copy_unit_to_networkd_unit_path('25-veth.netdev', 'dhcp-server-veth-peer.network',
                                        'dhcp-client-ipv4-only-ipv6-disabled.network')
        start_networkd()
        self.wait_online(['veth-peer:carrier'])
        start_dnsmasq(ipv4_range='192.168.5.100,192.168.5.199', lease_time='2m')
        self.wait_online(['veth99:routable', 'veth-peer:routable'])

        # test for issue #12490

        output = check_output('ip -4 address show dev veth99 scope global dynamic')
        print(output)
        self.assertRegex(output, 'inet 192.168.5.1[0-9]*/24 brd 192.168.5.255 scope global dynamic veth99')
        address1=None
        for line in output.splitlines():
            if 'brd 192.168.5.255 scope global dynamic veth99' in line:
                address1 = line.split()[1].split('/')[0]
                break

        output = check_output('ip -4 route show dev veth99')
        print(output)
        self.assertRegex(output, f'default via 192.168.5.1 proto dhcp src {address1} metric 1024')
        self.assertRegex(output, f'192.168.5.1 proto dhcp scope link src {address1} metric 1024')

        stop_dnsmasq(dnsmasq_pid_file)
        start_dnsmasq(ipv4_range='192.168.5.200,192.168.5.250', lease_time='2m')

        print('Wait for the dynamic address to be expired')
        time.sleep(130)

        output = check_output('ip -4 address show dev veth99 scope global dynamic')
        print(output)
        self.assertRegex(output, 'inet 192.168.5.2[0-9]*/24 brd 192.168.5.255 scope global dynamic veth99')
        address2=None
        for line in output.splitlines():
            if 'brd 192.168.5.255 scope global dynamic veth99' in line:
                address2 = line.split()[1].split('/')[0]
                break

        self.assertNotEqual(address1, address2)

        output = check_output('ip -4 route show dev veth99')
        print(output)
        self.assertNotRegex(output, f'default via 192.168.5.1 proto dhcp src {address1} metric 1024')
        self.assertNotRegex(output, f'192.168.5.1 proto dhcp scope link src {address1} metric 1024')
        self.assertRegex(output, f'default via 192.168.5.1 proto dhcp src {address2} metric 1024')
        self.assertRegex(output, f'192.168.5.1 proto dhcp scope link src {address2} metric 1024')

    def test_dhcp_client_use_dns_yes(self):
        copy_unit_to_networkd_unit_path('25-veth.netdev', 'dhcp-server-veth-peer.network', 'dhcp-client-use-dns-yes.network')

        start_networkd()
        self.wait_online(['veth-peer:carrier'])
        start_dnsmasq('--dhcp-option=option:dns-server,192.168.5.1 --dhcp-option=option6:dns-server,[2600::1]')
        self.wait_online(['veth99:routable', 'veth-peer:routable'])

        # link become 'routable' when at least one protocol provide an valid address.
        self.wait_address('veth99', r'inet 192.168.5.[0-9]*/24 brd 192.168.5.255 scope global dynamic', ipv='-4')
        self.wait_address('veth99', r'inet6 2600::[0-9a-f]*/128 scope global (dynamic noprefixroute|noprefixroute dynamic)', ipv='-6')

        time.sleep(3)
        output = check_output(*resolvectl_cmd, 'dns', 'veth99', env=env)
        print(output)
        self.assertRegex(output, '192.168.5.1')
        self.assertRegex(output, '2600::1')

    def test_dhcp_client_use_dns_no(self):
        copy_unit_to_networkd_unit_path('25-veth.netdev', 'dhcp-server-veth-peer.network', 'dhcp-client-use-dns-no.network')

        start_networkd()
        self.wait_online(['veth-peer:carrier'])
        start_dnsmasq('--dhcp-option=option:dns-server,192.168.5.1 --dhcp-option=option6:dns-server,[2600::1]')
        self.wait_online(['veth99:routable', 'veth-peer:routable'])

        # link become 'routable' when at least one protocol provide an valid address.
        self.wait_address('veth99', r'inet 192.168.5.[0-9]*/24 brd 192.168.5.255 scope global dynamic', ipv='-4')
        self.wait_address('veth99', r'inet6 2600::[0-9a-f]*/128 scope global (dynamic noprefixroute|noprefixroute dynamic)', ipv='-6')

        time.sleep(3)
        output = check_output(*resolvectl_cmd, 'dns', 'veth99', env=env)
        print(output)
        self.assertNotRegex(output, '192.168.5.1')
        self.assertNotRegex(output, '2600::1')

    def test_dhcp_client_use_dns_ipv4(self):
        copy_unit_to_networkd_unit_path('25-veth.netdev', 'dhcp-server-veth-peer.network', 'dhcp-client-use-dns-ipv4.network')

        start_networkd()
        self.wait_online(['veth-peer:carrier'])
        start_dnsmasq('--dhcp-option=option:dns-server,192.168.5.1 --dhcp-option=option6:dns-server,[2600::1]')
        self.wait_online(['veth99:routable', 'veth-peer:routable'])

        # link become 'routable' when at least one protocol provide an valid address.
        self.wait_address('veth99', r'inet 192.168.5.[0-9]*/24 brd 192.168.5.255 scope global dynamic', ipv='-4')
        self.wait_address('veth99', r'inet6 2600::[0-9a-f]*/128 scope global (dynamic noprefixroute|noprefixroute dynamic)', ipv='-6')

        time.sleep(3)
        output = check_output(*resolvectl_cmd, 'dns', 'veth99', env=env)
        print(output)
        self.assertRegex(output, '192.168.5.1')
        self.assertNotRegex(output, '2600::1')

    def test_dhcp_client_use_dns_ipv4_and_ra(self):
        copy_unit_to_networkd_unit_path('25-veth.netdev', 'dhcp-server-veth-peer.network', 'dhcp-client-use-dns-ipv4-and-ra.network')

        start_networkd()
        self.wait_online(['veth-peer:carrier'])
        start_dnsmasq('--dhcp-option=option:dns-server,192.168.5.1 --dhcp-option=option6:dns-server,[2600::1]')
        self.wait_online(['veth99:routable', 'veth-peer:routable'])

        # link become 'routable' when at least one protocol provide an valid address.
        self.wait_address('veth99', r'inet 192.168.5.[0-9]*/24 brd 192.168.5.255 scope global dynamic', ipv='-4')
        self.wait_address('veth99', r'inet6 2600::[0-9a-f]*/128 scope global (dynamic noprefixroute|noprefixroute dynamic)', ipv='-6')

        time.sleep(3)
        output = check_output(*resolvectl_cmd, 'dns', 'veth99', env=env)
        print(output)
        self.assertRegex(output, '192.168.5.1')
        self.assertRegex(output, '2600::1')

    def test_dhcp_client_use_domains(self):
        copy_unit_to_networkd_unit_path('25-veth.netdev', 'dhcp-server-veth-peer.network', 'dhcp-client-use-domains.network')

        start_networkd()
        self.wait_online(['veth-peer:carrier'])
        start_dnsmasq('--dhcp-option=option:domain-search,example.com')
        self.wait_online(['veth99:routable', 'veth-peer:routable'])

        output = check_output(*networkctl_cmd, '-n', '0', 'status', 'veth99', env=env)
        print(output)
        self.assertRegex(output, 'Search Domains: example.com')

        time.sleep(3)
        output = check_output(*resolvectl_cmd, 'domain', 'veth99', env=env)
        print(output)
        self.assertRegex(output, 'example.com')

    def test_dhcp_client_decline(self):
        copy_unit_to_networkd_unit_path('25-veth.netdev', 'dhcp-server-decline.network', 'dhcp-client-decline.network')

        start_networkd()
        self.wait_online(['veth-peer:carrier'])
        rc = call(*wait_online_cmd, '--timeout=10s', '--interface=veth99:routable', env=env)
        self.assertTrue(rc == 1)

class NetworkdIPv6PrefixTests(unittest.TestCase, Utilities):
    links = ['veth99']

    units = [
        '25-veth.netdev',
        'ipv6ra-prefix-client.network',
        'ipv6ra-prefix.network'
        ]

    def setUp(self):
        remove_links(self.links)
        stop_networkd(show_logs=False)

    def tearDown(self):
        remove_log_file()
        remove_links(self.links)
        remove_unit_from_networkd_path(self.units)
        stop_networkd(show_logs=True)

    def test_ipv6_route_prefix(self):
        copy_unit_to_networkd_unit_path('25-veth.netdev', 'ipv6ra-prefix-client.network', 'ipv6ra-prefix.network')

        start_networkd()
        self.wait_online(['veth99:routable', 'veth-peer:routable'])

        output = check_output('ip', '-6', 'route', 'show', 'dev', 'veth-peer')
        print(output)
        self.assertRegex(output, '2001:db8:0:1::/64 proto ra')

class NetworkdMTUTests(unittest.TestCase, Utilities):
    links = ['dummy98']

    units = [
        '12-dummy.netdev',
        '12-dummy-mtu.netdev',
        '12-dummy-mtu.link',
        '12-dummy.network',
        ]

    def setUp(self):
        remove_links(self.links)
        stop_networkd(show_logs=False)

    def tearDown(self):
        remove_log_file()
        remove_links(self.links)
        remove_unit_from_networkd_path(self.units)
        stop_networkd(show_logs=True)

    def check_mtu(self, mtu, ipv6_mtu=None, reset=True):
        if not ipv6_mtu:
            ipv6_mtu = mtu

        # test normal start
        start_networkd()
        self.wait_online(['dummy98:routable'])
        self.assertEqual(read_ipv6_sysctl_attr('dummy98', 'mtu'), ipv6_mtu)
        self.assertEqual(read_link_attr('dummy98', 'mtu'), mtu)

        # test normal restart
        restart_networkd()
        self.wait_online(['dummy98:routable'])
        self.assertEqual(read_ipv6_sysctl_attr('dummy98', 'mtu'), ipv6_mtu)
        self.assertEqual(read_link_attr('dummy98', 'mtu'), mtu)

        if reset:
            self.reset_check_mtu(mtu, ipv6_mtu)

    def reset_check_mtu(self, mtu, ipv6_mtu=None):
        ''' test setting mtu/ipv6_mtu with interface already up '''
        stop_networkd()

        # note - changing the device mtu resets the ipv6 mtu
        run('ip link set up mtu 1501 dev dummy98')
        run('ip link set up mtu 1500 dev dummy98')
        self.assertEqual(read_link_attr('dummy98', 'mtu'), '1500')
        self.assertEqual(read_ipv6_sysctl_attr('dummy98', 'mtu'), '1500')

        self.check_mtu(mtu, ipv6_mtu, reset=False)

    def test_mtu_network(self):
        copy_unit_to_networkd_unit_path('12-dummy.netdev', '12-dummy.network.d/mtu.conf')
        self.check_mtu('1600')

    def test_mtu_netdev(self):
        copy_unit_to_networkd_unit_path('12-dummy-mtu.netdev', '12-dummy.network', dropins=False)
        # note - MTU set by .netdev happens ONLY at device creation!
        self.check_mtu('1600', reset=False)

    def test_mtu_link(self):
        copy_unit_to_networkd_unit_path('12-dummy.netdev', '12-dummy-mtu.link', '12-dummy.network', dropins=False)
        # must reload udev because it only picks up new files after 3 second delay
        call('udevadm control --reload')
        # note - MTU set by .link happens ONLY at udev processing of device 'add' uevent!
        self.check_mtu('1600', reset=False)

    def test_ipv6_mtu(self):
        ''' set ipv6 mtu without setting device mtu '''
        copy_unit_to_networkd_unit_path('12-dummy.netdev', '12-dummy.network.d/ipv6-mtu-1400.conf')
        self.check_mtu('1500', '1400')

    def test_ipv6_mtu_toolarge(self):
        ''' try set ipv6 mtu over device mtu (it shouldn't work) '''
        copy_unit_to_networkd_unit_path('12-dummy.netdev', '12-dummy.network.d/ipv6-mtu-1550.conf')
        self.check_mtu('1500', '1500')

    def test_mtu_network_ipv6_mtu(self):
        ''' set ipv6 mtu and set device mtu via network file '''
        copy_unit_to_networkd_unit_path('12-dummy.netdev', '12-dummy.network.d/mtu.conf', '12-dummy.network.d/ipv6-mtu-1550.conf')
        self.check_mtu('1600', '1550')

    def test_mtu_netdev_ipv6_mtu(self):
        ''' set ipv6 mtu and set device mtu via netdev file '''
        copy_unit_to_networkd_unit_path('12-dummy-mtu.netdev', '12-dummy.network.d/ipv6-mtu-1550.conf')
        self.check_mtu('1600', '1550', reset=False)

    def test_mtu_link_ipv6_mtu(self):
        ''' set ipv6 mtu and set device mtu via link file '''
        copy_unit_to_networkd_unit_path('12-dummy.netdev', '12-dummy-mtu.link', '12-dummy.network.d/ipv6-mtu-1550.conf')
        # must reload udev because it only picks up new files after 3 second delay
        call('udevadm control --reload')
        self.check_mtu('1600', '1550', reset=False)


if __name__ == '__main__':
    parser = argparse.ArgumentParser()
    parser.add_argument('--build-dir', help='Path to build dir', dest='build_dir')
    parser.add_argument('--networkd', help='Path to systemd-networkd', dest='networkd_bin')
    parser.add_argument('--resolved', help='Path to systemd-resolved', dest='resolved_bin')
    parser.add_argument('--udevd', help='Path to systemd-udevd', dest='udevd_bin')
    parser.add_argument('--wait-online', help='Path to systemd-networkd-wait-online', dest='wait_online_bin')
    parser.add_argument('--networkctl', help='Path to networkctl', dest='networkctl_bin')
    parser.add_argument('--resolvectl', help='Path to resolvectl', dest='resolvectl_bin')
    parser.add_argument('--timedatectl', help='Path to timedatectl', dest='timedatectl_bin')
    parser.add_argument('--valgrind', help='Enable valgrind', dest='use_valgrind', type=bool, nargs='?', const=True, default=use_valgrind)
    parser.add_argument('--debug', help='Generate debugging logs', dest='enable_debug', type=bool, nargs='?', const=True, default=enable_debug)
    parser.add_argument('--asan-options', help='ASAN options', dest='asan_options')
    parser.add_argument('--lsan-options', help='LSAN options', dest='lsan_options')
    parser.add_argument('--ubsan-options', help='UBSAN options', dest='ubsan_options')
    ns, args = parser.parse_known_args(namespace=unittest)

    if ns.build_dir:
        if ns.networkd_bin or ns.resolved_bin or ns.udevd_bin or ns.wait_online_bin or ns.networkctl_bin or ns.resolvectl_bin or ns.timedatectl_bin:
            print('WARNING: --networkd, --resolved, --wait-online, --networkctl, --resolvectl, or --timedatectl options are ignored when --build-dir is specified.')
        networkd_bin = os.path.join(ns.build_dir, 'systemd-networkd')
        resolved_bin = os.path.join(ns.build_dir, 'systemd-resolved')
        udevd_bin = os.path.join(ns.build_dir, 'systemd-udevd')
        wait_online_bin = os.path.join(ns.build_dir, 'systemd-networkd-wait-online')
        networkctl_bin = os.path.join(ns.build_dir, 'networkctl')
        resolvectl_bin = os.path.join(ns.build_dir, 'resolvectl')
        timedatectl_bin = os.path.join(ns.build_dir, 'timedatectl')
    else:
        if ns.networkd_bin:
            networkd_bin = ns.networkd_bin
        if ns.resolved_bin:
            resolved_bin = ns.resolved_bin
        if ns.udevd_bin:
            udevd_bin = ns.udevd_bin
        if ns.wait_online_bin:
            wait_online_bin = ns.wait_online_bin
        if ns.networkctl_bin:
            networkctl_bin = ns.networkctl_bin
        if ns.resolvectl_bin:
            resolvectl_bin = ns.resolvectl_bin
        if ns.timedatectl_bin:
            timedatectl_bin = ns.timedatectl_bin

    use_valgrind = ns.use_valgrind
    enable_debug = ns.enable_debug
    asan_options = ns.asan_options
    lsan_options = ns.lsan_options
    ubsan_options = ns.ubsan_options

    if use_valgrind:
        networkctl_cmd = ['valgrind', '--track-origins=yes', '--leak-check=full', '--show-leak-kinds=all', networkctl_bin]
        resolvectl_cmd = ['valgrind', '--track-origins=yes', '--leak-check=full', '--show-leak-kinds=all', resolvectl_bin]
        timedatectl_cmd = ['valgrind', '--track-origins=yes', '--leak-check=full', '--show-leak-kinds=all', timedatectl_bin]
        wait_online_cmd = ['valgrind', '--track-origins=yes', '--leak-check=full', '--show-leak-kinds=all', wait_online_bin]
    else:
        networkctl_cmd = [networkctl_bin]
        resolvectl_cmd = [resolvectl_bin]
        timedatectl_cmd = [timedatectl_bin]
        wait_online_cmd = [wait_online_bin]

    if enable_debug:
        env.update({ 'SYSTEMD_LOG_LEVEL' : 'debug' })
    if asan_options:
        env.update({ 'ASAN_OPTIONS' : asan_options })
    if lsan_options:
        env.update({ 'LSAN_OPTIONS' : lsan_options })
    if ubsan_options:
        env.update({ 'UBSAN_OPTIONS' : ubsan_options })

    sys.argv[1:] = args
    unittest.main(testRunner=unittest.TextTestRunner(stream=sys.stdout,
                                                     verbosity=3))<|MERGE_RESOLUTION|>--- conflicted
+++ resolved
@@ -2827,12 +2827,7 @@
         'dhcp-client-ipv4-dhcp-settings.network',
         'dhcp-client-ipv4-only-ipv6-disabled.network',
         'dhcp-client-ipv4-only.network',
-<<<<<<< HEAD
-        'dhcp-client-ipv4-use-gateway-no.network',
-        'dhcp-client-ipv4-use-routes-no.network',
-=======
         'dhcp-client-ipv4-use-routes-use-gateway.network',
->>>>>>> 9b82f550
         'dhcp-client-ipv6-only.network',
         'dhcp-client-ipv6-rapid-commit.network',
         'dhcp-client-keep-configuration-dhcp-on-stop.network',
@@ -2985,19 +2980,6 @@
         else:
             self.assertNotRegex(output, r'192.168.5.6')
             self.assertNotRegex(output, r'192.168.5.7')
-
-    def test_dhcp_client_ipv4_use_gateway_no(self):
-        copy_unit_to_networkd_unit_path('25-veth.netdev', 'dhcp-server-veth-peer.network', 'dhcp-client-ipv4-use-gateway-no.network')
-
-        start_networkd()
-        self.wait_online(['veth-peer:carrier'])
-        start_dnsmasq(additional_options='--dhcp-option=option:dns-server,192.168.5.6,192.168.5.7', lease_time='2m')
-        self.wait_online(['veth99:routable', 'veth-peer:routable'])
-
-        output = check_output('ip route show dev veth99')
-        print(output)
-        self.assertRegex(output, r'192.168.5.0/24 via 192.168.5.5 proto dhcp src 192.168.5.181 metric 1024')
-        self.assertNotRegex(output, r'default via 192.168.5.1')
 
     def test_dhcp_client_ipv4_ipv6(self):
         copy_unit_to_networkd_unit_path('25-veth.netdev', 'dhcp-server-veth-peer.network', 'dhcp-client-ipv6-only.network',
