--- conflicted
+++ resolved
@@ -2260,8 +2260,6 @@
             with self.subTest(test=test):
                 self._test_activation_policy(test)
 
-<<<<<<< HEAD
-=======
     def _test_activation_policy_required_for_online(self, policy, required):
         self.setUp()
         conffile = '25-activation-policy.network'
@@ -2306,7 +2304,6 @@
                 with self.subTest(policy=policy, required=required):
                     self._test_activation_policy_required_for_online(policy, required)
 
->>>>>>> 1849d6d3
     def test_domain(self):
         copy_unit_to_networkd_unit_path('12-dummy.netdev', '24-search-domain.network')
         start_networkd()
