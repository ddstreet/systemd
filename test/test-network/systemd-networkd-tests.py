#!/usr/bin/env python3
# SPDX-License-Identifier: LGPL-2.1-or-later
# pylint: disable=line-too-long,too-many-lines,too-many-branches,too-many-statements,too-many-arguments
# pylint: disable=too-many-public-methods,too-many-boolean-expressions,invalid-name
# pylint: disable=missing-function-docstring,missing-class-docstring,missing-module-docstring
# systemd-networkd tests

# These tests can be executed in the systemd mkosi image when booted in QEMU. After booting the QEMU VM,
# simply run this file which can be found in the VM at /root/src/test/test-network/systemd-networkd-tests.py.

import argparse
import errno
import itertools
import os
import re
import shutil
import signal
import subprocess
import sys
import time
import unittest
from shutil import copytree
from pathlib import Path

network_unit_file_path='/run/systemd/network'
networkd_runtime_directory='/run/systemd/netif'
networkd_conf_dropin_path='/run/systemd/networkd.conf.d'
networkd_ci_path='/run/networkd-ci'
network_sysctl_ipv6_path='/proc/sys/net/ipv6/conf'
network_sysctl_ipv4_path='/proc/sys/net/ipv4/conf'

udev_rules_dir='/run/udev/rules.d'

dnsmasq_pid_file='/run/networkd-ci/test-dnsmasq.pid'
dnsmasq_log_file='/run/networkd-ci/test-dnsmasq.log'
dnsmasq_lease_file='/run/networkd-ci/test-dnsmasq.lease'

isc_dhcpd_pid_file='/run/networkd-ci/test-isc-dhcpd.pid'
isc_dhcpd_lease_file='/run/networkd-ci/test-isc-dhcpd.lease'

systemd_lib_paths=['/usr/lib/systemd', '/lib/systemd']
which_paths=':'.join(systemd_lib_paths + os.getenv('PATH', os.defpath).lstrip(':').split(':'))

networkd_bin=shutil.which('systemd-networkd', path=which_paths)
resolved_bin=shutil.which('systemd-resolved', path=which_paths)
udevd_bin=shutil.which('systemd-udevd', path=which_paths)
wait_online_bin=shutil.which('systemd-networkd-wait-online', path=which_paths)
networkctl_bin=shutil.which('networkctl', path=which_paths)
resolvectl_bin=shutil.which('resolvectl', path=which_paths)
timedatectl_bin=shutil.which('timedatectl', path=which_paths)

use_valgrind=False
enable_debug=True
env = {}
asan_options=None
lsan_options=None
ubsan_options=None
with_coverage=False

running_units = []

def check_output(*command, **kwargs):
    # This replaces both check_output and check_call (output can be ignored)
    command = command[0].split() + list(command[1:])
    return subprocess.check_output(command, universal_newlines=True, **kwargs).rstrip()

def call(*command, **kwargs):
    command = command[0].split() + list(command[1:])
    return subprocess.call(command, universal_newlines=True, **kwargs)

def run(*command, **kwargs):
    command = command[0].split() + list(command[1:])
    return subprocess.run(command, universal_newlines=True, check=False, **kwargs)

def is_module_available(module_name):
    lsmod_output = check_output('lsmod')
    module_re = re.compile(rf'^{re.escape(module_name)}\b', re.MULTILINE)
    return module_re.search(lsmod_output) or not call('modprobe', module_name, stderr=subprocess.DEVNULL)

def expectedFailureIfModuleIsNotAvailable(module_name):
    def f(func):
        if not is_module_available(module_name):
            return unittest.expectedFailure(func)
        return func

    return f

def expectedFailureIfERSPANModuleIsNotAvailable():
    def f(func):
        rc = call('ip link add dev erspan99 type erspan seq key 30 local 192.168.1.4 remote 192.168.1.1 erspan_ver 1 erspan 123', stderr=subprocess.DEVNULL)
        if rc == 0:
            call('ip link del erspan99')
            return func

        return unittest.expectedFailure(func)

    return f

def expectedFailureIfRoutingPolicyPortRangeIsNotAvailable():
    def f(func):
        rc = call('ip rule add from 192.168.100.19 sport 1123-1150 dport 3224-3290 table 7', stderr=subprocess.DEVNULL)
        if rc == 0:
            call('ip rule del from 192.168.100.19 sport 1123-1150 dport 3224-3290 table 7')
            return func

        return unittest.expectedFailure(func)

    return f

def expectedFailureIfRoutingPolicyIPProtoIsNotAvailable():
    def f(func):
        rc = call('ip rule add not from 192.168.100.19 ipproto tcp table 7', stderr=subprocess.DEVNULL)
        if rc == 0:
            call('ip rule del not from 192.168.100.19 ipproto tcp table 7')
            return func

        return unittest.expectedFailure(func)

    return f

def expectedFailureIfRoutingPolicyUIDRangeIsNotAvailable():
    def f(func):
        support = False
        rc = call('ip rule add from 192.168.100.19 table 7 uidrange 200-300', stderr=subprocess.DEVNULL)
        if rc == 0:
            ret = run('ip rule list from 192.168.100.19 table 7', stdout=subprocess.PIPE, stderr=subprocess.STDOUT)
            if ret.returncode == 0 and 'uidrange 200-300' in ret.stdout.rstrip():
                support = True
            call('ip rule del from 192.168.100.19 table 7 uidrange 200-300')

        if support:
            return func

        return unittest.expectedFailure(func)

    return f

def expectedFailureIfLinkFileFieldIsNotSet():
    def f(func):
        support = False
        rc = call('ip link add name dummy99 type dummy', stderr=subprocess.DEVNULL)
        if rc == 0:
            ret = run('udevadm info -w10s /sys/class/net/dummy99', stdout=subprocess.PIPE, stderr=subprocess.STDOUT)
            if ret.returncode == 0 and 'E: ID_NET_LINK_FILE=' in ret.stdout.rstrip():
                support = True
            call('ip link del dummy99')

        if support:
            return func

        return unittest.expectedFailure(func)

    return f

def expectedFailureIfNexthopIsNotAvailable():
    def f(func):
        rc = call('ip nexthop list', stderr=subprocess.DEVNULL)
        if rc == 0:
            return func

        return unittest.expectedFailure(func)

    return f

def expectedFailureIfRTA_VIAIsNotSupported():
    def f(func):
        call('ip link add dummy98 type dummy', stderr=subprocess.DEVNULL)
        call('ip link set up dev dummy98', stderr=subprocess.DEVNULL)
        call('ip route add 2001:1234:5:8fff:ff:ff:ff:fe/128 dev dummy98', stderr=subprocess.DEVNULL)
        rc = call('ip route add 10.10.10.10 via inet6 2001:1234:5:8fff:ff:ff:ff:fe dev dummy98', stderr=subprocess.DEVNULL)
        call('ip link del dummy98', stderr=subprocess.DEVNULL)
        if rc == 0:
            return func

        return unittest.expectedFailure(func)

    return f

def expectedFailureIfAlternativeNameIsNotAvailable():
    def f(func):
        supported = False
        call('ip link add dummy98 type dummy', stderr=subprocess.DEVNULL)
        rc = call('ip link prop add dev dummy98 altname hogehogehogehogehoge', stderr=subprocess.DEVNULL)
        if rc == 0:
<<<<<<< HEAD
            rc = call('ip link show dev hogehogehogehogehoge', stderr=subprocess.DEVNULL)
=======
            rc = call('ip link show dev hogehogehogehogehoge', stdout=subprocess.DEVNULL, stderr=subprocess.DEVNULL)
>>>>>>> 04025fa6
            if rc == 0:
                supported = True

        call('ip link del dummy98', stderr=subprocess.DEVNULL)
        if supported:
            return func

        return unittest.expectedFailure(func)

    return f

def expectedFailureIfNetdevsimWithSRIOVIsNotAvailable():
    def f(func):
        call('rmmod netdevsim', stderr=subprocess.DEVNULL)
        rc = call('modprobe netdevsim', stderr=subprocess.DEVNULL)
        if rc != 0:
            return unittest.expectedFailure(func)

        try:
            with open('/sys/bus/netdevsim/new_device', mode='w') as f:
                f.write('99 1')
        except OSError:
            return unittest.expectedFailure(func)

        call('udevadm settle')
        call('udevadm info -w10s /sys/devices/netdevsim99/net/eni99np1', stderr=subprocess.DEVNULL)
        try:
            with open('/sys/class/net/eni99np1/device/sriov_numvfs', mode='w') as f:
                f.write('3')
        except OSError:
            call('rmmod netdevsim', stderr=subprocess.DEVNULL)
            return unittest.expectedFailure(func)

        call('rmmod netdevsim', stderr=subprocess.DEVNULL)
        return func

    return f

def expectedFailureIfCAKEIsNotAvailable():
    def f(func):
        call('ip link add dummy98 type dummy', stderr=subprocess.DEVNULL)
        rc = call('tc qdisc add dev dummy98 parent root cake', stderr=subprocess.DEVNULL)
        call('ip link del dummy98', stderr=subprocess.DEVNULL)
        if rc == 0:
            return func

        return unittest.expectedFailure(func)

    return f

def expectedFailureIfPIEIsNotAvailable():
    def f(func):
        call('ip link add dummy98 type dummy', stderr=subprocess.DEVNULL)
        rc = call('tc qdisc add dev dummy98 parent root pie', stderr=subprocess.DEVNULL)
        call('ip link del dummy98', stderr=subprocess.DEVNULL)
        if rc == 0:
            return func

        return unittest.expectedFailure(func)

    return f

def expectedFailureIfHHFIsNotAvailable():
    def f(func):
        call('ip link add dummy98 type dummy', stderr=subprocess.DEVNULL)
        rc = call('tc qdisc add dev dummy98 parent root hhf', stderr=subprocess.DEVNULL)
        call('ip link del dummy98', stderr=subprocess.DEVNULL)
        if rc == 0:
            return func

        return unittest.expectedFailure(func)

    return f

def expectedFailureIfETSIsNotAvailable():
    def f(func):
        call('ip link add dummy98 type dummy', stderr=subprocess.DEVNULL)
        rc = call('tc qdisc add dev dummy98 parent root ets bands 10', stderr=subprocess.DEVNULL)
        call('ip link del dummy98', stderr=subprocess.DEVNULL)
        if rc == 0:
            return func

        return unittest.expectedFailure(func)

    return f

def expectedFailureIfFQPIEIsNotAvailable():
    def f(func):
        call('ip link add dummy98 type dummy', stderr=subprocess.DEVNULL)
        rc = call('tc qdisc add dev dummy98 parent root fq_pie', stderr=subprocess.DEVNULL)
        call('ip link del dummy98', stderr=subprocess.DEVNULL)
        if rc == 0:
            return func

        return unittest.expectedFailure(func)

    return f

def setUpModule():
    # pylint: disable=global-statement
    global running_units

    os.makedirs(network_unit_file_path, exist_ok=True)
    os.makedirs(networkd_conf_dropin_path, exist_ok=True)
    os.makedirs(networkd_ci_path, exist_ok=True)
    os.makedirs(udev_rules_dir, exist_ok=True)

    shutil.rmtree(networkd_ci_path)
    copytree(os.path.join(os.path.dirname(os.path.abspath(__file__)), 'conf'), networkd_ci_path)

    shutil.copy(os.path.join(networkd_ci_path, '00-debug-net.rules'), udev_rules_dir)

    for u in ['systemd-networkd.socket', 'systemd-networkd.service', 'systemd-resolved.service',
              'systemd-udevd-kernel.socket', 'systemd-udevd-control.socket', 'systemd-udevd.service',
              'firewalld.service']:
        if call(f'systemctl is-active --quiet {u}') == 0:
            check_output(f'systemctl stop {u}')
            running_units.append(u)

    drop_in = [
        '[Unit]',
        'StartLimitIntervalSec=0',
        '[Service]',
        'Restart=no',
        'ExecStart=',
    ]
    if use_valgrind:
        drop_in += [
            'ExecStart=!!valgrind --track-origins=yes --leak-check=full --show-leak-kinds=all ' + networkd_bin,
            'PrivateTmp=yes'
        ]
    else:
        drop_in += ['ExecStart=!!' + networkd_bin]
    if enable_debug:
        drop_in += ['Environment=SYSTEMD_LOG_LEVEL=debug']
    if asan_options:
        drop_in += ['Environment=ASAN_OPTIONS="' + asan_options + '"']
    if lsan_options:
        drop_in += ['Environment=LSAN_OPTIONS="' + lsan_options + '"']
    if ubsan_options:
        drop_in += ['Environment=UBSAN_OPTIONS="' + ubsan_options + '"']
    if asan_options or lsan_options or ubsan_options:
        drop_in += ['SystemCallFilter=']
    if use_valgrind or asan_options or lsan_options or ubsan_options:
        drop_in += ['MemoryDenyWriteExecute=no']
    if with_coverage:
        drop_in += [
            'ProtectSystem=no',
            'ProtectHome=no',
        ]

    os.makedirs('/run/systemd/system/systemd-networkd.service.d', exist_ok=True)
    with open('/run/systemd/system/systemd-networkd.service.d/00-override.conf', mode='w') as f:
        f.write('\n'.join(drop_in))

    drop_in = [
        '[Service]',
        'Restart=no',
        'ExecStart=',
    ]
    if use_valgrind:
        drop_in += ['ExecStart=!!valgrind --track-origins=yes --leak-check=full --show-leak-kinds=all ' + resolved_bin]
    else:
        drop_in += ['ExecStart=!!' + resolved_bin]
    if enable_debug:
        drop_in += ['Environment=SYSTEMD_LOG_LEVEL=debug']
    if asan_options:
        drop_in += ['Environment=ASAN_OPTIONS="' + asan_options + '"']
    if lsan_options:
        drop_in += ['Environment=LSAN_OPTIONS="' + lsan_options + '"']
    if ubsan_options:
        drop_in += ['Environment=UBSAN_OPTIONS="' + ubsan_options + '"']
    if asan_options or lsan_options or ubsan_options:
        drop_in += ['SystemCallFilter=']
    if use_valgrind or asan_options or lsan_options or ubsan_options:
        drop_in += ['MemoryDenyWriteExecute=no']
    if with_coverage:
        drop_in += [
            'ProtectSystem=no',
            'ProtectHome=no',
        ]

    os.makedirs('/run/systemd/system/systemd-resolved.service.d', exist_ok=True)
    with open('/run/systemd/system/systemd-resolved.service.d/00-override.conf', mode='w') as f:
        f.write('\n'.join(drop_in))

    drop_in = [
        '[Service]',
        'ExecStart=',
        'ExecStart=!!' + udevd_bin,
    ]

    os.makedirs('/run/systemd/system/systemd-udevd.service.d', exist_ok=True)
    with open('/run/systemd/system/systemd-udevd.service.d/00-override.conf', mode='w') as f:
        f.write('\n'.join(drop_in))

    check_output('systemctl daemon-reload')
    print(check_output('systemctl cat systemd-networkd.service'))
    print(check_output('systemctl cat systemd-resolved.service'))
    print(check_output('systemctl cat systemd-udevd.service'))
    check_output('systemctl restart systemd-resolved')
    check_output('systemctl restart systemd-udevd')

def tearDownModule():
    # pylint: disable=global-statement
    global running_units

    shutil.rmtree(networkd_ci_path)
    os.remove(os.path.join(udev_rules_dir, '00-debug-net.rules'))

    for u in ['systemd-networkd.socket', 'systemd-networkd.service', 'systemd-resolved.service']:
        check_output(f'systemctl stop {u}')

    shutil.rmtree('/run/systemd/system/systemd-networkd.service.d')
    shutil.rmtree('/run/systemd/system/systemd-resolved.service.d')
    shutil.rmtree('/run/systemd/system/systemd-udevd.service.d')
    check_output('systemctl daemon-reload')
    check_output('systemctl restart systemd-udevd.service')

    for u in running_units:
        check_output(f'systemctl start {u}')

def read_link_attr(*args):
    with open(os.path.join('/sys/class/net/', *args)) as f:
        return f.readline().strip()

def read_bridge_port_attr(bridge, link, attribute):
    path_bridge = os.path.join('/sys/devices/virtual/net', bridge)
    path_port = 'lower_' + link + '/brport'
    path = os.path.join(path_bridge, path_port)

    with open(os.path.join(path, attribute)) as f:
        return f.readline().strip()

def link_exists(link):
    return os.path.exists(os.path.join('/sys/class/net', link))

def remove_links(links):
    for link in links:
        if link_exists(link):
            call('ip link del dev', link)
    time.sleep(1)

def remove_fou_ports(ports):
    for port in ports:
        call('ip fou del port', port, stdout=subprocess.DEVNULL, stderr=subprocess.DEVNULL)

def remove_routing_policy_rule_tables(tables):
    for table in tables:
        rc = 0
        while rc == 0:
            rc = call('ip rule del table', table, stdout=subprocess.DEVNULL, stderr=subprocess.DEVNULL)
        rc = 0
        while rc == 0:
            rc = call('ip -6 rule del table', table, stdout=subprocess.DEVNULL, stderr=subprocess.DEVNULL)

def remove_routes(routes):
    for route_type, addr in routes:
        call('ip route del', route_type, addr, stdout=subprocess.DEVNULL, stderr=subprocess.DEVNULL)

def remove_blackhole_nexthops():
    ret = run('ip nexthop show dev lo', stdout=subprocess.PIPE, stderr=subprocess.DEVNULL)
    if ret.returncode == 0:
        for line in ret.stdout.rstrip().splitlines():
            dev_id = line.split()[1]
            call(f'ip nexthop del id {dev_id}')

def remove_l2tp_tunnels(tunnel_ids):
    output = check_output('ip l2tp show tunnel')
    for tid in tunnel_ids:
        words='Tunnel ' + tid + ', encap'
        if words in output:
            call('ip l2tp del tunnel tid', tid)
    time.sleep(1)

def read_ipv6_sysctl_attr(link, attribute):
    with open(os.path.join(os.path.join(network_sysctl_ipv6_path, link), attribute)) as f:
        return f.readline().strip()

def read_ipv4_sysctl_attr(link, attribute):
    with open(os.path.join(os.path.join(network_sysctl_ipv4_path, link), attribute)) as f:
        return f.readline().strip()

def copy_unit_to_networkd_unit_path(*units, dropins=True):
    """Copy networkd unit files into the testbed.

    Any networkd unit file type can be specified, as well as drop-in files.

    By default, all drop-ins for a specified unit file are copied in;
    to avoid that specify dropins=False.

    When a drop-in file is specified, its unit file is also copied in automatically.
    """
    print()
    for unit in units:
        if dropins and os.path.exists(os.path.join(networkd_ci_path, unit + '.d')):
            copytree(os.path.join(networkd_ci_path, unit + '.d'), os.path.join(network_unit_file_path, unit + '.d'))
        if unit.endswith('.conf'):
            dropin = unit
            dropindir = os.path.join(network_unit_file_path, os.path.dirname(dropin))
            os.makedirs(dropindir, exist_ok=True)
            shutil.copy(os.path.join(networkd_ci_path, dropin), dropindir)
            unit = os.path.dirname(dropin).rstrip('.d')
        shutil.copy(os.path.join(networkd_ci_path, unit), network_unit_file_path)

def remove_unit_from_networkd_path(units):
    """Remove previously copied unit files from the testbed.

    Drop-ins will be removed automatically.
    """
    for unit in units:
        if os.path.exists(os.path.join(network_unit_file_path, unit)):
            os.remove(os.path.join(network_unit_file_path, unit))
            if os.path.exists(os.path.join(network_unit_file_path, unit + '.d')):
                shutil.rmtree(os.path.join(network_unit_file_path, unit + '.d'))

def copy_networkd_conf_dropin(*dropins):
    """Copy networkd.conf dropin files into the testbed."""
    for dropin in dropins:
        shutil.copy(os.path.join(networkd_ci_path, dropin), networkd_conf_dropin_path)

def remove_networkd_conf_dropin(dropins):
    """Remove previously copied networkd.conf dropin files from the testbed."""
    for dropin in dropins:
        if os.path.exists(os.path.join(networkd_conf_dropin_path, dropin)):
            os.remove(os.path.join(networkd_conf_dropin_path, dropin))

def start_dnsmasq(additional_options='', interface='veth-peer', ipv4_range='192.168.5.10,192.168.5.200', ipv4_router='192.168.5.1', ipv6_range='2600::10,2600::20', lease_time='1h'):
    dnsmasq_command = f'dnsmasq -8 {dnsmasq_log_file} --log-queries=extra --log-dhcp --pid-file={dnsmasq_pid_file} --conf-file=/dev/null --bind-interfaces --interface={interface} --enable-ra --dhcp-range={ipv6_range},{lease_time} --dhcp-range={ipv4_range},{lease_time} -R --dhcp-leasefile={dnsmasq_lease_file} --dhcp-option=26,1492 --dhcp-option=option:router,{ipv4_router} --port=0 ' + additional_options
    check_output(dnsmasq_command)

def stop_by_pid_file(pid_file):
    if os.path.exists(pid_file):
        with open(pid_file, 'r') as f:
            pid = f.read().rstrip(' \t\r\n\0')
            os.kill(int(pid), signal.SIGTERM)
            for _ in range(25):
                try:
                    os.kill(int(pid), 0)
                    print(f"PID {pid} is still alive, waiting...")
                    time.sleep(.2)
                except OSError as e:
                    if e.errno == errno.ESRCH:
                        break
                    print(f"Unexpected exception when waiting for {pid} to die: {e.errno}")

        os.remove(pid_file)

def stop_dnsmasq():
    stop_by_pid_file(dnsmasq_pid_file)

def dump_dnsmasq_log_file():
    if os.path.exists(dnsmasq_log_file):
        with open (dnsmasq_log_file) as in_file:
            print(in_file.read())

def search_words_in_dnsmasq_log(words, show_all=False):
    if os.path.exists(dnsmasq_log_file):
        with open (dnsmasq_log_file) as in_file:
            contents = in_file.read()
            if show_all:
                print(contents)
            for line in contents.splitlines():
                if words in line:
                    in_file.close()
                    print("%s, %s" % (words, line))
                    return True
    return False

def remove_dnsmasq_lease_file():
    if os.path.exists(dnsmasq_lease_file):
        os.remove(dnsmasq_lease_file)

def remove_dnsmasq_log_file():
    if os.path.exists(dnsmasq_log_file):
        os.remove(dnsmasq_log_file)

def start_isc_dhcpd(interface, conf_file, ip):
    conf_file_path = os.path.join(networkd_ci_path, conf_file)
    isc_dhcpd_command = f'dhcpd {ip} -cf {conf_file_path} -lf {isc_dhcpd_lease_file} -pf {isc_dhcpd_pid_file} {interface}'
    Path(isc_dhcpd_lease_file).touch()
    check_output(isc_dhcpd_command)

def stop_isc_dhcpd():
    stop_by_pid_file(isc_dhcpd_pid_file)
    if os.path.exists(isc_dhcpd_lease_file):
        os.remove(isc_dhcpd_lease_file)

def remove_networkd_state_files():
    if os.path.exists(os.path.join(networkd_runtime_directory, 'state')):
        os.remove(os.path.join(networkd_runtime_directory, 'state'))

def stop_networkd(show_logs=True, remove_state_files=True):
    if show_logs:
        invocation_id = check_output('systemctl show systemd-networkd -p InvocationID --value')
    check_output('systemctl stop systemd-networkd.socket')
    check_output('systemctl stop systemd-networkd.service')
    if show_logs:
        print(check_output('journalctl _SYSTEMD_INVOCATION_ID=' + invocation_id))
    if remove_state_files:
        remove_networkd_state_files()

def start_networkd(sleep_sec=0):
    check_output('systemctl start systemd-networkd')
    if sleep_sec > 0:
        time.sleep(sleep_sec)

def restart_networkd(sleep_sec=0, show_logs=True, remove_state_files=True):
    stop_networkd(show_logs, remove_state_files)
    start_networkd(sleep_sec)

class Utilities():
    # pylint: disable=no-member

    def check_link_exists(self, link):
        self.assertTrue(link_exists(link))

    def check_link_attr(self, *args):
        self.assertEqual(read_link_attr(*args[:-1]), args[-1])

    def wait_activated(self, link, state='down', timeout=20, fail_assert=True):
        # wait for the interface is activated.
        invocation_id = check_output('systemctl show systemd-networkd -p InvocationID --value')
        needle = f'{link}: Bringing link {state}'
        flag = state.upper()
        for iteration in range(timeout+1):
            if iteration != 0:
                time.sleep(1)
            if not link_exists(link):
                continue
            output = check_output('journalctl _SYSTEMD_INVOCATION_ID=' + invocation_id)
            if needle in output and flag in check_output(f'ip link show {link}'):
                return True
        if fail_assert:
            self.fail(f'Timed out waiting for {link} activated.')
        return False

    def wait_operstate(self, link, operstate='degraded', setup_state='configured', setup_timeout=5, fail_assert=True):
        """Wait for the link to reach the specified operstate and/or setup state.

        Specify None or '' for either operstate or setup_state to ignore that state.
        This will recheck until the state conditions are met or the timeout expires.

        If the link successfully matches the requested state, this returns True.
        If this times out waiting for the link to match, the behavior depends on the
        'fail_assert' parameter; if True, this causes a test assertion failure,
        otherwise this returns False.  The default is to cause assertion failure.

        Note that this function matches on *exactly* the given operstate and setup_state.
        To wait for a link to reach *or exceed* a given operstate, use wait_online().
        """
        if not operstate:
            operstate = r'\S+'
        if not setup_state:
            setup_state = r'\S+'

        for secs in range(setup_timeout + 1):
            if secs != 0:
                time.sleep(1)
            if not link_exists(link):
                continue
            output = check_output(*networkctl_cmd, '-n', '0', 'status', link, env=env)
            print(output)
            if re.search(rf'(?m)^\s*State:\s+{operstate}\s+\({setup_state}\)\s*$', output):
                return True
        if fail_assert:
            self.fail(f'Timed out waiting for {link} to reach state {operstate}/{setup_state}')
        return False

    def wait_online(self, links_with_operstate, timeout='20s', bool_any=False, ipv4=False, ipv6=False, setup_state='configured', setup_timeout=5):
        """Wait for the link(s) to reach the specified operstate and/or setup state.

        This is similar to wait_operstate() but can be used for multiple links,
        and it also calls systemd-networkd-wait-online to wait for the given operstate.
        The operstate should be specified in the link name, like 'eth0:degraded'.
        If just a link name is provided, wait-online's default operstate to wait for is degraded.

        The 'timeout' parameter controls the systemd-networkd-wait-online timeout, and the
        'setup_timeout' controls the per-link timeout waiting for the setup_state.

        Set 'bool_any' to True to wait for any (instead of all) of the given links.
        If this is set, no setup_state checks are done.

        Set 'ipv4' or 'ipv6' to True to wait for IPv4 address or IPv6 address, respectively, of each of the given links.
        This is applied only for the operational state 'degraded' or above.

        Note that this function waits for the link(s) to reach *or exceed* the given operstate.
        However, the setup_state, if specified, must be matched *exactly*.

        This returns if the link(s) reached the requested operstate/setup_state; otherwise it
        raises CalledProcessError or fails test assertion.
        """
        args = wait_online_cmd + [f'--timeout={timeout}'] + [f'--interface={link}' for link in links_with_operstate]
        if bool_any:
            args += ['--any']
        if ipv4:
            args += ['--ipv4']
        if ipv6:
            args += ['--ipv6']
        try:
            check_output(*args, env=env)
        except subprocess.CalledProcessError:
            for link in links_with_operstate:
                output = check_output(*networkctl_cmd, '-n', '0', 'status', link.split(':')[0], env=env)
                print(output)
            raise
        if not bool_any and setup_state:
            for link in links_with_operstate:
                self.wait_operstate(link.split(':')[0], None, setup_state, setup_timeout)

    def wait_address(self, link, address_regex, scope='global', ipv='', timeout_sec=100):
        for i in range(timeout_sec):
            if i > 0:
                time.sleep(1)
            output = check_output(f'ip {ipv} address show dev {link} scope {scope}')
            if re.search(address_regex, output) and 'tentative' not in output:
                break

        self.assertRegex(output, address_regex)

    def wait_address_dropped(self, link, address_regex, scope='global', ipv='', timeout_sec=100):
        for i in range(timeout_sec):
            if i > 0:
                time.sleep(1)
            output = check_output(f'ip {ipv} address show dev {link} scope {scope}')
            if not re.search(address_regex, output):
                break

        self.assertNotRegex(output, address_regex)

class NetworkctlTests(unittest.TestCase, Utilities):

    links = [
        'dummy98',
        'test1',
        'veth99',
    ]

    units = [
        '11-dummy.netdev',
        '11-dummy-mtu.netdev',
        '11-dummy.network',
        '12-dummy.netdev',
        '12-dummy.link',
        '25-address-static.network',
        '25-veth.netdev',
        '26-netdev-link-local-addressing-yes.network',
    ]

    def setUp(self):
        remove_links(self.links)
        stop_networkd(show_logs=False)

    def tearDown(self):
        remove_links(self.links)
        remove_unit_from_networkd_path(self.units)
        stop_networkd(show_logs=True)

    @expectedFailureIfAlternativeNameIsNotAvailable()
    def test_altname(self):
        copy_unit_to_networkd_unit_path('26-netdev-link-local-addressing-yes.network', '12-dummy.netdev', '12-dummy.link')
        check_output('udevadm control --reload')
        start_networkd()
        self.wait_online(['dummy98:degraded'])

        output = check_output(*networkctl_cmd, '-n', '0', 'status', 'dummy98', env=env)
        self.assertRegex(output, 'hogehogehogehogehogehoge')

    def test_reconfigure(self):
        copy_unit_to_networkd_unit_path('25-address-static.network', '12-dummy.netdev')
        start_networkd()
        self.wait_online(['dummy98:routable'])

        output = check_output('ip -4 address show dev dummy98')
        print(output)
        self.assertIn('inet 10.1.2.3/16 brd 10.1.255.255 scope global dummy98', output)
        self.assertIn('inet 10.1.2.4/16 brd 10.1.255.255 scope global secondary dummy98', output)
        self.assertIn('inet 10.2.2.4/16 brd 10.2.255.255 scope global dummy98', output)

        check_output('ip address del 10.1.2.3/16 dev dummy98')
        check_output('ip address del 10.1.2.4/16 dev dummy98')
        check_output('ip address del 10.2.2.4/16 dev dummy98')

        check_output(*networkctl_cmd, 'reconfigure', 'dummy98', env=env)
        self.wait_online(['dummy98:routable'])

        output = check_output('ip -4 address show dev dummy98')
        print(output)
        self.assertIn('inet 10.1.2.3/16 brd 10.1.255.255 scope global dummy98', output)
        self.assertIn('inet 10.1.2.4/16 brd 10.1.255.255 scope global secondary dummy98', output)
        self.assertIn('inet 10.2.2.4/16 brd 10.2.255.255 scope global dummy98', output)

        remove_unit_from_networkd_path(['25-address-static.network'])

        check_output(*networkctl_cmd, 'reload', env=env)
        self.wait_operstate('dummy98', 'degraded', setup_state='unmanaged')

        output = check_output('ip -4 address show dev dummy98')
        print(output)
        self.assertNotIn('inet 10.1.2.3/16 brd 10.1.255.255 scope global dummy98', output)
        self.assertNotIn('inet 10.1.2.4/16 brd 10.1.255.255 scope global secondary dummy98', output)
        self.assertNotIn('inet 10.2.2.4/16 brd 10.2.255.255 scope global dummy98', output)

        copy_unit_to_networkd_unit_path('25-address-static.network')
        check_output(*networkctl_cmd, 'reload', env=env)
        self.wait_online(['dummy98:routable'])

        output = check_output('ip -4 address show dev dummy98')
        print(output)
        self.assertIn('inet 10.1.2.3/16 brd 10.1.255.255 scope global dummy98', output)
        self.assertIn('inet 10.1.2.4/16 brd 10.1.255.255 scope global secondary dummy98', output)
        self.assertIn('inet 10.2.2.4/16 brd 10.2.255.255 scope global dummy98', output)

    def test_reload(self):
        start_networkd(3)

        copy_unit_to_networkd_unit_path('11-dummy.netdev')
        check_output(*networkctl_cmd, 'reload', env=env)
        self.wait_operstate('test1', 'off', setup_state='unmanaged')

        copy_unit_to_networkd_unit_path('11-dummy.network')
        check_output(*networkctl_cmd, 'reload', env=env)
        self.wait_online(['test1:degraded'])

        remove_unit_from_networkd_path(['11-dummy.network'])
        check_output(*networkctl_cmd, 'reload', env=env)
        self.wait_operstate('test1', 'degraded', setup_state='unmanaged')

        remove_unit_from_networkd_path(['11-dummy.netdev'])
        check_output(*networkctl_cmd, 'reload', env=env)
        self.wait_operstate('test1', 'degraded', setup_state='unmanaged')

        copy_unit_to_networkd_unit_path('11-dummy.netdev', '11-dummy.network')
        check_output(*networkctl_cmd, 'reload', env=env)
        self.wait_operstate('test1', 'degraded')

    def test_glob(self):
        copy_unit_to_networkd_unit_path('11-dummy.netdev', '11-dummy.network')
        start_networkd()

        self.wait_online(['test1:degraded'])

        output = check_output(*networkctl_cmd, 'list', env=env)
        self.assertRegex(output, '1 lo ')
        self.assertRegex(output, 'test1')

        output = check_output(*networkctl_cmd, 'list', 'test1', env=env)
        self.assertNotRegex(output, '1 lo ')
        self.assertRegex(output, 'test1')

        output = check_output(*networkctl_cmd, 'list', 'te*', env=env)
        self.assertNotRegex(output, '1 lo ')
        self.assertRegex(output, 'test1')

        output = check_output(*networkctl_cmd, '-n', '0', 'status', 'te*', env=env)
        self.assertNotRegex(output, '1: lo ')
        self.assertRegex(output, 'test1')

        output = check_output(*networkctl_cmd, '-n', '0', 'status', 'tes[a-z][0-9]', env=env)
        self.assertNotRegex(output, '1: lo ')
        self.assertRegex(output, 'test1')

    def test_mtu(self):
        copy_unit_to_networkd_unit_path('11-dummy-mtu.netdev', '11-dummy.network')
        start_networkd()

        self.wait_online(['test1:degraded'])

        output = check_output(*networkctl_cmd, '-n', '0', 'status', 'test1', env=env)
        self.assertRegex(output, 'MTU: 1600')

    def test_type(self):
        copy_unit_to_networkd_unit_path('11-dummy.netdev', '11-dummy.network')
        start_networkd()
        self.wait_online(['test1:degraded'])

        output = check_output(*networkctl_cmd, '-n', '0', 'status', 'test1', env=env)
        print(output)
        self.assertRegex(output, 'Type: ether')

        output = check_output(*networkctl_cmd, '-n', '0', 'status', 'lo', env=env)
        print(output)
        self.assertRegex(output, 'Type: loopback')

    @expectedFailureIfLinkFileFieldIsNotSet()
    def test_udev_link_file(self):
        copy_unit_to_networkd_unit_path('11-dummy.netdev', '11-dummy.network')
        start_networkd()
        self.wait_online(['test1:degraded'])

        output = check_output(*networkctl_cmd, '-n', '0', 'status', 'test1', env=env)
        print(output)
        self.assertRegex(output, r'Link File: (/usr)?/lib/systemd/network/99-default.link')
        self.assertRegex(output, r'Network File: /run/systemd/network/11-dummy.network')

        output = check_output(*networkctl_cmd, '-n', '0', 'status', 'lo', env=env)
        print(output)
        self.assertRegex(output, r'Link File: n/a')
        self.assertRegex(output, r'Network File: n/a')

    def test_delete_links(self):
        copy_unit_to_networkd_unit_path('11-dummy.netdev', '11-dummy.network',
                                        '25-veth.netdev', '26-netdev-link-local-addressing-yes.network')
        start_networkd()

        self.wait_online(['test1:degraded', 'veth99:degraded', 'veth-peer:degraded'])

        check_output(*networkctl_cmd, 'delete', 'test1', 'veth99', env=env)
        self.assertFalse(link_exists('test1'))
        self.assertFalse(link_exists('veth99'))
        self.assertFalse(link_exists('veth-peer'))

class NetworkdNetDevTests(unittest.TestCase, Utilities):

    links_remove_earlier = [
        'xfrm98',
        'xfrm99',
    ]

    links = [
        '6rdtun99',
        'bareudp99',
        'batadv99',
        'bond98',
        'bond99',
        'bridge99',
        'dropin-test',
        'dummy98',
        'erspan98',
        'erspan99',
        'geneve99',
        'gretap96',
        'gretap98',
        'gretap99',
        'gretun96',
        'gretun97',
        'gretun98',
        'gretun99',
        'ifb99',
        'ip6gretap98',
        'ip6gretap99',
        'ip6gretun96',
        'ip6gretun97',
        'ip6gretun98',
        'ip6gretun99',
        'ip6tnl-external',
        'ip6tnl-slaac',
        'ip6tnl97',
        'ip6tnl98',
        'ip6tnl99',
        'ipiptun96',
        'ipiptun97',
        'ipiptun98',
        'ipiptun99',
        'ipvlan99',
        'ipvtap99',
        'isataptun99',
        'macvlan99',
        'macvtap99',
        'nlmon99',
        'sittun96',
        'sittun97',
        'sittun98',
        'sittun99',
        'tap99',
        'test1',
        'tun99',
        'vcan99',
        'veth-mtu',
        'veth99',
        'vlan99',
        'vrf99',
        'vti6tun97',
        'vti6tun98',
        'vti6tun99',
        'vtitun96',
        'vtitun97',
        'vtitun98',
        'vtitun99',
        'vxcan99',
        'vxlan-slaac',
        'vxlan97',
        'vxlan98',
        'vxlan99',
        'wg97',
        'wg98',
        'wg99',
    ]

    units = [
        '10-dropin-test.netdev',
        '11-dummy.netdev',
        '11-dummy.network',
        '12-dummy.netdev',
        '13-not-match-udev-property.network',
        '14-match-udev-property.network',
        '15-name-conflict-test.netdev',
        '21-macvlan.netdev',
        '21-macvtap.netdev',
        '21-vlan-test1.network',
        '21-vlan.netdev',
        '21-vlan.network',
        '25-6rd-tunnel.netdev',
        '25-bareudp.netdev',
        '25-batadv.netdev',
        '25-bond.netdev',
        '25-bond-balanced-tlb.netdev',
        '25-bridge.netdev',
        '25-bridge-configure-without-carrier.network',
        '25-bridge.network',
        '25-erspan-tunnel-local-any.netdev',
        '25-erspan-tunnel.netdev',
        '25-fou-gretap.netdev',
        '25-fou-gre.netdev',
        '25-fou-ipip.netdev',
        '25-fou-ipproto-gre.netdev',
        '25-fou-ipproto-ipip.netdev',
        '25-fou-sit.netdev',
        '25-geneve.netdev',
        '25-gretap-tunnel-local-any.netdev',
        '25-gretap-tunnel.netdev',
        '25-gre-tunnel-any-any.netdev',
        '25-gre-tunnel-local-any.netdev',
        '25-gre-tunnel-remote-any.netdev',
        '25-gre-tunnel.netdev',
        '25-ifb.netdev',
        '25-ip6gretap-tunnel-local-any.netdev',
        '25-ip6gretap-tunnel.netdev',
        '25-ip6gre-tunnel-any-any.netdev',
        '25-ip6gre-tunnel-local-any.netdev',
        '25-ip6gre-tunnel-remote-any.netdev',
        '25-ip6gre-tunnel.netdev',
        '25-ip6tnl-tunnel-external.netdev',
        '25-ip6tnl-tunnel-local-any.netdev',
        '25-ip6tnl-tunnel-local-slaac.netdev',
        '25-ip6tnl-tunnel-local-slaac.network',
        '25-ip6tnl-tunnel-remote-any.netdev',
        '25-ip6tnl-tunnel.netdev',
        '25-ipip-tunnel-any-any.netdev',
        '25-ipip-tunnel-independent.netdev',
        '25-ipip-tunnel-independent-loopback.netdev',
        '25-ipip-tunnel-local-any.netdev',
        '25-ipip-tunnel-remote-any.netdev',
        '25-ipip-tunnel.netdev',
        '25-ipvlan.netdev',
        '25-ipvtap.netdev',
        '25-isatap-tunnel.netdev',
        '25-macsec.key',
        '25-macsec.netdev',
        '25-macsec.network',
        '25-nlmon.netdev',
        '25-sit-tunnel-any-any.netdev',
        '25-sit-tunnel-local-any.netdev',
        '25-sit-tunnel-remote-any.netdev',
        '25-sit-tunnel.netdev',
        '25-tap.netdev',
        '25-tun.netdev',
        '25-tunnel-any-any.network',
        '25-tunnel-local-any.network',
        '25-tunnel-remote-any.network',
        '25-tunnel.network',
        '25-vcan.netdev',
        '25-veth-mtu.netdev',
        '25-veth.netdev',
        '25-vrf.netdev',
        '25-vti6-tunnel-any-any.netdev',
        '25-vti6-tunnel-local-any.netdev',
        '25-vti6-tunnel-remote-any.netdev',
        '25-vti6-tunnel.netdev',
        '25-vti-tunnel-any-any.netdev',
        '25-vti-tunnel-local-any.netdev',
        '25-vti-tunnel-remote-any.netdev',
        '25-vti-tunnel.netdev',
        '25-vxcan.netdev',
        '25-vxlan-independent.netdev',
        '25-vxlan-ipv6.netdev',
        '25-vxlan-local-slaac.netdev',
        '25-vxlan-local-slaac.network',
        '25-vxlan-veth99.network',
        '25-vxlan.netdev',
        '25-wireguard-23-peers.netdev',
        '25-wireguard-23-peers.network',
        '25-wireguard-no-peer.netdev',
        '25-wireguard-no-peer.network',
        '25-wireguard-preshared-key.txt',
        '25-wireguard-private-key.txt',
        '25-wireguard.netdev',
        '25-wireguard.network',
        '25-xfrm.netdev',
        '25-xfrm-independent.netdev',
        '25-6rd.network',
        '25-erspan.network',
        '25-gre.network',
        '25-gretap.network',
        '25-gretun.network',
        '25-ip6gretap.network',
        '25-ip6gretun.network',
        '25-ip6tnl-slaac.network',
        '25-ip6tnl.network',
        '25-ipip.network',
        '25-ipv6-prefix.network',
        '25-ipvlan.network',
        '25-ipvtap.network',
        '25-isatap.network',
        '26-macsec.network',
        '25-macvlan.network',
        '25-macvtap.network',
        '26-netdev-link-local-addressing-yes.network',
        '25-sit.network',
        '25-vti6.network',
        '25-vti.network',
        '25-vxlan-ipv6.network',
        '25-vxlan-test1.network',
        '25-vxlan.network',
        '25-xfrm.network',
    ]

    fou_ports = [
        '55555',
        '55556']

    def setUp(self):
        remove_fou_ports(self.fou_ports)
        remove_links(self.links_remove_earlier)
        remove_links(self.links)
        stop_networkd(show_logs=False)

    def tearDown(self):
        remove_fou_ports(self.fou_ports)
        remove_links(self.links_remove_earlier)
        remove_links(self.links)
        remove_unit_from_networkd_path(self.units)
        stop_networkd(show_logs=True)

    def test_dropin_and_name_conflict(self):
        copy_unit_to_networkd_unit_path('10-dropin-test.netdev', '15-name-conflict-test.netdev')
        start_networkd()

        self.wait_online(['dropin-test:off'], setup_state='unmanaged')

        output = check_output('ip link show dropin-test')
        print(output)
        self.assertRegex(output, '00:50:56:c0:00:28')

    def test_match_udev_property(self):
        copy_unit_to_networkd_unit_path('12-dummy.netdev', '13-not-match-udev-property.network', '14-match-udev-property.network')
        start_networkd()
        self.wait_online(['dummy98:routable'])

        output = check_output(*networkctl_cmd, '-n', '0', 'status', 'dummy98', env=env)
        print(output)
        self.assertRegex(output, 'Network File: /run/systemd/network/14-match-udev-property')

    def test_wait_online_any(self):
        copy_unit_to_networkd_unit_path('25-bridge.netdev', '25-bridge.network', '11-dummy.netdev', '11-dummy.network')
        start_networkd()

        self.wait_online(['bridge99', 'test1:degraded'], bool_any=True)

        self.wait_operstate('bridge99', '(off|no-carrier)', setup_state='configuring')
        self.wait_operstate('test1', 'degraded')

    @expectedFailureIfModuleIsNotAvailable('bareudp')
    def test_bareudp(self):
        copy_unit_to_networkd_unit_path('25-bareudp.netdev', '26-netdev-link-local-addressing-yes.network')
        start_networkd()

        self.wait_online(['bareudp99:degraded'])

        output = check_output('ip -d link show bareudp99')
        print(output)
        self.assertRegex(output, 'dstport 1000 ')
        self.assertRegex(output, 'ethertype ip ')

    @expectedFailureIfModuleIsNotAvailable('batman-adv')
    def test_batadv(self):
        copy_unit_to_networkd_unit_path('25-batadv.netdev', '26-netdev-link-local-addressing-yes.network')
        start_networkd()

        self.wait_online(['batadv99:degraded'])

        output = check_output('ip -d link show batadv99')
        print(output)
        self.assertRegex(output, 'batadv')

    def test_bridge(self):
        copy_unit_to_networkd_unit_path('25-bridge.netdev', '25-bridge-configure-without-carrier.network')
        start_networkd()

        self.wait_online(['bridge99:no-carrier'])

        tick = os.sysconf('SC_CLK_TCK')
        self.assertEqual(9, round(float(read_link_attr('bridge99', 'bridge', 'hello_time')) / tick))
        self.assertEqual(9, round(float(read_link_attr('bridge99', 'bridge', 'max_age')) / tick))
        self.assertEqual(9, round(float(read_link_attr('bridge99', 'bridge', 'forward_delay')) / tick))
        self.assertEqual(9, round(float(read_link_attr('bridge99', 'bridge', 'ageing_time')) / tick))
        self.assertEqual(9,         int(read_link_attr('bridge99', 'bridge', 'priority')))
        self.assertEqual(1,         int(read_link_attr('bridge99', 'bridge', 'multicast_querier')))
        self.assertEqual(1,         int(read_link_attr('bridge99', 'bridge', 'multicast_snooping')))
        self.assertEqual(1,         int(read_link_attr('bridge99', 'bridge', 'stp_state')))
        self.assertEqual(3,         int(read_link_attr('bridge99', 'bridge', 'multicast_igmp_version')))

        output = check_output(*networkctl_cmd, '-n', '0', 'status', 'bridge99', env=env)
        print(output)
        self.assertRegex(output, 'Priority: 9')
        self.assertRegex(output, 'STP: yes')
        self.assertRegex(output, 'Multicast IGMP Version: 3')

        output = check_output('ip -d link show bridge99')
        print(output)
        self.assertIn('vlan_filtering 1 ', output)
        self.assertIn('vlan_protocol 802.1ad ', output)
        self.assertIn('vlan_default_pvid 9 ', output)

    def test_bond(self):
        copy_unit_to_networkd_unit_path('25-bond.netdev', '25-bond-balanced-tlb.netdev')
        start_networkd()

        self.wait_online(['bond99:off', 'bond98:off'], setup_state='unmanaged')

        self.assertEqual('802.3ad 4',         read_link_attr('bond99', 'bonding', 'mode'))
        self.assertEqual('layer3+4 1',        read_link_attr('bond99', 'bonding', 'xmit_hash_policy'))
        self.assertEqual('1000',              read_link_attr('bond99', 'bonding', 'miimon'))
        self.assertEqual('fast 1',            read_link_attr('bond99', 'bonding', 'lacp_rate'))
        self.assertEqual('2000',              read_link_attr('bond99', 'bonding', 'updelay'))
        self.assertEqual('2000',              read_link_attr('bond99', 'bonding', 'downdelay'))
        self.assertEqual('4',                 read_link_attr('bond99', 'bonding', 'resend_igmp'))
        self.assertEqual('1',                 read_link_attr('bond99', 'bonding', 'min_links'))
        self.assertEqual('1218',              read_link_attr('bond99', 'bonding', 'ad_actor_sys_prio'))
        self.assertEqual('811',               read_link_attr('bond99', 'bonding', 'ad_user_port_key'))
        self.assertEqual('00:11:22:33:44:55', read_link_attr('bond99', 'bonding', 'ad_actor_system'))

        self.assertEqual('balance-tlb 5',     read_link_attr('bond98', 'bonding', 'mode'))
        self.assertEqual('1',                 read_link_attr('bond98', 'bonding', 'tlb_dynamic_lb'))

        output = check_output(*networkctl_cmd, '-n', '0', 'status', 'bond99', env=env)
        print(output)
        self.assertIn('Mode: 802.3ad', output)
        self.assertIn('Miimon: 1s', output)
        self.assertIn('Updelay: 2s', output)
        self.assertIn('Downdelay: 2s', output)

        output = check_output(*networkctl_cmd, '-n', '0', 'status', 'bond98', env=env)
        print(output)
        self.assertIn('Mode: balance-tlb', output)

    def test_vlan(self):
        copy_unit_to_networkd_unit_path('21-vlan.netdev', '11-dummy.netdev',
                                        '21-vlan.network', '21-vlan-test1.network')
        start_networkd()

        self.wait_online(['test1:degraded', 'vlan99:routable'])

        output = check_output('ip -d link show test1')
        print(output)
        self.assertRegex(output, ' mtu 2000 ')

        output = check_output('ip -d link show vlan99')
        print(output)
        self.assertRegex(output, ' mtu 2000 ')
        self.assertRegex(output, 'REORDER_HDR')
        self.assertRegex(output, 'LOOSE_BINDING')
        self.assertRegex(output, 'GVRP')
        self.assertRegex(output, 'MVRP')
        self.assertRegex(output, ' id 99 ')

        output = check_output('ip -4 address show dev test1')
        print(output)
        self.assertRegex(output, 'inet 192.168.24.5/24 brd 192.168.24.255 scope global test1')
        self.assertRegex(output, 'inet 192.168.25.5/24 brd 192.168.25.255 scope global test1')

        output = check_output('ip -4 address show dev vlan99')
        print(output)
        self.assertRegex(output, 'inet 192.168.23.5/24 brd 192.168.23.255 scope global vlan99')

    def test_macvtap(self):
        for mode in ['private', 'vepa', 'bridge', 'passthru']:
            with self.subTest(mode=mode):
                if mode != 'private':
                    self.tearDown()
                copy_unit_to_networkd_unit_path('21-macvtap.netdev', '26-netdev-link-local-addressing-yes.network',
                                                '11-dummy.netdev', '25-macvtap.network')
                with open(os.path.join(network_unit_file_path, '21-macvtap.netdev'), mode='a') as f:
                    f.write('[MACVTAP]\nMode=' + mode)
                start_networkd()

                self.wait_online(['macvtap99:degraded',
                                  'test1:carrier' if mode == 'passthru' else 'test1:degraded'])

                output = check_output('ip -d link show macvtap99')
                print(output)
                self.assertRegex(output, 'macvtap mode ' + mode + ' ')

    def test_macvlan(self):
        for mode in ['private', 'vepa', 'bridge', 'passthru']:
            with self.subTest(mode=mode):
                if mode != 'private':
                    self.tearDown()
                copy_unit_to_networkd_unit_path('21-macvlan.netdev', '26-netdev-link-local-addressing-yes.network',
                                                '11-dummy.netdev', '25-macvlan.network')
                with open(os.path.join(network_unit_file_path, '21-macvlan.netdev'), mode='a') as f:
                    f.write('[MACVLAN]\nMode=' + mode)
                start_networkd()

                self.wait_online(['macvlan99:degraded',
                                  'test1:carrier' if mode == 'passthru' else 'test1:degraded'])

                output = check_output('ip -d link show test1')
                print(output)
                self.assertRegex(output, ' mtu 2000 ')

                output = check_output('ip -d link show macvlan99')
                print(output)
                self.assertRegex(output, ' mtu 2000 ')
                self.assertRegex(output, 'macvlan mode ' + mode + ' ')

                rc = call("ip link del test1")
                self.assertEqual(rc, 0)
                time.sleep(1)

                rc = call("ip link add test1 type dummy")
                self.assertEqual(rc, 0)
                time.sleep(1)

                self.wait_online(['macvlan99:degraded',
                                  'test1:carrier' if mode == 'passthru' else 'test1:degraded'])

                output = check_output('ip -d link show test1')
                print(output)
                self.assertRegex(output, ' mtu 2000 ')

                output = check_output('ip -d link show macvlan99')
                print(output)
                self.assertRegex(output, ' mtu 2000 ')
                self.assertRegex(output, 'macvlan mode ' + mode + ' ')

    @expectedFailureIfModuleIsNotAvailable('ipvlan')
    def test_ipvlan(self):
        for mode, flag in [['L2', 'private'], ['L3', 'vepa'], ['L3S', 'bridge']]:
            with self.subTest(mode=mode, flag=flag):
                if mode != 'L2':
                    self.tearDown()
                copy_unit_to_networkd_unit_path('25-ipvlan.netdev', '26-netdev-link-local-addressing-yes.network',
                                                '11-dummy.netdev', '25-ipvlan.network')
                with open(os.path.join(network_unit_file_path, '25-ipvlan.netdev'), mode='a') as f:
                    f.write('[IPVLAN]\nMode=' + mode + '\nFlags=' + flag)

                start_networkd()
                self.wait_online(['ipvlan99:degraded', 'test1:degraded'])

                output = check_output('ip -d link show ipvlan99')
                print(output)
                self.assertRegex(output, 'ipvlan  *mode ' + mode.lower() + ' ' + flag)

    @expectedFailureIfModuleIsNotAvailable('ipvtap')
    def test_ipvtap(self):
        for mode, flag in [['L2', 'private'], ['L3', 'vepa'], ['L3S', 'bridge']]:
            with self.subTest(mode=mode, flag=flag):
                if mode != 'L2':
                    self.tearDown()
                copy_unit_to_networkd_unit_path('25-ipvtap.netdev', '26-netdev-link-local-addressing-yes.network',
                                                '11-dummy.netdev', '25-ipvtap.network')
                with open(os.path.join(network_unit_file_path, '25-ipvtap.netdev'), mode='a') as f:
                    f.write('[IPVTAP]\nMode=' + mode + '\nFlags=' + flag)

                start_networkd()
                self.wait_online(['ipvtap99:degraded', 'test1:degraded'])

                output = check_output('ip -d link show ipvtap99')
                print(output)
                self.assertRegex(output, 'ipvtap  *mode ' + mode.lower() + ' ' + flag)

    def test_veth(self):
        copy_unit_to_networkd_unit_path('25-veth.netdev', '26-netdev-link-local-addressing-yes.network',
                                        '25-veth-mtu.netdev')
        start_networkd()

        self.wait_online(['veth99:degraded', 'veth-peer:degraded', 'veth-mtu:degraded', 'veth-mtu-peer:degraded'])

        output = check_output('ip -d link show veth99')
        print(output)
        self.assertRegex(output, 'link/ether 12:34:56:78:9a:bc')
        output = check_output('ip -d link show veth-peer')
        print(output)
        self.assertRegex(output, 'link/ether 12:34:56:78:9a:bd')

        output = check_output('ip -d link show veth-mtu')
        print(output)
        self.assertRegex(output, 'link/ether 12:34:56:78:9a:be')
        self.assertRegex(output, 'mtu 1800')
        output = check_output('ip -d link show veth-mtu-peer')
        print(output)
        self.assertRegex(output, 'link/ether 12:34:56:78:9a:bf')
        self.assertRegex(output, 'mtu 1800')

    def test_tun(self):
        copy_unit_to_networkd_unit_path('25-tun.netdev')
        start_networkd()

        self.wait_online(['tun99:off'], setup_state='unmanaged')

        output = check_output('ip -d link show tun99')
        print(output)
        # Old ip command does not support IFF_ flags
        self.assertRegex(output, 'tun (type tun pi on vnet_hdr on multi_queue|addrgenmode) ')

    def test_tap(self):
        copy_unit_to_networkd_unit_path('25-tap.netdev')
        start_networkd()

        self.wait_online(['tap99:off'], setup_state='unmanaged')

        output = check_output('ip -d link show tap99')
        print(output)
        # Old ip command does not support IFF_ flags
        self.assertRegex(output, 'tun (type tap pi on vnet_hdr on multi_queue|addrgenmode) ')

    @expectedFailureIfModuleIsNotAvailable('vrf')
    def test_vrf(self):
        copy_unit_to_networkd_unit_path('25-vrf.netdev', '26-netdev-link-local-addressing-yes.network')
        start_networkd()

        self.wait_online(['vrf99:carrier'])

    @expectedFailureIfModuleIsNotAvailable('vcan')
    def test_vcan(self):
        copy_unit_to_networkd_unit_path('25-vcan.netdev', '26-netdev-link-local-addressing-yes.network')
        start_networkd()

        self.wait_online(['vcan99:carrier'])

    @expectedFailureIfModuleIsNotAvailable('vxcan')
    def test_vxcan(self):
        copy_unit_to_networkd_unit_path('25-vxcan.netdev', '26-netdev-link-local-addressing-yes.network')
        start_networkd()

        self.wait_online(['vxcan99:carrier', 'vxcan-peer:carrier'])

    @expectedFailureIfModuleIsNotAvailable('wireguard')
    def test_wireguard(self):
        copy_unit_to_networkd_unit_path('25-wireguard.netdev', '25-wireguard.network',
                                        '25-wireguard-23-peers.netdev', '25-wireguard-23-peers.network',
                                        '25-wireguard-preshared-key.txt', '25-wireguard-private-key.txt',
                                        '25-wireguard-no-peer.netdev', '25-wireguard-no-peer.network')
        start_networkd()
        self.wait_online(['wg99:routable', 'wg98:routable', 'wg97:carrier'])

        output = check_output('ip -4 address show dev wg99')
        print(output)
        self.assertIn('inet 192.168.124.1/24 scope global wg99', output)

        output = check_output('ip -4 address show dev wg98')
        print(output)
        self.assertIn('inet 192.168.123.123/24 scope global wg98', output)

        output = check_output('ip -6 address show dev wg98')
        print(output)
        self.assertIn('inet6 fd8d:4d6d:3ccb:500::1/64 scope global', output)

        output = check_output('ip -4 route show dev wg99 table 1234')
        print(output)
        self.assertIn('192.168.26.0/24 proto static metric 123', output)

        output = check_output('ip -6 route show dev wg99 table 1234')
        print(output)
        self.assertIn('fd31:bf08:57cb::/48 proto static metric 123 pref medium', output)

        output = check_output('ip -6 route show dev wg98 table 1234')
        print(output)
        self.assertIn('fd8d:4d6d:3ccb:500:c79:2339:edce:ece1 proto static metric 123 pref medium', output)
        self.assertIn('fd8d:4d6d:3ccb:500:1dbf:ca8a:32d3:dd81 proto static metric 123 pref medium', output)
        self.assertIn('fd8d:4d6d:3ccb:500:1e54:1415:35d0:a47c proto static metric 123 pref medium', output)
        self.assertIn('fd8d:4d6d:3ccb:500:270d:b5dd:4a3f:8909 proto static metric 123 pref medium', output)
        self.assertIn('fd8d:4d6d:3ccb:500:5660:679d:3532:94d8 proto static metric 123 pref medium', output)
        self.assertIn('fd8d:4d6d:3ccb:500:6825:573f:30f3:9472 proto static metric 123 pref medium', output)
        self.assertIn('fd8d:4d6d:3ccb:500:6f2e:6888:c6fd:dfb9 proto static metric 123 pref medium', output)
        self.assertIn('fd8d:4d6d:3ccb:500:8d4d:bab:7280:a09a proto static metric 123 pref medium', output)
        self.assertIn('fd8d:4d6d:3ccb:500:900c:d437:ec27:8822 proto static metric 123 pref medium', output)
        self.assertIn('fd8d:4d6d:3ccb:500:9742:9931:5217:18d5 proto static metric 123 pref medium', output)
        self.assertIn('fd8d:4d6d:3ccb:500:9c11:d820:2e96:9be0 proto static metric 123 pref medium', output)
        self.assertIn('fd8d:4d6d:3ccb:500:a072:80da:de4f:add1 proto static metric 123 pref medium', output)
        self.assertIn('fd8d:4d6d:3ccb:500:a3f3:df38:19b0:721 proto static metric 123 pref medium', output)
        self.assertIn('fd8d:4d6d:3ccb:500:a94b:cd6a:a32d:90e6 proto static metric 123 pref medium', output)
        self.assertIn('fd8d:4d6d:3ccb:500:b39c:9cdc:755a:ead3 proto static metric 123 pref medium', output)
        self.assertIn('fd8d:4d6d:3ccb:500:b684:4f81:2e3e:132e proto static metric 123 pref medium', output)
        self.assertIn('fd8d:4d6d:3ccb:500:bad5:495d:8e9c:3427 proto static metric 123 pref medium', output)
        self.assertIn('fd8d:4d6d:3ccb:500:bfe5:c3c3:5d77:fcb proto static metric 123 pref medium', output)
        self.assertIn('fd8d:4d6d:3ccb:500:c624:6bf7:4c09:3b59 proto static metric 123 pref medium', output)
        self.assertIn('fd8d:4d6d:3ccb:500:d4f9:5dc:9296:a1a proto static metric 123 pref medium', output)
        self.assertIn('fd8d:4d6d:3ccb:500:dcdd:d33b:90c9:6088 proto static metric 123 pref medium', output)
        self.assertIn('fd8d:4d6d:3ccb:500:e2e1:ae15:103f:f376 proto static metric 123 pref medium', output)
        self.assertIn('fd8d:4d6d:3ccb:500:f349:c4f0:10c1:6b4 proto static metric 123 pref medium', output)
        self.assertIn('fd8d:4d6d:3ccb:c79:2339:edce::/96 proto static metric 123 pref medium', output)
        self.assertIn('fd8d:4d6d:3ccb:1dbf:ca8a:32d3::/96 proto static metric 123 pref medium', output)
        self.assertIn('fd8d:4d6d:3ccb:1e54:1415:35d0::/96 proto static metric 123 pref medium', output)
        self.assertIn('fd8d:4d6d:3ccb:270d:b5dd:4a3f::/96 proto static metric 123 pref medium', output)
        self.assertIn('fd8d:4d6d:3ccb:5660:679d:3532::/96 proto static metric 123 pref medium', output)
        self.assertIn('fd8d:4d6d:3ccb:6825:573f:30f3::/96 proto static metric 123 pref medium', output)
        self.assertIn('fd8d:4d6d:3ccb:6f2e:6888:c6fd::/96 proto static metric 123 pref medium', output)
        self.assertIn('fd8d:4d6d:3ccb:8d4d:bab:7280::/96 proto static metric 123 pref medium', output)
        self.assertIn('fd8d:4d6d:3ccb:900c:d437:ec27::/96 proto static metric 123 pref medium', output)
        self.assertIn('fd8d:4d6d:3ccb:9742:9931:5217::/96 proto static metric 123 pref medium', output)
        self.assertIn('fd8d:4d6d:3ccb:9c11:d820:2e96::/96 proto static metric 123 pref medium', output)
        self.assertIn('fd8d:4d6d:3ccb:a072:80da:de4f::/96 proto static metric 123 pref medium', output)
        self.assertIn('fd8d:4d6d:3ccb:a3f3:df38:19b0::/96 proto static metric 123 pref medium', output)
        self.assertIn('fd8d:4d6d:3ccb:a94b:cd6a:a32d::/96 proto static metric 123 pref medium', output)
        self.assertIn('fd8d:4d6d:3ccb:b39c:9cdc:755a::/96 proto static metric 123 pref medium', output)
        self.assertIn('fd8d:4d6d:3ccb:b684:4f81:2e3e::/96 proto static metric 123 pref medium', output)
        self.assertIn('fd8d:4d6d:3ccb:bad5:495d:8e9c::/96 proto static metric 123 pref medium', output)
        self.assertIn('fd8d:4d6d:3ccb:bfe5:c3c3:5d77::/96 proto static metric 123 pref medium', output)
        self.assertIn('fd8d:4d6d:3ccb:c624:6bf7:4c09::/96 proto static metric 123 pref medium', output)
        self.assertIn('fd8d:4d6d:3ccb:d4f9:5dc:9296::/96 proto static metric 123 pref medium', output)
        self.assertIn('fd8d:4d6d:3ccb:dcdd:d33b:90c9::/96 proto static metric 123 pref medium', output)
        self.assertIn('fd8d:4d6d:3ccb:e2e1:ae15:103f::/96 proto static metric 123 pref medium', output)
        self.assertIn('fd8d:4d6d:3ccb:f349:c4f0:10c1::/96 proto static metric 123 pref medium', output)

        if shutil.which('wg'):
            call('wg')

            output = check_output('wg show wg99 listen-port')
            self.assertEqual(output, '51820')
            output = check_output('wg show wg99 fwmark')
            self.assertEqual(output, '0x4d2')
            output = check_output('wg show wg99 private-key')
            self.assertEqual(output, 'EEGlnEPYJV//kbvvIqxKkQwOiS+UENyPncC4bF46ong=')
            output = check_output('wg show wg99 allowed-ips')
            self.assertIn('9uioxkGzjvGjkse3V35I9AhorWfIjBcrf3UPMS0bw2c=\t192.168.124.3/32', output)
            self.assertIn('TTiCUpCxS7zDn/ax4p5W6Evg41r8hOrnWQw2Sq6Nh10=\t192.168.124.2/32', output)
            self.assertIn('lsDtM3AbjxNlauRKzHEPfgS1Zp7cp/VX5Use/P4PQSc=\tfdbc:bae2:7871:e1fe:793:8636::/96 fdbc:bae2:7871:500:e1fe:793:8636:dad1/128', output)
            self.assertIn('RDf+LSpeEre7YEIKaxg+wbpsNV7du+ktR99uBEtIiCA=\t192.168.26.0/24 fd31:bf08:57cb::/48', output)
            output = check_output('wg show wg99 persistent-keepalive')
            self.assertIn('9uioxkGzjvGjkse3V35I9AhorWfIjBcrf3UPMS0bw2c=\toff', output)
            self.assertIn('TTiCUpCxS7zDn/ax4p5W6Evg41r8hOrnWQw2Sq6Nh10=\toff', output)
            self.assertIn('lsDtM3AbjxNlauRKzHEPfgS1Zp7cp/VX5Use/P4PQSc=\toff', output)
            self.assertIn('RDf+LSpeEre7YEIKaxg+wbpsNV7du+ktR99uBEtIiCA=\t20', output)
            output = check_output('wg show wg99 endpoints')
            self.assertIn('9uioxkGzjvGjkse3V35I9AhorWfIjBcrf3UPMS0bw2c=\t(none)', output)
            self.assertIn('TTiCUpCxS7zDn/ax4p5W6Evg41r8hOrnWQw2Sq6Nh10=\t(none)', output)
            self.assertIn('lsDtM3AbjxNlauRKzHEPfgS1Zp7cp/VX5Use/P4PQSc=\t(none)', output)
            self.assertIn('RDf+LSpeEre7YEIKaxg+wbpsNV7du+ktR99uBEtIiCA=\t192.168.27.3:51820', output)
            output = check_output('wg show wg99 preshared-keys')
            self.assertIn('9uioxkGzjvGjkse3V35I9AhorWfIjBcrf3UPMS0bw2c=\t6Fsg8XN0DE6aPQgAX4r2oazEYJOGqyHUz3QRH/jCB+I=', output)
            self.assertIn('TTiCUpCxS7zDn/ax4p5W6Evg41r8hOrnWQw2Sq6Nh10=\tit7nd33chCT/tKT2ZZWfYyp43Zs+6oif72hexnSNMqA=', output)
            self.assertIn('lsDtM3AbjxNlauRKzHEPfgS1Zp7cp/VX5Use/P4PQSc=\tcPLOy1YUrEI0EMMIycPJmOo0aTu3RZnw8bL5meVD6m0=', output)
            self.assertIn('RDf+LSpeEre7YEIKaxg+wbpsNV7du+ktR99uBEtIiCA=\tIIWIV17wutHv7t4cR6pOT91z6NSz/T8Arh0yaywhw3M=', output)

            output = check_output('wg show wg98 private-key')
            self.assertEqual(output, 'CJQUtcS9emY2fLYqDlpSZiE/QJyHkPWr+WHtZLZ90FU=')

            output = check_output('wg show wg97 listen-port')
            self.assertEqual(output, '51821')
            output = check_output('wg show wg97 fwmark')
            self.assertEqual(output, '0x4d3')

    def test_geneve(self):
        copy_unit_to_networkd_unit_path('25-geneve.netdev', '26-netdev-link-local-addressing-yes.network')
        start_networkd()

        self.wait_online(['geneve99:degraded'])

        output = check_output('ip -d link show geneve99')
        print(output)
        self.assertRegex(output, '192.168.22.1')
        self.assertRegex(output, '6082')
        self.assertRegex(output, 'udpcsum')
        self.assertRegex(output, 'udp6zerocsumrx')

    def test_ipip_tunnel(self):
        copy_unit_to_networkd_unit_path('12-dummy.netdev', '25-ipip.network',
                                        '25-ipip-tunnel.netdev', '25-tunnel.network',
                                        '25-ipip-tunnel-local-any.netdev', '25-tunnel-local-any.network',
                                        '25-ipip-tunnel-remote-any.netdev', '25-tunnel-remote-any.network',
                                        '25-ipip-tunnel-any-any.netdev', '25-tunnel-any-any.network')
        start_networkd()
        self.wait_online(['ipiptun99:routable', 'ipiptun98:routable', 'ipiptun97:routable', 'ipiptun96:routable', 'dummy98:degraded'])

        output = check_output('ip -d link show ipiptun99')
        print(output)
        self.assertRegex(output, 'ipip (ipip )?remote 192.169.224.239 local 192.168.223.238 dev dummy98')
        output = check_output('ip -d link show ipiptun98')
        print(output)
        self.assertRegex(output, 'ipip (ipip )?remote 192.169.224.239 local any dev dummy98')
        output = check_output('ip -d link show ipiptun97')
        print(output)
        self.assertRegex(output, 'ipip (ipip )?remote any local 192.168.223.238 dev dummy98')
        output = check_output('ip -d link show ipiptun96')
        print(output)
        self.assertRegex(output, 'ipip (ipip )?remote any local any dev dummy98')

    def test_gre_tunnel(self):
        copy_unit_to_networkd_unit_path('12-dummy.netdev', '25-gretun.network',
                                        '25-gre-tunnel.netdev', '25-tunnel.network',
                                        '25-gre-tunnel-local-any.netdev', '25-tunnel-local-any.network',
                                        '25-gre-tunnel-remote-any.netdev', '25-tunnel-remote-any.network',
                                        '25-gre-tunnel-any-any.netdev', '25-tunnel-any-any.network')
        start_networkd()
        self.wait_online(['gretun99:routable', 'gretun98:routable', 'gretun97:routable', 'gretun96:routable', 'dummy98:degraded'])

        output = check_output('ip -d link show gretun99')
        print(output)
        self.assertRegex(output, 'gre remote 10.65.223.239 local 10.65.223.238 dev dummy98')
        self.assertRegex(output, 'ikey 1.2.3.103')
        self.assertRegex(output, 'okey 1.2.4.103')
        self.assertRegex(output, 'iseq')
        self.assertRegex(output, 'oseq')
        output = check_output('ip -d link show gretun98')
        print(output)
        self.assertRegex(output, 'gre remote 10.65.223.239 local any dev dummy98')
        self.assertRegex(output, 'ikey 0.0.0.104')
        self.assertRegex(output, 'okey 0.0.0.104')
        self.assertNotRegex(output, 'iseq')
        self.assertNotRegex(output, 'oseq')
        output = check_output('ip -d link show gretun97')
        print(output)
        self.assertRegex(output, 'gre remote any local 10.65.223.238 dev dummy98')
        self.assertRegex(output, 'ikey 0.0.0.105')
        self.assertRegex(output, 'okey 0.0.0.105')
        self.assertNotRegex(output, 'iseq')
        self.assertNotRegex(output, 'oseq')
        output = check_output('ip -d link show gretun96')
        print(output)
        self.assertRegex(output, 'gre remote any local any dev dummy98')
        self.assertRegex(output, 'ikey 0.0.0.106')
        self.assertRegex(output, 'okey 0.0.0.106')
        self.assertNotRegex(output, 'iseq')
        self.assertNotRegex(output, 'oseq')

    def test_ip6gre_tunnel(self):
        copy_unit_to_networkd_unit_path('12-dummy.netdev', '25-ip6gretun.network',
                                        '25-ip6gre-tunnel.netdev', '25-tunnel.network',
                                        '25-ip6gre-tunnel-local-any.netdev', '25-tunnel-local-any.network',
                                        '25-ip6gre-tunnel-remote-any.netdev', '25-tunnel-remote-any.network',
                                        '25-ip6gre-tunnel-any-any.netdev', '25-tunnel-any-any.network')
        start_networkd(5)

        # Old kernels seem not to support IPv6LL address on ip6gre tunnel, So please do not use wait_online() here.

        self.check_link_exists('dummy98')
        self.check_link_exists('ip6gretun99')
        self.check_link_exists('ip6gretun98')
        self.check_link_exists('ip6gretun97')
        self.check_link_exists('ip6gretun96')

        output = check_output('ip -d link show ip6gretun99')
        print(output)
        self.assertRegex(output, 'ip6gre remote 2001:473:fece:cafe::5179 local 2a00:ffde:4567:edde::4987 dev dummy98')
        output = check_output('ip -d link show ip6gretun98')
        print(output)
        self.assertRegex(output, 'ip6gre remote 2001:473:fece:cafe::5179 local any dev dummy98')
        output = check_output('ip -d link show ip6gretun97')
        print(output)
        self.assertRegex(output, 'ip6gre remote any local 2a00:ffde:4567:edde::4987 dev dummy98')
        output = check_output('ip -d link show ip6gretun96')
        print(output)
        self.assertRegex(output, 'ip6gre remote any local any dev dummy98')

    def test_gretap_tunnel(self):
        copy_unit_to_networkd_unit_path('12-dummy.netdev', '25-gretap.network',
                                        '25-gretap-tunnel.netdev', '25-tunnel.network',
                                        '25-gretap-tunnel-local-any.netdev', '25-tunnel-local-any.network')
        start_networkd()
        self.wait_online(['gretap99:routable', 'gretap98:routable', 'dummy98:degraded'])

        output = check_output('ip -d link show gretap99')
        print(output)
        self.assertRegex(output, 'gretap remote 10.65.223.239 local 10.65.223.238 dev dummy98')
        self.assertRegex(output, 'ikey 0.0.0.106')
        self.assertRegex(output, 'okey 0.0.0.106')
        self.assertRegex(output, 'iseq')
        self.assertRegex(output, 'oseq')
        output = check_output('ip -d link show gretap98')
        print(output)
        self.assertRegex(output, 'gretap remote 10.65.223.239 local any dev dummy98')
        self.assertRegex(output, 'ikey 0.0.0.107')
        self.assertRegex(output, 'okey 0.0.0.107')
        self.assertRegex(output, 'iseq')
        self.assertRegex(output, 'oseq')

    def test_ip6gretap_tunnel(self):
        copy_unit_to_networkd_unit_path('12-dummy.netdev', '25-ip6gretap.network',
                                        '25-ip6gretap-tunnel.netdev', '25-tunnel.network',
                                        '25-ip6gretap-tunnel-local-any.netdev', '25-tunnel-local-any.network')
        start_networkd()
        self.wait_online(['ip6gretap99:routable', 'ip6gretap98:routable', 'dummy98:degraded'])

        output = check_output('ip -d link show ip6gretap99')
        print(output)
        self.assertRegex(output, 'ip6gretap remote 2001:473:fece:cafe::5179 local 2a00:ffde:4567:edde::4987 dev dummy98')
        output = check_output('ip -d link show ip6gretap98')
        print(output)
        self.assertRegex(output, 'ip6gretap remote 2001:473:fece:cafe::5179 local any dev dummy98')

    def test_vti_tunnel(self):
        copy_unit_to_networkd_unit_path('12-dummy.netdev', '25-vti.network',
                                        '25-vti-tunnel.netdev', '25-tunnel.network',
                                        '25-vti-tunnel-local-any.netdev', '25-tunnel-local-any.network',
                                        '25-vti-tunnel-remote-any.netdev', '25-tunnel-remote-any.network',
                                        '25-vti-tunnel-any-any.netdev', '25-tunnel-any-any.network')
        start_networkd()
        self.wait_online(['vtitun99:routable', 'vtitun98:routable', 'vtitun97:routable', 'vtitun96:routable', 'dummy98:degraded'])

        output = check_output('ip -d link show vtitun99')
        print(output)
        self.assertRegex(output, 'vti remote 10.65.223.239 local 10.65.223.238 dev dummy98')
        output = check_output('ip -d link show vtitun98')
        print(output)
        self.assertRegex(output, 'vti remote 10.65.223.239 local any dev dummy98')
        output = check_output('ip -d link show vtitun97')
        print(output)
        self.assertRegex(output, 'vti remote any local 10.65.223.238 dev dummy98')
        output = check_output('ip -d link show vtitun96')
        print(output)
        self.assertRegex(output, 'vti remote any local any dev dummy98')

    def test_vti6_tunnel(self):
        copy_unit_to_networkd_unit_path('12-dummy.netdev', '25-vti6.network',
                                        '25-vti6-tunnel.netdev', '25-tunnel.network',
                                        '25-vti6-tunnel-local-any.netdev', '25-tunnel-local-any.network',
                                        '25-vti6-tunnel-remote-any.netdev', '25-tunnel-remote-any.network')
        start_networkd()
        self.wait_online(['vti6tun99:routable', 'vti6tun98:routable', 'vti6tun97:routable', 'dummy98:degraded'])

        output = check_output('ip -d link show vti6tun99')
        print(output)
        self.assertRegex(output, 'vti6 remote 2001:473:fece:cafe::5179 local 2a00:ffde:4567:edde::4987 dev dummy98')
        output = check_output('ip -d link show vti6tun98')
        print(output)
        self.assertRegex(output, 'vti6 remote 2001:473:fece:cafe::5179 local (any|::) dev dummy98')
        output = check_output('ip -d link show vti6tun97')
        print(output)
        self.assertRegex(output, 'vti6 remote (any|::) local 2a00:ffde:4567:edde::4987 dev dummy98')

    def test_ip6tnl_tunnel(self):
        copy_unit_to_networkd_unit_path('12-dummy.netdev', '25-ip6tnl.network',
                                        '25-ip6tnl-tunnel.netdev', '25-tunnel.network',
                                        '25-ip6tnl-tunnel-local-any.netdev', '25-tunnel-local-any.network',
                                        '25-ip6tnl-tunnel-remote-any.netdev', '25-tunnel-remote-any.network',
                                        '25-veth.netdev', '25-ip6tnl-slaac.network', '25-ipv6-prefix.network',
                                        '25-ip6tnl-tunnel-local-slaac.netdev', '25-ip6tnl-tunnel-local-slaac.network',
                                        '25-ip6tnl-tunnel-external.netdev', '26-netdev-link-local-addressing-yes.network')
        start_networkd()
        self.wait_online(['ip6tnl99:routable', 'ip6tnl98:routable', 'ip6tnl97:routable',
                          'ip6tnl-slaac:degraded', 'ip6tnl-external:degraded',
                          'dummy98:degraded', 'veth99:routable', 'veth-peer:degraded'])

        output = check_output('ip -d link show ip6tnl99')
        print(output)
        self.assertIn('ip6tnl ip6ip6 remote 2001:473:fece:cafe::5179 local 2a00:ffde:4567:edde::4987 dev dummy98', output)
        output = check_output('ip -d link show ip6tnl98')
        print(output)
        self.assertRegex(output, 'ip6tnl ip6ip6 remote 2001:473:fece:cafe::5179 local (any|::) dev dummy98')
        output = check_output('ip -d link show ip6tnl97')
        print(output)
        self.assertRegex(output, 'ip6tnl ip6ip6 remote (any|::) local 2a00:ffde:4567:edde::4987 dev dummy98')
        output = check_output('ip -d link show ip6tnl-external')
        print(output)
        self.assertIn('ip6tnl-external@NONE:', output)
        self.assertIn('ip6tnl external ', output)
        output = check_output('ip -d link show ip6tnl-slaac')
        print(output)
        self.assertIn('ip6tnl ip6ip6 remote 2001:473:fece:cafe::5179 local 2002:da8:1:0:1034:56ff:fe78:9abc dev veth99', output)

        output = check_output('ip -6 address show veth99')
        print(output)
        self.assertIn('inet6 2002:da8:1:0:1034:56ff:fe78:9abc/64 scope global dynamic', output)

        output = check_output('ip -4 route show default')
        print(output)
        self.assertIn('default dev ip6tnl-slaac proto static', output)

    def test_sit_tunnel(self):
        copy_unit_to_networkd_unit_path('12-dummy.netdev', '25-sit.network',
                                        '25-sit-tunnel.netdev', '25-tunnel.network',
                                        '25-sit-tunnel-local-any.netdev', '25-tunnel-local-any.network',
                                        '25-sit-tunnel-remote-any.netdev', '25-tunnel-remote-any.network',
                                        '25-sit-tunnel-any-any.netdev', '25-tunnel-any-any.network')
        start_networkd()
        self.wait_online(['sittun99:routable', 'sittun98:routable', 'sittun97:routable', 'sittun96:routable', 'dummy98:degraded'])

        output = check_output('ip -d link show sittun99')
        print(output)
        self.assertRegex(output, "sit (ip6ip )?remote 10.65.223.239 local 10.65.223.238 dev dummy98")
        output = check_output('ip -d link show sittun98')
        print(output)
        self.assertRegex(output, "sit (ip6ip )?remote 10.65.223.239 local any dev dummy98")
        output = check_output('ip -d link show sittun97')
        print(output)
        self.assertRegex(output, "sit (ip6ip )?remote any local 10.65.223.238 dev dummy98")
        output = check_output('ip -d link show sittun96')
        print(output)
        self.assertRegex(output, "sit (ip6ip )?remote any local any dev dummy98")

    def test_isatap_tunnel(self):
        copy_unit_to_networkd_unit_path('12-dummy.netdev', '25-isatap.network',
                                        '25-isatap-tunnel.netdev', '25-tunnel.network')
        start_networkd()
        self.wait_online(['isataptun99:routable', 'dummy98:degraded'])

        output = check_output('ip -d link show isataptun99')
        print(output)
        self.assertRegex(output, "isatap ")

    def test_6rd_tunnel(self):
        copy_unit_to_networkd_unit_path('12-dummy.netdev', '25-6rd.network',
                                        '25-6rd-tunnel.netdev', '25-tunnel.network')
        start_networkd()
        self.wait_online(['sittun99:routable', 'dummy98:degraded'])

        output = check_output('ip -d link show sittun99')
        print(output)
        self.assertRegex(output, '6rd-prefix 2602::/24')

    @expectedFailureIfERSPANModuleIsNotAvailable()
    def test_erspan_tunnel(self):
        copy_unit_to_networkd_unit_path('12-dummy.netdev', '25-erspan.network',
                                        '25-erspan-tunnel.netdev', '25-tunnel.network',
                                        '25-erspan-tunnel-local-any.netdev', '25-tunnel-local-any.network')
        start_networkd()
        self.wait_online(['erspan99:routable', 'erspan98:routable', 'dummy98:degraded'])

        output = check_output('ip -d link show erspan99')
        print(output)
        self.assertRegex(output, 'erspan remote 172.16.1.100 local 172.16.1.200')
        self.assertRegex(output, 'ikey 0.0.0.101')
        self.assertRegex(output, 'okey 0.0.0.101')
        self.assertRegex(output, 'iseq')
        self.assertRegex(output, 'oseq')
        output = check_output('ip -d link show erspan98')
        print(output)
        self.assertRegex(output, 'erspan remote 172.16.1.100 local any')
        self.assertRegex(output, '102')
        self.assertRegex(output, 'ikey 0.0.0.102')
        self.assertRegex(output, 'okey 0.0.0.102')
        self.assertRegex(output, 'iseq')
        self.assertRegex(output, 'oseq')

    def test_tunnel_independent(self):
        copy_unit_to_networkd_unit_path('25-ipip-tunnel-independent.netdev', '26-netdev-link-local-addressing-yes.network')
        start_networkd()

        self.wait_online(['ipiptun99:carrier'])

    def test_tunnel_independent_loopback(self):
        copy_unit_to_networkd_unit_path('25-ipip-tunnel-independent-loopback.netdev', '26-netdev-link-local-addressing-yes.network')
        start_networkd()

        self.wait_online(['ipiptun99:carrier'])

    @expectedFailureIfModuleIsNotAvailable('xfrm_interface')
    def test_xfrm(self):
<<<<<<< HEAD
        copy_unit_to_networkd_unit_path('12-dummy.netdev', 'xfrm.network',
                                        '25-xfrm.netdev', '25-xfrm-independent.netdev',
                                        'netdev-link-local-addressing-yes.network')
=======
        copy_unit_to_networkd_unit_path('12-dummy.netdev', '25-xfrm.network',
                                        '25-xfrm.netdev', '25-xfrm-independent.netdev',
                                        '26-netdev-link-local-addressing-yes.network')
>>>>>>> 04025fa6
        start_networkd()

        self.wait_online(['dummy98:degraded', 'xfrm98:degraded', 'xfrm99:degraded'])

        output = check_output('ip -d link show dev xfrm98')
        print(output)
        self.assertIn('xfrm98@dummy98:', output)
        self.assertIn('xfrm if_id 0x98 ', output)

        output = check_output('ip -d link show dev xfrm99')
        print(output)
        self.assertIn('xfrm99@lo:', output)
        self.assertIn('xfrm if_id 0x99 ', output)

    @expectedFailureIfModuleIsNotAvailable('fou')
    def test_fou(self):
        # The following redundant check is necessary for CentOS CI.
        # Maybe, error handling in lookup_id() in sd-netlink/generic-netlink.c needs to be updated.
        self.assertTrue(is_module_available('fou'))

        copy_unit_to_networkd_unit_path('25-fou-ipproto-ipip.netdev', '25-fou-ipproto-gre.netdev',
                                        '25-fou-ipip.netdev', '25-fou-sit.netdev',
                                        '25-fou-gre.netdev', '25-fou-gretap.netdev')
        start_networkd()

        self.wait_online(['ipiptun96:off', 'sittun96:off', 'gretun96:off', 'gretap96:off'], setup_state='unmanaged')

        output = check_output('ip fou show')
        print(output)
        self.assertRegex(output, 'port 55555 ipproto 4')
        self.assertRegex(output, 'port 55556 ipproto 47')

        output = check_output('ip -d link show ipiptun96')
        print(output)
        self.assertRegex(output, 'encap fou encap-sport auto encap-dport 55555')
        output = check_output('ip -d link show sittun96')
        print(output)
        self.assertRegex(output, 'encap fou encap-sport auto encap-dport 55555')
        output = check_output('ip -d link show gretun96')
        print(output)
        self.assertRegex(output, 'encap fou encap-sport 1001 encap-dport 55556')
        output = check_output('ip -d link show gretap96')
        print(output)
        self.assertRegex(output, 'encap fou encap-sport auto encap-dport 55556')

    def test_vxlan(self):
        copy_unit_to_networkd_unit_path('11-dummy.netdev', '25-vxlan-test1.network',
                                        '25-vxlan.netdev', '25-vxlan.network',
                                        '25-vxlan-ipv6.netdev', '25-vxlan-ipv6.network',
                                        '25-vxlan-independent.netdev', '26-netdev-link-local-addressing-yes.network',
                                        '25-veth.netdev', '25-vxlan-veth99.network', '25-ipv6-prefix.network',
                                        '25-vxlan-local-slaac.netdev', '25-vxlan-local-slaac.network')
        start_networkd()

        self.wait_online(['test1:degraded', 'veth99:routable', 'veth-peer:degraded',
                          'vxlan99:degraded', 'vxlan98:degraded', 'vxlan97:degraded', 'vxlan-slaac:degraded'])

        output = check_output('ip -d link show vxlan99')
        print(output)
        self.assertIn('999', output)
        self.assertIn('5555', output)
        self.assertIn('l2miss', output)
        self.assertIn('l3miss', output)
        self.assertIn('udpcsum', output)
        self.assertIn('udp6zerocsumtx', output)
        self.assertIn('udp6zerocsumrx', output)
        self.assertIn('remcsumtx', output)
        self.assertIn('remcsumrx', output)
        self.assertIn('gbp', output)

        output = check_output('bridge fdb show dev vxlan99')
        print(output)
        self.assertIn('00:11:22:33:44:55 dst 10.0.0.5 self permanent', output)
        self.assertIn('00:11:22:33:44:66 dst 10.0.0.6 self permanent', output)
        self.assertIn('00:11:22:33:44:77 dst 10.0.0.7 via test1 self permanent', output)

        output = check_output(*networkctl_cmd, '-n', '0', 'status', 'vxlan99', env=env)
        print(output)
        self.assertIn('VNI: 999', output)
        self.assertIn('Destination Port: 5555', output)
        self.assertIn('Underlying Device: test1', output)

        output = check_output('bridge fdb show dev vxlan97')
        print(output)
        self.assertIn('00:00:00:00:00:00 dst fe80::23b:d2ff:fe95:967f via test1 self permanent', output)
        self.assertIn('00:00:00:00:00:00 dst fe80::27c:16ff:fec0:6c74 via test1 self permanent', output)
        self.assertIn('00:00:00:00:00:00 dst fe80::2a2:e4ff:fef9:2269 via test1 self permanent', output)

        output = check_output('ip -d link show vxlan-slaac')
        print(output)
        self.assertIn('vxlan id 4831584 local 2002:da8:1:0:1034:56ff:fe78:9abc dev veth99', output)

        output = check_output('ip -6 address show veth99')
        print(output)
        self.assertIn('inet6 2002:da8:1:0:1034:56ff:fe78:9abc/64 scope global dynamic', output)

    @unittest.skip(reason="Causes kernel panic on recent kernels: https://bugzilla.kernel.org/show_bug.cgi?id=208315")
    def test_macsec(self):
        copy_unit_to_networkd_unit_path('25-macsec.netdev', '25-macsec.network', '25-macsec.key',
                                        '26-macsec.network', '12-dummy.netdev')
        start_networkd()

        self.wait_online(['dummy98:degraded', 'macsec99:routable'])

        output = check_output('ip -d link show macsec99')
        print(output)
        self.assertRegex(output, 'macsec99@dummy98')
        self.assertRegex(output, 'macsec sci [0-9a-f]*000b')
        self.assertRegex(output, 'encrypt on')

        output = check_output('ip macsec show macsec99')
        print(output)
        self.assertRegex(output, 'encrypt on')
        self.assertRegex(output, 'TXSC: [0-9a-f]*000b on SA 1')
        self.assertRegex(output, '0: PN [0-9]*, state on, key 01000000000000000000000000000000')
        self.assertRegex(output, '1: PN [0-9]*, state on, key 02030000000000000000000000000000')
        self.assertRegex(output, 'RXSC: c619528fe6a00100, state on')
        self.assertRegex(output, '0: PN [0-9]*, state on, key 02030405000000000000000000000000')
        self.assertRegex(output, '1: PN [0-9]*, state on, key 02030405060000000000000000000000')
        self.assertRegex(output, '2: PN [0-9]*, state off, key 02030405060700000000000000000000')
        self.assertRegex(output, '3: PN [0-9]*, state off, key 02030405060708000000000000000000')
        self.assertNotRegex(output, 'key 02030405067080900000000000000000')
        self.assertRegex(output, 'RXSC: 8c16456c83a90002, state on')
        self.assertRegex(output, '0: PN [0-9]*, state off, key 02030400000000000000000000000000')

    def test_nlmon(self):
        copy_unit_to_networkd_unit_path('25-nlmon.netdev', '26-netdev-link-local-addressing-yes.network')
        start_networkd()

        self.wait_online(['nlmon99:carrier'])

    @expectedFailureIfModuleIsNotAvailable('ifb')
    def test_ifb(self):
        copy_unit_to_networkd_unit_path('25-ifb.netdev', '26-netdev-link-local-addressing-yes.network')
        start_networkd()

        self.wait_online(['ifb99:degraded'])

class NetworkdL2TPTests(unittest.TestCase, Utilities):

    links =[
        'l2tp-ses1',
        'l2tp-ses2',
        'l2tp-ses3',
        'l2tp-ses4',
        'test1']

    units = [
        '11-dummy.netdev',
        '25-l2tp-dummy.network',
        '25-l2tp.network',
        '25-l2tp-ip.netdev',
        '25-l2tp-udp.netdev']

    l2tp_tunnel_ids = [ '10' ]

    def setUp(self):
        remove_l2tp_tunnels(self.l2tp_tunnel_ids)
        remove_links(self.links)
        stop_networkd(show_logs=False)

    def tearDown(self):
        remove_l2tp_tunnels(self.l2tp_tunnel_ids)
        remove_links(self.links)
        remove_unit_from_networkd_path(self.units)
        stop_networkd(show_logs=True)

    @expectedFailureIfModuleIsNotAvailable('l2tp_eth')
    def test_l2tp_udp(self):
        copy_unit_to_networkd_unit_path('11-dummy.netdev', '25-l2tp-dummy.network',
                                        '25-l2tp-udp.netdev', '25-l2tp.network')
        start_networkd()

        self.wait_online(['test1:routable', 'l2tp-ses1:degraded', 'l2tp-ses2:degraded'])

        output = check_output('ip l2tp show tunnel tunnel_id 10')
        print(output)
        self.assertRegex(output, "Tunnel 10, encap UDP")
        self.assertRegex(output, "From 192.168.30.100 to 192.168.30.101")
        self.assertRegex(output, "Peer tunnel 11")
        self.assertRegex(output, "UDP source / dest ports: 3000/4000")
        self.assertRegex(output, "UDP checksum: enabled")

        output = check_output('ip l2tp show session tid 10 session_id 15')
        print(output)
        self.assertRegex(output, "Session 15 in tunnel 10")
        self.assertRegex(output, "Peer session 16, tunnel 11")
        self.assertRegex(output, "interface name: l2tp-ses1")

        output = check_output('ip l2tp show session tid 10 session_id 17')
        print(output)
        self.assertRegex(output, "Session 17 in tunnel 10")
        self.assertRegex(output, "Peer session 18, tunnel 11")
        self.assertRegex(output, "interface name: l2tp-ses2")

    @expectedFailureIfModuleIsNotAvailable('l2tp_ip')
    def test_l2tp_ip(self):
        copy_unit_to_networkd_unit_path('11-dummy.netdev', '25-l2tp-dummy.network',
                                        '25-l2tp-ip.netdev', '25-l2tp.network')
        start_networkd()

        self.wait_online(['test1:routable', 'l2tp-ses3:degraded', 'l2tp-ses4:degraded'])

        output = check_output('ip l2tp show tunnel tunnel_id 10')
        print(output)
        self.assertRegex(output, "Tunnel 10, encap IP")
        self.assertRegex(output, "From 192.168.30.100 to 192.168.30.101")
        self.assertRegex(output, "Peer tunnel 12")

        output = check_output('ip l2tp show session tid 10 session_id 25')
        print(output)
        self.assertRegex(output, "Session 25 in tunnel 10")
        self.assertRegex(output, "Peer session 26, tunnel 12")
        self.assertRegex(output, "interface name: l2tp-ses3")

        output = check_output('ip l2tp show session tid 10 session_id 27')
        print(output)
        self.assertRegex(output, "Session 27 in tunnel 10")
        self.assertRegex(output, "Peer session 28, tunnel 12")
        self.assertRegex(output, "interface name: l2tp-ses4")

class NetworkdNetworkTests(unittest.TestCase, Utilities):
    links = [
        'bond199',
        'dummy98',
        'dummy99',
        'gretun97',
        'ip6gretun97',
        'test1',
        'veth-peer',
        'veth99',
        'vlan99',
        'vrf99',
    ]

    units = [
        '11-dummy.netdev',
        '12-dummy.netdev',
        '12-dummy.network',
        '21-vlan.netdev',
        '21-vlan-test1.network',
        '23-active-slave.network',
        '24-keep-configuration-static.network',
        '24-search-domain.network',
        '25-address-ipv4acd-veth99.network',
        '25-address-link-section.network',
        '25-address-peer-ipv4.network',
        '25-address-static.network',
        '25-activation-policy.network',
        '25-bind-carrier.network',
        '25-bond-active-backup-slave.netdev',
        '25-fibrule-invert.network',
        '25-fibrule-port-range.network',
        '25-fibrule-uidrange.network',
        '25-gre-tunnel-remote-any.netdev',
        '25-ip6gre-tunnel-remote-any.netdev',
        '25-ipv6-address-label-section.network',
        '25-ipv6-proxy-ndp.network',
        '25-link-local-addressing-no.network',
        '25-link-local-addressing-yes.network',
        '25-link-section-unmanaged.network',
        '25-neighbor-section.network',
        '25-neighbor-next.network',
        '25-neighbor-ipv6.network',
        '25-neighbor-ip-dummy.network',
        '25-neighbor-ip.network',
        '25-nexthop-dummy.network',
        '25-nexthop-nothing.network',
        '25-nexthop.network',
        '25-qdisc-cake.network',
        '25-qdisc-clsact-and-htb.network',
        '25-qdisc-drr.network',
        '25-qdisc-ets.network',
        '25-qdisc-fq_pie.network',
        '25-qdisc-hhf.network',
        '25-qdisc-ingress-netem-compat.network',
        '25-qdisc-pie.network',
        '25-qdisc-qfq.network',
        '25-prefix-route-with-vrf.network',
        '25-prefix-route-without-vrf.network',
        '25-route-ipv6-src.network',
        '25-route-static.network',
        '25-route-via-ipv6.network',
        '25-route-vrf.network',
        '25-gateway-static.network',
        '25-gateway-next-static.network',
        '25-sysctl-disable-ipv6.network',
        '25-sysctl.network',
        '25-test1.network',
        '25-veth-peer.network',
        '25-veth.netdev',
        '25-vrf.netdev',
        '25-vrf.network',
        '26-link-local-addressing-ipv6.network',
        '25-dhcp-client-ipv4-ipv6ra-prefix-client-with-delay.network',
        '25-dhcp-server-with-ipv6-prefix.network',
        '25-ipv6ra-prefix-client-with-static-ipv4-address.network',
        '25-ipv6-prefix-with-delay.network',
        '25-routing-policy-rule-dummy98.network',
        '25-routing-policy-rule-test1.network',
        '25-routing-policy-rule-reconfigure1.network',
        '25-routing-policy-rule-reconfigure2.network',
    ]

    networkd_conf_dropins = [
        'networkd-manage-foreign-routes-no.conf',
    ]

    routing_policy_rule_tables = ['7', '8', '9', '10', '1011']
    routes = [['blackhole', '202.54.1.2'], ['unreachable', '202.54.1.3'], ['prohibit', '202.54.1.4']]

    def setUp(self):
        remove_blackhole_nexthops()
        remove_routing_policy_rule_tables(self.routing_policy_rule_tables)
        remove_routes(self.routes)
        remove_links(self.links)
        stop_networkd(show_logs=False)
        call('ip netns del ns99', stdout=subprocess.DEVNULL, stderr=subprocess.DEVNULL)

    def tearDown(self):
        remove_blackhole_nexthops()
        remove_routing_policy_rule_tables(self.routing_policy_rule_tables)
        remove_routes(self.routes)
        remove_links(self.links)
        remove_unit_from_networkd_path(self.units)
        remove_networkd_conf_dropin(self.networkd_conf_dropins)
        stop_networkd(show_logs=True)
        call('ip netns del ns99', stdout=subprocess.DEVNULL, stderr=subprocess.DEVNULL)

    def test_address_static(self):
        # test for #22515. The address will be removed and replaced with /64 prefix.
        rc = call('ip link add dummy98 type dummy')
        self.assertEqual(rc, 0)
        rc = call('ip link set dev dummy98 up')
        self.assertEqual(rc, 0)
        rc = call('ip -6 address add 2001:db8:0:f101::15/128 dev dummy98')
        self.assertEqual(rc, 0)
        self.wait_address('dummy98', '2001:db8:0:f101::15/128', ipv='-6')
        rc = call('ip -4 address add 10.3.2.3/16 brd 10.3.255.250 scope global label dummy98:hoge dev dummy98')
        self.assertEqual(rc, 0)
        self.wait_address('dummy98', '10.3.2.3/16 brd 10.3.255.250', ipv='-4')

        copy_unit_to_networkd_unit_path('25-address-static.network', '12-dummy.netdev')
        start_networkd()

        self.wait_online(['dummy98:routable'])

        output = check_output('ip -4 address show dev dummy98')
        print(output)
        self.assertIn('inet 10.1.2.3/16 brd 10.1.255.255 scope global dummy98', output)
        self.assertIn('inet 10.1.2.4/16 brd 10.1.255.255 scope global secondary dummy98', output)
        self.assertIn('inet 10.2.2.4/16 brd 10.2.255.255 scope global dummy98', output)
        self.assertIn('inet 10.7.8.9/16 brd 10.7.255.255 scope link deprecated dummy98', output)
        self.assertIn('inet 10.8.8.1/16 scope global dummy98', output)
        self.assertIn('inet 10.8.8.2/16 brd 10.8.8.128 scope global secondary dummy98', output)
        self.assertRegex(output, 'inet 10.9.0.1/16 (metric 128 |)brd 10.9.255.255 scope global dummy98')

        # test for ENOBUFS issue #17012
        for i in range(1,254):
            self.assertIn(f'inet 10.3.3.{i}/16 brd 10.3.255.255', output)

        # invalid sections
        self.assertNotIn('10.10.0.1/16', output)
        self.assertNotIn('10.10.0.2/16', output)

        output = check_output('ip -4 address show dev dummy98 label 32')
        self.assertIn('inet 10.3.2.3/16 brd 10.3.255.255 scope global 32', output)

        output = check_output('ip -4 address show dev dummy98 label 33')
        self.assertIn('inet 10.4.2.3 peer 10.4.2.4/16 scope global 33', output)

        output = check_output('ip -4 address show dev dummy98 label 34')
        self.assertRegex(output, r'inet 192.168.[0-9]*.1/24 brd 192.168.[0-9]*.255 scope global 34')

        output = check_output('ip -4 address show dev dummy98 label 35')
        self.assertRegex(output, r'inet 172.[0-9]*.0.1/16 brd 172.[0-9]*.255.255 scope global 35')

        output = check_output('ip -4 route show dev dummy98')
        print(output)
        self.assertIn('10.9.0.0/16 proto kernel scope link src 10.9.0.1 metric 128', output)

        output = check_output('ip -6 address show dev dummy98')
        print(output)
        self.assertIn('inet6 2001:db8:0:f101::15/64 scope global', output)
        self.assertIn('inet6 2001:db8:0:f101::16/64 scope global', output)
        self.assertIn('inet6 2001:db8:0:f102::15/64 scope global', output)
        self.assertIn('inet6 2001:db8:0:f102::16/64 scope global', output)
        self.assertIn('inet6 2001:db8:0:f103::20 peer 2001:db8:0:f103::10/128 scope global', output)
        self.assertIn('inet6 2001:db8:1:f101::1/64 scope global deprecated', output)
        self.assertRegex(output, r'inet6 fd[0-9a-f:]*1/64 scope global')

        # Tests for #20891.
        # 1. set preferred lifetime forever to drop the deprecated flag for testing #20891.
        self.assertEqual(call('ip address change 10.7.8.9/16 dev dummy98 preferred_lft forever'), 0)
        self.assertEqual(call('ip address change 2001:db8:1:f101::1/64 dev dummy98 preferred_lft forever'), 0)
        output = check_output('ip -4 address show dev dummy98')
        print(output)
        self.assertNotIn('deprecated', output)
        output = check_output('ip -6 address show dev dummy98')
        print(output)
        self.assertNotIn('deprecated', output)

        # 2. reconfigure the interface.
        check_output(*networkctl_cmd, 'reconfigure', 'dummy98', env=env)
        self.wait_online(['dummy98:routable'])

        # 3. check the deprecated flag is set for the address configured with PreferredLifetime=0
        output = check_output('ip -4 address show dev dummy98')
        print(output)
        self.assertIn('inet 10.7.8.9/16 brd 10.7.255.255 scope link deprecated dummy98', output)
        output = check_output('ip -6 address show dev dummy98')
        print(output)
        self.assertIn('inet6 2001:db8:1:f101::1/64 scope global deprecated', output)

        # test for ENOBUFS issue #17012
        output = check_output('ip -4 address show dev dummy98')
        for i in range(1,254):
            self.assertIn(f'inet 10.3.3.{i}/16 brd 10.3.255.255', output)

        # TODO: check json string
        check_output(*networkctl_cmd, '--json=short', 'status', env=env)

    def test_address_ipv4acd(self):
        check_output('ip netns add ns99')
        check_output('ip link add veth99 type veth peer veth-peer')
        check_output('ip link set veth-peer netns ns99')
        check_output('ip link set veth99 up')
        check_output('ip netns exec ns99 ip link set veth-peer up')
        check_output('ip netns exec ns99 ip address add 192.168.100.10/24 dev veth-peer')

        copy_unit_to_networkd_unit_path('25-address-ipv4acd-veth99.network', dropins=False)
        start_networkd()
        self.wait_online(['veth99:routable'])

        output = check_output('ip -4 address show dev veth99')
        print(output)
        self.assertNotIn('192.168.100.10/24', output)
        self.assertIn('192.168.100.11/24', output)

        copy_unit_to_networkd_unit_path('25-address-ipv4acd-veth99.network.d/conflict-address.conf')
        run(*networkctl_cmd, 'reload', env=env)
        time.sleep(1)
        rc = call(*wait_online_cmd, '--timeout=10s', '--interface=veth99:routable', env=env)
        self.assertTrue(rc == 1)

        output = check_output('ip -4 address show dev veth99')
        print(output)
        self.assertNotIn('192.168.100.10/24', output)
        self.assertIn('192.168.100.11/24', output)

    def test_address_peer_ipv4(self):
        # test for issue #17304
        copy_unit_to_networkd_unit_path('25-address-peer-ipv4.network', '12-dummy.netdev')

        for trial in range(2):
            if trial == 0:
                start_networkd()
            else:
                restart_networkd()

            self.wait_online(['dummy98:routable'])

            output = check_output('ip -4 address show dev dummy98')
            self.assertIn('inet 100.64.0.1 peer 100.64.0.2/32 scope global', output)

    @expectedFailureIfModuleIsNotAvailable('vrf')
    def test_prefix_route(self):
        copy_unit_to_networkd_unit_path('25-prefix-route-with-vrf.network', '12-dummy.netdev',
                                        '25-prefix-route-without-vrf.network', '11-dummy.netdev',
                                        '25-vrf.netdev', '25-vrf.network')
        for trial in range(2):
            if trial == 0:
                start_networkd()
            else:
                restart_networkd(3)

            self.wait_online(['dummy98:routable', 'test1:routable', 'vrf99:carrier'])

            output = check_output('ip route show table 42 dev dummy98')
            print('### ip route show table 42 dev dummy98')
            print(output)
            self.assertRegex(output, 'local 10.20.22.1 proto kernel scope host src 10.20.22.1')
            self.assertRegex(output, '10.20.33.0/24 proto kernel scope link src 10.20.33.1')
            self.assertRegex(output, 'local 10.20.33.1 proto kernel scope host src 10.20.33.1')
            self.assertRegex(output, 'broadcast 10.20.33.255 proto kernel scope link src 10.20.33.1')
            self.assertRegex(output, 'local 10.20.44.1 proto kernel scope host src 10.20.44.1')
            self.assertRegex(output, 'local 10.20.55.1 proto kernel scope host src 10.20.55.1')
            self.assertRegex(output, 'broadcast 10.20.55.255 proto kernel scope link src 10.20.55.1')
            output = check_output('ip -6 route show table 42 dev dummy98')
            print('### ip -6 route show table 42 dev dummy98')
            print(output)
            if trial == 0:
                # Kernel's bug?
                self.assertRegex(output, 'local fdde:11:22::1 proto kernel metric 0 pref medium')
            #self.assertRegex(output, 'fdde:11:22::1 proto kernel metric 256 pref medium')
            self.assertRegex(output, 'local fdde:11:33::1 proto kernel metric 0 pref medium')
            self.assertRegex(output, 'fdde:11:33::/64 proto kernel metric 256 pref medium')
            self.assertRegex(output, 'local fdde:11:44::1 proto kernel metric 0 pref medium')
            self.assertRegex(output, 'local fdde:11:55::1 proto kernel metric 0 pref medium')
            self.assertRegex(output, 'fe80::/64 proto kernel metric 256 pref medium')
            self.assertRegex(output, 'ff00::/8 (proto kernel )?metric 256 (linkdown )?pref medium')

            print()

            output = check_output('ip route show dev test1')
            print('### ip route show dev test1')
            print(output)
            self.assertRegex(output, '10.21.33.0/24 proto kernel scope link src 10.21.33.1')
            output = check_output('ip route show table local dev test1')
            print('### ip route show table local dev test1')
            print(output)
            self.assertRegex(output, 'local 10.21.22.1 proto kernel scope host src 10.21.22.1')
            self.assertRegex(output, 'local 10.21.33.1 proto kernel scope host src 10.21.33.1')
            self.assertRegex(output, 'broadcast 10.21.33.255 proto kernel scope link src 10.21.33.1')
            self.assertRegex(output, 'local 10.21.44.1 proto kernel scope host src 10.21.44.1')
            self.assertRegex(output, 'local 10.21.55.1 proto kernel scope host src 10.21.55.1')
            self.assertRegex(output, 'broadcast 10.21.55.255 proto kernel scope link src 10.21.55.1')
            output = check_output('ip -6 route show dev test1')
            print('### ip -6 route show dev test1')
            print(output)
            self.assertRegex(output, 'fdde:12:22::1 proto kernel metric 256 pref medium')
            self.assertRegex(output, 'fdde:12:33::/64 proto kernel metric 256 pref medium')
            self.assertRegex(output, 'fe80::/64 proto kernel metric 256 pref medium')
            output = check_output('ip -6 route show table local dev test1')
            print('### ip -6 route show table local dev test1')
            print(output)
            self.assertRegex(output, 'local fdde:12:22::1 proto kernel metric 0 pref medium')
            self.assertRegex(output, 'local fdde:12:33::1 proto kernel metric 0 pref medium')
            self.assertRegex(output, 'local fdde:12:44::1 proto kernel metric 0 pref medium')
            self.assertRegex(output, 'local fdde:12:55::1 proto kernel metric 0 pref medium')
            self.assertRegex(output, 'ff00::/8 (proto kernel )?metric 256 (linkdown )?pref medium')

    def test_configure_without_carrier(self):
        copy_unit_to_networkd_unit_path('11-dummy.netdev')
        start_networkd()
        self.wait_operstate('test1', 'off', '')
        check_output('ip link set dev test1 up carrier off')

        copy_unit_to_networkd_unit_path('25-test1.network.d/configure-without-carrier.conf', dropins=False)
        restart_networkd()
        self.wait_online(['test1:no-carrier'])

        carrier_map = {'on': '1', 'off': '0'}
        routable_map = {'on': 'routable', 'off': 'no-carrier'}
        for carrier in ['off', 'on', 'off']:
            with self.subTest(carrier=carrier):
                if carrier_map[carrier] != read_link_attr('test1', 'carrier'):
                    check_output(f'ip link set dev test1 carrier {carrier}')
                self.wait_online([f'test1:{routable_map[carrier]}:{routable_map[carrier]}'])

                output = check_output(*networkctl_cmd, '-n', '0', 'status', 'test1', env=env)
                print(output)
                self.assertRegex(output, '192.168.0.15')
                self.assertRegex(output, '192.168.0.1')
                self.assertRegex(output, routable_map[carrier])

    def test_configure_without_carrier_yes_ignore_carrier_loss_no(self):
        copy_unit_to_networkd_unit_path('11-dummy.netdev')
        start_networkd()
        self.wait_operstate('test1', 'off', '')
        check_output('ip link set dev test1 up carrier off')

        copy_unit_to_networkd_unit_path('25-test1.network')
        restart_networkd()
        self.wait_online(['test1:no-carrier'])

        carrier_map = {'on': '1', 'off': '0'}
        routable_map = {'on': 'routable', 'off': 'no-carrier'}
        for (carrier, have_config) in [('off', True), ('on', True), ('off', False)]:
            with self.subTest(carrier=carrier, have_config=have_config):
                if carrier_map[carrier] != read_link_attr('test1', 'carrier'):
                    check_output(f'ip link set dev test1 carrier {carrier}')
                self.wait_online([f'test1:{routable_map[carrier]}:{routable_map[carrier]}'])

                output = check_output(*networkctl_cmd, '-n', '0', 'status', 'test1', env=env)
                print(output)
                if have_config:
                    self.assertRegex(output, '192.168.0.15')
                    self.assertRegex(output, '192.168.0.1')
                else:
                    self.assertNotRegex(output, '192.168.0.15')
                    self.assertNotRegex(output, '192.168.0.1')
                self.assertRegex(output, routable_map[carrier])

    def test_routing_policy_rule(self):
        copy_unit_to_networkd_unit_path('25-routing-policy-rule-test1.network', '11-dummy.netdev')
        start_networkd()
        self.wait_online(['test1:degraded'])

        output = check_output('ip rule list iif test1 priority 111')
        print(output)
        self.assertRegex(output, '111:')
        self.assertRegex(output, 'from 192.168.100.18')
        self.assertRegex(output, r'tos (0x08|throughput)\s')
        self.assertRegex(output, 'iif test1')
        self.assertRegex(output, 'oif test1')
        self.assertRegex(output, 'lookup 7')

        output = check_output('ip rule list iif test1 priority 101')
        print(output)
        self.assertRegex(output, '101:')
        self.assertRegex(output, 'from all')
        self.assertRegex(output, 'iif test1')
        self.assertRegex(output, 'lookup 9')

        output = check_output('ip -6 rule list iif test1 priority 100')
        print(output)
        self.assertRegex(output, '100:')
        self.assertRegex(output, 'from all')
        self.assertRegex(output, 'iif test1')
        self.assertRegex(output, 'lookup 8')

        output = check_output('ip rule list iif test1 priority 102')
        print(output)
        self.assertRegex(output, '102:')
        self.assertRegex(output, 'from 0.0.0.0/8')
        self.assertRegex(output, 'iif test1')
        self.assertRegex(output, 'lookup 10')

        # TODO: check json string
        check_output(*networkctl_cmd, '--json=short', 'status', env=env)

    def test_routing_policy_rule_issue_11280(self):
        copy_unit_to_networkd_unit_path('25-routing-policy-rule-test1.network', '11-dummy.netdev',
                                        '25-routing-policy-rule-dummy98.network', '12-dummy.netdev')

        for _ in range(3):
            # Remove state files only first time
            start_networkd(3)
            self.wait_online(['test1:degraded', 'dummy98:degraded'])
            time.sleep(1)

            output = check_output('ip rule list table 7')
            print(output)
            self.assertRegex(output, '111:	from 192.168.100.18 tos (0x08|throughput) iif test1 oif test1 lookup 7')

            output = check_output('ip rule list table 8')
            print(output)
            self.assertRegex(output, '112:	from 192.168.101.18 tos (0x08|throughput) iif dummy98 oif dummy98 lookup 8')

            stop_networkd(remove_state_files=False)

    def test_routing_policy_rule_reconfigure(self):
        copy_unit_to_networkd_unit_path('25-routing-policy-rule-reconfigure2.network', '11-dummy.netdev')
        start_networkd()
        self.wait_online(['test1:degraded'])

        output = check_output('ip rule list table 1011')
        print(output)
        self.assertIn('10111:	from all fwmark 0x3f3 lookup 1011', output)
        self.assertIn('10112:	from all oif test1 lookup 1011', output)
        self.assertIn('10113:	from all iif test1 lookup 1011', output)
        self.assertIn('10114:	from 192.168.8.254 lookup 1011', output)

        output = check_output('ip -6 rule list table 1011')
        print(output)
        self.assertIn('10112:	from all oif test1 lookup 1011', output)

        copy_unit_to_networkd_unit_path('25-routing-policy-rule-reconfigure1.network', '11-dummy.netdev')
        run(*networkctl_cmd, 'reload', env=env)
        time.sleep(1)
        self.wait_online(['test1:degraded'])

        output = check_output('ip rule list table 1011')
        print(output)
        self.assertIn('10111:	from all fwmark 0x3f3 lookup 1011', output)
        self.assertIn('10112:	from all oif test1 lookup 1011', output)
        self.assertIn('10113:	from all iif test1 lookup 1011', output)
        self.assertIn('10114:	from 192.168.8.254 lookup 1011', output)

        output = check_output('ip -6 rule list table 1011')
        print(output)
        self.assertNotIn('10112:	from all oif test1 lookup 1011', output)
        self.assertIn('10113:	from all iif test1 lookup 1011', output)

        run('ip rule delete priority 10111')
        run('ip rule delete priority 10112')
        run('ip rule delete priority 10113')
        run('ip rule delete priority 10114')
        run('ip -6 rule delete priority 10113')

        output = check_output('ip rule list table 1011')
        print(output)
        self.assertEqual(output, '')

        output = check_output('ip -6 rule list table 1011')
        print(output)
        self.assertEqual(output, '')

        run(*networkctl_cmd, 'reconfigure', 'test1', env=env)
        self.wait_online(['test1:degraded'])

        output = check_output('ip rule list table 1011')
        print(output)
        self.assertIn('10111:	from all fwmark 0x3f3 lookup 1011', output)
        self.assertIn('10112:	from all oif test1 lookup 1011', output)
        self.assertIn('10113:	from all iif test1 lookup 1011', output)
        self.assertIn('10114:	from 192.168.8.254 lookup 1011', output)

        output = check_output('ip -6 rule list table 1011')
        print(output)
        self.assertIn('10113:	from all iif test1 lookup 1011', output)

    @expectedFailureIfRoutingPolicyPortRangeIsNotAvailable()
    def test_routing_policy_rule_port_range(self):
        copy_unit_to_networkd_unit_path('25-fibrule-port-range.network', '11-dummy.netdev')
        start_networkd()
        self.wait_online(['test1:degraded'])

        output = check_output('ip rule')
        print(output)
        self.assertRegex(output, '111')
        self.assertRegex(output, 'from 192.168.100.18')
        self.assertRegex(output, '1123-1150')
        self.assertRegex(output, '3224-3290')
        self.assertRegex(output, 'tcp')
        self.assertRegex(output, 'lookup 7')

    @expectedFailureIfRoutingPolicyIPProtoIsNotAvailable()
    def test_routing_policy_rule_invert(self):
        copy_unit_to_networkd_unit_path('25-fibrule-invert.network', '11-dummy.netdev')
        start_networkd()
        self.wait_online(['test1:degraded'])

        output = check_output('ip rule')
        print(output)
        self.assertRegex(output, '111')
        self.assertRegex(output, 'not.*?from.*?192.168.100.18')
        self.assertRegex(output, 'tcp')
        self.assertRegex(output, 'lookup 7')

    @expectedFailureIfRoutingPolicyUIDRangeIsNotAvailable()
    def test_routing_policy_rule_uidrange(self):
        copy_unit_to_networkd_unit_path('25-fibrule-uidrange.network', '11-dummy.netdev')
        start_networkd()
        self.wait_online(['test1:degraded'])

        output = check_output('ip rule')
        print(output)
        self.assertRegex(output, '111')
        self.assertRegex(output, 'from 192.168.100.18')
        self.assertRegex(output, 'lookup 7')
        self.assertRegex(output, 'uidrange 100-200')

    def _test_route_static(self, manage_foreign_routes):
        if not manage_foreign_routes:
            copy_networkd_conf_dropin('networkd-manage-foreign-routes-no.conf')

        copy_unit_to_networkd_unit_path('25-route-static.network', '12-dummy.netdev')
        start_networkd()
        self.wait_online(['dummy98:routable'])

        output = check_output(*networkctl_cmd, '-n', '0', 'status', 'dummy98', env=env)
        print(output)

        print('### ip -6 route show dev dummy98')
        output = check_output('ip -6 route show dev dummy98')
        print(output)
        self.assertIn('2001:1234:5:8fff:ff:ff:ff:ff proto static', output)
        self.assertIn('2001:1234:5:8f63::1 proto kernel', output)
        self.assertIn('2001:1234:5:afff:ff:ff:ff:ff via fe80:0:222:4dff:ff:ff:ff:ff proto static', output)

        print('### ip -6 route show default')
        output = check_output('ip -6 route show default')
        print(output)
        self.assertIn('default', output)
        self.assertIn('via 2001:1234:5:8fff:ff:ff:ff:ff', output)

        print('### ip -4 route show dev dummy98')
        output = check_output('ip -4 route show dev dummy98')
        print(output)
        self.assertIn('149.10.124.48/28 proto kernel scope link src 149.10.124.58', output)
        self.assertIn('149.10.124.64 proto static scope link', output)
        self.assertIn('169.254.0.0/16 proto static scope link metric 2048', output)
        self.assertIn('192.168.1.1 proto static scope link initcwnd 20', output)
        self.assertIn('192.168.1.2 proto static scope link initrwnd 30', output)
        self.assertIn('192.168.1.3 proto static scope link advmss 30', output)
        self.assertIn('multicast 149.10.123.4 proto static', output)

        print('### ip -4 route show dev dummy98 default')
        output = check_output('ip -4 route show dev dummy98 default')
        print(output)
        self.assertIn('default via 149.10.125.65 proto static onlink', output)
        self.assertIn('default via 149.10.124.64 proto static', output)
        self.assertIn('default proto static', output)

        print('### ip -4 route show table local dev dummy98')
        output = check_output('ip -4 route show table local dev dummy98')
        print(output)
        self.assertIn('local 149.10.123.1 proto static scope host', output)
        self.assertIn('anycast 149.10.123.2 proto static scope link', output)
        self.assertIn('broadcast 149.10.123.3 proto static scope link', output)

        print('### ip route show type blackhole')
        output = check_output('ip route show type blackhole')
        print(output)
        self.assertIn('blackhole 202.54.1.2 proto static', output)

        print('### ip route show type unreachable')
        output = check_output('ip route show type unreachable')
        print(output)
        self.assertIn('unreachable 202.54.1.3 proto static', output)

        print('### ip route show type prohibit')
        output = check_output('ip route show type prohibit')
        print(output)
        self.assertIn('prohibit 202.54.1.4 proto static', output)

        print('### ip -6 route show type blackhole')
        output = check_output('ip -6 route show type blackhole')
        print(output)
        self.assertIn('blackhole 2001:1234:5678::2 dev lo proto static', output)

        print('### ip -6 route show type unreachable')
        output = check_output('ip -6 route show type unreachable')
        print(output)
        self.assertIn('unreachable 2001:1234:5678::3 dev lo proto static', output)

        print('### ip -6 route show type prohibit')
        output = check_output('ip -6 route show type prohibit')
        print(output)
        self.assertIn('prohibit 2001:1234:5678::4 dev lo proto static', output)

        print('### ip route show 192.168.10.1')
        output = check_output('ip route show 192.168.10.1')
        print(output)
        self.assertIn('192.168.10.1 proto static', output)
        self.assertIn('nexthop via 149.10.124.59 dev dummy98 weight 10', output)
        self.assertIn('nexthop via 149.10.124.60 dev dummy98 weight 5', output)

        print('### ip route show 192.168.10.2')
        output = check_output('ip route show 192.168.10.2')
        print(output)
        # old ip command does not show IPv6 gateways...
        self.assertIn('192.168.10.2 proto static', output)
        self.assertIn('nexthop', output)
        self.assertIn('dev dummy98 weight 10', output)
        self.assertIn('dev dummy98 weight 5', output)

        print('### ip -6 route show 2001:1234:5:7fff:ff:ff:ff:ff')
        output = check_output('ip -6 route show 2001:1234:5:7fff:ff:ff:ff:ff')
        print(output)
        # old ip command does not show 'nexthop' keyword and weight...
        self.assertIn('2001:1234:5:7fff:ff:ff:ff:ff', output)
        self.assertIn('via 2001:1234:5:8fff:ff:ff:ff:ff dev dummy98', output)
        self.assertIn('via 2001:1234:5:9fff:ff:ff:ff:ff dev dummy98', output)

        # TODO: check json string
        check_output(*networkctl_cmd, '--json=short', 'status', env=env)

        copy_unit_to_networkd_unit_path('25-address-static.network')
        check_output(*networkctl_cmd, 'reload', env=env)
        time.sleep(1)
        self.wait_online(['dummy98:routable'])

        # check all routes managed by Manager are removed
        print('### ip route show type blackhole')
        output = check_output('ip route show type blackhole')
        print(output)
        self.assertEqual(output, '')

        print('### ip route show type unreachable')
        output = check_output('ip route show type unreachable')
        print(output)
        self.assertEqual(output, '')

        print('### ip route show type prohibit')
        output = check_output('ip route show type prohibit')
        print(output)
        self.assertEqual(output, '')

        print('### ip -6 route show type blackhole')
        output = check_output('ip -6 route show type blackhole')
        print(output)
        self.assertEqual(output, '')

        print('### ip -6 route show type unreachable')
        output = check_output('ip -6 route show type unreachable')
        print(output)
        self.assertEqual(output, '')

        print('### ip -6 route show type prohibit')
        output = check_output('ip -6 route show type prohibit')
        print(output)
        self.assertEqual(output, '')

        remove_unit_from_networkd_path(['25-address-static.network'])
        check_output(*networkctl_cmd, 'reload', env=env)
        time.sleep(1)
        self.wait_online(['dummy98:routable'])

        # check all routes managed by Manager are reconfigured
        print('### ip route show type blackhole')
        output = check_output('ip route show type blackhole')
        print(output)
        self.assertIn('blackhole 202.54.1.2 proto static', output)

        print('### ip route show type unreachable')
        output = check_output('ip route show type unreachable')
        print(output)
        self.assertIn('unreachable 202.54.1.3 proto static', output)

        print('### ip route show type prohibit')
        output = check_output('ip route show type prohibit')
        print(output)
        self.assertIn('prohibit 202.54.1.4 proto static', output)

        print('### ip -6 route show type blackhole')
        output = check_output('ip -6 route show type blackhole')
        print(output)
        self.assertIn('blackhole 2001:1234:5678::2 dev lo proto static', output)

        print('### ip -6 route show type unreachable')
        output = check_output('ip -6 route show type unreachable')
        print(output)
        self.assertIn('unreachable 2001:1234:5678::3 dev lo proto static', output)

        print('### ip -6 route show type prohibit')
        output = check_output('ip -6 route show type prohibit')
        print(output)
        self.assertIn('prohibit 2001:1234:5678::4 dev lo proto static', output)

        rc = call("ip link del dummy98")
        self.assertEqual(rc, 0)
        time.sleep(2)

        # check all routes managed by Manager are removed
        print('### ip route show type blackhole')
        output = check_output('ip route show type blackhole')
        print(output)
        self.assertEqual(output, '')

        print('### ip route show type unreachable')
        output = check_output('ip route show type unreachable')
        print(output)
        self.assertEqual(output, '')

        print('### ip route show type prohibit')
        output = check_output('ip route show type prohibit')
        print(output)
        self.assertEqual(output, '')

        print('### ip -6 route show type blackhole')
        output = check_output('ip -6 route show type blackhole')
        print(output)
        self.assertEqual(output, '')

        print('### ip -6 route show type unreachable')
        output = check_output('ip -6 route show type unreachable')
        print(output)
        self.assertEqual(output, '')

        print('### ip -6 route show type prohibit')
        output = check_output('ip -6 route show type prohibit')
        print(output)
        self.assertEqual(output, '')

        self.tearDown()

    def test_route_static(self):
        for manage_foreign_routes in [True, False]:
            with self.subTest(manage_foreign_routes=manage_foreign_routes):
                self._test_route_static(manage_foreign_routes)

    @expectedFailureIfRTA_VIAIsNotSupported()
    def test_route_via_ipv6(self):
        copy_unit_to_networkd_unit_path('25-route-via-ipv6.network', '12-dummy.netdev')
        start_networkd()
        self.wait_online(['dummy98:routable'])

        output = check_output(*networkctl_cmd, '-n', '0', 'status', 'dummy98', env=env)
        print(output)

        print('### ip -6 route show dev dummy98')
        output = check_output('ip -6 route show dev dummy98')
        print(output)
        self.assertRegex(output, '2001:1234:5:8fff:ff:ff:ff:ff proto static')
        self.assertRegex(output, '2001:1234:5:8f63::1 proto kernel')

        print('### ip -4 route show dev dummy98')
        output = check_output('ip -4 route show dev dummy98')
        print(output)
        self.assertRegex(output, '149.10.124.48/28 proto kernel scope link src 149.10.124.58')
        self.assertRegex(output, '149.10.124.66 via inet6 2001:1234:5:8fff:ff:ff:ff:ff proto static')

    @expectedFailureIfModuleIsNotAvailable('vrf')
    def test_route_vrf(self):
        copy_unit_to_networkd_unit_path('25-route-vrf.network', '12-dummy.netdev',
                                        '25-vrf.netdev', '25-vrf.network')
        start_networkd()
        self.wait_online(['dummy98:routable', 'vrf99:carrier'])

        output = check_output('ip route show vrf vrf99')
        print(output)
        self.assertRegex(output, 'default via 192.168.100.1')

        output = check_output('ip route show')
        print(output)
        self.assertNotRegex(output, 'default via 192.168.100.1')

    def test_gateway_reconfigure(self):
        copy_unit_to_networkd_unit_path('25-gateway-static.network', '12-dummy.netdev')
        start_networkd()
        self.wait_online(['dummy98:routable'])
        print('### ip -4 route show dev dummy98 default')
        output = check_output('ip -4 route show dev dummy98 default')
        print(output)
        self.assertRegex(output, 'default via 149.10.124.59 proto static')
        self.assertNotRegex(output, '149.10.124.60')

        remove_unit_from_networkd_path(['25-gateway-static.network'])
        copy_unit_to_networkd_unit_path('25-gateway-next-static.network')
        restart_networkd(3)
        self.wait_online(['dummy98:routable'])
        print('### ip -4 route show dev dummy98 default')
        output = check_output('ip -4 route show dev dummy98 default')
        print(output)
        self.assertNotRegex(output, '149.10.124.59')
        self.assertRegex(output, 'default via 149.10.124.60 proto static')

    def test_ip_route_ipv6_src_route(self):
        # a dummy device does not make the addresses go through tentative state, so we
        # reuse a bond from an earlier test, which does make the addresses go through
        # tentative state, and do our test on that
        copy_unit_to_networkd_unit_path('23-active-slave.network', '25-route-ipv6-src.network', '25-bond-active-backup-slave.netdev', '12-dummy.netdev')
        start_networkd()
        self.wait_online(['dummy98:enslaved', 'bond199:routable'])

        output = check_output('ip -6 route list dev bond199')
        print(output)
        self.assertRegex(output, 'abcd::/16')
        self.assertRegex(output, 'src')
        self.assertRegex(output, '2001:1234:56:8f63::2')

    def test_ip_link_mac_address(self):
        copy_unit_to_networkd_unit_path('25-address-link-section.network', '12-dummy.netdev')
        start_networkd()
        self.wait_online(['dummy98:degraded'])

        output = check_output('ip link show dummy98')
        print(output)
        self.assertRegex(output, '00:01:02:aa:bb:cc')

    def test_ip_link_unmanaged(self):
        copy_unit_to_networkd_unit_path('25-link-section-unmanaged.network', '12-dummy.netdev')
        start_networkd(5)

        self.check_link_exists('dummy98')

        self.wait_operstate('dummy98', 'off', setup_state='unmanaged')

    def test_ipv6_address_label(self):
        copy_unit_to_networkd_unit_path('25-ipv6-address-label-section.network', '12-dummy.netdev')
        start_networkd()
        self.wait_online(['dummy98:degraded'])

        output = check_output('ip addrlabel list')
        print(output)
        self.assertRegex(output, '2004:da8:1::/64')

    def test_ipv6_proxy_ndp(self):
        copy_unit_to_networkd_unit_path('25-ipv6-proxy-ndp.network', '12-dummy.netdev')
        start_networkd()

        self.wait_online(['dummy98:routable'])

        output = check_output('ip neighbor show proxy dev dummy98')
        print(output)
        for i in range(1,5):
            self.assertRegex(output, f'2607:5300:203:5215:{i}::1 *proxy')

    def test_neighbor_section(self):
        copy_unit_to_networkd_unit_path('25-neighbor-section.network', '12-dummy.netdev')
        start_networkd()
        self.wait_online(['dummy98:degraded'], timeout='40s')

        print('### ip neigh list dev dummy98')
        output = check_output('ip neigh list dev dummy98')
        print(output)
        self.assertRegex(output, '192.168.10.1.*00:00:5e:00:02:65.*PERMANENT')
        self.assertRegex(output, '2004:da8:1::1.*00:00:5e:00:02:66.*PERMANENT')

        # TODO: check json string
        check_output(*networkctl_cmd, '--json=short', 'status', env=env)

    def test_neighbor_reconfigure(self):
        copy_unit_to_networkd_unit_path('25-neighbor-section.network', '12-dummy.netdev')
        start_networkd()
        self.wait_online(['dummy98:degraded'], timeout='40s')

        print('### ip neigh list dev dummy98')
        output = check_output('ip neigh list dev dummy98')
        print(output)
        self.assertRegex(output, '192.168.10.1.*00:00:5e:00:02:65.*PERMANENT')
        self.assertRegex(output, '2004:da8:1::1.*00:00:5e:00:02:66.*PERMANENT')

        remove_unit_from_networkd_path(['25-neighbor-section.network'])
        copy_unit_to_networkd_unit_path('25-neighbor-next.network')
        restart_networkd(3)
        self.wait_online(['dummy98:degraded'], timeout='40s')
        print('### ip neigh list dev dummy98')
        output = check_output('ip neigh list dev dummy98')
        print(output)
        self.assertNotRegex(output, '192.168.10.1.*00:00:5e:00:02:65.*PERMANENT')
        self.assertRegex(output, '192.168.10.1.*00:00:5e:00:02:66.*PERMANENT')
        self.assertNotRegex(output, '2004:da8:1::1.*PERMANENT')

    def test_neighbor_gre(self):
        copy_unit_to_networkd_unit_path('25-neighbor-ip.network', '25-neighbor-ipv6.network', '25-neighbor-ip-dummy.network',
                                        '12-dummy.netdev', '25-gre-tunnel-remote-any.netdev', '25-ip6gre-tunnel-remote-any.netdev')
        start_networkd()
        self.wait_online(['dummy98:degraded', 'gretun97:routable', 'ip6gretun97:routable'], timeout='40s')

        output = check_output('ip neigh list dev gretun97')
        print(output)
        self.assertRegex(output, '10.0.0.22 lladdr 10.65.223.239 PERMANENT')

        output = check_output('ip neigh list dev ip6gretun97')
        print(output)
        self.assertRegex(output, '2001:db8:0:f102::17 lladdr 2a:?00:ff:?de:45:?67:ed:?de:[0:]*:49:?88 PERMANENT')

        # TODO: check json string
        check_output(*networkctl_cmd, '--json=short', 'status', env=env)

    def test_link_local_addressing(self):
        copy_unit_to_networkd_unit_path('25-link-local-addressing-yes.network', '11-dummy.netdev',
                                        '25-link-local-addressing-no.network', '12-dummy.netdev')
        start_networkd()
        self.wait_online(['test1:degraded', 'dummy98:carrier'])

        output = check_output('ip address show dev test1')
        print(output)
        self.assertRegex(output, 'inet .* scope link')
        self.assertRegex(output, 'inet6 .* scope link')

        output = check_output('ip address show dev dummy98')
        print(output)
        self.assertNotRegex(output, 'inet6* .* scope link')

        # Documentation/networking/ip-sysctl.txt
        #
        # addr_gen_mode - INTEGER
        # Defines how link-local and autoconf addresses are generated.
        #
        # 0: generate address based on EUI64 (default)
        # 1: do no generate a link-local address, use EUI64 for addresses generated
        #    from autoconf
        # 2: generate stable privacy addresses, using the secret from
        #    stable_secret (RFC7217)
        # 3: generate stable privacy addresses, using a random secret if unset

        self.assertEqual(read_ipv6_sysctl_attr('test1', 'stable_secret'), '0123:4567:89ab:cdef:0123:4567:89ab:cdef')
        self.assertEqual(read_ipv6_sysctl_attr('test1', 'addr_gen_mode'), '2')
        self.assertEqual(read_ipv6_sysctl_attr('dummy98', 'addr_gen_mode'), '1')

    def test_link_local_addressing_ipv6ll(self):
        copy_unit_to_networkd_unit_path('26-link-local-addressing-ipv6.network', '12-dummy.netdev')
        start_networkd()
        self.wait_online(['dummy98:degraded'])

        # An IPv6LL address exists by default.
        output = check_output('ip address show dev dummy98')
        print(output)
        self.assertRegex(output, 'inet6 .* scope link')

        copy_unit_to_networkd_unit_path('25-link-local-addressing-no.network')
        check_output(*networkctl_cmd, 'reload', env=env)
        time.sleep(1)
        self.wait_online(['dummy98:carrier'])

        # Check if the IPv6LL address is removed.
        output = check_output('ip address show dev dummy98')
        print(output)
        self.assertNotRegex(output, 'inet6 .* scope link')

        remove_unit_from_networkd_path(['25-link-local-addressing-no.network'])
        check_output(*networkctl_cmd, 'reload', env=env)
        time.sleep(1)
        self.wait_online(['dummy98:degraded'])

        # Check if a new IPv6LL address is assigned.
        output = check_output('ip address show dev dummy98')
        print(output)
        self.assertRegex(output, 'inet6 .* scope link')

    def test_sysctl(self):
        copy_unit_to_networkd_unit_path('25-sysctl.network', '12-dummy.netdev')
        start_networkd()
        self.wait_online(['dummy98:degraded'])

        self.assertEqual(read_ipv6_sysctl_attr('dummy98', 'forwarding'), '1')
        self.assertEqual(read_ipv6_sysctl_attr('dummy98', 'use_tempaddr'), '2')
        self.assertEqual(read_ipv6_sysctl_attr('dummy98', 'dad_transmits'), '3')
        self.assertEqual(read_ipv6_sysctl_attr('dummy98', 'hop_limit'), '5')
        self.assertEqual(read_ipv6_sysctl_attr('dummy98', 'proxy_ndp'), '1')
        self.assertEqual(read_ipv4_sysctl_attr('dummy98', 'forwarding'),'1')
        self.assertEqual(read_ipv4_sysctl_attr('dummy98', 'proxy_arp'), '1')
        self.assertEqual(read_ipv4_sysctl_attr('dummy98', 'accept_local'), '1')

    def test_sysctl_disable_ipv6(self):
        copy_unit_to_networkd_unit_path('25-sysctl-disable-ipv6.network', '12-dummy.netdev')

        print('## Disable ipv6')
        check_output('sysctl net.ipv6.conf.all.disable_ipv6=1')
        check_output('sysctl net.ipv6.conf.default.disable_ipv6=1')

        start_networkd()
        self.wait_online(['dummy98:routable'])

        output = check_output('ip -4 address show dummy98')
        print(output)
        self.assertRegex(output, 'inet 10.2.3.4/16 brd 10.2.255.255 scope global dummy98')
        output = check_output('ip -6 address show dummy98')
        print(output)
        self.assertRegex(output, 'inet6 2607:5300:203:3906::/64 scope global')
        self.assertRegex(output, 'inet6 .* scope link')
        output = check_output('ip -4 route show dev dummy98')
        print(output)
        self.assertRegex(output, '10.2.0.0/16 proto kernel scope link src 10.2.3.4')
        output = check_output('ip -6 route show default')
        print(output)
        self.assertRegex(output, 'default')
        self.assertRegex(output, 'via 2607:5300:203:39ff:ff:ff:ff:ff')

        check_output('ip link del dummy98')

        print('## Enable ipv6')
        check_output('sysctl net.ipv6.conf.all.disable_ipv6=0')
        check_output('sysctl net.ipv6.conf.default.disable_ipv6=0')

        restart_networkd(3)
        self.wait_online(['dummy98:routable'])

        output = check_output('ip -4 address show dummy98')
        print(output)
        self.assertRegex(output, 'inet 10.2.3.4/16 brd 10.2.255.255 scope global dummy98')
        output = check_output('ip -6 address show dummy98')
        print(output)
        self.assertRegex(output, 'inet6 2607:5300:203:3906::/64 scope global')
        self.assertRegex(output, 'inet6 .* scope link')
        output = check_output('ip -4 route show dev dummy98')
        print(output)
        self.assertRegex(output, '10.2.0.0/16 proto kernel scope link src 10.2.3.4')
        output = check_output('ip -6 route show default')
        print(output)
        self.assertRegex(output, 'via 2607:5300:203:39ff:ff:ff:ff:ff')

    def test_bind_carrier(self):
        check_output('ip link add dummy98 type dummy')
        check_output('ip link set dummy98 up')
        time.sleep(2)

        copy_unit_to_networkd_unit_path('25-bind-carrier.network', '11-dummy.netdev')
        start_networkd()
        self.wait_online(['test1:routable'])

        output = check_output('ip address show test1')
        print(output)
        self.assertRegex(output, 'UP,LOWER_UP')
        self.assertRegex(output, 'inet 192.168.10.30/24 brd 192.168.10.255 scope global test1')
        self.wait_operstate('test1', 'routable')

        check_output('ip link add dummy99 type dummy')
        check_output('ip link set dummy99 up')
        time.sleep(2)
        output = check_output('ip address show test1')
        print(output)
        self.assertRegex(output, 'UP,LOWER_UP')
        self.assertRegex(output, 'inet 192.168.10.30/24 brd 192.168.10.255 scope global test1')
        self.wait_operstate('test1', 'routable')

        check_output('ip link del dummy98')
        time.sleep(2)
        output = check_output('ip address show test1')
        print(output)
        self.assertRegex(output, 'UP,LOWER_UP')
        self.assertRegex(output, 'inet 192.168.10.30/24 brd 192.168.10.255 scope global test1')
        self.wait_operstate('test1', 'routable')

        check_output('ip link set dummy99 down')
        time.sleep(2)
        output = check_output('ip address show test1')
        print(output)
        self.assertNotRegex(output, 'UP,LOWER_UP')
        self.assertRegex(output, 'DOWN')
        self.assertNotRegex(output, '192.168.10')
        self.wait_operstate('test1', 'off')

        check_output('ip link set dummy99 up')
        time.sleep(2)
        output = check_output('ip address show test1')
        print(output)
        self.assertRegex(output, 'UP,LOWER_UP')
        self.assertRegex(output, 'inet 192.168.10.30/24 brd 192.168.10.255 scope global test1')
        self.wait_operstate('test1', 'routable')

    def _test_activation_policy(self, test, interface):
        conffile = '25-activation-policy.network'
        if test:
            conffile = f'{conffile}.d/{test}.conf'
        if interface == 'vlan99':
            copy_unit_to_networkd_unit_path('21-vlan.netdev', '21-vlan-test1.network')
        copy_unit_to_networkd_unit_path('11-dummy.netdev', conffile, dropins=False)
        start_networkd()

        always = test.startswith('always')
        initial_up = test != 'manual' and not test.endswith('down') # note: default is up
        expect_up = initial_up
        next_up = not expect_up

        if test.endswith('down'):
            self.wait_activated(interface)

        for iteration in range(4):
            with self.subTest(iteration=iteration, expect_up=expect_up):
                operstate = 'routable' if expect_up else 'off'
                setup_state = 'configured' if expect_up else ('configuring' if iteration == 0 else None)
                self.wait_operstate(interface, operstate, setup_state=setup_state, setup_timeout=20)

                if expect_up:
                    self.assertIn('UP', check_output(f'ip link show {interface}'))
                    self.assertIn('192.168.10.30/24', check_output(f'ip address show {interface}'))
                    self.assertIn('default via 192.168.10.1', check_output(f'ip route show dev {interface}'))
                else:
                    self.assertIn('DOWN', check_output(f'ip link show {interface}'))

            if next_up:
                check_output(f'ip link set dev {interface} up')
            else:
                check_output(f'ip link set dev {interface} down')
            expect_up = initial_up if always else next_up
            next_up = not next_up
            if always:
                time.sleep(1)

    def test_activation_policy(self):
        for interface in ['test1', 'vlan99']:
            with self.subTest(interface=interface):
                for test in ['up', 'always-up', 'manual', 'always-down', 'down', '']:
                    with self.subTest(test=test):
                        self.setUp()
                        self._test_activation_policy(test, interface)
                        self.tearDown()

    def _test_activation_policy_required_for_online(self, policy, required):
        conffile = '25-activation-policy.network'
        units = ['11-dummy.netdev', '12-dummy.netdev', '12-dummy.network', conffile]
        if policy:
            units += [f'{conffile}.d/{policy}.conf']
        if required:
            units += [f'{conffile}.d/required-{required}.conf']
        copy_unit_to_networkd_unit_path(*units, dropins=False)
        start_networkd()

        if policy.endswith('down'):
            self.wait_activated('test1')

        if policy.endswith('down') or policy == 'manual':
            self.wait_operstate('test1', 'off', setup_state='configuring')
        else:
            self.wait_online(['test1'])

        if policy == 'always-down':
            # if always-down, required for online is forced to no
            expected = False
        elif required:
            # otherwise if required for online is specified, it should match that
            expected = required == 'yes'
        elif policy:
            # otherwise if only policy specified, required for online defaults to
            # true if policy is up, always-up, or bound
            expected = policy.endswith('up') or policy == 'bound'
        else:
            # default is true, if neither are specified
            expected = True

        output = check_output(*networkctl_cmd, '-n', '0', 'status', 'test1', env=env)
        print(output)

        yesno = 'yes' if expected else 'no'
        self.assertRegex(output, f'Required For Online: {yesno}')

    def test_activation_policy_required_for_online(self):
        for policy in ['up', 'always-up', 'manual', 'always-down', 'down', 'bound', '']:
            for required in ['yes', 'no', '']:
                with self.subTest(policy=policy, required=required):
                    self.setUp()
                    self._test_activation_policy_required_for_online(policy, required)
                    self.tearDown()

    def test_domain(self):
        copy_unit_to_networkd_unit_path('12-dummy.netdev', '24-search-domain.network')
        start_networkd()
        self.wait_online(['dummy98:routable'])

        output = check_output(*networkctl_cmd, '-n', '0', 'status', 'dummy98', env=env)
        print(output)
        self.assertRegex(output, 'Address: 192.168.42.100')
        self.assertRegex(output, 'DNS: 192.168.42.1')
        self.assertRegex(output, 'Search Domains: one')

    def test_keep_configuration_static(self):
        check_output('systemctl stop systemd-networkd.socket')
        check_output('systemctl stop systemd-networkd.service')

        check_output('ip link add name dummy98 type dummy')
        check_output('ip address add 10.1.2.3/16 dev dummy98')
        check_output('ip address add 10.2.3.4/16 dev dummy98 valid_lft 600 preferred_lft 500')
        output = check_output('ip address show dummy98')
        print(output)
        self.assertRegex(output, 'inet 10.1.2.3/16 scope global dummy98')
        self.assertRegex(output, 'inet 10.2.3.4/16 scope global dynamic dummy98')
        output = check_output('ip route show dev dummy98')
        print(output)

        copy_unit_to_networkd_unit_path('24-keep-configuration-static.network')
        start_networkd()
        self.wait_online(['dummy98:routable'])

        output = check_output('ip address show dummy98')
        print(output)
        self.assertRegex(output, 'inet 10.1.2.3/16 scope global dummy98')
        self.assertNotRegex(output, 'inet 10.2.3.4/16 scope global dynamic dummy98')

    @expectedFailureIfNexthopIsNotAvailable()
    def test_nexthop(self):
        def check_nexthop(self):
            self.wait_online(['veth99:routable', 'veth-peer:routable', 'dummy98:routable'])

            output = check_output('ip nexthop list dev veth99')
            print(output)
            self.assertIn('id 1 via 192.168.5.1 dev veth99', output)
            self.assertIn('id 2 via 2001:1234:5:8f63::2 dev veth99', output)
            self.assertIn('id 3 dev veth99', output)
            self.assertIn('id 4 dev veth99', output)
            self.assertRegex(output, 'id 5 via 192.168.10.1 dev veth99 .*onlink')
            self.assertIn('id 8 via fe80:0:222:4dff:ff:ff:ff:ff dev veth99', output)
            self.assertRegex(output, r'id [0-9]* via 192.168.5.2 dev veth99')

            output = check_output('ip nexthop list dev dummy98')
            print(output)
            self.assertIn('id 20 via 192.168.20.1 dev dummy98', output)

            # kernel manages blackhole nexthops on lo
            output = check_output('ip nexthop list dev lo')
            print(output)
            self.assertIn('id 6 blackhole', output)
            self.assertIn('id 7 blackhole', output)

            # group nexthops are shown with -0 option
            output = check_output('ip -0 nexthop list id 21')
            print(output)
            self.assertRegex(output, r'id 21 group (1,3/20|20/1,3)')

            output = check_output('ip route show dev veth99 10.10.10.10')
            print(output)
            self.assertEqual('10.10.10.10 nhid 1 via 192.168.5.1 proto static', output)

            output = check_output('ip route show dev veth99 10.10.10.11')
            print(output)
            self.assertEqual('10.10.10.11 nhid 2 via inet6 2001:1234:5:8f63::2 proto static', output)

            output = check_output('ip route show dev veth99 10.10.10.12')
            print(output)
            self.assertEqual('10.10.10.12 nhid 5 via 192.168.10.1 proto static onlink', output)

            output = check_output('ip -6 route show dev veth99 2001:1234:5:8f62::1')
            print(output)
            self.assertEqual('2001:1234:5:8f62::1 nhid 2 via 2001:1234:5:8f63::2 proto static metric 1024 pref medium', output)

            output = check_output('ip route show 10.10.10.13')
            print(output)
            self.assertEqual('blackhole 10.10.10.13 nhid 6 dev lo proto static', output)

            output = check_output('ip -6 route show 2001:1234:5:8f62::2')
            print(output)
            self.assertEqual('blackhole 2001:1234:5:8f62::2 nhid 7 dev lo proto static metric 1024 pref medium', output)

            output = check_output('ip route show 10.10.10.14')
            print(output)
            self.assertIn('10.10.10.14 nhid 21 proto static', output)
            self.assertIn('nexthop via 192.168.20.1 dev dummy98 weight 1', output)
            self.assertIn('nexthop via 192.168.5.1 dev veth99 weight 3', output)

            # TODO: check json string
            check_output(*networkctl_cmd, '--json=short', 'status', env=env)

        copy_unit_to_networkd_unit_path('25-nexthop.network', '25-veth.netdev', '25-veth-peer.network',
                                        '12-dummy.netdev', '25-nexthop-dummy.network')
        start_networkd()

        check_nexthop(self)

        remove_unit_from_networkd_path(['25-nexthop.network'])
        copy_unit_to_networkd_unit_path('25-nexthop-nothing.network')
        rc = call(*networkctl_cmd, 'reload', env=env)
        self.assertEqual(rc, 0)
        time.sleep(1)

        self.wait_online(['veth99:routable', 'veth-peer:routable'])

        output = check_output('ip nexthop list dev veth99')
        print(output)
        self.assertEqual(output, '')
        output = check_output('ip nexthop list dev lo')
        print(output)
        self.assertEqual(output, '')

        remove_unit_from_networkd_path(['25-nexthop-nothing.network'])
        copy_unit_to_networkd_unit_path('25-nexthop.network')
        rc = call(*networkctl_cmd, 'reconfigure', 'dummy98', env=env)
        self.assertEqual(rc, 0)
        rc = call(*networkctl_cmd, 'reload', env=env)
        self.assertEqual(rc, 0)
        time.sleep(1)

        check_nexthop(self)

        rc = call('ip link del veth99')
        self.assertEqual(rc, 0)
        time.sleep(2)

        output = check_output('ip nexthop list dev lo')
        print(output)
        self.assertEqual(output, '')

    def test_qdisc(self):
        copy_unit_to_networkd_unit_path('25-qdisc-clsact-and-htb.network', '12-dummy.netdev',
                                        '25-qdisc-ingress-netem-compat.network', '11-dummy.netdev')
        check_output('modprobe sch_teql max_equalizers=2')
        start_networkd()

        self.wait_online(['dummy98:routable', 'test1:routable'])

        output = check_output('tc qdisc show dev test1')
        print(output)
        self.assertRegex(output, 'qdisc netem')
        self.assertRegex(output, 'limit 100 delay 50(.0)?ms  10(.0)?ms loss 20%')
        self.assertRegex(output, 'qdisc ingress')

        output = check_output('tc qdisc show dev dummy98')
        print(output)
        self.assertRegex(output, 'qdisc clsact')

        self.assertRegex(output, 'qdisc htb 2: root')
        self.assertRegex(output, r'default (0x30|30)')

        self.assertRegex(output, 'qdisc netem 30: parent 2:30')
        self.assertRegex(output, 'limit 100 delay 50(.0)?ms  10(.0)?ms loss 20%')
        self.assertRegex(output, 'qdisc fq_codel')
        self.assertRegex(output, 'limit 20480p flows 2048 quantum 1400 target 10(.0)?ms ce_threshold 100(.0)?ms interval 200(.0)?ms memory_limit 64Mb ecn')

        self.assertRegex(output, 'qdisc teql1 31: parent 2:31')

        self.assertRegex(output, 'qdisc fq 32: parent 2:32')
        self.assertRegex(output, 'limit 1000p flow_limit 200p buckets 512 orphan_mask 511')
        self.assertRegex(output, 'quantum 1500')
        self.assertRegex(output, 'initial_quantum 13000')
        self.assertRegex(output, 'maxrate 1Mbit')

        self.assertRegex(output, 'qdisc codel 33: parent 2:33')
        self.assertRegex(output, 'limit 2000p target 10(.0)?ms ce_threshold 100(.0)?ms interval 50(.0)?ms ecn')

        self.assertRegex(output, 'qdisc fq_codel 34: parent 2:34')
        self.assertRegex(output, 'limit 20480p flows 2048 quantum 1400 target 10(.0)?ms ce_threshold 100(.0)?ms interval 200(.0)?ms memory_limit 64Mb ecn')

        self.assertRegex(output, 'qdisc tbf 35: parent 2:35')
        self.assertRegex(output, 'rate 1Gbit burst 5000b peakrate 100Gbit minburst 987500b lat 70(.0)?ms')

        self.assertRegex(output, 'qdisc sfq 36: parent 2:36')
        self.assertRegex(output, 'perturb 5sec')

        self.assertRegex(output, 'qdisc pfifo 37: parent 2:37')
        self.assertRegex(output, 'limit 100000p')

        self.assertRegex(output, 'qdisc gred 38: parent 2:38')
        self.assertRegex(output, 'vqs 12 default 10 grio')

        self.assertRegex(output, 'qdisc sfb 39: parent 2:39')
        self.assertRegex(output, 'limit 200000')

        self.assertRegex(output, 'qdisc bfifo 3a: parent 2:3a')
        self.assertRegex(output, 'limit 1000000')

        self.assertRegex(output, 'qdisc pfifo_head_drop 3b: parent 2:3b')
        self.assertRegex(output, 'limit 1023p')

        self.assertRegex(output, 'qdisc pfifo_fast 3c: parent 2:3c')

        output = check_output('tc -d class show dev dummy98')
        print(output)
        self.assertRegex(output, 'class htb 2:30 root leaf 30:')
        self.assertRegex(output, 'class htb 2:31 root leaf 31:')
        self.assertRegex(output, 'class htb 2:32 root leaf 32:')
        self.assertRegex(output, 'class htb 2:33 root leaf 33:')
        self.assertRegex(output, 'class htb 2:34 root leaf 34:')
        self.assertRegex(output, 'class htb 2:35 root leaf 35:')
        self.assertRegex(output, 'class htb 2:36 root leaf 36:')
        self.assertRegex(output, 'class htb 2:37 root leaf 37:')
        self.assertRegex(output, 'class htb 2:38 root leaf 38:')
        self.assertRegex(output, 'class htb 2:39 root leaf 39:')
        self.assertRegex(output, 'class htb 2:3a root leaf 3a:')
        self.assertRegex(output, 'class htb 2:3b root leaf 3b:')
        self.assertRegex(output, 'class htb 2:3c root leaf 3c:')
        self.assertRegex(output, 'prio 1 quantum 4000 rate 1Mbit overhead 100 ceil 500Kbit')
        self.assertRegex(output, 'burst 123456')
        self.assertRegex(output, 'cburst 123457')

    def test_qdisc2(self):
        copy_unit_to_networkd_unit_path('25-qdisc-drr.network', '12-dummy.netdev',
                                        '25-qdisc-qfq.network', '11-dummy.netdev')
        start_networkd()

        self.wait_online(['dummy98:routable', 'test1:routable'])

        output = check_output('tc qdisc show dev dummy98')
        print(output)
        self.assertRegex(output, 'qdisc drr 2: root')
        output = check_output('tc class show dev dummy98')
        print(output)
        self.assertRegex(output, 'class drr 2:30 root quantum 2000b')

        output = check_output('tc qdisc show dev test1')
        print(output)
        self.assertRegex(output, 'qdisc qfq 2: root')
        output = check_output('tc class show dev test1')
        print(output)
        self.assertRegex(output, 'class qfq 2:30 root weight 2 maxpkt 16000')
        self.assertRegex(output, 'class qfq 2:31 root weight 10 maxpkt 8000')

    @expectedFailureIfCAKEIsNotAvailable()
    def test_qdisc_cake(self):
        copy_unit_to_networkd_unit_path('25-qdisc-cake.network', '12-dummy.netdev')
        start_networkd()
        self.wait_online(['dummy98:routable'])

        output = check_output('tc qdisc show dev dummy98')
        print(output)
        self.assertIn('qdisc cake 3a: root', output)
        self.assertIn('bandwidth 500Mbit', output)
        self.assertIn('autorate-ingress', output)
        self.assertIn('diffserv8', output)
        self.assertIn('dual-dsthost', output)
        self.assertIn(' nat', output)
        self.assertIn(' wash', output)
        self.assertIn(' split-gso', output)
        self.assertIn(' raw', output)
        self.assertIn(' atm', output)
        self.assertIn('overhead 128', output)
        self.assertIn('mpu 20', output)
        self.assertIn('fwmark 0xff00', output)

    @expectedFailureIfPIEIsNotAvailable()
    def test_qdisc_pie(self):
        copy_unit_to_networkd_unit_path('25-qdisc-pie.network', '12-dummy.netdev')
        start_networkd()
        self.wait_online(['dummy98:routable'])

        output = check_output('tc qdisc show dev dummy98')
        print(output)
        self.assertRegex(output, 'qdisc pie 3a: root')
        self.assertRegex(output, 'limit 200000')

    @expectedFailureIfHHFIsNotAvailable()
    def test_qdisc_hhf(self):
        copy_unit_to_networkd_unit_path('25-qdisc-hhf.network', '12-dummy.netdev')
        start_networkd()
        self.wait_online(['dummy98:routable'])

        output = check_output('tc qdisc show dev dummy98')
        print(output)
        self.assertRegex(output, 'qdisc hhf 3a: root')
        self.assertRegex(output, 'limit 1022p')

    @expectedFailureIfETSIsNotAvailable()
    def test_qdisc_ets(self):
        copy_unit_to_networkd_unit_path('25-qdisc-ets.network', '12-dummy.netdev')
        start_networkd()
        self.wait_online(['dummy98:routable'])

        output = check_output('tc qdisc show dev dummy98')
        print(output)

        self.assertRegex(output, 'qdisc ets 3a: root')
        self.assertRegex(output, 'bands 10 strict 3')
        self.assertRegex(output, 'quanta 1 2 3 4 5')
        self.assertRegex(output, 'priomap 3 4 5 6 7')

    @expectedFailureIfFQPIEIsNotAvailable()
    def test_qdisc_fq_pie(self):
        copy_unit_to_networkd_unit_path('25-qdisc-fq_pie.network', '12-dummy.netdev')
        start_networkd()
        self.wait_online(['dummy98:routable'])

        output = check_output('tc qdisc show dev dummy98')
        print(output)

        self.assertRegex(output, 'qdisc fq_pie 3a: root')
        self.assertRegex(output, 'limit 200000p')

    def test_wait_online_ipv4(self):
        copy_unit_to_networkd_unit_path('25-veth.netdev', '25-dhcp-server-with-ipv6-prefix.network', '25-dhcp-client-ipv4-ipv6ra-prefix-client-with-delay.network')
        start_networkd()

        self.wait_online(['veth99:routable'], ipv4=True)

        self.wait_address('veth99', r'192.168.5.[0-9]+', ipv='-4', timeout_sec=1)

    def test_wait_online_ipv6(self):
        copy_unit_to_networkd_unit_path('25-veth.netdev', '25-ipv6-prefix-with-delay.network', '25-ipv6ra-prefix-client-with-static-ipv4-address.network')
        start_networkd()

        self.wait_online(['veth99:routable'], ipv6=True)

        self.wait_address('veth99', r'2002:da8:1:0:1034:56ff:fe78:9abc', ipv='-6', timeout_sec=1)

class NetworkdStateFileTests(unittest.TestCase, Utilities):
    links = [
        'dummy98',
    ]

    units = [
        '12-dummy.netdev',
        '25-state-file-tests.network',
    ]

    def setUp(self):
        remove_links(self.links)
        stop_networkd(show_logs=False)

    def tearDown(self):
        remove_links(self.links)
        remove_unit_from_networkd_path(self.units)
        stop_networkd(show_logs=True)

    def test_state_file(self):
        copy_unit_to_networkd_unit_path('12-dummy.netdev', '25-state-file-tests.network')
        start_networkd()
        self.wait_online(['dummy98:routable'])

        output = check_output(*networkctl_cmd, '--no-legend', 'list', 'dummy98', env=env)
        print(output)
        ifindex = output.split()[0]

        path = os.path.join('/run/systemd/netif/links/', ifindex)
        self.assertTrue(os.path.exists(path))

        # make link state file updated
        check_output(*resolvectl_cmd, 'revert', 'dummy98', env=env)

        # TODO: check json string
        check_output(*networkctl_cmd, '--json=short', 'status', env=env)

        with open(path) as f:
            data = f.read()
            self.assertRegex(data, r'IPV4_ADDRESS_STATE=routable')
            self.assertRegex(data, r'IPV6_ADDRESS_STATE=routable')
            self.assertRegex(data, r'ADMIN_STATE=configured')
            self.assertRegex(data, r'OPER_STATE=routable')
            self.assertRegex(data, r'REQUIRED_FOR_ONLINE=yes')
            self.assertRegex(data, r'REQUIRED_OPER_STATE_FOR_ONLINE=routable')
            self.assertRegex(data, r'REQUIRED_FAMILY_FOR_ONLINE=both')
            self.assertRegex(data, r'ACTIVATION_POLICY=up')
            self.assertRegex(data, r'NETWORK_FILE=/run/systemd/network/25-state-file-tests.network')
            self.assertRegex(data, r'DNS=10.10.10.10#aaa.com 10.10.10.11:1111#bbb.com \[1111:2222::3333\]:1234#ccc.com')
            self.assertRegex(data, r'NTP=0.fedora.pool.ntp.org 1.fedora.pool.ntp.org')
            self.assertRegex(data, r'DOMAINS=hogehoge')
            self.assertRegex(data, r'ROUTE_DOMAINS=foofoo')
            self.assertRegex(data, r'LLMNR=no')
            self.assertRegex(data, r'MDNS=yes')
            self.assertRegex(data, r'DNSSEC=no')

        check_output(*resolvectl_cmd, 'dns', 'dummy98', '10.10.10.12#ccc.com', '10.10.10.13', '1111:2222::3333', env=env)
        check_output(*resolvectl_cmd, 'domain', 'dummy98', 'hogehogehoge', '~foofoofoo', env=env)
        check_output(*resolvectl_cmd, 'llmnr', 'dummy98', 'yes', env=env)
        check_output(*resolvectl_cmd, 'mdns', 'dummy98', 'no', env=env)
        check_output(*resolvectl_cmd, 'dnssec', 'dummy98', 'yes', env=env)
        check_output(*timedatectl_cmd, 'ntp-servers', 'dummy98', '2.fedora.pool.ntp.org', '3.fedora.pool.ntp.org', env=env)

        # TODO: check json string
        check_output(*networkctl_cmd, '--json=short', 'status', env=env)

        with open(path) as f:
            data = f.read()
            self.assertRegex(data, r'DNS=10.10.10.12#ccc.com 10.10.10.13 1111:2222::3333')
            self.assertRegex(data, r'NTP=2.fedora.pool.ntp.org 3.fedora.pool.ntp.org')
            self.assertRegex(data, r'DOMAINS=hogehogehoge')
            self.assertRegex(data, r'ROUTE_DOMAINS=foofoofoo')
            self.assertRegex(data, r'LLMNR=yes')
            self.assertRegex(data, r'MDNS=no')
            self.assertRegex(data, r'DNSSEC=yes')

        check_output(*timedatectl_cmd, 'revert', 'dummy98', env=env)

        # TODO: check json string
        check_output(*networkctl_cmd, '--json=short', 'status', env=env)

        with open(path) as f:
            data = f.read()
            self.assertRegex(data, r'DNS=10.10.10.12#ccc.com 10.10.10.13 1111:2222::3333')
            self.assertRegex(data, r'NTP=0.fedora.pool.ntp.org 1.fedora.pool.ntp.org')
            self.assertRegex(data, r'DOMAINS=hogehogehoge')
            self.assertRegex(data, r'ROUTE_DOMAINS=foofoofoo')
            self.assertRegex(data, r'LLMNR=yes')
            self.assertRegex(data, r'MDNS=no')
            self.assertRegex(data, r'DNSSEC=yes')

        check_output(*resolvectl_cmd, 'revert', 'dummy98', env=env)

        # TODO: check json string
        check_output(*networkctl_cmd, '--json=short', 'status', env=env)

        with open(path) as f:
            data = f.read()
            self.assertRegex(data, r'DNS=10.10.10.10#aaa.com 10.10.10.11:1111#bbb.com \[1111:2222::3333\]:1234#ccc.com')
            self.assertRegex(data, r'NTP=0.fedora.pool.ntp.org 1.fedora.pool.ntp.org')
            self.assertRegex(data, r'DOMAINS=hogehoge')
            self.assertRegex(data, r'ROUTE_DOMAINS=foofoo')
            self.assertRegex(data, r'LLMNR=no')
            self.assertRegex(data, r'MDNS=yes')
            self.assertRegex(data, r'DNSSEC=no')

class NetworkdBondTests(unittest.TestCase, Utilities):
    links = [
        'bond199',
        'bond99',
        'dummy98',
        'test1']

    units = [
        '11-dummy.netdev',
        '12-dummy.netdev',
        '23-active-slave.network',
        '23-bond199.network',
        '23-keep-master.network',
        '23-primary-slave.network',
        '25-bond-active-backup-slave.netdev',
        '25-bond.netdev',
        '25-bond99.network',
        '25-bond-slave.network']

    def setUp(self):
        remove_links(self.links)
        stop_networkd(show_logs=False)

    def tearDown(self):
        remove_links(self.links)
        remove_unit_from_networkd_path(self.units)
        stop_networkd(show_logs=True)

    def test_bond_keep_master(self):
        check_output('ip link add bond199 type bond mode active-backup')
        check_output('ip link add dummy98 type dummy')
        check_output('ip link set dummy98 master bond199')

        copy_unit_to_networkd_unit_path('23-keep-master.network')
        start_networkd()
        self.wait_online(['dummy98:enslaved'])

        output = check_output('ip -d link show bond199')
        print(output)
        self.assertRegex(output, 'active_slave dummy98')

        output = check_output('ip -d link show dummy98')
        print(output)
        self.assertRegex(output, 'master bond199')

    def test_bond_active_slave(self):
        copy_unit_to_networkd_unit_path('23-active-slave.network', '23-bond199.network', '25-bond-active-backup-slave.netdev', '12-dummy.netdev')
        start_networkd()
        self.wait_online(['dummy98:enslaved', 'bond199:degraded'])

        output = check_output('ip -d link show bond199')
        print(output)
        self.assertRegex(output, 'active_slave dummy98')

    def test_bond_primary_slave(self):
        copy_unit_to_networkd_unit_path('23-primary-slave.network', '23-bond199.network', '25-bond-active-backup-slave.netdev', '12-dummy.netdev')
        start_networkd()
        self.wait_online(['dummy98:enslaved', 'bond199:degraded'])

        output = check_output('ip -d link show bond199')
        print(output)
        self.assertRegex(output, 'primary dummy98')

    def test_bond_operstate(self):
        copy_unit_to_networkd_unit_path('25-bond.netdev', '11-dummy.netdev', '12-dummy.netdev',
                                        '25-bond99.network','25-bond-slave.network')
        start_networkd()
        self.wait_online(['dummy98:enslaved', 'test1:enslaved', 'bond99:routable'])

        output = check_output('ip -d link show dummy98')
        print(output)
        self.assertRegex(output, 'SLAVE,UP,LOWER_UP')

        output = check_output('ip -d link show test1')
        print(output)
        self.assertRegex(output, 'SLAVE,UP,LOWER_UP')

        output = check_output('ip -d link show bond99')
        print(output)
        self.assertRegex(output, 'MASTER,UP,LOWER_UP')

        self.wait_operstate('dummy98', 'enslaved')
        self.wait_operstate('test1', 'enslaved')
        self.wait_operstate('bond99', 'routable')

        check_output('ip link set dummy98 down')

        self.wait_operstate('dummy98', 'off')
        self.wait_operstate('test1', 'enslaved')
        self.wait_operstate('bond99', 'degraded-carrier')

        check_output('ip link set dummy98 up')

        self.wait_operstate('dummy98', 'enslaved')
        self.wait_operstate('test1', 'enslaved')
        self.wait_operstate('bond99', 'routable')

        check_output('ip link set dummy98 down')
        check_output('ip link set test1 down')

        self.wait_operstate('dummy98', 'off')
        self.wait_operstate('test1', 'off')

        if not self.wait_operstate('bond99', 'no-carrier', setup_timeout=30, fail_assert=False):
            # Huh? Kernel does not recognize that all slave interfaces are down?
            # Let's confirm that networkd's operstate is consistent with ip's result.
            self.assertNotRegex(output, 'NO-CARRIER')

class NetworkdBridgeTests(unittest.TestCase, Utilities):
    links = [
        'bridge99',
        'dummy98',
        'test1',
        'vlan99',
    ]

    units = [
        '11-dummy.netdev',
        '12-dummy.netdev',
        '21-vlan.netdev',
        '21-vlan.network',
        '23-keep-master.network',
        '26-bridge.netdev',
        '26-bridge-configure-without-carrier.network',
        '26-bridge-issue-20373.netdev',
        '26-bridge-mdb-master.network',
        '26-bridge-mdb-slave.network',
        '26-bridge-slave-interface-1.network',
        '26-bridge-slave-interface-2.network',
        '26-bridge-vlan-master-issue-20373.network',
        '26-bridge-vlan-master.network',
        '26-bridge-vlan-slave-issue-20373.network',
        '26-bridge-vlan-slave.network',
        '25-bridge99-ignore-carrier-loss.network',
        '25-bridge99.network'
    ]

    routing_policy_rule_tables = ['100']

    def setUp(self):
        remove_routing_policy_rule_tables(self.routing_policy_rule_tables)
        remove_links(self.links)
        stop_networkd(show_logs=False)

    def tearDown(self):
        remove_routing_policy_rule_tables(self.routing_policy_rule_tables)
        remove_links(self.links)
        remove_unit_from_networkd_path(self.units)
        stop_networkd(show_logs=True)

    def test_bridge_vlan(self):
        copy_unit_to_networkd_unit_path('11-dummy.netdev', '26-bridge-vlan-slave.network',
                                        '26-bridge.netdev', '26-bridge-vlan-master.network')
        start_networkd()
        self.wait_online(['test1:enslaved', 'bridge99:degraded'])

        output = check_output('bridge vlan show dev test1')
        print(output)
        self.assertNotRegex(output, '4063')
        for i in range(4064, 4095):
            self.assertRegex(output, f'{i}')
        self.assertNotRegex(output, '4095')

        output = check_output('bridge vlan show dev bridge99')
        print(output)
        self.assertNotRegex(output, '4059')
        for i in range(4060, 4095):
            self.assertRegex(output, f'{i}')
        self.assertNotRegex(output, '4095')

    def test_bridge_vlan_issue_20373(self):
        copy_unit_to_networkd_unit_path('11-dummy.netdev', '26-bridge-vlan-slave-issue-20373.network',
                                        '26-bridge-issue-20373.netdev', '26-bridge-vlan-master-issue-20373.network',
                                        '21-vlan.netdev', '21-vlan.network')
        start_networkd()
        self.wait_online(['test1:enslaved', 'bridge99:degraded', 'vlan99:routable'])

        output = check_output('bridge vlan show dev test1')
        print(output)
        self.assertIn('100 PVID Egress Untagged', output)
        self.assertIn('560', output)
        self.assertIn('600', output)

        output = check_output('bridge vlan show dev bridge99')
        print(output)
        self.assertIn('1 PVID Egress Untagged', output)
        self.assertIn('100', output)
        self.assertIn('600', output)

    def test_bridge_mdb(self):
        copy_unit_to_networkd_unit_path('11-dummy.netdev', '26-bridge-mdb-slave.network',
                                        '26-bridge.netdev', '26-bridge-mdb-master.network')
        start_networkd()
        self.wait_online(['test1:enslaved', 'bridge99:degraded'])

        output = check_output('bridge mdb show dev bridge99')
        print(output)
        self.assertRegex(output, 'dev bridge99 port test1 grp ff02:aaaa:fee5::1:3 permanent *vid 4064')
        self.assertRegex(output, 'dev bridge99 port test1 grp 224.0.1.1 permanent *vid 4065')

        # Old kernel may not support bridge MDB entries on bridge master
        if call('bridge mdb add dev bridge99 port bridge99 grp 224.0.1.3 temp vid 4068', stderr=subprocess.DEVNULL) == 0:
            self.assertRegex(output, 'dev bridge99 port bridge99 grp ff02:aaaa:fee5::1:4 temp *vid 4066')
            self.assertRegex(output, 'dev bridge99 port bridge99 grp 224.0.1.2 temp *vid 4067')

    def test_bridge_keep_master(self):
        check_output('ip link add bridge99 type bridge')
        check_output('ip link set bridge99 up')
        check_output('ip link add dummy98 type dummy')
        check_output('ip link set dummy98 master bridge99')

        copy_unit_to_networkd_unit_path('23-keep-master.network')
        start_networkd()
        self.wait_online(['dummy98:enslaved'])

        output = check_output('ip -d link show dummy98')
        print(output)
        self.assertRegex(output, 'master bridge99')
        self.assertRegex(output, 'bridge')

        output = check_output('bridge -d link show dummy98')
        print(output)
        self.assertEqual(read_bridge_port_attr('bridge99', 'dummy98', 'path_cost'), '400')
        self.assertEqual(read_bridge_port_attr('bridge99', 'dummy98', 'hairpin_mode'), '1')
        self.assertEqual(read_bridge_port_attr('bridge99', 'dummy98', 'multicast_fast_leave'), '1')
        self.assertEqual(read_bridge_port_attr('bridge99', 'dummy98', 'unicast_flood'), '1')
        self.assertEqual(read_bridge_port_attr('bridge99', 'dummy98', 'multicast_flood'), '0')
        # CONFIG_BRIDGE_IGMP_SNOOPING=y
        if os.path.exists('/sys/devices/virtual/net/bridge00/lower_dummy98/brport/multicast_to_unicast'):
            self.assertEqual(read_bridge_port_attr('bridge99', 'dummy98', 'multicast_to_unicast'), '1')
        if os.path.exists('/sys/devices/virtual/net/bridge99/lower_dummy98/brport/neigh_suppress'):
            self.assertEqual(read_bridge_port_attr('bridge99', 'dummy98', 'neigh_suppress'), '1')
        self.assertEqual(read_bridge_port_attr('bridge99', 'dummy98', 'learning'), '0')
        self.assertEqual(read_bridge_port_attr('bridge99', 'dummy98', 'priority'), '23')
        self.assertEqual(read_bridge_port_attr('bridge99', 'dummy98', 'bpdu_guard'), '1')
        self.assertEqual(read_bridge_port_attr('bridge99', 'dummy98', 'root_block'), '1')

    def test_bridge_property(self):
        copy_unit_to_networkd_unit_path('11-dummy.netdev', '12-dummy.netdev', '26-bridge.netdev',
                                        '26-bridge-slave-interface-1.network', '26-bridge-slave-interface-2.network',
                                        '25-bridge99.network')
        start_networkd()
        self.wait_online(['dummy98:enslaved', 'test1:enslaved', 'bridge99:routable'])

        output = check_output('ip -d link show test1')
        print(output)
        self.assertRegex(output, 'master')
        self.assertRegex(output, 'bridge')

        output = check_output('ip -d link show dummy98')
        print(output)
        self.assertRegex(output, 'master')
        self.assertRegex(output, 'bridge')

        output = check_output('ip addr show bridge99')
        print(output)
        self.assertRegex(output, '192.168.0.15/24')

        output = check_output('bridge -d link show dummy98')
        print(output)
        self.assertEqual(read_bridge_port_attr('bridge99', 'dummy98', 'path_cost'), '400')
        self.assertEqual(read_bridge_port_attr('bridge99', 'dummy98', 'hairpin_mode'), '1')
        self.assertEqual(read_bridge_port_attr('bridge99', 'dummy98', 'isolated'), '1')
        self.assertEqual(read_bridge_port_attr('bridge99', 'dummy98', 'multicast_fast_leave'), '1')
        self.assertEqual(read_bridge_port_attr('bridge99', 'dummy98', 'unicast_flood'), '1')
        self.assertEqual(read_bridge_port_attr('bridge99', 'dummy98', 'multicast_flood'), '0')
        # CONFIG_BRIDGE_IGMP_SNOOPING=y
        if os.path.exists('/sys/devices/virtual/net/bridge00/lower_dummy98/brport/multicast_to_unicast'):
            self.assertEqual(read_bridge_port_attr('bridge99', 'dummy98', 'multicast_to_unicast'), '1')
        if os.path.exists('/sys/devices/virtual/net/bridge99/lower_dummy98/brport/neigh_suppress'):
            self.assertEqual(read_bridge_port_attr('bridge99', 'dummy98', 'neigh_suppress'), '1')
        self.assertEqual(read_bridge_port_attr('bridge99', 'dummy98', 'learning'), '0')
        self.assertEqual(read_bridge_port_attr('bridge99', 'dummy98', 'priority'), '23')
        self.assertEqual(read_bridge_port_attr('bridge99', 'dummy98', 'bpdu_guard'), '1')
        self.assertEqual(read_bridge_port_attr('bridge99', 'dummy98', 'root_block'), '1')

        output = check_output('bridge -d link show test1')
        print(output)
        self.assertEqual(read_bridge_port_attr('bridge99', 'test1', 'priority'), '0')

        check_output('ip address add 192.168.0.16/24 dev bridge99')
        time.sleep(1)

        output = check_output('ip addr show bridge99')
        print(output)
        self.assertRegex(output, '192.168.0.16/24')

        # for issue #6088
        print('### ip -6 route list table all dev bridge99')
        output = check_output('ip -6 route list table all dev bridge99')
        print(output)
        self.assertRegex(output, 'ff00::/8 table local (proto kernel )?metric 256 (linkdown )?pref medium')

        self.assertEqual(call('ip link del test1'), 0)

        self.wait_operstate('bridge99', 'degraded-carrier')

        check_output('ip link del dummy98')

        self.wait_operstate('bridge99', 'no-carrier')

        output = check_output('ip address show bridge99')
        print(output)
        self.assertRegex(output, 'NO-CARRIER')
        self.assertNotRegex(output, '192.168.0.15/24')
        self.assertRegex(output, '192.168.0.16/24') # foreign address is kept

        print('### ip -6 route list table all dev bridge99')
        output = check_output('ip -6 route list table all dev bridge99')
        print(output)
        self.assertRegex(output, 'ff00::/8 table local (proto kernel )?metric 256 (linkdown )?pref medium')

    def test_bridge_configure_without_carrier(self):
        copy_unit_to_networkd_unit_path('26-bridge.netdev', '26-bridge-configure-without-carrier.network',
                                        '11-dummy.netdev')
        start_networkd()

        # With ConfigureWithoutCarrier=yes, the bridge should remain configured for all these situations
        for test in ['no-slave', 'add-slave', 'slave-up', 'slave-no-carrier', 'slave-carrier', 'slave-down']:
            with self.subTest(test=test):
                if test == 'no-slave':
                    # bridge has no slaves; it's up but *might* not have carrier
                    self.wait_operstate('bridge99', operstate=r'(no-carrier|routable)', setup_state=None, setup_timeout=30)
                    # due to a bug in the kernel, newly-created bridges are brought up
                    # *with* carrier, unless they have had any setting changed; e.g.
                    # their mac set, priority set, etc.  Then, they will lose carrier
                    # as soon as a (down) slave interface is added, and regain carrier
                    # again once the slave interface is brought up.
                    #self.check_link_attr('bridge99', 'carrier', '0')
                elif test == 'add-slave':
                    # add slave to bridge, but leave it down; bridge is definitely no-carrier
                    self.check_link_attr('test1', 'operstate', 'down')
                    check_output('ip link set dev test1 master bridge99')
                    self.wait_operstate('bridge99', operstate='no-carrier', setup_state=None)
                    self.check_link_attr('bridge99', 'carrier', '0')
                elif test == 'slave-up':
                    # bring up slave, which will have carrier; bridge gains carrier
                    check_output('ip link set dev test1 up')
                    self.wait_online(['bridge99:routable'])
                    self.check_link_attr('bridge99', 'carrier', '1')
                elif test == 'slave-no-carrier':
                    # drop slave carrier; bridge loses carrier
                    check_output('ip link set dev test1 carrier off')
                    self.wait_online(['bridge99:no-carrier:no-carrier'])
                    self.check_link_attr('bridge99', 'carrier', '0')
                elif test == 'slave-carrier':
                    # restore slave carrier; bridge gains carrier
                    check_output('ip link set dev test1 carrier on')
                    self.wait_online(['bridge99:routable'])
                    self.check_link_attr('bridge99', 'carrier', '1')
                elif test == 'slave-down':
                    # bring down slave; bridge loses carrier
                    check_output('ip link set dev test1 down')
                    self.wait_online(['bridge99:no-carrier:no-carrier'])
                    self.check_link_attr('bridge99', 'carrier', '0')

                output = check_output(*networkctl_cmd, '-n', '0', 'status', 'bridge99', env=env)
                self.assertRegex(output, '10.1.2.3')
                self.assertRegex(output, '10.1.2.1')

    def test_bridge_ignore_carrier_loss(self):
        copy_unit_to_networkd_unit_path('11-dummy.netdev', '12-dummy.netdev', '26-bridge.netdev',
                                        '26-bridge-slave-interface-1.network', '26-bridge-slave-interface-2.network',
                                        '25-bridge99-ignore-carrier-loss.network')
        start_networkd()
        self.wait_online(['dummy98:enslaved', 'test1:enslaved', 'bridge99:routable'])

        check_output('ip address add 192.168.0.16/24 dev bridge99')
        time.sleep(1)

        check_output('ip link del test1')
        check_output('ip link del dummy98')
        time.sleep(3)

        output = check_output('ip address show bridge99')
        print(output)
        self.assertRegex(output, 'NO-CARRIER')
        self.assertRegex(output, 'inet 192.168.0.15/24 brd 192.168.0.255 scope global bridge99')
        self.assertRegex(output, 'inet 192.168.0.16/24 scope global secondary bridge99')

    def test_bridge_ignore_carrier_loss_frequent_loss_and_gain(self):
        copy_unit_to_networkd_unit_path('26-bridge.netdev', '26-bridge-slave-interface-1.network',
                                        '25-bridge99-ignore-carrier-loss.network')
        start_networkd()
        self.wait_online(['bridge99:no-carrier'])

        for trial in range(4):
            check_output('ip link add dummy98 type dummy')
            check_output('ip link set dummy98 up')
            if trial < 3:
                check_output('ip link del dummy98')

        self.wait_online(['bridge99:routable', 'dummy98:enslaved'])

        output = check_output('ip address show bridge99')
        print(output)
        self.assertRegex(output, 'inet 192.168.0.15/24 brd 192.168.0.255 scope global bridge99')

        output = check_output('ip rule list table 100')
        print(output)
        self.assertIn('from all to 8.8.8.8 lookup 100', output)

class NetworkdSRIOVTests(unittest.TestCase, Utilities):
    units = [
        '25-sriov-udev.network',
        '25-sriov.link',
        '25-sriov.network',
    ]

    def setUp(self):
        stop_networkd(show_logs=False)
        call('rmmod netdevsim', stderr=subprocess.DEVNULL)

    def tearDown(self):
        remove_unit_from_networkd_path(self.units)
        stop_networkd(show_logs=True)
        call('rmmod netdevsim', stderr=subprocess.DEVNULL)

    @expectedFailureIfNetdevsimWithSRIOVIsNotAvailable()
    def test_sriov(self):
        call('modprobe netdevsim', stderr=subprocess.DEVNULL)

        with open('/sys/bus/netdevsim/new_device', mode='w') as f:
            f.write('99 1')

        call('udevadm settle')
        call('udevadm info -w10s /sys/devices/netdevsim99/net/eni99np1', stderr=subprocess.DEVNULL)
        with open('/sys/class/net/eni99np1/device/sriov_numvfs', mode='w') as f:
            f.write('3')

        copy_unit_to_networkd_unit_path('25-sriov.network')
        start_networkd()
        self.wait_online(['eni99np1:routable'])

        output = check_output('ip link show dev eni99np1')
        print(output)
        self.assertRegex(output,
                         'vf 0 .*00:11:22:33:44:55.*vlan 5, qos 1, vlan protocol 802.1ad, spoof checking on, link-state enable, trust on, query_rss on\n *'
                         'vf 1 .*00:11:22:33:44:56.*vlan 6, qos 2, spoof checking off, link-state disable, trust off, query_rss off\n *'
                         'vf 2 .*00:11:22:33:44:57.*vlan 7, qos 3, spoof checking off, link-state auto, trust off, query_rss off'
        )

    @expectedFailureIfNetdevsimWithSRIOVIsNotAvailable()
    def test_sriov_udev(self):
        call('modprobe netdevsim', stderr=subprocess.DEVNULL)

        copy_unit_to_networkd_unit_path('25-sriov.link', '25-sriov-udev.network')
        call('udevadm control --reload')

        with open('/sys/bus/netdevsim/new_device', mode='w') as f:
            f.write('99 1')

        start_networkd()
        self.wait_online(['eni99np1:routable'])

        output = check_output('ip link show dev eni99np1')
        print(output)
        self.assertRegex(output,
                         'vf 0 .*00:11:22:33:44:55.*vlan 5, qos 1, vlan protocol 802.1ad, spoof checking on, link-state enable, trust on, query_rss on\n *'
                         'vf 1 .*00:11:22:33:44:56.*vlan 6, qos 2, spoof checking off, link-state disable, trust off, query_rss off\n *'
                         'vf 2 .*00:11:22:33:44:57.*vlan 7, qos 3, spoof checking off, link-state auto, trust off, query_rss off'
        )
        self.assertNotIn('vf 3', output)
        self.assertNotIn('vf 4', output)

        with open(os.path.join(network_unit_file_path, '25-sriov.link'), mode='a') as f:
            f.write('[Link]\nSR-IOVVirtualFunctions=4\n')

        call('udevadm control --reload')
        call('udevadm trigger --action add --settle /sys/devices/netdevsim99/net/eni99np1')

        output = check_output('ip link show dev eni99np1')
        print(output)
        self.assertRegex(output,
                         'vf 0 .*00:11:22:33:44:55.*vlan 5, qos 1, vlan protocol 802.1ad, spoof checking on, link-state enable, trust on, query_rss on\n *'
                         'vf 1 .*00:11:22:33:44:56.*vlan 6, qos 2, spoof checking off, link-state disable, trust off, query_rss off\n *'
                         'vf 2 .*00:11:22:33:44:57.*vlan 7, qos 3, spoof checking off, link-state auto, trust off, query_rss off\n *'
                         'vf 3'
        )
        self.assertNotIn('vf 4', output)

        with open(os.path.join(network_unit_file_path, '25-sriov.link'), mode='a') as f:
            f.write('[Link]\nSR-IOVVirtualFunctions=\n')

        call('udevadm control --reload')
        call('udevadm trigger --action add --settle /sys/devices/netdevsim99/net/eni99np1')

        output = check_output('ip link show dev eni99np1')
        print(output)
        self.assertRegex(output,
                         'vf 0 .*00:11:22:33:44:55.*vlan 5, qos 1, vlan protocol 802.1ad, spoof checking on, link-state enable, trust on, query_rss on\n *'
                         'vf 1 .*00:11:22:33:44:56.*vlan 6, qos 2, spoof checking off, link-state disable, trust off, query_rss off\n *'
                         'vf 2 .*00:11:22:33:44:57.*vlan 7, qos 3, spoof checking off, link-state auto, trust off, query_rss off\n *'
                         'vf 3'
        )
        self.assertNotIn('vf 4', output)

        with open(os.path.join(network_unit_file_path, '25-sriov.link'), mode='a') as f:
            f.write('[Link]\nSR-IOVVirtualFunctions=2\n')

        call('udevadm control --reload')
        call('udevadm trigger --action add --settle /sys/devices/netdevsim99/net/eni99np1')

        output = check_output('ip link show dev eni99np1')
        print(output)
        self.assertRegex(output,
                         'vf 0 .*00:11:22:33:44:55.*vlan 5, qos 1, vlan protocol 802.1ad, spoof checking on, link-state enable, trust on, query_rss on\n *'
                         'vf 1 .*00:11:22:33:44:56.*vlan 6, qos 2, spoof checking off, link-state disable, trust off, query_rss off'
        )
        self.assertNotIn('vf 2', output)
        self.assertNotIn('vf 3', output)
        self.assertNotIn('vf 4', output)

        with open(os.path.join(network_unit_file_path, '25-sriov.link'), mode='a') as f:
            f.write('[Link]\nSR-IOVVirtualFunctions=\n')

        call('udevadm control --reload')
        call('udevadm trigger --action add --settle /sys/devices/netdevsim99/net/eni99np1')

        output = check_output('ip link show dev eni99np1')
        print(output)
        self.assertRegex(output,
                         'vf 0 .*00:11:22:33:44:55.*vlan 5, qos 1, vlan protocol 802.1ad, spoof checking on, link-state enable, trust on, query_rss on\n *'
                         'vf 1 .*00:11:22:33:44:56.*vlan 6, qos 2, spoof checking off, link-state disable, trust off, query_rss off\n *'
                         'vf 2 .*00:11:22:33:44:57.*vlan 7, qos 3, spoof checking off, link-state auto, trust off, query_rss off'
        )
        self.assertNotIn('vf 3', output)
        self.assertNotIn('vf 4', output)

class NetworkdLLDPTests(unittest.TestCase, Utilities):
    links = ['veth99']

    units = [
        '23-emit-lldp.network',
        '24-lldp.network',
        '25-veth.netdev']

    def setUp(self):
        remove_links(self.links)
        stop_networkd(show_logs=False)

    def tearDown(self):
        remove_links(self.links)
        remove_unit_from_networkd_path(self.units)
        stop_networkd(show_logs=True)

    def test_lldp(self):
        copy_unit_to_networkd_unit_path('23-emit-lldp.network', '24-lldp.network', '25-veth.netdev')
        start_networkd()
        self.wait_online(['veth99:degraded', 'veth-peer:degraded'])

        for trial in range(10):
            if trial > 0:
                time.sleep(1)

            output = check_output(*networkctl_cmd, 'lldp', env=env)
            print(output)
            if re.search(r'veth99 .* veth-peer', output):
                break
        else:
            self.fail()

class NetworkdRATests(unittest.TestCase, Utilities):
    links = ['veth99']

    units = [
        '25-veth.netdev',
        '25-ipv6-prefix.network',
        '25-ipv6-prefix-veth.network',
        '25-ipv6-prefix-veth-token-static.network',
        '25-ipv6-prefix-veth-token-prefixstable.network',
        '25-ipv6-prefix-veth-token-prefixstable-without-address.network']

    def setUp(self):
        remove_links(self.links)
        stop_networkd(show_logs=False)

    def tearDown(self):
        remove_links(self.links)
        remove_unit_from_networkd_path(self.units)
        stop_networkd(show_logs=True)

    def test_ipv6_prefix_delegation(self):
        copy_unit_to_networkd_unit_path('25-veth.netdev', '25-ipv6-prefix.network', '25-ipv6-prefix-veth.network')
        start_networkd()
        self.wait_online(['veth99:routable', 'veth-peer:degraded'])

        output = check_output(*resolvectl_cmd, 'dns', 'veth99', env=env)
        print(output)
        self.assertRegex(output, 'fe80::')
        self.assertRegex(output, '2002:da8:1::1')

        output = check_output(*resolvectl_cmd, 'domain', 'veth99', env=env)
        print(output)
        self.assertIn('hogehoge.test', output)

        output = check_output(*networkctl_cmd, '-n', '0', 'status', 'veth99', env=env)
        print(output)
        self.assertRegex(output, '2002:da8:1:0')

    def test_ipv6_token_static(self):
        copy_unit_to_networkd_unit_path('25-veth.netdev', '25-ipv6-prefix.network', '25-ipv6-prefix-veth-token-static.network')
        start_networkd()
        self.wait_online(['veth99:routable', 'veth-peer:degraded'])

        output = check_output(*networkctl_cmd, '-n', '0', 'status', 'veth99', env=env)
        print(output)
        self.assertRegex(output, '2002:da8:1:0:1a:2b:3c:4d')
        self.assertRegex(output, '2002:da8:1:0:fa:de:ca:fe')
        self.assertRegex(output, '2002:da8:2:0:1a:2b:3c:4d')
        self.assertRegex(output, '2002:da8:2:0:fa:de:ca:fe')

    def test_ipv6_token_prefixstable(self):
        copy_unit_to_networkd_unit_path('25-veth.netdev', '25-ipv6-prefix.network', '25-ipv6-prefix-veth-token-prefixstable.network')
        start_networkd()
        self.wait_online(['veth99:routable', 'veth-peer:degraded'])

        output = check_output(*networkctl_cmd, '-n', '0', 'status', 'veth99', env=env)
        print(output)
        self.assertIn('2002:da8:1:0:b47e:7975:fc7a:7d6e', output)
        self.assertIn('2002:da8:2:0:1034:56ff:fe78:9abc', output) # EUI64

    def test_ipv6_token_prefixstable_without_address(self):
        copy_unit_to_networkd_unit_path('25-veth.netdev', '25-ipv6-prefix.network', '25-ipv6-prefix-veth-token-prefixstable-without-address.network')
        start_networkd()
        self.wait_online(['veth99:routable', 'veth-peer:degraded'])

        output = check_output(*networkctl_cmd, '-n', '0', 'status', 'veth99', env=env)
        print(output)
        self.assertIn('2002:da8:1:0:b47e:7975:fc7a:7d6e', output)
        self.assertIn('2002:da8:2:0:f689:561a:8eda:7443', output)

class NetworkdDHCPServerTests(unittest.TestCase, Utilities):
    links = [
        'dummy98',
        'veth99',
    ]

    units = [
        '12-dummy.netdev',
        '25-veth.netdev',
        '25-dhcp-client.network',
        '25-dhcp-client-static-lease.network',
        '25-dhcp-client-timezone-router.network',
        '25-dhcp-server.network',
        '25-dhcp-server-downstream.network',
        '25-dhcp-server-static-lease.network',
        '25-dhcp-server-timezone-router.network',
        '25-dhcp-server-uplink.network',
    ]

    def setUp(self):
        remove_links(self.links)
        stop_networkd(show_logs=False)

    def tearDown(self):
        remove_links(self.links)
        remove_unit_from_networkd_path(self.units)
        stop_networkd(show_logs=True)

    def test_dhcp_server(self):
        copy_unit_to_networkd_unit_path('25-veth.netdev', '25-dhcp-client.network', '25-dhcp-server.network')
        start_networkd()
        self.wait_online(['veth99:routable', 'veth-peer:routable'])

        output = check_output(*networkctl_cmd, '-n', '0', 'status', 'veth99', env=env)
        print(output)
        self.assertRegex(output, r'Address: 192.168.5.[0-9]* \(DHCP4 via 192.168.5.1\)')
        self.assertIn('Gateway: 192.168.5.3', output)
        self.assertRegex(output, 'DNS: 192.168.5.1\n *192.168.5.10')
        self.assertRegex(output, 'NTP: 192.168.5.1\n *192.168.5.11')

    def test_dhcp_server_with_uplink(self):
        copy_unit_to_networkd_unit_path('25-veth.netdev', '25-dhcp-client.network', '25-dhcp-server-downstream.network',
                                        '12-dummy.netdev', '25-dhcp-server-uplink.network')
        start_networkd()
        self.wait_online(['veth99:routable', 'veth-peer:routable'])

        output = check_output(*networkctl_cmd, '-n', '0', 'status', 'veth99', env=env)
        print(output)
        self.assertRegex(output, r'Address: 192.168.5.[0-9]* \(DHCP4 via 192.168.5.1\)')
        self.assertIn('Gateway: 192.168.5.3', output)
        self.assertIn('DNS: 192.168.5.1', output)
        self.assertIn('NTP: 192.168.5.1', output)

    def test_emit_router_timezone(self):
        copy_unit_to_networkd_unit_path('25-veth.netdev', '25-dhcp-client-timezone-router.network', '25-dhcp-server-timezone-router.network')
        start_networkd()
        self.wait_online(['veth99:routable', 'veth-peer:routable'])

        output = check_output(*networkctl_cmd, '-n', '0', 'status', 'veth99', env=env)
        print(output)
        self.assertRegex(output, r'Address: 192.168.5.[0-9]* \(DHCP4 via 192.168.5.1\)')
        self.assertIn('Gateway: 192.168.5.1', output)
        self.assertIn('Time Zone: Europe/Berlin', output)

    def test_dhcp_server_static_lease(self):
        copy_unit_to_networkd_unit_path('25-veth.netdev', '25-dhcp-client-static-lease.network', '25-dhcp-server-static-lease.network')
        start_networkd()
        self.wait_online(['veth99:routable', 'veth-peer:routable'])

        output = check_output(*networkctl_cmd, '-n', '0', 'status', 'veth99', env=env)
        print(output)
        self.assertIn('Address: 10.1.1.200 (DHCP4 via 10.1.1.1)', output)

class NetworkdDHCPServerRelayAgentTests(unittest.TestCase, Utilities):
    links = [
        'client',
        'server',
        'client-peer',
        'server-peer',
        ]

    units = [
        '25-agent-veth-client.netdev',
        '25-agent-veth-server.netdev',
        '25-agent-client.network',
        '25-agent-server.network',
        '25-agent-client-peer.network',
        '25-agent-server-peer.network',
        ]

    def setUp(self):
        remove_links(self.links)
        stop_networkd(show_logs=False)

    def tearDown(self):
        remove_links(self.links)
        remove_unit_from_networkd_path(self.units)
        stop_networkd(show_logs=True)

    def test_relay_agent(self):
        copy_unit_to_networkd_unit_path(*self.units)
        start_networkd()

        self.wait_online(['client:routable'])

        output = check_output(*networkctl_cmd, '-n', '0', 'status', 'client', env=env)
        print(output)
        self.assertRegex(output, r'Address: 192.168.5.150 \(DHCP4 via 192.168.5.1\)')

class NetworkdDHCPClientTests(unittest.TestCase, Utilities):
    links = [
        'veth99',
        'vrf99']

    units = [
        '25-veth.netdev',
        '25-vrf.netdev',
        '25-vrf.network',
        '25-dhcp-client-allow-list.network',
        '25-dhcp-client-anonymize.network',
        '25-dhcp-client-decline.network',
        '25-dhcp-client-gateway-ipv4.network',
        '25-dhcp-client-gateway-ipv6.network',
        '25-dhcp-client-gateway-onlink-implicit.network',
        '25-dhcp-client-ipv4-dhcp-settings.network',
        '25-dhcp-client-ipv4-only-ipv6-disabled.network',
        '25-dhcp-client-ipv4-only.network',
        '25-dhcp-client-ipv4-use-routes-use-gateway.network',
        '25-dhcp-client-ipv6-only.network',
        '25-dhcp-client-keep-configuration-dhcp-on-stop.network',
        '25-dhcp-client-keep-configuration-dhcp.network',
        '25-dhcp-client-listen-port.network',
        '25-dhcp-client-reassign-static-routes-ipv4.network',
        '25-dhcp-client-reassign-static-routes-ipv6.network',
        '25-dhcp-client-route-metric.network',
        '25-dhcp-client-route-table.network',
        '25-dhcp-client-use-dns-ipv4-and-ra.network',
        '25-dhcp-client-use-dns-ipv4.network',
        '25-dhcp-client-use-dns-no.network',
        '25-dhcp-client-use-dns-yes.network',
        '25-dhcp-client-use-domains.network',
        '25-dhcp-client-vrf.network',
        '25-dhcp-client-with-ipv4ll.network',
        '25-dhcp-client-with-static-address.network',
        '25-dhcp-client.network',
        '25-dhcp-server-decline.network',
        '25-dhcp-server-veth-peer.network',
        '25-dhcp-v4-server-veth-peer.network',
        '25-static.network']

    def setUp(self):
        stop_dnsmasq()
        remove_dnsmasq_lease_file()
        remove_dnsmasq_log_file()
        remove_links(self.links)
        stop_networkd(show_logs=False)

    def tearDown(self):
        stop_dnsmasq()
        remove_dnsmasq_lease_file()
        remove_dnsmasq_log_file()
        remove_links(self.links)
        remove_unit_from_networkd_path(self.units)
        stop_networkd(show_logs=True)

    def test_dhcp_client_ipv6_only(self):
        copy_unit_to_networkd_unit_path('25-veth.netdev', '25-dhcp-server-veth-peer.network', '25-dhcp-client-ipv6-only.network')

        start_networkd()
        self.wait_online(['veth-peer:carrier'])
        start_dnsmasq()
        self.wait_online(['veth99:routable', 'veth-peer:routable'])

        output = check_output(*networkctl_cmd, '-n', '0', 'status', 'veth99', env=env)
        print(output)
        self.assertRegex(output, '2600::')
        self.assertNotRegex(output, '192.168.5')

        output = check_output('ip addr show dev veth99')
        print(output)
        self.assertRegex(output, '2600::')
        self.assertNotRegex(output, '192.168.5')
        self.assertNotRegex(output, 'tentative')

        # Confirm that ipv6 token is not set in the kernel
        output = check_output('ip token show dev veth99')
        print(output)
        self.assertRegex(output, 'token :: dev veth99')

    def test_dhcp_client_ipv4_only(self):
        copy_unit_to_networkd_unit_path('25-veth.netdev', '25-dhcp-server-veth-peer.network', '25-dhcp-client-ipv4-only-ipv6-disabled.network')

        start_networkd()
        self.wait_online(['veth-peer:carrier'])
        start_dnsmasq(additional_options='--dhcp-option=option:dns-server,192.168.5.6,192.168.5.7', lease_time='2m')
        self.wait_online(['veth99:routable', 'veth-peer:routable'])

        output = check_output(*networkctl_cmd, '-n', '0', 'status', 'veth99', env=env)
        print(output)
        self.assertNotRegex(output, '2600::')
        self.assertRegex(output, '192.168.5')
        self.assertRegex(output, '192.168.5.6')
        self.assertRegex(output, '192.168.5.7')

        # checking routes to DNS servers
        output = check_output('ip route show dev veth99')
        print(output)
        self.assertRegex(output, r'192.168.5.1 proto dhcp scope link src 192.168.5.181 metric 1024')
        self.assertRegex(output, r'192.168.5.6 proto dhcp scope link src 192.168.5.181 metric 1024')
        self.assertRegex(output, r'192.168.5.7 proto dhcp scope link src 192.168.5.181 metric 1024')

        stop_dnsmasq()
        start_dnsmasq(additional_options='--dhcp-option=option:dns-server,192.168.5.1,192.168.5.7,192.168.5.8', lease_time='2m')

        # Sleep for 120 sec as the dnsmasq minimum lease time can only be set to 120
        print('Wait for the dynamic address to be renewed')
        time.sleep(125)

        self.wait_online(['veth99:routable', 'veth-peer:routable'])

        output = check_output(*networkctl_cmd, '-n', '0', 'status', 'veth99', env=env)
        print(output)
        self.assertNotRegex(output, '2600::')
        self.assertRegex(output, '192.168.5')
        self.assertNotRegex(output, '192.168.5.6')
        self.assertRegex(output, '192.168.5.7')
        self.assertRegex(output, '192.168.5.8')

        # checking routes to DNS servers
        output = check_output('ip route show dev veth99')
        print(output)
        self.assertNotRegex(output, r'192.168.5.6')
        self.assertRegex(output, r'192.168.5.1 proto dhcp scope link src 192.168.5.181 metric 1024')
        self.assertRegex(output, r'192.168.5.7 proto dhcp scope link src 192.168.5.181 metric 1024')
        self.assertRegex(output, r'192.168.5.8 proto dhcp scope link src 192.168.5.181 metric 1024')

    def test_dhcp_client_ipv4_use_routes_gateway(self):
        for (routes, gateway, dns_and_ntp_routes, classless) in itertools.product([True, False], repeat=4):
            self.setUp()
            with self.subTest(routes=routes, gateway=gateway, dns_and_ntp_routes=dns_and_ntp_routes, classless=classless):
                self._test_dhcp_client_ipv4_use_routes_gateway(routes, gateway, dns_and_ntp_routes, classless)
            self.tearDown()

    def _test_dhcp_client_ipv4_use_routes_gateway(self, use_routes, use_gateway, dns_and_ntp_routes, classless):
        testunit = '25-dhcp-client-ipv4-use-routes-use-gateway.network'
        testunits = ['25-veth.netdev', '25-dhcp-server-veth-peer.network', testunit]
        testunits.append(f'{testunit}.d/use-routes-{use_routes}.conf')
        testunits.append(f'{testunit}.d/use-gateway-{use_gateway}.conf')
        testunits.append(f'{testunit}.d/use-dns-and-ntp-routes-{dns_and_ntp_routes}.conf')
        copy_unit_to_networkd_unit_path(*testunits, dropins=False)

        start_networkd()
        self.wait_online(['veth-peer:carrier'])
        additional_options = '--dhcp-option=option:dns-server,192.168.5.10,8.8.8.8 --dhcp-option=option:ntp-server,192.168.5.11,9.9.9.9 --dhcp-option=option:static-route,192.168.5.100,192.168.5.2,8.8.8.8,192.168.5.3'
        if classless:
            additional_options += ' --dhcp-option=option:classless-static-route,0.0.0.0/0,192.168.5.4,8.0.0.0/8,192.168.5.5'
        start_dnsmasq(additional_options=additional_options, lease_time='2m')
        self.wait_online(['veth99:routable', 'veth-peer:routable'])

        output = check_output('ip -4 route show dev veth99')
        print(output)

        # Check UseRoutes=
        if use_routes:
            if classless:
                self.assertRegex(output, r'default via 192.168.5.4 proto dhcp src 192.168.5.[0-9]* metric 1024')
                self.assertRegex(output, r'8.0.0.0/8 via 192.168.5.5 proto dhcp src 192.168.5.[0-9]* metric 1024')
                self.assertRegex(output, r'192.168.5.4 proto dhcp scope link src 192.168.5.[0-9]* metric 1024')
                self.assertRegex(output, r'192.168.5.5 proto dhcp scope link src 192.168.5.[0-9]* metric 1024')
            else:
                self.assertRegex(output, r'192.168.5.0/24 proto dhcp scope link src 192.168.5.[0-9]* metric 1024')
                self.assertRegex(output, r'8.0.0.0/8 via 192.168.5.3 proto dhcp src 192.168.5.[0-9]* metric 1024')
                self.assertRegex(output, r'192.168.5.3 proto dhcp scope link src 192.168.5.[0-9]* metric 1024')
        else:
            self.assertNotRegex(output, r'default via 192.168.5.4 proto dhcp src 192.168.5.[0-9]* metric 1024')
            self.assertNotRegex(output, r'8.0.0.0/8 via 192.168.5.5 proto dhcp src 192.168.5.[0-9]* metric 1024')
            self.assertNotRegex(output, r'192.168.5.4 proto dhcp scope link src 192.168.5.[0-9]* metric 1024')
            self.assertNotRegex(output, r'192.168.5.5 proto dhcp scope link src 192.168.5.[0-9]* metric 1024')
            self.assertNotRegex(output, r'192.168.5.0/24 proto dhcp scope link src 192.168.5.[0-9]* metric 1024')
            self.assertNotRegex(output, r'8.0.0.0/8 via 192.168.5.3 proto dhcp src 192.168.5.[0-9]* metric 1024')
            self.assertNotRegex(output, r'192.168.5.3 proto dhcp scope link src 192.168.5.[0-9]* metric 1024')

        # Check UseGateway=
        if use_gateway and (not classless or not use_routes):
            self.assertRegex(output, r'default via 192.168.5.1 proto dhcp src 192.168.5.[0-9]* metric 1024')
        else:
            self.assertNotRegex(output, r'default via 192.168.5.1 proto dhcp src 192.168.5.[0-9]* metric 1024')

        # Check route to gateway
        if (use_gateway or dns_and_ntp_routes) and (not classless or not use_routes):
            self.assertRegex(output, r'192.168.5.1 proto dhcp scope link src 192.168.5.[0-9]* metric 1024')
        else:
            self.assertNotRegex(output, r'192.168.5.1 proto dhcp scope link src 192.168.5.[0-9]* metric 1024')

        # Check RoutesToDNS= and RoutesToNTP=
        if dns_and_ntp_routes:
            self.assertRegex(output, r'192.168.5.10 proto dhcp scope link src 192.168.5.[0-9]* metric 1024')
            self.assertRegex(output, r'192.168.5.11 proto dhcp scope link src 192.168.5.[0-9]* metric 1024')
            if classless and use_routes:
                self.assertRegex(output, r'8.8.8.8 via 192.168.5.4 proto dhcp src 192.168.5.[0-9]* metric 1024')
                self.assertRegex(output, r'9.9.9.9 via 192.168.5.4 proto dhcp src 192.168.5.[0-9]* metric 1024')
            else:
                self.assertRegex(output, r'8.8.8.8 via 192.168.5.1 proto dhcp src 192.168.5.[0-9]* metric 1024')
                self.assertRegex(output, r'9.9.9.9 via 192.168.5.1 proto dhcp src 192.168.5.[0-9]* metric 1024')
        else:
            self.assertNotRegex(output, r'192.168.5.10 proto dhcp scope link src 192.168.5.[0-9]* metric 1024')
            self.assertNotRegex(output, r'192.168.5.11 proto dhcp scope link src 192.168.5.[0-9]* metric 1024')
            self.assertNotRegex(output, r'8.8.8.8 via 192.168.5.[0-9]* proto dhcp src 192.168.5.[0-9]* metric 1024')
            self.assertNotRegex(output, r'9.9.9.9 via 192.168.5.[0-9]* proto dhcp src 192.168.5.[0-9]* metric 1024')

        # TODO: check json string
        check_output(*networkctl_cmd, '--json=short', 'status', env=env)

    def test_dhcp_client_ipv4_ipv6(self):
        copy_unit_to_networkd_unit_path('25-veth.netdev', '25-dhcp-server-veth-peer.network', '25-dhcp-client-ipv4-only.network')
        start_networkd()
        self.wait_online(['veth-peer:carrier'])
        start_dnsmasq()
        self.wait_online(['veth99:routable', 'veth-peer:routable'])

        # link become 'routable' when at least one protocol provide an valid address.
        self.wait_address('veth99', r'inet 192.168.5.[0-9]*/24 metric 1024 brd 192.168.5.255 scope global dynamic', ipv='-4')
        self.wait_address('veth99', r'inet6 2600::[0-9a-f]*/128 scope global (dynamic noprefixroute|noprefixroute dynamic)', ipv='-6')

        output = check_output(*networkctl_cmd, '-n', '0', 'status', 'veth99', env=env)
        print(output)
        self.assertRegex(output, '2600::')
        self.assertRegex(output, '192.168.5')

    def test_dhcp_client_settings(self):
        copy_unit_to_networkd_unit_path('25-veth.netdev', '25-dhcp-server-veth-peer.network', '25-dhcp-client-ipv4-dhcp-settings.network')

        start_networkd()
        self.wait_online(['veth-peer:carrier'])
        start_dnsmasq()
        self.wait_online(['veth99:routable', 'veth-peer:routable'])

        print('## ip address show dev veth99')
        output = check_output('ip address show dev veth99')
        print(output)
        self.assertRegex(output, '12:34:56:78:9a:bc')
        self.assertRegex(output, '192.168.5')
        self.assertRegex(output, '1492')
        self.assertRegex(output, 'test-label')

        print('## ip route show table main dev veth99')
        output = check_output('ip route show table main dev veth99')
        print(output)
        # See issue #8726
        main_table_is_empty = output == ''
        if not main_table_is_empty:
            self.assertNotRegex(output, 'proto dhcp')

        print('## ip route show table 211 dev veth99')
        output = check_output('ip route show table 211 dev veth99')
        print(output)
        self.assertRegex(output, 'default via 192.168.5.1 proto dhcp')
        if main_table_is_empty:
            self.assertRegex(output, '192.168.5.0/24 proto dhcp')
        self.assertRegex(output, '192.168.5.1 proto dhcp scope link')

        print('## dnsmasq log')
        self.assertTrue(search_words_in_dnsmasq_log('vendor class: SusantVendorTest', True))
        self.assertTrue(search_words_in_dnsmasq_log('DHCPDISCOVER(veth-peer) 12:34:56:78:9a:bc'))
        self.assertTrue(search_words_in_dnsmasq_log('client provides name: test-hostname'))
        self.assertTrue(search_words_in_dnsmasq_log('26:mtu'))

    def test_dhcp_client_settings_anonymize(self):
        copy_unit_to_networkd_unit_path('25-veth.netdev', '25-dhcp-server-veth-peer.network', '25-dhcp-client-anonymize.network')
        start_networkd()
        self.wait_online(['veth-peer:carrier'])
        start_dnsmasq()
        self.wait_online(['veth99:routable', 'veth-peer:routable'])

        self.assertFalse(search_words_in_dnsmasq_log('VendorClassIdentifier=SusantVendorTest', True))
        self.assertFalse(search_words_in_dnsmasq_log('test-hostname'))
        self.assertFalse(search_words_in_dnsmasq_log('26:mtu'))

    def test_dhcp_client_listen_port(self):
        copy_unit_to_networkd_unit_path('25-veth.netdev', '25-dhcp-server-veth-peer.network', '25-dhcp-client-listen-port.network')
        start_networkd()
        self.wait_online(['veth-peer:carrier'])
        start_dnsmasq('--dhcp-alternate-port=67,5555')
        self.wait_online(['veth99:routable', 'veth-peer:routable'])

        output = check_output('ip -4 address show dev veth99')
        print(output)
        self.assertRegex(output, '192.168.5.* dynamic')

    def test_dhcp_client_with_static_address(self):
        copy_unit_to_networkd_unit_path('25-veth.netdev', '25-dhcp-v4-server-veth-peer.network',
                                        '25-dhcp-client-with-static-address.network')
        start_networkd()
        self.wait_online(['veth-peer:carrier'])
        start_dnsmasq()
        self.wait_online(['veth99:routable', 'veth-peer:routable'])

        output = check_output('ip address show dev veth99 scope global')
        print(output)
        self.assertRegex(output, r'inet 192.168.5.250/24 brd 192.168.5.255 scope global veth99')
        self.assertRegex(output, r'inet 192.168.5.[0-9]*/24 metric 1024 brd 192.168.5.255 scope global secondary dynamic veth99')

        output = check_output('ip route show dev veth99')
        print(output)
        self.assertRegex(output, r'default via 192.168.5.1 proto dhcp src 192.168.5.[0-9]* metric 1024')
        self.assertRegex(output, r'192.168.5.0/24 proto kernel scope link src 192.168.5.250')
        self.assertRegex(output, r'192.168.5.1 proto dhcp scope link src 192.168.5.[0-9]* metric 1024')

    def test_dhcp_route_table_id(self):
        copy_unit_to_networkd_unit_path('25-veth.netdev', '25-dhcp-v4-server-veth-peer.network', '25-dhcp-client-route-table.network')
        start_networkd()
        self.wait_online(['veth-peer:carrier'])
        start_dnsmasq()
        self.wait_online(['veth99:routable', 'veth-peer:routable'])

        output = check_output('ip route show table 12')
        print(output)
        self.assertRegex(output, 'veth99 proto dhcp')
        self.assertRegex(output, '192.168.5.1')

    def test_dhcp_route_metric(self):
        copy_unit_to_networkd_unit_path('25-veth.netdev', '25-dhcp-v4-server-veth-peer.network', '25-dhcp-client-route-metric.network')
        start_networkd()
        self.wait_online(['veth-peer:carrier'])
        start_dnsmasq()
        self.wait_online(['veth99:routable', 'veth-peer:routable'])

        output = check_output('ip route show dev veth99')
        print(output)
        self.assertIn('default via 192.168.5.1 proto dhcp src 192.168.5.181 metric 24', output)
        self.assertIn('192.168.5.0/24 proto kernel scope link src 192.168.5.181 metric 24', output)
        self.assertIn('192.168.5.1 proto dhcp scope link src 192.168.5.181 metric 24', output)

    def test_dhcp_client_reassign_static_routes_ipv4(self):
        copy_unit_to_networkd_unit_path('25-veth.netdev', '25-dhcp-server-veth-peer.network',
                                        '25-dhcp-client-reassign-static-routes-ipv4.network')
        start_networkd()
        self.wait_online(['veth-peer:carrier'])
        start_dnsmasq(lease_time='2m')
        self.wait_online(['veth99:routable', 'veth-peer:routable'])

        output = check_output('ip address show dev veth99 scope global')
        print(output)
        self.assertRegex(output, r'inet 192.168.5.[0-9]*/24 metric 1024 brd 192.168.5.255 scope global dynamic veth99')

        output = check_output('ip route show dev veth99')
        print(output)
        self.assertRegex(output, r'192.168.5.0/24 proto kernel scope link src 192.168.5.[0-9]*')
        self.assertRegex(output, r'192.168.5.0/24 proto static')
        self.assertRegex(output, r'192.168.6.0/24 proto static')
        self.assertRegex(output, r'192.168.7.0/24 proto static')

        stop_dnsmasq()
        start_dnsmasq(ipv4_range='192.168.5.210,192.168.5.220', lease_time='2m')

        # Sleep for 120 sec as the dnsmasq minimum lease time can only be set to 120
        print('Wait for the dynamic address to be renewed')
        time.sleep(125)

        self.wait_online(['veth99:routable'])

        output = check_output('ip route show dev veth99')
        print(output)
        self.assertRegex(output, r'192.168.5.0/24 proto kernel scope link src 192.168.5.[0-9]*')
        self.assertRegex(output, r'192.168.5.0/24 proto static')
        self.assertRegex(output, r'192.168.6.0/24 proto static')
        self.assertRegex(output, r'192.168.7.0/24 proto static')

    def test_dhcp_client_reassign_static_routes_ipv6(self):
        copy_unit_to_networkd_unit_path('25-veth.netdev', '25-dhcp-server-veth-peer.network',
                                        '25-dhcp-client-reassign-static-routes-ipv6.network')
        start_networkd()
        self.wait_online(['veth-peer:carrier'])
        start_dnsmasq(lease_time='2m')
        self.wait_online(['veth99:routable', 'veth-peer:routable'])

        output = check_output('ip address show dev veth99 scope global')
        print(output)
        self.assertRegex(output, r'inet6 2600::[0-9a-f]*/128 scope global (noprefixroute dynamic|dynamic noprefixroute)')

        output = check_output('ip -6 route show dev veth99')
        print(output)
        self.assertRegex(output, r'2600::/64 proto ra metric 1024')
        self.assertRegex(output, r'2600:0:0:1::/64 proto static metric 1024 pref medium')

        stop_dnsmasq()
        start_dnsmasq(ipv6_range='2600::30,2600::40', lease_time='2m')

        # Sleep for 120 sec as the dnsmasq minimum lease time can only be set to 120
        print('Wait for the dynamic address to be renewed')
        time.sleep(125)

        self.wait_online(['veth99:routable'])

        output = check_output('ip -6 route show dev veth99')
        print(output)
        self.assertRegex(output, r'2600::/64 proto ra metric 1024')
        self.assertRegex(output, r'2600:0:0:1::/64 proto static metric 1024 pref medium')

    def test_dhcp_keep_configuration_dhcp(self):
        copy_unit_to_networkd_unit_path('25-veth.netdev', '25-dhcp-v4-server-veth-peer.network', '25-dhcp-client-keep-configuration-dhcp.network')
        start_networkd()
        self.wait_online(['veth-peer:carrier'])
        start_dnsmasq(lease_time='2m')
        self.wait_online(['veth99:routable', 'veth-peer:routable'])

        output = check_output('ip address show dev veth99 scope global')
        print(output)
        self.assertRegex(output, r'192.168.5.*')

        output = check_output(*networkctl_cmd, '-n', '0', 'status', 'veth99', env=env)
        print(output)
        self.assertRegex(output, r'192.168.5.*')

        # Stopping dnsmasq as networkd won't be allowed to renew the DHCP lease.
        stop_dnsmasq()

        # Sleep for 120 sec as the dnsmasq minimum lease time can only be set to 120
        print('Wait for the dynamic address to be expired')
        time.sleep(125)

        print('The lease address should be kept after lease expired')
        output = check_output('ip address show dev veth99 scope global')
        print(output)
        self.assertRegex(output, r'192.168.5.*')

        output = check_output(*networkctl_cmd, '-n', '0', 'status', 'veth99', env=env)
        print(output)
        self.assertRegex(output, r'192.168.5.*')

        check_output('systemctl stop systemd-networkd.socket')
        check_output('systemctl stop systemd-networkd.service')

        print('The lease address should be kept after networkd stopped')
        output = check_output('ip address show dev veth99 scope global')
        print(output)
        self.assertRegex(output, r'192.168.5.*')

        with open(os.path.join(network_unit_file_path, '25-dhcp-client-keep-configuration-dhcp.network'), mode='a') as f:
            f.write('[Network]\nDHCP=no\n')

        start_networkd()
        self.wait_online(['veth99:routable', 'veth-peer:routable'])

        print('Still the lease address should be kept after networkd restarted')
        output = check_output('ip address show dev veth99 scope global')
        print(output)
        self.assertRegex(output, r'192.168.5.*')

        output = check_output(*networkctl_cmd, '-n', '0', 'status', 'veth99', env=env)
        print(output)
        self.assertRegex(output, r'192.168.5.*')

    def test_dhcp_keep_configuration_dhcp_on_stop(self):
        copy_unit_to_networkd_unit_path('25-veth.netdev', '25-dhcp-v4-server-veth-peer.network', '25-dhcp-client-keep-configuration-dhcp-on-stop.network')
        start_networkd()
        self.wait_online(['veth-peer:carrier'])
        start_dnsmasq(lease_time='2m')
        self.wait_online(['veth99:routable', 'veth-peer:routable'])

        output = check_output('ip address show dev veth99 scope global')
        print(output)
        self.assertRegex(output, r'192.168.5.*')

        stop_dnsmasq()
        check_output('systemctl stop systemd-networkd.socket')
        check_output('systemctl stop systemd-networkd.service')

        output = check_output('ip address show dev veth99 scope global')
        print(output)
        self.assertRegex(output, r'192.168.5.*')

        restart_networkd(3)
        self.wait_online(['veth-peer:routable'])

        output = check_output('ip address show dev veth99 scope global')
        print(output)
        self.assertNotRegex(output, r'192.168.5.*')

    def test_dhcp_client_reuse_address_as_static(self):
        copy_unit_to_networkd_unit_path('25-veth.netdev', '25-dhcp-server-veth-peer.network', '25-dhcp-client.network')
        start_networkd()
        self.wait_online(['veth-peer:carrier'])
        start_dnsmasq()
        self.wait_online(['veth99:routable', 'veth-peer:routable'])

        # link become 'routable' when at least one protocol provide an valid address.
        self.wait_address('veth99', r'inet 192.168.5.[0-9]*/24 metric 1024 brd 192.168.5.255 scope global dynamic', ipv='-4')
        self.wait_address('veth99', r'inet6 2600::[0-9a-f]*/128 scope global (dynamic noprefixroute|noprefixroute dynamic)', ipv='-6')

        output = check_output('ip address show dev veth99 scope global')
        print(output)
        self.assertRegex(output, '192.168.5')
        self.assertRegex(output, '2600::')

        ipv4_address = re.search(r'192.168.5.[0-9]*/24', output)
        ipv6_address = re.search(r'2600::[0-9a-f:]*/128', output)
        static_network = '\n'.join(['[Match]', 'Name=veth99', '[Network]', 'IPv6AcceptRA=no', 'Address=' + ipv4_address.group(), 'Address=' + ipv6_address.group()])
        print(static_network)

        remove_unit_from_networkd_path(['25-dhcp-client.network'])

        with open(os.path.join(network_unit_file_path, '25-static.network'), mode='w') as f:
            f.write(static_network)

        # When networkd started, the links are already configured, so let's wait for 5 seconds
        # the links to be re-configured.
        restart_networkd(5)
        self.wait_online(['veth99:routable', 'veth-peer:routable'])

        output = check_output('ip -4 address show dev veth99 scope global')
        print(output)
        self.assertRegex(output, '192.168.5')
        self.assertRegex(output, 'valid_lft forever preferred_lft forever')

        output = check_output('ip -6 address show dev veth99 scope global')
        print(output)
        self.assertRegex(output, '2600::')
        self.assertRegex(output, 'valid_lft forever preferred_lft forever')

    @expectedFailureIfModuleIsNotAvailable('vrf')
    def test_dhcp_client_vrf(self):
        copy_unit_to_networkd_unit_path('25-veth.netdev', '25-dhcp-server-veth-peer.network', '25-dhcp-client-vrf.network',
                                        '25-vrf.netdev', '25-vrf.network')
        start_networkd()
        self.wait_online(['veth-peer:carrier'])
        start_dnsmasq()
        self.wait_online(['veth99:routable', 'veth-peer:routable', 'vrf99:carrier'])

        # link become 'routable' when at least one protocol provide an valid address.
        self.wait_address('veth99', r'inet 192.168.5.[0-9]*/24 metric 1024 brd 192.168.5.255 scope global dynamic', ipv='-4')
        self.wait_address('veth99', r'inet6 2600::[0-9a-f]*/128 scope global (dynamic noprefixroute|noprefixroute dynamic)', ipv='-6')

        print('## ip -d link show dev vrf99')
        output = check_output('ip -d link show dev vrf99')
        print(output)
        self.assertRegex(output, 'vrf table 42')

        print('## ip address show vrf vrf99')
        output = check_output('ip address show vrf vrf99')
        print(output)
        self.assertRegex(output, 'inet 192.168.5.[0-9]*/24 metric 1024 brd 192.168.5.255 scope global dynamic veth99')
        self.assertRegex(output, 'inet6 2600::[0-9a-f]*/128 scope global (dynamic noprefixroute|noprefixroute dynamic)')
        self.assertRegex(output, 'inet6 .* scope link')

        print('## ip address show dev veth99')
        output = check_output('ip address show dev veth99')
        print(output)
        self.assertRegex(output, 'inet 192.168.5.[0-9]*/24 metric 1024 brd 192.168.5.255 scope global dynamic veth99')
        self.assertRegex(output, 'inet6 2600::[0-9a-f]*/128 scope global (dynamic noprefixroute|noprefixroute dynamic)')
        self.assertRegex(output, 'inet6 .* scope link')

        print('## ip route show vrf vrf99')
        output = check_output('ip route show vrf vrf99')
        print(output)
        self.assertRegex(output, 'default via 192.168.5.1 dev veth99 proto dhcp src 192.168.5.')
        self.assertRegex(output, '192.168.5.0/24 dev veth99 proto kernel scope link src 192.168.5')
        self.assertRegex(output, '192.168.5.1 dev veth99 proto dhcp scope link src 192.168.5')

        print('## ip route show table main dev veth99')
        output = check_output('ip route show table main dev veth99')
        print(output)
        self.assertEqual(output, '')

    def test_dhcp_client_gateway_ipv4(self):
        copy_unit_to_networkd_unit_path('25-veth.netdev', '25-dhcp-server-veth-peer.network',
                                        '25-dhcp-client-gateway-ipv4.network')
        start_networkd()
        self.wait_online(['veth-peer:carrier'])
        start_dnsmasq()
        self.wait_online(['veth99:routable', 'veth-peer:routable'])

        output = check_output('ip route list dev veth99')
        print(output)
        self.assertRegex(output, 'default via 192.168.5.1 proto dhcp src 192.168.5.[0-9]*')
        self.assertIn('10.0.0.0/8 via 192.168.5.1 proto dhcp', output)

        with open(os.path.join(network_unit_file_path, '25-dhcp-client-gateway-ipv4.network'), mode='a') as f:
            f.write('[DHCPv4]\nUseGateway=no\n')

        rc = call(*networkctl_cmd, 'reload', env=env)
        self.assertEqual(rc, 0)

        time.sleep(2)
        self.wait_online(['veth99:routable', 'veth-peer:routable'])

        output = check_output('ip route list dev veth99')
        print(output)
        self.assertNotRegex(output, 'default via 192.168.5.1 proto dhcp src 192.168.5.[0-9]*')
        self.assertIn('10.0.0.0/8 via 192.168.5.1 proto dhcp', output)

    def test_dhcp_client_gateway_ipv6(self):
        copy_unit_to_networkd_unit_path('25-veth.netdev', '25-dhcp-server-veth-peer.network',
                                        '25-dhcp-client-gateway-ipv6.network')
        start_networkd()
        self.wait_online(['veth-peer:carrier'])
        start_dnsmasq()
        self.wait_online(['veth99:routable', 'veth-peer:routable'])

        output = check_output('ip -6 route list dev veth99 2001:1234:5:9fff:ff:ff:ff:ff')
        print(output)
        self.assertRegex(output, 'via fe80::1034:56ff:fe78:9abd')

    def test_dhcp_client_gateway_onlink_implicit(self):
        copy_unit_to_networkd_unit_path('25-veth.netdev', '25-dhcp-server-veth-peer.network',
                                        '25-dhcp-client-gateway-onlink-implicit.network')
        start_networkd()
        self.wait_online(['veth-peer:carrier'])
        start_dnsmasq()
        self.wait_online(['veth99:routable', 'veth-peer:routable'])

        output = check_output(*networkctl_cmd, '-n', '0', 'status', 'veth99', env=env)
        print(output)
        self.assertRegex(output, '192.168.5')

        output = check_output('ip route list dev veth99 10.0.0.0/8')
        print(output)
        self.assertRegex(output, 'onlink')
        output = check_output('ip route list dev veth99 192.168.100.0/24')
        print(output)
        self.assertRegex(output, 'onlink')

    def test_dhcp_client_with_ipv4ll_with_dhcp_server(self):
        copy_unit_to_networkd_unit_path('25-veth.netdev', '25-dhcp-server-veth-peer.network',
                                        '25-dhcp-client-with-ipv4ll.network')
        start_networkd()
        self.wait_online(['veth-peer:carrier'])
        start_dnsmasq(lease_time='2m')
        self.wait_online(['veth99:routable', 'veth-peer:routable'])

        output = check_output('ip address show dev veth99')
        print(output)

        output = check_output('ip -6 address show dev veth99 scope global dynamic')
        self.assertNotRegex(output, r'inet6 2600::[0-9a-f]+/128 scope global dynamic')
        output = check_output('ip -6 address show dev veth99 scope link')
        self.assertRegex(output, r'inet6 .* scope link')
        output = check_output('ip -4 address show dev veth99 scope global dynamic')
        self.assertRegex(output, r'inet 192\.168\.5\.\d+/24 metric 1024 brd 192\.168\.5\.255 scope global dynamic veth99')
        output = check_output('ip -4 address show dev veth99 scope link')
        self.assertNotRegex(output, r'inet 169\.254\.\d+\.\d+/16 metric 2048 brd 169\.254\.255\.255 scope link')

        print('Wait for the dynamic address to be expired')
        time.sleep(130)

        output = check_output('ip address show dev veth99')
        print(output)

        output = check_output('ip -6 address show dev veth99 scope global dynamic')
        self.assertNotRegex(output, r'inet6 2600::[0-9a-f]+/128 scope global dynamic')
        output = check_output('ip -6 address show dev veth99 scope link')
        self.assertRegex(output, r'inet6 .* scope link')
        output = check_output('ip -4 address show dev veth99 scope global dynamic')
        self.assertRegex(output, r'inet 192\.168\.5\.\d+/24 metric 1024 brd 192\.168\.5\.255 scope global dynamic veth99')
        output = check_output('ip -4 address show dev veth99 scope link')
        self.assertNotRegex(output, r'inet 169\.254\.\d+\.\d+/16 metric 2048 brd 169\.254\.255\.255 scope link')

        search_words_in_dnsmasq_log('DHCPOFFER', show_all=True)

    def test_dhcp_client_with_ipv4ll_without_dhcp_server(self):
        copy_unit_to_networkd_unit_path('25-veth.netdev', '25-dhcp-server-veth-peer.network',
                                        '25-dhcp-client-with-ipv4ll.network')
        start_networkd()
        # we need to increase timeout above default, as this will need to wait for
        # systemd-networkd to get the dhcpv4 transient failure event
        self.wait_online(['veth99:degraded', 'veth-peer:routable'], timeout='60s')

        output = check_output('ip address show dev veth99')
        print(output)

        output = check_output('ip -6 address show dev veth99 scope global dynamic')
        self.assertNotRegex(output, r'inet6 2600::[0-9a-f]+/128 scope global dynamic')
        output = check_output('ip -6 address show dev veth99 scope link')
        self.assertRegex(output, r'inet6 .* scope link')
        output = check_output('ip -4 address show dev veth99 scope global dynamic')
        self.assertNotRegex(output, r'inet 192\.168\.5\.\d+/24 metric 1024 brd 192\.168\.5\.255 scope global dynamic veth99')
        output = check_output('ip -4 address show dev veth99 scope link')
        self.assertRegex(output, r'inet 169\.254\.\d+\.\d+/16 metric 2048 brd 169\.254\.255\.255 scope link')

        start_dnsmasq(lease_time='2m')
        self.wait_address('veth99', r'inet 192\.168\.5\.\d+/24 metric 1024 brd 192\.168\.5\.255 scope global dynamic', ipv='-4')
        self.wait_address_dropped('veth99', r'inet 169\.254\.\d+\.\d+/16 metric 2048 brd 169\.255\.255\.255 scope link', scope='link', ipv='-4')

    def test_dhcp_client_route_remove_on_renew(self):
        copy_unit_to_networkd_unit_path('25-veth.netdev', '25-dhcp-server-veth-peer.network',
                                        '25-dhcp-client-ipv4-only-ipv6-disabled.network')
        start_networkd()
        self.wait_online(['veth-peer:carrier'])
        start_dnsmasq(ipv4_range='192.168.5.100,192.168.5.199', lease_time='2m')
        self.wait_online(['veth99:routable', 'veth-peer:routable'])

        # test for issue #12490

        output = check_output('ip -4 address show dev veth99 scope global dynamic')
        print(output)
        self.assertRegex(output, 'inet 192.168.5.1[0-9]*/24 metric 1024 brd 192.168.5.255 scope global dynamic veth99')
        address1=None
        for line in output.splitlines():
            if 'brd 192.168.5.255 scope global dynamic veth99' in line:
                address1 = line.split()[1].split('/')[0]
                break

        output = check_output('ip -4 route show dev veth99')
        print(output)
        self.assertRegex(output, f'default via 192.168.5.1 proto dhcp src {address1} metric 1024')
        self.assertRegex(output, f'192.168.5.1 proto dhcp scope link src {address1} metric 1024')

        stop_dnsmasq()
        start_dnsmasq(ipv4_range='192.168.5.200,192.168.5.250', lease_time='2m')

        print('Wait for the dynamic address to be expired')
        time.sleep(130)

        output = check_output('ip -4 address show dev veth99 scope global dynamic')
        print(output)
        self.assertRegex(output, 'inet 192.168.5.2[0-9]*/24 metric 1024 brd 192.168.5.255 scope global dynamic veth99')
        address2=None
        for line in output.splitlines():
            if 'metric 1024 brd 192.168.5.255 scope global dynamic veth99' in line:
                address2 = line.split()[1].split('/')[0]
                break

        self.assertNotEqual(address1, address2)

        output = check_output('ip -4 route show dev veth99')
        print(output)
        self.assertNotRegex(output, f'default via 192.168.5.1 proto dhcp src {address1} metric 1024')
        self.assertNotRegex(output, f'192.168.5.1 proto dhcp scope link src {address1} metric 1024')
        self.assertRegex(output, f'default via 192.168.5.1 proto dhcp src {address2} metric 1024')
        self.assertRegex(output, f'192.168.5.1 proto dhcp scope link src {address2} metric 1024')

    def test_dhcp_client_use_dns_yes(self):
        copy_unit_to_networkd_unit_path('25-veth.netdev', '25-dhcp-server-veth-peer.network', '25-dhcp-client-use-dns-yes.network')

        start_networkd()
        self.wait_online(['veth-peer:carrier'])
        start_dnsmasq('--dhcp-option=option:dns-server,192.168.5.1 --dhcp-option=option6:dns-server,[2600::1]')
        self.wait_online(['veth99:routable', 'veth-peer:routable'])

        # link become 'routable' when at least one protocol provide an valid address.
        self.wait_address('veth99', r'inet 192.168.5.[0-9]*/24 metric 1024 brd 192.168.5.255 scope global dynamic', ipv='-4')
        self.wait_address('veth99', r'inet6 2600::[0-9a-f]*/128 scope global (dynamic noprefixroute|noprefixroute dynamic)', ipv='-6')

        time.sleep(3)
        output = check_output(*resolvectl_cmd, 'dns', 'veth99', env=env)
        print(output)
        self.assertRegex(output, '192.168.5.1')
        self.assertRegex(output, '2600::1')

        # TODO: check json string
        check_output(*networkctl_cmd, '--json=short', 'status', env=env)

    def test_dhcp_client_use_dns_no(self):
        copy_unit_to_networkd_unit_path('25-veth.netdev', '25-dhcp-server-veth-peer.network', '25-dhcp-client-use-dns-no.network')

        start_networkd()
        self.wait_online(['veth-peer:carrier'])
        start_dnsmasq('--dhcp-option=option:dns-server,192.168.5.1 --dhcp-option=option6:dns-server,[2600::1]')
        self.wait_online(['veth99:routable', 'veth-peer:routable'])

        # link become 'routable' when at least one protocol provide an valid address.
        self.wait_address('veth99', r'inet 192.168.5.[0-9]*/24 metric 1024 brd 192.168.5.255 scope global dynamic', ipv='-4')
        self.wait_address('veth99', r'inet6 2600::[0-9a-f]*/128 scope global (dynamic noprefixroute|noprefixroute dynamic)', ipv='-6')

        time.sleep(3)
        output = check_output(*resolvectl_cmd, 'dns', 'veth99', env=env)
        print(output)
        self.assertNotRegex(output, '192.168.5.1')
        self.assertNotRegex(output, '2600::1')

    def test_dhcp_client_use_dns_ipv4(self):
        copy_unit_to_networkd_unit_path('25-veth.netdev', '25-dhcp-server-veth-peer.network', '25-dhcp-client-use-dns-ipv4.network')

        start_networkd()
        self.wait_online(['veth-peer:carrier'])
        start_dnsmasq('--dhcp-option=option:dns-server,192.168.5.1 --dhcp-option=option6:dns-server,[2600::1]')
        self.wait_online(['veth99:routable', 'veth-peer:routable'])

        # link become 'routable' when at least one protocol provide an valid address.
        self.wait_address('veth99', r'inet 192.168.5.[0-9]*/24 metric 1024 brd 192.168.5.255 scope global dynamic', ipv='-4')
        self.wait_address('veth99', r'inet6 2600::[0-9a-f]*/128 scope global (dynamic noprefixroute|noprefixroute dynamic)', ipv='-6')

        time.sleep(3)
        output = check_output(*resolvectl_cmd, 'dns', 'veth99', env=env)
        print(output)
        self.assertRegex(output, '192.168.5.1')
        self.assertNotRegex(output, '2600::1')

    def test_dhcp_client_use_dns_ipv4_and_ra(self):
        copy_unit_to_networkd_unit_path('25-veth.netdev', '25-dhcp-server-veth-peer.network', '25-dhcp-client-use-dns-ipv4-and-ra.network')

        start_networkd()
        self.wait_online(['veth-peer:carrier'])
        start_dnsmasq('--dhcp-option=option:dns-server,192.168.5.1 --dhcp-option=option6:dns-server,[2600::1]')
        self.wait_online(['veth99:routable', 'veth-peer:routable'])

        # link become 'routable' when at least one protocol provide an valid address.
        self.wait_address('veth99', r'inet 192.168.5.[0-9]*/24 metric 1024 brd 192.168.5.255 scope global dynamic', ipv='-4')
        self.wait_address('veth99', r'inet6 2600::[0-9a-f]*/128 scope global (dynamic noprefixroute|noprefixroute dynamic)', ipv='-6')

        time.sleep(3)
        output = check_output(*resolvectl_cmd, 'dns', 'veth99', env=env)
        print(output)
        self.assertRegex(output, '192.168.5.1')
        self.assertRegex(output, '2600::1')

    def test_dhcp_client_use_domains(self):
        copy_unit_to_networkd_unit_path('25-veth.netdev', '25-dhcp-server-veth-peer.network', '25-dhcp-client-use-domains.network')

        start_networkd()
        self.wait_online(['veth-peer:carrier'])
        start_dnsmasq('--dhcp-option=option:domain-search,example.com')
        self.wait_online(['veth99:routable', 'veth-peer:routable'])

        output = check_output(*networkctl_cmd, '-n', '0', 'status', 'veth99', env=env)
        print(output)
        self.assertRegex(output, 'Search Domains: example.com')

        time.sleep(3)
        output = check_output(*resolvectl_cmd, 'domain', 'veth99', env=env)
        print(output)
        self.assertRegex(output, 'example.com')

    def test_dhcp_client_decline(self):
        copy_unit_to_networkd_unit_path('25-veth.netdev', '25-dhcp-server-decline.network', '25-dhcp-client-decline.network')

        start_networkd()
        self.wait_online(['veth99:routable', 'veth-peer:routable'])

        output = check_output('ip -4 address show dev veth99 scope global dynamic')
        print(output)
        self.assertRegex(output, 'inet 192.168.5.[0-9]*/24 metric 1024 brd 192.168.5.255 scope global dynamic veth99')

    def test_dhcp_client_allow_list(self):
        copy_unit_to_networkd_unit_path('25-veth.netdev', '25-dhcp-server-decline.network', '25-dhcp-client-allow-list.network')

        start_networkd()
        self.wait_online(['veth99:routable', 'veth-peer:routable'])

        output = check_output('ip -4 address show dev veth99 scope global dynamic')
        print(output)
        self.assertRegex(output, 'inet 192.168.5.[0-9]*/24 metric 1024 brd 192.168.5.255 scope global dynamic veth99')

class NetworkdDHCPPDTests(unittest.TestCase, Utilities):
    links = [
        'dummy97',
        'dummy98',
        'dummy99',
        'test1',
        'veth97',
        'veth98',
        'veth99',
    ]

    units = [
        '11-dummy.netdev',
        '12-dummy.netdev',
        '13-dummy.netdev',
        '25-veth.netdev',
        '25-veth-downstream-veth97.netdev',
        '25-veth-downstream-veth98.netdev',
        '80-6rd-tunnel.network',
        '25-dhcp-pd-downstream-dummy97.network',
        '25-dhcp-pd-downstream-dummy98.network',
        '25-dhcp-pd-downstream-dummy99.network',
        '25-dhcp-pd-downstream-test1.network',
        '25-dhcp-pd-downstream-veth97.network',
        '25-dhcp-pd-downstream-veth97-peer.network',
        '25-dhcp-pd-downstream-veth98.network',
        '25-dhcp-pd-downstream-veth98-peer.network',
        '25-dhcp4-6rd-server.network',
        '25-dhcp4-6rd-upstream.network',
        '25-dhcp6pd-server.network',
        '25-dhcp6pd-upstream.network',
    ]

    def setUp(self):
        stop_isc_dhcpd()
        stop_dnsmasq()
        remove_links(self.links)
        stop_networkd(show_logs=False)

    def tearDown(self):
        stop_isc_dhcpd()
        stop_dnsmasq()
        remove_links(self.links)
        remove_unit_from_networkd_path(self.units)
        stop_networkd(show_logs=True)

    def test_dhcp6pd(self):
        copy_unit_to_networkd_unit_path('25-veth.netdev', '25-dhcp6pd-server.network', '25-dhcp6pd-upstream.network',
                                        '25-veth-downstream-veth97.netdev', '25-dhcp-pd-downstream-veth97.network', '25-dhcp-pd-downstream-veth97-peer.network',
                                        '25-veth-downstream-veth98.netdev', '25-dhcp-pd-downstream-veth98.network', '25-dhcp-pd-downstream-veth98-peer.network',
                                        '11-dummy.netdev', '25-dhcp-pd-downstream-test1.network',
                                        '25-dhcp-pd-downstream-dummy97.network',
                                        '12-dummy.netdev', '25-dhcp-pd-downstream-dummy98.network',
                                        '13-dummy.netdev', '25-dhcp-pd-downstream-dummy99.network')

        start_networkd()
        self.wait_online(['veth-peer:routable'])
        start_isc_dhcpd('veth-peer', 'isc-dhcpd-dhcp6pd.conf', ip='-6')
        self.wait_online(['veth99:routable', 'test1:routable', 'dummy98:routable', 'dummy99:degraded',
                          'veth97:routable', 'veth97-peer:routable', 'veth98:routable', 'veth98-peer:routable'])

        print('### ip -6 address show dev veth-peer scope global')
        output = check_output('ip -6 address show dev veth-peer scope global')
        print(output)
        self.assertIn('inet6 3ffe:501:ffff:100::1/64 scope global', output)

        # Link     Subnet IDs
        # test1:   0x00
        # dummy97: 0x01 (The link will appear later)
        # dummy98: 0x00
        # dummy99: auto -> 0x02 (No address assignment)
        # veth97:  0x08
        # veth98:  0x09
        # veth99:  0x10

        print('### ip -6 address show dev veth99 scope global')
        output = check_output('ip -6 address show dev veth99 scope global')
        print(output)
        # IA_NA
        self.assertRegex(output, 'inet6 3ffe:501:ffff:100::[0-9]*/128 scope global (dynamic noprefixroute|noprefixroute dynamic)')
        # address in IA_PD (Token=static)
        self.assertRegex(output, 'inet6 3ffe:501:ffff:[2-9a-f]10:1a:2b:3c:4d/64 (metric 256 |)scope global dynamic')
        # address in IA_PD (Token=eui64)
        self.assertRegex(output, 'inet6 3ffe:501:ffff:[2-9a-f]10:1034:56ff:fe78:9abc/64 (metric 256 |)scope global dynamic')
        # address in IA_PD (temporary)
        # Note that the temporary addresses may appear after the link enters configured state
        self.wait_address('veth99', 'inet6 3ffe:501:ffff:[2-9a-f]10:[0-9a-f]*:[0-9a-f]*:[0-9a-f]*:[0-9a-f]*/64 (metric 256 |)scope global temporary dynamic', ipv='-6')

        print('### ip -6 address show dev test1 scope global')
        output = check_output('ip -6 address show dev test1 scope global')
        print(output)
        # address in IA_PD (Token=static)
        self.assertRegex(output, 'inet6 3ffe:501:ffff:[2-9a-f]00:1a:2b:3c:4d/64 (metric 256 |)scope global dynamic mngtmpaddr')
        # address in IA_PD (temporary)
        self.wait_address('test1', 'inet6 3ffe:501:ffff:[2-9a-f]00:[0-9a-f]*:[0-9a-f]*:[0-9a-f]*:[0-9a-f]*/64 (metric 256 |)scope global temporary dynamic', ipv='-6')

        print('### ip -6 address show dev dummy98 scope global')
        output = check_output('ip -6 address show dev dummy98 scope global')
        print(output)
        # address in IA_PD (Token=static)
        self.assertRegex(output, 'inet6 3ffe:501:ffff:[2-9a-f]00:1a:2b:3c:4d/64 (metric 256 |)scope global dynamic mngtmpaddr')
        # address in IA_PD (temporary)
        self.wait_address('dummy98', 'inet6 3ffe:501:ffff:[2-9a-f]00:[0-9a-f]*:[0-9a-f]*:[0-9a-f]*:[0-9a-f]*/64 (metric 256 |)scope global temporary dynamic', ipv='-6')

        print('### ip -6 address show dev dummy99 scope global')
        output = check_output('ip -6 address show dev dummy99 scope global')
        print(output)
        # Assign=no
        self.assertNotRegex(output, 'inet6 3ffe:501:ffff:[2-9a-f]02')

        print('### ip -6 address show dev veth97 scope global')
        output = check_output('ip -6 address show dev veth97 scope global')
        print(output)
        # address in IA_PD (Token=static)
        self.assertRegex(output, 'inet6 3ffe:501:ffff:[2-9a-f]08:1a:2b:3c:4d/64 (metric 256 |)scope global dynamic mngtmpaddr')
        # address in IA_PD (Token=eui64)
        self.assertRegex(output, 'inet6 3ffe:501:ffff:[2-9a-f]08:1034:56ff:fe78:9ace/64 (metric 256 |)scope global dynamic mngtmpaddr')
        # address in IA_PD (temporary)
        self.wait_address('veth97', 'inet6 3ffe:501:ffff:[2-9a-f]08:[0-9a-f]*:[0-9a-f]*:[0-9a-f]*:[0-9a-f]*/64 (metric 256 |)scope global temporary dynamic', ipv='-6')

        print('### ip -6 address show dev veth97-peer scope global')
        output = check_output('ip -6 address show dev veth97-peer scope global')
        print(output)
        # NDisc address (Token=static)
        self.assertRegex(output, 'inet6 3ffe:501:ffff:[2-9a-f]08:1a:2b:3c:4e/64 (metric 256 |)scope global dynamic mngtmpaddr')
        # NDisc address (Token=eui64)
        self.assertRegex(output, 'inet6 3ffe:501:ffff:[2-9a-f]08:1034:56ff:fe78:9acf/64 (metric 256 |)scope global dynamic mngtmpaddr')
        # NDisc address (temporary)
        self.wait_address('veth97-peer', 'inet6 3ffe:501:ffff:[2-9a-f]08:[0-9a-f]*:[0-9a-f]*:[0-9a-f]*:[0-9a-f]*/64 (metric 256 |)scope global temporary dynamic', ipv='-6')

        print('### ip -6 address show dev veth98 scope global')
        output = check_output('ip -6 address show dev veth98 scope global')
        print(output)
        # address in IA_PD (Token=static)
        self.assertRegex(output, 'inet6 3ffe:501:ffff:[2-9a-f]09:1a:2b:3c:4d/64 (metric 256 |)scope global dynamic mngtmpaddr')
        # address in IA_PD (Token=eui64)
        self.assertRegex(output, 'inet6 3ffe:501:ffff:[2-9a-f]09:1034:56ff:fe78:9abe/64 (metric 256 |)scope global dynamic mngtmpaddr')
        # address in IA_PD (temporary)
        self.wait_address('veth98', 'inet6 3ffe:501:ffff:[2-9a-f]09:[0-9a-f]*:[0-9a-f]*:[0-9a-f]*:[0-9a-f]*/64 (metric 256 |)scope global temporary dynamic', ipv='-6')

        print('### ip -6 address show dev veth98-peer scope global')
        output = check_output('ip -6 address show dev veth98-peer scope global')
        print(output)
        # NDisc address (Token=static)
        self.assertRegex(output, 'inet6 3ffe:501:ffff:[2-9a-f]09:1a:2b:3c:4e/64 (metric 256 |)scope global dynamic mngtmpaddr')
        # NDisc address (Token=eui64)
        self.assertRegex(output, 'inet6 3ffe:501:ffff:[2-9a-f]09:1034:56ff:fe78:9abf/64 (metric 256 |)scope global dynamic mngtmpaddr')
        # NDisc address (temporary)
        self.wait_address('veth98-peer', 'inet6 3ffe:501:ffff:[2-9a-f]09:[0-9a-f]*:[0-9a-f]*:[0-9a-f]*:[0-9a-f]*/64 (metric 256 |)scope global temporary dynamic', ipv='-6')

        print('### ip -6 route show type unreachable')
        output = check_output('ip -6 route show type unreachable')
        print(output)
        self.assertRegex(output, 'unreachable 3ffe:501:ffff:[2-9a-f]00::/56 dev lo proto dhcp')

        print('### ip -6 route show dev veth99')
        output = check_output('ip -6 route show dev veth99')
        print(output)
        self.assertRegex(output, '3ffe:501:ffff:[2-9a-f]10::/64 proto kernel metric [0-9]* expires')

        print('### ip -6 route show dev test1')
        output = check_output('ip -6 route show dev test1')
        print(output)
        self.assertRegex(output, '3ffe:501:ffff:[2-9a-f]00::/64 proto kernel metric [0-9]* expires')

        print('### ip -6 route show dev dummy98')
        output = check_output('ip -6 route show dev dummy98')
        print(output)
        self.assertRegex(output, '3ffe:501:ffff:[2-9a-f]00::/64 proto kernel metric [0-9]* expires')

        print('### ip -6 route show dev dummy99')
        output = check_output('ip -6 route show dev dummy99')
        print(output)
        self.assertRegex(output, '3ffe:501:ffff:[2-9a-f]02::/64 proto dhcp metric [0-9]* expires')

        print('### ip -6 route show dev veth97')
        output = check_output('ip -6 route show dev veth97')
        print(output)
        self.assertRegex(output, '3ffe:501:ffff:[2-9a-f]08::/64 proto kernel metric [0-9]* expires')

        print('### ip -6 route show dev veth97-peer')
        output = check_output('ip -6 route show dev veth97-peer')
        print(output)
        self.assertRegex(output, '3ffe:501:ffff:[2-9a-f]08::/64 proto ra metric [0-9]* expires')

        print('### ip -6 route show dev veth98')
        output = check_output('ip -6 route show dev veth98')
        print(output)
        self.assertRegex(output, '3ffe:501:ffff:[2-9a-f]09::/64 proto kernel metric [0-9]* expires')

        print('### ip -6 route show dev veth98-peer')
        output = check_output('ip -6 route show dev veth98-peer')
        print(output)
        self.assertRegex(output, '3ffe:501:ffff:[2-9a-f]09::/64 proto ra metric [0-9]* expires')

        # Test case for a downstream which appears later
        check_output('ip link add dummy97 type dummy')
        self.wait_online(['dummy97:routable'])

        print('### ip -6 address show dev dummy97 scope global')
        output = check_output('ip -6 address show dev dummy97 scope global')
        print(output)
        # address in IA_PD (Token=static)
        self.assertRegex(output, 'inet6 3ffe:501:ffff:[2-9a-f]01:1a:2b:3c:4d/64 (metric 256 |)scope global dynamic mngtmpaddr')
        # address in IA_PD (temporary)
        self.wait_address('dummy97', 'inet6 3ffe:501:ffff:[2-9a-f]01:[0-9a-f]*:[0-9a-f]*:[0-9a-f]*:[0-9a-f]*/64 (metric 256 |)scope global temporary dynamic', ipv='-6')

        print('### ip -6 route show dev dummy97')
        output = check_output('ip -6 route show dev dummy97')
        print(output)
        self.assertRegex(output, '3ffe:501:ffff:[2-9a-f]01::/64 proto kernel metric [0-9]* expires')

        # Test case for reconfigure
        check_output(*networkctl_cmd, 'reconfigure', 'dummy98', 'dummy99', env=env)
        self.wait_online(['dummy98:routable'])

        print('### ip -6 address show dev dummy98 scope global')
        output = check_output('ip -6 address show dev dummy98 scope global')
        print(output)
        # address in IA_PD (Token=static)
        self.assertRegex(output, 'inet6 3ffe:501:ffff:[2-9a-f]00:1a:2b:3c:4d/64 (metric 256 |)scope global dynamic mngtmpaddr')
        # address in IA_PD (temporary)
        self.wait_address('dummy98', 'inet6 3ffe:501:ffff:[2-9a-f]00:[0-9a-f]*:[0-9a-f]*:[0-9a-f]*:[0-9a-f]*/64 (metric 256 |)scope global temporary dynamic', ipv='-6')

        print('### ip -6 address show dev dummy99 scope global')
        output = check_output('ip -6 address show dev dummy99 scope global')
        print(output)
        # Assign=no
        self.assertNotRegex(output, 'inet6 3ffe:501:ffff:[2-9a-f]02')

        print('### ip -6 route show dev dummy98')
        output = check_output('ip -6 route show dev dummy98')
        print(output)
        self.assertRegex(output, '3ffe:501:ffff:[2-9a-f]00::/64 proto kernel metric [0-9]* expires')

        print('### ip -6 route show dev dummy99')
        output = check_output('ip -6 route show dev dummy99')
        print(output)
        self.assertRegex(output, '3ffe:501:ffff:[2-9a-f]02::/64 proto dhcp metric [0-9]* expires')

    def verify_dhcp4_6rd(self, tunnel_name):
        print('### ip -4 address show dev veth-peer scope global')
        output = check_output('ip -4 address show dev veth-peer scope global')
        print(output)
        self.assertIn('inet 10.0.0.1/8 brd 10.255.255.255 scope global veth-peer', output)

        # Link     Subnet IDs
        # test1:   0x00
        # dummy97: 0x01 (The link will appear later)
        # dummy98: 0x00
        # dummy99: auto -> 0x0[23] (No address assignment)
        # 6rd-XXX: auto -> 0x0[23]
        # veth97:  0x08
        # veth98:  0x09
        # veth99:  0x10

        print('### ip -4 address show dev veth99 scope global')
        output = check_output('ip -4 address show dev veth99 scope global')
        print(output)
        self.assertRegex(output, 'inet 10.100.100.[0-9]*/8 (metric 1024 |)brd 10.255.255.255 scope global dynamic veth99')

        print('### ip -6 address show dev veth99 scope global')
        output = check_output('ip -6 address show dev veth99 scope global')
        print(output)
        # address in IA_PD (Token=static)
        self.assertRegex(output, 'inet6 2001:db8:6464:[0-9a-f]+10:1a:2b:3c:4d/64 (metric 256 |)scope global dynamic mngtmpaddr')
        # address in IA_PD (Token=eui64)
        self.assertRegex(output, 'inet6 2001:db8:6464:[0-9a-f]+10:1034:56ff:fe78:9abc/64 (metric 256 |)scope global dynamic mngtmpaddr')
        # address in IA_PD (temporary)
        # Note that the temporary addresses may appear after the link enters configured state
        self.wait_address('veth99', 'inet6 2001:db8:6464:[0-9a-f]+10:[0-9a-f]*:[0-9a-f]*:[0-9a-f]*:[0-9a-f]*/64 (metric 256 |)scope global temporary dynamic', ipv='-6')

        print('### ip -6 address show dev test1 scope global')
        output = check_output('ip -6 address show dev test1 scope global')
        print(output)
        # address in IA_PD (Token=static)
        self.assertRegex(output, 'inet6 2001:db8:6464:[0-9a-f]+00:1a:2b:3c:4d/64 (metric 256 |)scope global dynamic mngtmpaddr')
        # address in IA_PD (temporary)
        self.wait_address('test1', 'inet6 2001:db8:6464:[0-9a-f]+00:[0-9a-f]*:[0-9a-f]*:[0-9a-f]*:[0-9a-f]*/64 (metric 256 |)scope global temporary dynamic', ipv='-6')

        print('### ip -6 address show dev dummy98 scope global')
        output = check_output('ip -6 address show dev dummy98 scope global')
        print(output)
        # address in IA_PD (Token=static)
        self.assertRegex(output, 'inet6 2001:db8:6464:[0-9a-f]+00:1a:2b:3c:4d/64 (metric 256 |)scope global dynamic mngtmpaddr')
        # address in IA_PD (temporary)
        self.wait_address('dummy98', 'inet6 2001:db8:6464:[0-9a-f]+00:[0-9a-f]*:[0-9a-f]*:[0-9a-f]*:[0-9a-f]*/64 (metric 256 |)scope global temporary dynamic', ipv='-6')

        print('### ip -6 address show dev dummy99 scope global')
        output = check_output('ip -6 address show dev dummy99 scope global')
        print(output)
        # Assign=no
        self.assertNotRegex(output, 'inet6 2001:db8:6464:[0-9a-f]+0[23]')

        print('### ip -6 address show dev veth97 scope global')
        output = check_output('ip -6 address show dev veth97 scope global')
        print(output)
        # address in IA_PD (Token=static)
        self.assertRegex(output, 'inet6 2001:db8:6464:[0-9a-f]+08:1a:2b:3c:4d/64 (metric 256 |)scope global dynamic mngtmpaddr')
        # address in IA_PD (Token=eui64)
        self.assertRegex(output, 'inet6 2001:db8:6464:[0-9a-f]+08:1034:56ff:fe78:9ace/64 (metric 256 |)scope global dynamic mngtmpaddr')
        # address in IA_PD (temporary)
        self.wait_address('veth97', 'inet6 2001:db8:6464:[0-9a-f]+08:[0-9a-f]*:[0-9a-f]*:[0-9a-f]*:[0-9a-f]*/64 (metric 256 |)scope global temporary dynamic', ipv='-6')

        print('### ip -6 address show dev veth97-peer scope global')
        output = check_output('ip -6 address show dev veth97-peer scope global')
        print(output)
        # NDisc address (Token=static)
        self.assertRegex(output, 'inet6 2001:db8:6464:[0-9a-f]+08:1a:2b:3c:4e/64 (metric 256 |)scope global dynamic mngtmpaddr')
        # NDisc address (Token=eui64)
        self.assertRegex(output, 'inet6 2001:db8:6464:[0-9a-f]+08:1034:56ff:fe78:9acf/64 (metric 256 |)scope global dynamic mngtmpaddr')
        # NDisc address (temporary)
        self.wait_address('veth97-peer', 'inet6 2001:db8:6464:[0-9a-f]+08:[0-9a-f]*:[0-9a-f]*:[0-9a-f]*:[0-9a-f]*/64 (metric 256 |)scope global temporary dynamic', ipv='-6')

        print('### ip -6 address show dev veth98 scope global')
        output = check_output('ip -6 address show dev veth98 scope global')
        print(output)
        # address in IA_PD (Token=static)
        self.assertRegex(output, 'inet6 2001:db8:6464:[0-9a-f]+09:1a:2b:3c:4d/64 (metric 256 |)scope global dynamic mngtmpaddr')
        # address in IA_PD (Token=eui64)
        self.assertRegex(output, 'inet6 2001:db8:6464:[0-9a-f]+09:1034:56ff:fe78:9abe/64 (metric 256 |)scope global dynamic mngtmpaddr')
        # address in IA_PD (temporary)
        self.wait_address('veth98', 'inet6 2001:db8:6464:[0-9a-f]+09:[0-9a-f]*:[0-9a-f]*:[0-9a-f]*:[0-9a-f]*/64 (metric 256 |)scope global temporary dynamic', ipv='-6')

        print('### ip -6 address show dev veth98-peer scope global')
        output = check_output('ip -6 address show dev veth98-peer scope global')
        print(output)
        # NDisc address (Token=static)
        self.assertRegex(output, 'inet6 2001:db8:6464:[0-9a-f]+09:1a:2b:3c:4e/64 (metric 256 |)scope global dynamic mngtmpaddr')
        # NDisc address (Token=eui64)
        self.assertRegex(output, 'inet6 2001:db8:6464:[0-9a-f]+09:1034:56ff:fe78:9abf/64 (metric 256 |)scope global dynamic mngtmpaddr')
        # NDisc address (temporary)
        self.wait_address('veth98-peer', 'inet6 2001:db8:6464:[0-9a-f]+09:[0-9a-f]*:[0-9a-f]*:[0-9a-f]*:[0-9a-f]*/64 (metric 256 |)scope global temporary dynamic', ipv='-6')

        print('### ip -6 route show type unreachable')
        output = check_output('ip -6 route show type unreachable')
        print(output)
        self.assertRegex(output, 'unreachable 2001:db8:6464:[0-9a-f]+00::/56 dev lo proto dhcp')

        print('### ip -6 route show dev veth99')
        output = check_output('ip -6 route show dev veth99')
        print(output)
        self.assertRegex(output, '2001:db8:6464:[0-9a-f]+10::/64 proto kernel metric [0-9]* expires')

        print('### ip -6 route show dev test1')
        output = check_output('ip -6 route show dev test1')
        print(output)
        self.assertRegex(output, '2001:db8:6464:[0-9a-f]+00::/64 proto kernel metric [0-9]* expires')

        print('### ip -6 route show dev dummy98')
        output = check_output('ip -6 route show dev dummy98')
        print(output)
        self.assertRegex(output, '2001:db8:6464:[0-9a-f]+00::/64 proto kernel metric [0-9]* expires')

        print('### ip -6 route show dev dummy99')
        output = check_output('ip -6 route show dev dummy99')
        print(output)
        self.assertRegex(output, '2001:db8:6464:[0-9a-f]+0[23]::/64 proto dhcp metric [0-9]* expires')

        print('### ip -6 route show dev veth97')
        output = check_output('ip -6 route show dev veth97')
        print(output)
        self.assertRegex(output, '2001:db8:6464:[0-9a-f]+08::/64 proto kernel metric [0-9]* expires')

        print('### ip -6 route show dev veth97-peer')
        output = check_output('ip -6 route show dev veth97-peer')
        print(output)
        self.assertRegex(output, '2001:db8:6464:[0-9a-f]+08::/64 proto ra metric [0-9]* expires')

        print('### ip -6 route show dev veth98')
        output = check_output('ip -6 route show dev veth98')
        print(output)
        self.assertRegex(output, '2001:db8:6464:[0-9a-f]+09::/64 proto kernel metric [0-9]* expires')

        print('### ip -6 route show dev veth98-peer')
        output = check_output('ip -6 route show dev veth98-peer')
        print(output)
        self.assertRegex(output, '2001:db8:6464:[0-9a-f]+09::/64 proto ra metric [0-9]* expires')

        print('### ip -6 address show dev dummy97 scope global')
        output = check_output('ip -6 address show dev dummy97 scope global')
        print(output)
        # address in IA_PD (Token=static)
        self.assertRegex(output, 'inet6 2001:db8:6464:[0-9a-f]+01:1a:2b:3c:4d/64 (metric 256 |)scope global dynamic mngtmpaddr')
        # address in IA_PD (temporary)
        self.wait_address('dummy97', 'inet6 2001:db8:6464:[0-9a-f]+01:[0-9a-f]*:[0-9a-f]*:[0-9a-f]*:[0-9a-f]*/64 (metric 256 |)scope global temporary dynamic', ipv='-6')

        print('### ip -6 route show dev dummy97')
        output = check_output('ip -6 route show dev dummy97')
        print(output)
        self.assertRegex(output, '2001:db8:6464:[0-9a-f]+01::/64 proto kernel metric [0-9]* expires')

        print('### ip -d link show dev {}'.format(tunnel_name))
        output = check_output('ip -d link show dev {}'.format(tunnel_name))
        print(output)
        self.assertIn('link/sit 10.100.100.', output)
        self.assertIn('local 10.100.100.', output)
        self.assertIn('ttl 64', output)
        self.assertIn('6rd-prefix 2001:db8::/32', output)
        self.assertIn('6rd-relay_prefix 10.0.0.0/8', output)

        print('### ip -6 address show dev {}'.format(tunnel_name))
        output = check_output('ip -6 address show dev {}'.format(tunnel_name))
        print(output)
        self.assertRegex(output, 'inet6 2001:db8:6464:[0-9a-f]+0[23]:[0-9a-f]*:[0-9a-f]*:[0-9a-f]*:[0-9a-f]*/64 (metric 256 |)scope global dynamic')
        self.assertRegex(output, 'inet6 ::10.100.100.[0-9]+/96 scope global')

        print('### ip -6 route show dev {}'.format(tunnel_name))
        output = check_output('ip -6 route show dev {}'.format(tunnel_name))
        print(output)
        self.assertRegex(output, '2001:db8:6464:[0-9a-f]+0[23]::/64 proto kernel metric [0-9]* expires')
        self.assertRegex(output, '::/96 proto kernel metric [0-9]*')

        print('### ip -6 route show default')
        output = check_output('ip -6 route show default')
        print(output)
        self.assertIn('default', output)
        self.assertIn('via ::10.0.0.1 dev {}'.format(tunnel_name), output)

    def test_dhcp4_6rd(self):
        copy_unit_to_networkd_unit_path('25-veth.netdev', '25-dhcp4-6rd-server.network', '25-dhcp4-6rd-upstream.network',
                                        '25-veth-downstream-veth97.netdev', '25-dhcp-pd-downstream-veth97.network', '25-dhcp-pd-downstream-veth97-peer.network',
                                        '25-veth-downstream-veth98.netdev', '25-dhcp-pd-downstream-veth98.network', '25-dhcp-pd-downstream-veth98-peer.network',
                                        '11-dummy.netdev', '25-dhcp-pd-downstream-test1.network',
                                        '25-dhcp-pd-downstream-dummy97.network',
                                        '12-dummy.netdev', '25-dhcp-pd-downstream-dummy98.network',
                                        '13-dummy.netdev', '25-dhcp-pd-downstream-dummy99.network',
                                        '80-6rd-tunnel.network')

        start_networkd()
        self.wait_online(['veth-peer:routable'])

        # ipv4masklen: 8
        # 6rd-prefix: 2001:db8::/32
        # br-addresss: 10.0.0.1

        start_dnsmasq(additional_options='--dhcp-option=212,08:20:20:01:0d:b8:00:00:00:00:00:00:00:00:00:00:00:00:0a:00:00:01', ipv4_range='10.100.100.100,10.100.100.200', ipv4_router='10.0.0.1', lease_time='2m')
        self.wait_online(['veth99:routable', 'test1:routable', 'dummy98:routable', 'dummy99:degraded',
                          'veth97:routable', 'veth97-peer:routable', 'veth98:routable', 'veth98-peer:routable'])

        # Test case for a downstream which appears later
        check_output('ip link add dummy97 type dummy')
        self.wait_online(['dummy97:routable'])

        # Find tunnel name
        tunnel_name = None
        for name in os.listdir('/sys/class/net/'):
            if name.startswith('6rd-'):
                tunnel_name = name
                break

        self.wait_online(['{}:routable'.format(tunnel_name)])

        self.verify_dhcp4_6rd(tunnel_name)

        # Test case for reconfigure
        check_output(*networkctl_cmd, 'reconfigure', 'dummy98', 'dummy99', env=env)
        self.wait_online(['dummy98:routable', 'dummy99:degraded'])

        self.verify_dhcp4_6rd(tunnel_name)

        # Test for renewing/rebinding lease
        print('wait for 120 sec')
        time.sleep(30)
        print('wait for  90 sec')
        time.sleep(30)
        print('wait for  60 sec')
        time.sleep(30)
        print('wait for  30 sec')
        time.sleep(30)

        dump_dnsmasq_log_file()

        self.wait_online(['veth99:routable', 'test1:routable', 'dummy97:routable', 'dummy98:routable', 'dummy99:degraded',
                          'veth97:routable', 'veth97-peer:routable', 'veth98:routable', 'veth98-peer:routable'])

        self.verify_dhcp4_6rd(tunnel_name)

class NetworkdIPv6PrefixTests(unittest.TestCase, Utilities):
    links = [
        'dummy98',
        'veth99',
    ]

    units = [
        '12-dummy.netdev',
        '25-veth.netdev',
        '25-ipv6ra-prefix-client-deny-list.network',
        '25-ipv6ra-prefix-client.network',
        '25-ipv6ra-prefix.network',
        '25-ipv6ra-uplink.network',
    ]

    def setUp(self):
        remove_links(self.links)
        stop_networkd(show_logs=False)

    def tearDown(self):
        remove_links(self.links)
        remove_unit_from_networkd_path(self.units)
        stop_networkd(show_logs=True)

    def test_ipv6_route_prefix(self):
        copy_unit_to_networkd_unit_path('25-veth.netdev', '25-ipv6ra-prefix-client.network', '25-ipv6ra-prefix.network',
                                        '12-dummy.netdev', '25-ipv6ra-uplink.network')

        start_networkd()
        self.wait_online(['veth99:routable', 'veth-peer:routable', 'dummy98:routable'])

        output = check_output('ip address show dev veth-peer')
        print(output)
        self.assertIn('inet6 2001:db8:0:1:', output)
        self.assertNotIn('inet6 2001:db8:0:2:', output)
        self.assertNotIn('inet6 2001:db8:0:3:', output)

        output = check_output('ip -6 route show dev veth-peer')
        print(output)
        self.assertIn('2001:db8:0:1::/64 proto ra', output)
        self.assertNotIn('2001:db8:0:2::/64 proto ra', output)
        self.assertNotIn('2001:db8:0:3::/64 proto ra', output)
        self.assertIn('2001:db0:fff::/64 via ', output)
        self.assertNotIn('2001:db1:fff::/64 via ', output)
        self.assertNotIn('2001:db2:fff::/64 via ', output)

        output = check_output('ip address show dev veth99')
        print(output)
        self.assertNotIn('inet6 2001:db8:0:1:', output)
        self.assertIn('inet6 2001:db8:0:2:1a:2b:3c:4d', output)
        self.assertIn('inet6 2001:db8:0:2:fa:de:ca:fe', output)
        self.assertNotIn('inet6 2001:db8:0:3:', output)

        output = check_output(*resolvectl_cmd, 'dns', 'veth-peer', env=env)
        print(output)
        self.assertRegex(output, '2001:db8:1:1::2')

        output = check_output(*resolvectl_cmd, 'domain', 'veth-peer', env=env)
        print(output)
        self.assertIn('example.com', output)

        # TODO: check json string
        check_output(*networkctl_cmd, '--json=short', 'status', env=env)

    def test_ipv6_route_prefix_deny_list(self):
        copy_unit_to_networkd_unit_path('25-veth.netdev', '25-ipv6ra-prefix-client-deny-list.network', '25-ipv6ra-prefix.network',
                                        '12-dummy.netdev', '25-ipv6ra-uplink.network')

        start_networkd()
        self.wait_online(['veth99:routable', 'veth-peer:routable', 'dummy98:routable'])

        output = check_output('ip address show dev veth-peer')
        print(output)
        self.assertIn('inet6 2001:db8:0:1:', output)
        self.assertNotIn('inet6 2001:db8:0:2:', output)

        output = check_output('ip -6 route show dev veth-peer')
        print(output)
        self.assertIn('2001:db8:0:1::/64 proto ra', output)
        self.assertNotIn('2001:db8:0:2::/64 proto ra', output)
        self.assertIn('2001:db0:fff::/64 via ', output)
        self.assertNotIn('2001:db1:fff::/64 via ', output)

        output = check_output('ip address show dev veth99')
        print(output)
        self.assertNotIn('inet6 2001:db8:0:1:', output)
        self.assertIn('inet6 2001:db8:0:2:', output)

        output = check_output(*resolvectl_cmd, 'dns', 'veth-peer', env=env)
        print(output)
        self.assertRegex(output, '2001:db8:1:1::2')

        output = check_output(*resolvectl_cmd, 'domain', 'veth-peer', env=env)
        print(output)
        self.assertIn('example.com', output)

class NetworkdMTUTests(unittest.TestCase, Utilities):
    links = ['dummy98']

    units = [
        '12-dummy.netdev',
        '12-dummy-mtu.netdev',
        '12-dummy-mtu.link',
        '12-dummy.network',
        ]

    def setUp(self):
        remove_links(self.links)
        stop_networkd(show_logs=False)

    def tearDown(self):
        remove_links(self.links)
        remove_unit_from_networkd_path(self.units)
        stop_networkd(show_logs=True)

    def check_mtu(self, mtu, ipv6_mtu=None, reset=True):
        if not ipv6_mtu:
            ipv6_mtu = mtu

        # test normal start
        start_networkd()
        self.wait_online(['dummy98:routable'])
        self.assertEqual(read_ipv6_sysctl_attr('dummy98', 'mtu'), ipv6_mtu)
        self.assertEqual(read_link_attr('dummy98', 'mtu'), mtu)

        # test normal restart
        restart_networkd()
        self.wait_online(['dummy98:routable'])
        self.assertEqual(read_ipv6_sysctl_attr('dummy98', 'mtu'), ipv6_mtu)
        self.assertEqual(read_link_attr('dummy98', 'mtu'), mtu)

        if reset:
            self.reset_check_mtu(mtu, ipv6_mtu)

    def reset_check_mtu(self, mtu, ipv6_mtu=None):
        ''' test setting mtu/ipv6_mtu with interface already up '''
        stop_networkd()

        # note - changing the device mtu resets the ipv6 mtu
        run('ip link set up mtu 1501 dev dummy98')
        run('ip link set up mtu 1500 dev dummy98')
        self.assertEqual(read_link_attr('dummy98', 'mtu'), '1500')
        self.assertEqual(read_ipv6_sysctl_attr('dummy98', 'mtu'), '1500')

        self.check_mtu(mtu, ipv6_mtu, reset=False)

    def test_mtu_network(self):
        copy_unit_to_networkd_unit_path('12-dummy.netdev', '12-dummy.network.d/mtu.conf')
        self.check_mtu('1600')

    def test_mtu_netdev(self):
        copy_unit_to_networkd_unit_path('12-dummy-mtu.netdev', '12-dummy.network', dropins=False)
        # note - MTU set by .netdev happens ONLY at device creation!
        self.check_mtu('1600', reset=False)

    def test_mtu_link(self):
        copy_unit_to_networkd_unit_path('12-dummy.netdev', '12-dummy-mtu.link', '12-dummy.network', dropins=False)
        # must reload udev because it only picks up new files after 3 second delay
        call('udevadm control --reload')
        # note - MTU set by .link happens ONLY at udev processing of device 'add' uevent!
        self.check_mtu('1600', reset=False)

    def test_ipv6_mtu(self):
        ''' set ipv6 mtu without setting device mtu '''
        copy_unit_to_networkd_unit_path('12-dummy.netdev', '12-dummy.network.d/ipv6-mtu-1400.conf')
        self.check_mtu('1500', '1400')

    def test_ipv6_mtu_toolarge(self):
        ''' try set ipv6 mtu over device mtu (it shouldn't work) '''
        copy_unit_to_networkd_unit_path('12-dummy.netdev', '12-dummy.network.d/ipv6-mtu-1550.conf')
        self.check_mtu('1500', '1500')

    def test_mtu_network_ipv6_mtu(self):
        ''' set ipv6 mtu and set device mtu via network file '''
        copy_unit_to_networkd_unit_path('12-dummy.netdev', '12-dummy.network.d/mtu.conf', '12-dummy.network.d/ipv6-mtu-1550.conf')
        self.check_mtu('1600', '1550')

    def test_mtu_netdev_ipv6_mtu(self):
        ''' set ipv6 mtu and set device mtu via netdev file '''
        copy_unit_to_networkd_unit_path('12-dummy-mtu.netdev', '12-dummy.network.d/ipv6-mtu-1550.conf')
        self.check_mtu('1600', '1550', reset=False)

    def test_mtu_link_ipv6_mtu(self):
        ''' set ipv6 mtu and set device mtu via link file '''
        copy_unit_to_networkd_unit_path('12-dummy.netdev', '12-dummy-mtu.link', '12-dummy.network.d/ipv6-mtu-1550.conf')
        # must reload udev because it only picks up new files after 3 second delay
        call('udevadm control --reload')
        self.check_mtu('1600', '1550', reset=False)


if __name__ == '__main__':
    parser = argparse.ArgumentParser()
    parser.add_argument('--build-dir', help='Path to build dir', dest='build_dir')
    parser.add_argument('--networkd', help='Path to systemd-networkd', dest='networkd_bin')
    parser.add_argument('--resolved', help='Path to systemd-resolved', dest='resolved_bin')
    parser.add_argument('--udevd', help='Path to systemd-udevd', dest='udevd_bin')
    parser.add_argument('--wait-online', help='Path to systemd-networkd-wait-online', dest='wait_online_bin')
    parser.add_argument('--networkctl', help='Path to networkctl', dest='networkctl_bin')
    parser.add_argument('--resolvectl', help='Path to resolvectl', dest='resolvectl_bin')
    parser.add_argument('--timedatectl', help='Path to timedatectl', dest='timedatectl_bin')
    parser.add_argument('--valgrind', help='Enable valgrind', dest='use_valgrind', type=bool, nargs='?', const=True, default=use_valgrind)
    parser.add_argument('--debug', help='Generate debugging logs', dest='enable_debug', type=bool, nargs='?', const=True, default=enable_debug)
    parser.add_argument('--asan-options', help='ASAN options', dest='asan_options')
    parser.add_argument('--lsan-options', help='LSAN options', dest='lsan_options')
    parser.add_argument('--ubsan-options', help='UBSAN options', dest='ubsan_options')
    parser.add_argument('--with-coverage', help='Loosen certain sandbox restrictions to make gcov happy', dest='with_coverage', type=bool, nargs='?', const=True, default=with_coverage)
    ns, unknown_args = parser.parse_known_args(namespace=unittest)

    if ns.build_dir:
        if ns.networkd_bin or ns.resolved_bin or ns.udevd_bin or ns.wait_online_bin or ns.networkctl_bin or ns.resolvectl_bin or ns.timedatectl_bin:
            print('WARNING: --networkd, --resolved, --wait-online, --networkctl, --resolvectl, or --timedatectl options are ignored when --build-dir is specified.')
        networkd_bin = os.path.join(ns.build_dir, 'systemd-networkd')
        resolved_bin = os.path.join(ns.build_dir, 'systemd-resolved')
        udevd_bin = os.path.join(ns.build_dir, 'systemd-udevd')
        wait_online_bin = os.path.join(ns.build_dir, 'systemd-networkd-wait-online')
        networkctl_bin = os.path.join(ns.build_dir, 'networkctl')
        resolvectl_bin = os.path.join(ns.build_dir, 'resolvectl')
        timedatectl_bin = os.path.join(ns.build_dir, 'timedatectl')
    else:
        if ns.networkd_bin:
            networkd_bin = ns.networkd_bin
        if ns.resolved_bin:
            resolved_bin = ns.resolved_bin
        if ns.udevd_bin:
            udevd_bin = ns.udevd_bin
        if ns.wait_online_bin:
            wait_online_bin = ns.wait_online_bin
        if ns.networkctl_bin:
            networkctl_bin = ns.networkctl_bin
        if ns.resolvectl_bin:
            resolvectl_bin = ns.resolvectl_bin
        if ns.timedatectl_bin:
            timedatectl_bin = ns.timedatectl_bin

    use_valgrind = ns.use_valgrind
    enable_debug = ns.enable_debug
    asan_options = ns.asan_options
    lsan_options = ns.lsan_options
    ubsan_options = ns.ubsan_options
    with_coverage = ns.with_coverage

    if use_valgrind:
        networkctl_cmd = ['valgrind', '--track-origins=yes', '--leak-check=full', '--show-leak-kinds=all', networkctl_bin]
        resolvectl_cmd = ['valgrind', '--track-origins=yes', '--leak-check=full', '--show-leak-kinds=all', resolvectl_bin]
        timedatectl_cmd = ['valgrind', '--track-origins=yes', '--leak-check=full', '--show-leak-kinds=all', timedatectl_bin]
        wait_online_cmd = ['valgrind', '--track-origins=yes', '--leak-check=full', '--show-leak-kinds=all', wait_online_bin]
    else:
        networkctl_cmd = [networkctl_bin]
        resolvectl_cmd = [resolvectl_bin]
        timedatectl_cmd = [timedatectl_bin]
        wait_online_cmd = [wait_online_bin]

    if enable_debug:
        env.update({ 'SYSTEMD_LOG_LEVEL' : 'debug' })
    if asan_options:
        env.update({ 'ASAN_OPTIONS' : asan_options })
    if lsan_options:
        env.update({ 'LSAN_OPTIONS' : lsan_options })
    if ubsan_options:
        env.update({ 'UBSAN_OPTIONS' : ubsan_options })

    sys.argv[1:] = unknown_args
    unittest.main(verbosity=3)<|MERGE_RESOLUTION|>--- conflicted
+++ resolved
@@ -182,11 +182,7 @@
         call('ip link add dummy98 type dummy', stderr=subprocess.DEVNULL)
         rc = call('ip link prop add dev dummy98 altname hogehogehogehogehoge', stderr=subprocess.DEVNULL)
         if rc == 0:
-<<<<<<< HEAD
-            rc = call('ip link show dev hogehogehogehogehoge', stderr=subprocess.DEVNULL)
-=======
             rc = call('ip link show dev hogehogehogehogehoge', stdout=subprocess.DEVNULL, stderr=subprocess.DEVNULL)
->>>>>>> 04025fa6
             if rc == 0:
                 supported = True
 
@@ -1837,15 +1833,9 @@
 
     @expectedFailureIfModuleIsNotAvailable('xfrm_interface')
     def test_xfrm(self):
-<<<<<<< HEAD
-        copy_unit_to_networkd_unit_path('12-dummy.netdev', 'xfrm.network',
-                                        '25-xfrm.netdev', '25-xfrm-independent.netdev',
-                                        'netdev-link-local-addressing-yes.network')
-=======
         copy_unit_to_networkd_unit_path('12-dummy.netdev', '25-xfrm.network',
                                         '25-xfrm.netdev', '25-xfrm-independent.netdev',
                                         '26-netdev-link-local-addressing-yes.network')
->>>>>>> 04025fa6
         start_networkd()
 
         self.wait_online(['dummy98:degraded', 'xfrm98:degraded', 'xfrm99:degraded'])
