--- conflicted
+++ resolved
@@ -6,11 +6,7 @@
 TEST_NO_NSPAWN=1
 
 . $TEST_BASE_DIR/test-functions
-<<<<<<< HEAD
-QEMU_TIMEOUT=90
-=======
 QEMU_TIMEOUT=300
->>>>>>> c3da811b
 
 test_setup() {
     create_empty_image
