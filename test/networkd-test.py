--- conflicted
+++ resolved
@@ -564,8 +564,6 @@
         self.assertRegex(contents, 'search .*{p}0 {p}1 {p}2'.format(p=name_prefix))
         self.assertIn('# Total length of all search domains is too long, remaining ones ignored.', contents)
 
-<<<<<<< HEAD
-=======
     def test_dropin(self):
         # we don't use this interface for this test
         self.if_router = None
@@ -596,7 +594,6 @@
         self.assertIn('nameserver 192.168.42.1\n', contents)
         self.assertIn('nameserver 127.0.0.1\n', contents)
 
->>>>>>> c928914d
 if __name__ == '__main__':
     unittest.main(testRunner=unittest.TextTestRunner(stream=sys.stdout,
                                                      verbosity=2))