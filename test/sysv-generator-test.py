--- conflicted
+++ resolved
@@ -186,11 +186,7 @@
         self.add_sysv('foo', {}, enable=True)
         err, results = self.run_generator()
         self.assertEqual(list(results), ['foo.service'])
-<<<<<<< HEAD
-        self.assert_enabled('foo.service', [2, 3, 4, 5])
-=======
         self.assert_enabled('foo.service', ['multi-user', 'graphical'])
->>>>>>> 3f87dd87
         self.assertNotIn('Overwriting', err)
 
     def test_simple_enabled_some(self):
