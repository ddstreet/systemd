--- conflicted
+++ resolved
@@ -348,11 +348,6 @@
          adduser,
          libudev1 (= ${binary:Version}),
          s390-tools [s390],
-<<<<<<< HEAD
-Conflicts: hal
-Breaks: systemd (<< ${binary:Version}),
-=======
->>>>>>> 17aa1cde
 Description: /dev/ and hotplug management daemon
  udev is a daemon which dynamically creates and removes device nodes from
  /dev/, handles hotplug events and loads drivers at boot time.
