--- conflicted
+++ resolved
@@ -80,14 +80,7 @@
 Conflicts: consolekit,
            systemd-shim, upstart,
            libpam-ck-connector,
-<<<<<<< HEAD
-Breaks: apparmor (<< 2.9.2-1),
-        ifupdown (<< 0.8.5~),
-        udev (<< 228-5),
-        laptop-mode-tools (<< 1.68~),
-=======
 Breaks: systemd-shim (<< 10-4~),
->>>>>>> 719605b8
         python-dbusmock (<< 0.18),
         python3-dbusmock (<< 0.18),
 Description: system and service manager
