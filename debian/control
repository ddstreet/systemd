--- conflicted
+++ resolved
@@ -96,11 +96,7 @@
          ${misc:Depends},
          libsystemd0 (= ${binary:Version}),
          mount,
-<<<<<<< HEAD
-         adduser,
 Replaces: systemd-repart (<< 250.2-3~)
-=======
->>>>>>> 294d63ad
 Conflicts: consolekit,
            libpam-ck-connector,
            systemd-shim,
