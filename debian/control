--- conflicted
+++ resolved
@@ -15,8 +15,6 @@
 Homepage: https://www.freedesktop.org/wiki/Software/systemd
 Build-Depends: debhelper (>= 10.4~),
                pkg-config,
-               gcc-8,
-               g++-8,
                xsltproc,
                docbook-xsl,
                docbook-xml,
@@ -215,10 +213,7 @@
          libpam-runtime (>= 1.0.1-6),
          dbus,
          systemd-sysv
-<<<<<<< HEAD
-=======
 Provides: logind (= ${binary:Version}), default-logind (= ${binary:Version})
->>>>>>> 58f08dd7
 Description: system and service manager - PAM module
  This package contains the PAM module which registers user sessions in
  the systemd control group hierarchy for logind.
