--- conflicted
+++ resolved
@@ -11,11 +11,7 @@
  1 file changed, 1 insertion(+)
 
 diff --git a/rules/80-drivers.rules b/rules/80-drivers.rules
-<<<<<<< HEAD
-index 0b22d73..2ea1be6 100644
-=======
-index 50523e4..17ebee3 100644
->>>>>>> a91a3b14
+index 0b22d73..0163ba8 100644
 --- a/rules/80-drivers.rules
 +++ b/rules/80-drivers.rules
 @@ -9,5 +9,6 @@ SUBSYSTEM=="memstick", RUN{builtin}="kmod load ms_block mspro_block"
