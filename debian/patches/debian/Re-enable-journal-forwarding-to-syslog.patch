--- conflicted
+++ resolved
@@ -30,17 +30,10 @@
          <literal>systemd.journald.forward_to_syslog</literal>,
          <literal>systemd.journald.forward_to_kmsg</literal>,
 diff --git a/src/journal/journald-server.c b/src/journal/journald-server.c
-<<<<<<< HEAD
-index b6e7a9c..d7add47 100644
---- a/src/journal/journald-server.c
-+++ b/src/journal/journald-server.c
-@@ -1693,6 +1693,7 @@ int server_init(Server *s) {
-=======
 index 2a960eb..7fe0f82 100644
 --- a/src/journal/journald-server.c
 +++ b/src/journal/journald-server.c
 @@ -1835,6 +1835,7 @@ int server_init(Server *s) {
->>>>>>> 0233b241
          s->rate_limit_interval = DEFAULT_RATE_LIMIT_INTERVAL;
          s->rate_limit_burst = DEFAULT_RATE_LIMIT_BURST;
  
