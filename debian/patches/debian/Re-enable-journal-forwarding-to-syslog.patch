--- conflicted
+++ resolved
@@ -30,11 +30,7 @@
          <literal>systemd.journald.forward_to_syslog</literal>,
          <literal>systemd.journald.forward_to_kmsg</literal>,
 diff --git a/src/journal/journald-server.c b/src/journal/journald-server.c
-<<<<<<< HEAD
-index ed060e7..6cf0275 100644
-=======
 index 05a1254..1e9b6cb 100644
->>>>>>> a9683ef1
 --- a/src/journal/journald-server.c
 +++ b/src/journal/journald-server.c
 @@ -1924,6 +1924,7 @@ int server_init(Server *s) {
