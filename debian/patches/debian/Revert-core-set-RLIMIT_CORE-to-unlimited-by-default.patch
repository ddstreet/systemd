--- conflicted
+++ resolved
@@ -19,17 +19,10 @@
  2 files changed, 1 insertion(+), 3 deletions(-)
 
 diff --git a/src/core/main.c b/src/core/main.c
-<<<<<<< HEAD
-index 46db471..bbeea77 100644
+index dffead5..adacad6 100644
 --- a/src/core/main.c
 +++ b/src/core/main.c
-@@ -2453,8 +2453,6 @@ int main(int argc, char *argv[]) {
-=======
-index bc7fcc6..87bee9f 100644
---- a/src/core/main.c
-+++ b/src/core/main.c
-@@ -2459,8 +2459,6 @@ int main(int argc, char *argv[]) {
->>>>>>> 58f08dd7
+@@ -2458,8 +2458,6 @@ int main(int argc, char *argv[]) {
                          kernel_timestamp = DUAL_TIMESTAMP_NULL;
                  }
  
