From: Martin Pitt <martin.pitt@ubuntu.com>
Date: Sun, 28 Dec 2014 12:49:35 +0100
Subject: Don't enable audit by default

It causes flooding of dmesg and syslog, suppressing actually important
messages.

Don't enable it for now, until a better solution is found:
http://lists.freedesktop.org/archives/systemd-devel/2014-December/026591.html

Bug-Debian: https://bugs.debian.org/773528
---
 man/journald.conf.xml         | 2 +-
 src/journal/journald-server.c | 2 +-
 src/journal/journald.conf     | 2 +-
 3 files changed, 3 insertions(+), 3 deletions(-)

--- a/man/journald.conf.xml
+++ b/man/journald.conf.xml
@@ -429,7 +429,7 @@
         <command>systemd-journald</command> collects generated audit records, it just controls whether it
         tells the kernel to generate them. This means if another tool turns on auditing even if
         <command>systemd-journald</command> left it off, it will still collect the generated
-        messages. Defaults to on.</para></listitem>
+        messages. Defaults to off.</para></listitem>
       </varlistentry>
 
       <varlistentry>
<<<<<<< HEAD
--- a/src/journal/journald-server.c
+++ b/src/journal/journald-server.c
@@ -2267,7 +2267,7 @@
=======
diff --git a/src/journal/journald-server.c b/src/journal/journald-server.c
index 9e44ec7..e3ef708 100644
--- a/src/journal/journald-server.c
+++ b/src/journal/journald-server.c
@@ -2275,7 +2275,7 @@ int server_init(Server *s, const char *namespace) {
>>>>>>> 2d0c14a4
                 .compress.threshold_bytes = UINT64_MAX,
                 .seal = true,
 
-                .set_audit = true,
+                .set_audit = false,
 
                 .watchdog_usec = USEC_INFINITY,
 
--- a/src/journal/journald.conf
+++ b/src/journal/journald.conf
@@ -44,4 +44,4 @@
 #MaxLevelWall=emerg
 #LineMax=48K
 #ReadKMsg=yes
-#Audit=yes
+#Audit=no<|MERGE_RESOLUTION|>--- conflicted
+++ resolved
@@ -15,6 +15,8 @@
  src/journal/journald.conf     | 2 +-
  3 files changed, 3 insertions(+), 3 deletions(-)
 
+diff --git a/man/journald.conf.xml b/man/journald.conf.xml
+index 185e1dc..d963a1d 100644
 --- a/man/journald.conf.xml
 +++ b/man/journald.conf.xml
 @@ -429,7 +429,7 @@
@@ -26,17 +28,11 @@
        </varlistentry>
  
        <varlistentry>
-<<<<<<< HEAD
---- a/src/journal/journald-server.c
-+++ b/src/journal/journald-server.c
-@@ -2267,7 +2267,7 @@
-=======
 diff --git a/src/journal/journald-server.c b/src/journal/journald-server.c
 index 9e44ec7..e3ef708 100644
 --- a/src/journal/journald-server.c
 +++ b/src/journal/journald-server.c
 @@ -2275,7 +2275,7 @@ int server_init(Server *s, const char *namespace) {
->>>>>>> 2d0c14a4
                  .compress.threshold_bytes = UINT64_MAX,
                  .seal = true,
  
@@ -45,6 +41,8 @@
  
                  .watchdog_usec = USEC_INFINITY,
  
+diff --git a/src/journal/journald.conf b/src/journal/journald.conf
+index 64f4d4b..a690681 100644
 --- a/src/journal/journald.conf
 +++ b/src/journal/journald.conf
 @@ -44,4 +44,4 @@
