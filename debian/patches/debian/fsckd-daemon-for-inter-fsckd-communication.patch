From: Didier Roche <didrocks@ubuntu.com>
Date: Fri, 22 May 2015 13:04:38 +0200
Subject: fsckd daemon for inter-fsckd communication

Global logic:
Add systemd-fsckd multiplexer which accepts multiple (via systemd-fsck's
/run/systemd/fsck.progress socket) fsck instances to connect to it and sends
progress report. systemd-fsckd then computes and writes to /dev/console the
number of devices currently being checked and the minimum fsck progress.

Plymouth and user interaction:
Forward the progress to plymouth and support canellation of in progress fsck.
Try to connect and send to plymouth (if running) some checked report progress,
using direct plymouth protocole.

Update message is the following:
fsckd:<num_devices>:<progress>:<string>
* num_devices corresponds to the current number of devices being checked (int)
* progress corresponds to the current minimum percentage of all devices being
  checked (float, from 0 to 100)
* string is a translated message ready to be displayed by the plymouth theme
  displaying the information above. It can be overridden by plymouth themes
  supporting i18n.

Grab in fsckd plymouth watch key Control+C, and propagate this cancel request
to systemd-fsck which will terminate fsck.

Send a message to signal to user what key we are grabbing for fsck cancel.

Message is: fsckd-cancel-msg:<string>
Where string is a translated string ready to be displayed by the plymouth theme
indicating that Control+C can be used to cancel current checks. It can be
overridden (matching only fsckd-cancel-msg prefix) for themes supporting i18n.

Misc:
systemd-fsckd stops on idle when no fsck is connected.
Add man page explaining the plymouth theme protocol, usage of the daemon
as well as the socket activation part. Adapt existing fsck man page.

Note that fsckd had lived in the upstream tree for a while, but was removed.
More information at
http://lists.freedesktop.org/archives/systemd-devel/2015-April/030175.html
-
---
 man/rules/meson.build              |   1 +
 man/systemd-fsckd.service.xml      | 162 +++++++++
 meson.build                        |   9 +
 po/POTFILES.in                     |   1 +
 src/fsckd/fsckd.c                  | 697 +++++++++++++++++++++++++++++++++++++
 units/meson.build                  |   2 +
 units/systemd-fsck-root.service.in |   2 +
 units/systemd-fsck@.service.in     |   3 +-
 units/systemd-fsckd.service.in     |  17 +
 units/systemd-fsckd.socket         |  15 +
 10 files changed, 908 insertions(+), 1 deletion(-)
 create mode 100644 man/systemd-fsckd.service.xml
 create mode 100644 src/fsckd/fsckd.c
 create mode 100644 units/systemd-fsckd.service.in
 create mode 100644 units/systemd-fsckd.socket

--- a/man/rules/meson.build
+++ b/man/rules/meson.build
@@ -892,6 +892,7 @@
   '8',
   ['systemd-fsck', 'systemd-fsck-root.service'],
   ''],
+ ['systemd-fsckd.service', '8', ['systemd-fsckd.socket', 'systemd-fsckd'], ''],
  ['systemd-fstab-generator', '8', [], ''],
  ['systemd-getty-generator', '8', [], ''],
  ['systemd-gpt-auto-generator', '8', [], 'HAVE_BLKID'],
--- /dev/null
+++ b/man/systemd-fsckd.service.xml
@@ -0,0 +1,162 @@
+<?xml version="1.0"?>
+<!--*-nxml-*-->
+<!DOCTYPE refentry PUBLIC "-//OASIS//DTD DocBook XML V4.2//EN" "http://www.oasis-open.org/docbook/xml/4.2/docbookx.dtd">
+<!--
+  This file is part of systemd.
+
+  Copyright 2015 Canonical
+
+  systemd is free software; you can redistribute it and/or modify it
+  under the terms of the GNU Lesser General Public License as published by
+  the Free Software Foundation; either version 2.1 of the License, or
+  (at your option) any later version.
+
+  systemd is distributed in the hope that it will be useful, but
+  WITHOUT ANY WARRANTY; without even the implied warranty of
+  MERCHANTABILITY or FITNESS FOR A PARTICULAR PURPOSE. See the GNU
+  Lesser General Public License for more details.
+
+  You should have received a copy of the GNU Lesser General Public License
+  along with systemd; If not, see <http://www.gnu.org/licenses/>.
+-->
+<refentry id="systemd-fsckd.service" xmlns:xi="http://www.w3.org/2001/XInclude">
+
+  <refentryinfo>
+    <title>systemd-fsckd.service</title>
+    <productname>systemd</productname>
+
+    <authorgroup>
+      <author>
+        <contrib>Developer</contrib>
+        <firstname>Didier</firstname>
+        <surname>Roche</surname>
+        <email>didrocks@ubuntu.com</email>
+      </author>
+    </authorgroup>
+  </refentryinfo>
+
+  <refmeta>
+    <refentrytitle>systemd-fsckd.service</refentrytitle>
+    <manvolnum>8</manvolnum>
+  </refmeta>
+
+  <refnamediv>
+    <refname>systemd-fsckd.service</refname>
+    <refname>systemd-fsckd.socket</refname>
+    <refname>systemd-fsckd</refname>
+    <refpurpose>File system check progress reporting</refpurpose>
+  </refnamediv>
+
+  <refsynopsisdiv>
+    <para><filename>systemd-fsckd.service</filename></para>
+    <para><filename>systemd-fsckd.socket</filename></para>
+    <para><filename>/usr/lib/systemd/systemd-fsckd</filename></para>
+  </refsynopsisdiv>
+
+  <refsect1>
+    <title>Description</title>
+
+    <para><filename>systemd-fsckd.service</filename> is a service responsible
+    for receiving file system check progress, and communicating some
+    consolidated data to console and plymouth (if running). It also handles
+    possible check cancellations.</para>
+
+    <para><command>systemd-fsckd</command> receives messages about file
+    system check progress from <command>fsck</command> through an
+    UNIX domain socket. It can display the progress of the least advanced
+    fsck as well as the total number of devices being checked in parallel
+    to the console. It will also send progress messages to plymouth.
+    Both the raw data and translated messages are sent, so compiled
+    plymouth themes can use the raw data to display custom messages, and
+    scripted themes, not supporting i18n, can display the translated
+    versions.</para>
+
+    <para><command>systemd-fsckd</command> will instruct plymouth to grab
+    Control+C keypresses. When the key is pressed, running checks will be
+    terminated. It will also cancel any newly connected fsck instances for
+    the lifetime of <filename>systemd-fsckd</filename>.</para>
+  </refsect1>
+
+  <refsect1>
+    <title>Protocol for communication with plymouth</title>
+
+    <para><filename>systemd-fsckd</filename> passes the
+    following messages to the theme:</para>
+
+    <para>Progress update, sent as a plymouth update message:
+      <literal>fsckd:&lt;num_devices&gt;:&lt;progress&gt;:&lt;string&gt;</literal>
+      <variablelist>
+        <varlistentry>
+          <term><literal>&lt;num_devices&gt;</literal></term>
+          <listitem><para>the current number of devices
+          being checked (int)</para></listitem>
+        </varlistentry>
+        <varlistentry>
+          <term><literal>&lt;progress&gt;</literal></term>
+          <listitem><para>the current minimum percentage of
+          all devices being checking (float, from 0 to 100)</para></listitem>
+        </varlistentry>
+        <varlistentry>
+          <term><literal>&lt;string&gt;</literal></term>
+          <listitem><para>a translated message ready to be displayed
+          by the plymouth theme displaying the data above. It can be overridden
+          by themes supporting i18n.</para></listitem>
+        </varlistentry>
+      </variablelist>
+    </para>
+
+    <para>Cancel message, sent as a traditional plymouth message:
+      <literal>fsckd-cancel-msg:&lt;string&gt;</literal>
+      <variablelist>
+        <varlistentry>
+          <term><literal>&lt;strings&gt;</literal></term>
+          <listitem><para>a translated string ready to be displayed
+          by the plymouth theme indicating that Control+C can be used to cancel
+          current checks. It can be overridden (matching only
+          <literal>fsckd-cancel-msg</literal> prefix)
+          by themes supporting i18n.</para></listitem>
+        </varlistentry>
+      </variablelist>
+    </para>
+  </refsect1>
+
+  <refsect1>
+    <title>Options</title>
+
+    <para>The following options are understood:</para>
+
+    <variablelist>
+      <xi:include href="standard-options.xml" xpointer="help" />
+      <xi:include href="standard-options.xml" xpointer="version" />
+    </variablelist>
+
+  </refsect1>
+
+  <refsect1>
+    <title>Exit status</title>
+
+    <para>On success, 0 is returned, a non-zero failure
+    code otherwise. Note that the daemon stays idle for
+    a while to accept new <filename>fsck</filename>
+    connections before exiting.</para>
+  </refsect1>
+
+  <refsect1>
+    <title>See Also</title>
+    <para>
+      <citerefentry><refentrytitle>systemd</refentrytitle><manvolnum>1</manvolnum></citerefentry>,
+      <citerefentry><refentrytitle>systemd-fsck</refentrytitle><manvolnum>8</manvolnum></citerefentry>,
+      <citerefentry project='man-pages'><refentrytitle>fsck</refentrytitle><manvolnum>8</manvolnum></citerefentry>,
+      <citerefentry><refentrytitle>systemd-quotacheck.service</refentrytitle><manvolnum>8</manvolnum></citerefentry>,
+      <citerefentry project='man-pages'><refentrytitle>fsck.btrfs</refentrytitle><manvolnum>8</manvolnum></citerefentry>,
+      <citerefentry project='man-pages'><refentrytitle>fsck.cramfs</refentrytitle><manvolnum>8</manvolnum></citerefentry>,
+      <citerefentry project='man-pages'><refentrytitle>fsck.ext4</refentrytitle><manvolnum>8</manvolnum></citerefentry>,
+      <citerefentry project='man-pages'><refentrytitle>fsck.fat</refentrytitle><manvolnum>8</manvolnum></citerefentry>,
+      <citerefentry project='man-pages'><refentrytitle>fsck.hfsplus</refentrytitle><manvolnum>8</manvolnum></citerefentry>,
+      <citerefentry project='man-pages'><refentrytitle>fsck.minix</refentrytitle><manvolnum>8</manvolnum></citerefentry>,
+      <citerefentry project='man-pages'><refentrytitle>fsck.ntfs</refentrytitle><manvolnum>8</manvolnum></citerefentry>,
+      <citerefentry project='man-pages'><refentrytitle>fsck.xfs</refentrytitle><manvolnum>8</manvolnum></citerefentry>
+    </para>
+  </refsect1>
+
+</refentry>
<<<<<<< HEAD
--- a/meson.build
+++ b/meson.build
@@ -3344,6 +3344,15 @@
=======
diff --git a/meson.build b/meson.build
index 3570494..6898526 100644
--- a/meson.build
+++ b/meson.build
@@ -3346,6 +3346,15 @@ executable(
         install : true,
>>>>>>> 5ccc9cc4
         install_dir : rootlibexecdir)
 
 executable(
+        'systemd-fsckd',
+        'src/fsckd/fsckd.c',
+        include_directories : includes,
+        link_with : [libshared],
+        install_rpath : rootpkglibdir,
+        install : true,
+        install_dir : rootlibexecdir)
+
+executable(
         'systemd-sleep',
         'src/sleep/sleep.c',
         include_directories : includes,
--- a/po/POTFILES.in
+++ b/po/POTFILES.in
@@ -12,3 +12,4 @@
 src/resolve/org.freedesktop.resolve1.policy
 src/timedate/org.freedesktop.timedate1.policy
 src/core/dbus-unit.c
+src/fsckd/fsckd.c
--- /dev/null
+++ b/src/fsckd/fsckd.c
@@ -0,0 +1,697 @@
+/*-*- Mode: C; c-basic-offset: 8; indent-tabs-mode: nil -*-*/
+
+/***
+  This file is part of systemd.
+
+  Copyright 2015 Canonical
+
+  Author:
+    Didier Roche <didrocks@ubuntu.com>
+
+  systemd is free software; you can redistribute it and/or modify it
+  under the terms of the GNU Lesser General Public License as published by
+  the Free Software Foundation; either version 2.1 of the License, or
+  (at your option) any later version.
+
+  systemd is distributed in the hope that it will be useful, but
+  WITHOUT ANY WARRANTY; without even the implied warranty of
+  MERCHANTABILITY or FITNESS FOR A PARTICULAR PURPOSE. See the GNU
+  Lesser General Public License for more details.
+
+  You should have received a copy of the GNU Lesser General Public License
+  along with systemd; If not, see <http://www.gnu.org/licenses/>.
+***/
+
+#include <getopt.h>
+#include <errno.h>
+#include <libintl.h>
+#include <math.h>
+#include <stdbool.h>
+#include <stdlib.h>
+#include <stdio.h>
+#include <sys/socket.h>
+#include <sys/types.h>
+#include <sys/un.h>
+#include <unistd.h>
+
+#include "sd-daemon.h"
+#include "build.h"
+#include "def.h"
+#include "sd-event.h"
+#include "log.h"
+#include "list.h"
+#include "macro.h"
+#include "socket-netlink.h"
+#include "socket-util.h"
+#include "fd-util.h"
+#include "string-util.h"
+#include "io-util.h"
+#include "util.h"
+#include "alloc-util.h"
+#include "locale-util.h"
+
+#define FSCKD_SOCKET_PATH "/run/systemd/fsck.progress"
+#define IDLE_TIME_SECONDS 30
+#define PLYMOUTH_REQUEST_KEY "K\2\2\3"
+#define CLIENTS_MAX 128
+
+struct Manager;
+
+typedef struct Client {
+        struct Manager *manager;
+        char *device_name;
+        /* device id refers to "fd <fd>" until it gets a name as "device_name" */
+        char *device_id;
+
+        pid_t fsck_pid;
+        FILE *fsck_f;
+
+        size_t cur;
+        size_t max;
+        int pass;
+
+        double percent;
+
+        bool cancelled;
+        bool bad_input;
+
+        sd_event_source *event_source;
+
+        LIST_FIELDS(struct Client, clients);
+} Client;
+
+typedef struct Manager {
+        sd_event *event;
+
+        LIST_HEAD(Client, clients);
+        unsigned n_clients;
+
+        size_t clear;
+
+        int connection_fd;
+        sd_event_source *connection_event_source;
+
+        bool show_status_console;
+
+        double percent;
+        int numdevices;
+
+        int plymouth_fd;
+        sd_event_source *plymouth_event_source;
+        bool plymouth_cancel_sent;
+
+        bool cancel_requested;
+} Manager;
+
+static Client* client_free(Client *c);
+static Manager* manager_free(Manager *m);
+
+DEFINE_TRIVIAL_CLEANUP_FUNC(Client*, client_free);
+DEFINE_TRIVIAL_CLEANUP_FUNC(Manager*, manager_free);
+
+static bool plymouth_running(void) {
+        return access("/run/plymouth/pid", F_OK) >= 0;
+}
+
+static int manager_write_console(Manager *m, const char *message) {
+        _cleanup_fclose_ FILE *console = NULL;
+        int l;
+        size_t j;
+
+        assert(m);
+
+        if (!m->show_status_console)
+                return 0;
+
+        /* Nothing to display, and nothing to clear: return now. */
+        if (message == NULL && m->clear == 0) {
+                return 0;
+        }
+
+        /* Reduce the SAK window by opening and closing console on every request */
+        console = fopen("/dev/console", "we");
+        if (!console)
+                return -errno;
+
+        if (message) {
+                fprintf(console, "\r%s\r%n", message, &l);
+                if (m->clear  < (size_t)l)
+                        m->clear = (size_t)l;
+        } else {
+                fputc('\r', console);
+                for (j = 0; j < m->clear; j++)
+                        fputc(' ', console);
+                fputc('\r', console);
+        }
+        fflush(console);
+
+        return 0;
+}
+
+static double compute_percent(int pass, size_t cur, size_t max) {
+        /* Values stolen from e2fsck */
+
+        static const double pass_table[] = {
+                0, 70, 90, 92, 95, 100
+        };
+
+        if (pass <= 0)
+                return 0.0;
+
+        if ((unsigned) pass >= ELEMENTSOF(pass_table) || max == 0)
+                return 100.0;
+
+        return pass_table[pass-1] +
+                (pass_table[pass] - pass_table[pass-1]) *
+                (double) cur / max;
+}
+
+static int client_request_cancel(Client *c) {
+        assert(c);
+
+        if (c->cancelled)
+                return 0;
+
+        log_info("Request to cancel fsck for %s from fsckd", c->device_id);
+        if (kill(c->fsck_pid, SIGTERM) < 0) {
+                /* ignore the error and consider that cancel was sent if fsck just exited */
+                if (errno != ESRCH)
+                        return log_error_errno(errno, "Cannot send cancel to fsck for %s: %m", c->device_id);
+        }
+
+        c->cancelled = true;
+        return 1;
+}
+
+static Client* client_free(Client *c) {
+        assert(c);
+
+        if (c->manager) {
+                LIST_REMOVE(clients, c->manager->clients, c);
+                c->manager->n_clients--;
+        }
+
+        sd_event_source_unref(c->event_source);
+        fclose(c->fsck_f);
+        if (c->device_name)
+                free(c->device_name);
+        if (c->device_id)
+                free(c->device_id);
+        return mfree(c);
+}
+
+static void manager_disconnect_plymouth(Manager *m) {
+        assert(m);
+
+        m->plymouth_event_source = sd_event_source_unref(m->plymouth_event_source);
+        m->plymouth_fd = safe_close(m->plymouth_fd);
+        m->plymouth_cancel_sent = false;
+}
+
+static int manager_plymouth_feedback_handler(sd_event_source *s, int fd, uint32_t revents, void *userdata) {
+        Manager *m = userdata;
+        char buffer[6];
+        ssize_t l;
+
+        assert(m);
+
+        l = read(m->plymouth_fd, buffer, sizeof(buffer));
+        if (l < 0) {
+                log_warning_errno(errno, "Got error while reading from plymouth: %m");
+                manager_disconnect_plymouth(m);
+                return -errno;
+        }
+        if (l == 0) {
+                manager_disconnect_plymouth(m);
+                return 0;
+        }
+
+        if (l > 1 && buffer[0] == '\15')
+                log_error("Message update to plymouth wasn't delivered successfully");
+
+        /* the only answer support type we requested is a key interruption */
+        if (l > 2 && buffer[0] == '\2' && buffer[5] == '\3') {
+                m->cancel_requested = true;
+
+                /* cancel all connected clients */
+                LIST_FOREACH(clients, current, m->clients)
+                        client_request_cancel(current);
+        }
+
+        return 0;
+}
+
+static int manager_connect_plymouth(Manager *m) {
+        union sockaddr_union sa = PLYMOUTH_SOCKET;
+        int r;
+
+        if (!plymouth_running())
+                return 0;
+
+        /* try to connect or reconnect if sending a message */
+        if (m->plymouth_fd >= 0)
+                return 1;
+
+        m->plymouth_fd = socket(AF_UNIX, SOCK_STREAM|SOCK_CLOEXEC, 0);
+        if (m->plymouth_fd < 0)
+                return log_warning_errno(errno, "Connection to plymouth socket failed: %m");
+
+        if (connect(m->plymouth_fd, &sa.sa, offsetof(struct sockaddr_un, sun_path) + 1 + strlen(sa.un.sun_path+1)) < 0) {
+                r = log_warning_errno(errno, "Couldn't connect to plymouth: %m");
+                goto fail;
+        }
+
+        r = sd_event_add_io(m->event, &m->plymouth_event_source, m->plymouth_fd, EPOLLIN, manager_plymouth_feedback_handler, m);
+        if (r < 0) {
+                log_warning_errno(r, "Can't listen to plymouth socket: %m");
+                goto fail;
+        }
+
+        return 1;
+
+fail:
+        manager_disconnect_plymouth(m);
+        return r;
+}
+
+static int plymouth_send_message(int plymouth_fd, const char *message, bool update) {
+        _cleanup_free_ char *packet = NULL;
+        int n;
+        char mode = 'M';
+
+        if (update)
+                mode = 'U';
+
+        if (asprintf(&packet, "%c\002%c%s%n", mode, (int) (strlen(message) + 1), message, &n) < 0)
+                return log_oom();
+
+        return loop_write(plymouth_fd, packet, n + 1, true);
+}
+
+static int manager_send_plymouth_message(Manager *m, const char *message) {
+        const char *plymouth_cancel_message = NULL, *l10n_cancel_message = NULL;
+        int r;
+
+        r = manager_connect_plymouth(m);
+        if (r < 0)
+                return r;
+        /* 0 means that plymouth isn't running, do not send any message yet */
+        else if (r == 0)
+                return 0;
+
+        if (!m->plymouth_cancel_sent) {
+
+                /* Indicate to plymouth that we listen to Ctrl+C */
+                r = loop_write(m->plymouth_fd, PLYMOUTH_REQUEST_KEY, sizeof(PLYMOUTH_REQUEST_KEY), true);
+                if (r < 0)
+                        return log_warning_errno(r, "Can't send to plymouth cancel key: %m");
+
+                m->plymouth_cancel_sent = true;
+
+                l10n_cancel_message = _("Press Ctrl+C to cancel all filesystem checks in progress");
+                plymouth_cancel_message = strjoina("fsckd-cancel-msg:", l10n_cancel_message);
+
+                r = plymouth_send_message(m->plymouth_fd, plymouth_cancel_message, false);
+                if (r < 0)
+                        log_warning_errno(r, "Can't send filesystem cancel message to plymouth: %m");
+
+        } else if (m->numdevices == 0) {
+
+                m->plymouth_cancel_sent = false;
+
+                r = plymouth_send_message(m->plymouth_fd, "", false);
+                if (r < 0)
+                        log_warning_errno(r, "Can't clear plymouth filesystem cancel message: %m");
+        }
+
+        r = plymouth_send_message(m->plymouth_fd,  message, true);
+        if (r < 0)
+                return log_warning_errno(r, "Couldn't send \"%s\" to plymouth: %m", message);
+
+        return 0;
+}
+
+static int manager_update_global_progress(Manager *m) {
+        _cleanup_free_ char *console_message = NULL;
+        _cleanup_free_ char *fsck_message = NULL;
+        int current_numdevices = 0, r;
+        double current_percent = 100;
+
+        /* get the overall percentage */
+        LIST_FOREACH(clients, current, m->clients) {
+                current_numdevices++;
+
+                /* right now, we only keep the minimum % of all fsckd processes. We could in the future trying to be
+                   linear, but max changes and corresponds to the pass. We have all the informations into fsckd
+                   already if we can treat that in a smarter way. */
+                current_percent = MIN(current_percent, current->percent);
+        }
+
+        /* update if there is anything user-visible to update */
+        if (fabs(current_percent - m->percent) > 0.001 || current_numdevices != m->numdevices) {
+                m->numdevices = current_numdevices;
+                m->percent = current_percent;
+
+                if (asprintf(&console_message,
+                             ngettext("Checking in progress on %d disk (%3.1f%% complete)",
+                                      "Checking in progress on %d disks (%3.1f%% complete)", m->numdevices),
+                                      m->numdevices, m->percent) < 0)
+                        return -ENOMEM;
+
+                if (asprintf(&fsck_message, "fsckd:%d:%3.1f:%s", m->numdevices, m->percent, console_message) < 0)
+                        return -ENOMEM;
+
+                r = manager_write_console(m, console_message);
+                if (r < 0)
+                        return r;
+
+                /* try to connect to plymouth and send message */
+                r = manager_send_plymouth_message(m, fsck_message);
+                if (r < 0)
+                        return r;
+        }
+        return 0;
+}
+
+static int client_progress_handler(sd_event_source *s, int fd, uint32_t revents, void *userdata) {
+        Client *client = userdata;
+        char line[LINE_MAX];
+        Manager *m;
+
+        assert(client);
+        m = client->manager;
+
+        /* check first if we need to cancel this client */
+        if (m->cancel_requested)
+                client_request_cancel(client);
+
+        while (fgets(line, sizeof(line), client->fsck_f) != NULL) {
+                int pass;
+                size_t cur, max;
+                _cleanup_free_ char *device = NULL, *old_device_id = NULL;
+
+                if (sscanf(line, "%i %zu %zu %ms", &pass, &cur, &max, &device) == 4) {
+                        if (!client->device_name) {
+                                client->device_name = strdup(device);
+                                if (!client->device_name) {
+                                        log_oom();
+                                        continue;
+                                }
+                                old_device_id = client->device_id;
+                                client->device_id = strdup(device);
+                                if (!client->device_id) {
+                                        log_oom();
+                                        client->device_id = old_device_id;
+                                        old_device_id = NULL;
+                                        continue;
+                                }
+                        }
+                        client->pass = pass;
+                        client->cur = cur;
+                        client->max = max;
+                        client->bad_input = false;
+                        client->percent = compute_percent(client->pass, client->cur, client->max);
+                        log_debug("Getting progress for %s (%zu, %zu, %d) : %3.1f%%", client->device_id,
+                                  client->cur, client->max, client->pass, client->percent);
+                } else {
+                        if (errno == ENOMEM) {
+                                log_oom();
+                                continue;
+                        }
+
+                        /* if previous input was already garbage, kick it off from progress report */
+                        if (client->bad_input) {
+                                log_warning("Closing connection on incorrect input of fsck connection for %s", client->device_id);
+                                client_free(client);
+                                manager_update_global_progress(m);
+                                return 0;
+                        }
+                        client->bad_input = true;
+                }
+
+        }
+
+        if (feof(client->fsck_f)) {
+                log_debug("Fsck client %s disconnected", client->device_id);
+                client_free(client);
+        }
+
+        manager_update_global_progress(m);
+        return 0;
+}
+
+static int manager_new_connection_handler(sd_event_source *s, int fd, uint32_t revents, void *userdata) {
+        _cleanup_(client_freep) Client *c = NULL;
+        _cleanup_close_ int new_fsck_fd = -1;
+        _cleanup_fclose_ FILE *new_fsck_f = NULL;
+        struct ucred ucred = {};
+        Manager *m = userdata;
+        int r;
+
+        assert(m);
+
+        /* Initialize and list new clients */
+        new_fsck_fd = accept4(m->connection_fd, NULL, NULL, SOCK_CLOEXEC|SOCK_NONBLOCK);
+        if (new_fsck_fd < 0) {
+                log_error_errno(errno, "Couldn't accept a new connection: %m");
+                return 0;
+        }
+
+        if (m->n_clients >= CLIENTS_MAX) {
+                log_error("Too many clients, refusing connection.");
+                return 0;
+        }
+
+
+        new_fsck_f = fdopen(new_fsck_fd, "r");
+        if (!new_fsck_f) {
+                log_error_errno(errno, "Couldn't fdopen new connection for fd %d: %m", new_fsck_fd);
+                return 0;
+        }
+        new_fsck_fd = -1;
+
+        r = getpeercred(fileno(new_fsck_f), &ucred);
+        if (r < 0) {
+                log_error_errno(r, "Couldn't get credentials for fsck: %m");
+                return 0;
+        }
+
+        c = new0(Client, 1);
+        if (!c) {
+                log_oom();
+                return 0;
+        }
+
+        c->fsck_pid = ucred.pid;
+        c->fsck_f = new_fsck_f;
+        new_fsck_f = NULL;
+
+        if (asprintf(&(c->device_id), "fd %d", fileno(c->fsck_f)) < 0) {
+                log_oom();
+                return 0;
+        }
+
+        r = sd_event_add_io(m->event, &c->event_source, fileno(c->fsck_f), EPOLLIN, client_progress_handler, c);
+        if (r < 0) {
+                log_oom();
+                return 0;
+        }
+
+        LIST_PREPEND(clients, m->clients, c);
+        m->n_clients++;
+        c->manager = m;
+
+        log_debug("New fsck client connected: %s", c->device_id);
+
+        /* only request the client to cancel now in case the request is dropped by the client (chance to recancel) */
+        if (m->cancel_requested)
+                client_request_cancel(c);
+
+        c = NULL;
+        return 0;
+}
+
+static Manager* manager_free(Manager *m) {
+        if (!m)
+                return NULL;
+
+        /* clear last line */
+        manager_write_console(m, NULL);
+
+        sd_event_source_unref(m->connection_event_source);
+        safe_close(m->connection_fd);
+
+        while (m->clients)
+                client_free(m->clients);
+
+        manager_disconnect_plymouth(m);
+
+        sd_event_unref(m->event);
+
+        return mfree(m);
+}
+
+static int manager_new(Manager **ret, int fd) {
+        _cleanup_(manager_freep) Manager *m = NULL;
+        int r;
+
+        assert(ret);
+
+        m = new0(Manager, 1);
+        if (!m)
+                return -ENOMEM;
+
+        m->plymouth_fd = -1;
+        m->connection_fd = fd;
+        m->percent = 100;
+
+        r = sd_event_default(&m->event);
+        if (r < 0)
+                return r;
+
+        if (access("/run/systemd/show-status", F_OK) >= 0)
+                m->show_status_console = true;
+
+        r = sd_event_add_io(m->event, &m->connection_event_source, fd, EPOLLIN, manager_new_connection_handler, m);
+        if (r < 0)
+                return r;
+
+        *ret = m;
+        m = NULL;
+
+        return 0;
+}
+
+static int run_event_loop_with_timeout(Manager *m, usec_t timeout) {
+        int r, code;
+        sd_event *e = m->event;
+
+        assert(e);
+
+        for (;;) {
+                r = sd_event_get_state(e);
+                if (r < 0)
+                        return r;
+                if (r == SD_EVENT_FINISHED)
+                        break;
+
+                r = sd_event_run(e, timeout);
+                if (r < 0)
+                        return r;
+
+                /* Exit if we reached the idle timeout and no more clients are
+                   connected. If there is still an fsck process running but
+                   simply slow to send us progress updates, exiting would mean
+                   that this fsck process receives SIGPIPE resulting in an
+                   aborted file system check. */
+                if (r == 0 && m->n_clients == 0) {
+                        sd_event_exit(e, 0);
+                        break;
+                }
+        }
+
+        r = sd_event_get_exit_code(e, &code);
+        if (r < 0)
+                return r;
+
+        return code;
+}
+
+static void help(void) {
+        printf("%s [OPTIONS...]\n\n"
+               "Capture fsck progress and forward one stream to plymouth\n\n"
+               "  -h --help             Show this help\n"
+               "     --version          Show package version\n",
+               program_invocation_short_name);
+}
+
+static int parse_argv(int argc, char *argv[]) {
+
+        enum {
+                ARG_VERSION = 0x100,
+                ARG_ROOT,
+        };
+
+        static const struct option options[] = {
+                { "help",      no_argument,       NULL, 'h'           },
+                { "version",   no_argument,       NULL, ARG_VERSION   },
+                {}
+        };
+
+        int c;
+
+        assert(argc >= 0);
+        assert(argv);
+
+        while ((c = getopt_long(argc, argv, "h", options, NULL)) >= 0)
+                switch (c) {
+
+                case 'h':
+                        help();
+                        return 0;
+
+                case ARG_VERSION:
+                        version();
+                        return 0;
+
+                case '?':
+                        return -EINVAL;
+
+                default:
+                        assert_not_reached();
+                }
+
+        if (optind < argc) {
+                log_error("Extraneous arguments");
+                return -EINVAL;
+        }
+
+        return 1;
+}
+
+int main(int argc, char *argv[]) {
+        _cleanup_(manager_freep) Manager *m = NULL;
+        int fd = -1;
+        int r, n;
+
+        log_set_target(LOG_TARGET_AUTO);
+        log_parse_environment();
+        log_open();
+        init_gettext();
+
+        r = parse_argv(argc, argv);
+        if (r <= 0)
+                goto finish;
+
+        n = sd_listen_fds(0);
+        if (n > 1) {
+                log_error("Too many file descriptors received.");
+                r = -EINVAL;
+                goto finish;
+        } else if (n == 1)
+                fd = SD_LISTEN_FDS_START + 0;
+        else {
+                fd = make_socket_fd(LOG_DEBUG, FSCKD_SOCKET_PATH, SOCK_STREAM, SOCK_CLOEXEC);
+                if (fd < 0) {
+                        r = log_error_errno(fd, "Couldn't create listening socket fd on %s: %m", FSCKD_SOCKET_PATH);
+                        goto finish;
+                }
+        }
+
+        r = manager_new(&m, fd);
+        if (r < 0) {
+                log_error_errno(r, "Failed to allocate manager: %m");
+                goto finish;
+        }
+
+        r = run_event_loop_with_timeout(m, IDLE_TIME_SECONDS * USEC_PER_SEC);
+        if (r < 0) {
+                log_error_errno(r, "Failed to run event loop: %m");
+                goto finish;
+        }
+
+        sd_event_get_exit_code(m->event, &r);
+
+finish:
+        return r < 0 ? EXIT_FAILURE : EXIT_SUCCESS;
+}
--- a/units/meson.build
+++ b/units/meson.build
@@ -113,6 +113,7 @@
         ['systemd-exit.service',                ''],
         ['systemd-firstboot.service',           'ENABLE_FIRSTBOOT',
          'sysinit.target.wants/'],
+        ['systemd-fsckd.socket',                ''],
         ['systemd-halt.service',                ''],
         ['systemd-homed-activate.service',      'ENABLE_HOMED'],
         ['systemd-initctl.socket',              'HAVE_SYSV_COMPAT',
@@ -194,6 +195,7 @@
         ['systemd-pstore.service',               'ENABLE_PSTORE'],
         ['systemd-fsck-root.service',            ''],
         ['systemd-fsck@.service',                ''],
+        ['systemd-fsckd.service',                ''],
         ['systemd-hibernate-resume@.service',    'ENABLE_HIBERNATE'],
         ['systemd-hibernate.service',            'ENABLE_HIBERNATE'],
         ['systemd-hybrid-sleep.service',         'ENABLE_HIBERNATE'],
--- a/units/systemd-fsck-root.service.in
+++ b/units/systemd-fsck-root.service.in
@@ -13,6 +13,8 @@
 DefaultDependencies=no
 Conflicts=shutdown.target
 Before=local-fs.target shutdown.target
+Wants=systemd-fsckd.socket
+After=systemd-fsckd.socket
 ConditionPathIsReadWrite=!/
 OnFailure=emergency.target
 OnFailureJobMode=replace-irreversibly
--- a/units/systemd-fsck@.service.in
+++ b/units/systemd-fsck@.service.in
@@ -13,7 +13,8 @@
 DefaultDependencies=no
 BindsTo=%i.device
 Conflicts=shutdown.target
-After=%i.device systemd-fsck-root.service local-fs-pre.target
+Wants=systemd-fsckd.socket
+After=%i.device systemd-fsck-root.service local-fs-pre.target systemd-fsckd.socket
 Before=systemd-quotacheck.service shutdown.target
 
 [Service]
--- /dev/null
+++ b/units/systemd-fsckd.service.in
@@ -0,0 +1,17 @@
+#  This file is part of systemd.
+#
+#  systemd is free software; you can redistribute it and/or modify it
+#  under the terms of the GNU Lesser General Public License as published by
+#  the Free Software Foundation; either version 2.1 of the License, or
+#  (at your option) any later version.
+
+[Unit]
+Description=File System Check Daemon to report status
+Documentation=man:systemd-fsckd.service(8)
+DefaultDependencies=no
+Requires=systemd-fsckd.socket
+Before=shutdown.target
+
+[Service]
+ExecStart={{ROOTLIBEXECDIR}}/systemd-fsckd
+StandardOutput=journal+console
--- /dev/null
+++ b/units/systemd-fsckd.socket
@@ -0,0 +1,15 @@
+#  This file is part of systemd.
+#
+#  systemd is free software; you can redistribute it and/or modify it
+#  under the terms of the GNU Lesser General Public License as published by
+#  the Free Software Foundation; either version 2.1 of the License, or
+#  (at your option) any later version.
+
+[Unit]
+Description=fsck to fsckd communication Socket
+Documentation=man:systemd-fsckd.service(8) man:systemd-fsck@.service(8) man:systemd-fsck-root.service(8)
+DefaultDependencies=no
+
+[Socket]
+ListenStream=/run/systemd/fsck.progress
+SocketMode=0600<|MERGE_RESOLUTION|>--- conflicted
+++ resolved
@@ -58,9 +58,11 @@
  create mode 100644 units/systemd-fsckd.service.in
  create mode 100644 units/systemd-fsckd.socket
 
+diff --git a/man/rules/meson.build b/man/rules/meson.build
+index bb77990..8609433 100644
 --- a/man/rules/meson.build
 +++ b/man/rules/meson.build
-@@ -892,6 +892,7 @@
+@@ -892,6 +892,7 @@ manpages = [
    '8',
    ['systemd-fsck', 'systemd-fsck-root.service'],
    ''],
@@ -68,6 +70,9 @@
   ['systemd-fstab-generator', '8', [], ''],
   ['systemd-getty-generator', '8', [], ''],
   ['systemd-gpt-auto-generator', '8', [], 'HAVE_BLKID'],
+diff --git a/man/systemd-fsckd.service.xml b/man/systemd-fsckd.service.xml
+new file mode 100644
+index 0000000..b7ad58d
 --- /dev/null
 +++ b/man/systemd-fsckd.service.xml
 @@ -0,0 +1,162 @@
@@ -233,21 +238,15 @@
 +  </refsect1>
 +
 +</refentry>
-<<<<<<< HEAD
---- a/meson.build
-+++ b/meson.build
-@@ -3344,6 +3344,15 @@
-=======
 diff --git a/meson.build b/meson.build
 index 3570494..6898526 100644
 --- a/meson.build
 +++ b/meson.build
 @@ -3346,6 +3346,15 @@ executable(
          install : true,
->>>>>>> 5ccc9cc4
          install_dir : rootlibexecdir)
  
- executable(
++executable(
 +        'systemd-fsckd',
 +        'src/fsckd/fsckd.c',
 +        include_directories : includes,
@@ -256,17 +255,21 @@
 +        install : true,
 +        install_dir : rootlibexecdir)
 +
-+executable(
+ executable(
          'systemd-sleep',
          'src/sleep/sleep.c',
-         include_directories : includes,
+diff --git a/po/POTFILES.in b/po/POTFILES.in
+index e045852..131e4bc 100644
 --- a/po/POTFILES.in
 +++ b/po/POTFILES.in
-@@ -12,3 +12,4 @@
+@@ -12,3 +12,4 @@ src/portable/org.freedesktop.portable1.policy
  src/resolve/org.freedesktop.resolve1.policy
  src/timedate/org.freedesktop.timedate1.policy
  src/core/dbus-unit.c
 +src/fsckd/fsckd.c
+diff --git a/src/fsckd/fsckd.c b/src/fsckd/fsckd.c
+new file mode 100644
+index 0000000..8a85b69
 --- /dev/null
 +++ b/src/fsckd/fsckd.c
 @@ -0,0 +1,697 @@
@@ -967,9 +970,11 @@
 +finish:
 +        return r < 0 ? EXIT_FAILURE : EXIT_SUCCESS;
 +}
+diff --git a/units/meson.build b/units/meson.build
+index 25e9209..8d3bef3 100644
 --- a/units/meson.build
 +++ b/units/meson.build
-@@ -113,6 +113,7 @@
+@@ -113,6 +113,7 @@ units = [
          ['systemd-exit.service',                ''],
          ['systemd-firstboot.service',           'ENABLE_FIRSTBOOT',
           'sysinit.target.wants/'],
@@ -977,7 +982,7 @@
          ['systemd-halt.service',                ''],
          ['systemd-homed-activate.service',      'ENABLE_HOMED'],
          ['systemd-initctl.socket',              'HAVE_SYSV_COMPAT',
-@@ -194,6 +195,7 @@
+@@ -194,6 +195,7 @@ in_units = [
          ['systemd-pstore.service',               'ENABLE_PSTORE'],
          ['systemd-fsck-root.service',            ''],
          ['systemd-fsck@.service',                ''],
@@ -985,9 +990,11 @@
          ['systemd-hibernate-resume@.service',    'ENABLE_HIBERNATE'],
          ['systemd-hibernate.service',            'ENABLE_HIBERNATE'],
          ['systemd-hybrid-sleep.service',         'ENABLE_HIBERNATE'],
+diff --git a/units/systemd-fsck-root.service.in b/units/systemd-fsck-root.service.in
+index 8378df8..4b1cd43 100644
 --- a/units/systemd-fsck-root.service.in
 +++ b/units/systemd-fsck-root.service.in
-@@ -13,6 +13,8 @@
+@@ -13,6 +13,8 @@ Documentation=man:systemd-fsck-root.service(8)
  DefaultDependencies=no
  Conflicts=shutdown.target
  Before=local-fs.target shutdown.target
@@ -996,9 +1003,11 @@
  ConditionPathIsReadWrite=!/
  OnFailure=emergency.target
  OnFailureJobMode=replace-irreversibly
+diff --git a/units/systemd-fsck@.service.in b/units/systemd-fsck@.service.in
+index 06b91ae..de0b767 100644
 --- a/units/systemd-fsck@.service.in
 +++ b/units/systemd-fsck@.service.in
-@@ -13,7 +13,8 @@
+@@ -13,7 +13,8 @@ Documentation=man:systemd-fsck@.service(8)
  DefaultDependencies=no
  BindsTo=%i.device
  Conflicts=shutdown.target
@@ -1008,6 +1017,9 @@
  Before=systemd-quotacheck.service shutdown.target
  
  [Service]
+diff --git a/units/systemd-fsckd.service.in b/units/systemd-fsckd.service.in
+new file mode 100644
+index 0000000..f075b66
 --- /dev/null
 +++ b/units/systemd-fsckd.service.in
 @@ -0,0 +1,17 @@
@@ -1028,6 +1040,9 @@
 +[Service]
 +ExecStart={{ROOTLIBEXECDIR}}/systemd-fsckd
 +StandardOutput=journal+console
+diff --git a/units/systemd-fsckd.socket b/units/systemd-fsckd.socket
+new file mode 100644
+index 0000000..61fec97
 --- /dev/null
 +++ b/units/systemd-fsckd.socket
 @@ -0,0 +1,15 @@
