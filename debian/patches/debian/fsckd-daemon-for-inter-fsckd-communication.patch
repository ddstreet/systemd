--- conflicted
+++ resolved
@@ -239,17 +239,10 @@
 +
 +</refentry>
 diff --git a/meson.build b/meson.build
-<<<<<<< HEAD
-index 71e08d7..c4ec42c 100644
+index 1166a2b..760b393 100644
 --- a/meson.build
 +++ b/meson.build
-@@ -2413,6 +2413,14 @@ executable('systemd-makefs',
-=======
-index 3afe168..b340139 100644
---- a/meson.build
-+++ b/meson.build
-@@ -2396,6 +2396,14 @@ executable('systemd-makefs',
->>>>>>> 58f08dd7
+@@ -2414,6 +2414,14 @@ executable('systemd-makefs',
             install : true,
             install_dir : rootlibexecdir)
  
