From: Martin Pitt <martin.pitt@ubuntu.com>
Date: Mon, 27 Apr 2015 15:29:13 +0200
Subject: Revert "core: one step back again,
 for nspawn we actually can't wait for cgroups running empty since systemd
 will get exactly zero notifications about it"

This reverts commit 743970d2ea6d08aa7c7bff8220f6b7702f2b1db7.

Bug-Debian: https://bugs.debian.org/784720
Bug-Ubuntu: https://launchpad.net/bugs/1448259
Bug-Fedora: https://bugzilla.redhat.com/show_bug.cgi?id=1141137
---
 src/core/unit.c | 11 +----------
 1 file changed, 1 insertion(+), 10 deletions(-)

<<<<<<< HEAD
--- a/src/core/unit.c
+++ b/src/core/unit.c
@@ -4631,16 +4631,7 @@
=======
diff --git a/src/core/unit.c b/src/core/unit.c
index bed5544..48d76f2 100644
--- a/src/core/unit.c
+++ b/src/core/unit.c
@@ -4615,16 +4615,7 @@ int unit_kill_context(
>>>>>>> 4ecca7f4
 
                 } else if (r > 0) {
 
-                        /* FIXME: For now, on the legacy hierarchy, we will not wait for the cgroup members to die if
-                         * we are running in a container or if this is a delegation unit, simply because cgroup
-                         * notification is unreliable in these cases. It doesn't work at all in containers, and outside
-                         * of containers it can be confused easily by left-over directories in the cgroup — which
-                         * however should not exist in non-delegated units. On the unified hierarchy that's different,
-                         * there we get proper events. Hence rely on them. */
-
-                        if (cg_unified_controller(SYSTEMD_CGROUP_CONTROLLER) > 0 ||
-                            (detect_container() == 0 && !unit_cgroup_delegate(u)))
-                                wait_for_exit = true;
+                        wait_for_exit = true;
 
                         if (send_sighup) {
                                 set_free(pid_set);<|MERGE_RESOLUTION|>--- conflicted
+++ resolved
@@ -13,17 +13,11 @@
  src/core/unit.c | 11 +----------
  1 file changed, 1 insertion(+), 10 deletions(-)
 
-<<<<<<< HEAD
---- a/src/core/unit.c
-+++ b/src/core/unit.c
-@@ -4631,16 +4631,7 @@
-=======
 diff --git a/src/core/unit.c b/src/core/unit.c
 index bed5544..48d76f2 100644
 --- a/src/core/unit.c
 +++ b/src/core/unit.c
 @@ -4615,16 +4615,7 @@ int unit_kill_context(
->>>>>>> 4ecca7f4
  
                  } else if (r > 0) {
  
