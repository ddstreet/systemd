--- conflicted
+++ resolved
@@ -1,13 +1,9 @@
 [DEFAULT]
 pristine-tar = True
 patch-numbers = False
-<<<<<<< HEAD
 debian-branch = ubuntu-focal
 debian-tag = ubuntu/%(version)s
-=======
-debian-branch = debian/master
 upstream-branch = upstream/latest
->>>>>>> 3c976114
 
 [dch]
 full = True
