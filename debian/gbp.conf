[DEFAULT]
pristine-tar = True
patch-numbers = False
<<<<<<< HEAD
debian-branch = ubuntu-disco
debian-tag = ubuntu/%(version)s
=======
debian-branch = experimental
>>>>>>> 0f558101

[dch]
full = True
multimaint-merge = True<|MERGE_RESOLUTION|>--- conflicted
+++ resolved
@@ -1,12 +1,8 @@
 [DEFAULT]
 pristine-tar = True
 patch-numbers = False
-<<<<<<< HEAD
-debian-branch = ubuntu-disco
+debian-branch = ubuntu-eoan
 debian-tag = ubuntu/%(version)s
-=======
-debian-branch = experimental
->>>>>>> 0f558101
 
 [dch]
 full = True
