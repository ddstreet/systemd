--- conflicted
+++ resolved
@@ -1,14 +1,6 @@
 TIMESYNCD_CONF=/run/systemd/timesyncd.conf.d/01-dhclient.conf
 
 timesyncd_servers_setup_remove() {
-<<<<<<< HEAD
-
-        if [ -e $TIMESYNCD_CONF ]; then
-                rm -f $TIMESYNCD_CONF
-                if [ -d /run/systemd/system ] && systemctl -q is-enabled systemd-timesyncd.service 2> /dev/null; then
-                        systemctl try-restart systemd-timesyncd.service || true
-                fi
-=======
         if [ ! -d /run/systemd/system ]; then
                 return
         fi
@@ -19,12 +11,11 @@
         if [ -e $TIMESYNCD_CONF ]; then
                 rm -f $TIMESYNCD_CONF
                 systemctl try-restart systemd-timesyncd.service || true
->>>>>>> ac0f4d0d
         fi
 }
 
 timesyncd_servers_setup_add() {
-        if [ ! -d /run/systemd/system ] || ! systemctl -q is-enabled systemd-timesyncd.service 2> /dev/null; then
+        if [ ! -d /run/systemd/system ]; then
                 return
         fi
         if [ ! -x /lib/systemd/systemd-timesyncd ]; then
