#!/bin/sh

set -e

_systemctl() {
    if [ -d /run/systemd/system ]; then
        systemctl "$@"
    fi
}

_update_catalog() {
    journalctl --update-catalog || true
}

# Update Message Catalogs database and reload in response to dpkg triggers
if [ "$1" = "triggered" ]; then
    shift
    for trigger in $@; do
        case $trigger in
            /usr/lib/systemd/catalog)
                _update_catalog
                ;;
            /etc/init.d)
                _systemctl daemon-reload || true
                ;;
        esac
    done
    exit 0
fi

# Enable getty and remote-fs.target by default on new installs
if [ -z "$2" ]; then
    systemctl enable getty@tty1.service || true
    systemctl enable remote-fs.target || true
fi

<<<<<<< HEAD
# Enable resolved by default on new installs installs and upgrades
if dpkg --compare-versions "$2" lt "234-1ubuntu2~"; then
    systemctl enable systemd-resolved.service || true
fi

# Drop stock /etc/rc.local on upgrades
if dpkg --compare-versions "$2" lt "234-2ubuntu11~"; then
        if [ -f /etc/rc.local ]; then
                if [ "10fd9f051accb6fd1f753f2d48371890" = "$(md5sum /etc/rc.local | cut -d\  -f1)" ]; then
                        echo Removing empty /etc/rc.local
                        rm -f /etc/rc.local || true
                fi
        fi
fi

# Use stub resolve.conf by default on new installs
if [ -z "$2" ]; then
    mkdir -p /run/systemd/resolve
    if [ -e /etc/resolv.conf ]; then
            cp /etc/resolv.conf /run/systemd/resolve/stub-resolv.conf
    fi
    # If /etc/resolv.conf is a bind-mount, moving or replacing
    # /etc/resolv.conf may fail
    ln -snf ../run/systemd/resolve/stub-resolv.conf /etc/resolv.conf || true
fi

# Enable ondemand by default on new installs
if [ -e /lib/systemd/system/ondemand.service ] && [ -z "$2" ]; then
    systemctl enable ondemand.service || true
fi

=======
>>>>>>> ac5c2deb
# Enable systemd-pstore by default on new installs and upgrades, see #952767
if dpkg --compare-versions "$2" lt "245.4-4~"; then
    systemctl enable systemd-pstore.service || true
fi

# Do a one-time migration of the local time setting
if [ -z "$2" ]; then
    if [ -f /etc/default/rcS ]; then
        . /etc/default/rcS
    fi
    if [ "$UTC" = "no" ] && [ ! -e /etc/adjtime ]; then
        printf "0.0 0 0.0\n0\nLOCAL\n" > /etc/adjtime
    fi
fi

# Do a one-time migration of the TMPTIME setting
if [ -z "$2" ]; then
    if [ -f /etc/default/rcS ]; then
        . /etc/default/rcS
    fi
    if [ ! -e /etc/tmpfiles.d/tmp.conf ]; then
        case "$TMPTIME" in
            -*|infinite|infinity)
                cat > /etc/tmpfiles.d/tmp.conf <<EOF
# Avoid clearing /tmp by shipping an empty /etc/tmpfiles.d/tmp.conf file
# which overrides /usr/lib/tmpfiles.d/tmp.conf.
# This file was automatically created because of local modifications in
# /etc/default/rcS where TMPTIME was set to infinite.
EOF
                ;;
        esac
    fi
fi

# Do a one-time migration of the RAMTMP setting
if [ -z "$2" ]; then
    if [ -f /etc/default/rcS ]; then
        . /etc/default/rcS
    fi
    if [ -f /etc/default/tmpfs ]; then
        . /etc/default/tmpfs
    fi
    if [ "$RAMTMP" = "yes" ]; then
        # systemctl enable will work even when systemd is not the active PID 1.
        if [ ! -e /etc/systemd/system/tmp.mount ]; then
            cp /usr/share/systemd/tmp.mount /etc/systemd/system/tmp.mount
            systemctl enable tmp.mount || true
        fi
    fi
fi

# Create /etc/machine-id
systemd-machine-id-setup

# Setup system users and groups
addgroup --quiet --system systemd-journal

adduser --quiet --system --group --no-create-home --home /run/systemd \
    --gecos "systemd Network Management" systemd-network
adduser --quiet --system --group --no-create-home --home /run/systemd \
    --gecos "systemd Resolver" systemd-resolve

# Enable persistent journal, in auto-mode, by default on new installs installs and upgrades
if dpkg --compare-versions "$2" lt "235-3ubuntu3~"; then
    mkdir -p /var/log/journal
<<<<<<< HEAD
    # create tmpfiles only when running systemd, otherwise %b substitution fails
    if [ -d /run/systemd/system ]; then
=======
    # Applying ACLs requires a mounted /proc and systemd-tmpfiles will fail if
    # /proc is not available. Skip systemd-tmpfiles in this case. This should
    # be fine, as this typically means we are inside a chroot and systemd is
    # not currently active. The permissions will be applied on the next boot.
    # https://github.com/systemd/systemd/issues/14745
    if mountpoint -q /proc; then
>>>>>>> ac5c2deb
        systemd-tmpfiles --create --prefix /var/log/journal
    fi
fi

# Initial update of the Message Catalogs database
_update_catalog

# Disable networkd when upgrading from broken versions 8..10. Turns out
# enabling networkd unconditionally has long boot time side-effects
if dpkg --compare-versions "$2" gt "234-2ubuntu8~" &&
   dpkg --compare-versions "$2" lt "234-2ubuntu11~"; then
    systemctl disable systemd-networkd-wait-online.service || true
fi

# skip daemon-reexec and try-restarts during shutdown to avoid hitting LP: #1803391
if [ -n "$2" ] && [ "$(systemctl is-system-running)" != "stopping" ]; then
    _systemctl daemon-reexec || true
    # don't restart logind; this can be done again once this gets implemented:
    # https://github.com/systemd/systemd/issues/1163
    _systemctl try-restart systemd-networkd.service || true
    _systemctl try-restart systemd-resolved.service || true
    _systemctl try-restart systemd-journald.service || true
fi

if dpkg --compare-versions "$2" lt-nl "235-3~"; then
    # systemd-bus-proxyd got dropped before stretch, and never created any file
    deluser --system systemd-bus-proxy || true
fi

if dpkg --compare-versions "$2" lt-nl "236-1~"; then
    # Clean up old /var/lib/systemd/clock on upgrade.
    # The clock file used by systemd-timesyncd is now stored in
    # StateDirectory=systemd/timesync.
    rm -f /var/lib/systemd/clock
fi

if dpkg --compare-versions "$2" lt-nl "239-12~"; then
    # clean up bogus "nobody" group from #912525; ensure that it's a system group
    if getent group nobody >/dev/null; then
        delgroup --system nobody || true
    fi
fi

# Process all tmpfiles that we ship, including any overrides in
# runtime-dir/sysadmin-dir/other packages (e.g. rsyslog)
#
# Ignore if this fails, because e.g. %b will fail on WSL
systemd-tmpfiles --create || :

if dpkg --compare-versions "$2" lt-nl "245.4-4~"; then
    # systemd-pstore.service is now enabled via sysinit.target
    rm -f /etc/systemd/system/systemd-remount-fs.service.wants/systemd-pstore.service
    rmdir --ignore-fail-on-non-empty /etc/systemd/system/systemd-remount-fs.service.wants 2> /dev/null || true
fi

if dpkg --compare-versions "$2" lt-nl "245.4-5~"; then
    # Clean up removed ondemand service
    rm -f /etc/systemd/system/multi-user.target.wants/ondemand.service
fi

#DEBHELPER#<|MERGE_RESOLUTION|>--- conflicted
+++ resolved
@@ -34,7 +34,6 @@
     systemctl enable remote-fs.target || true
 fi
 
-<<<<<<< HEAD
 # Enable resolved by default on new installs installs and upgrades
 if dpkg --compare-versions "$2" lt "234-1ubuntu2~"; then
     systemctl enable systemd-resolved.service || true
@@ -61,13 +60,6 @@
     ln -snf ../run/systemd/resolve/stub-resolv.conf /etc/resolv.conf || true
 fi
 
-# Enable ondemand by default on new installs
-if [ -e /lib/systemd/system/ondemand.service ] && [ -z "$2" ]; then
-    systemctl enable ondemand.service || true
-fi
-
-=======
->>>>>>> ac5c2deb
 # Enable systemd-pstore by default on new installs and upgrades, see #952767
 if dpkg --compare-versions "$2" lt "245.4-4~"; then
     systemctl enable systemd-pstore.service || true
@@ -133,17 +125,8 @@
 # Enable persistent journal, in auto-mode, by default on new installs installs and upgrades
 if dpkg --compare-versions "$2" lt "235-3ubuntu3~"; then
     mkdir -p /var/log/journal
-<<<<<<< HEAD
     # create tmpfiles only when running systemd, otherwise %b substitution fails
     if [ -d /run/systemd/system ]; then
-=======
-    # Applying ACLs requires a mounted /proc and systemd-tmpfiles will fail if
-    # /proc is not available. Skip systemd-tmpfiles in this case. This should
-    # be fine, as this typically means we are inside a chroot and systemd is
-    # not currently active. The permissions will be applied on the next boot.
-    # https://github.com/systemd/systemd/issues/14745
-    if mountpoint -q /proc; then
->>>>>>> ac5c2deb
         systemd-tmpfiles --create --prefix /var/log/journal
     fi
 fi
