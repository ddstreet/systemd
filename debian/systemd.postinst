--- conflicted
+++ resolved
@@ -122,7 +122,6 @@
 # Setup system users and groups
 addgroup --quiet --system systemd-journal
 
-<<<<<<< HEAD
 # Enable persistent journal, in auto-mode, by default on new installs installs and upgrades
 if dpkg --compare-versions "$2" lt "235-3ubuntu3~"; then
     mkdir -p /var/log/journal
@@ -132,7 +131,6 @@
     fi
 fi
 
-=======
 # We need to stop running services before we call adduser
 RESTART=""
 if dpkg --compare-versions "$2" lt-nl "239-6"; then
@@ -151,7 +149,6 @@
 adduser --quiet --system --group --no-create-home --home /run/systemd \
     --gecos "systemd Resolver" systemd-resolve
 
->>>>>>> d154dcb6
 # Initial update of the Message Catalogs database
 _update_catalog
 
