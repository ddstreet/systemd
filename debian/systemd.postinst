--- conflicted
+++ resolved
@@ -146,15 +146,9 @@
     _systemctl daemon-reexec || true
     # don't restart logind; this can be done again once this gets implemented:
     # https://github.com/systemd/systemd/issues/1163
-<<<<<<< HEAD
-    if dpkg --compare-versions "$2" lt-nl "246-1~"; then
-	# the socket configuration changed
-	_systemctl try-restart systemd-networkd.socket || true
-=======
     if dpkg --compare-versions "$2" lt-nl "246.2-2~"; then
         # the socket configuration changed
         _systemctl stop systemd-networkd.socket || true
->>>>>>> 3e2db72b
     fi
     _systemctl try-restart systemd-networkd.service || true
     _systemctl try-restart systemd-resolved.service || true
