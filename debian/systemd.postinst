--- conflicted
+++ resolved
@@ -118,22 +118,11 @@
 # Setup system users and groups
 addgroup --quiet --system systemd-journal
 
-<<<<<<< HEAD
 # Enable persistent journal, in auto-mode, by default on new installs installs and upgrades
 if dpkg --compare-versions "$2" lt "235-3ubuntu3~"; then
     mkdir -p /var/log/journal
     # create tmpfiles only when running systemd, otherwise %b substitution fails
     if [ -d /run/systemd/system ]; then
-=======
-# Enable persistent journal, in auto-mode, by default on new installs and upgrades
-if dpkg --compare-versions "$2" lt "244.1-2~"; then
-    mkdir -p /var/log/journal
-    # Applying ACLs requires a mounted /proc and systemd-tmpfiles will fail if /proc is not
-    # available. Skip systemd-tmpfiles in this case. This should be fine, as this typically
-    # means we are inside a chroot and systemd is not currently active. The permissions will
-    # be applied on the next boot.
-    if mountpoint -q /proc; then
->>>>>>> 88c3a15e
         systemd-tmpfiles --create --prefix /var/log/journal
     fi
 fi
