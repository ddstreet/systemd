#!/bin/sh

set -e

_systemctl() {
    if [ -d /run/systemd/system ]; then
        systemctl "$@"
    fi
}

_update_catalog() {
    journalctl --update-catalog || true
}

# Update Message Catalogs database and reload in response to dpkg triggers
if [ "$1" = "triggered" ]; then
    shift
    for trigger in $@; do
        case $trigger in
            /usr/lib/systemd/catalog)
                _update_catalog
                ;;
            /etc/init.d)
                _systemctl daemon-reload || true
                ;;
        esac
    done
    exit 0
fi

# Enable getty, remote-fs.target and timesyncd by default on new installs
if [ -z "$2" ]; then
    systemctl enable getty@tty1.service || true
    systemctl enable remote-fs.target || true
    systemctl enable systemd-timesyncd.service || true
fi

# Enable resolved by default on new installs installs and upgrades
if dpkg --compare-versions "$2" lt "234-1ubuntu2~"; then
    systemctl enable systemd-resolved.service || true
fi

# Drop stock /etc/rc.local on upgrades
if dpkg --compare-versions "$2" lt "234-2ubuntu11~"; then
        if [ -f /etc/rc.local ]; then
                if [ "10fd9f051accb6fd1f753f2d48371890" = "$(md5sum /etc/rc.local | cut -d\  -f1)" ]; then
                        echo Removing empty /etc/rc.local
                        rm -f /etc/rc.local || true
                fi
        fi
fi

# Use stub resolve.conf by default on new installs
if [ -z "$2" ]; then
    mkdir -p /run/systemd/resolve
    if [ -e /etc/resolv.conf ]; then
            cp /etc/resolv.conf /run/systemd/resolve/stub-resolv.conf
    fi
    # If /etc/resolv.conf is a bind-mount, moving or replacing
    # /etc/resolv.conf may fail
    ln -snf ../run/systemd/resolve/stub-resolv.conf /etc/resolv.conf || true
fi

# Enable ondemand by default on new installs
if [ -e /lib/systemd/system/ondemand.service ] && [ -z "$2" ]; then
    systemctl enable ondemand.service || true
fi

# Do a one-time migration of the local time setting
if [ -z "$2" ]; then
    if [ -f /etc/default/rcS ]; then
        . /etc/default/rcS
    fi
    if [ "$UTC" = "no" ] && [ ! -e /etc/adjtime ]; then
        printf "0.0 0 0.0\n0\nLOCAL\n" > /etc/adjtime
    fi
fi

# Do a one-time migration of the TMPTIME setting
if [ -z "$2" ]; then
    if [ -f /etc/default/rcS ]; then
        . /etc/default/rcS
    fi
    if [ ! -e /etc/tmpfiles.d/tmp.conf ]; then
        case "$TMPTIME" in
            -*|infinite|infinity)
                cat > /etc/tmpfiles.d/tmp.conf <<EOF
# Avoid clearing /tmp by shipping an empty /etc/tmpfiles.d/tmp.conf file
# which overrides /usr/lib/tmpfiles.d/tmp.conf.
# This file was automatically created because of local modifications in
# /etc/default/rcS where TMPTIME was set to infinite.
EOF
                ;;
        esac
    fi
fi

# Do a one-time migration of the RAMTMP setting
if [ -z "$2" ]; then
    if [ -f /etc/default/rcS ]; then
        . /etc/default/rcS
    fi
    if [ -f /etc/default/tmpfs ]; then
        . /etc/default/tmpfs
    fi
    if [ "$RAMTMP" = "yes" ]; then
        # systemctl enable will work even when systemd is not the active PID 1.
        if [ ! -e /etc/systemd/system/tmp.mount ]; then
            cp /usr/share/systemd/tmp.mount /etc/systemd/system/tmp.mount
            systemctl enable tmp.mount || true
        fi
    fi
fi

# Create /etc/machine-id
systemd-machine-id-setup

# Setup system users and groups
addgroup --quiet --system systemd-journal

<<<<<<< HEAD
# Enable persistent journal, in auto-mode, by default on new installs installs and upgrades
if dpkg --compare-versions "$2" lt "235-3ubuntu3~"; then
=======
adduser --quiet --system --group --no-create-home --home /run/systemd \
    --gecos "systemd Time Synchronization" systemd-timesync
adduser --quiet --system --group --no-create-home --home /run/systemd \
    --gecos "systemd Network Management" systemd-network
adduser --quiet --system --group --no-create-home --home /run/systemd \
    --gecos "systemd Resolver" systemd-resolve

# Enable persistent journal, in auto-mode, by default on new installs and upgrades
if dpkg --compare-versions "$2" lt "244.1-2~"; then
>>>>>>> a7a38a57
    mkdir -p /var/log/journal
    # create tmpfiles only when running systemd, otherwise %b substitution fails
    if [ -d /run/systemd/system ]; then
        systemd-tmpfiles --create --prefix /var/log/journal
    fi
fi

# Initial update of the Message Catalogs database
_update_catalog

# Disable networkd when upgrading from broken versions 8..10. Turns out
# enabling networkd unconditionally has long boot time side-effects
if dpkg --compare-versions "$2" gt "234-2ubuntu8~" &&
   dpkg --compare-versions "$2" lt "234-2ubuntu11~"; then
    systemctl disable systemd-networkd-wait-online.service || true
fi

# skip daemon-reexec and try-restarts during shutdown to avoid hitting LP: #1803391
if [ -n "$2" ] && [ "$(systemctl is-system-running)" != "stopping" ]; then
    _systemctl daemon-reexec || true
    # don't restart logind; this can be done again once this gets implemented:
    # https://github.com/systemd/systemd/issues/1163
    _systemctl try-restart systemd-networkd.service || true
    _systemctl try-restart systemd-resolved.service || true
    _systemctl try-restart systemd-timesyncd.service || true
    _systemctl try-restart systemd-journald.service || true
fi

if dpkg --compare-versions "$2" lt-nl "235-3~"; then
    # systemd-bus-proxyd got dropped before stretch, and never created any file
    deluser --system systemd-bus-proxy || true
fi

if dpkg --compare-versions "$2" lt-nl "236-1~"; then
    # Clean up old /var/lib/systemd/clock on upgrade.
    # The clock file used by systemd-timesyncd is now stored in
    # StateDirectory=systemd/timesync.
    rm -f /var/lib/systemd/clock
fi

if dpkg --compare-versions "$2" lt-nl "239-12~"; then
    # clean up bogus "nobody" group from #912525; ensure that it's a system group
    if getent group nobody >/dev/null; then
        delgroup --system nobody || true
    fi
fi

# Process all tmpfiles that we ship, including any overrides in
# runtime-dir/sysadmin-dir/other packages (e.g. rsyslog)
#
# Ignore if this fails, because e.g. %b will fail on WSL
systemd-tmpfiles --create || :

#DEBHELPER#<|MERGE_RESOLUTION|>--- conflicted
+++ resolved
@@ -118,20 +118,8 @@
 # Setup system users and groups
 addgroup --quiet --system systemd-journal
 
-<<<<<<< HEAD
 # Enable persistent journal, in auto-mode, by default on new installs installs and upgrades
 if dpkg --compare-versions "$2" lt "235-3ubuntu3~"; then
-=======
-adduser --quiet --system --group --no-create-home --home /run/systemd \
-    --gecos "systemd Time Synchronization" systemd-timesync
-adduser --quiet --system --group --no-create-home --home /run/systemd \
-    --gecos "systemd Network Management" systemd-network
-adduser --quiet --system --group --no-create-home --home /run/systemd \
-    --gecos "systemd Resolver" systemd-resolve
-
-# Enable persistent journal, in auto-mode, by default on new installs and upgrades
-if dpkg --compare-versions "$2" lt "244.1-2~"; then
->>>>>>> a7a38a57
     mkdir -p /var/log/journal
     # create tmpfiles only when running systemd, otherwise %b substitution fails
     if [ -d /run/systemd/system ]; then
