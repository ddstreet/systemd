--- conflicted
+++ resolved
@@ -35,7 +35,6 @@
     systemctl enable systemd-timesyncd.service || true
 fi
 
-<<<<<<< HEAD
 # Enable resolved by default on new installs installs and upgrades
 if dpkg --compare-versions "$2" lt "234-1ubuntu2~"; then
     systemctl enable systemd-resolved.service || true
@@ -62,12 +61,8 @@
     ln -snf ../run/systemd/resolve/stub-resolv.conf /etc/resolv.conf || true
 fi
 
-# Enable ondemand by default on new installs installs and upgrades
-if [ -e /lib/systemd/system/ondemand.service ] && dpkg --compare-versions "$2" lt "231-7~"; then
-=======
 # Enable ondemand by default on new installs
 if [ -e /lib/systemd/system/ondemand.service ] && [ -z "$2" ]; then
->>>>>>> 719605b8
     systemctl enable ondemand.service || true
 fi
 
