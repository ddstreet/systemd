--- conflicted
+++ resolved
@@ -1,54 +1,9 @@
-<<<<<<< HEAD
-systemd (237-2ubuntu3) bionic; urgency=medium
-
-  * test/test-fs-util: detect container, in addition to root.
-    On armhf, during autopkgtests, whilst root is avilable, full capabilities in
-    parent namespace are not, since the tests are run in an LXD container.
-    This should resolve armhf autopkgtest failure.
-  * test/test-functions: launch qemu-system with -vga none.
-    Should resolve booting qemu-system-ppc64 without seabios.
-  * tests/upstream: skip parts of extend time out tests, regressed.
-    (LP: #1750364)
-
- -- Dimitri John Ledkov <xnox@ubuntu.com>  Mon, 19 Feb 2018 13:32:07 +0000
-
-systemd (237-2ubuntu2) bionic; urgency=medium
-
-  * Fix cryptsetup tests by shipping 95-dm-notify udev rule. (LP: #1749432)
-  * debian/tests/systemd-fsckd: update assertions expectations for v237
-    fsck got rewritten to use "safe_fork" and whilst previously it would ignore the
-    error, when fsck is terminated by signal PIPE, it no longer does so. Thus one
-    should expect systemd-fsck-root.service to have failed in certain test cases.
-
- -- Dimitri John Ledkov <xnox@ubuntu.com>  Thu, 15 Feb 2018 00:32:54 +0000
-
-systemd (237-2ubuntu1) bionic; urgency=medium
-
-  [ Michael Vogt ]
-  * Add "AssumedApparmorLabel=unconfined" to timedate1 dbus service file
-    (LP: #1749000)
-=======
 systemd (237-3) unstable; urgency=medium
->>>>>>> 87f54958
 
   [ Martin Pitt ]
   * debian/tests/boot-smoke: More robust journal checking.
     Also fail the test if calling journalctl fails, and avoid calling it
     twice. See https://github.com/systemd/systemd/pull/8032
-<<<<<<< HEAD
-
-  [ Gunnar Hjalmarsson ]
-  * Fix creation of translation template
-    - State the gettext package domain "systemd" explicitly, as with the
-      move to meson it ended up as "untitled.pot"
-    - Call xgettext to extract strings from polkit *.policy.in files, which
-      intltool-update ignores. (LP: #1707898)
-
-  [ Dimitri John Ledkov ]
-  * Enable qemu tests on all architectures LP: #1749540
-
- -- Dimitri John Ledkov <xnox@ubuntu.com>  Wed, 14 Feb 2018 16:43:12 +0000
-=======
   * Simplify PO template creation.
     Use the existing upstream build system instead of a manual call to
     `intltool-update` and `xgettext` to build systemd.pot. Remove the now
@@ -64,7 +19,52 @@
   * Backport upstream patch fixing a wrong assert() call (Closes: #890423)
 
  -- Michael Biebl <biebl@debian.org>  Wed, 14 Feb 2018 23:07:17 +0100
->>>>>>> 87f54958
+
+systemd (237-2ubuntu3) bionic; urgency=medium
+
+  * test/test-fs-util: detect container, in addition to root.
+    On armhf, during autopkgtests, whilst root is avilable, full capabilities in
+    parent namespace are not, since the tests are run in an LXD container.
+    This should resolve armhf autopkgtest failure.
+  * test/test-functions: launch qemu-system with -vga none.
+    Should resolve booting qemu-system-ppc64 without seabios.
+  * tests/upstream: skip parts of extend time out tests, regressed.
+    (LP: #1750364)
+
+ -- Dimitri John Ledkov <xnox@ubuntu.com>  Mon, 19 Feb 2018 13:32:07 +0000
+
+systemd (237-2ubuntu2) bionic; urgency=medium
+
+  * Fix cryptsetup tests by shipping 95-dm-notify udev rule. (LP: #1749432)
+  * debian/tests/systemd-fsckd: update assertions expectations for v237
+    fsck got rewritten to use "safe_fork" and whilst previously it would ignore the
+    error, when fsck is terminated by signal PIPE, it no longer does so. Thus one
+    should expect systemd-fsck-root.service to have failed in certain test cases.
+
+ -- Dimitri John Ledkov <xnox@ubuntu.com>  Thu, 15 Feb 2018 00:32:54 +0000
+
+systemd (237-2ubuntu1) bionic; urgency=medium
+
+  [ Michael Vogt ]
+  * Add "AssumedApparmorLabel=unconfined" to timedate1 dbus service file
+    (LP: #1749000)
+
+  [ Martin Pitt ]
+  * debian/tests/boot-smoke: More robust journal checking.
+    Also fail the test if calling journalctl fails, and avoid calling it
+    twice. See https://github.com/systemd/systemd/pull/8032
+
+  [ Gunnar Hjalmarsson ]
+  * Fix creation of translation template
+    - State the gettext package domain "systemd" explicitly, as with the
+      move to meson it ended up as "untitled.pot"
+    - Call xgettext to extract strings from polkit *.policy.in files, which
+      intltool-update ignores. (LP: #1707898)
+
+  [ Dimitri John Ledkov ]
+  * Enable qemu tests on all architectures LP: #1749540
+
+ -- Dimitri John Ledkov <xnox@ubuntu.com>  Wed, 14 Feb 2018 16:43:12 +0000
 
 systemd (237-2) unstable; urgency=medium
 
