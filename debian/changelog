--- conflicted
+++ resolved
@@ -1,4 +1,12 @@
-<<<<<<< HEAD
+systemd (244.3-1) unstable; urgency=medium
+
+  * New upstream version 244.3
+    - Revert "Support Plugable UD-PRO8 dock"
+      Unfortunately the same usb hub is used in other places, and causes
+      numerous regressions. (Closes: #951330)
+
+ -- Michael Biebl <biebl@debian.org>  Sat, 15 Feb 2020 15:44:45 +0100
+
 systemd (244.2-1ubuntu1) focal; urgency=medium
 
   * Merge to Ubuntu from Debian unstable
@@ -219,16 +227,6 @@
     https://git.launchpad.net/~ubuntu-core-dev/ubuntu/+source/systemd/commit/?id=1eb313b0e2d0a13bb891125b611ef2dc47e483b5
 
  -- Balint Reczey <rbalint@ubuntu.com>  Tue, 11 Feb 2020 19:21:08 +0100
-=======
-systemd (244.3-1) unstable; urgency=medium
-
-  * New upstream version 244.3
-    - Revert "Support Plugable UD-PRO8 dock"
-      Unfortunately the same usb hub is used in other places, and causes
-      numerous regressions. (Closes: #951330)
-
- -- Michael Biebl <biebl@debian.org>  Sat, 15 Feb 2020 15:44:45 +0100
->>>>>>> 62369f08
 
 systemd (244.2-1) unstable; urgency=medium
 
