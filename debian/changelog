<<<<<<< HEAD
systemd (246.4-1~bpo10+1) buster-backports; urgency=medium

  * Rebuild for buster-backports

 -- Michael Biebl <biebl@debian.org>  Fri, 04 Sep 2020 23:49:03 +0200
=======
systemd (246.5-1) unstable; urgency=medium

  * New upstream version 246.5
    - network: fix NDisc handling for the case when multiple routers exist
      (Closes: #969599)
    - core/socket: we may get ENOTCONN from socket_instantiate_service()
      (Closes: #970156)
  * Rebase patches

 -- Michael Biebl <biebl@debian.org>  Mon, 14 Sep 2020 08:04:39 +0200
>>>>>>> 13438c5b

systemd (246.4-1) unstable; urgency=medium

  * New upstream version 246.4
  * Rebase patches

 -- Michael Biebl <biebl@debian.org>  Wed, 02 Sep 2020 13:30:52 +0200

systemd (246.3-1) unstable; urgency=medium

  * New upstream version 246.3
  * Rebase patches

 -- Michael Biebl <biebl@debian.org>  Sat, 29 Aug 2020 18:39:32 +0200

systemd (246.2-2) unstable; urgency=medium

  [ Balint Reczey ]
  * debian/systemd.postinst: Restart systemd-networkd.socket on incompatible
    change.
    PassCredentials=yes is replaced with PassPacketInfo=yes and extra padding is
    dropped, too.
    (Closes: #968589, LP: #1891716)

  [ Michael Biebl ]
  * Fix restart of systemd-networkd.socket.
    We can't restart the socket while systemd-networkd.service is still
    active. Instead we stop the socket and ensure, that a try-restart of
    systemd-networkd.service also starts the socket.
  * seccomp: Add support for riscv64 (Closes: #954312)
  * Support missing conditions/asserts everywhere (Closes: #968612)
  * path: Skip directories when finalising $PATH search (Closes: #969006)

 -- Michael Biebl <biebl@debian.org>  Sat, 29 Aug 2020 16:24:49 +0200

systemd (246.2-1) unstable; urgency=medium

  * New upstream version 246.2
  * Remove resolvconf.conf drop-in, resolved integration moved to resolvconf
    package
  * Rebase patches
  * Add versioned Breaks against resolvconf (<< 1.83~) to systemd.
    The PathExists= directive was changed in v246 to match the documented
    behaviour but now causes resolvconf-pull-resolved.service to be
    continuously triggered by resolvconf-pull-resolved.path.
    This requires a fix in the resolvconf package, see #968015.
    (Closes: #967906)
  * Keep journal files compatible with older versions.
    Disable the KEYED-HASH journal feature by default and keep LZ4 (instead
    of ZSTD) as default compression for new journal files. Otherwise journal
    files are incompatible and can't be read by older journalctl
    implementations.
    This patch can be dropped in bullseye+1, as journalctl from bullseye
    will then be able to read journal files with those features.
    (Closes: #968055)

 -- Michael Biebl <biebl@debian.org>  Mon, 17 Aug 2020 22:28:09 +0200

systemd (246.1-1) unstable; urgency=medium

  * New upstream version 246.1
  * Rebase patches

 -- Michael Biebl <biebl@debian.org>  Sun, 16 Aug 2020 13:14:46 +0200

systemd (246-2) unstable; urgency=medium

  * Upload to unstable

 -- Michael Biebl <biebl@debian.org>  Mon, 03 Aug 2020 09:46:27 +0200

systemd (246-1) experimental; urgency=medium

  * New upstream version 246
  * Rebase patches
  * Update symbols file for libsystemd0
  * Bump libapparmor-dev Build-Depends to (>= 2.13)
  * Disable libfido2 support.
    This is only used by homed which we don't enable.

 -- Michael Biebl <biebl@debian.org>  Thu, 30 Jul 2020 22:22:24 +0200

systemd (245.7-1~bpo10+1) buster-backports; urgency=medium

  * Rebuild for buster-backports

 -- Michael Biebl <biebl@debian.org>  Mon, 03 Aug 2020 09:43:00 +0200

systemd (245.7-1) unstable; urgency=medium

  [ Michael Biebl ]
  * New upstream version 245.7
    - resolve: enable RES_TRUSTAD towards the 127.0.0.53 stub resolver
      (Closes: #965371)
    - basic/cap-list: parse/print numerical capabilities
      (Closes: #964926)
  * Rebase patches

  [ Dan Streetman ]
  * Add libzstd-dev and zstd as build and test deps.
    https://github.com/systemd/systemd/pull/15422

 -- Michael Biebl <biebl@debian.org>  Mon, 27 Jul 2020 23:24:47 +0200

systemd (245.6-3) unstable; urgency=medium

  [ Dan Streetman ]
  * d/t/upstream: capture new merged 'system.journal' from tests.
    https://github.com/systemd/systemd/pull/15281
  * d/t/upstream: use --directory or --file param for journalctl.
    Properly tell journalctl if the journal to parse is a dir or file.
  * d/t/storage: check for ext2 or ext4 fs when using crypttab 'tmp' option.
    https://github.com/systemd/systemd/pull/15853

  [ Martin Pitt ]
  * debian/tests/localed-locale: Fix for environments without en_US.UTF-8.
    Unconditionally back up/restore locale configuration files and generate
    en_US.UTF-8. Previously the test failed in environments which have some
    locale other than en_US.UTF-8 in /etc/default/locale.
    Also fix the assertion of /etc/locale.conf not being present after
    localectl. This only applies to Debian/Ubuntu tests, not upstream ones.

  [ Dimitri John Ledkov ]
  * Enable EFI/bootctl on armhf.

 -- Michael Biebl <biebl@debian.org>  Tue, 14 Jul 2020 18:16:57 +0200

systemd (245.6-2) unstable; urgency=medium

  [ Dan Streetman ]
  * 40-vm-hotadd.rules: check offline before onlining memory/cpus.
    The kernel will return EINVAL if the memory or cpu is already online,
    which is harmless, but adds a confusing error to the log. Avoid the error
    message by only onlining if the memory or cpu is currently offline.
    (LP: #1876018)

  [ Michael Biebl ]
  * d/t/boot-and-services: use canonical name for NetworkManager service
  * Fix build with libmicrohttpd 0.9.71.
    The return type of callbacks was changed from int to an enum.

  [ Youfu Zhang ]
  * fsckd: avoid useless CR displayed on console (LP: #1692353)

  [ Balint Reczey ]
  * dhclient-exit-hooks.d/timesyncd: Act only when systemd-timesyncd is available.
    Otherwise the hook script might trigger an error if the
    systemd-timesyncd package is uninstalled but not purged. (LP: #1873031)

 -- Michael Biebl <biebl@debian.org>  Sun, 05 Jul 2020 11:44:39 +0200

systemd (245.6-1~bpo10+1) buster-backports; urgency=medium

  * Rebuild for buster-backports

 -- Michael Biebl <biebl@debian.org>  Wed, 10 Jun 2020 10:34:15 +0200

systemd (245.6-1) unstable; urgency=medium

  [ Michael Biebl ]
  * New upstream version 245.6
  * Rebase patches

  [ Balint Reczey ]
  * debian/tests/boot-and-services: Handle missing fstab (LP: #1877078)

 -- Michael Biebl <biebl@debian.org>  Mon, 08 Jun 2020 00:56:37 +0200

systemd (245.5-3~bpo10+1) buster-backports; urgency=medium

  * Rebuild for buster-backports

 -- Michael Biebl <biebl@debian.org>  Wed, 27 May 2020 20:00:00 +0200

systemd (245.5-3) unstable; urgency=medium

  [ Michael Biebl ]
  * Bump priority of libnss-systemd to standard
  * logind: avoid shadow lookups when doing userdb client side
  * Disable DNSSEC support by default in resolved.
    The upstream default, DNSSEC=allow-downgrade can lead to compatibility
    issues with certain network access points. Previously, DNSSEC support
    was only turned off when built for a stable Debian release, but it is
    safer and more consistent to just generally change the default to
    DNSSEC=no. (Closes: #959996)
  * Bump debhelper compatibility level to 13.
    Use the debhelper-compat package to declare the compatibility level and
    drop debian/compat.
  * Convert to dh_installsystemd and disable dh_installsystemduser
  * Drop custom initramfs update code.
    Now handled by dh_installinitramfs which is enabled by default in compat
    level 12 and above.

  [ Dan Streetman ]
  * Cherry-pick fix from upstream master to adjust UseGateway= default
    - network: change UseGateway= default to UseRoutes= setting
    - network: honor SetDNSRoutes= even if UseGateway=False
    (LP: #1867375)

  [ Topi Miettinen ]
  * Delete empty lines at end of file.
    Upstream commit hooks don't allow empty lines and of course they serve no
    purpose.

 -- Michael Biebl <biebl@debian.org>  Sun, 17 May 2020 19:28:49 +0200

systemd (245.5-2~bpo10+1) buster-backports; urgency=medium

  * Rebuild for buster-backports

 -- Michael Biebl <biebl@debian.org>  Thu, 30 Apr 2020 13:04:56 +0200

systemd (245.5-2) unstable; urgency=medium

  * Cherry-pick various fixes from upstream master
    - network: add a flag to ignore gateway provided by DHCP server
    - userdb: when doing client-side NSS look-ups optionally avoid shadow
      look-ups
    - nss-systemd: don't synthesize root/nobody when iterating
    - core: make sure we don't get confused when setting TERM for a tty fd
    - core: make sure to restore the control command id, too
  * Install 60-block.rules in udev-udeb and initramfs-tools.
    The block device rules were split out from 60-persistent-storage.rules
    into its own rules file in v220. Those rules ensure that change events
    are emitted and the udev db is updated after metadata changes.
    Thanks to Pascal Hambourg (Closes: #958397)

 -- Michael Biebl <biebl@debian.org>  Mon, 27 Apr 2020 17:38:44 +0200

systemd (245.5-1) unstable; urgency=medium

  [ Michael Biebl ]
  * New upstream version 245.5
  * Rebase patches

  [ Dan Streetman ]
  * Follow symlinks when finding link files to copy into initramfs.
    If the /{etc,lib}/systemd/network directory itself is a symlink, the find
    command will not actually find any of the files in the dir it links to.
    Use the find -L param to follow symlinks.
    (LP: #1868892)
  * Remove Ubuntu-specific ondemand.service.
    New processors handle scaling/throttling in internal firmware
    (e.g. intel_pstate), and do not require OS config.
    Additionally, nobody else does this, not even Debian.

 -- Michael Biebl <biebl@debian.org>  Sat, 18 Apr 2020 20:41:18 +0200

systemd (245.4-4) unstable; urgency=medium

  * Drop Conflicts: virtualbox-guest-utils from systemd-timesyncd.
    Otherwise this could lead to virtualbox-guest-utils being uninstalled on
    upgrades which is not intended. (Closes: #956436)
  * pid1: automatically generate systemd-remount-fs.service deps, plus enable
    systemd-pstore from sysinit.target
  * Fix systemd-pstore.service enablement symlink on upgrades.
    It is now started via sysinit.target. Also clean up the symlink on
    purge.

 -- Michael Biebl <biebl@debian.org>  Mon, 13 Apr 2020 11:34:31 +0200

systemd (245.4-3) unstable; urgency=medium

  [ Dan Streetman ]
  * d/rules: in dh_auto_test, include meson param --print-errorlogs.
    Also, don't cat testlog.txt; it's noisy and not very helpful.
    Upstream request:
    https://github.com/systemd/systemd/pull/14338#issuecomment-603432989

  [ Michael Biebl ]
  * pid1: by default make user units inherit their umask from the user manager
    (Closes: #945000)
  * user-util: rework how we validate user names.
    This reworks the user validation infrastructure. There are now two
    modes. In regular mode we are strict and test against a strict set of
    valid chars. And in "relaxed" mode we just filter out some really
    obvious, dangerous stuff. i.e. strict is whitelisting what is OK, but
    "relaxed" is blacklisting what is really not OK.
    The idea is that we use strict mode whenever we allocate a new user,
    while "relaxed" mode is used when we process users registered elsewhere.
    (Closes: #955541)

 -- Michael Biebl <biebl@debian.org>  Fri, 10 Apr 2020 11:55:15 +0200

systemd (245.4-2) unstable; urgency=medium

  [ Balint Reczey ]
  * Ship systemd-timesyncd in a separate package.
    The new systemd-timesyncd package conflicting with other NTP-related
    packages resolves the problems arising when running systemd-timesyncd
    and other NTP servers on the same system.
    (LP: #1849156, Closes: #805927, #947936)

 -- Michael Biebl <biebl@debian.org>  Sat, 04 Apr 2020 08:59:50 +0200

systemd (245.4-1) unstable; urgency=medium

  [ Michael Biebl ]
  * New upstream version 245.4
    - Allow names starting with a digit (Closes: #954174)
    - Recognize davfs as network file system (Closes: #954755)
  * Enable systemd-pstore.service by default on new installs and upgrades
    (Closes: #952767)
  * Revert "Enable seccomp support on riscv64"
    This requires further changes to the source code and a newer, not yet
    officially released, libseccomp. Since this complicates backports revert
    this change for the time being.

  [ Dan Streetman ]
  * d/t/logind: use grep -s when checking /sys/power/state.
    Some kernels in Ubuntu (e.g. linux-kvm) do not enable CONFIG_PM, which
    results in stderr output when the logind test tries to grep the power
    state file, causing the test to fail.  The test already handles skipping
    the test if suspend isn't supported, so just use -s to suppress grep
    from printing to stderr if the file doesn't exist.

 -- Michael Biebl <biebl@debian.org>  Thu, 02 Apr 2020 11:58:18 +0200

systemd (245.2-1) unstable; urgency=medium

  * New upstream version 245.2
  * Rebase patches
  * Enable seccomp support on riscv64 (Closes: #954077)
  * Drop migration code for the switch from DynamicUser=yes to no.
    This code is no longer needed as it only affected systems between 239-1
    and 239-5, i.e. it never affected a stable release.

 -- Michael Biebl <biebl@debian.org>  Wed, 18 Mar 2020 23:32:08 +0100

systemd (245-2) unstable; urgency=medium

  * Revert "job: Don't mark as redundant if deps are relevant"
    This change negatively affects plymouth which was no longer properly
    stopped after the system has completed booting. The running plymouth
    daemon can trigger a VT switch (to tty1). (Closes: #953670)

 -- Michael Biebl <biebl@debian.org>  Thu, 12 Mar 2020 13:55:26 +0100

systemd (245-1) unstable; urgency=medium

  [ Balint Reczey ]
  * New upstream version 245
  * Refresh patches
  * Update symbols

  [ Michael Biebl ]
  * Disable repart, userdb, homed, fdisk, pwquality, p11kit feature.
    Those are new features which drag in new dependencies and need further
    review first.
  * analyze: Fix table time output
  * execute: Fix migration from DynamicUser=yes to no
  * Drop manual clean up of /var/lib/private/systemd/timesync.
    This is now done properly by systemd itself when a service switches from
    DynamicUser=yes to no.

 -- Michael Biebl <biebl@debian.org>  Wed, 11 Mar 2020 13:33:37 +0100

systemd (244.3-1~bpo10+1) buster-backports; urgency=medium

  * Rebuild for buster-backports

 -- Michael Biebl <biebl@debian.org>  Fri, 28 Feb 2020 18:32:48 +0100

systemd (244.3-1) unstable; urgency=medium

  * New upstream version 244.3
    - Revert "Support Plugable UD-PRO8 dock"
      Unfortunately the same usb hub is used in other places, and causes
      numerous regressions. (Closes: #951330)

 -- Michael Biebl <biebl@debian.org>  Sat, 15 Feb 2020 15:44:45 +0100

systemd (244.2-1) unstable; urgency=medium

  [ Michael Biebl ]
  * New upstream version 244.2
    - polkit: when authorizing via PolicyKit re-resolve callback/userdata
      instead of caching it (CVE-2020-1712, Closes: #950732)
  * Rebase patches
  * Bump Standards-Version to 4.5.0

  [ Balint Reczey ]
  * Remove empty /var/log/journal/ on purge

 -- Michael Biebl <biebl@debian.org>  Fri, 07 Feb 2020 19:24:20 +0100

systemd (244.1-3) unstable; urgency=medium

  * Update documentation regarding network interface naming.
    Document that 73-usb-net-by-mac.link needs to be masked together with
    99-default.link if one wants to disable the systemd naming scheme and keep
    the kernel-provided names. (Closes: #946196)
  * Update debian/rules clean target to remove all Python bytecode
  * Update systemd package description.
    Recommend init=/lib/systemd/systemd instead of init=/bin/systemd.
    The latter is just a compat symlink which might go away eventually.
  * shared/dropin: fix assert for invalid drop-in.
    Fixes an assertion when running systemctl cat on inexistent
    unit templates. (Closes: #950489)
  * core: call dynamic_user_acquire() only when 'group' is non-null.
    Fixes an assertion in systemd which could happen if a unit is reloaded
    and the unit is in bad-setting state. (Closes: #950409)
  * Don't fail upgrade if /proc is not mounted.
    Applying ACLs on /var/log/journal via systemd-tmpfiles requires a
    mounted /proc. Skip this step if /proc is not available, e.g. in a
    chroot. (Closes: #950533)

 -- Michael Biebl <biebl@debian.org>  Tue, 04 Feb 2020 00:11:55 +0100

systemd (244.1-2) unstable; urgency=medium

  * Report status of libpam-systemd and libnss-systemd in systemd reportbug
    template.
    Since the libpam-systemd Recommends was moved from systemd to
    systemd-sysv we no longer get this information automatically, so request
    it explicitly.
  * Drop btrfs-progs Recommends from systemd-container.
    Upstream has dropped the logic of setting up /var/lib/machines as btrfs
    loopback mount so this Recommends is no longer necessary.
  * Fix processing of dpkg triggers in systemd.
    We need to use $@ instead of "$@" so we can iterate through the
    individual trigger names which are passed as a space separated list in
    the second argument.
  * Fix cleanup of timesyncd state directory
  * Enable persistent journal.
    Create /var/log/journal on upgrades and new installs. This enables
    persistent journal in auto mode. (Closes: #717388)

 -- Michael Biebl <biebl@debian.org>  Sat, 01 Feb 2020 02:59:12 +0100

systemd (244.1-1) unstable; urgency=medium

  [ Michael Biebl ]
  * New upstream version 244.1
    - network: fix segfault in parsing SendOption= (Closes: #946475)
  * core: don't allow perpetual units to be masked (Closes: #948710)

  [ Balint Reczey ]
  * debian/watch: Switch to watch tags at github.com/systemd/systemd-stable.
    Upstream point releases appear there.

  [ Helmut Grohne ]
  * Add basic support for the noinsttest build profile
  * Annotate dbus build dependency with <!noinsttest>
    The dbus library is needed for building tests. As such it must be
    present unless we disable both build time and installed tests.
    Previously, building with the nocheck profile worked, but it didn't
    reproduce a regular build.

 -- Michael Biebl <biebl@debian.org>  Sat, 25 Jan 2020 18:53:23 +0100

systemd (244-3~bpo10+1) buster-backports; urgency=medium

  * Rebuild for buster-backports

 -- Michael Biebl <biebl@debian.org>  Sun, 29 Dec 2019 20:04:33 +0100

systemd (244-3) unstable; urgency=medium

  * Update udev-udeb to use 73-usb-net-by-mac.link

 -- Michael Biebl <biebl@debian.org>  Mon, 02 Dec 2019 23:44:52 +0100

systemd (244-2) unstable; urgency=medium

  * Add lintian override for udev.
    60-autosuspend-chromiumos.rules triggers a udev-rule-missing-subsystem
    warning. This is a false positive, as SUBSYSTEM is tested at the
    beginning of the rules file.
  * Add lintian override for systemd-container
    systemd-nspawn@.service triggers a
    systemd-service-file-refers-to-unusual-wantedby-target warning but
    nspawn containers are supposed to be started via machines.target.
  * Make it easier to override MAC based name policy for USB network adapters.
    Replace 73-usb-net-by-mac.rules with 73-usb-net-by-mac.link. The .link
    file provides the same functionality but makes it easier to set a custom
    name for USB network adapters via the systemd.link mechanism.
    Thanks to Benjamin Poirier (Closes: #941636)
  * Move libpam-systemd Recommends from systemd to systemd-sysv.
    libpam-systemd is only really useful if systemd is PID 1 and the systemd
    package should be installable without affecting another installed init
    system. (Closes: #926316)
  * Upload to unstable

 -- Michael Biebl <biebl@debian.org>  Mon, 02 Dec 2019 17:57:55 +0100

systemd (244-1) experimental; urgency=medium

  * New upstream version 244
    - udev: do not propagate error when executing PROGRAM and IMPORT{program}
      (Closes: #944675)
    - sd-event: don't invalidate source type on disconnect
      (Closes: #945332)
  * Rebase patches

 -- Michael Biebl <biebl@debian.org>  Sat, 30 Nov 2019 16:39:57 +0100

systemd (243-9) unstable; urgency=medium

  [ Daniel Kahn Gillmor ]
  * resolved: fix connection failures with TLS 1.3 and GnuTLS (Closes: #945507)

 -- Michael Biebl <biebl@debian.org>  Fri, 29 Nov 2019 21:33:19 +0100

systemd (243-8) unstable; urgency=medium

  * udevadm: ignore EROFS and return earlier.
    Fixes failures of "udevadm trigger" in containers with a readonly /sys.
    (Closes: #944860)
  * udev: silence warning about PROGRAM+= or IMPORT+= rules (Closes: #944917)
  * man: add entry about SpeedMeter= (Closes: #944597)
  * udev: drop SystemCallArchitectures=native from systemd-udevd.service.
    We can't really control what helper programs are run from other udev
    rules. E.g. running i386 binaries under amd64 is a valid use case and
    should not trigger a SIGSYS failure. (Closes: #869719)

 -- Michael Biebl <biebl@debian.org>  Tue, 19 Nov 2019 09:17:12 +0100

systemd (243-7) unstable; urgency=medium

  * Fix build failure on arm64 with libseccomp >= 2.4.2

 -- Michael Biebl <biebl@debian.org>  Fri, 15 Nov 2019 22:01:17 +0100

systemd (243-6) unstable; urgency=medium

  * Revert "sysusers: properly mark generated accounts as locked"
    We shouldn't lock the accounts because people actually need to use them, and
    if they are locked, various tools will refuse.
  * udev: ignore error caused by device disconnection.
    During an add or change event, the device may be disconnected.
    (Closes: #944586)
  * udev: do not append newline when writing attributes

 -- Michael Biebl <biebl@debian.org>  Thu, 14 Nov 2019 14:09:49 +0100

systemd (243-5) unstable; urgency=medium

  * Switch default hierarchy (back) to hybrid.
    Since v243, the new upstream default is unified, but this still causes
    regressions in important packages, like LXC or Docker, so switch the
    default back to hybrid for now.
  * Drop masks for SysV init scripts that have been dropped
  * Drop masks for SysV init scripts provided by initscripts and bootlogd
  * logind: fix emission of PropertiesChanged signal for users and seats
  * Bump Standards Version to 4.4.1
  * Upload to unstable

 -- Michael Biebl <biebl@debian.org>  Mon, 11 Nov 2019 00:58:41 +0100

systemd (243-4) experimental; urgency=medium

   * Merge changes from unstable branch

 -- Michael Biebl <biebl@debian.org>  Sat, 09 Nov 2019 01:15:08 +0100

systemd (243-3) experimental; urgency=medium

  * Import patches from v243-stable branch (up to ef677436aa)

 -- Michael Biebl <biebl@debian.org>  Mon, 14 Oct 2019 15:26:01 +0200

systemd (243-2) experimental; urgency=medium

  * Import patches from v243-stable branch (up to fab6f010ac)

 -- Michael Biebl <biebl@debian.org>  Sun, 22 Sep 2019 12:46:02 +0200

systemd (243-1) experimental; urgency=medium

  * New upstream version 243
  * Merge changes from unstable branch

 -- Michael Biebl <biebl@debian.org>  Thu, 05 Sep 2019 01:21:49 +0200

systemd (243~rc2-1) experimental; urgency=medium

  * New upstream version 243~rc2
    - man: document that "systemd-analyze blame/critical-chain" is not useful
      to track down job latency. (Closes: #920234)
    - systemctl: process all units matched by a glob in the cat verb by
      default. (Closes: #904913)
    - units: automatically revert to /run logging on shutdown if necessary.
      Prevents /var staying busy on shutdown due to journald.
      (Closes: #851402)
    - bash-completion: don't sort syslog priorities. (Closes: #913222)
    - man: add example for setting multiple properties at once.
      (Closes: #807464)
  * Rebase patches
  * Update symbols file for libsystemd0
  * core: stop removing non-existent and duplicate lookup paths
  * Install static-nodes-permissions.conf tmpfile in udev

 -- Michael Biebl <biebl@debian.org>  Sat, 31 Aug 2019 00:20:41 +0200

systemd (242-8~bpo10+1) buster-backports; urgency=medium

  * Rebuild for buster-backports

 -- Michael Biebl <biebl@debian.org>  Sat, 09 Nov 2019 00:38:15 +0100

systemd (242-8) unstable; urgency=medium

  [ Dan Streetman ]
  * d/extra/rules/73-special-net-names.rules: use $$ instead of $ in PROGRAM=
    value.
    Fixes incorrect variable substitution.
  * Rework and improve blacklist handling in debian/tests/upstream

  [ Balint Reczey ]
  * Various improvements to debian/extra/checkout-upstream making it more
    straightforward to override the default behaviour
  * Use package version as systemd's reported version (LP: #1849158)

  [ Michael Biebl]
  * debiant/tests/udev: replace deprecated ADTTMP with AUTOPKGTEST_TMP

 -- Michael Biebl <biebl@debian.org>  Fri, 08 Nov 2019 23:18:00 +0100

systemd (242-7~bpo10+1) buster-backports; urgency=medium

  * Rebuild for buster-backports
  * Switch debian-branch to buster-backports

 -- Michael Biebl <biebl@debian.org>  Wed, 16 Oct 2019 18:34:27 +0200

systemd (242-7) unstable; urgency=medium

  * sleep: properly pass verb to sleep script
  * core: factor root_directory application out of apply_working_directory.
    Fixes RootDirectory not working when used in combination with User.
    (Closes: #939408)
  * shared/bus-util: drop trusted annotation from
    bus_open_system_watch_bind_with_description().
    This ensures that access controls on systemd-resolved's D-Bus interface
    are enforced properly.
    (CVE-2019-15718, Closes: #939353)

 -- Michael Biebl <biebl@debian.org>  Wed, 04 Sep 2019 19:34:17 +0200

systemd (242-6) unstable; urgency=medium

  [ Dan Streetman ]
  * d/t/control: upstream test requires qemu-system-ppc on ppc64el
  * d/t/control: install seabios for upstream test.
    Some archs (at least arm64) qemu implementation require the vga bios.

  [ Michael Biebl ]
  * Drop unused lintian override
  * network: fix ListenPort= in [WireGuard] section (Closes: #936198)
  * d/e/r/73-usb-net-by-mac.rules: import net.ifnames only for network devices
    (Closes: #934589)
  * d/e/r/73-usb-net-by-mac.rules: skip if iface name was provided by
    user-space
  * Drop dbus activation stub service.
    Since dbus 1.11.0, a dbus-daemon that is run with --systemd-activation
    automatically assumes that o.fd.systemd1 is an activatable service.
    As a result, with a new enough dbus version,
    /usr/share/dbus-1/services/org.freedesktop.systemd1.service and
    /usr/share/dbus-1/system-services/org.freedesktop.systemd1.service
    become unnecessary and can be removed. (Closes: #914015)
  * Revert "core: check start limit on condition checks too"
    If a unit was referenced too often, it hit the restart limit and the
    unit was marked as failed. Fixes a regression introduced in v242.
    (Closes: #935829)

  [ Michael Prokop ]
  * README.Debian: document KillUserProcesses behavior in Debian

 -- Michael Biebl <biebl@debian.org>  Tue, 03 Sep 2019 11:09:07 +0200

systemd (242-5) unstable; urgency=medium

  [ Dan Streetman ]
  * d/rules: add CONFFGLAGS_UPSTREAM to dh_auto_configure -- params

  [ Michael Biebl ]
  * core: never propagate reload failure to service result.
    Fixes a regression introduced in v239 where the main process of a
    service unit gets killed on reload if ExecReload fails. (Closes: #936032)
  * shared/seccomp: add sync_file_range2.
    Some architectures need the arguments to be reordered because of alignment
    issues. Otherwise, it's the same as sync_file_range.
    Fixes sync_file_range failures in nspawn containers on arm, ppc.
    (Closes: #935091)
  * bash-completion: don't sort syslog priorities.
    By default, the available completions are sorted alphabetically, which
    is counterproductive in case of syslog priorities. Override the default
    behavior using the `nosort` option. (Closes: #913222)
  * test-bpf: skip test when run inside containers

 -- Michael Biebl <biebl@debian.org>  Thu, 29 Aug 2019 16:18:18 +0200

systemd (242-4) unstable; urgency=medium

  * Upload to unstable

 -- Michael Biebl <biebl@debian.org>  Wed, 21 Aug 2019 22:09:13 +0200

systemd (242-3) experimental; urgency=medium

  [ Dan Streetman ]
  * d/t/boot-and-services: fix test_failing()
  * d/t/boot-and-services: check for any kernel message, not just first kernel
    message (Closes: #929730)
  * d/t/upstream: add TEST-30, TEST-34 to blacklist
  * d/t/timedated: replace systemctl is-active with systemctl show
  * d/t/control: root-unittests can break networking, add breaks-testbed
  * d/t/control: mark udev test skippable
  * d/t/upstream: always cleanup after (and before) each test
  * d/t/control: upstream test requires dmeventd
  * d/e/checkout-upstream: don't remove .git
  * d/e/checkout-upstream: move change to debian/ files above other changes
  * d/e/checkout-upstream: add UPSTREAM_KEEP_CHANGELOG param
  * d/e/checkout-upstream: create git commits for each change
  * d/e/checkout-upstream: switch from 'quilt' to 'native' format
  * d/e/checkout-upstream: set user.name, user.email if unset
  * d/t/storage: change plaintext_name to include testname
  * d/t/storage: increase wait for plaintext_dev from 5 to 30 seconds
  * d/t/storage: wait for service to start, only stop if active
  * d/t/storage: don't search for 'scsi_debug' in ask_password
  * d/t/storage: manage scsi_debug using add_hosts (Closes: #929728)
  * d/t/storage: use short timeout waiting for scsi_debug block dev to appear
  * d/t/storage: convert password agent into normal Thread
  * d/t/storage: fail if socket info not in ask_password contents
  * d/t/boot-smoke: pass failure reason to fail() to print instead of separate
    echo
  * d/t/boot-smoke: in fail() set +e so errors are ignored while gathering
    data
  * d/t/boot-smoke: gather still running jobs in fail()
  * d/t/boot-smoke: wait for is-system-running
  * d/t/boot-smoke: call fail if pidof polkitd fails
  * d/t/boot-smoke: remove check for running jobs

  [ Michael Biebl ]
  * d/t/boot-smoke: check for NetworkManager instead of D-Bus activated
    polkitd (Closes: #934992)

 -- Michael Biebl <biebl@debian.org>  Wed, 21 Aug 2019 00:12:22 +0200

systemd (242-2) experimental; urgency=medium

  [ Michael Biebl ]
  * Drop dependency on lsb-base.
    It is only needed when booting with sysvinit and initscripts, but
    initscripts already Depends on lsb-base (see #864999).
  * Stop removing enablement symlinks in /etc/systemd/system.
    With v242 this is no longer necessary as `ninja install` will no longer
    create those symlinks.
  * Replace manual removal of halt-local.service with upstream patch

  [ Dimitri John Ledkov ]
  * Build manpages in .deb variant.
    Upstream snapshots are switching to building manpages off by default.

  [ Luca Boccassi ]
  * Enable portabled and install related files in systemd-container.
    Keep disabled for the udeb profile. (Closes: #918606)

 -- Michael Biebl <biebl@debian.org>  Fri, 07 Jun 2019 22:41:50 +0200

systemd (242-1) experimental; urgency=medium

  * New upstream version 242
    - Change ownership/mode of the execution directories also for static users
      (Closes: #919231)
    - A new boolean sandboxing option RestrictSUIDSGID= has been added that is
      built on seccomp. When turned on, creation of SUID/SGID files is
      prohibited. The NoNewPrivileges= and the new RestrictSUIDSGID= options
      are now implied if DynamicUser= is turned on for a service.
      (Closes: #928102, CVE-2019-3843, CVE-2019-3844)
  * Drop Revert-udev-network-device-renaming-immediately-give.patch.
    This patch needs ongoing maintenance work to be adapted to new releases
    and fails to apply with v242. Instead of investing more time into it we
    are going to drop the patch as it was a hack anyway.
  * Rebase patches
  * Drop pre-stretch migration code
  * Drop /sbin/udevadm compat symlink (Closes: #852580)
  * socket-util: Make sure flush_accept() doesn't hang on unexpected
    EOPNOTSUPP
  * Enable regexp matching support in journalctl using pcre2 (Closes: #898892)
  * Switch from libidn to libidn2 (Closes: #928615)

 -- Michael Biebl <biebl@debian.org>  Wed, 08 May 2019 01:33:56 +0200

systemd (241-7) unstable; urgency=medium

  [ Michael Biebl ]
  * network: Fix failure to bring up interface with Linux kernel 5.2.
    Backport two patches from systemd master in order to fix a bug with 5.2
    kernels where the network interface fails to come up with the following
    error: "enp3s0: Could not bring up interface: Invalid argument"
    (Closes: #931636)
  * Use /usr/sbin/nologin as nologin shell.
    In Debian the nologin shell is installed in /usr/sbin, not /sbin.
    (Closes: #931850)

  [ Mert Dirik ]
  * 40-systemd: Don't fail if SysV init script uses set -u and $1 is unset
    (Closes: #931719)

 -- Michael Biebl <biebl@debian.org>  Thu, 18 Jul 2019 19:38:23 +0200

systemd (241-6) unstable; urgency=medium

  * ask-password: Prevent buffer overflow when reading from keyring.
    Fixes a possible memory corruption that causes systemd-cryptsetup to
    crash either when a single large password is used or when multiple
    passwords have already been pushed to the keyring. (Closes: #929726)
  * Clarify documentation regarding %h/%u/%U specifiers.
    Make it clear, that setting "User=" has no effect on those specifiers.
    Also ensure that "%h" is actually resolved to "/root" for the system
    manager instance as documented in the systemd.unit man page.
    (Closes: #927911)
  * network: Behave more gracefully when IPv6 has been disabled.
    Ignore any configured IPv6 settings when IPv6 has been disabled in the
    kernel via sysctl. Instead of failing completely, continue and log a
    warning instead. (Closes: #929469)

 -- Michael Biebl <biebl@debian.org>  Mon, 08 Jul 2019 11:27:51 +0200

systemd (241-5) unstable; urgency=medium

  * Revert "Add check to switch VTs only between K_XLATE or K_UNICODE"
    This change left the keyboard in an unusable state when exiting an X
    session. (Closes: #929229)

 -- Michael Biebl <biebl@debian.org>  Fri, 24 May 2019 22:58:59 +0200

systemd (241-4) unstable; urgency=medium

  * journal-remote: Do not request Content-Length if Transfer-Encoding is
    chunked (Closes: #927008)
  * systemctl: Restore "systemctl reboot ARG" functionality.
    Fixes a regression introduced in v240. (Closes: #928659)
  * random-util: Eat up bad RDRAND values seen on AMD CPUs.
    Some AMD CPUs return bogus data via RDRAND after a suspend/resume cycle
    while still reporting success via the carry flag.
    Filter out invalid data like -1 (and also 0, just to be sure).
    (Closes: #921267)
  * Add check to switch VTs only between K_XLATE or K_UNICODE.
    Switching to K_UNICODE from other than L_XLATE can make the keyboard
    unusable and possibly leak keypresses from X.
    (CVE-2018-20839, Closes: #929116)
  * Document that DRM render nodes are now owned by group "render"
    (Closes: #926886)

 -- Michael Biebl <biebl@debian.org>  Fri, 17 May 2019 21:16:33 +0200

systemd (241-3) unstable; urgency=high

  [ Michael Biebl ]
  * Drop systemd-shim alternative from libpam-systemd.
    A fixed systemd-shim package which works with newer versions of systemd
    is unlikely to happen given that the systemd-shim package has been
    removed from the archive. Drop the alternative dependency from
    libpam-systemd accordingly.
  * Properly remove duplicate directories from systemd package.
    When removing duplicate directories from the systemd package, sort the
    list of directories in reverse order so we properly delete nested
    directories.
  * udev: Run programs in the specified order (Closes: #925190)
  * bash-completion: Use default completion for redirect operators
    (Closes: #924541)
  * networkd: Clarify that IPv6 RA uses our own stack, no the kernel's
    (Closes: #815582)
  * Revert "Drop systemd-timesyncd.service.d/disable-with-time-daemon.conf"
    Apparently Conflicts= are not a reliable mechanism to ensure alternative
    NTP implementations take precedence over systemd-timesyncd.
    (Closes: #902026)
  * network: Fix routing policy rule issue.
    When multiple links request a routing policy, make sure they are all
    applied correctly. (Closes: #924406)
  * pam-systemd: Use secure_getenv() rather than getenv()
    Fixes a vulnerability in the systemd PAM module which insecurely uses
    the environment and lacks seat verification permitting spoofing an
    active session to PolicyKit. (CVE-2019-3842)

  [ Martin Pitt ]
  * Enable udev autopkgtest in containers.
    This test doesn't actually need udev.service (which is disabled in
    containers) and works fine in LXC.
  * Enable boot-and-service autopkgtest in containers
    - Skip tests which can't work in containers.
    - Add missing rsyslog test dependency.
    - e2scrub_reap.service fails in containers, ignore (filed as #926138)
    - Relax pgrep pattern for gdm, as there's no wayland session in
      containers.

 -- Michael Biebl <biebl@debian.org>  Mon, 08 Apr 2019 12:59:32 +0200

systemd (241-2) unstable; urgency=medium

  [ Martin Pitt ]
  * debian/tests/boot-smoke: Create journal and udevdb artifacts on all
    failures
  * autopkgtests: Replace obsolete $ADT_* variables
  * networkd-test: Ignore failures of test_route_only_dns* in containers.
    This test exposes a race condition when running in LXC, see issue #11848
    for details. Until that is understood and fixed, skip the test as it's
    not a recent regression. (Closes: #924539)
  * Bump Standards-Version to 4.3.0.
    No changes necessary.
  * debian/tests/boot-smoke: Only check current boot for connection timeouts.
    Otherwise we'll catch some
        Failed to resolve group 'render': Connection timed out
    messages that happen in earlier boots during VM setup, before the
    "render" group is created.
    Fixes https://github.com/systemd/systemd/issues/11875
  * timedated: Fix emitted value when ntp client is enabled/disabled.
    Fixes a regression introduced in 241.
  * debian/tests/timedated: Check enabling/disabling NTP.
    Assert that `timedatectl set-ntp` correctly controls the service, sets
    the `org.freedesktop.timedate1 NTP` property, and sends the right
    `PropertiesChanged` signal.
    This reproduces <https://github.com/systemd/systemd/issues/11944> and
    also the earlier <https://github.com/systemd/systemd/issues/9672>.

  [ Michael Biebl ]
  * Disable fallback DNS servers in resolved (Closes: #923081)
  * cgtop: Fix processing of controllers other than CPU (Closes: #921280)
  * udev: Restore debug level when logging a failure in the external prog
    called by IMPORT{program} (Closes: #924199)
  * core: Remove "." path components from required mount paths.
    Fixes mount related failures when a user's home directory contains "/./"
    (Closes: #923881)
  * udev.init: Use new s-s-d --notify-await to start udev daemon.
    Fixes a race condition during startup under SysV init.
    Add versioned dependency on dpkg (>= 1.19.3) to ensure that a version
    of start-stop-daemon which supports --notify-await is installed.
    (Closes: #908796)
  * Make /dev/dri/renderD* accessible to group "render"
    Follow upstream and make render nodes available to a dedicated system
    group "render" instead of "video". Keep the uaccess tag for local,
    active users.

 -- Michael Biebl <biebl@debian.org>  Fri, 15 Mar 2019 18:33:54 +0100

systemd (241-1) unstable; urgency=medium

  [ Adam Borowski ]
  * Make libpam-systemd Provide: logind, default-logind.
    This allows alternate logind implementations such as elogind, without
    having to recompile every dependent package -- as long as the client API
    remains compatible.
    These new virtual packages got policy-approved in #917431. (Closes: #915407)

  [ Felipe Sateler ]
  * New upstream version 241
    - Refresh patches
    - Backport upstream fix for Driver= matches in .network files

  [ Martin Pitt ]
  * debian/libsystemd0.symbols: Add new symbol from release 241
  * Fix various bugs and races in networkd tests.
    This should get the autopkgtest back to green, which regressed with
    dnsmasq 2.80.

 -- Felipe Sateler <fsateler@debian.org>  Thu, 21 Feb 2019 20:10:15 -0300

systemd (240-6) unstable; urgency=high

  * High urgency as this fixes a vulnerability.

  [ Felipe Sateler ]
  * Reenable pristine-tar in gbp.conf.
    The pristine-tar bug has been fixed, so we can use it again.
    This reverts commit 9fcfbbf6fea15eacfa3fad74240431c5f2c3300e.
  * d/watch: add version mangle to transform -rc to ~rc.
    Upstream has started releasing rcs, so let's account for that
  * Fix comment about why we disable hwclock.service.
    Systemd nowadays doesn't do it itself because the kernel does it on its
    own when necessary, and when not, it is not safe to save the hwclock (eg,
    there is no certainty the system clock
    is correct)
  * udev: Backport upstream preventing mass killings when not running under
    systemd (Closes: #918764)

  [ Dimitri John Ledkov ]
  * debian/tests/storage: improve cleanups.
    On fast ppc64el machines, cryptsetup start job may not complete by the
    time tearDown is executed. In that case stop, causes to simply cancel the
    start job without actually cleaning up the dmsetup node. This leads to
    failing subsequent test as it no longer starts with a clean device. Thus
    ensure the systemd-cryptsetup unit is started, before stopping it.
    Also rmmod scsi_debug module at the end, to allow re-running the test in a
    loop.
  * debian/tests/upstream: Mark TEST-13-NSPAWN-SMOKE as flakey.
  * debian/tests/control: add socat to upstream tests for pull #11591
  * Blacklist TEST-10-ISSUE-2467 #11706
  * debian/tests/storage: fix for LUKS2 and avoid interactive password
    prompts.

  [ Martin Pitt ]
  * udevadm: Fix segfault with subsystem-match containing '/'
    (Closes: #919206)
  * sd-bus: if we receive an invalid dbus message, ignore and proceed
  * sd-bus: enforce a size limit on D-Bus object paths.
    This avoids accessing/modifying memory outside of the allocated stack
    region by sending specially crafted D-Bus messages with very large object
    paths.
    Vulnerability discovered by Chris Coulson <chris.coulson@canonical.com>,
    patch provided by Riccardo Schirone <rschiron@redhat.com>.
    (CVE-2019-6454)

 -- Martin Pitt <mpitt@debian.org>  Mon, 18 Feb 2019 13:54:04 +0000

systemd (240-5) unstable; urgency=medium

  [ Felipe Sateler ]
  * Revert interface renaming changes. (Closes: #919390)

  [ Martin Pitt ]
  * process-util: Fix memory leak (Closes: #920018)

 -- Martin Pitt <mpitt@debian.org>  Sun, 27 Jan 2019 21:33:07 +0000

systemd (240-4) unstable; urgency=medium

  [ Benjamin Drung ]
  * Fix shellcheck issues in initramfs-tools scripts

  [ Michael Biebl ]
  * Import patches from v240-stable branch (up to f02b5472c6)
    - Fixes a problem in logind closing the controlling terminal when using
      startx. (Closes: #918927)
    - Fixes various journald vulnerabilities via attacker controlled alloca.
      (CVE-2018-16864, CVE-2018-16865, Closes: #918841, Closes: #918848)
  * sd-device-monitor: Fix ordering of setting buffer size.
    Fixes an issue with uevents not being processed properly during coldplug
    stage and some kernel modules not being loaded via "udevadm trigger".
    (Closes: #917607)
  * meson: Stop setting -fPIE globally.
    Setting -fPIE globally can lead to miscompilations on certain
    architectures. Instead use the b_pie=true build option, which was
    introduced in meson 0.49. Bump the Build-Depends accordingly.
    (Closes: #909396)

 -- Michael Biebl <biebl@debian.org>  Sat, 12 Jan 2019 21:49:44 +0100

systemd (240-3) unstable; urgency=medium

  * udev.init: Trigger add events for subsystems.
    Update the SysV init script and mimic the behaviour of the initramfs and
    systemd-udev-trigger.service which first trigger subsystems and then
    devices during the coldplug stage.
  * udevadm: Refuse to run trigger, control, settle and monitor commands in
    chroot (Closes: #917633)
  * network: Set link state configuring before setting addresses.
    Fixes a crash in systemd-networkd caused by an assertion failure.
    (Closes: #918658)
  * libudev-util: Make util_replace_whitespace() read only len characters.
    Fixes a regression where /dev/disk/by-id/ names had additional
    underscores.
  * man: Update color of journal logs in DEBUG level (Closes: #917948)
  * Remove old state directory of systemd-timesyncd on upgrades.
    Otherwise timesyncd will fail to update the clock file if it was created
    as /var/lib/private/systemd/timesync/clock.
    This was the case when the service was using DynamicUser=yes which it no
    longer does in v240. (Closes: #918190)

 -- Michael Biebl <biebl@debian.org>  Wed, 09 Jan 2019 18:40:57 +0100

systemd (240-2) unstable; urgency=medium

  * Pass separate dev_t var to device_path_parse_major_minor.
    Fixes FTBFS on mips/mipsel (MIPS/O32). (Closes: #917195)
  * test-json: Check absolute and relative difference in floating point test.
    Fixes FTBFS due to test-suite failures on armel, armhf and hppa.
    (Closes: #917215)
  * sd-device: Fix segfault when error occurs in device_new_from_{nulstr,strv}()
    Fixes a segfault in systemd-udevd when debug logging is enabled.
  * udev-event: Do not read stdout or stderr if the pipefd is not created.
    This fixes problems with device-mapper symlinks no longer being created
    or certain devices not being marked as ready. (Closes: #917124)
  * Don't bump fs.nr_open in PID 1.
    In v240, systemd bumped fs.nr_open in PID 1 to the highest possible
    value. Processes that are spawned directly by systemd, will have
    RLIMIT_NOFILE be set to 512K (hard).
    pam_limits in Debian defaults to "set_all", i.e. for limits which are
    not explicitly configured in /etc/security/limits.conf, the value from
    PID 1 is taken, which means for login sessions, RLIMIT_NOFILE is set to
    the highest possible value instead of 512K. Not every software is able
    to deal with such an RLIMIT_NOFILE properly.
    While this is arguably a questionable default in Debian's pam_limit,
    work around this problem by not bumping fs.nr_open in PID 1.
    (Closes: #917167)

 -- Michael Biebl <biebl@debian.org>  Thu, 27 Dec 2018 14:03:57 +0100

systemd (240-1) unstable; urgency=medium

  [ Michael Biebl ]
  * New upstream version 240
    - core: Skip cgroup_subtree_mask_valid update if UNIT_STUB
      (Closes: #903011)
    - machined: Rework referencing of machine scopes from machined
      (Closes: #903288)
    - timesync: Fix serialization of IP address
      (Closes: #916516)
    - core: Don't track jobs-finishing-during-reload explicitly
      (Closes: #916678)
  * Rebase patches
  * Install new systemd-id128 binary
  * Update symbols file for libsystemd0
  * Update nss build options

  [ Martin Pitt ]
  * tests: Disable some flaky upstream tests.
    See https://github.com/systemd/systemd/issues/11195
  * tests: Disable flaky TEST-17-UDEV-WANTS upstream test.
    See https://github.com/systemd/systemd/issues/11195

 -- Michael Biebl <biebl@debian.org>  Sat, 22 Dec 2018 16:01:43 +0100

systemd (239-15) unstable; urgency=medium

  [ Felipe Sateler ]
  * Fix container check in udev init script.
    Udev needs writable /sys, so the init script tried to check before
    starting. Unfortunately, the check was inverted. Let's add the missing
    '!' to negate the check.
    (Closes: #915261)
  * Add myself to uploaders

  [ Michael Biebl ]
  * Remove obsolete systemd-shim conffile on upgrades.
    The D-Bus policy file was dropped from the systemd-shim package in
    version 8-4, but apparently there are cases where users removed the
    package before that cleanup happened. The D-Bus policy file that was
    shipped by systemd-shim was much more restrictive and now prevents
    calling GetDynamicUsers() and other recent APIs on systemd Manager.
    (Closes: #914285)

 -- Felipe Sateler <fsateler@debian.org>  Wed, 05 Dec 2018 21:03:34 -0300

systemd (239-14) unstable; urgency=medium

  [ Michael Biebl ]
  * autopkgtest: Drop test_custom_cgroup_cleanup from boot-and-services
  * resolved: Increase size of TCP stub replies (Closes: #915049)
  * meson: Unify linux/stat.h check with other checks and use _GNU_SOURCE.
    Fixes a build failure with glibc 2.28.
  * Drop procps dependency from systemd.
    The systemd-exit.service user service no longer uses the "kill" binary.
  * Simplify container check in udev SysV init script.
    Instead of using "ps" to detect a container environment, simply test if
    /sys is writable. This matches what's used in systemd-udevd.service via
    ConditionPathIsReadWrite=/sys and follows
    https://www.freedesktop.org/wiki/Software/systemd/ContainerInterface/
    This means we no longer need procps, so drop that dependency from the
    udev package. (Closes: #915095)

  [ Mert Dirik ]
  * 40-systemd: Honour __init_d_script_name.
    Make /lib/lsb/init-functions.d/40-systemd use __init_d_script_name
    (if available) to figure out real script name. (Closes: #826214)
  * 40-systemd: Improve heuristics for init-d-script.
    Improve heuristics for scripts run via init-d-script so that the
    redirection works even for older init-d-script versions without the
    __init_d_script_name variable.

 -- Michael Biebl <biebl@debian.org>  Sun, 02 Dec 2018 01:00:01 +0100

systemd (239-13) unstable; urgency=medium

  * autopktest: Add e2fsprogs dependency to upstream test.
    Some of the upstream tests require mkfs.ext4. (Closes: #887250)
  * systemctl: Tell update-rc.d to skip creating any systemd symlinks.
    When calling update-rc.d via systemd-sysv-install, tell it to skip
    creating any systemd symlinks as we want to handle those directly in
    systemctl. Older update-rc.d versions will ignore that request, but
    that's ok. This means we don't need a versioned dependency against
    init-system-helpers. (Closes: #743217)
  * pam_systemd: Suppress LOG_DEBUG log messages if debugging is off
    (Closes: #825949)
  * Drop cgroup-don-t-trim-cgroup-trees-created-by-someone-el.patch.
    The patch is no longer necessary as lxc.service now uses Delegate=yes.
  * Remove obsolete Replaces from pre-jessie

 -- Michael Biebl <biebl@debian.org>  Tue, 20 Nov 2018 19:44:39 +0100

systemd (239-12) unstable; urgency=high

  [ Martin Pitt ]
  * Enable QEMU on more architectures in "upstream" autopkgtest.
    Taken from the Ubuntu package, so apparently QEMU works well enough on
    these architectures now.
  * autopkgtest: Avoid test bed reset for boot-smoke.
    Make "boot-smoke"'s dependencies a strict superset of "upstream"'s, so
    that autopkgtest doesn't have to provide a new testbed.
  * Fix wrong "nobody" group from sysusers.d.
    Fix our make-sysusers-basic sysusers.d generator to special-case the
    nobody group. "nobody" user and "nogroup" group both have the same ID
    65534, which is the only special case for Debian's static users/groups.
    So specify the gid explicitly, to avoid systemd-sysusers creating a
    dynamic system group for "nobody".
    Also clean up the group on upgrades.
    Thanks to Keh-Ming Luoh for the original patch! (Closes: #912525)

  [ Michael Biebl ]
  * autopkgtest: Use shutil.which() which is provided by Python 3
  * Drop non-existing gnuefi=false build option.
    This was mistakenly added when converting from autotools to meson.
  * core: When deserializing state always use read_line(…, LONG_LINE_MAX, …)
    Fixes a vulnerability in unit_deserialize which allows an attacker to
    supply arbitrary state across systemd re-execution via NotifyAccess.
    (CVE-2018-15686, Closes: #912005)
  * meson: Use the host architecture compiler/linker for src/boot/efi.
    Fixes cross build failure for arm64. (Closes: #905381)
  * systemd: Do not pass .wants fragment path to manager_load_unit.
    Fixes an issue with overridden units in /etc not being used due to a
    .wants/ symlink pointing to /lib. (Closes: #907054)
  * machined: When reading os-release file, join PID namespace too.
    This ensures that we properly acquire the os-release file from containers.
    (Closes: #911231)

 -- Michael Biebl <biebl@debian.org>  Sat, 17 Nov 2018 18:39:21 +0100

systemd (239-11) unstable; urgency=high

  [ Michael Biebl ]
  * debian/tests/upstream: Clean up after each test run.
    Otherwise the loopback images used by qemu are not properly released and
    we might run out of disk space.
  * dhcp6: Make sure we have enough space for the DHCP6 option header.
    Fixes out-of-bounds heap write in systemd-networkd dhcpv6 option
    handling.
    (CVE-2018-15688, LP: #1795921, Closes: #912008)
  * chown-recursive: Rework the recursive logic to use O_PATH.
    Fixes a race condition in chown_one() which allows an attacker to cause
    systemd to set arbitrary permissions on arbitrary files.
    (CVE-2018-15687, LP: #1796692, Closes: #912007)

  [ Martin Pitt ]
  * debian/tests/boot-and-services: Use gdm instead of lightdm.
    This seems to work more reliably, on Ubuntu CI's i386 instances lightdm
    fails.

  [ Manuel A. Fernandez Montecelo ]
  * Run "meson test" instead of "ninja test"
    Upstream developers of meson recommend to run it in this way, because
    "ninja test" just calls "meson test", and by using meson directly and
    using extra command line arguments it is possible to control aspects of
    how the tests are run.
  * Increase timeout for test in riscv64.
    The buildds for the riscv64 arch used at the moment are slow, so increase
    the timeouts for this arch by a factor of 10, for good measure.
    (Closes: #906429)

 -- Michael Biebl <biebl@debian.org>  Sun, 28 Oct 2018 13:02:18 +0100

systemd (239-10) unstable; urgency=medium

  [ Michael Biebl ]
  * meson: Rename -Ddebug to -Ddebug-extra.
    Meson added -Doptimization and -Ddebug options, which obviously causes
    a conflict with our -Ddebug options. Let's rename it.
    (Closes: #909455)
  * Add conflicts against consolekit.
    Letting both ConsoleKit and logind manage dynamic device permissions
    will only lead to inconsistent and unexpected results.

  [ Felipe Sateler ]
  * Link systemctl binary statically against libshared.
    This reduces the Pre-Depends list considerably, and is more resilient
    against borked installs.

 -- Michael Biebl <biebl@debian.org>  Tue, 25 Sep 2018 16:11:12 +0200

systemd (239-9) unstable; urgency=medium

  * autopkgtest: Remove needs-recommends runtime restriction.
    This restriction has been deprecated and there are plans to remove it
    altogether. The tests pass withouth needs-recommends, so it seems safe
    to remove.
  * test: Use installed catalogs when test-catalog is not located at build
    dir.
    This makes it possible to run test-catalog as installed test, so we no
    longer need to mark it as EXFAIL in our root-unittests autopkgtest.
  * test: Use "systemd-runtest.env" to set $SYSTEMD_TEST_DATA and
    $SYSTEMD_CATALOG_DIR.
    This avoids embedding ABS_{SRC,BUILD}_DIR into libsystemd-shared.so and
    the test binaries and should make the build reproducible.
    (Closes: #908365)

 -- Michael Biebl <biebl@debian.org>  Wed, 12 Sep 2018 19:07:38 +0200

systemd (239-8) unstable; urgency=medium

  [ Michael Biebl ]
  * Clean up dbus-org.freedesktop.timesync1.service Alias on purge
    (Closes: #904290)
  * user-runtime-dir: Fix wrong SELinux context (Closes: #908026)
  * core: Fix gid when DynamicUser=yes with static user (Closes: #904335)
  * Remove udev control socket on shutdown under sysvinit.
    The udev control socket is no longer removed automatically when the
    daemon is stopped. As this can confuse other software, update the SysV
    init script to remove the control socket manually and make sure the init
    script is executed on shutdown (runlevel 0) and reboot (runlevel 6).
    (Closes: #791944)
  * Bump Standards-Version to 4.2.1

  [ Martin Pitt ]
  * timedated: Fix wrong PropertyChanged values and refcounting

 -- Michael Biebl <biebl@debian.org>  Fri, 07 Sep 2018 08:41:12 +0200

systemd (239-7) unstable; urgency=medium

  * autopkgtest: Add iputils-ping dependency to root-unittests.
    The ping binary is required by test-bpf.
  * autopkgtest: Add dbus-user-session and libpam-systemd dependency to
    root-unittests.
    Without a working D-Bus user session, a lot of the test-bus-* tests are
    skipped.
  * network/link: Fix logic error in matching devices by MAC (Closes: #904198)

 -- Michael Biebl <biebl@debian.org>  Sun, 22 Jul 2018 13:40:15 +0200

systemd (239-6) unstable; urgency=medium

  [ Martin Pitt ]
  * autopkgtest: Install libnss-systemd.
    Make sure that dynamic users can be resolved. This e. g. prevents a
    startup failure for systemd-resolved.
  * autopkgtest: Add missing python3 test dependency for udev test

  [ Michael Biebl ]
  * autopkgtest: Make AppArmor violator test work with merged-usr
  * Make /dev/kvm accessible to local users and group kvm.
    Re-add the uaccess tag to /dev/kvm to make it accessible to local
    users. Access is also granted via group kvm, so create that in
    udev.postinst. (Closes: #887852)
  * Move a few man pages from systemd to systemd-journal-remote.
    The systemd package shipped a few systemd-journal-remote and
    systemd-journal-upload related man pages which really belong into the
    systemd-journal-remote package. Move those man pages into the correct
    package and add a Breaks/Replaces against systemd accordingly.
    (Closes: #903557)
  * autopkgtest: Drop no-longer needed workaround from upstream test
  * Go back to statically allocate system users for timesyncd, networkd and
    resolved.
    There are currently too many open issues related to D-Bus and the usage
    of DynamicUser. (Closes: #902971)
  * Change python3-minimal dependency to python3.
    While we strictly only need python3-minimal, the usage of
    python3-minimal triggers a lintian error: depends-on-python-minimal
  * test: Drop SKIP_INITRD for QEMU-based tests.
    The Debian Linux kernel ships ext4 support as a module, so we require an
    initrd to successfully start the QEMU images.
  * debian/tests/localed-x11-keymap: Deal with absence of
    /etc/default/keyboard more gracefully
  * autopkgtest: Add various dependencies to make upstream test pass on Debian
    - netcat-openbsd: Required by TEST-12-ISSUE-3171.
    - busybox-static: Required by TEST-13-NSPAWN-SMOKE.
    - plymouth: Required by TEST-15-DROPIN and TEST-22-TMPFILES.
  * Drop seccomp system call filter for udev.
    The seccomp based system call whitelist requires at least systemd 239 to
    be the active init and during a dist-upgrade we can't guarantee that
    systemd has been fully configured before udev is restarted.
    The versioned systemd Breaks that was added to udev for #902185 didn't
    really fix this issue, so revert that change again. (Closes: #903224)

 -- Michael Biebl <biebl@debian.org>  Thu, 19 Jul 2018 00:04:54 +0200

systemd (239-5) unstable; urgency=medium

  * Add inverse version restriction of the Breaks to the systemd-shim
    alternative in libpam-systemd.
    Otherwise apt will fail to find an installation path for libpam-systemd
    in cases where libpam-systemd is an indirect dependency. (Closes: #902998)

 -- Michael Biebl <biebl@debian.org>  Thu, 05 Jul 2018 11:50:10 +0200

systemd (239-4) unstable; urgency=medium

  [ Michael Biebl ]
  * Drop outdated section from README.Debian about switching back to SysV init
  * sleep: Fix one more printf format of a fiemap field
  * basic: Add missing comma in raw_clone assembly for sparc
  * bus-util: Make log level lower in request_name_destroy_callback()
  * tmpfiles: Specify access mode for /run/systemd/netif
  * Add Breaks against python-dbusmock (<< 0.18) to systemd.
    The logind and timedated tests in python-dbusmock were broken by the
    latest systemd release and had to be adjusted to work with systemd 239.
    See #902602
  * Drop patches which try to support running systemd services without systemd
    as pid 1.
    No one is currently actively maintaining systemd-shim, which means that
    e.g. running systemd-logind no longer works when systemd is not pid 1.
    Thus drop our no longer working patches. Bump the Breaks against
    systemd-shim accordingly.
    See #895292, #901404, #901405

  [ Martin Pitt ]
  * test: fix networkd-test.py rate limiting and dynamic user

 -- Michael Biebl <biebl@debian.org>  Tue, 03 Jul 2018 23:36:28 +0200

systemd (239-3) unstable; urgency=medium

  * Revert "systemctl: when removing enablement or mask symlinks, cover both
    /run and /etc"
    We currently have packages in the archive which use
    "systemctl --runtime unmask" and are broken by this change.
    This is a intermediate step until it is clear whether upstream will
    revert this commit or whether we will have to update affected packages
    to deal with this changed behaviour.
    See #902287 and https://github.com/systemd/systemd/issues/9393

 -- Michael Biebl <biebl@debian.org>  Wed, 27 Jun 2018 14:46:06 +0200

systemd (239-2) unstable; urgency=medium

  * sleep: Fix printf format of fiemap fields.
    This should fix a FTBFS on ia64.
  * timesync: Change type of drift_freq to int64_t.
    This should fix a FTBFS on x32.
  * Bump systemd Breaks to ensure it is upgraded in lockstep with udev.
    The hardening features used by systemd-udevd.service require systemd 239
    and udev will fail to start with older versions. (Closes: #902185)

 -- Michael Biebl <biebl@debian.org>  Wed, 27 Jun 2018 13:59:24 +0200

systemd (239-1) unstable; urgency=medium

  [ Michael Biebl ]
  * New upstream version 239
  * Drop alternative iptables-dev Build-Depends.
    It is no longer needed as both Ubuntu and Debian now ship libiptc-dev in
    their latest stable (LTS) release.
  * Drop alternative btrfs-tools Recommends.
    It is no longer needed as btrfs-progs is now available in both Debian
    and Ubuntu and keeping the alternative around prevents the transitional
    package from being autoremoved.
  * Disable installation of RPM macros.
    This avoids having to remove them manually later on.
  * Drop cleanup rules for libtool .la files.
    With the switch to Meson, libtool is no longer used.
  * Drop fallback for older kernels when running the test suite.
    We now assume that we have a kernel newer then 3.13.
  * Stop cleaning up .busname units.
    Those are gone upstream, so we no longer need to remove them manually.
  * Update symbols file for libsystemd0
  * Rebase patches
  * Install new resolvectl tool.
    Don't ship the /sbin/resolvconf compat symlink in the systemd package,
    as this would cause a file conflict with the resolvconf and openresolv
    package.
  * Disable support for "Portable Services"
    This is still an experimental feature.
  * Disable pristine-tar in gbp.conf.
    It is currently not possible to import the systemd v239 tarball using
    pristine-tar due to #902115.
  * Bump Build-Depends on meson to (>= 0.44)
  * Stop setting the path for the kill binary, no longer necessary
  * Stop creating systemd-network and systemd-resolve system user
    systemd-networkd.service and systemd-resolved.service now use
    DynamicUser=yes.

  [ Dimitri John Ledkov ]
  * Run all upstream tests, and then report all that failed.

 -- Michael Biebl <biebl@debian.org>  Sat, 23 Jun 2018 00:18:08 +0200

systemd (238-5) unstable; urgency=medium

  [ Evgeny Vereshchagin ]
  * upstream autopkgtest: Copy journal subdirectories.
    Otherwise logs are missing on failures.

  [ Martin Pitt ]
  * debian/tests/boot-and-services: Ignore cpi.service failure.
    This is apparently a regression in Ubuntu 18.04, not in systemd, so
    ignore it.

  [ Michael Biebl ]
  * sd-bus: Do not try to close already closed fd (Closes: #896781)
  * Use dh_missing to act on uninstalled files.
    The usage of dh_install --fail-missing has been deprecated.
  * meson: Avoid warning about comparison of bool and string.
    The result of this is undefined and will become a hard error in a future
    Meson release.
  * login: Respect --no-wall when cancelling a shutdown request
    (Closes: #897938)
  * Add dependencies of libsystemd-shared to Pre-Depends.
    This is necessary so systemctl is functional at all times during a
    dist-upgrade. (Closes: #897986)
  * Drop dh_strip override, the dbgsym migration is done

  [ Felipe Sateler ]
  * Don't include libmount.h in a header file.
    Kernel and glibc headers both use MS_* constants, but are not in sync, so
    only one of them can be used at a time. Thus, only import them where
    needed. Works around #898743.

 -- Michael Biebl <biebl@debian.org>  Sat, 26 May 2018 10:31:29 +0200

systemd (238-4) unstable; urgency=medium

  [ Michael Biebl ]
  * udev/net-id: Fix check for address to keep interface names stable
  * debian/copyright: Move global wildcard section to the top

  [ Martin Pitt ]
  * Fix daemon reload failures

  [ Laurent Bigonville ]
  * Fix /sys/fs/cgroup mount when using SELinux.
    Since v236, all cgroups except /sys/fs/cgroup/systemd and
    /sys/fs/cgroup/unified are not mounted when SELinux is enabled (even in
    permissive mode). Disabling SELinux completely restores these cgroups.
    This patch fixes that issue by no longer making the assumption that those
    cgroups are mounted by initrd/dracut before systemd is started.

 -- Michael Biebl <biebl@debian.org>  Sun, 01 Apr 2018 13:02:57 +0200

systemd (238-3) unstable; urgency=medium

  [ Martin Pitt ]
  * Enable systemd-sysusers unit and provide correct Debian static u/gids.
    Add a helper script debian/extra/make-sysusers-basic which generates a
    sysusers.d(5) file from Debian's static master passwd/group files.
    systemd 238 now supports  specifying different uid and gid and a
    non-default login shell, so this is possible now. (Closes: #888126)
  * udev README.Debian: Include initrd rebuild and some clarifications in
    migration.
    While initrd update is already being mentioned in the introductory
    section, it is easy to miss when going through the migration steps, so
    explicitly mention it again. Also add a warning about keeping a fallback
    on misconfigurations, and the possibility to migrate one interface at a
    time.
    Thanks to Karl O. Pinc for the suggestions! (Closes: #881769)

  [ Michael Biebl ]
  * basic/macros: Rename noreturn into _noreturn_.
    "noreturn" is reserved and can be used in other header files we include.
    (Closes: #893426)
  * units: Fix SuccessAction that belongs to [Unit] section not [Service]
    section (Closes: #893282)

 -- Michael Biebl <biebl@debian.org>  Tue, 20 Mar 2018 23:22:57 +0100

systemd (238-2) unstable; urgency=medium

  [ Alf Gaida ]
  * core: do not free stack-allocated strings.
    Fixes a crash in systemd when the cpuacct cgroup controller is not
    available. (Closes: #892360)

 -- Michael Biebl <biebl@debian.org>  Sat, 10 Mar 2018 01:12:47 +0100

systemd (238-1) unstable; urgency=medium

  [ Michael Biebl ]
  * New upstream version 238
    - Fixes systemd-tmpfiles to correctly handle symlinks present in
      non-terminal path components. (CVE-2018-6954, Closes: #890779)
  * Rebase patches
  * Use compat symlinks as provided by upstream.
    As the upstream build system now creates those symlinks for us, we no
    longer have to create them manually.
  * Update symbols file for libsystemd0
  * test-cgroup-util: bail out when running under a buildd environment

  [ Dimitri John Ledkov ]
  * systemd-sysv-install: Fix name initialisation.
    Only initialise NAME after --root optional argument has been parsed,
    otherwise NAME is initialized to e.g. `enable`, instead of to the
    `unit-name`, resulting in failures. (LP: #1752882)

 -- Michael Biebl <biebl@debian.org>  Wed, 07 Mar 2018 23:21:53 +0100

systemd (237-4) unstable; urgency=medium

  [ Gunnar Hjalmarsson ]
  * Fix PO template creation.
    Cherry-pick upstream patches to build a correct systemd.pot including
    the polkit policy files even without policykit-1 being installed.
    (LP: #1707898)

  [ Michael Biebl ]
  * Drop mask for fuse SysV init script.
    The fuse package has removed its SysV init script a long time ago, so
    the mask is no longer needed.
  * Replace two Debian specific patches which cherry-picks from upstream
    master

 -- Michael Biebl <biebl@debian.org>  Wed, 28 Feb 2018 19:18:34 +0100

systemd (237-3) unstable; urgency=medium

  [ Martin Pitt ]
  * debian/tests/boot-smoke: More robust journal checking.
    Also fail the test if calling journalctl fails, and avoid calling it
    twice. See https://github.com/systemd/systemd/pull/8032
  * Simplify PO template creation.
    Use the existing upstream build system instead of a manual call to
    `intltool-update` and `xgettext` to build systemd.pot. Remove the now
    obsolete intltool build dependency, but still explicitly keep gettext.
    (LP: #1707898)
  * Make systemd-sysv-install robust against existing $ROOT.
    Always initialize `$ROOT`, to avoid the script getting confused by an
    existing outside env variable. Also fix the `--root` option to actually
    work, the previous approach was conceptually broken due to how shell
    quoting works. Make the work with `set -u`. (Closes: #890436)

  [ Felipe Sateler ]
  * Backport upstream patch fixing a wrong assert() call (Closes: #890423)

 -- Michael Biebl <biebl@debian.org>  Wed, 14 Feb 2018 23:07:17 +0100

systemd (237-2) unstable; urgency=medium

  * Drop debian/extra/rules/70-debian-uaccess.rules.
    Up-to-date udev rules for U2F devices are shipped in libu2f-udev nowadays.
    (Closes: #889665)
  * service: relax PID file symlink chain checks a bit.
    Let's read the PID file after all if there's a potentially unsafe symlink
    chain in place. But if we do, then refuse taking the PID if its outside of
    the cgroup. (Closes: #889144)

 -- Michael Biebl <biebl@debian.org>  Fri, 09 Feb 2018 23:35:31 +0100

systemd (237-1) unstable; urgency=medium

  * New upstream version 237
  * Rebase patches
  * Update symbols file for libsystemd0
  * Update Vcs-* to point to https://salsa.debian.org
  * Bump Standards-Version to 4.1.3
  * Set Rules-Requires-Root to no

 -- Michael Biebl <biebl@debian.org>  Tue, 30 Jan 2018 01:55:24 +0100

systemd (236-4) unstable; urgency=medium

  [ Felipe Sateler ]
  * Allow systemd-timesyncd to start when libnss-systemd is not installed.
    Pick upstream patch requiring the existence of the systemd-timesync user
    only when running as root, which is not the case for the system unit.
    (Closes: #887343)

  [ Nicolas Braud-Santoni ]
  * debian/copyright: Refer to the CC0 license file (Closes: #882629)

  [ Michael Biebl ]
  * Add Build-Depends on python3-evdev <!nocheck>
    This is used by hwdb/parse_hwdb.py to perform additional validation on
    hwdb files.

 -- Michael Biebl <biebl@debian.org>  Sun, 28 Jan 2018 22:29:32 +0100

systemd (236-3) unstable; urgency=medium

  * Revert "core/execute: RuntimeDirectory= or friends requires mount
    namespace"
    This was making mounts from SSH sessions invisible to the system.
    (Closes: #885325)

 -- Michael Biebl <biebl@debian.org>  Thu, 11 Jan 2018 16:46:04 +0100

systemd (236-2) unstable; urgency=medium

  * Downgrade priority of libudev1 to optional.
    This makes it compliant with recent versions of debian-policy which
    recommends to use priority optional for library packages.
  * Clarify NEWS entry about removal of system users.
    Mention in the recent NEWS entry that the associated system groups
    should be removed as well. (Closes: #885061)
  * cryptsetup-generator: Don't mistake NULL input as OOM.
    Fixes systemd-cryptsetup-generator failing to run during boot.
    (Closes: #885201)
  * analyze: Use normal bus connection for "plot" verb.
    Fixes "systemd-analyze plot" failing to run as root. (Closes: #884506)
  * Stop re-enabling systemd services on every upgrade.
    This was done so changes to the [Install] section would be applied on
    upgrades. Forcefully re-enabling a service might overwrite local
    modifications though and thus far, none of the affected services did
    actually change its [Install] section. So remove this code from the
    maintainer scripts as it was apparently doing more harm then good.
    (Closes: #869354)

 -- Michael Biebl <biebl@debian.org>  Tue, 02 Jan 2018 00:35:14 +0100

systemd (236-1) unstable; urgency=medium

  [ Martin Pitt ]
  * debian/tests/upstream: Only show ≥ warning in journal dumps.
    Showing the entire debug log is too hard to scan visually, and most of
    the time the warnings and errors are sufficient to explain a failure.
    Put the journal files into the artifacts though, in case the debug
    information is necessary.

  [ Michael Biebl ]
  * New upstream version 236
    - nspawn: Adjust path to static resolv.conf to support split usr.
      (Closes: #881310)
    - networkd: Don't stop networkd if CONFIG_FIB_RULES=n in kernel.
      (Closes: #881823)
    - core: Fix segfault in compile_bind_mounts() when BindPaths= or
      BindReadOnlyPaths= is set. (Closes: #883380)
    - meson: Link NSS modules with -z nodelete to fix memory leak in
      nss-systemd. (Closes: #883407)
    - logind: Make sure we don't acces m->action_what if it's not initialized.
      (Closes: #882270)
    - systemctl: Ignore shutdown's "-t" argument. (Closes: #882245)
    - core: Be more defensive if we can't determine per-connection socket
      peer. (Closes: #879603)
    - bpf-firewall: Actually invoke BPF_PROG_ATTACH to check whether
      cgroup/bpf is available. (Closes: #878965)
  * Rebase patches
  * Update symbols file for libsystemd0
  * Bump Standards-Version to 4.1.2
  * Clean up old /var/lib/systemd/clock on upgrade.
    The clock file used by systemd-timesyncd is now stored in
    StateDirectory=systemd/timesync. (Closes: #883605)
  * Stop creating systemd-timesync system user.
    DynamicUser=yes has been enabled for systemd-timesyncd.service so
    allocating a system user statically is no longer necessary.
  * Document removal of systemd-{timesync,journal-gateway,journal-upload} user.
    We no longer create those system users as the corresponding services now
    use DynamicUser=yes. Removing those system users automatically is tricky,
    as the relevant services might be running during upgrade. Add a NEWS
    entry instead which documents this change.
  * Revert "udev-rules: Permission changes for /dev/dri/renderD*"
    This would introduce a new system group "render". As the name is rather
    generic, this needs further discussion first, so revert this change for
    now.

 -- Michael Biebl <biebl@debian.org>  Sun, 17 Dec 2017 21:45:51 +0100

systemd (235-3) unstable; urgency=medium

  [ Michael Biebl ]
  * Switch from XC-Package-Type to Package-Type. As of dpkg-dev 1.15.7
    Package-Type is recognized as an official field name.
  * Install modprobe configuration file to /lib/modprobe.d.
    Otherwise it is not read by kmod. (Closes: #879191)

  [ Felipe Sateler ]
  * Backport upstream (partial) fix for combined DynamicUser= + User=
    UID was not allowed to be different to GID, which is normally the case in
    debian, due to the group users being allocated the GID 100 without an
    equivalent UID 100 being allocated.
  * Backport upstream patches to fully make DynamicUser=yes + static,
    pre-existing User= work.

  [ Martin Pitt ]
  * Add missing python3-minimal dependency to systemd-tests
  * Drop long-obsolete systemd-bus-proxy system user
    systemd-bus-proxy hasn't been shipped since before stretch and never
    created any files. Thus clean up the obsolete system user on upgrades.
    (Closes: #878182)
  * Drop static systemd-journal-gateway system user
    systemd-journal-gatewayd.service now uses DynamicUser=, so we don't need
    to create this statically any more. Don't remove the user on upgrades
    though, as there is likely still be a running process. (Closes: #878183)
  * Use DynamicUser= for systemd-journal-upload.service.
  * Add Recommends: libnss-systemd to systemd-sysv.
    This is useful to actually be able to resolve dynamically created system
    users with DynamicUser=true. This concept is going to be used much more
    in future versions and (hopefully) third-party .services, so pulling it
    into the default installation seems prudent now.
  * resolved: Fix loop on packets with pseudo dns types.
    (CVE-2017-15908, Closes: #880026, LP: #1725351)
  * bpf-firewall: Properly handle kernels without BPF cgroup but with TRIE maps.
    Fixes "Detaching egress BPF: Invalid argument" log spam. (Closes: #878965)
  * Fix MemoryDenyWriteExecution= bypass with pkey_mprotect() (LP: #1725348)

 -- Martin Pitt <mpitt@debian.org>  Wed, 15 Nov 2017 09:34:00 +0100

systemd (235-2) unstable; urgency=medium

  * Revert "tests: when running a manager object in a test, migrate to private
    cgroup subroot first"
    This was causing test suite failures when running inside a chroot.

 -- Michael Biebl <biebl@debian.org>  Wed, 11 Oct 2017 00:46:07 +0200

systemd (235-1) unstable; urgency=medium

  [ Michael Biebl ]
  * New upstream version 235
    - cryptsetup-generator: use remote-cryptsetup.target when _netdev is
      present (Closes: #852534)
    - tmpfiles: change btmp mode 0600 → 0660 (Closes: #870638)
    - networkd: For IPv6 addresses do not treat IFA_F_DEPRECATED as not ready
      (Closes: #869995)
    - exec-util,conf-files: skip non-executable files in execute_directories()
      (Closes: #867902)
    - man: update udevadm -y/--sysname-match documentation (Closes: #865081)
    - tmpfiles: silently ignore any path that passes through autofs
      (Closes: #805553)
    - shared: end string with % if one was found at the end of a expandible
      string (Closes: #865450)
  * Refresh patches
  * Bump Build-Depends on libmount-dev to (>= 2.30)
  * Install new modprobe.d config file
  * Bump Standards-Version to 4.1.1

  [ Martin Pitt ]
  * Merge logind-kill-off autopkgtest into logind test.
    This was horribly inefficient as a separate test (from commit
    6bd0dab41e), as that cost two VM resets plus accompanying boots; and
    this does not change any state thus does not require this kind of
    isolation.

 -- Michael Biebl <biebl@debian.org>  Tue, 10 Oct 2017 18:29:28 +0200

systemd (234-3) unstable; urgency=medium

  [ Martin Pitt ]
  * Various fixes for the upstream autopkgtest.

  [ Felipe Sateler ]
  * Add fdisk to the dependencies of the upstream autopkgtest.
    The upstream autopkgtest uses sfdisk, which is now in the non-essential
    fdisk package. (Closes: #872119)
  * Disable nss-systemd on udeb builds
  * Correctly disable resolved on udeb builds
  * Help fix collisions in libsystemd-shared symbols by versioning them.
    Backport upstream patch to version the symbols provided in the private
    library, so that they cannot confuse unversioned pam modules or libraries
    linked into them. (Closes: #873708)

  [ Dimitri John Ledkov ]
  * Cherrypick upstream networkd-test.py assertion/check fixes.
    This resolves ADT test suite failures, when running tests under lxc/lxd
    providers.
  * Cherrypick arm* seccomp fixes.
    This should resolve ADT test failures, on arm64, when running as root.
  * Disable KillUserProcesses, yet again, with meson this time.
  * initramfs-tools: trigger udevadm add actions with subsystems first.
    This updates the initramfs-tools init-top udev script to trigger udevadm
    actions with type specified. This mimics the systemd-udev-trigger.service.
    Without type specified only devices are triggered, but triggering
    subsystems may also be required and should happen before triggering the
    devices. This is the case for example on s390x with zdev generated udev
    rules. (LP: #1713536)

  [ Michael Biebl ]
  * (Re)add --quiet flag to addgroup calls.
    This is now safe with adduser having been fixed to no longer suppress
    fatal error messages if --quiet is used. (Closes: #837871)
  * Switch back to default GCC (Closes: #873661)
  * Drop systemd-timesyncd.service.d/disable-with-time-daemon.conf.
    All major NTP implementations ship a native service file nowadays with a
    Conflicts=systemd-timesyncd.service so this drop-in is no longer
    necessary. (Closes: #873185)

 -- Michael Biebl <biebl@debian.org>  Mon, 04 Sep 2017 00:17:00 +0200

systemd (234-2.3) unstable; urgency=high

  * Non-maintainer upload.
  * Also switch to g++-6 temporarily (needed for some tests):
    - Add g++-6 to Build-Depends
    - Export CXX = g++-6

 -- Cyril Brulebois <kibi@debian.org>  Thu, 24 Aug 2017 02:40:53 +0200

systemd (234-2.2) unstable; urgency=high

  * Non-maintainer upload.
  * Switch to gcc-6 on all architectures, working around an FTBFS on mips64el,
    apparently due to a gcc-7 bug (See: #871514):
    - Add gcc-6 to Build-Depends in debian/control
    - Export CC = gcc-6 in debian/rules

 -- Cyril Brulebois <kibi@debian.org>  Wed, 23 Aug 2017 22:53:09 +0000

systemd (234-2.1) unstable; urgency=high

  * Non-maintainer upload.
  * Fix missing 60-input-id.rules in udev-udeb, which breaks the graphical
    version of the Debian Installer, as no key presses or mouse events get
    processed (Closes: #872598).

 -- Cyril Brulebois <kibi@debian.org>  Wed, 23 Aug 2017 20:41:33 +0200

systemd (234-2) unstable; urgency=medium

  [ Martin Pitt ]
  * udev README.Debian: Fix name of example *.link file

  [ Felipe Sateler ]
  * test-condition: Don't assume that all non-root users are normal users.
    Automated builders may run under a dedicated system user, and this test
    would fail that.

  [ Michael Biebl ]
  * Revert "units: Tell login to preserve environment"
    Environment=LANG= LANGUAGE= LC_CTYPE= ... as used in the getty units is
    not unsetting the variables but instead sets it to an empty var. Passing
    that environment to login messes up the system locale settings and
    breaks programs like gpg-agent.
    (Closes: #868695)

 -- Michael Biebl <biebl@debian.org>  Thu, 20 Jul 2017 15:13:42 +0200

systemd (234-1) unstable; urgency=medium

  [ Michael Biebl ]
  * New upstream version 234
    - tmpfiles: Create /var/log/lastlog if it does not exist.
      (Closes: #866313)
    - network: Bridge vlan without PVID. (Closes: #859941)
  * Rebase patches
  * Switch build system from autotools to meson.
    Update the Build-Depends accordingly.
  * Update fsckd patch for meson
  * udev autopkgtest: no longer install test-udev binary manually.
    This is now done by the upstream build system.
  * Update symbols file for libsystemd0
  * Update lintian override for systemd-tests.
    Upstream now installs manual and unsafe tests in subdirectories of
    /usr/lib/systemd/tests/, so ignore those as well.
  * Bump Standards-Version to 4.0.0
  * Change priority of libnss-* packages from extra to optional.
  * Use UTF-8 locale when building the package.
    Otherwise meson will be pretty unhappy when trying to process files with
    unicode characters. Use C.UTF-8 as this locale is pretty much guaranteed
    to be available everywhere.
  * Mark test-timesync as manual.
    The test tries to setup inotify watches for /run/systemd/netif/links
    which fails in a buildd environment where systemd is not active.
  * Do not link udev against libsystemd-shared.
    We ship udev in a separate binary package, so can't use
    libsystemd-shared, which is part of the systemd binary package.
  * Avoid requiring a "kvm" system group.
    This group is not universally available and as a result generates a
    warning during boot. As kvm is only really useful if the qemu package is
    installed and this package already takes care of setting up the proper
    permissions for /dev/kvm, drop this rule from 50-udev-default.rules.

  [ Martin Pitt ]
  * udev README.Debian: Update transitional rules and mention *.link files.
    - 01-mac-for-usb.link got replaced with 73-usb-net-by-mac.rules
    - /etc/systemd/network/50-virtio-kernel-names.link is an upgrade
      transition for VMs with virtio
    - Describe *.link files as a simpler/less error prone (but also less
      flexible) way of customizing interface names. (Closes: #868002)

 -- Michael Biebl <biebl@debian.org>  Thu, 13 Jul 2017 17:38:28 +0200

systemd (233-10) unstable; urgency=medium

  [ Martin Pitt ]
  * Adjust var-lib-machines.mount target.
    Upstream PR #6095 changed the location to
    {remote-fs,machines}.target.wants, so just install all available ones.

  [ Dimitri John Ledkov ]
  * Fix out-of-bounds write in systemd-resolved.
    CVE-2017-9445 (Closes: #866147, LP: #1695546)

  [ Michael Biebl ]
  * Be truly quiet in systemctl -q is-enabled (Closes: #866579)
  * Improve RLIMIT_NOFILE handling.
    Use /proc/sys/fs/nr_open to find the current limit of open files
    compiled into the kernel instead of using a hard-coded value of 65536
    for RLIMIT_NOFILE. (Closes: #865449)

  [ Nicolas Braud-Santoni ]
  * debian/extra/rules: Use updated U2F ruleset.
    This ruleset comes from Yubico's libu2f-host. (Closes: #824532)

 -- Michael Biebl <biebl@debian.org>  Mon, 03 Jul 2017 18:51:58 +0200

systemd (233-9) unstable; urgency=medium

  * hwdb: Use path_join() to generate the hwdb_bin path.
    This ensures /lib/udev/hwdb.bin gets the correct SELinux context. Having
    double slashes in the path makes selabel_lookup_raw() return the wrong
    context. (Closes: #851933)
  * Drop no longer needed Breaks against usb-modeswitch
  * Drop Breaks for packages shipping rcS init scripts.
    This transition was completed in stretch.

 -- Michael Biebl <biebl@debian.org>  Mon, 19 Jun 2017 15:10:14 +0200

systemd (233-8) experimental; urgency=medium

  * Bump debhelper compatibility level to 10
  * Drop versioned Build-Depends on dpkg-dev.
    It's no longer necessary as even Jessie ships a new enough version.
  * timesyncd: don't use compiled-in list if FallbackNTP has been configured
    explicitly (Closes: #861769)
  * resolved: fix null pointer p->question dereferencing.
    This fixes a bug which allowed a remote DoS (daemon crash) via a crafted
    DNS response with an empty question section.
    Fixes: CVE-2017-9217 (Closes: #863277)

 -- Michael Biebl <biebl@debian.org>  Mon, 29 May 2017 14:12:08 +0200

systemd (233-7) experimental; urgency=medium

  [ Michael Biebl ]
  * basic/journal-importer: Fix unaligned access in get_data_size()
    (Closes: #862062)
  * ima: Ensure policy exists before asking the kernel to load it
    (Closes: #863111)
  * Add Depends: procps to systemd.
    It's required by /usr/lib/systemd/user/systemd-exit.service which calls
    /bin/kill to stop the systemd --user instance. (Closes: #862292)
  * service: Serialize information about currently executing command
    (Closes: #861157)
  * seccomp: Add clone syscall definitions for mips (Closes: #861171)

  [ Dimitri John Ledkov ]
  * ubuntu: disable dnssec on any ubuntu releases (LP: #1690605)

  [ Felipe Sateler ]
  * Specify nobody user and group.
    Otherwise nss-systemd will translate to group 'nobody', which doesn't
    exist on debian systems.

 -- Michael Biebl <biebl@debian.org>  Wed, 24 May 2017 12:26:18 +0200

systemd (233-6) experimental; urgency=medium

  [ Felipe Sateler ]
  * Backport upstream PR #5531.
    This delays opening the mdns and llmnr sockets until a network has enabled
    them. This silences annoying messages when networkd receives such packets
    without expecting them: Got mDNS UDP packet on unknown scope.

  [ Martin Pitt ]
  * resolved: Disable DNSSEC by default on stretch and zesty.
    Both Debian stretch and Ubuntu zesty are close to releasing, switch to
    DNSSEC=off by default for those. Users can still turn it back on with
    DNSSEC=allow-downgrade (or even "yes").

  [ Michael Biebl ]
  * Add Conflicts against hal.
    Since v183, udev no longer supports RUN+="socket:". This feature is
    still used by hal, but now generates vast amounts of errors in the
    journal. Thus force the removal of hal by adding a Conflicts to the udev
    package. This is safe, as hal is long dead and no longer useful.
  * Drop systemd-ui Suggests
    systemd-ui is unmaintained upstream and not particularly useful anymore.
  * journal: fix up syslog facility when forwarding native messages.
    Native journal messages (_TRANSPORT=journal) typically don't have a
    syslog facility attached to it. As a result when forwarding the
    messages to syslog they ended up with facility 0 (LOG_KERN).
    Apply syslog_fixup_facility() so we use LOG_USER instead.
    (Closes: #837893)
  * Split upstream tests into systemd-tests binary package (Closes: #859152)
  * Get PACKAGE_VERSION from config.h.
    This also works with meson and is not autotools specific.

  [ Sjoerd Simons ]
  * init-functions Only call daemon-reload when planning to redirect
    systemctl daemon-reload is a quite a heavy operation, it will re-parse
    all configuration and re-run all generators. This should only be done
    when strictly needed. (Closes: #861158)

 -- Michael Biebl <biebl@debian.org>  Fri, 28 Apr 2017 21:47:14 +0200

systemd (233-5) experimental; urgency=medium

  * Do not throw a warning in emergency and rescue mode if plymouth is not
    installed.
    Ideally, plymouth should only be referenced via dependencies, not
    ExecStartPre. This at least avoids the confusing error message on
    minimal installations that do not carry plymouth.
  * rules: Allow SPARC vdisk devices when identifying CD drives
    (Closes: #858014)

 -- Michael Biebl <biebl@debian.org>  Tue, 21 Mar 2017 21:00:08 +0100

systemd (233-4) experimental; urgency=medium

  [ Martin Pitt ]
  * udev autopkgtest: Drop obsolete sys.tar.xz fallback.
    This was only necessary for supporting 232 as well.
  * root-unittest: Drop obsolete FIXME comment.
  * Add libpolkit-gobject-1-dev build dep for polkit version detection.
  * Move systemd.link(5) to udev package.
    .link files are being handled by udev, so it should ship the
    corresponding manpage. Bump Breaks/Replaces accordingly. (Closes: #857270)

  [ Michael Biebl ]
  * Restart journald on upgrades (Closes: #851438)
  * Avoid strict DM API versioning.
    Compiling against the dm-ioctl.h header as provided by the Linux kernel
    will embed the DM interface version number. Running an older kernel can
    lead to errors on shutdown when trying to detach DM devices.
    As a workaround, build against a local copy of dm-ioctl.h based on 3.13,
    which is the minimum required version to support DM_DEFERRED_REMOVE.
    (Closes: #856337)

 -- Michael Biebl <biebl@debian.org>  Thu, 16 Mar 2017 18:40:16 +0100

systemd (233-3) experimental; urgency=medium

  [ Michael Biebl ]
  * Install D-Bus policy files in /usr
  * Drop no longer needed maintainer scripts migration code and simplify
    various version checks
  * Fix location of installed tests
  * Override package-name-doesnt-match-sonames lintian warning for libnss-*
  * Don't ship any symlinks in /etc/systemd/system.
    Those should be created dynamically via "systemctl enable".

  [ Martin Pitt ]
  * root-unittests autopkgtest: Skip test-udev.
    It has its own autopkgtest and needs some special preparation. At some
    point that should be merged into root-unittests, but let's quickfix this
    to unbreak upstream CI.

 -- Michael Biebl <biebl@debian.org>  Fri, 03 Mar 2017 19:49:44 +0100

systemd (233-2) experimental; urgency=medium

  * test: skip instead of fail if crypto kmods are not available.
    The Debian buildds have module loading disabled, thus AF_ALG sockets are
    not available during build. Skip the tests that cover those (khash and
    id128) instead of failing them in this case.
    https://github.com/systemd/systemd/issues/5524

 -- Martin Pitt <mpitt@debian.org>  Fri, 03 Mar 2017 11:51:25 +0100

systemd (233-1) experimental; urgency=medium

  [ Martin Pitt ]
  * New upstream release 233:
    - udev: Remove /run/udev/control on stop to avoid sendsigs to kill
      udevd. (Closes: #791944)
    - nspawn: Handle container directory symlinks. (Closes: #805785)
    - Fix mount units to not become "active" when NFS mounts time out.
      (Closes: #835810)
    - hwdb: Rework path/priority comparison when loading files from /etc/
      vs. /lib. (Closes: #845442)
    - machinectl: Fix "list" command when failing to determine OS version.
      (Closes: #849316)
    - Support tilegx architecture. (Closes: #856306)
    - systemd-sleep(8): Point out inhibitor interface as better alternative
      for suspend integration. (Closes: #758279)
    - journalctl: Improve error message wording when specifying boot
      offset with ephemeral journal. (Closes: #839291)
  * Install new systemd-umount and /usr/lib/environment.d/
  * Use "make install-tests" for shipped unit tests
  * Switch back to gold linker on mips*
    Bug #851736 got fixed now.
  * debian/rules: Drop obsolete SETCAP path

  [ Michael Biebl ]
  * Drop upstart jobs for udev
  * Drop /sbin/udevadm compat symlink from udev-udeb and initramfs
  * Drop Breaks and Replaces from pre-jessie

 -- Martin Pitt <mpitt@debian.org>  Thu, 02 Mar 2017 17:10:09 +0100

systemd (232-19) unstable; urgency=medium

  [ Martin Pitt ]
  * debian/README.source: Update patch and changelog handling to current
    reality.
  * root-unittests autopkgtest: Blacklist test-journal-importer.
    This got added in a recent PR, but running this requires using "make
    install-tests" which hasn't landed yet.
  * fsckd: Fix format specifiers on 32 bit architectures.
  * resolved: Fix NSEC proofs for missing TLDs (Closes: #855479)
  * boot-and-services autopkgtest: Skip CgroupsTest on unified hierarchy.
  * boot-smoke autopkgtest: Run in containers, too.
  * logind autopkgtest: Adjust to work in containers.

  [ Dimitri John Ledkov ]
  * Fix resolved failing to follow CNAMES for DNS stub replies (LP: #1647031)
  * Fix emitting change signals with a sessions property in logind
    (LP: #1661568)

  [ Michael Biebl ]
  * If an automount unit is masked, don't react to activation anymore.
    Otherwise we'll hit an assert sooner or later. (Closes: #856035)

  [ Felipe Sateler ]
  * resolved: add the new KSK to the built-in resolved trust anchor.
    The old root key will be discarded in early 2018, so get this into
    stretch.
  * Backport some zsh completion fixes from upstream (Closes: #847203)

 -- Martin Pitt <mpitt@debian.org>  Thu, 02 Mar 2017 09:21:12 +0100

systemd (232-18) unstable; urgency=medium

  * udev autopkgtest: Adjust to script-based test /sys creation.
    PR #5250 changes from the static sys.tar.xz to creating the test /sys
    directory with a script. Get along with both cases until 233 gets
    released and packaged.
  * systemd-resolved.service.d/resolvconf.conf: Don't fail if resolvconf is
    not installed. ReadWritePaths= fails by default if the referenced
    directory does not exist. This happens if resolvconf is not installed, so
    use '-' to ignore the absence. (Closes: #854814)
  * Fix two more seccomp issues.
  * Permit seeing process list of units whose unit files are missing.
  * Fix systemctl --user enable/disable without $XDG_RUNTIME_DIR being set.
    (Closes: #855050)

 -- Martin Pitt <mpitt@debian.org>  Mon, 13 Feb 2017 17:36:12 +0100

systemd (232-17) unstable; urgency=medium

  * Add libcap2-bin build dependency for tests. This will make
    test_exec_capabilityboundingset() actually run. (Closes: #854394)
  * Add iproute2 build dependency for tests. This will make
    test_exec_privatenetwork() actually run; it skips if "ip" is not present.
    (Closes: #854396)
  * autopkgtest: Run all upstream unit tests as root.
    Ship all upstream unit tests in libsystemd-dev, and run them all as root
    in autopkgtest. (Closes: #854392) This also fixes the FTBFS on non-seccomp
    architectures.
  * systemd-resolved.service.d/resolvconf.conf: Allow writing to
    /run/resolvconf. Upstream PR #5283 will introduce permission restrictions
    for systemd-resolved.service, including the lockdown to writing
    /run/systemd/. This will then cause the resolvconf call in our drop-in to
    fail as that needs to write to /run/resolvconf/. Add this to
    ReadWritePaths=. (This is a no-op with the current unrestricted unit).

 -- Martin Pitt <mpitt@debian.org>  Fri, 10 Feb 2017 11:52:46 +0100

systemd (232-16) unstable; urgency=medium

  [ Martin Pitt ]
  * Add autopkgtest for test-seccomp
  * udev: Fix by-id symlinks for devices whose IDs contain whitespace
    (Closes: #851164, LP: #1647485)
  * Add lintian overrides for binary-or-shlib-defines-rpath on shipped test
    programs. This is apparently a new lintian warning on which uploads get
    rejected.  These are only test programs, not in $PATH, and they need to
    link against systemd's internal library.

  [ Michael Biebl ]
  * Fix seccomp filtering. (Closes: #852811)
  * Do not crash on daemon-reexec when /run is full (Closes: #850074)

 -- Martin Pitt <mpitt@debian.org>  Thu, 09 Feb 2017 16:22:43 +0100

systemd (232-15) unstable; urgency=medium

  * Add missing Build-Depends on tzdata.
    It is required to successfully run the test suite. (Closes: #852883)
  * Bump systemd Breaks to ensure it is upgraded in lockstep with udev.
    The sandboxing features used by systemd-udevd.service require systemd
    (>= 232-11). (Closes: #853078)
  * Bump priority of libpam-systemd to standard.
    This reflects the changes that have been made in the archive a while
    ago. See #803184

 -- Michael Biebl <biebl@debian.org>  Wed, 01 Feb 2017 22:45:35 +0100

systemd (232-14) unstable; urgency=medium

  * Deal with NULL pointers more gracefully in unit_free() (Closes: #852202)
  * Fix issues in journald during startup

 -- Michael Biebl <biebl@debian.org>  Mon, 23 Jan 2017 14:52:46 +0100

systemd (232-13) unstable; urgency=medium

  * Re-add versioned Conflicts/Replaces against upstart.
    In Debian the upstart package was never split into upstart and
    upstart-sysv, so we need to keep that for switching from upstart to
    systemd-sysv. (Closes: #852156)
  * Update Vcs-* according to the latest recommendation
  * Update Homepage and the URLs in debian/copyright to use https

 -- Michael Biebl <biebl@debian.org>  Sun, 22 Jan 2017 08:19:28 +0100

systemd (232-12) unstable; urgency=medium

  * Fix build if seccomp support is disabled
  * Enable seccomp support on ppc64

 -- Michael Biebl <biebl@debian.org>  Wed, 18 Jan 2017 19:43:51 +0100

systemd (232-11) unstable; urgency=medium

  [ Martin Pitt ]
  * Fix RestrictAddressFamilies=
    Backport upstream fix for setting up seccomp filters to fix
    RestrictAddressFamilies= on non-amd64 architectures. Drop the hack from
    debian/rules to remove this property from unit files.
    See #843160
  * Use local machine-id for running tests during package build.
    Since "init" and thus "systemd" are not part of debootstrap any more,
    some buildd chroots don't have an /etc/machine-id any more. Port the old
    Add-env-variable-for-machine-ID-path.patch to the current code, use a
    local machine-id again, and always make test suite failures fatal.
    (Closes: #851445)

  [ Michael Biebl ]
  * gpt-auto-generator: support LUKS encrypted root partitions
    (Closes: #851475)
  * Switch to bfd linker on mips*
    The gold linker is currently producing broken libraries on mips*
    resulting in segfaults for users of libsystemd. Switch to bfd until
    binutils has been fixed. (Closes: #851412)
  * Revert "core: turn on specifier expansion for more unit file settings"
    The expansion of the % character broke the fstab-generator and
    specifying the tmpfs size as percentage of physical RAM resulted in the
    size being set to 4k. (Closes: #851492)
  * Drop obsolete Conflicts, Breaks and Replaces
  * Require systemd-shim version which supports v232.
    See #844785

  [ Ondřej Nový ]
  * Redirect try-restart in init-functions hook (Closes: #851688)

 -- Michael Biebl <biebl@debian.org>  Wed, 18 Jan 2017 12:38:54 +0100

systemd (232-10) unstable; urgency=medium

  * Add NULL sentinel to strjoin.
    We haven't cherry-picked upstream commit 605405c6c which introduced a
    strjoin macro that adds the NULL sentinel automatically so we need to do
    it manually. (Closes: #851210)

 -- Michael Biebl <biebl@debian.org>  Fri, 13 Jan 2017 05:08:55 +0100

systemd (232-9) unstable; urgency=medium

  * Use --disable-wheel-group configure switch.
    Instead of mangling the tmpfiles via sed to remove the wheel group, use
    the configure switch which was added upstream in v230.
    See https://github.com/systemd/systemd/issues/2492
  * Update debian/copyright.
    Bob Jenkins released the lookup3.[ch] files as public domain which means
    there is no copyright holder.
  * Drop fallback for older reportbug versions when attaching files
  * debian/extra/init-functions.d/40-systemd: Stop checking for init env var.
    This env variable is no longer set when systemd executes a service so
    it's pointless to check for it.
  * debian/extra/init-functions.d/40-systemd: Stop setting
    _SYSTEMCTL_SKIP_REDIRECT=true.
    It seems we don't actually need it to detect recursive loops (PPID is
    sufficient) and by exporting it we leak _SYSTEMCTL_SKIP_REDIRECT into
    the runtime environment of the service. (Closes: #802018)
  * debian/extra/init-functions.d/40-systemd: Rename _SYSTEMCTL_SKIP_REDIRECT.
    Rename _SYSTEMCTL_SKIP_REDIRECT to SYSTEMCTL_SKIP_REDIRECT to be more
    consistent with other environment variables which are used internally by
    systemd, like SYSTEMCTL_SKIP_SYSV.
  * Various specifier resolution fixes.
    Turn on specifier expansion for more unit file settings.
    See https://github.com/systemd/systemd/pull/4835 (Closes: #781730)

 -- Michael Biebl <biebl@debian.org>  Thu, 12 Jan 2017 16:59:22 +0100

systemd (232-8) unstable; urgency=medium

  [ Martin Pitt ]
  * Drop systemd dependency from libnss-myhostname again.
    This NSS module is completely independent from systemd, unlike the other
    three.
  * Install 71-seat.rules into the initrd.
    This helps plymouth to detect applicable devices. (Closes: #756109)
  * networkd: Fix crash when setting routes.
  * resolved: Drop removal of resolvconf entry on stop.
    This leads to timeouts on shutdown via the resolvconf hooks and does not
    actually help much -- /etc/resolv.conf would then just be empty instead of
    having a nonexisting 127.0.0.53 nameserver, so manually stopping resolved
    in a running system is broken either way. (LP: #1648068)
  * Keep RestrictAddressFamilies on amd64.
    This option and libseccomp currently work on amd64 at least, so let's make
    sure it does not break there as well, and benefit from the additional
    protection at least on this architecture.
  * Explicitly set D-Bus policy dir.
    This is about to change upstream in
    https://github.com/systemd/systemd/pull/4892, but as explained in commit
    2edb1e16fb12f4 we need to keep the policies in /etc/ until stretch+1.

  [ Michael Biebl ]
  * doc: Clarify NoNewPrivileges in systemd.exec(5). (Closes: #756604)
  * core: Rework logic to determine when we decide to add automatic deps for
    mounts.  This adds a concept of "extrinsic" mounts. If mounts are
    extrinsic we consider them managed by something else and do not add
    automatic ordering against umount.target, local-fs.target,
    remote-fs.target. (Closes: #818978)
  * rules: Add persistent links for nbd devices. (Closes: #837999)

 -- Michael Biebl <biebl@debian.org>  Sat, 17 Dec 2016 01:54:18 +0100

systemd (232-7) unstable; urgency=medium

  [ Michael Biebl ]
  * Mark liblz4-tool build dependency as <!nocheck>
  * udev: Try mount -n -o move first
    initramfs-tools is not actually using util-linux mount (yet), so making
    mount -n --move the first alternative would trigger an error message if
    users have built their initramfs without busybox support.

  [ Alexander Kurtz ]
  * debian/extra/kernel-install.d/85-initrd.install: Remove an unnecessary
    variable. (Closes: #845977)

  [ Martin Pitt ]
  * Drop systemd-networkd's "After=dbus.service" ordering, so that it can
    start during early boot (for cloud-init.service). It will auto-connect to
    D-Bus once it becomes available later, and transient (from DHCP) hostname
    and timezone setting do not currently work anyway. (LP: #1636912)
  * Run hwdb/parse_hwdb.py during package build.
  * Package libnss-systemd
  * Make libnss-* depend on the same systemd package version.

 -- Martin Pitt <mpitt@debian.org>  Wed, 30 Nov 2016 14:38:36 +0100

systemd (232-6) unstable; urgency=medium

  * Add policykit-1 test dependency for networkd-test.py.
  * debian/rules: Don't destroy unit symlinks with sed -i.
    Commit 21711e74 introduced a "sed -i" to remove RestrictAddressFamilies=
    from units. This also caused unit symlinks to get turned into real files,
    causing D-Bus activated services like timedated to fail ("two units with
    the same D-Bus name").
  * Fall back to "mount -o move" in udev initramfs script
    klibc's mount does not understand --move, so for the time being we need to
    support both variants. (Closes: #845161)
  * debian/README.Debian: Document how to generate a shutdown log.
    Thanks 積丹尼 Dan Jacobson. (Closes: #826297)

 -- Martin Pitt <mpitt@debian.org>  Mon, 21 Nov 2016 10:39:57 +0100

systemd (232-5) unstable; urgency=medium

  * Add missing liblz4-tool build dependency.
    Fixes test-compress failure during package build.
  * systemd: Ship /var/lib.
    This will soon contain a polkit pkla file.

 -- Martin Pitt <mpitt@debian.org>  Sun, 20 Nov 2016 12:22:52 +0100

systemd (232-4) unstable; urgency=medium

  [ Martin Pitt ]
  * debian/tests/unit-config: Query pkg-config for system unit dir.
    This fixes confusion on merged-/usr systems where both /usr/lib/systemd and
    /lib/systemd exist. It's actually useful to verify that systemd.pc says the
    truth.
  * debian/tests/upstream: Fix clobbering of merged-/usr symlinks
  * debian/tests/systemd-fsckd: Create /etc/default/grub.d if necessary
  * debian/rules: Drop check for linking to libs in /usr.
    This was just an approximation, as booting without an initrd could still be
    broken by library updates (e. g. #828991). With merged /usr now being the
    default this is now completely moot.
  * Move kernel-install initrd script to a later prefix.
    60- does not leave much room for scripts that want to run before initrd
    building (which is usually one of the latest things to do), so bump to 85.
    Thanks to Sjoerd Simons for the suggestion.
  * Disable 99-default.link instead of the udev rule for disabling persistent
    interface names.
    Disabling 80-net-setup-link.rules will also cause ID_NET_DRIVER to not be
    set any more, which breaks 80-container-ve.network and matching on driver
    name in general. So disable the actual default link policy instead. Still
    keep testing for 80-net-setup-link.rules in the upgrade fix and
    73-usb-net-by-mac.rules to keep the desired behaviour on systems which
    already disabled ifnames via that udev rule.
    See https://lists.freedesktop.org/archives/systemd-devel/2016-November/037805.html
  * debian/tests/boot-and-services: Always run seccomp test
    seccomp is now available on all architectures on which Debian and Ubuntu
    run tests, so stop making this test silently skip if seccomp is disabled.
  * Bump libseccomp build dependency as per configure.ac.
  * Replace "Drop RestrictAddressFamilies=" patch with sed call.
    With that it will also apply to upstream builds/CI, and it is structurally
    simpler.
  * Rebuild against libseccomp with fixed shlibs. (Closes: #844497)

  [ Michael Biebl ]
  * fstab-generator: add x-systemd.mount-timeout option. (Closes: #843989)
  * build-sys: do not install ctrl-alt-del.target symlink twice.
    (Closes: #844039)
  * Enable lz4 support.
    While the compression rate is not as good as XZ, it is much faster, so a
    better default for the journal and especially systemd-coredump.
    (Closes: #832010)

  [ Felipe Sateler ]
  * Enable machines.target by default. (Closes: #806787)

  [ Evgeny Vereshchagin ]
  * debian/tests/upstream: Print all journal files.
    We don't print all journal files. This is misleading a bit:
    https://github.com/systemd/systemd/pull/4331#issuecomment-252830790
    https://github.com/systemd/systemd/pull/4395#discussion_r87948836

  [ Luca Boccassi ]
  * Use mount --move in initramfs-tools udev script.
    Due to recent changes in busybox and initramfs-tools the mount
    utility is no longer the one from busybox but from util-linux.
    The latter does not support mount -o move.
    The former supports both -o move and --move, so use it instead to be
    compatible with both.
    See this discussion for more details:
    https://bugs.debian.org/823856 (Closes: #844775)

 -- Michael Biebl <biebl@debian.org>  Sun, 20 Nov 2016 03:34:58 +0100

systemd (232-3) unstable; urgency=medium

  [ Felipe Sateler ]
  * Make systemd-delta less confused on merged-usr systems. (Closes: #843070)
  * Fix wrong paths for /bin/mount when compiled on merged-usr system.
    Then the build system finds /usr/bin/mount which won't exist on a
    split-/usr system. Set the paths explicitly in debian/rules and drop
    Use-different-default-paths-for-various-binaries.patch. (Closes: #843433)

  [ Martin Pitt ]
  * debian/tests/logind: Split out "pid in logind session" test
  * debian/tests/logind: Adjust "in logind session" test for unified cgroup
    hierarchy
  * debian/tests/boot-and-services: Check common properties of CLI programs.
    Verify that CLI programs have a sane behaviour and exit code when being
    called with --help, --version, or an invalid option.
  * nspawn: Fix exit code for --help and --version (Closes: #843544)
  * core: Revert using the unified hierarchy for the systemd cgroup.
    Too many things don't get along with it yet, like docker, LXC, or runc.
    (Closes: #843509)

 -- Martin Pitt <mpitt@debian.org>  Wed, 09 Nov 2016 09:34:45 +0100

systemd (232-2) unstable; urgency=medium

  * Drop RestrictAddressFamilies from service files.
    RestrictAddressFamilies= is broken on 32bit architectures and causes
    various services to fail with a timeout, including
    systemd-udevd.service.
    While this might actually be a libseccomp issue, remove this option for
    now until a proper solution is found. (Closes: #843160)

 -- Michael Biebl <biebl@debian.org>  Sat, 05 Nov 2016 22:43:27 +0100

systemd (232-1) unstable; urgency=medium

  [ Martin Pitt ]
  * New upstream release 232:
    - Fix "systemctl start" when ReadWriteDirectories is a symlink
      (Closes: ##792187)
    - Fix "journalctl --setup-keys" output (Closes: #839097)
    - Run run sysctl service if /proc/sys/net is writable, for containers
      (Closes: #840529)
    - resolved: Add d.f.ip6.arpa to the DNSSEC default negative trust anchors
      (Closes: #834453)
  * debian/tests/logind: Copy the current on-disk unit instead of the
    on-memory one.
  * Build sd-boot on arm64. gnu-efi is available on arm64 now.
    (Closes: #842617)
  * Link test-seccomp against seccomp libs to fix FTBFS
  * debian/rules: Remove nss-systemd (until we package it)
  * Install new systemd-mount

  [ Michael Biebl ]
  * Install new journal-upload.conf man pages in systemd-journal-remote

 -- Martin Pitt <mpitt@debian.org>  Fri, 04 Nov 2016 07:18:10 +0200

systemd (231-10) unstable; urgency=medium

  [ Martin Pitt ]
  * systemctl: Add --wait option to wait until started units terminate again.
  * nss-resolve: return NOTFOUND instead of UNAVAIL on resolution errors.
    This makes it possible to configure a fallback to "dns" without breaking
    DNSSEC, with "resolve [!UNAVAIL=return] dns".
  * libnss-resolve.postinst: Skip dns fallback if resolve is present.
    Only fall back to "dns" if nss-resolve is not installed (for the
    architecture of the calling program). Once it is, we never want to fall
    back to "dns" as that breaks enforcing DNSSEC verification and also
    pointlessly retries NXDOMAIN failures. (LP: #1624071)
  * unit: sent change signal before removing the unit if necessary
    (LP: #1632964)
  * networkd: Fix assertion crash on adding VTI with IPv6 addresses
    (LP: #1633274)
  * debian/tests/upstream: Stop specifying initrd, it is autodetected now.
  * debian/tests/upstream: Add gcc/libc-dev/make test dependencies,
    so that the tests can build helper binaries.

  [ Felipe Sateler ]
  * Explicitly disable installing the upstream-provided PAM configuration.
  * Register interest in the status of dracut and initramfs-tools in reportbug
    template

  [ Michael Biebl ]
  * Stop creating systemd-update-utmp-runlevel.service symlinks manually

 -- Martin Pitt <mpitt@debian.org>  Wed, 26 Oct 2016 13:24:37 +0200

systemd (231-9) unstable; urgency=medium

  * pid1: process zero-length notification messages again.
    Just remove the assertion, the "n" value was not used anyway. This fixes
    a local DoS due to unprocessed/unclosed fds which got introduced by the
    previous fix. (Closes: #839171) (LP: #1628687)
  * pid1: Robustify manager_dispatch_notify_fd()
  * test/networkd-test.py: Add missing writeConfig() helper function.

 -- Martin Pitt <mpitt@debian.org>  Thu, 29 Sep 2016 23:39:24 +0200

systemd (231-8) unstable; urgency=medium

  [ Martin Pitt ]
  * Replace remaining systemctl --failed with --state=failed
    "--failed" is deprecated in favor of --state.
  * debian/shlibs.local.in: More precisely define version of internal shared
    lib.
  * debian/tests/upstream: Drop blacklisting
    These tests now work fine without qemu.
  * debian/tests/storage: Avoid rmmod scsi_debug (LP: #1626737)
  * upstream build system: Install libudev, libsystemd, and nss modules to
    ${rootlibdir}. Drop downstream workaround from debian/rules.
  * Ubuntu: Disable resolved's DNSSEC for the final 16.10 release.
    Resolved's DNSSEC support is still not mature enough, and upstream
    recommends to disable it in stable distro releases still.
  * Fix abort/DoS on zero-length notify message triggers (LP: #1628687)
  * resolved: don't query domain-limited DNS servers for other domains
    (LP: #1588230)

  [ Antonio Ospite ]
  * Update systemd-user pam config to require pam_limits.so.
    (Closes: #838191)

 -- Martin Pitt <mpitt@debian.org>  Thu, 29 Sep 2016 13:40:21 +0200

systemd (231-7) unstable; urgency=medium

  [ Michael Biebl ]
  * fsckd: Do not exit on idle timeout if there are still clients connected
    (Closes: #788050, LP: #1547844)

  [ Martin Pitt ]
  * 73-usb-net-by-mac.rules: Split kernel command line import line.
    Reportedly this makes the rule actually work on some platforms. Thanks Alp
    Toker! (LP: #1593379)
  * debian/tests/boot-smoke: Only run 5 iterations
  * systemd.postinst: Drop obsolete setcap call for systemd-detect-virt.
    Drop corresponding libcap2-bin dependency.
  * debian/tests/systemd-fsckd: Robustify check for "unit was running"
    (LP: #1624406)
  * debian/extra/set-cpufreq: Use powersave with intel_pstate.
    This is what we did on xenial, and apparently powersave is still actually
    better than performance. Thanks to Doug Smythies for the measurements!
    (LP: #1579278)
  * Ubuntu: Move ondemand.service from static to runtime enablement.
    This makes it easier to keep performance, by disabling ondemand.service.
    Side issue in LP: #1579278
  * Revert "networkd: remove route if carrier is lost"
    This causes networkd to drop addresses from unmanaged interfaces in some
    cases. (Closes: #837759)
  * debian/tests/storage: Avoid stderr output of stopping systemd-cryptsetup@.service
  * libnss-*.prerm: Remove possible [key=value] options from NSS modules as well.
    (LP: #1625584)

 -- Martin Pitt <mpitt@debian.org>  Tue, 20 Sep 2016 15:03:06 +0200

systemd (231-6) unstable; urgency=medium

  [ Martin Pitt ]
  * Add alternative iptables-dev build dependencies
    libiptc-dev is very new and not yet present in stable Debian/Ubuntu releases.
    Add it as a fallback build dependency for backports and upstream tests.
  * Detect if seccomp is enabled but seccomp filtering is disabled
    (Closes: #832713)
  * resolved: recognize DNS names with more than one trailing dot as invalid
    (LP: #1600000)
  * debian/tests/smoke: Store udev db dump artifact on failure
  * networkd: limit the number of routes to the kernel limit
  * systemctl: consider service running only when it is in active or reloading state
  * networkd: remove route if carrier is lost
  * Add Ref()/Unref() bus calls for units

  [ Felipe Sateler ]
  * git-cherry-pick: always recreate the patch-queue branch.

  [ Dimitri John Ledkov ]
  * Use idiomatic variables from dpkg include.

 -- Martin Pitt <mpitt@debian.org>  Sun, 11 Sep 2016 15:00:55 +0200

systemd (231-5) unstable; urgency=medium

  [ Iain Lane ]
  * Let graphical-session-pre.target be manually started (LP: #1615341)

  [ Felipe Sateler ]
  * Add basic version of git-cherry-pick
  * Replace Revert-units-add-a-basic-SystemCallFilter-3471.patch with upstream
    patch
  * sysv-generator: better error reporting. (Closes: #830257)

  [ Martin Pitt ]
  * 73-usb-net-by-mac.rules: Test for disabling 80-net-setup-link.rules more
    efficiently. Stop calling readlink at all and just test if
    /etc/udev/rules.d/80-net-setup-link.rules exists -- a common way to
    disable an udev rule is to just "touch" it in /etc/udev/rule.d/ (i. e.
    empty file), and if the rule is customized we cannot really predict anyway
    if the user wants MAC-based USB net names or not. (LP: #1615021)
  * Ship kernel-install (Closes: #744301)
  * Add debian/extra/kernel-install.d/60-initrd.install.
    This kernel-install drop-in copies the initrd of the selected kernel to
    the EFI partition.
  * bootctl: Automatically detect ESP partition.
    This makes bootctl work with Debian's /boot/efi/ mountpoint without having
    to explicitly specify --path.
    Patches cherry-picked from upstream master.
  * systemd.NEWS: Point out that alternatively rcS scripts can be moved to
    rc[2-5]. Thanks to Petter Reinholdtsen for the suggestion!

  [ Michael Biebl ]
  * Enable iptables support (Closes: #787480)
  * Revert "logind: really handle *KeyIgnoreInhibited options in logind.conf"
    The special 'key handling' inhibitors should always work regardless of
    any *IgnoreInhibited settings – otherwise they're nearly useless.
    Update man pages to clarify that *KeyIgnoreInhibited only apply to a
    subset of locks (Closes: #834148)

 -- Martin Pitt <mpitt@debian.org>  Fri, 26 Aug 2016 10:58:07 +0200

systemd (231-4) unstable; urgency=medium

  * Revert "pid1: reconnect to the console before being re-executed"
    This unbreaks consoles after "daemon-reexec". (Closes: #834367)

 -- Martin Pitt <mpitt@debian.org>  Thu, 18 Aug 2016 07:03:13 +0200

systemd (231-3) unstable; urgency=medium

  * resolved resolvconf integration: Run resolvconf without privilege
    restrictions. On some architectures (at least ppc64el), running resolvconf
    does not work with MemoryDenyWriteExecute=yes. (LP: #1609740)
  * Revert unit usage of MemoryDenyWriteExecute=yes. This is implemented
    through seccomp as well. (Closes: #832713)

 -- Martin Pitt <mpitt@debian.org>  Mon, 15 Aug 2016 09:58:09 +0200

systemd (231-2) unstable; urgency=medium

  [ Martin Pitt ]
  * debian/rules: Fix UPSTREAM_VERSION for upstream master builds
  * Limit "link against /usr" check to some critical binaries only and add
    generators
  * debian/rules: Put back cleanup of *.busname (Closes: #833487)
  * debian/tests/localed-x11-keymap: Robustify cleanup
  * debian/tests/localed-x11-keymap: Check that localed works without
    /etc/default/keyboard. This reproduces #833849.
  * Revert "units: add a basic SystemCallFilter (#3471)"
    This causes fatal failures on kernels that don't have seccomp enabled.
    This can be reactivated once
    https://github.com/systemd/systemd/issues/3882 is fixed.
    (Closes: #832713, #832893)

  [ Simon McVittie ]
  * localed: tolerate absence of /etc/default/keyboard.
    The debian-specific patch to read Debian config files was not tolerating
    the absence of /etc/default/keyboard. This causes systemd-localed to
    fail to start on systems where that file isn't populated (like embedded
    systems without keyboards). (Closes: #833849)

 -- Martin Pitt <mpitt@debian.org>  Sun, 14 Aug 2016 10:54:57 +0200

systemd (231-1) unstable; urgency=low

  [ Martin Pitt ]
  * New upstream release 231:
    - Fix "Failed to create directory /str/sys/fs/selinux: Read-only file
      system" warning. (Closes: #830693)
  * systemd.postinst: Remove systemd-networkd-resolvconf-update.path removal
    leftover. (Closes: #830778)
  * Drop support for rcS.d SysV init scripts.
    These are prone to cause dependency loops, and almost all packages with
    rcS scripts now ship a native systemd service.
  * networkd: Handle router advertisements in userspace again.
    Drop Revert-Revert-networkd-ndisc-revert-to-letting-the-k.patch.
    Bug #814566/#815586 got fixed in 230, and #815884 and #815884 and #815793
    are unreproducible and need more reporter feedback.
  * debian/gbp.conf: Enable dch options "full" and "multimaint-merge"
  * systemd-sysv: Add Conflicts: systemd-shim.
    To avoid shim trying to claim the D-Bus interfaces.
  * Add graphical-session.target user unit.
  * Add graphical-session-pre.target user unit
  * Add debian/extra/units-ubuntu/user@.service.d/timeout.conf.
    This avoids long hangs during shutdown if user services fail/hang due to
    X.org going away too early. This is mostly a workaround, so only install
    for Ubuntu for now.
  * Dynamically add upstream version to debian/shlibs.local
  * Set Debian/Ubuntu downstream support URL in journal catalogs
    (Closes: #769187)

  [ Michael Biebl ]
  * Restrict Conflicts: openrc to << 0.20.4-2.1.
    Newer versions of openrc no longer ship conflicting implementations of
    update-rc.d/invoke-rc.d.
  * Add Depends: dbus to systemd-container.
    This is required for systemd-machined and systemd-nspawn to work
    properly. (Closes: #830575)
  * Drop insserv.conf generator.
    We no longer parse /etc/insserv.conf and /etc/insserv.conf.d/* and
    augment services with that dependency information via runtime drop-in
    files. Services which want to provide certain system facilities need to
    pull in the corresponding targets themselves. Either directly in the
    native service unit or by shipping a drop-in snippet for SysV init
    scripts. (Closes: #825858)
  * getty-static.service: Only start if we have a working VC subsystem.
    Use ConditionPathExists=/dev/tty0, the same check as in getty@.service,
    to determine whether we have a functional VC subsystem and we should
    start any gettys. (Closes: #824779)
  * Stop mentioning snapshot and restore in the package description.
    Support for the .snapshot unit type has been removed upstream.
  * Drop sigpwr-container-shutdown.service.
    This is no longer necessary as lxc-stop has been fixed to use SIGRTMIN+3
    to shut down systemd based LXC containers.
    https://github.com/lxc/lxc/pull/1086
    https://www.freedesktop.org/wiki/Software/systemd/ContainerInterface/

  [ Felipe Sateler ]
  * Add versioned breaks for packages shipping rcS init scripts

 -- Martin Pitt <mpitt@debian.org>  Tue, 26 Jul 2016 12:17:14 +0200

systemd (230-7) unstable; urgency=medium

  * Tell dh_shlibdeps to look in the systemd package for libraries. Otherwise
    dpkg-shlibdeps fails to find libsystemd-shared as we no longer create a
    shlibs file for it.
  * Add Build-Depends-Package to libudev1.symbols and libsystemd0.symbols.
    This ensures proper dependencies when a package has a Build-Depends on a
    higher version of libudev-dev or libsystemd-dev then what it gets from the
    used symbols.

 -- Michael Biebl <biebl@debian.org>  Fri, 08 Jul 2016 13:04:33 +0200

systemd (230-6) unstable; urgency=medium

  [ Martin Pitt ]
  * debian/tests/boot-smoke: Stop running in containers again, too unreliable
    on Ubuntu s390x right now.

  [ Michael Biebl ]
  * Bump Build-Depends on debhelper to (>= 9.20160114), required for
    --dbgsym-migration support.
  * Install test-udev binary into $libdir/udev/ not $libdir. Only libraries
    should be installed directly into $libdir.
  * Exclude libsystemd-shared from dh_makeshlibs.

  [ Felipe Sateler ]
  * Do not install libsystemd-shared.so symlink
  * {machine,system}ctl: always pass &changes and &n_changes (Closes: #830144)

  [ Michael Prokop ]
  * debian/tests/logind: Ensure correct version of logind is running.

 -- Michael Biebl <biebl@debian.org>  Thu, 07 Jul 2016 15:22:16 +0200

systemd (230-5) unstable; urgency=medium

  [ Martin Pitt ]
  * Sync test/networkd-test.py with current upstream master, and remove our
    debian/tests/networkd copy. Directly run test/networkd-test.py in
    autopkgtest.
  * debian/extra/rules/73-usb-net-by-mac.rules: Disable when
    /etc/udev/rules.d/80-net-setup-link.rules is a symlink to /dev/null, to be
    consistent with the documented way to disable ifnames. (Closes: #824491,
    LP: #1593379)
  * debian/rules: Ignore libcap-ng.so in the "does anything link against /usr"
    check, to work around libaudit1 recently gaining a new dependency against
    that library (#828991). We have no influence on that ourselves. This fixes
    the FTBFS in the meantime.

  [ Felipe Sateler ]
  * Convert common code into a private shared library. This saves about 9 MB
    of installed size in the systemd package, and some more in systemd-*.

 -- Martin Pitt <mpitt@debian.org>  Fri, 01 Jul 2016 09:15:12 +0200

systemd (230-4) unstable; urgency=medium

  [ Martin Pitt ]
  * tmp.mount: Add nosuid and nodev mount options. This restores compatibility
    with the original SysV int RAMTMP defaults. (Closes: #826377)
  * debian/tests/upstream: Some tests fail on platforms without QEMU at the
    moment due to upstream PR#3587; blacklist these for now if QEMU is not
    available.
  * debian/rules: Don't run the "anything links against /usr" check for
    upstream tests, as those run on Ubuntu 16.04 LTS which does not yet have
    libidn moved to /lib.
  * debian/tests/upstream: Clean up old journals before running a test, to
    avoid printing a wrong one on failure.
  * debian/tests/upstream: Do not run the QEMU tests on i386. Nested QEMU on
    i386 causes testbed hangs on Ubuntu's cloud infrastructure, which is the
    only place where these actually run.
  * resolved: Fix SERVFAIL handling and introduce a new "Cache=" option to
    disable local caching.
  * resolved: Support IPv6 zone indices in resolv.conf. (LP: #1587489)
  * resolved: Update resolv.conf when calling SetLinkDNS().
  * debian/tests/storage: Sync and settle udev after luksFormat, to reduce the
    chance of seeing some half-written signatures.
  * debian/tests/networkd: Stop skipping the two DHCP6 tests, this regression
    seems to have been fixed now.
  * resolved: respond to local resolver requests on 127.0.0.53:53. This
    provides compatibility with clients that don't use NSS but do DNS queries
    directly, such as Chrome.
  * resolved: Don't add route-only domains to /etc/resolv.conf.
  * systemd-resolve: Add --flush-caches and --status commands.
  * Add debian/extra/units/systemd-resolved.service.d/resolvconf.conf to tell
    resolvconf about resolved's builtin DNS server on 127.0.0.53. With that,
    DNS servers picked up via networkd are respected when using resolvconf,
    and software like Chrome that does not do NSS (libnss-resolve) still gets
    proper DNS resolution. Drop the brittle and ugly
    systemd-networkd-resolvconf-update.{path,service} hack instead.
  * debian/tests/boot-smoke: Run in containers as well.

  [ Laurent Bigonville ]
  * Build with IDN support. (Closes: #814528)

 -- Martin Pitt <mpitt@debian.org>  Wed, 29 Jun 2016 15:23:32 +0200

systemd (230-3) unstable; urgency=medium

  [ Martin Pitt ]
  * debian/tests/boot-and-services: Adjust test_tmp_mount() for fixed
    systemctl exit code for "unit not found" in upstream commit ca473d57.
  * debian/tests/boot-and-services, test_no_failed(): Show journal of failed
    units.
  * debian/extra/init-functions.d/40-systemd: Adjust to changed systemctl
    show behaviour in 231: now this fails for nonexisting units instead of
    succeeding with "not-found". Make the code compatible to both for now.
  * Fix networkd integration with resolvconf for domain-limited DNS servers,
    so that these don't appear as global nameservers in resolv.conf. Thanks
    Andy Whitcroft for the initial fix! Add corresponding test case to
    debian/tests/networkd. (LP: #1587762)
  * resolved: Fix comments in resolve.conf for search domain overflows.
    (LP: #1588229)
  * On Ubuntu, provide an "ondemand.service" that replaces
    /etc/init.d/ondemand. The latter does not exist any more when
    "initscripts" falls out of the default installation. (LP: #1584124) This
    now does not do a fixed one-minute wait but uses "Type=idle" instead. This
    also becomes a no-op when the CPU supports "intel_pstate" (≤ 5 years old),
    as on these the ondemand/powersave schedulers are actually detrimental.
    (LP: #1579278)
  * debian/systemd-container.install: Drop *.busname installation, they are
    going away upstream.
  * debian/extra/init-functions.d/40-systemd: Do not call systemctl
    daemon-reload if the script is called as user (like reportbug does). Also
    make sure that daemon-reload will not invoke polkit.
  * Install test-udeb from .libs, to avoid installing the automake shell
    wrapper.
  * Fix transaction restarting in resolved to avoid async processing of
    free'd transactions.
    (Closes: #817210, LP: #1587727, #1587740, #1587762, #1587740)
  * Add "upstream" autopkgtest that runs the test/TEST* upstream integration
    tests in QEMU and nspawn.
  * Build systemd-sysusers binary, for using in rkt. Do not ship the
    corresponding unit and sysusers.d/ files yet, as these need some
    Debianization and an autopkgtest. (Closes: #823322)
  * debian/tests/systemd-fsckd: Adjust was_running() to also work for version
    230.

  [ Michael Biebl ]
  * Add "systemctl daemon-reload" to lsb init-functions hook if the LoadState
    of a service is "not-found". This will run systemd-sysv-generator, so SysV
    init scripts that aren't installed by the package manager should be picked
    up automatically. (Closes: #825913)
  * automount: handle expire_tokens when the mount unit changes its state.
    (Closes: #826512)
  * debian/systemd.preinst: Correctly determine whether a service is enabled.
    Testing for the return code alone is not sufficient as we need to
    differentiate between "generated" and "enabled" services.
    (Closes: #825981)

  [ Felipe Sateler ]
  * Drop configure option --disable-compat-libs. It no longer exists.
  * Add policykit-1 to Suggests. It is used to allow unprivileged users to
    execute certain commands. (Closes: #827756)

 -- Martin Pitt <mpitt@debian.org>  Tue, 21 Jun 2016 23:51:07 +0200

systemd (230-2) unstable; urgency=medium

  [ Martin Pitt ]
  * Don't add a Breaks: against usb-modeswitch when building on Ubuntu; there
    it does not use hotplug.functions and is a lower version.
  * boot-and-services autopkgtest: Add missing xserver-xorg and
    lightdm-greeter test dependencies, so that lightdm can start.
    (See LP #1581106)
  * Re-disable logind's KillUserProcesses option by default. (Closes: #825394)

  [ Michael Biebl ]
  * Drop --disable-silent-rules from debian/rules. This is now handled by dh
    directly depending on whether the DH_QUIET environment variable is set.

 -- Martin Pitt <mpitt@debian.org>  Tue, 31 May 2016 12:02:14 +0200

systemd (230-1) unstable; urgency=medium

  [ Martin Pitt ]
  * New upstream release 230.
    - Fix rare assertion failure in hashmaps. (Closes: #816612)
    - Fix leaking scope units. (Closes: #805477)
    - Fix wrong socket ownership after daemon-reload. (LP: #1577001)
    - udev: Fix touch screen detection. (LP: #1530384)
  * Drop cmdline-upstart-boot autopkgtest. It was still needed up to Ubuntu
    16.04 LTS, but upstart-sysv is not supported any more in Debian and Ubuntu
    now.
  * udev: Drop hotplug.functions, now that the last remaining user of this got
    fixed. Add appropriate versioned Breaks:.
  * debian/extra/rules/70-debian-uaccess.rules: Add some more FIDO u2f devices
    from different vendors. Thanks Atoyama Tokanawa.
  * Remove "bootchart" autopkgtest, this upstream version does not ship
    bootchart any more. It will be packaged separately.

  [ Michael Biebl ]
  * Drop obsolete --disable-bootchart configure switch from udeb build.
  * Remove obsolete /etc/systemd/bootchart.conf conffile on upgrades.

 -- Martin Pitt <mpitt@debian.org>  Mon, 23 May 2016 09:42:51 +0200

systemd (229-6) unstable; urgency=medium

  * systemd-container: Prefer renamed "btrfs-progs" package name over
    "btrfs-tools". (Closes: #822629)
  * systemd-container: Recommend libnss-mymachines. (Closes: #822615)
  * Drop systemd-dbg, in favor of debhelpers' automatic -dbgsym packages.
  * Drop Add-targets-for-compatibility-with-Debian-insserv-sy.patch; we don't
    need $x-display-manager any more as most/all DMs ship native services, and
    $mail-transport-agent is not widely used (not even by our default MTA
    exim4).
  * Unify our two patches for Debian specific configuration files.
  * Drop udev-re-enable-mount-propagation-for-udevd.patch, i. e. run udevd in
    its own slave mount name space again. laptop-mode-tools 1.68 fixed the
    original bug (#762018), thus add a Breaks: to earlier versions.
  * Ship fbdev-blacklist.conf in /lib/modprobe.d/ instead of /etc/modprobe.d/;
    remove the conffile on upgrades.
  * Replace util-Add-hidden-suffixes-for-ucf.patch with patch that got
    committed upstream.
  * Replace Stop-syslog.socket-when-entering-emergency-mode.patch with patch
    that got committed upstream.
  * debian/udev.README.Debian: Adjust documentation of MAC based naming for
    USB network cards to the udev rule, where this was moved to in 229-5.
  * debian/extra/init-functions.d/40-systemd: Invoke status command with
    --no-pager, to avoid blocking scripts that call an init.d script with
    "status" with an unexpected pager process. (Closes: #765175, LP: #1576409)
  * Add debian/extra/rules/70-debian-uaccess.rules: Make FIDO U2F dongles
    accessible to the user session. This avoids having to install libu2f-host0
    (which isn't discoverable at all) to make those devices work.
    (LP: #1387908)
  * libnss-resolve: Enable systemd-resolved.service on package installation,
    as this package makes little sense without resolved.
  * Add a DHCP exit hook for pushing received NTP servers into timesyncd.
    (LP: #1578663)
  * debian/udev.postinst: Fix migration check from the old persistent-net
    generator to not apply to chroots. (Closes: #813141)
  * Revert "enable TasksMax= for all services by default, and set it to 512".
    Introducing a default limit on number of threads broke a lot of software
    which regularly needs more, such as MySQL and RabbitMQ, or services that
    spawn off an indefinite number of subtasks that are not in a scope, like
    LXC or cron. 512 is way too much for most "simple" services, and it's way
    too little for the ones mentioned above. Effective (and much stricter)
    limits should instead be put into units individually.
    (Closes: #823530, LP: #1578080)
  * Split out udev rule to name USB network interfaces by MAC address into
    73-usb-net-by-mac.rules, so that it's easier to disable. (Closes: #824025)
  * 73-usb-net-by-mac.rules: Disable when net.ifnames=0 is specified on the
    kernel command line, to be consistent with disabling the *.link files.
  * 73-special-net-names.rule: Name the IBM integrated management module
    virtual USB network card "ibmimm". Thanks Marco d'Itri!

 -- Martin Pitt <mpitt@debian.org>  Thu, 12 May 2016 09:40:19 +0200

systemd (229-5) unstable; urgency=medium

  * debian/tests/unit-config: Call "daemon-reload" to clean up generated units
    in between tests.
  * debian/tests/unit-config: Check that enable/disable commands are
    idempotent.
  * debian/tests/unit-config: Detect if system units are in /usr/, so that the
    test works on systems with merged /usr.
  * debian/tests/unit-config: Use systemd-sysv-install instead of update-rc.d
    directly, so that the test works under Fedora too.
  * debian/tests/unit-config: Check disabling of a "systemctl link"ed unit,
    and check "systemctl enable" on a unit with full path which is not in the
    standard directories.
  * Rename debian/extra/rules/73-idrac.rules to 73-special-net-names.rules, as
    it is going to get rules for other devices. Also install it into the
    initramfs.
  * debian/extra/rules/73-special-net-names.rules: Add DEVPATH number based
    naming schema for ibmveth devices. (LP: #1561096)
  * Don't set SYSTEMD_READY=0 on DM_UDEV_DISABLE_OTHER_RULES_FLAG=1 devmapper
    devices with "change" events, as this causes spurious unmounting with
    multipath devices. (LP: #1565969)
  * Fix bogus "No [Install] section" warning when enabling a unit with full
    path. (LP: #1563590)
  * debian/tests/cmdline-upstart-boot: In test_rsyslog(), check for messages
    from dbus instead of NetworkManager. NM 1.2 does not seem to log to syslog
    by default any more.
  * Bump Standards-Version to 3.9.8 (no changes necessary).
  * debian/tests/boot-smoke: Add some extra debugging if there are pending
    jobs after 10s, to figure out why lightdm is sometimes "restarting".
    (for LP #1571673)
  * debian/tests/boot-smoke: Configure dummy X.org driver (like in the
    boot-and-services test), to avoid lightdm randomly fail. (LP: #1571673)
  * Move Debian specific patches into debian/patches/debian (which translates
    to "Gbp-Pq: Topic debian" with pq). This keeps upstream vs. Debian
    patches separated without the comments in debian/patches/series (which
    always get removed by "pq export").
  * Don't ship an empty /etc/X11/xinit/xinitrc.d/ directory, this isn't
    supported in Debian. (Closes: #822198)
  * udev: Mark nbd as inactive until connected. (Closes: #812485)
  * On shutdown, unmount /tmp before disabling swap. (Closes: #788303)
  * debian/systemd-coredump.postinst: Do daemon-reload before starting
    systemd-coredump, as the unit file may have changed on upgrades.
    (Closes: #820325)
  * Set MAC based name for USB network interfaces only for universally
    administered (i. e. stable) MACs, not for locally administered (i. e.
    randomly generated) ones. Drop /lib/systemd/network/90-mac-for-usb.link
    (as link files don't currently support globs for MACAddress=) and replace
    with an udev rule in /lib/udev/rules.d/73-special-net-names.rules.
    (Closes: #812575, LP: #1574483)

 -- Martin Pitt <mpitt@debian.org>  Mon, 25 Apr 2016 11:08:11 +0200

systemd (229-4) unstable; urgency=medium

  * Fix assertion crash when processing a (broken) device without a sysfs
    path. (Closes: #819290, LP: #1560695)
  * Fix crash when shutdown is issued from a non-tty. (LP: #1553040)
  * networkd: Stay running while any non-loopback interface is up.
    (Closes: #819414)
  * Fix reading uint32 D-Bus properties on big-endian.
  * Fix crash if an udev device has many tags or devlinks. (LP: #1564976)
  * systemctl, loginctl, etc.: Don't start polkit agent when running as root.
    (LP: #1565617)
  * keymap: Add Add HP ZBook (LP: #1535219) and HP ProBook 440 G3.
  * systemd.resource-control.5: Fix links to cgroup documentation on
    kernel.org. (Closes: #819970)
  * Install test-udev into libudev-dev, so that we have it available for
    autopkgtests.
  * Add "udev" autopkgtest for running the upstream test/udev-test.pl.

 -- Martin Pitt <mpitt@debian.org>  Thu, 07 Apr 2016 08:11:10 +0200

systemd (229-3) unstable; urgency=medium

  [ Martin Pitt ]
  * debian/tests/timedated: Add tests for "timedatectl set-local-rtc".
  * Be more tolerant in parsing /etc/adjtime.
  * debian/systemd.postinst: Don't fail package installation if systemctl
    daemon-reload trigger fails. This does not fix the root cause of the
    reload failures, but at least causes fewer packages to be in a broken
    state after upgrade, so that a reboot or apt-get -f install have a much
    higher chance in succeeding. (For bugs like LP #1502097 or LP #1447654)
  * debian/tests/networkd: Skip test_hogplug_dhcp_ip6 when running against
    upstream as well.
  * debian/tests/boot-and-services: Wait for units to stop with a "systemctl
    is-active" loop instead of static sleeps.
  * debian/tests/networkd: Skip DHCPv6 tests for downstream packages too. This
    is an actual regression in networkd-229, to be investigated. But this
    shouldn't hold up reverse dependencies.
  * Fix assertion in add_random(). (LP: #1554861)
  * debian/tests/boot-and-services: Don't assert on "Stopped Container c1"
    message in NspawnTests.test_service(), this is sometimes not present. Just
    check that the unit did not fail.
  * Add "adduser" dependency to systemd-coredump, to quiesce lintian.
  * Bump Standards-Version to 3.9.7 (no changes necessary).
  * Fix timespec parsing by correctly initializing microseconds.
    (Closes: #818698, LP: #1559038)
  * networkd: Add fallback if FIONREAD is not supported. (Closes: #818488)
  * Cherry-pick various fixes from upstream master.
    - Fixes logout when changing the current target. (Closes: #805442)

  [ Evgeny Vereshchagin ]
  * debian/tests/boot-and-services: Search systemd-coredump's output by
    SYSLOG_IDENTIFIER.
  * Add missing "Recommends: btrfs-tools" to systemd-container.
  * Add systemd-coredump postinst/prerm to start/stop systemd-coredump.socket
    without a reboot. (Closes: #816767)

  [ Felipe Sateler ]
  * Set the paths of loadkeys and setfont via configure arguments, not a patch

 -- Martin Pitt <mpitt@debian.org>  Mon, 21 Mar 2016 14:11:44 +0100

systemd (229-2) unstable; urgency=medium

  * time-util: map ALARM clockids to non-ALARM clockids in now(), to work on
    architectures which don't support CLOCK_BOOTTIME_ALARM. Fixes FTBFS on
    many architectures.
  * debian/systemd.postinst: Add missing newline to /etc/adjtime migration.
    (See #699554)
  * debian/systemd.postinst: Only try to enable tmp.mount if we actually
    copied it to /etc. Don't try to enable a generated unit. (LP: #1545707)
  * debian/tests/boot-and-services: Increase timeouts of test_bash_crash from
    5 to 10 seconds, and sync the journal after every iteration.
  * debian/extra/checkout-upstream: Try again after one minute if git checkout
    fails, to avoid failures from transient network errors.
  * debian/tests/systemd-fsckd: Use grub.d/50-cloudimg-settings.cfg as a
    template for generating our custom one instead of 90-autopkgtest.cfg. The
    latter does not exist on non-x86 architectures and is not relevant for
    this test.
  * debian/tests/boot-and-services: Skip journal test for test_bash_crash when
    running against upstream, as this currently fails most of the time. To be
    investigated.
  * debian/tests/networkd: Skip test_coldplug_dhcp_ip6 when running against
    upstream, as this is brittle there. To be investigated.
  * debian/tests/bootchart: Skip test if bootchart is not available or
    testing in upstream mode. bootchart got removed from master and will be
    moved to a separate repository.
  * debian/tests/boot-and-services: Show verbose journal output on failure in
    nspawn test, and sync journal before.
  * Move systemd-coredump socket and service into systemd-coredump binary
    package.
  * Revert changing the default core dump ulimit and core_pattern. This
    completely breaks core dumps without systemd-coredump. It's also
    contradicting core(8). (Closes: #815020)
  * Fix addresses for type "sit" tunnels. (Closes: #816132)
  * networkd: Go back to letting the kernel handle IPv6 router advertisements,
    as networkd's own currently has too many regressions. Thanks to Stefan
    Lippers-Hollmann for investigating this! (Closes: #814566,
    #814667, #815586, #815884, #815793)

 -- Martin Pitt <mpitt@debian.org>  Sun, 28 Feb 2016 22:16:12 +0100

systemd (229-1) unstable; urgency=medium

  * New upstream release 229.
    - Fix systemctl behaviour in chroots. (Closes: #802780)
    - Fix SELinux context of /run/user/$UID. (Closes: #775651)
    - Add option to optionally turn of color output. (Closes: #783692)
    - Don't git-ignore src/journal-remote/browse.html. (Closes: #805514)
    - Do not warn about Wants depencencies on masked units. (LP: #1543282)
  * debian/systemd.install: Ship the new systemd-resolve.
  * libsystemd0.symbols: Add new symbols from this release.
  * systemd-coredump.postinst: Create systemd-coredump system user.
  * debian/tests/systemd-fsckd: Tame overly strict test for failed plymouth
    unit, which is a race condition with plymouthd auto-stopping.
    (LP: #1543144)
  * Drop timedated-don-t-rely-on-usr-being-mounted-in-the-ini.patch.
    initramfs-tools has mounted /usr since Jessie, and tzdata now creates
    /etc/localtime as a symlink too (see #803144).
  * Use-different-default-paths-for-various-binaries.patch: Drop path changes
    for setcap (which is already a build dep and not used at all) and sulogin
    (which is now in util-linux).
  * Remove obsolete udev maintainer script checks:
    - Drop check for kernel >= 2.6.32, which released in 2009.
    - Drop restarting of some daemons due to the devtmpfs migration, which
      happened before the above kernel even.
    - Drop support for forcing upgrades on kernels known not to work via
      /etc/udev/kernel-upgrade. Don't pretend that this would help, as users
      could end up with a non-bootable system. Always fail early in preinst
      when it's still possible to install a working kernel.
    - Drop postinst test for "running in containers" -- it's actually possible
      to run udev in containers if you mount /sys r/w and you know what you
      are doing. Also, the init.d script and systemd service do that check
      again.
    - Keep the kernel feature and chroot checks, as these are still useful.
      Simplify check_kernel_features() by eliminating some variables.
    - Drop debconf templates. Two of them are obsolete, and having
      CONFIG_SYSFS_DEPRECATED is now so implausible that this doesn't warrant
      the overhead and translator efforts.
  * Drop debian/tests/ifupdown-hotplug. The units moved into ifupdown, so the
    test should go there too (see #814312).
  * debian/tests/control: Reorder tests and add a comment which ones should
    not be run for an upstream build.
  * debian/tests/control: Rearrange tests and avoid removing test dependencies
    to minimize testbed resets.
  * Add debian/extra/checkout-upstream: Script to replace the current
     source with a checkout of an upstream pull request, branch, or commit,
     and remove debian/patches/. Call from debian/rules if $TEST_UPSTREAM is
     set. This will be used for upstream CI.
  * Enable seccomp support on powerpc, ppc64el, and s390x.

 -- Martin Pitt <mpitt@debian.org>  Thu, 11 Feb 2016 21:02:39 +0100

systemd (228-6) unstable; urgency=medium

  * Make-run-lock-tmpfs-an-API-fs.patch: Drop /run/lock from
    tmpfiles.d/legacy.conf to avoid the latter clobbering the permissions of
    /run/lock. Fixes fallout from cleanup in -5 that resulted /run/lock to
    have 0755 permissions instead of 1777. (LP: #1541775)

 -- Martin Pitt <mpitt@debian.org>  Thu, 04 Feb 2016 11:46:54 +0100

systemd (228-5) unstable; urgency=medium

  [ Martin Pitt ]
  * Drop systemd-vconsole-setup.service: It has never been installed/used in
    Debian and is not necessary for Ubuntu any more.
  * Drop halt-local.service. This has never been documented/used in Debian.
    (LP: #1532553)
  * debian/extra/initramfs-tools/scripts/init-bottom/udev: Prefer "nuke"
    again, it comes from klibc-utils. But fall back to "rm" if it does not
    exist.
  * systemd-timesyncd.service.d/disable-with-time-daemon.conf: Also don't run
    if /usr/sbin/VBoxService exists, as virtualbox-guest-utils already
    provides time synchronization with the host. (Closes: #812522)
  * Drop Michael Stapelberg from Uploaders:, he stopped maintenance long ago.
    Thanks Michael for your great work in the past!
  * Replace "sysv-rc" dependency with Conflicts: openrc, file-rc. The
    rationale from #739679 still applies, but with the moving of
    {invoke,update}-rc.d to init-system-helpers we don't actually need
    anything from sysv-rc any more other than the assumption that SysV init
    scripts are enabled in /etc/rc?.d/ for the SysV generator to work (and
    file-rc and openrc don't do that).
  * debian/tests/timedated: Verify /etc/localtime symlink. Skip verifying the
    /etc/timezone file (which is Debian specific) if $TEST_UPSTREAM is set.
  * debian/tests/localed-locale: Check /etc/locale.conf if $TEST_UPSTREAM is
    set.
  * debian/tests/localed-x11-keymap: Test /etc/X11/xorg.conf.d/00-keyboard.conf
    if $TEST_UPSTREAM is set.
  * debian/tests/boot-and-services: Check for reaching graphical.target
    instead of default.target, as the latter is a session systemd state only.
  * debian/tests/boot-and-services: Skip tests which are known to fail/not
    applicable with testing upstream builds.
  * Drop Fix-up-tmpfiles.d-permissions-properly.patch:
    - /run/lock is already created differently by
      Make-run-lock-tmpfs-an-API-fs.patch, and contradicts to that.
    - /run/lock/lockdev/ isn't being used anywhere and got dropped
      upstream; backport the patch (tmpfiles-drop-run-lock-lockdev.patch).
    - Move dropping of "group:wheel" (which has never existed in Debian) into
      debian/rules, to also catch occurrences in other parts of the file which
      the static patch would overlook.
  * Shorten persistent identifier for CCW network interfaces (on s390x only).
    (LP: #1526808)
  * debian/rules: If $TEST_UPSTREAM is set (when building/testing upstream
    master instead of distro packages), don't fail on non-installed new files
    or new library symbols.
  * Add systemd-sysv conflict to upstart-sysv, and version the upstart
    conflict. This works with both Debian's and Ubuntu's upstart packages.

  [ Michael Biebl ]
  * Drop support for the /etc/udev/disabled flag file. This was a workaround
    for udev failing to install with debootstrap because it didn't use
    invoke-rc.d and therefor was not compliant with policy-rc.d. See #520742
    for further details. This is no longer the case, so supporting that file
    only leads to confusion about its purpose.
  * Retrigger cleanup of org.freedesktop.machine1.conf and
    hwclock-save.service now that dpkg has been fixed to correctly pass the
    old version to postinst on upgrade. (Closes: #802545)
  * Only ship *.link files as part of the udev package. The *.network files
    are solely used by systemd-networkd and should therefor be shipped by the
    systemd package. (Closes: #808237)
  * Cherry-pick a few fixes from upstream:
    - Fix unaligned access in initialize_srand(). (Closes: #812928)
    - Don't run kmod-static-nodes.service if module list is empty. This
      requires kmod v23. (Closes: #810367)
    - Fix typo in systemctl(1). (Closes: #807462)
    - Fix systemd-nspawn --link-journal=host to not fail if the directory
      already exists. (Closes: #808222)
    - Fix a typo in logind-dbus.c. The polkit action is named
      org.freedesktop.login1.power-off, not org.freedesktop.login1.poweroff.
    - Don't log an EIO error in gpt-auto-generator if blkid finds something
      which is not a partition table. (Closes: #765586)
    - Apply ACLs to /var/log/journal and also set them explicitly for
      system.journal.
  * Only skip the filesystem check for /usr if the /run/initramfs/fsck-usr
    flag file exists. Otherwise we break booting with dracut which uses
    systemd inside the initramfs. (Closes: #810748)
  * Update the instructions in README.Debian for creating /var/log/journal.
    They are now in line with the documentation in the systemd-journald(8) man
    page and ensure that ACLs and group permissions are properly set.
    (Closes: #800947, #805617)
  * Drop "systemctl daemon-reload" from lsb init-functions hook. This is no
    longer necessary as invoke-rc.d and init-system-helpers take care of this
    nowadays.

 -- Martin Pitt <mpitt@debian.org>  Wed, 03 Feb 2016 10:09:46 +0100

systemd (228-4) unstable; urgency=medium

  * debian/udev.README.Debian: Add alternative way of disabling ifnames.
    (Closes: #809339)
  * Put back /lib/udev/hotplug.functions, until the three remaining packages
    that use it stop doing so. (Closes: #810114)
  * debian/udev.README.Debian: Point out that any change to interface naming
    rules requires an initrd update.

 -- Martin Pitt <mpitt@debian.org>  Mon, 11 Jan 2016 07:12:40 +0100

systemd (228-3) unstable; urgency=medium

  [ Martin Pitt ]
  * debian/rules: Remove temporary debug output from test failures again. All
    Debian buildd kernels are recent enough now, but add a check for kernels
    older than 3.13 and ignore test failures for those.
  * debian/tests/networkd: Factor out dnsmasq specific test "router" setup, so
    that we can test against other implementations.
  * debian/tests/networkd: Add router setup using an (isolated) networkd
    process for configuring the veths and DHCP server.
  * debian/tests/networkd: On failure, only show journal for current test.
  * systemd-networkd-resolvconf-update.service: Wait for getting a name
    server, not just for getting online.
  * debian/tests/boot-and-services: Wait until bash crash stack trace is in
    the journal before asserting on it. Also relax RE to work on non-x86
    architectures.
  * debian/tests/networkd: If /etc/resolv.conf already has three nameservers,
    accept that too (as then the additional test one can't be added any more).
  * Fix FTBFS on x32. Thanks Helmut Grohne! (Closes: #805910)
  * debian/tests/networkd: For IPv6 tests, also wait for IPv4 address to
    arrive; s-n-wait-online already exits after getting an IPv6 address, but
    we verify both.
  * debian/tests/boot-and-services: Don't check for "Requesting system
    poweroff" log message in nspawn test, current upstream master does not
    write that any more. Instead check for "Stopped Container c1".
  * Add "storage" autopkgtest. Initially this covers some basic use cases with
    LUKS cryptsetup devices.
  * Add acl build dependency (for <!nocheck>). Current upstream master now
    needs it for some test cases.
  * debian/extra/initramfs-tools/scripts/init-bottom/udev: Use "rm -rf"
    instead of "nuke". The latter does not exist any more in current
    initramfs-tools.
  * Ignore test failures during "make check" if /etc/machine-id is missing
    (like in ancient local schroots). (Closes: #807884)
  * debian/extra/rules/80-debian-compat.rules: Remember which device got the
    "cdrw", "dvd", or "dvdrw" symlink to avoid changing links on device
    events. (Closes: #774080). Drop the rule for the "cdrom" symlink as that
    is already created in 60-cdrom_id.rules.
  * Eliminate "hotplug.functions" udev helper and put the logging functions
    directly into net.agent. This simplifies the migration of the latter to
    ifupdown.
  * Adjust manpages to keep /usr/lib/systemd/{user*,boot,ntp-units.d,modules*}
    paths, only keep /lib/systemd/{system*,network}. (Closes: #808997)
  * debian/udev.README.Debian: Fix typo and slight wording improvement.
    (Closes: #809513)
  * Drop net.agent, 80-networking.rules, and ifup@.service. These moved to
    ifupdown 0.8.5 now. Add Breaks: to earlier versions.

  [ Michael Biebl ]
  * Bump Build-Depends on libdw-dev to (>= 0.158) as per configure.ac.
    (Closes: #805631)
  * Make sure all swap units are ordered before the swap target. This avoids
    that swap devices are being stopped prematurely during shutdown.
    (Closes: #805133)
  * Drop unneeded /etc/X11/xinit/xinitrc.d/50-systemd-user.sh from the package
    and clean up the conffile on upgrades. We have the dbus-user-session
    package in Debian to properly enable the D-Bus user-session mode which
    also takes care of updating the systemd --user environment.
    (Closes: #795761)
  * Stop testing for unknown arguments in udev maintainer scripts.
  * Drop networking.service.d/systemd.conf. The ifupdown package now ships a
    proper service file so this drop-in file is no longer necessary.

  [ Andreas Henriksson ]
  * Fix LSB init hook to not reload masked services. (Closes: #804882)

 -- Martin Pitt <mpitt@debian.org>  Sat, 02 Jan 2016 17:42:56 +0100

systemd (228-2) unstable; urgency=medium

  * Remove wrong endianness conversion in test-siphash24 to fix FTBFS on
    big-endian machines.
  * Bump libseccomp-dev build dependency to indicate required versions for
    backporting to jessie. (Closes: #805497)

 -- Martin Pitt <mpitt@debian.org>  Thu, 19 Nov 2015 11:37:45 +0100

systemd (228-1) unstable; urgency=medium

  [ Martin Pitt ]
  * New upstream release:
    - Fix journald killing by watchdog. (Closes: #805042)
    - Drop check for /etc/mtab. (Closes: #802025)
    - Follow unit file symlinks in /usr, but not /etc when looking for
      [Install] data, to avoid getting confused by Aliases. (Closes: #719695)
    - journalctl: introduce short options for --since and --until.
      (Closes: #801390)
    - journald: Never accept fds from file systems with mandatory locking.
      (LP: #1514141)
    - Put nspawn containers in correct slice. (LP: #1455828)
  * Cherry-pick some networkd fixes from trunk to fix regressions from 228.
  * debian/rules: Configure with --as-needed to avoid unnecessary binary
    dependencies.
  * systemd-networkd-resolvconf-update.service: Increase StartLimitBurst, as
    this might be legitimately called several times in quick succession. If
    that part of the "networkd" autopkgtest fails, show the journal log for
    that service for easier debugging.
  * debian/tests/boot-and-services: Add test case for systemd-coredump.
  * Add systemd-coredump postinst/prerm to enable/disable this without a
    reboot.
  * debian/tests/networkd: Check for systemd-networkd-wait-online in /usr as
    well, for usage in other distros.
  * debian/tests/logind: Skip suspend test if the kernel does not support
    suspend.
  * debian/tests/logind: Split tests into functions.
  * debian/tests/boot-and-services: Ignore failures of console-setup.service,
    to work around LP: #1516591.
  * debian/tests/control: Restrict boot-smoke test to isolation-machine, it
    does not currently work well in LXC.
  * debian/tests/networkd: Add new test cases for "DHCP=all, IPv4 only,
    disabling RA" (which should always be fast), "DHCP=all, IPv4 only" (which
    will require a longer timeout due to waiting 12s for a potential IPv6 RA
    reply), and "DHCP=ipv4" (with and without RA).
  * debian/tests/networkd: Fix UnicodeDecodeError under 'C' locale.
  * debian/tests/networkd: Show networkctl and journal output on failure.
  * debian/tests/networkd: Fix bytes vs. string TypeError in the IPv6 polling.
    (LP: #1516009)
  * debian/tests/networkd: Show contents of test .network file on failure.
  * debian/tests/networkd: Skip if networkd is already running (safer when
    running on real systems), and add copyright header.
  * Bump util-linux dependencies to >= 2.27.1 to ensure that the mount monitor
    ignores /etc/mtab.

  [ Felipe Sateler ]
  * Enable elfutils support for getting stack traces for systemd-coredump.
  * libnss-my{machines,hostname}.postrm: do not remove entries from
    nsswitch.conf if there are packages from other architectures remaining.

  [ Michael Biebl ]
  * Drop systemd-setup-dgram-qlen.service. This has been made obsolete by
    upstream commit 1985486 which bumps net.unix.max_dgram_qlen to 512 early
    during boot.
  * Various cleanups to the udev maintainer scripts:
    - Remove unused tempdir() function.
    - Properly stop udev daemon on remove.
    - Stop killing udev daemon on failed upgrades and drop the corresponding
      starts from preinst.
    - Stop masking systemd-udevd.service and udev.service during upgrades. We
      restart the udev daemon in postinst, so those masks seem unnecessary.

 -- Martin Pitt <mpitt@debian.org>  Wed, 18 Nov 2015 16:11:59 +0100

systemd (227-3) unstable; urgency=medium

  [ Martin Pitt ]
  * debian/tests/logind: Add tests for scheduled shutdown with and without
    wall message.
  * Import upstream fix for not unmounting system mounts (#801361) and drop
    our revert patch.
  * debian/tests/boot-smoke: Apply check for failed unmounts only to user
    systemd processes, i. e. not to pid 1.
  * Drop Fix-usr-remount-failure-for-split-usr.patch. Jessie has a new enough
    initramfs-tools already, and this was just an error message, not breaking
    the boot.
  * Drop debian-fixup.service in favor of using a tmpfiles.d clause, which is
    faster.
  * Drop Order-remote-fs.target-after-local-fs.target.patch. It's mostly
    academic and only applies to the already known-broken situation that rcS
    init.d scripts depend on $remote_fs.
  * Replace reversion of sd_pid_notify_with_fds() msg_controllen fix with
    proper upstream fix to never block on sending messages on NOTIFY_SOCKET
    socket.
  * Drop check for missing /etc/machine-id on "make check" failure; this isn't
    happening on current buildds any more.
  * Drop Disable-tests-which-fail-on-buildds.patch, to re-evaluate what still
    fails and needs fixing. On failure, show kernel version and /etc/hosts
    to be able to debug them better. The next upload will make the necessary
    adjustments to fix package builds again.

  [ Michael Biebl ]
  * Drop dependency on udev from the systemd package. We don't need udev
    within a container, so this allows us to trim down the footprint by not
    installing the udev package. As the udev package has Priority: important,
    it is still installed by default though.
  * Include the status of the udev package when filing a bug report against
    systemd, and vice versa.
  * Use filter instead of findstring, since findstring also matches
    substrings and we only want direct matches.
  * systemd.bug-script: Fix typo. (Closes: #804512)
  * Re-add bits which call SELinux in systemd-user pam service.
    (Closes: #804565)

  [ Felipe Sateler ]
  * Add libnss-resolve package. (Closes: #798905)
  * Add systemd-coredump package. This Conflicts/Replaces/Provides a new
    "core-dump-handler" virtual package. (Closes: #744964)

 -- Martin Pitt <mpitt@debian.org>  Wed, 11 Nov 2015 15:04:26 +0100

systemd (227-2) unstable; urgency=medium

  * Revert "sd_pid_notify_with_fds: fix computing msg_controllen", it causes
    connection errors from various services on boot. (Closes: #801354)
  * debian/tests/boot-smoke: Check for failed unmounts. This reproduces
    #801361 (but not in a minimal VM, just in a desktop one).
  * Revert "core: add a "Requires=" dependency between units and the
    slices they are located in". This causes user systemd instances to try and
    unmount system mounts (and succeed if you login as root).
    (Closes: #801361)

 -- Martin Pitt <mpitt@debian.org>  Fri, 09 Oct 2015 12:34:27 +0200

systemd (227-1) unstable; urgency=medium

  * New upstream release.
    - Bump watchdog timeout for shipped units to 3 min. (Closes: #776460)
    - gpt-auto-generator: Check fstab for /boot entries. (Closes: #797326)
    - Fix group of RuntimeDirectory dirs. (Closes: #798391)
    - Support %i (and other macros) in RuntimeDirectory. (Closes: #799324)
    - Bump util-linux/libmount-dev dependencies to >= 2.27.
  * debian/libsystemd0.symbols: Add new symbols for this release.
  * debian/extra/initramfs-tools/hooks/udev: Copy all
    /etc/udev/rules.d/*.rules rules which are not merely overriding the one in
    /lib/, not just 70-persistent-net.rules.  They might contain network names
    or other bits which are relevant for the initramfs. (Closes: #795494)
  * ifup@.service: Drop PartOf=network.target; we don't want to stop these
    units during shutdown. Stopping networking.service already shuts down the
    interfaces, but contains the safeguard for NFS or other network file
    systems. Isolating emergency.target still keeps working as before as well,
    as this also stops networking.service. (Closes: #761909, LP: #1492546)

 -- Martin Pitt <mpitt@debian.org>  Thu, 08 Oct 2015 11:34:35 +0200

systemd (226-4) unstable; urgency=medium

  * debian/tests/logind: Be more verbose on failures.
  * Revert networkd calling if-{up,post-down}.d/ scripts. About half of the
    existing hooks are not relevant or even actively detrimental when running
    with networkd. For the relevant ones, a lot of them should be fixed in the
    projects themselves (using IP_FREEBIND etc.). (Closes: #798625)
  * Add systemd-networkd-resolvconf-update.{path,service} units to send DNS
    server updates from networkd to resolvconf, if installed and enabled.
  * Don't restart logind on upgrades any more. This kills X.org (#798097)
    while logind doesn't save/restore its open fds (issue #1163), and also
    gets confused about being idle in between (LP: #1473800)

 -- Martin Pitt <mpitt@debian.org>  Fri, 02 Oct 2015 13:44:28 +0200

systemd (226-3) unstable; urgency=medium

  [ Martin Pitt ]
  * README.Debian: Fix "other" typo. Thanks Salvatore Bonaccorso.
    (Closes: #798737)

  [ Michael Biebl ]
  * Stop building the compat library packages and drop them for good.
  * Update debian/copyright.

 -- Michael Biebl <biebl@debian.org>  Sat, 19 Sep 2015 19:06:51 +0200

systemd (226-2) unstable; urgency=medium

  * debian/udev.init: Mount /dev file system with nosuid. (LP: #1450960)
  * udev.postinst: udev 226 introduced predictable interface names for virtio.
    Create /etc/systemd/network/50-virtio-kernel-names.link on upgrade to
    disable this, to avoid changing e. g. "eth0" to "ens3" in QEMU instances
    and similar environments. (Closes: #799034)

 -- Martin Pitt <mpitt@debian.org>  Tue, 15 Sep 2015 15:21:09 +0200

systemd (226-1) unstable; urgency=medium

  [ Martin Pitt ]
  * New upstream release:
    - Fix scheduled shutdown to not shut down immediately. (Closes: #797763)
    - Fix description of CPE_NAME in os-release(5). (Closes: #797768)
  * debian/libsystemd0.symbols: Add new symbols from this release.
  * Enable libseccomp support for mips64, mips64el, and x32. (Closes: #797403)
  * debian/tests/networkd: Add hotplug tests.
  * Make networkd call if-up.d/ scripts when it brings up interfaces, to
    become compatible with ifupdown and NetworkManager for packages shipping
    hooks. (LP: #1492129)
    - Add debian/extra/systemd-networkd-dispatcher.c: suid root wrapper for
      calling if-up.d/ or if-post-down.d/ hook scripts. Install it as
      root:systemd-networkd 4754 so that only networkd can run it.
    - Add networkd-call-systemd-networkd-dispatcher-when-links.patch: Call the
      above wrapper when links go up/down.
    - debian/tests/networkd: Verify that if-up.d/ and if-post-down.d/ scripts
      get run for a networkd managed interface.
    - Note that if-pre-up.d/ and if-down.d/ scripts are *not* being called, as
      they are often not applicable for networkd (if-pre-up.d) and unreliable
      (if-down.d).
  * Drop udev-finish. We needed this for the autogenerated CD and network
    interface names, but both are gone now.
  * Drop debian/udev.udev-fallback-graphics.upstart. The vesafb module has
    been compiled into the kernel in both Debian and Ubuntu for a fair while,
    this never had a systemd equivalent, and Debian never shipped the
    accompanying rules for determining $PRIMARY_DEVICE_FOR_DISPLAY.
  * debian/control: Remove some boilerplate from the long descriptions, to
    more easily get to the point what a specific package actually does.
  * debian/README.Debian: As systemd is the default init now, replace the
    documentation how to switch to systemd with how to switch back
    (temporarily or permanently) to SysV init. Also move that paragraph to the
    bottom as it's now less important.
  * debian/README.Debian: Add a hint why you may want to enable persistent
    journal, and suggest to uninstall system-log-daemon to avoid duplicate
    logging.
  * debian/README.Debian: Add documentation about networkd integration.
  * Rename 01-mac-for-usb.link to 90-mac-for-usb.link so that it becomes
    easier to override.
  * debian-fixup.service just has one purpose now (make /etc/mtab a symlink),
    so drop the debian/extra/debian-fixup shell script and put the ln command
    directly into debian-fixup.service. Update the description.
  * debian/tests/networkd: Check that /etc/resolv.conf gets the DHCP's
    nameserver in case it is a symlink (i. e. dynamically managed by
    systemd-resolved or resolvconf).
  * systemd-networkd-dispatcher: Also pass on the DNS server list to if-up.d/
    as $IF_DNS_NAMESERVERS, so that resolvconf or similar programs work as
    expected.
  * Drop debian/systemd-journal-remote.postrm: Removing system users is
    potentially dangerous (there might be a leftover process after purging).

  [ Michael Biebl ]
  * Drop libsystemd-login-dev. All reverse dependencies have been updated to
    use libsystemd-dev directly.
  * Update build instructions to use "gbp clone" instead of "gbp-clone" as all
    gbp-* commands have been removed from git-buildpackage.

 -- Martin Pitt <mpitt@debian.org>  Thu, 10 Sep 2015 16:53:53 +0200

systemd (225-1) unstable; urgency=medium

  [ Martin Pitt ]
  * New upstream release.
    - Fixes FTBFS on alpha. (Closes: #792551)
    - Fixes machined state tracking logic. (Closes: #788269)
  * Add better fix for "systemctl link/enable" breakage with full paths.
    (LP: #1480310)
  * debian/rules: Add missing $(dh_options) in overridden debhelper targets.

  [ Felipe Sateler ]
  * Move conffile from systemd to systemd-container package (Closes: #797048)

  [ Michael Biebl ]
  * Drop unnecessary Conflicts/Replaces from systemd-journal-remote.
    None of the files in this package were previously shipped by systemd.
  * Create system users for systemd-journal-{gateway,remote,upload} when
    installing the systemd-journal-remote package.
  * Explicitly turn off the features we don't want in a stage1 build.
    Otherwise ./configure might enable them automatically if the build
    dependencies are installed and "dh_install --fail-missing" will then fail
    due to uninstalled files.
  * Enable GnuTLS support as systemd-journal-remote makes sense mostly with
    encryption enabled.
  * Rely on build profiles to determine which packages should be skipped
    during build and no longer specify that manually.
  * Drop our patch which removes rc-local-generator.
    rc-local.service acts as an ordering barrier even if its condition is
    false, because conditions are evaluated when the service is about to be
    started, not when it is enqueued. We don't want this ordering barrier on
    systems that don't need/use /etc/rc.local.

 -- Michael Biebl <biebl@debian.org>  Sun, 30 Aug 2015 21:18:59 +0200

systemd (224-2) unstable; urgency=medium

  [ Martin Pitt ]
  * Skip systemd-fsckd autopkgtest if /run/initramfs/fsck-root exists, i. e.
    the initramfs already ran fsck.
  * Fix broken ACL in tmpfiles.d/systemd.conf. (Closes: #794645, LP: #1480552)
  * Add debian/tests/unit-config: Test "systemctl link"; reproduces LP#1480310.
  * Add a hack to unbreak "systemctl link". (LP: #1480310)
  * debian/extra/rules-ubuntu/40-hyperv-hotadd.rules: Also apply to Xen, and
    rename to 40-vm-hotadd.rules.
  * Fix networkd crash. (Closes: #796358)
  * debian/rules: Remove all files/empty dirs in systemd which are already
    shipped by systemd-* or udev, instead of an explicit list.
  * Bump "mount" dependency to >= 2.26, to ensure "swapon -o" availability.
    (Closes: #796389)
  * Install /lib/systemd/network/* into udev instead of systemd, as it's
    really udev which is evaluating these.
  * Split out "systemd-container" package with machined and nspawn and enable
    importd. Add new libbz2-dev, zlib1g-dev, and libcurl-dev build deps.
    (LP: #1448900)
  * Move transitional libgcrypt11-dev build dep to libgcrypt20-dev.
  * debian/rules: Limit check for libraries in /usr to systemd and udev
    packages, as other packages like systemd-containers can (and do) link to
    /usr.
  * Build-depend on dpkg-dev (>= 1.17.14) and bump debhelper version for build
    profiles support.
  * Drop "display-managers" autopkgtest, obsolete with dropped
    default-display-manager-generator.
  * boot-and-services autopkgtest: Add systemd-container test dependency for
    the nspawn tests.
  * Don't enable audit support when building with "stage1" profile, to avoid
    circular build dep.

  [ Helmut Grohne ]
  * Improve support for cross-building and bootstrapping.

  [ Michael Biebl ]
  * Drop default-display-manager-generator. All major desktops now use a
    display manager which support the new scheme and setup the
    /etc/systemd/system/display-manager.service symlink correctly.
  * Add new binary package "systemd-journal-remote" with tools for
    sending/receiving remote journal logs:
    systemd-journal-{remote,upload,gatewayd}. (Closes: #742802, LP: #1480952)

 -- Martin Pitt <mpitt@debian.org>  Tue, 25 Aug 2015 12:40:35 +0200

systemd (224-1) unstable; urgency=medium

  * New upstream release.
  * boot-and-services autopkgtest: Ignore thermald. Since 1.4.3-2 it starts by
    default, but fails in most virtual envs.

 -- Martin Pitt <mpitt@debian.org>  Sat, 01 Aug 2015 13:38:57 +0200

systemd (223-2) unstable; urgency=medium

  * Don't enable gnu-efi on ARM. It FTBFSes and cannot really be tested now as
    there is no available hardware.
  * debian/extra/initramfs-tools/hooks/udev: Don't fail if
    /etc/systemd/network/ does not exist. (Closes: #794050)

 -- Martin Pitt <mpitt@debian.org>  Thu, 30 Jul 2015 08:25:51 +0200

systemd (223-1) unstable; urgency=medium

  * New upstream release:
    - Fix systemd-bootchart crash. (Closes: #792403)
    - Trim list of files in /usr/share/doc/systemd/. (Closes: #791839)
    - Fix "Invalid argument" failure with some  journal files.
      (Closes: #792090)
    - tmpfiles: Don't recursively descend into journal directories in /var.
      (Closes: #791897)
    - Don't frequently wake up on disabled TimeoutIdleSec=, in particular in
      automount timers. (LP: #1470845)
    - tmpfiles: Don't delete lost+found/. (Closes: #788193)

  [ Michael Biebl ]
  * udev: Remove obsolete rm_conffile/mv_conffile functions from udev.preinst.
    The udev package is using dpkg-maintscripts-helper now to remove obsolete
    conffiles.
  * systemd: Remove obsolete conffile clean up from pre-wheezy.
  * udev-udeb: Remove scsi_wait_scan hack from the start-udev script as well.

  [ Martin Pitt ]
  * Enable GNU EFI support and add gnu-efi build dep. This enables/ships the
    systemd EFI boot loader. (Closes: #787720, LP: #1472283)
  * networkd autopkgtest: More robust/forceful killing of dnsmasq.
  * ifup@.service: Drop "oneshot" to run ifup in the background during boot.
    This avoids blocking network.target on boot with unavailable hotplug
    interfaces in /etc/network/interfaces. (Closes: #790669, LP: #1425376)
  * systemd.postinst: Avoid confusing error message about
    /run/systemd/was-enabled not existing on reconfiguring.
  * debian/extra/initramfs-tools/hooks/udev: Drop some redundant code.
  * Fix networkd-wait-online -i to properly wait for the given interfaces
    only.
  * Drop debian/extra/base-installer.d/05udev: We use net.ifnames by default
    now, thus we don't need to copy 70-persistent-*.rules any more.
  * debian/extra/start-udev: Run d-i's udevd with "notice" log level, just
    like we did in the initramfs in 219-10.
  * Fix size explosion of networkd (post-223 patch from trunk).

  [ Julian Wollrath ]
  * Copy all .link interface naming definitions to initramfs. (Closes: #793374)

  [ Felipe Sateler ]
  * nss-my*.postinst: configure at the end of the hosts line, not before
    files. (Closes: #789006)

 -- Martin Pitt <mpitt@debian.org>  Thu, 30 Jul 2015 00:02:26 +0200

systemd (222-2) unstable; urgency=medium

  [ Adam Conrad ]
  * debian/udev-udeb.install: Install new bits for net.ifnames (LP: #1473542)
  * debian/extra/initramfs-tools/hooks/udev: Do the same for initramfs-tools.

  [ Martin Pitt ]
  * emergency.service: Wait for plymouth to shut down. Fixes invisible
    emergency shell with plymouth running endlessly. (LP: #1471258)
  * Add "networkd" autopkgtest. Covers basic DHCP on IPv4 and IPv4+6 on a veth
    device.

  [ Michael Biebl ]
  * Bump package priorities of systemd and systemd-sysv to important to match
    what has been used in the Debian archive since Jessie.
  * Drop scsi_wait_scan hack from the udev initramfs-tools script. This Linux
    kernel module has been broken since 2.6.30 and as a result was removed in
    3.5. The Debian Jessie kernel no longer ships this module.
    (Closes: #752775)
  * Drop libsystemd-journald-dev and libsystemd-id128-dev. There are no
    reverse dependencies left and we want to avoid new packages picking up
    a build dependency on those obsolete transitional packages.

 -- Michael Biebl <biebl@debian.org>  Wed, 15 Jul 2015 23:51:15 +0200

systemd (222-1) unstable; urgency=medium

  [ Martin Pitt ]
  * New upstream release:
    - Fix reload killing BusName= units. (Closes: #746151)
    - sysv-generator: detect invalid names and escape them. (Closes: #677075)
    - Document removal of PIDFile on daemon shutdown. (Closes: #734006)
    - Drop Revert-rules-fix-tests-for-removable-state.patch, the auto-suspend
      rules now got dropped entirely.
  * Add Revert-VT-reuse-patches.patch: Revert a couple of logind VT reuse
    patches which alternately broke lightdm and gdm.
  * debian/libsystemd0.symbols: Add new symbols from this release.
  * Disable test-netlink during package build, fails on some buildds.
  * udev.postinst: Don't call addgroup with --quiet, so that if the "input"
    group already exists as a non-system group you get a sensible error
    message. Some broken tutorials forget the --system option.
    (Closes: #769948, LP: #1455956)
  * systemd.postinst: Drop the --quiet from the addgroup calls as well, same
    reason as above. (Closes: #762275)
  * udev: Drop doc dir symlinking. It has caused too much trouble and only
    marginally helps to avoid duplication. Such duplication should be dealt
    with at the distro, not package level.
  * debian/rules: Entirely ignore $LD_PRELOAD instead of just libfakeroot in
    the link check, to also avoid libeatmydata. (Closes: #790546)
  * boot-and-services, display-managers autopkgtests: Install and configure
    dummy X.org driver, so that these work in headless machines/VMs.
  * systemd-fsckd autopkgtest: Stop using/asserting on lightdm, just check
    that default.target is active. lightdm is prone to fail in test
    environments, and fiddling with it in two other autopkgtests is
    sufficient.
  * debian/watch: Adjust to new upstream release model of only providing the
    github tag tarballs.
  * Drop dsl-modem.agent. It hasn't been maintained/tested for many years, few
    if any people actually use this, and this doesn't belong into udev.

  [ Michael Biebl ]
  * Stop building the Python 3 bindings. They were split into a separate
    source package upstream and are now built from src:python-systemd. See
    http://lists.freedesktop.org/archives/systemd-devel/2015-July/033443.html
  * Remove obsolete --disable-chkconfig configure option.
  * Move the man pages for libnss-myhostname, libnss-mymachines and udev.conf
    from systemd into the correct package. Move the zsh completion file for
    udevadm into the udev package as well. Add Breaks/Replaces accordingly.
    (Closes: #790879)
  * Drop rules which remove pre-generated files before build. The upstream
    tarball no longer ships any pre-generated files so this is no longer
    necessary.
  * Fix cleanup rule for Python byte code files.

 -- Michael Biebl <biebl@debian.org>  Wed, 08 Jul 2015 18:56:07 +0200

systemd (221-1) unstable; urgency=medium

  * New upstream release 221:
    - Fix persistent storage links for Xen devices. (LP: #1467151)
    - Drop all backported patches and port the others to new upstream release.
    - debian/rules: Drop workarounds for broken 220 tarball, 221 is fine.

  [ Michael Biebl ]
  * initramfs hook: Stop installing 55-dm.rules, 64-md-raid.rules,
    60-persistent-storage-lvm.rules and 60-persistent-storage-dm.rules.
    The mdadm, lvm2 and dmsetup package provide their own udev hooks nowadays
    to make sure their udev rules files are installed into the initramfs.
    Having the copy rules at two places is confusing and makes debugging
    harder.
  * Make it possible to skip building udeb packages via
    DEB_BUILD_OPTIONS="noudeb". This allows quicker builds for local testing
    and is benefical for derivatives that don't use d-i.
  * Install API documentation for libudev and libsystemd in their respective
    packages. Both libraries use man pages now, so we need to be explicit
    about what is installed where.

  [ Martin Pitt ]
  * ifupdown-hotplug autopkgtest: Different cloud/desktop environments have
    different ways of including /etc/network/interfaces.d/, try to get along
    wit either and skip the test if interfaces.d/ does not get included at
    all.
  * Drop obsolete gtk-doc-tools build dependency, gtkdocize autoreconfig, and
    ./configure options.
  * libudev-dev.install: Drop gtk-doc files, not built by upstream any more
    and replaced with manpages.
  * libsystemd0.symbols: Add new symbols for this release.
  * debian/rules: Fix paths in manpages as we don't currently have a merged
    /usr in Debian but have most systemd things in /lib. This replaces the
    previous huge and maintenance-intense patch.
  * Drop Accept-mountall-specific-fstab-options.patch. Replaced with
    systemd.postinst migration code in Ubuntu.
  * Revert overly aggressive USB autosuspend udev rules change which broke
    various USB keyboards. (Closes: #789723)
  * Have rc-local.service output also go to the console. /etc/rc.local often
    contains status messages which users expect to see during boot.
    (LP: #1468102)
  * debian/rules: Install udev.NEWS into libudev1, to get along with Debian's
    udev -> libudev1 doc dir symlinking. (Closes: #790042)

 -- Martin Pitt <mpitt@debian.org>  Sun, 28 Jun 2015 12:05:36 +0200

systemd (220-7) unstable; urgency=medium

  [ Michael Biebl ]
  * Enable seccomp support on arm64 as well.
  * Replace the remainder of Fix-paths-in-man-pages.patch with an upstream
    provided patch.

  [ Martin Pitt ]
  * Switch to net.ifnames persistent network interfaces (on new
    installations/for new hardware), and deprecate the old
    75-persistent-net-generator.rules. See the ML discussion for details:
        https://lists.debian.org/debian-devel/2015/05/msg00170.html
        https://lists.debian.org/debian-devel/2015/06/msg00018.html
    - Drop Make-net.ifnames-opt-in-instead-of-opt-out.patch, to use
      net.ifnames by default.
    - Revert-udev-network-device-renaming-immediately-give.patch: Adjust
      patch comment.
    - Drop 75-persistent-net-generator.rules, write_net_rules helper and
      rule_generator.functions.
    - Adjust udev's README.Debian accordingly, and describe the migration.
      This needs to happen manually as there is no robust way of doing this
      automatically.
    - Add udev NEWS file for announcing this change and pointing to udev's
      README.
    - udev.postinst: Drop write_interfaces_rules().
    - udev.postinst: Disable net.ifnames on systems which did not support
      75-persistent-net-generator.rules (most importantly, virtualized guests)
      to avoid changing network interface names on upgrade.
    - LP: #1454254
  * fsckd-daemon-for-inter-fsckd-communication.patch: Add fsckd.c to
    POTFILES.in.
  * ifupdown-hotplug autopkgtest: Fix config name in interfaces.d/, it must
    not have a suffix in Debian. Also clean up the file after the test.
  * net.agent: When running under systemd, run everything in the foreground.
    This avoids killing the forked child in the middle of its operation under
    systemd when the parent exits.
  * Check during build that systemd and systemd-journald don't link against
    anything in /usr, to prevent bugs like #771652 and #788913 in the future.
  * Drop Skip-99-systemd.rules-when-not-running-systemd-as-in.patch. The rules
    mostly just attach tags systemd specific properties which are harmless
    under other init systems, and systemd-sysctl also works there.
  * 80-networking.rules: Only call agents for add|remove, as they don't handle
    other events.
  * Restore udev watches on block device changes. (Closes: #789060,
    LP: #1466081)

 -- Martin Pitt <mpitt@debian.org>  Wed, 17 Jun 2015 22:48:53 +0200

systemd (220-6) unstable; urgency=medium

  * Enable seccomp support on the architectures that provide libseccomp.
    (Closes: #760299)
  * boot-and-services autopkgtest: Add SeccompTest for the above.
  * boot-and-services autopkgtest: Check that we don't get an unwanted
    tmp.mount unless /etc/fstab explicitly specifies it.
  * Bump libcap-dev build dep to the version that provides libcap2-udeb.
    (Closes: #787542)
  * Stop installing tmp.mount by default; there are still situations where it
    becomes active through dependencies from other units, which is surprising,
    hides existing data in /tmp during runtime, and it isn't safe to have a
    tmpfs /tmp on every install scenario. (Closes: #783509)
    - d/rules: Ship tmp.mount in /usr/share/systemd/ instead of
      /lib/systemd/systemd.
    - systemd.postinst: When tmp.mount already was enabled, install tmp.mount
      into /etc and keep it enabled.
    - systemd.postinst: When enabling tmp.mount because of RAMTMP=yes, copy it
      from /usr/share.
    - Drop Don-t-mount-tmp-as-tmpfs-by-default.patch and
      PrivateTmp-shouldn-t-require-tmpfs.patch, not necessary any more.

 -- Martin Pitt <mpitt@debian.org>  Thu, 11 Jun 2015 09:25:49 +0200

systemd (220-5) unstable; urgency=medium

  * debian/README.source: Upstream repository moved to github, adjust
    cherry-picking instructions accordingly.
  * debian/control: Replace obsolete Python2 version header with
    X-Python3-Version.
  * dracut: Fix path to systemd-fsck. (Closes: #787553)
  * Ignore test failures during build if /etc/machine-id is missing (which is
    the case in a few buildd chroots still). (Closes: #787258)
  * debian/udev.README.Debian: Move network interface hotplug documentation
    into separate section. Point out that "lo" does not need to be configured
    in ifupdown under systemd.
  * debian/udev.README.Debian: Document net.ifnames, and how to write udev
    rules for custom network names.
  * Add debian/extra/01-mac-for-usb.link: Use MAC based names for network
    interfaces which are (directly or indirectly) on USB. Path based names
    are inadequate for dynamic buses like USB.
  * Fix another escape parsing regression in Exec*= lines. (Closes: #787256)
  * Disable EFI support for udeb build.
  * Refine detection of touch screen devices.

 -- Martin Pitt <mpitt@debian.org>  Sun, 07 Jun 2015 16:52:33 +0200

systemd (220-4) unstable; urgency=medium

  [ Martin Pitt ]
  * debian/extra/initramfs-tools/scripts/init-top/udev: Drop $ROOTDELAY wait.
    This does not concern udev in particular, but is handled by
    initramfs-tools itself (scripts/local). The intention of this parameter is
    not to statically wait for the given time, but wait *up to* that time for
    the root device to appear.
  * Add debian/extra/units/rc-local.service.d/wait-online.conf: Make
    rc-local.service wait for network-online.target (if it gets started). This
    not specified by LSB, but has been behaving that way in Debian under SysV
    init and upstart. (LP: #1451797)
  * Fix parsing of escape characters in Exec*= lines. (Closes: #787256)
  * Drop path_is_mount_point-handle-false-positive-on-some-fs.patch (it was
    already not applied in 220-1). This needs to be re-thought and re-done
    against the current code, and overlayfs in general. On overlayfs this
    still reports false positives for files that changed in the upperdir, but
    this does not break systemd-machine-id-commit any more.
  * Add debian/extra/rules/80-debian-compat.rules, replacing three of our
    patches. These are independent udev rules to change device permissions and
    add CD/DVD symlinks for compatibility with earlier Debian releases.

  [ Michael Biebl ]
  * Bump Depends on util-linux to make sure we have a sulogin implementation
    which properly cleans up its children when emergency.service is restarted.
    (Closes: #784238)
  * Stop using /sbin/udevd and drop the compat symlink.
  * Remove any vestiges of /dev/.udev/. This directory has been replaced by
    /run/udev/ since wheezy.
  * Drop udev migration code from pre-wheezy.

 -- Martin Pitt <mpitt@debian.org>  Tue, 02 Jun 2015 08:16:36 +0200

systemd (220-3) unstable; urgency=medium

  * Fix ProtectSystem=yes to actually protect /usr, not /home.
    (Closes: #787343)
  * sd-device: fix device_get_properties_strv(). Fixes environment for
    processes spawned by udev, in particular "allow-hoplug" ifupdown
    interfaces via ifup@.service. (Closes: #787263)
  * Ignore test failures on mipsel; the three failures are not reproducible on
    the porter box (different kernel?). (See #787258)
  * Add ifupdown-hotplug autopkgtest. Reproduces #787263.
  * udev: Bring back persistent storage symlinks for bcache. Thanks David
    Mohr! (Closes: #787367)
  * sd-device: Fix invalid property strv pointers. This unbreaks the
    environment of udev callouts.

 -- Martin Pitt <mpitt@debian.org>  Mon, 01 Jun 2015 12:58:20 +0200

systemd (220-2) unstable; urgency=low

  * 220-1 was meant to go to experimental, but was accidentally uploaded to
    unstable. This was planned for next week anyway, just not on a Friday;
    we don't revert, but keep an RC bug open for a few days to get broader
    testing. Reupload 220-1 with its changelog actually pointing to unstable
    and with all versions in the .changes.

 -- Martin Pitt <mpitt@debian.org>  Fri, 29 May 2015 18:54:09 +0200

systemd (220-1) unstable; urgency=medium

  [ Martin Pitt ]
  * New upstream release:
    - Ship sdio.ids and ids-update.pl in upstream tarball. (Closes: #780650)
    - Drop non-working "journalctl /dev/sda" example from manpage
      (Closes: #781604)
    - man systemd.network: Explain UseDomains a bit more (not used by
      default). (Closes: #766413)
    - Ignore comments in /etc/hostname (LP: #1053048)
    - Drop all backported patches and port the others to new upstream release.
  * Cherry-pick patch to fix udevd --daemon assertion regression.
  * Cherry-pick patch to fix udevd worker hang.
  * systemd.install: systemd.pc moved back into /usr/share/pkgconfig/.
  * libsystemd0.symbols: Add new symbols from this release.
  * Drop debian/extra/60-keyboard.hwdb for now. Upstream has a newer version,
    and it's not nearly as often updated any more as it used to be.
  * debian/rules: Remove shipped audit_type-to-name.h and
    keyboard-keys-from-name.gperf and regenerate them during build (bug in
    upstream 220 tarball).
  * autopkgtest: Ship/use mock fsck from debian/tests, as it's missing in the
    220 tarball.
  * Add libnss-mymachines binary package. (Closes: #784858)
  * Add libnss-myhostname binary package, taking over from the very old and
    unmaintained standalone source package as per its maintainer's request.
    (Closes: #760514)
  * Drop buildsys-Don-t-default-to-gold-as-the-linker.patch and set LD in
    debian/rules on sparc only. This can be dropped entirely once we build
    GUdev from a separate source.
  * bootchart autopkgtest: Skip test if /proc/schedstat does not exist, i. e.
    the kernel is missing CONFIG_SCHEDSTAT. Bootchart requires this.
  * systemd-fsckd autopkgtest: On Debian plymouth-start stays running, adjust
    was_running() for that.
  * systemd-fsckd autopkgtest: In test_systemd_fsck_with_plymouth_failure(),
    fix plymouthd status check to work under both Debian and Ubuntu.
  * Replace almost all of Fix-paths-in-man-pages.patch with upstreamed
    patches. (The remainder is planned to get fixed upstream as well.)
  * Remove our update-rc.d patches, replace them with upstream patches for
    /lib/systemd/systemd-sysv-install abstraction, and provide one for
    update-rc.d. Also implement "is-enabled" command by directly checking for
    the presence of rcS or rc5 symlinks. (Closes: #760616)
  * Fix path_is_mount_point for files (regression in 220).
  * debian/control: Drop obsolete XS-Testsuite:, dpkg adds it automatically.
  * Use Ubuntu's default NTP server for timesyncd when building on Ubuntu.

  [ Michael Biebl ]
  * Remove /var/run and /var/lock migration code from debian-fixup. The /run
    migration was completed in wheezy so this is no longer necessary.
  * Drop our versioned Depends on initscripts. This was initially added for
    the /run migration and later to ensure we have a mountnfs hook which
    doesn't cause a deadlock under systemd. The /run migration was completed
    in wheezy and jessie ships a fixed mountnfs hook. In addition we now use
    the ignore-dependencies job mode in our lsb init-functions hook, so it's
    safe to drop this dependency.
  * Stop building gudev packages. Upstream has moved the gudev code into a
    separate repository which is now managed on gnome.org. The gudev packages
    will be built from src:libgudev from now on. See also
    http://lists.freedesktop.org/archives/systemd-devel/2015-May/032070.html

 -- Martin Pitt <mpitt@debian.org>  Fri, 29 May 2015 10:37:40 +0200

systemd (219-10) experimental; urgency=medium

  * Fix assertion crash with empty Exec*= paths. (LP: #1454173)
  * Drop Avoid-reload-and-re-start-requests-during-early-boot.patch
    and Avoid-reloading-services-when-shutting-down.patch: This was fixed more
    robustly in invoke-rc.d and service now, see #777113.
  * debian/tests/boot-smoke: Allow 10 seconds for systemd jobs to settle down.
  * Fix "tentative" state of devices which are not in /dev (mostly in
    containers), and avoid overzealous cleanup unmounting of mounts from them.
    (LP: #1444402)
  * debian/extra/udev-helpers/net.agent: Eliminate cat and most grep calls.
  * Drop Set-default-polling-interval-on-removable-devices-as.patch; it's long
    obsolete, CD ejection with the hardware button works properly without it.
  * Re-enable-journal-forwarding-to-syslog.patch: Update patch description,
    journal.conf.d/ exists now.
  * journal: Gracefully handle failure to bind to audit socket, which is known
    to fail in namespaces (containers) with current kernels. Also
    conditionalize systemd-journald-audit.socket on CAP_AUDIT_READ.
    (LP: #1457054)
  * Put back *.agent scripts and use net.agent in Ubuntu. This fixes escaping
    of unit names, reduces the delta, and will make it easier to get a common
    solution for integrating ifup.d/ scripts with networkd.
  * When booting with "quiet", run the initramfs' udevd with "notice" log
    level. (LP: #1432171)
  * Add sigpwr-container-shutdown.service: Power off when receiving SIGPWR in
    a container. This makes lxc-stop work for systemd containers.
    (LP: #1457321)
  * write_net_rules: Escape '{' and '}' characters as well, to make this work
    with busybox grep. Thanks Faidon Liambotis! (Closes: #765577)

 -- Martin Pitt <mpitt@debian.org>  Thu, 21 May 2015 09:43:52 +0200

systemd (219-9) experimental; urgency=medium

  * 75-persistent-net-generator.rules: Fix rules for ibmveth (it's a driver,
    not a subsystem). (LP: #1437375)
  * debian/tests/unit-config: Add tests for systemctl enable/disable on a
    SysV-only unit. Reproduces LP #1447807.
  * Fix systemctl enable for SysV scripts without a native unit. We must not
    try and enable the nonexisting unit then. (LP: #1447807)
  * Drop Add-env-variable-for-machine-ID-path.patch. systemd should always
    be installed via the essential "init" in buildd schroots now.
  * debian/README.source: Update git-buildpackage commands for the renames in
    0.6.24.
  * Make apparmor run before networking, to ensure that profiles apply to
    e. g. dhclient (LP: #1438249):
    - Rename networking.service.d/network-pre.conf to systemd.conf, and add
      After=apparmor.service.
    - ifup@.service: Add After=apparmor.service.
    - Add Breaks: on apparmor << 2.9.2-1, which dropped its dependency to
      $remote_fs.
  * Drop login-don-t-overmount-run-user-UID-on-upgrades.patch and
    login-don-t-overmount-run-user-UID-on-upgrades.patch, these were only
    needed for upgrades from wheezy to jessie.
  * systemd.{pre,post}inst: Clean up obsolete (pre-wheezy/jessie) upgrade
    fixes.
  * systemd-fsckd autopkgtest: Stop assuming that
    /etc/default/grub.d/90-autopkgtest.cfg exists.
  * systemd-fsckd autopkgtest: Add missing plymouth test dependency.
  * Drop core-mount-ensure-that-we-parse-proc-self-mountinfo.patch, and bump
    util-linux dependency to the version which enables
    --enable-libmount-force-mountinfo.

 -- Martin Pitt <mpitt@debian.org>  Wed, 13 May 2015 12:27:21 +0200

systemd (219-8) experimental; urgency=medium

  [ Michael Biebl ]
  * Skip filesystem check if already done by the initramfs. (Closes: #782522)
  * Drop hard-coded versioned dependency on libapparmor1. Bump the
    Build-Depends on libapparmor-dev instead. This ensures a proper versioned
    dependency via Build-Depends-Package.
  * Revert "Make apparmor run before networking". This causes dependency
    cycles while apparmor still depends on $remote_fs.
  * Cleanup hwclock-save.service symlinks when upgrading from the jessie
    version.

  [ Martin Pitt ]
  * cryptsetup: Implement offset and skip options. (Closes: #751707,
    LP: #953875)
  * logind autopkgtest: Add test for suspending on lid switch close.
    This reproduces LP #1444166 (lid switch not working in the first few
    minutes after boot).
  * Reduce the initial suspend supression time from 3 minutes to 30 seconds,
    and make it configurable. (LP: #1444166)
  * Fix double free crash in "systemctl enable" when calling update-rc.d and
    the latter fails. (Closes: #764613, LP: #1426588)
  * hwdb: Fix wireless switch on Dell Latitude (LP: #1441849)
  * Fix assertion crash when reading a service file with missing ' and
    trailing space. (LP: #1447243)
  * ifup@.service: Set IgnoreOnIsolate, so that "systemctl default" does not
    shut down network interfaces. (Closes: #762953, LP: #1449380).
    Add PartOf=network.target, so that stopping network.target also stops
    network interfaces (so that isolating emergency.target and similar work as
    before).
  * Revert upstream commit 743970d which immediately SIGKILLs units during
    shutdown. This leads to problems like bash not being able to write its
    history, mosh not saving its state, and similar failed cleanup actions.
    (Closes: #784720, LP: #1448259)
  * Drop the reversion of "journald: allow restarting journald without losing
    stream connections", and replace with proper upstream fix for
    sd_pid_notify_with_fds(). (See Debian #778970, LP #1423811; LP: #1437896)

 -- Martin Pitt <mpitt@debian.org>  Wed, 29 Apr 2015 17:13:41 +0200

systemd (219-7) experimental; urgency=medium

  [ Martin Pitt ]
  * Make systemd-sysv's dependency to systemd unversioned. The package just
    contains 6 symlinks and thus isn't sensitive at all against version
    mismatches. This avoids running into circular dependencies when testing
    local debs.
  * Revert "udev: Drop hwdb-update dependency" and replace with upstream patch
    which moves it to systemd-udev-trigger.service.
  * display-managers autopkgtest: Properly wait until all jobs are finished.
  * display-managers autopkgtest: Reset failed units between tests, to avoid
    running into restart limits and for better test isolation.
  * Enable timesyncd in virtual machines. (Closes: #762343)

  [ Adam Conrad ]
  * debian/systemd.{triggers,postinst}: Trigger a systemctl daemon-reload
    when init scripts are installed or removed (Closes: #766429)

  [ Didier Roche ]
  * Squash all fsckd patches in one (as fsckd and such will be removed
    soon upstream), containing various fixes from upstream git and refactor
    the connection flow to upstream's suggestion. Modify the man pages to match
    those modifications as well. Amongst others, this suppresses "Couldn't
    connect to plymouth" errors if plymouth is not running.
    (Closes: #782265, LP: #1429171)
  * Keep plymouth localized messages in a separate patch for easier updates in
    the future and refresh to latest upstream.
  * display-managers autopkgtest: Use ExecStart=sleep instead of the actual
    lightdm binary, to avoid errors from lightdm startup. Drop the now
    unnecessary "needs-recommends" to speed up the test.

 -- Martin Pitt <mpitt@debian.org>  Fri, 10 Apr 2015 11:08:33 +0200

systemd (219-6) experimental; urgency=medium

  [ Martin Pitt ]
  * Import patches from v219-stable branch (up to 85a6fab).
  * boot-and-services autopkgtest: Add missing python3 test dependency.
  * Make apparmor run before networking, to ensure that profiles apply to
    e. g. dhclient (LP: #1438249):
    - Rename networking.service.d/network-pre.conf to systemd.conf, and add
      After=apparmor.service.
    - ifup@.service: Add After=apparmor.service.
  * udev: Drop hwdb-update dependency, which got introduced by the above
    v219-stable branch. This causes udev and plymouth to start too late and
    isn't really needed in Debian yet as we don't support stateless systems
    yet and handle hwdb.bin updates through dpkg triggers. (LP: #1439301)

  [ Didier Roche ]
  * Fix mount point detection on overlayfs and similar file systems without
    name_to_handle_at() and st_dev support. (LP: #1411140)

  [ Christian Seiler ]
  * Make the journald to syslog forwarding more robust by increasing the
    maximum datagram queue length from 10 to 512. (Closes: #762700)

  [ Marco d'Itri ]
  * Avoid writing duplicate entries in 70-persistent-net.rules by double
    checking if the new udev rule has already been written for the given
    interface. This happens if multiple add events are generated before the
    write_net_rules script returns and udevd renames the interface.
    (Closes: #765577)

 -- Martin Pitt <mpitt@debian.org>  Thu, 02 Apr 2015 09:14:48 +0200

systemd (219-5) experimental; urgency=medium

  [ Didier Roche ]
  * Add "systemd-fsckd" autopkgtest. (LP: #1427312)
  * cmdline-upstart-boot autopkgtest: Update to Ubuntu's upstart-sysv split
    (test gets skipped on Debian while upstart-sysv does not yet exist there).
  * Cherry-pick a couple of upstream commits for adding transient state,
    fixing a race where mounts become available before the device being
    available.
  * Ensure PrivateTmp doesn't require tmpfs through tmp.mount, but rather adds
    an After relationship. (Closes: #779902)

  [ Martin Pitt ]
  * journald: Suppress expected cases of "Failed to set file attributes"
    errors. (LP: #1427899)
  * Add systemd-sysv.postinst: Update grub on first installation, so that the
    alternative init system boot entries get updated.
  * debian/tests: Call /tmp/autopkgtest-reboot, to work with autopkgtest >=
    3.11.1.
  * Check for correct architecture identifiers for SuperH. (Closes: #779710)
  * Fix tmpfiles.d to only apply the first match again (regression in 219).
    (LP: #1428540)
  * /lib/lsb/init-functions.d/40-systemd: Don't ignore systemd unit
    dependencies in "degraded" mode. (LP: #1429734)

  [ Michael Biebl ]
  * debian/udev.init: Recognize '!' flag with static device lists, to work
    with kmod 20. (Closes: #780263)

  [ Craig Magina ]
  * rules-ubuntu/71-power-switch-proliant.rules: Add support for HP ProLiant
    m400 Server Cartridge soft powerdown on Linux 3.16. (LP: #1428811)

  [ Scott Wakeling ]
  * Rework package description to be more accurate. (Closes: #740372)

 -- Martin Pitt <mpitt@debian.org>  Thu, 26 Mar 2015 16:31:04 +0100

systemd (219-4) experimental; urgency=medium

  * tmpfiles: Avoid creating duplicate ACL entries. Add postinst code to clean
    them up on upgrade. (Closes: #778656)
  * bootchart: Fix path to default init. (LP: #1423867)
  * Add "bootchart" autopkgtest, to spot regressions like the above.
  * autopkgtests: Factorize out "assert.sh" utility functions, and use them in
    the tests for useful failure messages.
  * Downgrade requirement for timedated, hostnamed, localed-locale, and
    logind autopkgtests from machine to container isolation.
  * boot-and-services and display-manager autopkgtest: Add systemd-sysv as
    proper test dependency instead of apt-get installing it. This works now
    also under Ubuntu 15.04.
  * boot-and-services autopkgtest: Check cleanup of temporary files during
    boot. Reproduces #779169.
  * Clean up /tmp/ directory again. (Closes: #779169, LP: #1424992)

 -- Martin Pitt <mpitt@debian.org>  Fri, 27 Feb 2015 07:02:09 +0100

systemd (219-3) experimental; urgency=medium

  * sysv-generator: fix wrong "Overwriting existing symlink" warnings.
    (Closes: #778700)
  * Add systemd-fsckd multiplexer and feed its output to plymouth. This
    provides an aggregate progress report of running file system checks and
    also allows cancelling them with ^C, in both text mode and Plymouth.
    (Closes: #775093, #758902; LP: #1316796)
  * Revert "journald: allow restarting journald without losing stream
    connections". This was a new feature in 219, but currently causes boot
    failures due to logind and other services not starting up properly.
    (Closes: #778970; LP: #1423811)
  * Add "boot-smoke" autopkgtest: Test 20 successful reboots in a row, and
    that there are no connection timeouts or stalled jobs. This reproduces the
    above regression.
  * debian/tests/localed-locale: Set up locale and keyboard default files on a
    minimal unconfigured testbed.
  * Add missing python3 test dependency to cmdline-upstart-boot and
    display-managers autopkgtests.
  * debian/tests/boot-and-services: Skip AppArmor test if AppArmor is not
    enabled.
  * debian/tests/boot-and-services: Reboot also if lightdm was just installed
    but isn't running yet.

 -- Martin Pitt <mpitt@debian.org>  Mon, 23 Feb 2015 09:52:12 +0100

systemd (219-2) experimental; urgency=medium

  * Fix UTF-16 to UTF-8 conversion on big-endian machines. (Closes: #778654)
  * Disable new new test-sigbus, it fails on some buildds due to too old
    kernels. (part of #778654)
  * debian/README.Debian, debian/systemd.postinst: Drop setfacl call for
    /var/log/journal, this is now done automatically by tmpfiles.d/systemd.conf.
  * Drop "acl" dependency, not necessary any more with the above.
  * debian/tests/boot-and-services: Move to using /var/lib/machines/,
    /var/lib/containers is deprecated.

 -- Martin Pitt <mpitt@debian.org>  Wed, 18 Feb 2015 15:29:42 +0100

systemd (219-1) experimental; urgency=medium

  [ Martin Pitt ]
  * New upstream release:
    - Fix spelling mistake in systemd.unit(5). (Closes: #773302)
    - Fix timeouts with D-Bus, leading to SIGFPE. (Closes: #774012)
    - Fix load/save of multiple rfkill states. (Closes: #759489)
    - Non-persistent journal (/run/log/journal) is now readable by group adm.
      (Closes: #771980)
    - Read netdev user mount option to correctly order network mounts after
      network.target. (Closes: #769186)
    - Fix 60-keyboard.hwdb documentation and whitespace handling.
      (Closes: #757367)
    - Fix ThinkPad X1 Carbon 20BT trackpad buttons (LP: #1414930)
    - Drop all backported patches and port the others to new upstream release.
  * Bump libblkid-dev build dependency as per upstream configure.ac.
  * debian/systemd.install: Add new language-fallback-map file.
  * debian/udev.install: Add new systemd-hwdb tool.
  * debian/libsystemd0.symbols: Add new symbols from this release.
  * tmpfiles.d/systemd.conf: Drop "wheel" ACL (that group does not exist in
    Debian) to make the ACL for "adm" actually work.
  * debian/rules: Explicitly disable importd for now; it should still mature a
    bit. Explicitly enable hwdb support.
  * /lib/lsb/init-functions.d/40-systemd: Call systemctl is-system-running
    with --quiet. (LP: #1421058)
  * debian/systemd.postrm: Clean getty@tty1.service and remote-fs.target
    enablement symlinks on purge. (Closes: #778499)
  * Move all Debian specific units in the systemd package into
    debian/extra/units/ and simplify debian/systemd.install.
  * Enable timesyncd by default. Add a config drop-in to not start if ntp,
    openntpd, or chrony is installed. (Closes: #755722)
  * debian/systemd.links: Drop obsolete hwclockfirst.service mask link, this
    was dropped in wheezy's util-linux already.
  * debian/udev.postinst: Call systemd-hwdb instead of udevadm hwdb.

  [ Michael Biebl ]
  * Stop removing firstboot man pages. They are now installed conditionally.

 -- Martin Pitt <mpitt@debian.org>  Tue, 17 Feb 2015 15:51:38 +0100

systemd (218-10) experimental; urgency=medium

  * Pull latest keymaps from upstream git. (LP: #1334968, #1409721)
  * rules: Fix by-path of mmc RPMB partitions and don't blkid them. Avoids
    kernel buffer I/O errors and timeouts. (LP: #1333140)
  * Clean up stale mounts when ejecting CD drives with the hardware eject
    button. (LP: #1168742)
  * Document systemctl --failed option. (Closes: #767267)
  * Quiesce confusing and irrelevant "failed to reset devices.list" warning.
    (LP: #1413193)
  * When booting with systemd-bootchart, default to run systemd rather than
    /sbin/init (which might not be systemd). (LP: #1417059)
  * boot-and-services autopkgtest: Add CgroupsTest to check cgroup
    creation/cleanup behaviour. This reproduces #777601 and verifies the fix
    for it.

 -- Martin Pitt <mpitt@debian.org>  Fri, 13 Feb 2015 12:25:06 +0100

systemd (218-9) experimental; urgency=medium

  [ Martin Pitt ]
  * debian/tests/logind: With dropped systemd-logind-launch we don't have a
    visible /sys/fs/cgroup/systemd/ any more under cgmanager. So adjust the
    test to check /proc/self/cgroup instead.
  * Add unit-config autopkgtest to check systemd unit/sysv init enabling and
    disabling via systemctl. This also reproduces #777613.
  * systemctl: Always install/enable/disable native units, even if there is a
    corresponding SysV script and we call update-rc.d; while the latter
    handles WantedBy=, it does not handle Alias=. (Closes: #777613)
  * cgroup: Don't trim cgroup trees created by someone else, just the ones
    that systemd itself created. This avoids cleaning up empty cgroups from
    e.g. LXC. (Closes: #777601)
  * Don't parse /etc/mtab for current mounts, but /proc/self/mountinfo. If the
    former is a file, it's most likely outdated on boot, leading to race
    conditions and unmounts during boot. (LP: #1419623)

  [ Michael Biebl ]
  * Explicitly disable the features we don't want to build for those with
    autodetection. This ensures reliable build results in dirty build
    environments.
  * Disable AppArmor support in the udeb build.
  * core: Don't fail to run services in --user instances if $HOME is missing.
    (Closes: #759320)

  [ Didier Roche ]
  * default-display-manager-generator: Avoid unnecessary /dev/null symlink and
    warning if there is no display-manager.service unit.

 -- Michael Biebl <biebl@debian.org>  Thu, 12 Feb 2015 18:45:12 +0100

systemd (218-8) experimental; urgency=medium

  [ Martin Pitt ]
  * boot-and-services autopkgtest: Ensure that there are no failed units,
    except possibly systemd-modules-load.service (as that notoriously fails
    with cruft in /etc/modules).
  * Revert "input" system group creation in systemd.postinst from 218-7. It's
    already done in udev.postinst.
  * ifup@.service: Revert checking for existance of ifupdown config for that
    interface, net.agent already does that.
  * Drop Also-redirect-to-update-rc.d-when-not-using-.service.patch; not
    necessary any more with the current version (mangle_names() already takes
    care of this).
  * Merge into Add-support-for-rcS.d-init-scripts-to-the-sysv-gener.patch:
    - Do-not-order-rcS.d-services-after-local-fs.target-if.patch, as it
      partially reverts the above, and is just fixing it.
    - Map-rcS.d-init-script-dependencies-to-their-systemd-.patch as it's just
      adding some missing functionality for the same purpose.
  * Merge Run-update-rc.d-defaults-before-update-rc.d-enable-d.patch into
    Make-systemctl-enable-disable-call-update-rc.d-for-s.patch as the former
    is fixing the latter and is not an independent change.
  * Drop Launch-logind-via-a-shell-wrapper.patch and systemd-logind-launch
    wrapper. The only remaining thing that we need from it is to create
    /run/systemd/, move that into the D-BUS service file directly.
  * /lib/lsb/init-functions.d/40-systemd: Avoid deadlocks during bootup and
    shutdown. DHCP/ifupdown and similar hooks which call "/etc/init.d/foo
    reload" can easily cause deadlocks, since the synchronous wait plus
    systemd's normal behaviour of transactionally processing all dependencies
    first easily causes dependency loops. Thus during boot/shutdown operate
    only on the unit and not on its dependencies, just like SysV behaves.
    (Closes: #777115, LP: #1417010)
  * Only start logind if dbus is installed. This fixes the noisy startup
    failure in environments without dbus, such as LXC containers or servers.
    (part of #772700)
  * Add getty-static.service unit which starts getty@.service on tty 2 to 6 if
    dbus is not installed, and hence logind cannot auto-start them on demand.
    (Closes: #772700)

  [ Michael Biebl ]
  * Update insserv-generator and map $x-display-manager to
    display-manager.service, following the recent change in sysv-generator.
    This avoids creating references to a no longer existing
    x-display-manager.target unit.

 -- Martin Pitt <mpitt@debian.org>  Mon, 09 Feb 2015 18:07:22 +0100

systemd (218-7) experimental; urgency=medium

  [ Martin Pitt ]
  * Don't attempt to mount the same swap partition twice through different
    device node aliases. (Closes: #772182, LP: #1399595)
  * logind: handle closing sessions over daemon restarts. (Closes: #759515,
    LP: #1415104)
  * logind: Fix sd_eviocrevoke ioctl call, to make forced input device release
    after log out actually work.
  * debian/rules: Drop obsolete --disable-multi-seat-x and
    --with-firmware-path configure options.
  * debian/udev.README.Debian: Trim the parts which are obsolete, wrong, or
    described in manpages. Only keep the Debian specific bits.
    (Part of #776546)
  * Actually install udev's README.Debian when building for Debian.
    (Closes: #776546)
  * Create system group "input" which was introduced in 215. (LP: #1414409)
  * ifup@.service: Don't fail if the interface is not configured in
    /etc/network/interfaces at all. (LP: #1414426)

  [ Michael Biebl ]
  * Update Vcs-Browser URL to use cgit and https.
  * Map $x-display-manager LSB facility to display-manager.service instead of
    making it a target. Using a target had the downside that multiple display
    managers could hook into it at the same time which could lead to several
    failed start attempts for the non-default display manager.

 -- Martin Pitt <mpitt@debian.org>  Sun, 01 Feb 2015 20:48:49 +0100

systemd (218-6) experimental; urgency=medium

  [ Martin Pitt ]
  * initramfs hook: Install 61-persistent-storage-android.rules if it exists.
  * Generate POT file during package build, for translators.
  * Pull latest keymaps from upstream git.
  * Order ifup@.service and networking.service after network-pre.target.
    (Closes: #766938)
  * Tone down "Network interface NamePolicy= disabled on kernel commandline,
    ignoring" info message to debug, as we expect this while we disable
    net.ifnames by default. (Closes: #762101, LP: #1411992)

  [ Michael Biebl ]
  * Ship bash-completion for udevadm. (Closes: #776166)
  * Drop rc-local generator in favor of statically enabling rc-local.service,
    and drop halt-local.service which is unnecessary on Debian.
    (Closes: #776170)
  * Drop the obsolete libsystemd-* libraries, there are no reverse
    dependencies left.

 -- Martin Pitt <mpitt@debian.org>  Mon, 26 Jan 2015 15:45:45 +0100

systemd (218-5) experimental; urgency=medium

  * Drop logger.agent. It hasn't been called from any udev rule for a long
    time, and looks obsolete.
  * debian/rules: Configure with --disable-firstboot to replace some manual
    file removals.
  * debian/rules: Remove manual file installation, move them to
    debian/*.install. Move all Debian specific installed files to
    debian/extra/.
  * Merge some changes from the Ubuntu package to reduce the delta; these only
    apply when building on/for Ubuntu:
    - Add 40-hyperv-hotadd.rules: Workaround for LP: #1233466.
    - Add 61-persistent-storage-android.rules to create persistent symlinks
      for partitions with PARTNAME. By Ricardo Salveti.
    - Add 71-power-switch-proliant.rules for supporting the power switches of
      ProLiant Server Cartridges. By Dann Frazier.
    - Add 78-graphics-card.rules: Mark KMS capable graphics devices as
      PRIMARY_DEVICE_FOR_DISPLAY so that we can wait for those in plymouth.
      By Scott James Remnant.
    - Don't install the Debian *.agent scripts. Instead, have Ubuntu's
      80-networking.rules directly pull in ifup@.service, which is much easier
      and more efficient.
  * Make EPERM/EACCESS when applying OOM adjustment for forked processes
    non-fatal. This happens in user namespaces like unprivileged LXC
    containers.
  * Fix assertion failure due to /dev/urandom being unmounted when shutting
    down unprivileged containers. Thanks Stéphane Graber.
  * Enable EFI support. This mostly auto-mounts /sys/firmware/efi/efivars, but
    also provides a generator for auto-detecting the root and the /boot/efi
    partition if they aren't in /etc/fstab. (Closes: #773533)

 -- Martin Pitt <mpitt@debian.org>  Thu, 22 Jan 2015 16:13:46 +0100

systemd (218-4) experimental; urgency=medium

  [ Michael Biebl ]
  * sysv-generator: handle Provides: for non-virtual facility names.
    (Closes: #774335)
  * Fix systemd-remount-fs.service to not fail on remounting /usr if /usr
    isn't mounted yet. This happens with initramfs-tools < 0.118 which we
    might not get into Jessie any more. (Closes: #742048)

  [ Martin Pitt ]
  * fstab-generator: Handle mountall's non-standard "nobootwait" and
    "optional" options. ("bootwait" is already the systemd default behaviour,
    and "showthrough" is irrelevant here, so both can be ignored).
  * Add autopkgtest for one-time boot with upstart when systemd-sysv is
    installed. This test only works under Ubuntu which has a split out
    upstart-bin package, and will be skipped under Debian.
  * debian/ifup@.service: Check if ifup succeeds by calling ifquery, to
    work around ifup not failing on invalid interfaces (see #773539)
  * debian/ifup@.service: Set proper service type (oneshot).
  * sysv-generator: Handle .sh suffixes when translating Provides:.
    (Closes: #775889)
  * sysv-generator: Make real units overwrite symlinks generated by Provides:
    from other units. Fixes failures due to presence of backup or old init.d
    scripts. (Closes: #775404)
  * Fix journal forwarding to syslog in containers without CAP_SYS_ADMIN.
    (Closes: #775067)
  * Re-enable AppArmor support, now that libapparmor1 moved to /lib. Add
    versioned dependency as long as this is still only in experimental.
    (Closes: #775331)
  * Add some missing dpkg and ucf temp files to the "hidden file" filter, to
    e. g. avoid creating units for them through the sysv-generator.
    (Closes: #775903)
  * Silence useless warning about /etc/localtime not being a symlink. This is
    deliberate in Debian with /usr (possibly) being on a separate partition.
    (LP: #1409594)

  [ Christian Kastner ]
  * Use common-session-noninteractive in systemd-user's PAM config, instead of
    common-session. The latter can include PAM modules like libpam-mount which
    expect to be called just once and/or interactively, which already happens
    for login, ssh, or the display-manager. Add pam_systemd.so explicitly, as
    it's not included in -noninteractive, but is always required (and
    idempotent). There is no net change on systemd which don't use manually
    installed PAM modules. (Closes: #739676)

  [ Michael Biebl ]
  * Make sure we run debian-fixup.service after /var has been mounted if /var
    is on a separate partition. Otherwise we might end up creating the
    /var/lock and /var/run symlink in the underlying root filesystem.
    (Closes: #768644)

 -- Martin Pitt <mpitt@debian.org>  Wed, 21 Jan 2015 15:57:50 +0100

systemd (218-3) experimental; urgency=medium

  * build-logind autopkgtest: Re-enforce that sd_login_monitor_new() succeeds,
    and restrict this test to isolation-container. (Reproduces LP #1400203)
  * Bring back patch to make sd_login_monitor_new() work under other init
    systems where /sys/fs/cgroup/systemd/machine does not exist.
    (LP: #1400203)
  * build-login autopkgtest: Build against libsystemd, not libsystemd-login
    any more.
  * Add debian/extra/systemd-vconsole-setup.service dependency shim for
    the console-setup init script, to avoid breaking dependencies of
    third-party packages. Install it for Ubuntu only for now, as in Debian
    plymouth's unit got adjusted. (LP: #1392970, Debian #755194)
  * Mark systemd{,-sysv} as M-A: foreign (thanks lintian).
  * Quiesce maintainer-script-calls-systemctl lintian warning.
  * Quiesce possibly-insecure-handling-of-tmp-files lintian warning, it's
    wrong there (we are handling tmpfiles.d/ files which are not in a temp
    dir).
  * Use dh_installinit's --noscript instead of --no-start for the upstart
    jobs without sysvinit scripts (thanks lintian).
  * Put systemd.pc into arch specific pkgconfig dir, as it contains the arch
    specific libdir value.
  * Don't enable audit by default. It causes flooding of dmesg and syslog,
    suppressing actually important messages. (Closes: #773528)
  * Cherrypick various bug fixes in loopback device setup and netlink socket
    communication. Fixes massive CPU usage due to tight retry loops in user
    LXC containers.

 -- Martin Pitt <mpitt@debian.org>  Mon, 29 Dec 2014 14:55:35 +0100

systemd (218-2) experimental; urgency=medium

  * boot-and-services AppArmor autopkgtest: Stop checking the dmesg log; it is
    racy as sometimes message bursts are suppressed.
  * Fix crash in timedatectl with Etc/UTC.
  * Prefer-etc-X11-default-display-manager-if-present.patch: Drop wrong
    copy&paste'd comment, fix log strings. Thanks Adam D. Barratt.
  * boot-and-services: Robustify Nspawn tests, and show systemd-nspawn output
    on failure.
  * Disable tests which fail on buildds, presumably due to too old kernels,
    misconfigured /etc/hosts, and similar problems. Make failures of the test
    suite fatal now.

 -- Martin Pitt <mpitt@debian.org>  Tue, 16 Dec 2014 08:24:38 +0100

systemd (218-1) experimental; urgency=medium

  * New upstream release. Drop all cherry-picked patches and port the Debian
    specific ones.
    - Create /etc/machine-id on boot if missing. (LP: #1387090)
  * Add new libmount-dev build dependency.
  * Configure with --enable-split-usr.
  * Merge some permanent Ubuntu changes, using dpkg-vendor:
    - Don't symlink udev doc directories.
    - Add epoch to gudev packages; Ubuntu packaged the standalone gudev before
      it got merged into udev.
    - Add Apport hooks for udev and systemd.
  * udev-fallback-graphics upstart job: Guard the modprobe with || true to
    avoid a failure when vesafb is compiled in. (LP: #1367241)

 -- Martin Pitt <mpitt@debian.org>  Sun, 14 Dec 2014 13:58:39 +0100

systemd (217-4) experimental; urgency=medium

  [ Martin Pitt ]
  * Reinstate a debian/extra/rules/50-firmware.rules which immediately tells
    the kernel that userspace firmware loading failed. Otherwise it tries for a
    minute to call the userspace helper (if CONFIG_FW_LOADER_USER_HELPER is
    enabled) in vain, which causes long delays with devices which have a range
    of possible firmware versions. (LP: #1398458)
  * debian/systemd.postinst: Don't always restart journald, as this currently
    can't be done without losing the current journal and breaking attached
    processes. So only restart it from upgrades < 215-3 (where the socket
    location got moved) as an one-time upgrade path from wheezy.
    (Closes: #771122)
  * Revert "Modify insserv generator to mask sysvinit-only display managers".
    This is still under dispute, a bit risky, and might get a different
    implementation. Also, nodm really needs to be fixed properly, working
    around it is both too risky and also too hard to get right.

  [ Didier Roche ]
  * Add display managers autopkgtests.
  * Reset display-manager symlink to match /e/X/d-d-m even if
    display-manager.service was removed. Adapt the autopkgtests for it.
    (LP: #1400680)

 -- Martin Pitt <mpitt@debian.org>  Thu, 11 Dec 2014 18:06:54 +0200

systemd (217-3) experimental; urgency=medium

  [ Martin Pitt ]
  * systemd.bug-script: Really capture stderr of systemd-delta.
    (Closes: #771498)
  * boot-and-services autopkgtest: Give test apparmor job some time to
    actually finish.

  [ Didier Roche ]
  * updated debian/patches/insserv.conf-generator.patch:
    - if /etc/X11/default-display-manager doesn't match a systemd unit
      (or doesn't exist), be less agressive about what to mask: we let
      all sysvinit-only display-manager units enabled to fallback to previous
      behavior and let them starting. (Closes: #771739)

 -- Martin Pitt <mpitt@debian.org>  Tue, 02 Dec 2014 16:53:36 +0100

systemd (217-2) experimental; urgency=medium

  * Re-enable journal forwarding to syslog, until Debian's sysloggers
    can/do all read from the journal directly.
  * Fix hostnamectl exit code on success.
  * Fix "diff failed with error code 1" spew with systemd-delta.
    (Closes: #771397)
  * Re-enable systemd-resolved. This wasn't meant to break the entire
    networkd, just disable the new NSS module. Remove that one manually
    instead. (Closes: #771423, LP: #1397361)
  * Import v217-stable patches (up to commit bfb4c47 from 2014-11-07).
  * Disable AppArmor again. This first requires moving libapparmor to /lib
    (see #771667). (Closes: #771652)
  * systemd.bug-script: Capture stderr of systemd-{delta,analyze}.
    (Closes: #771498)

 -- Martin Pitt <mpitt@debian.org>  Mon, 01 Dec 2014 15:09:09 +0100

systemd (217-1) experimental; urgency=medium

  [ Martin Pitt ]
  * New upstream release. Drop all cherry-picked patches and port the Debian
    specific ones.
  * Disable systemd-resolved for now. It still needs to mature, and
    integration into Debian should be discussed first.
  * Bump util-linux dependency to >= 2.25 as per NEWS.
  * Drop installation of 50-firmware.rules, not shipped upstream any more.
    Firmware loading is now exclusively done by the kernel.
  * Drop installation of readahead related services and code, readahead got
    dropped in this version.
  * Ship new networkctl CLI tool.
  * debian/libsystemd0.symbols: Add new symbols from this release.
  * debian/rules: Call dpkg-gensymbols with -c4 to immediately spot
    changed/missing symbols during build.
  * boot-and-services autopkgtest: Test AppArmor confined units (LP #1396270)
  * Create new "systemd-journal-remote" system group, for
    systemd-tmpfiles-setup.service.

  [ Marc Deslauriers ]
  * Build-depend on libapparmor-dev to enable AppArmor support. (LP: #1396270)

  [ Didier Roche ]
  * Handle display-manager transitions: (Closes: #748668)
    - Add a generator to ensure /etc/X11/default-display-manager is controlling
      which display-manager is started.
    - Modify insserv generator to mask of sysvinit-only dms with insserv
      $x-display-manager tag if they don't match
      /etc/X11/default-display-manager. This avoids starting multiple dms at
      boot.
  * Cherry-pick Shared-add-readlink_value.patch as using that function in the
    generator.

 -- Martin Pitt <mpitt@debian.org>  Fri, 28 Nov 2014 10:53:58 +0100

systemd (215-18) unstable; urgency=medium

  [ Michael Biebl ]
  * manager: Pass correct errno to strerror(), have_ask_password contains
    negative error values which have to be negated when being passed to
    strerror().

  [ Martin Pitt ]
  * Revert upstream commit 743970d which immediately SIGKILLs units during
    shutdown. This leads to problems like bash not being able to write its
    history, mosh not saving its state, and similar failed cleanup actions.
    (Closes: #784720, LP: #1448259)
  * write_net_rules: Escape '{' and '}' characters as well, to make this work
    with busybox grep. Thanks Faidon Liambotis! (Closes: #765577)

 -- Martin Pitt <mpitt@debian.org>  Thu, 21 May 2015 15:49:30 +0200

systemd (215-17) unstable; urgency=high

  * cryptsetup: Implement offset and skip options. (Closes: #751707,
    LP: #953875)

 -- Martin Pitt <mpitt@debian.org>  Thu, 16 Apr 2015 10:26:46 -0500

systemd (215-16) unstable; urgency=medium

  [ Christian Seiler ]
  * Don't run hwclock-save.service in containers. (Closes: #782377)

  [ Michael Biebl ]
  * Do not print anything while passwords are being queried. This should make
    password prompts without plymouth more usable. (Closes: #765013)
  * Skip filesystem check if already done by the initramfs. (Closes: #782522)

 -- Michael Biebl <biebl@debian.org>  Mon, 13 Apr 2015 19:42:32 +0200

systemd (215-15) unstable; urgency=medium

  [ Adam Conrad ]
  * debian/systemd.{triggers,postinst}: Trigger a systemctl daemon-reload
    when init scripts are installed or removed (Closes: #766429)

  [ Martin Pitt ]
  * Fix getty restart loop when PTS device is gone. (Closes: #780711)
  * Run timesyncd in virtual machines. (Closes: #762343)
  * Make logind work in environments without CAP_SYS_ADMIN (mostly
    containers). Thanks Christian Seiler for the backporting!
    (Closes: #778608)
  * Check for correct signatures when setting properties. Fixes systemd
    getting stuck on trying to set invalid property types. (Closes: #781602)

 -- Martin Pitt <mpitt@debian.org>  Thu, 09 Apr 2015 10:12:37 +0200

systemd (215-14) unstable; urgency=medium

  [ Michael Biebl ]
  * Map $x-display-manager LSB facility to display-manager.service instead of
    making it a target. Using a target had the downside that multiple display
    managers could hook into it at the same time which could lead to several
    failed start attempts for the non-default display manager.
  * Update insserv-generator and map $x-display-manager to
    display-manager.service, following the recent change in sysv-generator.
    This avoids creating references to a no longer existing
    x-display-manager.target unit.
  * Cherry-pick upstream fix to increase the SendBuffer of /dev/log to 8M.

  [ Martin Pitt ]
  * scope: Make attachment of initial PIDs more robust. Fixes crash with
    processes that get started by an init.d script with a different (aliased)
    name when the cgroup becomes empty. (Closes: #781210)
  * boot-and-services, display-managers autopkgtests: Add missing python3 test
    dependency.
  * Don't attempt to mount the same swap partition twice through different
    device node aliases. (Closes: #772182, LP: #1399595)

  [ Christian Seiler ]
  * Make the journald to syslog forwarding more robust by increasing the
    maximum datagram queue length from 10 to 512. (Closes: #762700)

  [ Marco d'Itri ]
  * Avoid writing duplicate entries in 70-persistent-net.rules by double
    checking if the new udev rule has already been written for the given
    interface. This happens if multiple add events are generated before the
    write_net_rules script returns and udevd renames the interface.
    (Closes: #765577)

 -- Michael Biebl <biebl@debian.org>  Mon, 30 Mar 2015 13:26:52 +0200

systemd (215-13) unstable; urgency=medium

  [ Martin Pitt ]
  * Add hwclock-save.service to sync the system clock to the hardware clock on
    shutdown, to provide monotonic time for reboots. (Note: this is a hack for
    jessie; the next Debian release will enable timesyncd by default).
    (Closes: #755722)
  * Check for correct architecture identifiers for SuperH. (Closes: #779710)
  * networkd: Fix stopping v4 dhcpclient when the carrier is lost. Thanks
    Christos Trochalakis! (Closes: #779571)
  * Fix segfault with units that depend on themselves. (Closes: #780675)
  * tmpfiles-setup-dev: Call tmpfiles with --boot to allow unsafe device
    creation. Fixes creation of static device nodes with kmod 20.
    (Closes: #780263)

  [ Christian Seiler ]
  * core: Don't migrate PIDs for units that may contain subcgroups.
    This stops messing up lxc/libvirt/other custom cgroup layouts after
    daemon-reload. (Closes: #777164)
  * sysv-generator: add support for /etc/insserv/overrides. (Closes: #759001)

  [ Michael Biebl ]
  * debian/udev.init: Recognize '!' flag with static device lists, to work
    with kmod 20. (Closes: #780263)

  [ Didier Roche ]
  * Ensure PrivateTmp doesn't require tmpfs through tmp.mount, but rather adds
    an After relationship. (Closes: #779902)

 -- Martin Pitt <mpitt@debian.org>  Thu, 26 Mar 2015 14:23:35 +0100

systemd (215-12) unstable; urgency=medium

  [ Martin Pitt ]
  * debian/udev.README.Debian: Trim the parts which are obsolete, wrong, or
    described in manpages. Only keep the Debian specific bits.
    (Part of #776546)
  * Actually install udev's README.Debian when building for Debian.
    (Closes: #776546)
  * Only start logind if dbus is installed. This fixes the noisy startup
    failure in environments without dbus such as LXC containers or servers.
    (part of #772700)
  * Add getty-static.service unit which starts getty@.service on tty 2 to 6 if
    dbus is not installed, and hence logind cannot auto-start them on demand.
    (Closes: #772700)
  * Add unit-config autopkgtest to check systemd unit/sysv init enabling and
    disabling via systemctl. This avoids bugs like #777613 (did not affect
    unstable).
  * cgroup: Don't trim cgroup trees created by someone else, just the ones
    that systemd itself created. This avoids cleaning up empty cgroups from
    e.g. LXC. (Closes: #777601)
  * boot-and-services autopkgtest: Add CgroupsTest to check cgroup
    creation/cleanup behaviour. This reproduces #777601 and verifies the fix
    for it.
  * rules: Fix by-path of mmc RPMB partitions and don't blkid them. Avoids
    kernel buffer I/O errors and timeouts. (LP: #1333140)
  * Document systemctl --failed option. (Closes: #767267)

  [ Michael Biebl ]
  * core: Don't fail to run services in --user instances if $HOME is missing.
    (Closes: #759320)

  [ Didier Roche ]
  * default-display-manager-generator: Avoid unnecessary /dev/null symlink and
    warning if there is no display-manager.service unit.

 -- Martin Pitt <mpitt@debian.org>  Fri, 13 Feb 2015 12:08:31 +0100

systemd (215-11) unstable; urgency=medium

  [ Martin Pitt ]
  * escape-beef-up-new-systemd-escape-tool.patch: Avoid creating a dangling
    symlink, to work around regression in recent patch (see #776257).
  * Order ifup@.service and networking.service after network-pre.target.
    (Closes: #766938)
  * Tone down "Network interface NamePolicy= disabled on kernel commandline,
    ignoring" info message to debug, as we expect this while we disable
    net.ifnames by default. (Closes: #762101, LP: #1411992)
  * logind: handle closing sessions over daemon restarts. (Closes: #759515,
    LP: #1415104)
  * logind: Fix sd_eviocrevoke ioctl call, to make forced input device release
    after log out actually work.
  * debian/patches/series: Move upstreamed patches into the appropriate
    section.

  [ Michael Biebl ]
  * Make sure we run debian-fixup.service after /var has been mounted if /var
    is on a separate partition. Otherwise we might end up creating the
    /var/lock and /var/run symlink in the underlying root filesystem.
    (Closes: #768644)

 -- Martin Pitt <mpitt@debian.org>  Thu, 29 Jan 2015 09:01:54 +0100

systemd (215-10) unstable; urgency=medium

  [ Martin Pitt ]
  * sysv-generator: Handle .sh suffixes when translating Provides:.
    (Closes: #775889)
  * sysv-generator: Make real units overwrite symlinks generated by Provides:
    from other units. Fixes failures due to presence of backup or old init.d
    scripts. (Closes: #775404)
  * Fix journal forwarding to syslog in containers without CAP_SYS_ADMIN.
    (Closes: #775067)

  [ Christian Kastner ]
  * Use common-session-noninteractive in systemd-user's PAM config, instead of
    common-session. The latter can include PAM modules like libpam-mount which
    expect to be called just once and/or interactively, which already happens
    for login, ssh, or the display-manager. Add pam_systemd.so explicitly, as
    it's not included in -noninteractive, but is always required (and
    idempotent). There is no net change on systemd which don't use manually
    installed PAM modules. (Closes: #739676)

 -- Martin Pitt <mpitt@debian.org>  Wed, 21 Jan 2015 13:18:05 +0100

systemd (215-9) unstable; urgency=medium

  [ Didier Roche ]
  * Add display managers autopkgtests.
  * Reset display-manager symlink to match /e/X/d-d-m even if
    display-manager.service was removed. Adapt the autopkgtests for it.

  [ Martin Pitt ]
  * Prefer-etc-X11-default-display-manager-if-present.patch: Drop wrong
    copy&paste'd comment, fix log strings. Thanks Adam D. Barratt.
  * Log all members of cyclic dependencies (loops) even with quiet on the
    kernel cmdline. (Closes: #770504)
  * Don't auto-clean PrivateTmp dir in /var/tmp; in Debian we don't want to
    clean /var/tmp/ automatically. (Closes: #773313)

  [ Michael Biebl ]
  * sysv-generator: handle Provides: for non-virtual facility names.
    (Closes: #774335)
  * Fix systemd-remount-fs.service to not fail on remounting /usr if /usr
    isn't mounted yet. This happens with initramfs-tools < 0.118 which we
    might not get into Jessie any more. (Closes: #742048)

 -- Martin Pitt <mpitt@debian.org>  Tue, 13 Jan 2015 11:24:43 +0100

systemd (215-8) unstable; urgency=medium

  [ Didier Roche ]
  * Cherry-pick shared-add-readlink_value.patch, we will use that function in
    the generator.
  * Cherry-pick util-allow-strappenda-to-take-any-number-of-args.patch, we
    will use that function in the generator.
  * Handle multiple display managers which don't ship a systemd unit or the
    corresponding postinst logic for updating display-manager.service: Add a
    generator to ensure /etc/X11/default-display-manager is controlling which
    display-manager is started. (Closes: #771287)

  [ Sjoerd Simons ]
  * d/p/core-Fix-bind-error-message.patch:
    + Added. Fix error message on bind failure to print the full path
  * d/p/core-Make-binding-notify-private-dbus-socket-more-ro.patch:
    + Added. Be more robust when binding private unix sockets (Based on current
    upstream logic) (Closes: #761306)

  [ Martin Pitt ]
  * Clean up ...journal~ files from unclean shutdowns. (Closes: #771707)
  * debian/systemd.postinst: Don't always restart journald, as this currently
    can't be done without losing the current journal and breaking attached
    processes. So only restart it from upgrades < 215-3 (where the socket
    location got moved) as an one-time upgrade path from wheezy.
    (Closes: #771122)
  * journalctl: Fix help text for --until. (Closes: #766598)
  * Bump systemd's udev dependency to >= 208-8, so that on partial upgrades we
    make sure that the udev package has appropriate Breaks:. In particular,
    this avoids installing current udev with kmod << 14. (Closes: #771726)

  [ Michael Biebl ]
  * systemd.postinst: Move unit enablement after restarting systemd, so that
    we don't fail to enable units with keywords that wheezy's systemd does not
    understand yet. Fixes enabling getty units on wheezy upgrades with
    systemd. (Closes: #771204)

 -- Martin Pitt <mpitt@debian.org>  Fri, 05 Dec 2014 10:01:24 +0100

systemd (215-7) unstable; urgency=medium

  [ Martin Pitt ]
  * Add myself to Uploaders.
  * Add boot-and-services autopkgtest: Check booting with systemd-sysv and
    that the most crucial services behave as expected.
  * logind autopkgtest: Fix stderr output in waiting loop for scsi_debug.
  * Add nspawn test to boot-and-services autopkgtest.
  * Make systemd-nspawn@.service work out of the box: (Closes: #770275)
    - Pre-create /var/lib/container with a secure mode (0700) via tmpfiles.d.
    - Add new try-{guest,host} modes for --link-journal to silently skip
      setting up the guest journal if the host has no persistent journal.
    - Extend boot-and-services autopkgtest to cover systemd-nspawn@.service.
  * Cherry-pick upstream patch to fix SELinux unit access check (regression
    in 215).
  * sysv-generator: Avoid wrong dependencies for failing units. Thanks to
    Michael Biebl for the patch! (Closes: #771118)
  * Cherry-pick patches to recognize and respect the "discard" mount option
    for swap devices. Thanks to Aurelien Jarno for finding and testing!
    (Closes: #769734)

  [ Jon Severinsson]
  * Add /run/shm -> /dev/shm symlink in debian/tmpfiles.d/debian.conf. This
    avoids breakage in Jessie for packages which still refer to /run/shm, and
    while https://wiki.debian.org/ReleaseGoals/RunDirectory is still official.
    (LP: #1320534, Closes: #674755).

 -- Martin Pitt <mpitt@debian.org>  Fri, 28 Nov 2014 06:43:15 +0100

systemd (215-6) unstable; urgency=medium

  [ Martin Pitt ]
  * Cherry-pick upstream patch to fix udev crash in link_config_get().
  * Cherry-pick upstream patch to fix tests in limited schroot environments.
  * Add d/p/Add-env-variable-for-machine-ID-path.patch: Allow specifying an
    alternate /etc/machine-id location. This is necessary for running tests
    as long as it isn't in our base images (see Debian #745876)
  * Run tests during package build. For the first round don't make them fatal
    for now (that will happen once we see results from all the architectures).
  * Drop our Check-for-kmod-binary.patch as the upstream patch
    units-conditionalize-static-device-node-logic-on-CAP.patch supersedes it.
  * Drop Use-comment-systemd.-syntax-in-systemd.mount-man-pag.patch, as
    our util-linux is now recent enough. Bump dependency to >= 2.21.
  * Adjust timedated and hostnamed autopkgtests to current upstream version.
  * Replace our Debian hwdb.bin location patch with what got committed
    upstream. Run hwdb update with the new --usr option to keep current
    behaviour.
  * debian/README.Debian: Document how to debug boot or shutdown problems with
    the debug shell. (Closes: #766039)
  * Skip-99-systemd.rules-when-not-running-systemd-as-in.patch: Call path_id
    under all init systems, to get consistent ID_PATH attributes. This is
    required so that tools like systemd-rfkill can be used with SysVinit or
    upstart scripts, too. (LP: #1387282)
  * Switch libpam-systemd dependencies to prefer systemd-shim over
    systemd-sysv, to implement the CTTE decision #746578. This is a no-op on
    systems which already have systemd-sysv installed, but will prevent
    installing that on upgrades. (Closes: #769747)
  * Remove Tollef from Uploaders: as per his request. Thanks Tollef for all
    you work!
  * net.agent: Properly close stdout/err FDs, to avoid long hangs during udev
    settle. Thanks to Ben Hutchings! (Closes: #754987)
  * Bump Standards-Version to 3.9.6 (no changes necessary).

  [ Didier Roche ]
  * debian/ifup@.service: add a ConditionPath on /run/network, to avoid
    failing the unit if /etc/init.d/networking is disabled. (Closes: #769528)

 -- Martin Pitt <mpitt@debian.org>  Tue, 18 Nov 2014 12:37:22 +0100

systemd (215-5) unstable; urgency=medium

  [ Martin Pitt ]
  * Unblacklist hyperv_fb again, it is needed for graphical support on Hyper-V
    platforms. Thanks Andy Whitcroft! (LP: #1359933)
  * Bump systemd-shim Depends/Breaks to 8-2 to ensure a lockstep upgrade.
    (Closes: #761947)

  [ Sjoerd Simons ]
  * d/p/sd-bus-Accept-no-sender-as-the-destination-field.patch
    + Fix compatibility between systemctl v215 and v208. Resolves issue when
      reloads of services is requested before systemd is re-execed
      (Closes: #762146)

  [ Michael Biebl ]
  * Don't overmount existing /run/user/<UID> directories with a per-user tmpfs
    on upgrades. (Closes: #762041)
  * Re-enable mount propagation for udevd. This avoids that broken software
    like laptop-mode-tools, which runs mount from within udev rules, causes
    the root file system to end up read-only. (Closes: #762018)

 -- Michael Biebl <biebl@debian.org>  Sat, 27 Sep 2014 17:49:47 +0200

systemd (215-4) unstable; urgency=medium

  * Upload to unstable.

 -- Michael Biebl <biebl@debian.org>  Mon, 15 Sep 2014 17:38:30 +0200

systemd (215-3) experimental; urgency=medium

  [ Ben Howard ]
  * 75-persistent-net-generator.rules: Fix matches of HyperV. (LP: #1361272)

  [ Martin Pitt ]
  * 75-persistent-net-generator.rules: Add new MS Azure MAC prefix 00:25:ae.
    (LP: #1367883)

  [ Michael Biebl ]
  * Update upstream v215-stable patch series.
  * The /dev/log socket and /dev/initctl FIFO have been moved to /run and
    replaced by symlinks. Create the symlinks manually on upgrades as well.
    (Closes: #761340)
  * Fix incorrect paths in man pages. (LP: #1357782, Closes: #717491)
  * Make systemd recommend dbus so it is installed on upgrades. The dbus
    system bus is required to run systemd-logind and the autovt feature relies
    on logind. (Closes: #758111)
  * Bump dependency on systemd-shim to (>= 7-2) to ensure we have a version
    which supports systemd >= 209.
  * Rework bug-script to be more upfront about what kind of data is gathered
    and ask the user for permission before attaching the information to the
    bug report. (Closes: #756248)

  [ Sjoerd Simons ]
  * d/p/buildsys-Don-t-default-to-gold-as-the-linker.patch
    + Don't explicitly pick gold as the default linker. Fixes FTBFS on sparc
      (Closes: #760879)

 -- Sjoerd Simons <sjoerd@debian.org>  Sun, 14 Sep 2014 20:14:49 +0200

systemd (215-2) experimental; urgency=medium

  * debian/patches/always-check-for-__BYTE_ORDER-__BIG_ENDIAN-when-chec.patch
    + Added. Fix checking of system endianness. Fixes FTBFS on powerpc
  * debian/patches/timesyncd-when-we-don-t-know-anything-about-the-netw.patch:
    + Let timesyncd go online even if networkd isn't running (from upstream
      git) (Closes: #760087)
  * debian/rules: add systemd-update-utmp-runlevel.service to
    {poweroff, rescue, multi-user, graphical, reboot}.target.wants to trigger
    the runlevel target to be loaded

 -- Sjoerd Simons <sjoerd@debian.org>  Sun, 07 Sep 2014 23:46:02 +0200

systemd (215-1) experimental; urgency=medium

  * New upstream release.
  * Import upstream v215-stable patch series.
  * Rebase remaining Debian patches on top of v215-stable.
  * Drop our Debian-specific run-user.mount unit as upstream now creates a
    per-user tmpfs via logind.
  * Don't rely on new mount from experimental for now and re-add the patch
    which updates the documentation accordingly.
  * Cherry-pick upstream fix to use correct versions for the new symbols that
    were introduced in libudev.
  * Update symbols files
    - Add two new symbols for libudev1.
    - Remove private symbol from libgudev-1.0-0. This symbol was never part of
      the public API and not used anywhere so we don't need a soname bump.
  * Cherry-pick upstream commit to not install busname units if kdbus support
    is disabled.
  * Make /run/lock tmpfs an API fs so it is available during early boot.
    (Closes: #751392)
  * Install new systemd-path and systemd-escape binaries.
  * Cherry-pick upstream commit which fixes the references to the systemctl
    man page. (Closes: #760613)
  * Use the new systemd-escape utility to properly escape the network
    interface name when starting an ifup@.service instance for hotplugged
    network interfaces. Make sure a recent enough systemd version is installed
    by bumping the versioned Breaks accordingly. (Closes: #747044)
  * Order ifup@.service after networking.service so we don't need to setup the
    runtime directory ourselves and we have a defined point during boot when
    hotplugged network interfaces are started.
  * Disable factory-reset feature and remove files associated with it. This
    feature needs more integration work first before it can be enabled in
    Debian.
  * Cherry-pick upstream commit to fix ProtectSystem=full and make the
    ProtectSystem= option consider /bin, /sbin, /lib and /lib64 (if it exists)
    on Debian systems. (Closes: #759689)
  * Use adduser in quiet mode when creating the system users/groups to avoid
    warning messages about the missing home directories. Those are created
    dynamically during runtime. (Closes: #759175)
  * Set the gecos field when creating the system users.
  * Add systemd-bus-proxy system user so systemd-bus-proxyd can properly drop
    its privileges.
  * Re-exec systemd and restart services at the end of postinst.
  * Cherry-pick upstream commit for sd-journal to properly convert
    object->size on big endian which fixes a crash in journalctl --list-boots.
    (Closes: #758392)

 -- Michael Biebl <biebl@debian.org>  Sun, 07 Sep 2014 09:58:48 +0200

systemd (214-1) experimental; urgency=medium

  * New upstream release v214.
    (Closes: #750793, #749268, #747939)

  [ Jon Severinsson ]
  * Import upstream v214-stable patch series.
    - Rebase remaining Debian patches on top of v214-stable.
    - Drop modifications to the now-removed built-in sysvinit support.
  * Install the new combined libsystemd0 library, this library combines all
    functionality of the various libsystemd-* libraries.
    - Deprecate the old libsystemd-* libraries as they've been bundled into
      libsystemd0. The old -dev files now just carry a transitional .pc file.
    - Add new symbols file for libsystemd0.
  * Update symbols file for libgudev-1.0-0.
  * Remove pre-generated rules and unit files in debian/rules clean target.
  * Add new systemd service users in systemd postinst (systemd-timesync,
    systemd-network, systemd-resolve)
  * Add new system group "input" used by udev rules in udev postinst.
  * Try-restart networkd, resolved, and timesyncd after an upgrade.
  * Do not force-enable default-on services on every upgrade.
  * Add support for rcS.d init scripts to the sysv-generator.
    - Do not order rcS.d services after local-fs.target if they do not
      explicitly depend on $local_fs.
    - Map rcS.d init script dependencies to their systemd equivalent.
    - Special-case some dependencies for sysv init scripts for better
      backwards compatibility. (Closes: #726027, #738965).
  * Add systemd depends on new mount. (Closes: #754411)
  * Update /run/initctl symlink target in debian/tmpfiles.d/debian.conf.
  * Remove stored backlog state, rfkill state, random-seed and clock
    information from /var/lib/systemd on systemd purge.

  [ Sjoerd Simons ]
  * debian/patches/shared-include-stdbool.h-in-mkdir.h.patch
    + Added. Include stdbool before using bool in function prototypes. Fixes
      build of the insserv generator
  * Add python-lxml to build-depends for python-systemd
  * Turn on parallel build support
  * Install the new busctl binary and translations
  * Explicitly disable microhttp so the package build doesn't fail if the
    required dependencies for it happen to be installed.
  * debian/control: Make udev break plymouth (<< 0.9.0-7) as older plymouths
    assume udev implementation details that have changed slightly since v213
  * debian/control: Remove b-d on librwap0-dev
  * debian/control: Bump libkmod-dev b-d to >= 15
  * debian/rules: Drop outdated --enable-tcpwrap
  * debian/rules: Explicitly turn off rfkill, networkd, timesyncd and resolved
    for the udeb build
  * debian/rules: Use the debian ntp pool as default ntp servers
  * debian/rules: explicitely configure the maximum system uid/gids instead of
    relying on autodetection

 -- Sjoerd Simons <sjoerd@debian.org>  Sun, 24 Aug 2014 14:54:27 +0200

systemd (208-8) unstable; urgency=medium

  [ Martin Pitt ]
  * Fix duplicate line in copyright. (Closes: #756899)
  * Drop --disable-xattr configure option for udeb, does not exist any more.
  * Add Turkish debconf translations. Thanks Mert Dirik! (Closes: #757498)
  * Backport fix for lazy session-activation on non-seat0 seats.
    (LP: #1355331)

  [ Michael Biebl ]
  * Use "kmod static-nodes --output=/proc/self/fd/1" in make_static_nodes() as
    we can't rely on /dev/stdout to exist at this point during boot.
    (Closes: #757830)
  * Fix udev SysV init script and d-i start script to not write to
    /sys/kernel/uevent_helper unconditionally to not fail on a kernel with
    CONFIG_UEVENT_HELPER unset. (Closes: #756312)
  * Add Breaks: kmod (<< 14) to udev to make sure we have a kmod version
    supporting the static-nodes command.
  * Add Breaks: systemd (<< 208) to udev to avoid partial upgrades. Newer udev
    versions rely on kmod-static-nodes.service being provided by systemd.
    (Closes: #757777)
  * Updated upstream v208-stable patch series to 53b1b6c.
  * Cherry-pick upstream fix to ignore temporary dpkg files. (Closes: #757302)
  * Make emergency.service conflict with rescue.service.
    Otherwise if rescue mode is selected during boot and the emergency mode
    is triggered (e.g. via a broken fstab entry), we have two sulogin
    processes fighting over the tty. (Closes: #757072)
  * Stop syslog.socket when entering emergency mode as otherwise every log
    message triggers the start of the syslog service and its dependencies
    which conflicts with emergency.target. (Closes: #755581)

 -- Michael Biebl <biebl@debian.org>  Thu, 21 Aug 2014 00:14:21 +0200

systemd (208-7) unstable; urgency=medium

  [ Michael Biebl ]
  * Mask remaining services provided by the initscripts package and document
    in more detail why certain services have been masked. (Closes: #659264)
  * Install zsh completions to the correct place. (Closes: #717540)

  [ Jon Severinsson ]
  * Cherry-pick upstream fix for journal file permissions. (Closes: #755062)
  * Map some rcS.d init script dependencies to their systemd equivalent.
  * Update Depends on initscripts to the version with a systemd-compatible
    mountnfs ifup hook. (Closes: #746358)
  * Add Breaks on lvm2 versions without native systemd support.
    (Closes: #678438, #692120)
  * Do not fail udev upgrades if the udev service is already runtime-masked
    when the preinst script is run. (Closes: #755746)
  * Add Pre-Depends on systemd to systemd-sysv, to avoid risking that the
    sysv-compatible symlinks become dangling on a partial install.
  * Ensure that systemctl is usable right after being unpacked, by adding the
    required Pre-Depends to systemd and libsystemd-daemon0. (Closes: #753589)
  * Add support for TuxOnIce hibernation. (Closes: #746463)

  [ Martin Pitt ]
  * Rename "api" autopkgtest to "build-login", and stop requiring that
    sd_login_monitor_new() succeeds. It doesn't in many environments like
    schroot or after upgrades from < 204, and the main point of the test is
    to check that libsystemd-login-dev has correct contents and dependencies.
    Drop "isolation-machine" requirement.
  * Use glibc's xattr support instead of requiring libattr. Fixes FTBFS with
    latest glibc and libattr. Cherrypicked from trunk. Drop libattr1-dev build
    dependency. (Closes: #756097)
  * Build python3-systemd for Python 3 bindings. Drop python-systemd; it does
    not have any reverse dependencies, and we want to encourage moving to
    Python 3. (LP: #1258089)
  * Add simple autopkgtest for python3-systemd.
  * Add dbus dependency to libpam-systemd. (Closes: #755968)
  * Fix /dev/cdrom symlink to appear for all types of drives, not just for
    pure CD-ROM ones. Also, fix the symlinks to stay after change events.
    (LP: #1323777)
  * 75-persistent-net-generator.rules: Adjust Ravello interfaces; they don't
    violate the assignment schema, they should just not be persistent.
    Thanks to Boris Figovsky. (Closes: #747475, LP: #1317776)
  * Reinstate patches to make logind D-BUS activatable.
  * Re-add systemd-shim alternative dependency to libpam-systemd. Version it
    to ensure cgmanager support. (Closes: #754984, LP: #1343802)
  * Convert udev-finish.upstart from a task to a job, to avoid hangs with
    startpar. (Closes: #756631)
  * Add debian/extra/60-keyboard.hwdb: Latest keymaps from upstream git.
    This makes it trivial to backport keymap fixes to stable releases.
    (Closes: #657809; LP: #1322770, #1339998)
  * udev.init: Create static device nodes, as this moved out of udevd.
    Thanks to Michael Biebl for the script! (Closes: #749021)

 -- Martin Pitt <mpitt@debian.org>  Wed, 06 Aug 2014 13:33:22 +0200

systemd (208-6) unstable; urgency=medium

  [ Jon Severinsson ]
  * Add v208-stable patch series.
    - Update Debian patches to apply on top of v208-stable.
    - Move new manpages to libsystemd-*-dev as appropriate.

  [ Michael Biebl ]
  * Upload to unstable.

 -- Michael Biebl <biebl@debian.org>  Wed, 16 Jul 2014 00:44:15 +0200

systemd (208-5) experimental; urgency=medium

  * Merge changes from unstable branch.

 -- Michael Biebl <biebl@debian.org>  Sat, 28 Jun 2014 13:41:32 +0200

systemd (208-4) experimental; urgency=medium

  * Merge changes from unstable branch.
  * Drop alternative dependency on systemd-shim in libpam-systemd. The
    systemd-shim package no longer provides an environment to run
    systemd-logind standalone. See #752939 for further details.

 -- Michael Biebl <biebl@debian.org>  Sat, 28 Jun 2014 01:22:11 +0200

systemd (208-3) experimental; urgency=medium

  * Merge changes from unstable branch.

 -- Michael Biebl <biebl@debian.org>  Wed, 25 Jun 2014 11:29:07 +0200

systemd (208-2) experimental; urgency=medium

  [ Sjoerd Simons ]
  * Don't stop a running user manager from garbage collecting the users. Fixes
    long shutdown times when using a systemd user session

  [ Michael Stapelberg ]
  * Fix bug-script: “systemctl dump” is now “systemd-analyze dump”
    (Closes: #748311)

  [ Michael Biebl ]
  * Merge changes from unstable branch.
  * Cherry-pick upstream fixes to make sd_session_get_vt() actually work.

 -- Michael Biebl <biebl@debian.org>  Tue, 24 Jun 2014 17:45:26 +0200

systemd (208-1) experimental; urgency=medium

  [ Michael Biebl ]
  * New upstream release. (Closes: #729566)
  * Update patches.
  * Update symbols files for libsystemd-journal and libsystemd-login.
  * Install new files and remove the ones we don't use.
  * Install zsh completion files. (Closes: #717540)
  * Create a compat symlink /etc/sysctl.d/99-sysctl.conf as systemd-sysctl no
    longer reads /etc/sysctl.conf.
  * Bump Build-Depends on kmod to (>= 14).
  * Bump Build-Depends on libcryptsetup-dev to (>= 2:1.6.0) for tcrypt
    support.
  * Make kmod-static-nodes.service check for the kmod binary since we don't
    want a hard dependency on kmod e.g. for container installations.
  * Disable various features which aren't required for the udeb build.
  * Move new sd_pid_get_slice and sd_session_get_vt man pages into
    libsystemd-login-dev.
  * Make no-patch-numbers the default for gbp-pq.
  * Adjust systemd-user pam config file for Debian.
    This pam config file is used by libpam-systemd/systemd-logind when
    launching systemd user instances.
  * Drop patches to make logind D-Bus activatable. The cgroup handling has
    been reworked in v205 and logind no longer creates cgroup hierarchies on
    its own. That means that the standalone logind is no longer functional
    without support from systemd (or an equivalent cgroup manager).

  [ Martin Pitt ]
  * Explain patch management in debian/README.source.

 -- Michael Biebl <biebl@debian.org>  Mon, 28 Apr 2014 00:22:57 +0200

systemd (204-14) unstable; urgency=medium

  * Fix SIGABRT in insserv generator caused by incorrect usage of strcat().
    (Closes: #752992)
  * Mark -dev packages as Multi-Arch: same. (Closes: #720017)

 -- Michael Biebl <biebl@debian.org>  Sat, 28 Jun 2014 13:22:43 +0200

systemd (204-13) unstable; urgency=medium

  * Switch back to load the sg module via the kmod builtin. The problem was
    not that the kmod builtin is faster then modprobe but rather the incorrect
    usage of the "=" assignment operator. We need to use "+=" here, so the sg
    module is loaded in addition to other scsi modules, which are loaded via
    the modalias rule. Thanks to Tommaso Colombo for the analysis.
  * Cherry-pick upstream fix which prevents systemd from entering an infinite
    loop when trying to break an ordering cycle. (Closes: #752259)
  * Update insserv generator to not create any drop-in files for services
    where the corresponding SysV init script does not exist.
  * Drop the check for /sys/kernel/uevent_helper from postinst and the SysV
    init script and do not unconditionally overwrite it in the initramfs hook.
    Since a long time now udev has been using the netlink interface to
    communicate with the kernel and with Linux 3.16 it is possible to disable
    CONFIG_UEVENT_HELPER completely. (Closes: #752742)

 -- Michael Biebl <biebl@debian.org>  Sat, 28 Jun 2014 00:01:16 +0200

systemd (204-12) unstable; urgency=medium

  [ Martin Pitt ]
  * Change the sg loading rule (for Debian #657948) back to using modprobe.
    kmod is too fast and then sg races with sd, causing the latter to not see
    SCSI disks.  (Closes: #752591, #752605)

  [ Michael Biebl ]
  * Update udev bug-script to attach instead of paste extra info if a new
    enough reportbug version is available.

 -- Michael Biebl <biebl@debian.org>  Wed, 25 Jun 2014 10:55:12 +0200

systemd (204-11) unstable; urgency=medium

  [ Martin Pitt ]
  * Explain patch management in debian/README.source. (Closes: #739113)
  * Replace "Always probe cpu support drivers" patch with cherry-picked
    upstream fix which is more general.
  * Advertise hibernation only if there's enough free swap. Patches backported
    from current upstream. (LP: #1313522)
  * Fix typo in sg loading rule to make it actually work.

  [ Michael Biebl ]
  * Make no-patch-numbers the default for gbp-pq.
  * Cherry-pick upstream fix to properly handle multiline syslog messages.
    (Closes: #746351)
  * Cherry-pick upstream fix for libudev which fixes a memleak in
    parent_add_child().
  * Drop "-b debian" from Vcs-Git since we use the master branch for
    packaging now.
  * Drop Conflicts: sysvinit (<< 2.88dsf-44~) from systemd-sysv since this
    breaks dist-upgrades from wheezy when switching from sysvinit to
    systemd-sysv as default init. While downgrading the Pre-Depends in
    sysvinit would have been an alternative, dropping the Conflicts and only
    keeping the Replaces was deemed the lesser evil. (Closes: #748355)
  * Use Conflicts instead of Breaks against sysvinit-core. This avoids
    /sbin/init going missing when switching from systemd-sysv to sysvinit.
    While at it, add a Replaces: upstart. (Closes: #751589)
  * Make the SysV compat tools try both /run/initctl and /dev/initctl. This
    makes them usable under sysvinit as PID 1 without requiring any symlinks.
  * Various ifupdown integration fixes
    - Use DefaultDependencies=no in ifup@.service so the service can be
      started as early as possible.
    - Create the ifupdown runtime directory in ifup@.service as we can no
      longer rely on the networking service to do that for us.
    - Don't stop ifup@.service on shutdown but let the networking service take
      care of stopping all hotplugged interfaces.
    - Only start ifup@.service for interfaces configured as allow-hotplug.

  [ Michael Stapelberg ]
  * Clarify that “systemd” does not influence init whereas “systemd-sysv” does
    (Closes: #747741)

  [ Ansgar Burchardt ]
  * Don't use "set +e; set +u" unconditionally in the lsb init-functions hook
    as this might change the behaviour of existing SysV init scripts.
    (Closes: #751472)

 -- Michael Biebl <biebl@debian.org>  Tue, 24 Jun 2014 17:03:43 +0200

systemd (204-10) unstable; urgency=medium

  * In the udeb's udev.startup, make sure that /dev/pts exists.
  * systemd-logind-launch: Set the #files ulimit, for unprivileged LXC
    containers.
  * Drop udev.NEWS, it only applies to pre-squeeze.
  * Remove /var/log/udev on purge.
  * Always probe cpu support drivers. (LP #1207705)
  * On Dell PowerEdge systems, the iDRAC7 and later support a USB Virtual NIC
    for management. Name this interface "idrac" to avoid confusion with "real"
    network interfaces.
  * Drop numerical prefixes from patches, to avoid future diff noise when
    removing, cherry-picking, and merging patches. From now on, always use
    "gbp-pq export --no-patch-numbers" to update them.

 -- Martin Pitt <mpitt@debian.org>  Sun, 27 Apr 2014 11:53:52 +0200

systemd (204-9) unstable; urgency=medium

  * The "Flemish Beef and Beer Stew" release.

  [ Steve Langasek ]
  * Do proper refcounting of the PAM module package on prerm, so that we
    don't drop the module from the PAM config when uninstalling a
    foreign-arch package.  Related to Ubuntu bug #1295521.

  [ Martin Pitt ]
  * debian/udev.udev-finish.upstart: Fix path to tmp-rules,
    debian/extra/rule_generator.functions creates them in /run/udev/.
  * rules: Remove the kernel-install bits; we don't want that in Debian and
    thus it shouldn't appear in dh_install --list-missing output.
  * Ship sd-shutdown.h in libsystemd-daemon-dev.
  * Run dh_install with --fail-missing, to avoid forgetting files when we move
    to new versions.
  * Mount /dev/pts with the correct permissions in the udev, to avoid needing
    pt_chown (not available on all architectures). Thanks Adam Conrad.
  * Add new block of Windows Azure ethernet hardware address to
    75-persistent-net-generator.rules. (LP: #1274348, Closes: #739018)
  * Drop our Debian specific 60-persistent-storage{,-tape}.rules and use the
    upstream rules. They are compatible and do a superset of the
    functionality. (Closes: #645466)
  * Drop our Debian specific 80-drivers.rules and use the upstream rules with
    a patch for the sg module (see #657948). These now stop calling modprobe
    and use the kmod builtin, giving some nice boot speed improvement.
    (Closes: #717404)
  * Drop our Debian specific 50-udev-default.rules and 91-permissions.rules
    and use the upstream rules with a patch for the remaining Debian specific
    default device permissions. Many thanks to Marco d'Itri for researching
    which Debian-specific rules are obsolete! Amongst other things, this now
    also reads the hwdb info for USB devices (Closes: #717405) and gets rid of
    some syntax errors (Closes: #706221)
  * Set default polling interval on removable devices as well, for kernels
    which have "block" built in instead of being a module. (Closes: #713877)
  * Make sd_login_monitor_new() work for logind without systemd.
  * Cherry-pick upstream fix for polkit permissions for rebooting with
    multiple sessions.
  * Kill /etc/udev/links.conf, create_static_nodes, and associated code. It's
    obsolete with devtmpfs (which is required now), and doesn't run with
    systemd or upstart anyway.
  * Drop unnecessary udev.dirs.
  * Add autopkgtests for smoke-testing logind, hostnamed, timedated, localed,
    and a compile/link/run test against libsystemd-login-dev.

  [ Marco d'Itri ]
  * preinst: check for all the system calls required by modern releases
    of udev. (Closes: #648325)
  * Updated fbdev-blacklist.conf for recent kernels.
  * Do not blacklist viafb because it is required on the OLPC XO-1.5.
    (Closes: #705792)
  * Remove write_cd_rules and the associated rules which create "persistent"
    symlinks for CD/DVD devices and replace them with more rules in
    60-cdrom_id, which will create symlinks for one at random among the
    devices installed. Since the common case is having a single device
    then everything will work out just fine most of the times...
    (Closes: #655924)
  * Fix write_net_rules for systemd and sysvinit users by copying the
    temporary rules from /run/udev/ to /etc/udev/. (Closes: #735563)
  * Do not install sysctl.d/50-default.conf because the systemd package
    should not change kernel policies, at least until it will become
    the only supported init system.

  [ Michael Stapelberg ]
  * Add systemd-dbg package, thanks Daniel Schaal (Closes: #742724).
  * Switch from gitpkg to git-buildpackage. Update README.source accordingly.
  * Make libpam-systemd depend on systemd-sysv | systemd-shim. Packages that
    need logind functionality should depend on libpam-systemd.

  [ Michael Biebl ]
  * Do not send potentially private fstab information without prior user
    confirmation. (Closes: #743158)
  * Add support for LSB facilities defined by insserv.
    Parse /etc/insserv.conf.d content and /etc/insserv.conf and generate
    systemd unit drop-in files to add corresponding dependencies. Also ship
    targets for the Debian specific $x-display-manager and
    $mail-transport-agent system facilities. (Closes: #690892)
  * Do not accidentally re-enable /var/tmp cleaning when migrating the TMPTIME
    setting from /etc/default/rcS. Fix up existing broken configurations.
    (Closes: #738862)

 -- Michael Biebl <biebl@debian.org>  Sat, 26 Apr 2014 21:37:29 +0200

systemd (204-8) unstable; urgency=low

  [ Michael Stapelberg ]
  * move manpages from systemd to libsystemd-*-dev as appropriate
    (Closes: #738723)
  * fix systemctl enable/disable/… error message “Failed to issue method call:
    No such file or directory” (the previous upload did actually not contain
    this fix due to a merge conflict) (Closes: #738843)
  * add explicit “Depends: sysv-rc” so that initscript’s “Depends: sysv-rc |
    file-rc” will not be satisfied with file-rc. We need the invoke-rc.d and
    update-rc.d from sysv-rc, file-rc’s doesn’t have support for systemd.
    (Closes: #739679)
  * set capabilities cap_dac_override,cap_sys_ptrace=ep for
    systemd-detect-virt, so that it works for unprivileged users.
    (Closes: #739699)
  * pam: Check $XDG_RUNTIME_DIR owner (Closes: #731300)
  * Ignore chkconfig headers entirely, they are often broken in Debian
    (Closes: #634472)

  [ Michael Biebl ]
  * do a one-time migration of RAMTMP= from /etc/default/rcS and
    /etc/default/tmpfs, i.e. enable tmp.mount (Closes: #738687)
  * Bump Standards-Version to 3.9.5.

 -- Michael Biebl <biebl@debian.org>  Wed, 19 Mar 2014 18:57:35 +0100

systemd (204-7) unstable; urgency=low

  * fix systemctl enable/disable/… error message “Failed to issue method call:
    No such file or directory” (Closes: #734809)
  * bug-script: attach instead of paste extra info with reportbug ≥ 6.5.0
    (Closes: #722530)
  * add stage1 bootstrap support to avoid Build-Depends cycles (Thanks Daniel
    Schepler)
  * cherry-pick:
    order remote mounts from mountinfo before remote-fs.target (77009452cfd)
    (Closes: #719945)
    Fix CPUShares configuration option (ccd90a976dba) (Closes: #737156)
    fix reference in systemd-inhibit(1) (07b4b9b) (Closes: #738316)

 -- Michael Stapelberg <stapelberg@debian.org>  Tue, 11 Feb 2014 23:34:42 +0100

systemd (204-6) unstable; urgency=low

  [ Michael Stapelberg ]
  * Run update-rc.d defaults before update-rc.d <enable|disable>
    (Closes: #722523)
  * preinst: preserve var-{lock,run}.mount when upgrading from 44 to 204
    (Closes: #723936)
  * fstab-generator: don’t rely on /usr being mounted in the initrd
    (Closes: #724797)
  * systemctl: mangle names when avoiding dbus (Closes: #723855)
  * allow group adm read access on /var/log/journal (Closes: #717386)
  * add systemd-journal group (Thanks Guido Günther) (Closes: #724668)
  * copy /etc/localtime instead of symlinking (Closes: #726256)
  * don’t try to start autovt units when not running with systemd as pid 1
    (Closes: #726466)
  * Add breaks/replaces for the new sysvinit-core package (Thanks Alf Gaida)
    (Closes: #733240)
  * Add myself to uploaders

  [ Tollef Fog Heen ]
  * Make 99-systemd.rules check for /run/systemd/systemd instead of the
    ill-named cgroups directory.

  [ Martin Pitt ]
  * debian/udev.upstart: Fix path to udevd, the /sbin/udevd compat symlink
    should go away at some point.
  * debian/udev-udeb.install: Add 64-btrfs.rules and 75-probe_mtd.rules, they
    are potentially useful in a d-i environment.
  * debian/shlibs.local: Drop libudev; this unnecessarily generates overly
    strict dependencies, the libudev ABI is stable.
  * debian/extra/rules/75-persistent-net-generator.rules: Add Ravello systems
    (LP: #1099278)

 -- Michael Stapelberg <stapelberg@debian.org>  Tue, 31 Dec 2013 14:39:44 +0100

systemd (204-5) unstable; urgency=high

  * Cherry-pick 72fd713 from upstream which fixes insecure calling of polkit
    by avoiding a race condition in scraping /proc (CVE-2013-4327).
    Closes: #723713

 -- Michael Biebl <biebl@debian.org>  Mon, 23 Sep 2013 11:59:53 +0200

systemd (204-4) unstable; urgency=low

  * Add preinst check to abort udev upgrade if the currently running kernel
    lacks devtmpfs support. Since udev 176, devtmpfs is mandatory as udev no
    longer creates any device nodes itself. This only affects self-compiled
    kernels which now need CONFIG_DEVTMPFS=y.  Closes: #722580
  * Fix SysV init script to correctly mount a devtmpfs instead of tmpfs. This
    only affects users without an initramfs, which usually is responsible for
    mounting the devtmpfs.  Closes: #722604
  * Drop pre-squeeze upgrade code from maintainer scripts and simplify the
    various upgrade checks.
  * Suppress errors about unknown hwdb builtin. udev 196 introduced a new
    "hwdb" builtin which is not understood by the old udev daemon.
  * Add missing udeb line to shlibs.local. This ensures that udev-udeb gets a
    proper dependency on libudev1-udeb and not libudev1.  Closes: #722939
  * Remove udev-udeb dependency from libudev1-udeb to avoid a circular
    dependency between the two packages. This dependency was copied over from
    the old udev-gtk-udeb package and no longer makes any sense since
    libudev1-udeb only contains a library nowadays.

 -- Michael Biebl <biebl@debian.org>  Wed, 18 Sep 2013 00:05:21 +0200

systemd (204-3) unstable; urgency=low

  [ Michael Biebl ]
  * Upload to unstable.
  * Use /bin/bash in debug-shell.service as Debian doesn't have /sbin/sushell.
  * Only import net.ifaces cmdline property for network devices.
  * Generate strict dependencies between the binary packages using a
    shlibs.local file and add an explicit versioned dependency on
    libsystemd-login0 to systemd to ensure packages are upgraded in sync.
    Closes: #719444
  * Drop obsolete Replaces: libudev0 from udev package.
  * Use correct paths for various binaries, like /sbin/quotaon, which are
    installed in / and not /usr in Debian.  Closes: #721347
  * Don't install kernel-install(8) man page since we don't install the
    corresponding binary either.  Closes: #722180
  * Cherry-pick upstream fixes to make switching runlevels and starting
    reboot via ctrl-alt-del more robust.
  * Cherry-pick upstream fix to properly apply ACLs to Journal files.
    Closes: #717863

  [ Michael Stapelberg ]
  * Make systemctl enable|disable call update-rc.d for SysV init scripts.
    Closes: #709780
  * Don't mount /tmp as tmpfs by default and make it possible to enable this
    feature via "systemctl enable tmp.mount".  Closes: #718906

  [ Daniel Schaal ]
  * Add bug-script to systemd and udev.  Closes: #711245

  [ Ondrej Balaz ]
  * Recognize discard option in /etc/crypttab.  Closes: #719167

 -- Michael Biebl <biebl@debian.org>  Thu, 12 Sep 2013 00:13:11 +0200

systemd (204-2) experimental; urgency=low

  [ Daniel Schaal ]
  * Enable verbose build logs.  Closes: #717465
  * Add handling of Message Catalog files to provide additional information
    for log entries.  Closes: #717427
  * Remove leftover symlink to debian-enable-units.service.  Closes: #717349

  [ Michael Stapelberg ]
  * Install 50-firmware.rules in the initramfs and udeb.  Closes: #717635

  [ Michael Biebl ]
  * Don't pass static start priorities to dh_installinit anymore.
  * Switch the hwdb trigger to interest-noawait.
  * Remove obsolete support for configurable udev root from initramfs.
  * Bind ifup@.service to the network device. This ensures that ifdown is run
    when the device is removed and the service is stopped.
    Closes: #660861, #703033
  * Bump Standards-Version to 3.9.4. No further changes.
  * Add Breaks against consolekit (<< 0.4.6-1) for udev-acl.  Closes: #717385
  * Make all packages Priority: optional, with the exception of udev and
    libudev1, which remain Priority: important, and systemd-sysv, which
    remains Priority: extra due to the conflict with sysvinit.
    Closes: #717365
  * Restart systemd-logind.service on upgrades due to changes in the
    CreateSession D-Bus API between v44 and v204.  Closes: #717403

 -- Michael Biebl <biebl@debian.org>  Wed, 24 Jul 2013 23:47:59 +0200

systemd (204-1) experimental; urgency=low

  * New upstream release.  Closes: #675175, #675177
    - In v183 the udev sources have been merged into the systemd source tree.
      As a result, the udev binary packages will now be built from the systemd
      source package. To align the version numbers 139 releases were skipped.
    - For a complete list of changes, please refer to the NEWS file.
  * Add Marco to Uploaders.
  * Drop Suggests on the various python packages from systemd. The
    systemd-analyze tool has been reimplemented in C.
  * Add binary packages as found in the udev 175-7.2 source package.
  * Wrap dependencies for better readability.
  * Drop hard-coded Depends on libglib2.0-0 from gir1.2-gudev-1.0.
  * Drop old Conflicts, Replaces and Breaks, which are no longer necessary.
  * Make libgudev-1.0-dev depend on gir1.2-gudev-1.0 as per GObject
    introspection mini-policy.  Closes: #691313
  * The hwdb builtin has replaced pci-db and usb-db in udev. Drop the
    Recommends on pciutils and usbutils accordingly.
  * Drop our faketime hack. Upstream uses a custom xsl style sheet now to
    generate the man pages which no longer embeds the build date.
  * Add Depends on libpam-runtime (>= 1.0.1-6) to libpam-systemd as we are
    using pam-auth-update.
  * Explicitly set Section and Priority for the udev binary package.
  * Update Build-Depends:
    - Drop libudev-dev, no longer required.
    - Add gtk-doc-tools and libglib2.0-doc for the API documentation in
      libudev and libgudev.
    - Add libgirepository1.0-dev and gobject-introspection for GObject
      introspection support in libgudev.
    - Add libgcrypt11-dev for encryption support in the journal.
    - Add libblkid-dev for the blkid udev builtin.
  * Use gir dh addon to ensure ${gir:Depends} is properly set.
  * Rename libudev0 → libudev1 for the SONAME bump.
  * Update symbols files. libudev now uses symbols versioning as the other
    libsystemd libraries. The libgudev-1.0-0 symbols file has been copied from
    the old udev package.
  * Run gtkdocize on autoreconf.
  * Enable python bindings for the systemd libraries and ship them in a new
    package named python-systemd.
  * Tighten Depends on libsystemd-id128-dev for libsystemd-journal-dev as per
    libsystemd-journal.pc.
  * Remove obsolete bash-completion scripts on upgrades. Nowadays they are
    installed in /usr/share/bash-completion/completions.
  * Rename conffiles for logind and journald.
  * Rename udev-gtk-udeb → libudev1-udeb to better reflect its actual contents.
  * Build two flavours: a regular build and one for the udev udebs with
    reduced features/dependencies.
  * Create a few compat symlinks for the udev package, most notably
    /sbin/udevadm and /sbin/udevd.
  * Remove the dpkg-triggered debian-enable-units script. This was a temporary
    workaround for wheezy. Packages should use dh-systemd now to properly
    integrate service files with systemd.
  * Update debian/copyright using the machine-readable copyright format 1.0.
  * Integrate changes from udev 175-7 and acknowledge the 175-7.1 and 175-7.2
    non-maintainer uploads.
  * Keep the old persistent network interface naming scheme for now and make
    the new one opt-in via net.ifnames=1 on the kernel command line.
  * Drop the obsolete udev-mtab SysV init script and properly clean up on
    upgrades.
  * Simplify the udev SysV init script and remove experimental and obsolete
    features.
  * Revert upstream commits which dropped support for distro specific
    features and config files.
  * Make logind, hostnamed, localed and timedated D-Bus activatable and
    usable when systemd is not running.
  * Store hwdb binary database in /lib/udev, not /etc/udev. Create the file on
    install and upgrades.
  * Provide a dpkg file trigger for hwdb, so the database is automatically
    updated when packages install files into /lib/udev/hwdb.d.

 -- Michael Biebl <biebl@debian.org>  Fri, 19 Jul 2013 00:32:36 +0200

systemd (44-12) unstable; urgency=low

  * Cherry-pick e17187 from upstream to fix build failures with newer glibc
    where the clock_* symbols have been moved from librt to libc.
    Closes: #701364
  * If the new init-system-helpers package is installed, make the
    debian-enable-units script a no-op. The auto-enabler was meant as a
    temporary workaround and will be removed once all packages use the new
    helper.
  * Update the checks which test if systemd is the active init. The
    recommended check is [ -d /run/systemd/system ] as this will also work
    with a standalone systemd-logind.
  * Set Maintainer to pkg-systemd-maintainers@lists.alioth.debian.org. Add
    Tollef and myself as Uploaders.
  * Stop building the GUI bits. They have been split into a separate source
    package called systemd-ui.

 -- Michael Biebl <biebl@debian.org>  Thu, 20 Jun 2013 01:32:16 +0200

systemd (44-11) unstable; urgency=low

  * Team upload.
  * Run debian-enable-units.service after sysinit.target to ensure our tmp
    files aren't nuked by systemd-tmpfiles.
  * The mountoverflowtmp SysV init script no longer exists so remove that
    from remount-rootfs.service to avoid an unnecessary diff to upstream.
  * Do not fail on purge if /var/lib/systemd is empty and has been removed
    by dpkg.

 -- Michael Biebl <biebl@debian.org>  Wed, 13 Mar 2013 08:03:06 +0100

systemd (44-10) unstable; urgency=low

  * Team upload.
  * Using the return code of "systemctl is-enabled" to determine whether we
    enable a service or not is unreliable since it also returns a non-zero
    exit code for masked services. As we don't want to enable masked services,
    grep for the string "disabled" instead.

 -- Michael Biebl <biebl@debian.org>  Fri, 15 Feb 2013 17:01:24 +0100

systemd (44-9) unstable; urgency=low

  * Team upload.
  * Fix typo in systemd.socket man page.  Closes: #700038
  * Use color specification in "systemctl dot" which is actually
    understood by dot.  Closes: #643689
  * Fix mounting of remote filesystems like NFS.  Closes: #673309
  * Use a file trigger to automatically enable service and socket units. A lot
    of packages simply install systemd units but do not enable them. As a
    result they will be inactive after the next boot. This is a workaround for
    wheezy which will be removed again in jessie.  Closes: #692150

 -- Michael Biebl <biebl@debian.org>  Fri, 15 Feb 2013 13:35:39 +0100

systemd (44-8) unstable; urgency=low

  * Team upload.
  * Use comment=systemd.* syntax in systemd.mount man page. The
    mount/util-linux version in wheezy is not recent enough to support the new
    x-systemd* syntax. Closes: #697141
  * Don't enable persistent storage of journal log files. The journal in v44
    is not yet mature enough.

 -- Michael Biebl <biebl@debian.org>  Sat, 19 Jan 2013 20:05:05 +0100

systemd (44-7) unstable; urgency=low

  * Fix a regression in the init-functions hook wrt reload handling that was
    introduced when dropping the X-Interactive hack.  Closes: #696355

 -- Michael Biebl <biebl@debian.org>  Fri, 21 Dec 2012 00:00:12 +0100

systemd (44-6) unstable; urgency=low

  [ Michael Biebl ]
  * No longer ship the /sys directory in the systemd package since it is
    provided by base-files nowadays.
  * Don't run udev rules if systemd is not active.
  * Converting /var/run, /var/lock and /etc/mtab to symlinks is a one-time
    migration so don't run the debian-fixup script on every boot.

  [ Tollef Fog Heen ]
  * Prevent the systemd package from being removed if it's the active init
    system, since that doesn't work.

  [ Michael Biebl ]
  * Use a separate tmpfs for /run/lock (size 5M) and /run/user (size 100M).
    Those directories are user-writable which could lead to DoS by filling up
    /run.  Closes: #635131

 -- Michael Biebl <biebl@debian.org>  Sun, 16 Dec 2012 21:58:37 +0100

systemd (44-5) unstable; urgency=low

  * Team upload.

  [ Tollef Fog Heen ]
  * disable killing on entering START_PRE, START, thanks to Michael
    Stapelberg for patch.  This avoids killing VMs run through libvirt
    when restarting libvirtd.  Closes: #688635.
  * Avoid reloading services when shutting down, since that won't work and
    makes no sense.  Thanks to Michael Stapelberg for the patch.
    Closes: #635777.
  * Try to determine which init scripts support the reload action
    heuristically.  Closes: #686115, #650382.

  [ Michael Biebl ]
  * Update Vcs-* fields, the Git repository is hosted on alioth now. Set the
    default branch to "debian".
  * Avoid reload and (re)start requests during early boot which can lead to
    deadlocks.  Closes: #624599
  * Make systemd-cgroup work even if not all cgroup mounts are available on
    startup.  Closes: #690916
  * Fix typos in the systemd.path and systemd.unit man page.  Closes: #668344
  * Add watch file to track new upstream releases.

 -- Michael Biebl <biebl@debian.org>  Thu, 25 Oct 2012 21:41:23 +0200

systemd (44-4) unstable; urgency=low

  [ Michael Biebl ]
  * Override timestamp for man page building, thereby avoiding skew
    between architectures which caused problems for multi-arch.
    Closes: #680011

  [ Tollef Fog Heen ]
  * Move diversion removal from postinst to preinst.  Closes: #679728
  * Prevent the journal from crashing when running out of disk space.
    This is 499fb21 from upstream.  Closes: #668047.
  * Stop mounting a tmpfs on /media.  Closes: #665943

 -- Tollef Fog Heen <tfheen@debian.org>  Sun, 01 Jul 2012 08:17:50 +0200

systemd (44-3) unstable; urgency=low

  [ Michael Biebl ]
  * Bump to debhelper 9.
  * Convert to Multi-Arch: same where possible.  Closes: #676615

  [ Tollef Fog Heen ]
  * Cherry-pick d384c7 from upstream to stop journald from leaking
    memory.  Thanks to Andreas Henriksson for testing.  Closes: #677701
  * Ship lsb init script override/integration in /lib/lsb/init-functions.d
    rather than diverting /lib/lsb/init-functions itself.  Add appropriate
    Breaks to ensure upgrades happen.

 -- Tollef Fog Heen <tfheen@debian.org>  Fri, 29 Jun 2012 22:34:16 +0200

systemd (44-2) unstable; urgency=low

  [ Michael Biebl ]
  * Tighten the versions in the maintscript file
  * Ship the /sys directory in the package
  * Re-add workaround for non-interactive PAM sessions
  * Mask checkroot-bootclean (Closes: #670591)
  * Don't ignore errores in systemd-sysv postinst

  [ Tollef Fog Heen ]
  * Bring tmpfiles.d/tmp.conf in line with Debian defaults.  Closes: #675422
  * Make sure /run/sensigs.omit.d exists.
  * Add python-dbus and python-cairo to Suggests, for systemd-analyze.
    Closes: #672965

 -- Tollef Fog Heen <tfheen@debian.org>  Tue, 08 May 2012 18:04:22 +0200

systemd (44-1) unstable; urgency=low

  [ Tollef Fog Heen ]
  * New upstream version.
    - Backport 3492207: journal: PAGE_SIZE is not known on ppc and other
      archs
    - Backport 5a2a2a1: journal: react with immediate rotation to a couple
      of more errors
    - Backport 693ce21: util: never follow symlinks in rm_rf_children()
      Fixes CVE-2012-1174, closes: #664364
  * Drop output message from init-functions hook, it's pointless.
  * Only rmdir /lib/init/rw if it exists.
  * Explicitly order debian-fixup before sysinit.target to prevent a
    possible race condition with the creation of sockets.  Thanks to
    Michael Biebl for debugging this.
  * Always restart the initctl socket on upgrades, to mask sysvinit
    removing it.

  [ Michael Biebl ]
  * Remove workaround for non-interactive sessions from pam config again.
  * Create compat /dev/initctl symlink in case we are upgrading from a system
    running a newer version of sysvinit (using /run/initctl) and sysvinit is
    replaced with systemd-sysv during the upgrade. Closes: #663219
  * Install new man pages.
  * Build-Depend on valac (>= 0.12) instead of valac-0.12. Closes: #663323

 -- Tollef Fog Heen <tfheen@debian.org>  Tue, 03 Apr 2012 19:59:17 +0200

systemd (43-1) experimental; urgency=low

  [ Tollef Fog Heen ]
  * Target upload at experimental due to libkmod dependency
  * New upstream release
    - Update bash-completion for new verbs and arguments. Closes: #650739
    - Fixes local DoS (CVE-2012-1101).  Closes: #662029
    - No longer complains if the kernel lacks audit support.  Closes: #642503
  * Fix up git-to-source package conversion script which makes gitpkg
    happier.
  * Add libkmod-dev to build-depends
  * Add symlink from /bin/systemd to /lib/systemd/systemd.
  * Add --with-distro=debian to configure flags, due to no /etc/os-release
    yet.
  * Add new symbols for libsystemd-login0 to symbols file.
  * Install a tmpfiles.d file for the /dev/initctl → /run/initctl
    migration.  Closes: #657979
  * Disable coredump handling, it's not ready yet.
  * If /run is a symlink, don't try to do the /var/run → /run migration.
    Ditto for /var/lock → /run/lock.  Closes: #647495

  [ Michael Biebl ]
  * Add Build-Depends on liblzma-dev for journal log compression.
  * Add Build-Depends on libgee-dev, required to build systemadm.
  * Bump Standards-Version to 3.9.2. No further changes.
  * Add versioned Build-Depends on automake and autoconf to ensure we have
    recent enough versions. Closes: #657284
  * Add packages for libsystemd-journal and libsystemd-id128.
  * Update symbols file for libsystemd-login.
  * Update configure flags, use rootprefix instead of rootdir.
  * Copy intltool files instead of symlinking them.
  * Re-indent init-functions script.
  * Remove workarounds for services using X-Interactive. The LSB X-Interactive
    support turned out to be broken and has been removed upstream so we no
    longer need any special handling for those type of services.
  * Install new systemd-journalctl, systemd-cat and systemd-cgtop binaries.
  * Install /var/lib/systemd directory.
  * Install /var/log/journal directory where the journal files are stored
    persistently.
  * Setup systemd-journald to not read from /proc/kmsg (ImportKernel=no).
  * Avoid error messages from systemctl in postinst if systemd is not running
    by checking for /sys/fs/cgroup/systemd before executing systemctl.
    Closes: #642749
  * Stop installing lib-init-rw (auto)mount units and try to cleanup
    /lib/init/rw in postinst. Bump dependency on initscripts accordingly.
    Closes: #643699
  * Disable pam_systemd for non-interactive sessions to work around an issue
    with sudo.
  * Use new dh_installdeb maintscript facility to handle obsolete conffiles.
    Bump Build-Depends on debhelper accordingly.
  * Rename bash completion file systemctl-bash-completion.sh →
    systemd-bash-completion.sh.
  * Update /sbin/init symlink. The systemd binary was moved to $pkglibdir.

 -- Tollef Fog Heen <tfheen@debian.org>  Tue, 07 Feb 2012 21:36:34 +0100

systemd (37-1.1) unstable; urgency=low

  * Non-maintainer upload with Tollef's consent.
  * Remove --parallel to workaround a bug in automake 1.11.3 which doesn't
    generate parallel-safe build rules. Closes: #661842
  * Create a compat symlink /run/initctl → /dev/initctl to work with newer
    versions of sysvinit. Closes: #657979

 -- Michael Biebl <biebl@debian.org>  Sat, 03 Mar 2012 17:42:10 +0100

systemd (37-1) unstable; urgency=low

  [ Tollef Fog Heen ]
  * New upstream version
  * Change the type of the debian-fixup service to oneshot.
    Closes: #642961
  * Add ConditionPathIsDirectory to lib-init-rw.automount and
    lib-init-rw.mount so we only activate the unit if the directory
    exists.  Closes: #633059
  * If a sysv service exists in both rcS and rcN.d runlevels, drop the
    rcN.d ones to avoid loops.  Closes: #637037
  * Blacklist fuse init script, we do the same work already internally.
    Closes: #643700
  * Update README.Debian slightly for /run rather than /lib/init/rw

  [ Josh Triplett ]
  * Do a one-time migration of the $TMPTIME setting from /etc/default/rcS to
    /etc/tmpfiles.d/tmp.conf. If /etc/default/rcS has a TMPTIME setting of
    "infinite" or equivalent, migrate it to an /etc/tmpfiles.d/tmp.conf that
    overrides the default /usr/lib/tmpfiles.d/tmp.conf and avoids clearing
    /tmp.  Closes: #643698

 -- Tollef Fog Heen <tfheen@debian.org>  Wed, 28 Sep 2011 20:04:13 +0200

systemd (36-1) unstable; urgency=low

  [ Tollef Fog Heen ]
  * New upstream release. Closes: #634618
    - Various man page fixes. Closes: #623521
  * Add debian-fixup service that symlinks mtab to /proc/mounts and
    migrates /var/run and /var/lock to symlinks to /run

  [ Michael Biebl ]
  * Build for libnotify 0.7.
  * Bump Build-Depends on libudev to (>= 172).
  * Add Build-Depends on libacl1-dev. Required for building systemd-logind
    with ACL support.
  * Split libsystemd-login and libsystemd-daemon into separate binary
    packages.
  * As autoreconf doesn't like intltool, override dh_autoreconf and call
    intltoolize and autoreconf ourselves.
  * Add Build-Depends on intltool.
  * Do a one-time migration of the hwclock configuration. If UTC is set to
    "no" in /etc/default/rcS, create /etc/adjtime and add the "LOCAL" setting.
  * Remove /cgroup cleanup code from postinst.
  * Add Build-Depends on gperf.

 -- Tollef Fog Heen <tfheen@debian.org>  Wed, 14 Sep 2011 08:25:17 +0200

systemd (29-1) unstable; urgency=low

  [ Tollef Fog Heen ]
  * New upstream version, Closes: #630510
    - Includes typo fixes in documentation.  Closes: #623520
  * Fall back to the init script reload function if a native .service file
    doesn't know how to reload.  Closes: #628186
  * Add hard dependency on udev.  Closes: #627921

  [ Michael Biebl ]
  * hwclock-load.service is no longer installed, so we don't need to remove it
    anymore in debian/rules.
  * Install /usr/lib directory for binfmt.d, modules-load.d, tmpfiles.d and
    sysctl.d.
  * Remove obsolete conffiles from /etc/tmpfiles.d on upgrades. Those files
    are installed in /usr/lib/tmpfiles.d now.
  * Depend on util-linux (>= 2.19.1-2) which provides whole-disk locking
    support in fsck and remove our revert patch.
  * Don't choke when systemd was compiled with a different CAP_LAST_CAP then
    what it is run with. Patch cherry-picked from upstream Git.
    Closes: #628081
  * Enable dev-hugepages.automount and dev-mqueue.automount only when enabled
    in kernel. Patch cherry-picked from upstream Git.  Closes: #624522

 -- Tollef Fog Heen <tfheen@debian.org>  Wed, 08 Jun 2011 16:14:31 +0200

systemd (25-2) experimental; urgency=low

  * Handle downgrades more gracefully by removing diversion of
    /lib/lsb/init-functions on downgrades to << 25-1.
  * Cherry-pick a133bf10d09f788079b82f63faa7058a27ba310b from upstream,
    avoids assert when dumping properties.  Closes: #624094
  * Remove "local" in non-function context in init-functions wrapper.

 -- Tollef Fog Heen <tfheen@debian.org>  Wed, 27 Apr 2011 22:20:04 +0200

systemd (25-1) experimental; urgency=low

  * New upstream release, target experimental due to initscripts
    dependency.
    - Fixes where to look for locale config.  Closes: #619166
  * Depend on initscripts >= 2.88dsf-13.4 for /run transition.
  * Add Conflicts on klogd, since it doesn't work correctly with the
    kmg→/dev/log bridge.  Closes: #622555
  * Add suggests on Python for systemd-analyze.
  * Divert /lib/lsb/init-functions instead of (ab)using
    /etc/lsb-base-logging.sh for diverting calls to /etc/init.d/*
  * Remove obsolete conffile /etc/lsb-base-logging.sh.  Closes: #619093
  * Backport 3a90ae048233021833ae828c1fc6bf0eeab46197 from master:
    mkdir /run/systemd/system when starting up

 -- Tollef Fog Heen <tfheen@debian.org>  Sun, 24 Apr 2011 09:02:04 +0200

systemd (20-1) unstable; urgency=low

  * New upstream version
  * Install systemd-machine-id-setup
  * Call systemd-machine-id-setup in postinst
  * Cherry-pick b8a021c9e276adc9bed5ebfa39c3cab0077113c6 from upstream to
    prevent dbus assert error.
  * Enable TCP wrapper support.  Closes: #618409
  * Enable SELinux support.  Closes: #618412
  * Make getty start after Apache2 and OpenVPN (which are the only two
    known users of X-Interactive: yes).  Closes: #618419

 -- Tollef Fog Heen <tfheen@debian.org>  Fri, 11 Mar 2011 19:14:21 +0100

systemd (19-1) experimental; urgency=low

  * New upstream release
  * Add systemd-tmpfiles to systemd package.
  * Add ifup@.service for handling hotplugged interfaces from
    udev.  Closes: #610871
  * Mask mtab.service and udev-mtab.service as they are pointless when
    /etc/mtab is a symlink to /proc/mounts
  * Add breaks on lvm2 (<< 2.02.84-1) since older versions have udev rules
    that don't work well with systemd causing delays on bootup.

 -- Tollef Fog Heen <tfheen@debian.org>  Thu, 17 Feb 2011 07:36:22 +0100

systemd (17-1) experimental; urgency=low

  [ Tollef Fog Heen ]
  * New upstream release
  * Clarify ifupdown instructions in README.Debian somewhat.
    Closes: #613320
  * Silently skip masked services in lsb-base-logging.sh instead of
    failing.  Initial implementation by Michael Biebl.  Closes: #612551
  * Disable systemd-vconsole-setup.service for now.

  [ Michael Biebl ]
  * Bump build dependency on valac-0.10 to (>= 0.10.3).
  * Improve regex in lsb-base-logging.sh for X-Interactive scripts.
    Closes: #613325

 -- Tollef Fog Heen <tfheen@debian.org>  Wed, 16 Feb 2011 21:06:16 +0100

systemd (16-1) experimental; urgency=low

  [ Tollef Fog Heen ]
  * New upstream release.  Closes: #609611
  * Get rid of now obsolete patches that are upstream.
  * Use the built-in cryptsetup support in systemd, build-depend on
    libcryptsetup-dev (>= 2:1.2.0-1) to get a libcryptsetup in /lib.
  * Don't use systemctl redirect for init scripts with X-Interactive: true

  [ Michael Biebl ]
  * Update package description
  * Use v8 debhelper syntax
  * Make single-user mode work
  * Run hwclock-save.service on shutdown
  * Remove dependencies on legacy sysv mount scripts, as we use native
    mounting.

 -- Tollef Fog Heen <tfheen@debian.org>  Sun, 16 Jan 2011 11:04:13 +0100

systemd (15-1) UNRELEASED; urgency=low

  [ Tollef Fog Heen ]
  * New upstream version, thanks a lot to Michael Biebl for help with
    preparing this version.
    - This version handles cycle breaking better.  Closes: #609225
  * Add libaudit-dev to build-depends
  * /usr/share/systemd/session has been renamed to /usr/share/systemd/user
    upstream, adjust build system accordingly.
  * Remove -s from getty serial console invocation.
  * Add dependency on new util-linux to make sure /sbin/agetty exists
  * Don't mount /var/lock with gid=lock (Debian has no such group).
  * Document problem with ifupdown's /etc/network/run being a normal
    directory.

  [ Michael Biebl ]
  * Revert upstream change which requires libnotify 0.7 (not yet available in
    Debian).
  * Use dh-autoreconf for updating the build system.
  * Revert upstream commit which uses fsck -l (needs a newer version of
    util-linux).
  * Explicitly disable cryptsetup support to not accidentally pick up a
    libcryptsetup dependency in a tainted build environment, as the library
    is currently installed in /usr/lib.
  * Remove autogenerated man pages and vala C sources, so they are rebuilt.
  * Use native systemd mount support:
    - Use MountAuto=yes and SwapAuto=yes (default) in system.conf
    - Mask SysV init mount, check and cleanup scripts.
    - Create an alias (symlink) for checkroot (→ remount-rootfs.service) as
      synchronization point for SysV init scripts.
  * Mask x11-common, rmnologin, hostname, bootmisc and bootlogd.
  * Create an alias for procps (→ systemd-sysctl.service) and
    urandom (→ systemd-random-seed-load.service).
  * Create an alias for module-init-tools (→ systemd-modules-load.service) and
    a symlink from /etc/modules-load.d/modules.conf → /etc/modules.
  * Install lsb-base hook which redirects calls to SysV init scripts to
    systemctl: /etc/init.d/<foo> <action> → systemctl <action> <foo.service>
  * Install a (auto)mount unit to mount /lib/init/rw early during boot.

 -- Tollef Fog Heen <tfheen@debian.org>  Sat, 20 Nov 2010 09:28:01 +0100

systemd (11-2) UNRELEASED; urgency=low

  * Tighten depends from systemd-* on systemd to ensure they're upgraded
    in lockstep.  Thanks to Michael Biebl for the patch.
  * Add missing #DEBHELPER# token to libpam-systemd
  * Stop messing with runlevel5/multi-user.target symlink, this is handled
    correctly upstream.
  * Stop shipping /cgroup in the package.
  * Remove tmpwatch services, Debian doesn't have or use tmpwatch.
  * Make sure to enable GTK bits.
  * Ship password agent
  * Clean up cgroups properly on upgrades, thanks to Michael Biebl for the
    patch.  Closes: #599577

 -- Tollef Fog Heen <tfheen@debian.org>  Tue, 02 Nov 2010 21:47:10 +0100

systemd (11-1) experimental; urgency=low

  * New upstream version.  Closes: #597284
  * Add pam-auth-update calls to libpam-systemd's postinst and prerm
  * Make systemd-sysv depend on systemd
  * Now mounts the cgroup fs in /sys/fs/cgroup.  Closes: #595966
  * Add libnotify-dev to build-depends (needed for systemadm)

 -- Tollef Fog Heen <tfheen@debian.org>  Thu, 07 Oct 2010 22:01:19 +0200

systemd (8-2) experimental; urgency=low

  * Hardcode udev rules dir in configure call.
  * Remove README.source as it's no longer accurate.

 -- Tollef Fog Heen <tfheen@debian.org>  Mon, 30 Aug 2010 21:10:26 +0200

systemd (8-1) experimental; urgency=low

  * New upstream release
  * Only ship the top /cgroup
  * Pass --with-rootdir= to configure, to make it think / is / rather
    than //
  * Add PAM module package
  * Fix up dependencies in local-fs.target.  Closes: #594420
  * Move systemadm to its own package.  Closes: #588451
  * Update standards-version (no changes needed)
  * Update README.Debian to explain how to use systemd.
  * Add systemd-sysv package that provides /sbin/init and friends.

 -- Tollef Fog Heen <tfheen@debian.org>  Sat, 07 Aug 2010 07:31:38 +0200

systemd (0~git+20100605+dfd8ee-1) experimental; urgency=low

  * Initial release, upload to experimental.  Closes: #580814

 -- Tollef Fog Heen <tfheen@debian.org>  Fri, 30 Apr 2010 21:02:25 +0200<|MERGE_RESOLUTION|>--- conflicted
+++ resolved
@@ -1,10 +1,3 @@
-<<<<<<< HEAD
-systemd (246.4-1~bpo10+1) buster-backports; urgency=medium
-
-  * Rebuild for buster-backports
-
- -- Michael Biebl <biebl@debian.org>  Fri, 04 Sep 2020 23:49:03 +0200
-=======
 systemd (246.5-1) unstable; urgency=medium
 
   * New upstream version 246.5
@@ -15,7 +8,12 @@
   * Rebase patches
 
  -- Michael Biebl <biebl@debian.org>  Mon, 14 Sep 2020 08:04:39 +0200
->>>>>>> 13438c5b
+
+systemd (246.4-1~bpo10+1) buster-backports; urgency=medium
+
+  * Rebuild for buster-backports
+
+ -- Michael Biebl <biebl@debian.org>  Fri, 04 Sep 2020 23:49:03 +0200
 
 systemd (246.4-1) unstable; urgency=medium
 
