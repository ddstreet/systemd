<<<<<<< HEAD
systemd (240-4ubuntu2) disco; urgency=medium

  * Import patches to support PPC64LE qemu based testing.
    Files:
    - debian/tests/control
    - debian/patches/test-test-functions-on-PP64-use-vmlinux.patch
    - debian/patches/test-test-functions-on-PPC64-use-hvc0-console.patch
    https://git.launchpad.net/~ubuntu-core-dev/ubuntu/+source/systemd/commit/?id=483a4daba07f809883883e8e8b9c365cfbf7256e

 -- Dimitri John Ledkov <xnox@ubuntu.com>  Thu, 24 Jan 2019 16:55:01 +0000

systemd (240-4ubuntu1) disco; urgency=medium

  * Skip starting systemd-remount-fs.service in containers
    even when /etc/fstab is present.
    This allows entering fully running state even when /etc/fstab
    lists / to be mounted from a device which is not present in the
    container. (LP: #1576341)
    Author: Balint Reczey
    File: debian/patches/debian/Skip-starting-systemd-remount-fs.service-in-containers.patch
    https://git.launchpad.net/~ubuntu-core-dev/ubuntu/+source/systemd/commit/?id=3bde262e129a9d2c60eeff37e63d3da7d58ce5dd

  * Set UseDomains to true, by default, on Ubuntu.
    On Ubuntu, fallback DNS servers are disabled, therefore we do not leak queries
    to a preset 3rd party by default. In resolved, dnssec is also disabled by
    default, as too much of the internet is broken and using Ubuntu users to debug
    the internet is not very productive - most of the time the end-user cannot fix
    or know how to notify the site owners about the dnssec mistakes. Inherintally
    the DHCP acquired DNS servers are therefore trusted, and are free to spoof
    records. Not trusting DNS search domains, in such scenario, provides limited
    security or privacy benefits. From user point of view, this also appears to be
    a regression from previous Ubuntu releases which do trust DHCP acquired search
    domains by default.
    Therefore we are enabling UseDomains by default on Ubuntu.
    Users may override this setting in the .network files by specifying
    [DHCP|IPv6AcceptRA] UseDomains=no|route options.
    File: debian/patches/debian/Ubuntu-UseDomains-by-default.patch
    https://git.launchpad.net/~ubuntu-core-dev/ubuntu/+source/systemd/commit/?id=1e5b00cdfd6b9317704e1383d26365a68c041c56

  * Enable systemd-resolved by default
    File: debian/systemd.postinst
    https://git.launchpad.net/~ubuntu-core-dev/ubuntu/+source/systemd/commit/?id=05adfa0902115f51c1196ad623165a75bb8b4313

  * Create /etc/resolv.conf at postinst, pointing at the stub resolver.
    The stub resolver file is dynamically managed by systemd-resolved. It points at
    the stub resolver as the nameserver, however it also dynamically updates the
    search stanza, thus non-nss dns tools work correctly with unqualified names and
    correctly use the DHCP acquired search domains.
    File: debian/systemd.postinst
    https://git.launchpad.net/~ubuntu-core-dev/ubuntu/+source/systemd/commit/?id=ef4adf46bbbe2d22508b70b889d23da53b85039d

  * libnss-resolve: do not disable and stop systemd-resolved
    resolved is always used by default on ubuntu via stub resolver, therefore it
    should continue to operate without libnss-resolve module installed.
    File: debian/libnss-resolve.postrm
    https://git.launchpad.net/~ubuntu-core-dev/ubuntu/+source/systemd/commit/?id=95577d14e84e19b614b83b2e24985d89e8c2dac0

  * Ignore failures to set Nice priority on services in containers.
    File: debian/patches/debian/Ubuntu-core-in-execute-soft-fail-setting-Nice-priority-when.patch
    https://git.launchpad.net/~ubuntu-core-dev/ubuntu/+source/systemd/commit/?id=5b8e457f8d883fc6f55d33d46b3474926a495d29

  * units: set ConditionVirtualization=!private-users on journald audit socket.
    It fails to start in unprivileged containers.
    File: debian/patches/debian/Ubuntu-units-set-ConditionVirtualization-private-users-on-j.patch
    https://git.launchpad.net/~ubuntu-core-dev/ubuntu/+source/systemd/commit/?id=03ed18a9940731bbf794ad320fabf337488835c6

  * debian/tests: Switch to gdm, enforce udev upgrade.
    Files:
    - debian/tests/boot-and-services
    - debian/tests/control
    https://git.launchpad.net/~ubuntu-core-dev/ubuntu/+source/systemd/commit/?id=f350b43ccc1aa31c745b4ccebbb4084d5cea41ff

  * Always setup /etc/resolv.conf on new installations.
    On new installations, /etc/resolv.conf will always exist. Move it to /run
    and replace it with the desired final symlink. (LP: #1712283)
    File: debian/systemd.postinst
    https://git.launchpad.net/~ubuntu-core-dev/ubuntu/+source/systemd/commit/?id=20bc8a37fa3c9620bed21a56a4eabd71db71d861

  * Enable systemd-networkd by default.
    File: debian/systemd.postinst
    https://git.launchpad.net/~ubuntu-core-dev/ubuntu/+source/systemd/commit/?id=e5ff45174306b17077b907bc25cfd763ac6934f1

  * boot-and-services: skip gdm3 tests when absent, as it is on s390x.
    Files:
    - debian/tests/boot-and-services
    - debian/tests/control
    https://git.launchpad.net/~ubuntu-core-dev/ubuntu/+source/systemd/commit/?id=cf05ba013979f53ad69fd2c548ec01c7a5339f64

  * initramfs-tools: trigger udevadm add actions with subsystems first.
    This updates the initramfs-tools init-top udev script to trigger udevadm
    actions with type specified. This mimicks the
    systemd-udev-trigger.service. Without type specified only devices are
    triggered, but triggering subsystems may also be required and should happen
    before triggering the devices. This is the case for example on s390x with zdev
    generated udev rules. (LP: #1713536)
    File: debian/extra/initramfs-tools/scripts/init-top/udev
    https://git.launchpad.net/~ubuntu-core-dev/ubuntu/+source/systemd/commit/?id=4016ca5629b6c56b41a4f654e7a808c82e290cac

  * Ubuntu/extra: ship dhclient-enter hook.
    This allows isc-dhcp dhclient to set search domains and nameservers via
    resolved.
    Files:
    - debian/extra/dhclient-enter-resolved-hook
    - debian/rules
    https://git.launchpad.net/~ubuntu-core-dev/ubuntu/+source/systemd/commit/?id=f3398a213f80b02bf3db0c1ce9e22d69f6d56764

  * Disable systemd-networkd-wait-online by default.
    Currently it is not fit for purpose, as it leads to long boot times when
    networking is unplugged or not yet configured on boot. (LP: #1714301)
    File: debian/systemd.postinst
    https://git.launchpad.net/~ubuntu-core-dev/ubuntu/+source/systemd/commit/?id=694473d812b50d2fefd6494d494ca02b91bc8785

  * postinst: drop empty/stock /etc/rc.local (LP: #1716979)
    File: debian/systemd.postinst
    https://git.launchpad.net/~ubuntu-core-dev/ubuntu/+source/systemd/commit/?id=e7d071a26a79558771303b0b87f007e650eaebbe

  * Improve resolvconf integration.
    Make the .path|.service unit that feed resolved data into resolvconf not
    generate failures if resolvconf is not installed.
    Add a check to make sure that resolved does not read /etc/resolv.conf when that
    is symlinked to stub-resolv.conf. (LP: #1717995)
    File: debian/patches/debian/Ubuntu-resolved-resolvconf-integration.patch
    https://git.launchpad.net/~ubuntu-core-dev/ubuntu/+source/systemd/commit/?id=d9f0f89985a141c1588d67e4868ad68cff6956fb

  * Ship systemd sysctl settings.
    Patch systemd's default sysctl settings to drop things that are set elsewhere
    already.
    The promote secondary IP addresses is required for networkd to successfully
    renew DHCP leases with a change of an IP address.
    Set default package scheduler to Fair Queue CoDel. (LP: #1721223)
    Files:
    - debian/patches/debian/UBUNTU-drop-kernel.-settings-from-sysctl-defaults-shipped.patch
    - debian/rules
    https://git.launchpad.net/~ubuntu-core-dev/ubuntu/+source/systemd/commit/?id=7cd041a6d0ef459e4b2a82d8ea5fa1ce05184dfb

  * resolved.service: set DefaultDependencies=no (LP: #1734167)
    File: debian/patches/resolved.service-set-DefaultDependencies-no.patch
    https://git.launchpad.net/~ubuntu-core-dev/ubuntu/+source/systemd/commit/?id=a6ced6331ff7f99704213547a0b94dc06935d508

  * systemd.postinst: enable persistent journal. (LP: #1618188)
    File: debian/systemd.postinst
    https://git.launchpad.net/~ubuntu-core-dev/ubuntu/+source/systemd/commit/?id=f94f18d9dbc085b6a9ff33c141a6e542142f85b5

  * Disable LLMNR and MulticastDNS by default LP: #1739672
    Files:
    - debian/changelog
    - debian/patches/debian/UBUNTU-resolved-disable-global-LLMNR-and-MulticastDNS.patch
    https://git.launchpad.net/~ubuntu-core-dev/ubuntu/+source/systemd/commit/?id=b4ec428e83696a5cd0405b677a35e97681867629

  * Enable qemu tests on all architectures LP: #1749540
    Files:
    - debian/changelog
    - debian/tests/control
    https://git.launchpad.net/~ubuntu-core-dev/ubuntu/+source/systemd/commit/?id=b416d1bdfb4f5e33565178e01ba4c4e3939b6176

  * Add "AssumedApparmorLabel=unconfined" to timedate1 dbus service file
    (LP: #1749000)
    Author: Michael Vogt
    File: debian/patches/debian/UBUNTU-Add-AssumedApparmorLabel-unconfined-to-timedate1-dbus.patch
    https://git.launchpad.net/~ubuntu-core-dev/ubuntu/+source/systemd/commit/?id=5ad0879e10bbe3d641f940260b93c7eb2cf4624c

  * debian/tests/systemd-fsckd: update assertions expectations for v237
    fsck got rewritten to use "safe_fork" and whilst previously it would ignore the
    error, when fsck is terminated by signal PIPE, it no longer does so. Thus one
    should expect systemd-fsck-root.service to have failed in certain test cases.
    File: debian/tests/systemd-fsckd
    https://git.launchpad.net/~ubuntu-core-dev/ubuntu/+source/systemd/commit/?id=d5becd9a416b55dcdb7b9a7aba60c4e3d304e6a6

  * test/test-functions: launch qemu-system with -vga none.
    Should resolve booting qemu-system-ppc64 without seabios.
    File: debian/patches/debian/UBUNTU-test-test-functions-launch-qemu-with-vga-none.patch
    https://git.launchpad.net/~ubuntu-core-dev/ubuntu/+source/systemd/commit/?id=90af1fa893cce5ed49999d16da0b793da6523394

  * tests/boot-smoke: ignore udevd connection timeouts resolving colord group.
    File: debian/tests/boot-smoke
    https://git.launchpad.net/~ubuntu-core-dev/ubuntu/+source/systemd/commit/?id=e1477b764fa9ef23f5181ef3d31a1332191c3e0b

  * tests/systemd-fsckd: ignore systemd_fsck_with_plymouth_failure.
    File: debian/tests/systemd-fsckd
    https://git.launchpad.net/~ubuntu-core-dev/ubuntu/+source/systemd/commit/?id=c392e1ca3da67dbf8a7dfe0dcad470f7636f7405

  * tests/control: ensure boot-smoke uses latest systemd & udev.
    File: debian/tests/control
    https://git.launchpad.net/~ubuntu-core-dev/ubuntu/+source/systemd/commit/?id=b7b66380641755bc21fd7dcbc307760b1d18b8af

  * Drop systemd.prerm safety check.
    On Ubuntu, systemd is the only choice, and is essential, via init ->
    systemd-sysv -> systemd dependency chain, thus removing systemd is already
    quite hard, and appropriate warnings are emitted by dpkg. (LP: #1758438)
    File: debian/systemd.prerm
    https://git.launchpad.net/~ubuntu-core-dev/ubuntu/+source/systemd/commit/?id=0244c4d56556317f14eecc2f51871969ef02ba7b

  * wait-online: do not wait, if no links are managed (neither configured, or failed).
    (LP: #1728181)
    File: debian/patches/debian/UBUNTU-wait-online-exit-if-no-links-are-managed.patch
    https://git.launchpad.net/~ubuntu-core-dev/ubuntu/+source/systemd/commit/?id=31f04c3fc769dacb3cf2a78240a1710a99a865b8

  * journald.service: set Nice=-1 to dodge watchdog on soft lockups.
    (LP: #1696970)
    File: debian/patches/debian/UBUNTU-journald.service-set-Nice-1-to-dodge-watchdog-on-soft-loc.patch
    https://git.launchpad.net/~ubuntu-core-dev/ubuntu/+source/systemd/commit/?id=e0a9aeffac556492bf517ce2d23313ff7a277926

  * Workaround captive portals not responding to EDNS0 queries (DVE-2018-0001).
    (LP: #1727237)
    File: debian/patches/resolved-Mitigate-DVE-2018-0001-by-retrying-NXDOMAIN-with.patch
    https://git.launchpad.net/~ubuntu-core-dev/ubuntu/+source/systemd/commit/?id=87d3fe81b7281687ecf3c0b9a8356e90cc714d0b

  * Recommend networkd-dispatcher (LP: #1762386)
    File: debian/control
    https://git.launchpad.net/~ubuntu-core-dev/ubuntu/+source/systemd/commit/?id=d1e3b2c7e4757119da0d550b0b3c0a6626a176dc

  * networkd: if RA was implicit, do not await ndisc_configured.
    If RA was iplicit, meaning not otherwise requested, and a kernel default was in
    use. Do not prevent link entering configured state, whilst ndisc configuration
    is pending. Implicit kernel RA, is expected to be asynchronous and
    non-blocking. (LP: #1765173)
    File: debian/patches/debian/UBUNTU-networkd-if-RA-was-implicit-do-not-await-ndisc_con.patch
    https://git.launchpad.net/~ubuntu-core-dev/ubuntu/+source/systemd/commit/?id=2f749ff528d1b788aa4ca778e954c16b213ee629

  * udev-udeb: ship modprobe.d snippet to force scsi_mod.scan=sync in d-i.
    This ensures that all scans are completed, before installer reaches
    partitioning stage. (LP: #1751813)
    Files:
    - debian/extra/modprobe.d-udeb/scsi-mod-scan-sync.conf
    - debian/udev-udeb.install
    https://git.launchpad.net/~ubuntu-core-dev/ubuntu/+source/systemd/commit/?id=eb6d8a2b9504917abb7aa2c4035fdbb7b98227f7

  * Disable dh_installinit generation of tmpfiles for the systemd package.
    Replace with a manual safe call to systemd-tmpfiles which will process any
    updates to the tmpfiles shipped by systemd package, taking into account any
    overrides shipped by other packages, sysadmin, or specified in the runtime
    directories. (LP: #1748147)
    Files:
    - debian/rules
    - debian/systemd.postinst
    https://git.launchpad.net/~ubuntu-core-dev/ubuntu/+source/systemd/commit/?id=1fd144cbe31cc7a9383cc76f21f4b84c22a9dd1b

  * Enable EFI/bootctl on armhf.
    File: debian/control
    https://git.launchpad.net/~ubuntu-core-dev/ubuntu/+source/systemd/commit/?id=043122f7d8a1487bfd357e815a6ece1ceea6e7d1

  * boot-and-services: stderr is ok, for status command on the c1 container.
    systemctl may print warnings on the stderr when checking the status of
    completed units. This should not, overall fail the autopkgtest run.
    File: debian/tests/boot-and-services
    https://git.launchpad.net/~ubuntu-core-dev/ubuntu/+source/systemd/commit/?id=da14d34e7cc33c44ad67e64c9fd092f8cc1675f9

  * Skip systemd-fsckd on arm64, because of broken/lack of clean shutdown.
    File: debian/tests/systemd-fsckd
    https://git.launchpad.net/~ubuntu-core-dev/ubuntu/+source/systemd/commit/?id=bf5b501ac934497dbef5f64908ff37643dc7288e

  * adt: boot-and-services: assert any kernel syslog messages.
    It appears that on arm64 the syslog is truncated and is missing early kernel
    messages. Print full one, and check for any kernel messages instead.
    File: debian/tests/boot-and-services
    https://git.launchpad.net/~ubuntu-core-dev/ubuntu/+source/systemd/commit/?id=29dc34f7a6e5dc505f6212c17c42e4420b47ed16

  * debian/extra/start-udev: Set scsi_mod scan=sync even if it's builtin to the kernel (we previously only set it in modprobe.d) LP: #1779815
    Files:
    - debian/changelog
    - debian/extra/start-udev
    https://git.launchpad.net/~ubuntu-core-dev/ubuntu/+source/systemd/commit/?id=6b72628f8de991e2c67ac4289fc74daf3abe7d14

  * units: conditionalize more units to not start in containers.
    Files:
    - debian/changelog
    - debian/patches/debian/UBUNTU-units-block-CAP_SYS_MODULE-units-in-containers-too.patch
    https://git.launchpad.net/~ubuntu-core-dev/ubuntu/+source/systemd/commit/?id=3689afa1a782de8c19a757459b6360de1195ad55

  * test-sleep: skip test_fiemap upon inapproriate ioctl for device.
    On v4.4 kernels, on top of btrfs ephemeral lxd v3.0 containers generate this
    other error code, instead of not supported. Skip the test for both error codes.
    File: debian/patches/debian/UBUNTU-test-sleep-skip-test_fiemap-upon-inapproriate-ioctl-.patch
    https://git.launchpad.net/~ubuntu-core-dev/ubuntu/+source/systemd/commit/?id=6ebb5b9f6b77760a5470e8a780d69875b1db76f7

  * Re-add support for /etc/writable for core18. (LP: #1778936)
    Author: Michael Vogt
    File: debian/patches/debian/UBUNTU-Support-system-image-read-only-etc.patch
    https://git.launchpad.net/~ubuntu-core-dev/ubuntu/+source/systemd/commit/?id=a5b5fca66c1127068e4ce0cc9ab497814211f4f7

  * debian/control: strengthen dependencies.
    Make systemd-sysv depend on matching version of systemd. Autopkgtests at times
    upgrade systemd-sysv without upgrading systemd. However, upgrading systemd-sysv
    alone makes little sense.
    Make systemd conflict, rather than just break, systemd-shim. As there are
    upgrade failures cause by systemd-shim presence whilst upgrading to new
    systemd.
    File: debian/control
    https://git.launchpad.net/~ubuntu-core-dev/ubuntu/+source/systemd/commit/?id=d1ecf0c372f5212129c85ae60fddf26b2271a1fe

  * Improve autopkgtest success rate, by bumping up timeouts. (LP: #1789841)
    Author: Christian Ehrhardt
    File: debian/patches/debian/UBUNTU-bump-selftest-timeouts.patch
    https://git.launchpad.net/~ubuntu-core-dev/ubuntu/+source/systemd/commit/?id=c05586d9da033bbfd6b6a74e10b87520843c7c48

  * units: Disable journald Watchdog (LP: #1773148)
    File: debian/patches/debian/UBUNTU-units-disable-journald-watchdog.patch
    https://git.launchpad.net/~ubuntu-core-dev/ubuntu/+source/systemd/commit/?id=64d2b4f1d0d057073fba585f19823332e2a6eed5

  * Add conflicts with upstart and systemd-shim. (LP: #1793092)
    File: debian/control
    https://git.launchpad.net/~ubuntu-core-dev/ubuntu/+source/systemd/commit/?id=83ed7496afc7c27be026014d109855f7d0ad1176

  * Specify Ubuntu's Vcs-Git
    File: debian/control
    https://git.launchpad.net/~ubuntu-core-dev/ubuntu/+source/systemd/commit/?id=fd832930ef280c9a4a9dda2440d5a46a6fdb6232

  * debian/systemd.postinst: Skip daemon-reexec and try-restarts during shutdown
    (LP: #1803391)
    Author: Balint Reczey
    File: debian/systemd.postinst
    https://git.launchpad.net/~ubuntu-core-dev/ubuntu/+source/systemd/commit/?id=51daab96ae79483b5e5fb62e1e0477c87ee11fd1

  * Switch gbp.conf to disco.
    File: debian/gbp.conf
    https://git.launchpad.net/~ubuntu-core-dev/ubuntu/+source/systemd/commit/?id=fea585b259e3e766d8d3dbc9690e879c054ddc87

  * core: set /run size to 10%, like initramfs-tools does.
    Currently there is a difference between initrd and initrd-less boots,
    w.r.t. size= mount option of /run. This yields different runtime journald caps
    (1% vs 10%), and on dense deployments of containers may result in OOM kills.
    (LP: #1799251)
    File: debian/patches/debian/UBUNTU-core-set-run-size-to-10-like-initramfs-tools-does.patch
    https://git.launchpad.net/~ubuntu-core-dev/ubuntu/+source/systemd/commit/?id=1fac2568fe716dc1a41bada78293dc6327a6df0d

  * Cherrypick proposed patch to fix LinkLocalAddressing post-unify-MTU settings.
    File: debian/patches/networkd-honour-LinkLocalAddressing.patch
    https://git.launchpad.net/~ubuntu-core-dev/ubuntu/+source/systemd/commit/?id=cd9ba0d0f47634c9e5d862b8208cdc3178f25496

 -- Dimitri John Ledkov <xnox@ubuntu.com>  Mon, 21 Jan 2019 16:09:03 +0000
=======
systemd (240-5) unstable; urgency=medium

  [ Felipe Sateler ]
  * Revert interface renaming changes. (Closes: #919390)

  [ Martin Pitt ]
  * process-util: Fix memory leak (Closes: #920018)

 -- Martin Pitt <mpitt@debian.org>  Sun, 27 Jan 2019 21:33:07 +0000
>>>>>>> a106d9c6

systemd (240-4) unstable; urgency=medium

  [ Benjamin Drung ]
  * Fix shellcheck issues in initramfs-tools scripts

  [ Michael Biebl ]
  * Import patches from v240-stable branch (up to f02b5472c6)
    - Fixes a problem in logind closing the controlling terminal when using
      startx. (Closes: #918927)
    - Fixes various journald vulnerabilities via attacker controlled alloca.
      (CVE-2018-16864, CVE-2018-16865, Closes: #918841, Closes: #918848)
  * sd-device-monitor: Fix ordering of setting buffer size.
    Fixes an issue with uevents not being processed properly during coldplug
    stage and some kernel modules not being loaded via "udevadm trigger".
    (Closes: #917607)
  * meson: Stop setting -fPIE globally.
    Setting -fPIE globally can lead to miscompilations on certain
    architectures. Instead use the b_pie=true build option, which was
    introduced in meson 0.49. Bump the Build-Depends accordingly.
    (Closes: #909396)

 -- Michael Biebl <biebl@debian.org>  Sat, 12 Jan 2019 21:49:44 +0100

systemd (240-3) unstable; urgency=medium

  * udev.init: Trigger add events for subsystems.
    Update the SysV init script and mimic the behaviour of the initramfs and
    systemd-udev-trigger.service which first trigger subsystems and then
    devices during the coldplug stage.
  * udevadm: Refuse to run trigger, control, settle and monitor commands in
    chroot (Closes: #917633)
  * network: Set link state configuring before setting addresses.
    Fixes a crash in systemd-networkd caused by an assertion failure.
    (Closes: #918658)
  * libudev-util: Make util_replace_whitespace() read only len characters.
    Fixes a regression where /dev/disk/by-id/ names had additional
    underscores.
  * man: Update color of journal logs in DEBUG level (Closes: #917948)
  * Remove old state directory of systemd-timesyncd on upgrades.
    Otherwise timesyncd will fail to update the clock file if it was created
    as /var/lib/private/systemd/timesync/clock.
    This was the case when the service was using DynamicUser=yes which it no
    longer does in v240. (Closes: #918190)

 -- Michael Biebl <biebl@debian.org>  Wed, 09 Jan 2019 18:40:57 +0100

systemd (240-2) unstable; urgency=medium

  * Pass separate dev_t var to device_path_parse_major_minor.
    Fixes FTBFS on mips/mipsel (MIPS/O32). (Closes: #917195)
  * test-json: Check absolute and relative difference in floating point test.
    Fixes FTBFS due to test-suite failures on armel, armhf and hppa.
    (Closes: #917215)
  * sd-device: Fix segfault when error occurs in device_new_from_{nulstr,strv}()
    Fixes a segfault in systemd-udevd when debug logging is enabled.
  * udev-event: Do not read stdout or stderr if the pipefd is not created.
    This fixes problems with device-mapper symlinks no longer being created
    or certain devices not being marked as ready. (Closes: #917124)
  * Don't bump fs.nr_open in PID 1.
    In v240, systemd bumped fs.nr_open in PID 1 to the highest possible
    value. Processes that are spawned directly by systemd, will have
    RLIMIT_NOFILE be set to 512K (hard).
    pam_limits in Debian defaults to "set_all", i.e. for limits which are
    not explicitly configured in /etc/security/limits.conf, the value from
    PID 1 is taken, which means for login sessions, RLIMIT_NOFILE is set to
    the highest possible value instead of 512K. Not every software is able
    to deal with such an RLIMIT_NOFILE properly.
    While this is arguably a questionable default in Debian's pam_limit,
    work around this problem by not bumping fs.nr_open in PID 1.
    (Closes: #917167)

 -- Michael Biebl <biebl@debian.org>  Thu, 27 Dec 2018 14:03:57 +0100

systemd (240-1) unstable; urgency=medium

  [ Michael Biebl ]
  * New upstream version 240
    - core: Skip cgroup_subtree_mask_valid update if UNIT_STUB
      (Closes: #903011)
    - machined: Rework referencing of machine scopes from machined
      (Closes: #903288)
    - timesync: Fix serialization of IP address
      (Closes: #916516)
    - core: Don't track jobs-finishing-during-reload explicitly
      (Closes: #916678)
  * Rebase patches
  * Install new systemd-id128 binary
  * Update symbols file for libsystemd0
  * Update nss build options

  [ Martin Pitt ]
  * tests: Disable some flaky upstream tests.
    See https://github.com/systemd/systemd/issues/11195
  * tests: Disable flaky TEST-17-UDEV-WANTS upstream test.
    See https://github.com/systemd/systemd/issues/11195

 -- Michael Biebl <biebl@debian.org>  Sat, 22 Dec 2018 16:01:43 +0100

systemd (239-15) unstable; urgency=medium

  [ Felipe Sateler ]
  * Fix container check in udev init script.
    Udev needs writable /sys, so the init script tried to check before
    starting. Unfortunately, the check was inverted. Let's add the missing
    '!' to negate the check.
    (Closes: #915261)
  * Add myself to uploaders

  [ Michael Biebl ]
  * Remove obsolete systemd-shim conffile on upgrades.
    The D-Bus policy file was dropped from the systemd-shim package in
    version 8-4, but apparently there are cases where users removed the
    package before that cleanup happened. The D-Bus policy file that was
    shipped by systemd-shim was much more restrictive and now prevents
    calling GetDynamicUsers() and other recent APIs on systemd Manager.
    (Closes: #914285)

 -- Felipe Sateler <fsateler@debian.org>  Wed, 05 Dec 2018 21:03:34 -0300

systemd (239-14) unstable; urgency=medium

  [ Michael Biebl ]
  * autopkgtest: Drop test_custom_cgroup_cleanup from boot-and-services
  * resolved: Increase size of TCP stub replies (Closes: #915049)
  * meson: Unify linux/stat.h check with other checks and use _GNU_SOURCE.
    Fixes a build failure with glibc 2.28.
  * Drop procps dependency from systemd.
    The systemd-exit.service user service no longer uses the "kill" binary.
  * Simplify container check in udev SysV init script.
    Instead of using "ps" to detect a container environment, simply test if
    /sys is writable. This matches what's used in systemd-udevd.service via
    ConditionPathIsReadWrite=/sys and follows
    https://www.freedesktop.org/wiki/Software/systemd/ContainerInterface/
    This means we no longer need procps, so drop that dependency from the
    udev package. (Closes: #915095)

  [ Mert Dirik ]
  * 40-systemd: Honour __init_d_script_name.
    Make /lib/lsb/init-functions.d/40-systemd use __init_d_script_name
    (if available) to figure out real script name. (Closes: #826214)
  * 40-systemd: Improve heuristics for init-d-script.
    Improve heuristics for scripts run via init-d-script so that the
    redirection works even for older init-d-script versions without the
    __init_d_script_name variable.

 -- Michael Biebl <biebl@debian.org>  Sun, 02 Dec 2018 01:00:01 +0100

systemd (239-13) unstable; urgency=medium

  * autopktest: Add e2fsprogs dependency to upstream test.
    Some of the upstream tests require mkfs.ext4. (Closes: #887250)
  * systemctl: Tell update-rc.d to skip creating any systemd symlinks.
    When calling update-rc.d via systemd-sysv-install, tell it to skip
    creating any systemd symlinks as we want to handle those directly in
    systemctl. Older update-rc.d versions will ignore that request, but
    that's ok. This means we don't need a versioned dependency against
    init-system-helpers. (Closes: #743217)
  * pam_systemd: Suppress LOG_DEBUG log messages if debugging is off
    (Closes: #825949)
  * Drop cgroup-don-t-trim-cgroup-trees-created-by-someone-el.patch.
    The patch is no longer necessary as lxc.service now uses Delegate=yes.
  * Remove obsolete Replaces from pre-jessie

 -- Michael Biebl <biebl@debian.org>  Tue, 20 Nov 2018 19:44:39 +0100

systemd (239-12) unstable; urgency=high

  [ Martin Pitt ]
  * Enable QEMU on more architectures in "upstream" autopkgtest.
    Taken from the Ubuntu package, so apparently QEMU works well enough on
    these architectures now.
  * autopkgtest: Avoid test bed reset for boot-smoke.
    Make "boot-smoke"'s dependencies a strict superset of "upstream"'s, so
    that autopkgtest doesn't have to provide a new testbed.
  * Fix wrong "nobody" group from sysusers.d.
    Fix our make-sysusers-basic sysusers.d generator to special-case the
    nobody group. "nobody" user and "nogroup" group both have the same ID
    65534, which is the only special case for Debian's static users/groups.
    So specify the gid explicitly, to avoid systemd-sysusers creating a
    dynamic system group for "nobody".
    Also clean up the group on upgrades.
    Thanks to Keh-Ming Luoh for the original patch! (Closes: #912525)

  [ Michael Biebl ]
  * autopkgtest: Use shutil.which() which is provided by Python 3
  * Drop non-existing gnuefi=false build option.
    This was mistakenly added when converting from autotools to meson.
  * core: When deserializing state always use read_line(…, LONG_LINE_MAX, …)
    Fixes a vulnerability in unit_deserialize which allows an attacker to
    supply arbitrary state across systemd re-execution via NotifyAccess.
    (CVE-2018-15686, Closes: #912005)
  * meson: Use the host architecture compiler/linker for src/boot/efi.
    Fixes cross build failure for arm64. (Closes: #905381)
  * systemd: Do not pass .wants fragment path to manager_load_unit.
    Fixes an issue with overridden units in /etc not being used due to a
    .wants/ symlink pointing to /lib. (Closes: #907054)
  * machined: When reading os-release file, join PID namespace too.
    This ensures that we properly acquire the os-release file from containers.
    (Closes: #911231)

 -- Michael Biebl <biebl@debian.org>  Sat, 17 Nov 2018 18:39:21 +0100

systemd (239-11) unstable; urgency=high

  [ Michael Biebl ]
  * debian/tests/upstream: Clean up after each test run.
    Otherwise the loopback images used by qemu are not properly released and
    we might run out of disk space.
  * dhcp6: Make sure we have enough space for the DHCP6 option header.
    Fixes out-of-bounds heap write in systemd-networkd dhcpv6 option
    handling.
    (CVE-2018-15688, LP: #1795921, Closes: #912008)
  * chown-recursive: Rework the recursive logic to use O_PATH.
    Fixes a race condition in chown_one() which allows an attacker to cause
    systemd to set arbitrary permissions on arbitrary files.
    (CVE-2018-15687, LP: #1796692, Closes: #912007)

  [ Martin Pitt ]
  * debian/tests/boot-and-services: Use gdm instead of lightdm.
    This seems to work more reliably, on Ubuntu CI's i386 instances lightdm
    fails.

  [ Manuel A. Fernandez Montecelo ]
  * Run "meson test" instead of "ninja test"
    Upstream developers of meson recommend to run it in this way, because
    "ninja test" just calls "meson test", and by using meson directly and
    using extra command line arguments it is possible to control aspects of
    how the tests are run.
  * Increase timeout for test in riscv64.
    The buildds for the riscv64 arch used at the moment are slow, so increase
    the timeouts for this arch by a factor of 10, for good measure.
    (Closes: #906429)

 -- Michael Biebl <biebl@debian.org>  Sun, 28 Oct 2018 13:02:18 +0100

systemd (239-10) unstable; urgency=medium

  [ Michael Biebl ]
  * meson: Rename -Ddebug to -Ddebug-extra.
    Meson added -Doptimization and -Ddebug options, which obviously causes
    a conflict with our -Ddebug options. Let's rename it.
    (Closes: #909455)
  * Add conflicts against consolekit.
    Letting both ConsoleKit and logind manage dynamic device permissions
    will only lead to inconsistent and unexpected results.

  [ Felipe Sateler ]
  * Link systemctl binary statically against libshared.
    This reduces the Pre-Depends list considerably, and is more resilient
    against borked installs.

 -- Michael Biebl <biebl@debian.org>  Tue, 25 Sep 2018 16:11:12 +0200

systemd (239-9) unstable; urgency=medium

  * autopkgtest: Remove needs-recommends runtime restriction.
    This restriction has been deprecated and there are plans to remove it
    altogether. The tests pass withouth needs-recommends, so it seems safe
    to remove.
  * test: Use installed catalogs when test-catalog is not located at build
    dir.
    This makes it possible to run test-catalog as installed test, so we no
    longer need to mark it as EXFAIL in our root-unittests autopkgtest.
  * test: Use "systemd-runtest.env" to set $SYSTEMD_TEST_DATA and
    $SYSTEMD_CATALOG_DIR.
    This avoids embedding ABS_{SRC,BUILD}_DIR into libsystemd-shared.so and
    the test binaries and should make the build reproducible.
    (Closes: #908365)

 -- Michael Biebl <biebl@debian.org>  Wed, 12 Sep 2018 19:07:38 +0200

systemd (239-8) unstable; urgency=medium

  [ Michael Biebl ]
  * Clean up dbus-org.freedesktop.timesync1.service Alias on purge
    (Closes: #904290)
  * user-runtime-dir: Fix wrong SELinux context (Closes: #908026)
  * core: Fix gid when DynamicUser=yes with static user (Closes: #904335)
  * Remove udev control socket on shutdown under sysvinit.
    The udev control socket is no longer removed automatically when the
    daemon is stopped. As this can confuse other software, update the SysV
    init script to remove the control socket manually and make sure the init
    script is executed on shutdown (runlevel 0) and reboot (runlevel 6).
    (Closes: #791944)
  * Bump Standards-Version to 4.2.1

  [ Martin Pitt ]
  * timedated: Fix wrong PropertyChanged values and refcounting

 -- Michael Biebl <biebl@debian.org>  Fri, 07 Sep 2018 08:41:12 +0200

systemd (239-7ubuntu15) disco; urgency=medium

  * core: set /run size to 10%, like initramfs-tools does.
    Currently there is a difference between initrd and initrd-less boots,
    w.r.t. size= mount option of /run. This yields different runtime journald caps
    (1% vs 10%), and on dense deployments of containers may result in OOM kills.
    (LP: #1799251)
    File: debian/patches/debian/UBUNTU-core-set-run-size-to-10-like-initramfs-tools-does.patch
    https://git.launchpad.net/~ubuntu-core-dev/ubuntu/+source/systemd/commit/?id=1fac2568fe716dc1a41bada78293dc6327a6df0d

  * resolved: Increase size of TCP stub replies.
    DNS_PACKET_PAYLOAD_SIZE_MAX is limiting the size of the stub replies to
    512 with EDNS off or 4096 with EDNS on, without checking the protocol
    used. This makes TCP replies for clients without EDNS support to be
    limited to 512, making the truncate flag useless if the query result is
    bigger than 512 bytes.
    This commit increases the size of TCP replies to DNS_PACKET_SIZE_MAX
    Fixes: #10816
    (cherry picked from commit e6eed9445956cfa496e1db933bfd3530db23bfce)
    (LP: #1804487)
    Author: Victor Tapia
    File: debian/patches/resolved-Increase-size-of-TCP-stub-replies.patch
    https://git.launchpad.net/~ubuntu-core-dev/ubuntu/+source/systemd/commit/?id=702a4566174c4d2bd84b70805107cfc1a7c128cc

 -- Dimitri John Ledkov <xnox@ubuntu.com>  Mon, 03 Dec 2018 13:49:24 +0000

systemd (239-7ubuntu14) disco; urgency=medium

  * Fix compat with new meson.
    File: debian/patches/meson-rename-Ddebug-to-Ddebug-extra.patch
    https://git.launchpad.net/~ubuntu-core-dev/ubuntu/+source/systemd/commit/?id=3b764ec1b76768a8c40635019fa5a8acb81b223e

 -- Dimitri John Ledkov <xnox@ubuntu.com>  Thu, 29 Nov 2018 16:53:00 +0000

systemd (239-7ubuntu13) disco; urgency=medium

  * Stop testing that gdm3 is up.
    Ubuntu Desktop is only supported on amd64, and on real hardware. Testing that
    gdm3 fails to start (yet continues to be running, with a half broken logind
    session) is not useful on dummy xorg video cards in nested VMs.
    (LP: #1805358)
    File: debian/tests/control
    https://git.launchpad.net/~ubuntu-core-dev/ubuntu/+source/systemd/commit/?id=3006fedda1d1ca3f04c5f593e8018bb6d1196025

 -- Dimitri John Ledkov <xnox@ubuntu.com>  Wed, 28 Nov 2018 16:02:25 +0000

systemd (239-7ubuntu12) disco; urgency=medium

  * hwdb: Revert wlan keycode changes, rely on xkeyboard-config fixes instead.
    (LP: #1799364)
    Author: seb128
    File: debian/patches/hwdb-revert-airplane-mode-keys-handling-on-Dell.patch
    https://git.launchpad.net/~ubuntu-core-dev/ubuntu/+source/systemd/commit/?id=cabc076fdd67ced21fc789e44e0366a2f561a5bc

  * test: Set executable bits on TEST-22-TMPFILES shell scripts. (LP: #1804864)
    File: debian/patches/test-Set-executable-bits-on-TEST-22-TMPFILES-shell-script.patch
    https://git.launchpad.net/~ubuntu-core-dev/ubuntu/+source/systemd/commit/?id=0e5b6e44a962f299565949e1006a4ba86d171dc3

  * Switch gbp.conf to disco.
    File: debian/gbp.conf
    https://git.launchpad.net/~ubuntu-core-dev/ubuntu/+source/systemd/commit/?id=fea585b259e3e766d8d3dbc9690e879c054ddc87

 -- Dimitri John Ledkov <xnox@ubuntu.com>  Fri, 23 Nov 2018 18:38:43 +0000

systemd (239-7ubuntu11) disco; urgency=medium

  * hwdb: Fix wlan keycode for all Dell Latitude and Precision systems
    (LP: #1799364)
    Author: Shih-Yuan Lee (FourDollars)
    File: debian/patches/hwdb-Fix-wlan-keycode-for-all-Dell-Latitude-and-Precision.patch
    https://git.launchpad.net/~ubuntu-core-dev/ubuntu/+source/systemd/commit/?id=d8ac9a5640be39ede9cebcd8c4cc44e8811e0e49

  * hwdb: Update PNP IDs of Goldstar (now: LG Electronics) (LP: #1804584)
    File: debian/patches/hwdb-Update-PNP-IDs-of-Goldstar-now-LG-Electronics-.-1005.patch
    https://git.launchpad.net/~ubuntu-core-dev/ubuntu/+source/systemd/commit/?id=10204fb5761c759be6ddf27dc43c851ef24c96cb

  * btrfs-util: unbreak tmpfiles' subvol creation
    File: debian/patches/btrfs-util-unbreak-tmpfiles-subvol-creation.patch
    https://git.launchpad.net/~ubuntu-core-dev/ubuntu/+source/systemd/commit/?id=4ab5b8275a0487e301553fb6de6a905abb7ea833

 -- Dimitri John Ledkov <xnox@ubuntu.com>  Thu, 22 Nov 2018 16:30:28 +0000

systemd (239-7ubuntu10.4) cosmic-security; urgency=medium

  [ Chris Coulson ]
  * SECURITY UPDATE: symlink mishandling in systemd-tmpfiles
    - debian/patches/CVE-2018-6954_2.patch: backport the remaining patches to
      resolve this completely
    - CVE-2018-6954

  [ Balint Reczey ]
  * Fix LP: #1803391 - Skip daemon-reexec and try-restarts during shutdown
    - update debian/systemd.postinst

 -- Chris Coulson <chris.coulson@canonical.com>  Thu, 15 Nov 2018 20:42:32 +0000

systemd (239-7ubuntu10.3) cosmic-security; urgency=medium

  * SECURITY UPDATE: reexec state injection
    - debian/patches/CVE-2018-15686.patch: when deserializing state always use
      read_line(…, LONG_LINE_MAX, …) rather than fgets()
    - CVE-2018-15686
  * SECURITY UPDATE: chown_one() can dereference symlinks
    - debian/patches/CVE-2018-15687.patch: rework recursive logic to use O_PATH
    - CVE-2018-15687

 -- Chris Coulson <chris.coulson@canonical.com>  Tue, 06 Nov 2018 20:52:41 +0000

systemd (239-7ubuntu10.1) cosmic-security; urgency=medium

  * SECURITY UPDATE: buffer overflow in dhcp6 client
    - debian/patches/CVE-2018-15688.patch:  make sure we have enough space
      for the DHCP6 option header in src/libsystemd-network/dhcp6-option.c.
    - CVE-2018-15688

 -- Marc Deslauriers <marc.deslauriers@ubuntu.com>  Wed, 31 Oct 2018 11:36:32 -0400

systemd (239-7ubuntu10) cosmic; urgency=medium

  * units: Disable journald Watchdog (LP: #1773148)
  * Add conflicts with upstart and systemd-shim. (LP: #1773859)

 -- Dimitri John Ledkov <xnox@ubuntu.com>  Thu, 04 Oct 2018 15:58:51 +0100

systemd (239-7ubuntu9) cosmic; urgency=medium

  * core: export environment when running generators.
    Ensure that manager's environment (including e.g. PATH) is exported when
    running generators. Otherwise, one is at a mercy of running without PATH which
    can lead to buggy generator behaviour. (LP: #1771858)

 -- Dimitri John Ledkov <xnox@ubuntu.com>  Wed, 26 Sep 2018 11:01:58 +0100

systemd (239-7ubuntu8) cosmic; urgency=medium

  [ Dimitri John Ledkov ]
  * Cherrypick many bugfixes from master.
  * systemctl: correctly proceed to immediate shutdown if scheduling fails
    (LP: #1670291)

  [ Julian Andres Klode ]
  * Improve networkd states documentation.

 -- Dimitri John Ledkov <xnox@ubuntu.com>  Wed, 12 Sep 2018 16:03:08 +0100

systemd (239-7ubuntu7) cosmic; urgency=medium

  * boot-and-services: skip gdm test, when gdm-x-session fails.
    Across all architectures, gdm fails to come up reliably since cosmic.
    (LP: #1790478)

 -- Dimitri John Ledkov <xnox@ubuntu.com>  Mon, 03 Sep 2018 16:33:00 +0100

systemd (239-7ubuntu6) cosmic; urgency=medium

  [ Dimitri John Ledkov ]
  * debian/control: strengthen dependencies.
    Make systemd-sysv depend on matching version of systemd. Autopkgtests at times
    upgrade systemd-sysv without upgrading systemd. However, upgrading systemd-sysv
    alone makes little sense.
    Make systemd conflict, rather than just break, systemd-shim. As there are
    upgrade failures cause by systemd-shim presence whilst upgrading to new
    systemd.
  * Correct gdm3 exclution on arm64, in boot-and-services test.

  [ Christian Ehrhardt ]
  * Improve autopkgtest success rate, by bumping up timeouts. (LP: #1789841)

 -- Dimitri John Ledkov <xnox@ubuntu.com>  Fri, 31 Aug 2018 14:17:54 +0100

systemd (239-7ubuntu5) cosmic; urgency=medium

  [ Michael Biebl ]
  * Clean up dbus-org.freedesktop.timesync1.service Alias on purge
    (Closes: #904290)

  [ Martin Pitt ]
  * timedated: Fix wrong PropertyChanged values and refcounting

  [ Dimitri John Ledkov ]
  * autopkgtest: drop gdm3 on arm64 as well.
    The cloud instances are configured without a graphics card, and thus X fails to
    start, hence the gdm test fails.
  * Revert "Workaround broken meson copying symlinked data files, as dangling symlinks."
    This reverts commit 059bfb5349123fabc8c92324e0473193f01fc87c.
  * Cherrypick v239-stable patches.
  * cryptsetup: add support for sector-size= option (LP: #1776626)
  * Cherrypick upstrem patches to fix ftbfs with new glibc.

  [ Michael Vogt ]
  * Re-add support for /etc/writable for core18. (LP: #1778936)

 -- Dimitri John Ledkov <xnox@ubuntu.com>  Tue, 28 Aug 2018 17:35:51 +0100

systemd (239-7ubuntu4) cosmic; urgency=medium

  * Workaround broken meson copying symlinked data files, as dangling symlinks.

 -- Dimitri John Ledkov <xnox@ubuntu.com>  Wed, 22 Aug 2018 14:11:35 +0100

systemd (239-7ubuntu3) cosmic; urgency=medium

  * Revert "networkd: Unify set MTU"
    This reverts commit 44b598a1c9d11c23420a5ef45ff11bcb0ed195eb due to regression
    of ignoring LinkLocalAddressing=no.
    Bug-Upstream: https://github.com/systemd/systemd/issues/9890

 -- Dimitri John Ledkov <xnox@ubuntu.com>  Tue, 21 Aug 2018 21:51:31 +0100

systemd (239-7ubuntu2) cosmic; urgency=medium

  * test-sleep: skip test_fiemap upon inapproriate ioctl for device.
    On v4.4 kernels, on top of btrfs ephemeral lxd v3.0 containers generate this
    other error code, instead of not supported. Skip the test for both error codes.

 -- Dimitri John Ledkov <xnox@ubuntu.com>  Fri, 03 Aug 2018 16:49:10 +0100

systemd (239-7ubuntu1) cosmic; urgency=medium

  Merged from Debian Unstable, remaining changes are:

  * Set UseDomains to true, by default, on Ubuntu.
  * Enable systemd-resolved by default.
  * postinst: Create /etc/resolv.conf at postinst, pointing at the stub
    resolver.
  * postinst: drop empty/stock /etc/rc.local.
  * postinst: enable persistent journal.
  * Drop systemd.prerm safety check.
  * Ship systemd sysctl settings.
  * libnss-resolve: do not disable and stop systemd-resolved.
  * boot-smoke: refactor ADT test.
  * Fix test-functions failing with Ubuntu units.
  * units: set ConditionVirtualization=!private-users on journald audit socket.
  * units: drop resolvconf.conf drop-in, resolved integration moved to
    resolvconf package.
  * debian/tests: Switch to gdm3, enforce udev upgrade.
  * Ubuntu/extra: ship dhclient-enter hook.
  * Ignore failures to set Nice priority on services in containers.
  * systemd-fsckd: Fix ADT tests to work on s390x too.
  * Disable LLMNR and MulticastDNS by default.
  * Enable qemu tests on most architectures.
  * debian/tests/systemd-fsckd: update assertions expectations for v237.
  * test/test-fs-util: detect container, in addition to root.
  * test/test-functions: launch qemu-system with -vga none.
  * Blacklist TEST-16-EXTEND-TIMEOUT.
  * tests/boot-smoke: ignore udevd connection timeouts resolving colord group.
  * tests/systemd-fsckd: ignore systemd_fsck_with_plymouth_failure.
  * tests/control: ensure boot-smoke uses latest systemd & udev.
  * wait-online: do not wait, if no links are managed (neither configured, or
    failed).
  * journald.service: set Nice=-1 to dodge watchdog on soft lockups.
  * Workaround captive portals not responding to EDNS0 queries.
  * resolved: Listen on both TCP and UDP by default.
  * Recommend networkd-dispatcher
  * networkd: if RA was implicit, do not await ndisc_configured.
  * udev-udeb: ship modprobe.d snippet to force scsi_mod.scan=sync in d-i.
  * Skip starting systemd-remount-fs.service in containers.
  * Add "AssumedApparmorLabel=unconfined" to timedate1 dbus service file.
  * Disable dh_installinit generation of tmpfiles for the systemd package.
    Replace with a manual safe call to systemd-tmpfiles which will process any
    updates to the tmpfiles shipped by systemd package, taking into account any
    overrides shipped by other packages, sysadmin, or specified in the runtime
    directories. (LP: #1748147)
  * Enable EFI/bootctl on armhf.
  * boot-and-services: stderr is ok, for status command on the c1 container.
  * Skip systemd-fsckd on arm64, because of broken/lack of clean shutdown.
  * adt: boot-and-services: assert any kernel syslog messages.
  * debian/extra/start-udev: Set scsi_mod scan=sync even if it's builtin to the
    kernel (we previously only set it in modprobe.d) LP: #1779815
  * units: conditionalize more units to not start in containers.
  * tests: conditionalize more unit tests to pass in LXD container.

 -- Dimitri John Ledkov <xnox@ubuntu.com>  Thu, 26 Jul 2018 16:26:22 +0100

systemd (239-7) unstable; urgency=medium

  * autopkgtest: Add iputils-ping dependency to root-unittests.
    The ping binary is required by test-bpf.
  * autopkgtest: Add dbus-user-session and libpam-systemd dependency to
    root-unittests.
    Without a working D-Bus user session, a lot of the test-bus-* tests are
    skipped.
  * network/link: Fix logic error in matching devices by MAC (Closes: #904198)

 -- Michael Biebl <biebl@debian.org>  Sun, 22 Jul 2018 13:40:15 +0200

systemd (239-6) unstable; urgency=medium

  [ Martin Pitt ]
  * autopkgtest: Install libnss-systemd.
    Make sure that dynamic users can be resolved. This e. g. prevents a
    startup failure for systemd-resolved.
  * autopkgtest: Add missing python3 test dependency for udev test

  [ Michael Biebl ]
  * autopkgtest: Make AppArmor violator test work with merged-usr
  * Make /dev/kvm accessible to local users and group kvm.
    Re-add the uaccess tag to /dev/kvm to make it accessible to local
    users. Access is also granted via group kvm, so create that in
    udev.postinst. (Closes: #887852)
  * Move a few man pages from systemd to systemd-journal-remote.
    The systemd package shipped a few systemd-journal-remote and
    systemd-journal-upload related man pages which really belong into the
    systemd-journal-remote package. Move those man pages into the correct
    package and add a Breaks/Replaces against systemd accordingly.
    (Closes: #903557)
  * autopkgtest: Drop no-longer needed workaround from upstream test
  * Go back to statically allocate system users for timesyncd, networkd and
    resolved.
    There are currently too many open issues related to D-Bus and the usage
    of DynamicUser. (Closes: #902971)
  * Change python3-minimal dependency to python3.
    While we strictly only need python3-minimal, the usage of
    python3-minimal triggers a lintian error: depends-on-python-minimal
  * test: Drop SKIP_INITRD for QEMU-based tests.
    The Debian Linux kernel ships ext4 support as a module, so we require an
    initrd to successfully start the QEMU images.
  * debian/tests/localed-x11-keymap: Deal with absence of
    /etc/default/keyboard more gracefully
  * autopkgtest: Add various dependencies to make upstream test pass on Debian
    - netcat-openbsd: Required by TEST-12-ISSUE-3171.
    - busybox-static: Required by TEST-13-NSPAWN-SMOKE.
    - plymouth: Required by TEST-15-DROPIN and TEST-22-TMPFILES.
  * Drop seccomp system call filter for udev.
    The seccomp based system call whitelist requires at least systemd 239 to
    be the active init and during a dist-upgrade we can't guarantee that
    systemd has been fully configured before udev is restarted.
    The versioned systemd Breaks that was added to udev for #902185 didn't
    really fix this issue, so revert that change again. (Closes: #903224)

 -- Michael Biebl <biebl@debian.org>  Thu, 19 Jul 2018 00:04:54 +0200

systemd (239-5) unstable; urgency=medium

  * Add inverse version restriction of the Breaks to the systemd-shim
    alternative in libpam-systemd.
    Otherwise apt will fail to find an installation path for libpam-systemd
    in cases where libpam-systemd is an indirect dependency. (Closes: #902998)

 -- Michael Biebl <biebl@debian.org>  Thu, 05 Jul 2018 11:50:10 +0200

systemd (239-4) unstable; urgency=medium

  [ Michael Biebl ]
  * Drop outdated section from README.Debian about switching back to SysV init
  * sleep: Fix one more printf format of a fiemap field
  * basic: Add missing comma in raw_clone assembly for sparc
  * bus-util: Make log level lower in request_name_destroy_callback()
  * tmpfiles: Specify access mode for /run/systemd/netif
  * Add Breaks against python-dbusmock (<< 0.18) to systemd.
    The logind and timedated tests in python-dbusmock were broken by the
    latest systemd release and had to be adjusted to work with systemd 239.
    See #902602
  * Drop patches which try to support running systemd services without systemd
    as pid 1.
    No one is currently actively maintaining systemd-shim, which means that
    e.g. running systemd-logind no longer works when systemd is not pid 1.
    Thus drop our no longer working patches. Bump the Breaks against
    systemd-shim accordingly.
    See #895292, #901404, #901405

  [ Martin Pitt ]
  * test: fix networkd-test.py rate limiting and dynamic user

 -- Michael Biebl <biebl@debian.org>  Tue, 03 Jul 2018 23:36:28 +0200

systemd (239-3) unstable; urgency=medium

  * Revert "systemctl: when removing enablement or mask symlinks, cover both
    /run and /etc"
    We currently have packages in the archive which use
    "systemctl --runtime unmask" and are broken by this change.
    This is a intermediate step until it is clear whether upstream will
    revert this commit or whether we will have to update affected packages
    to deal with this changed behaviour.
    See #902287 and https://github.com/systemd/systemd/issues/9393

 -- Michael Biebl <biebl@debian.org>  Wed, 27 Jun 2018 14:46:06 +0200

systemd (239-2) unstable; urgency=medium

  * sleep: Fix printf format of fiemap fields.
    This should fix a FTBFS on ia64.
  * timesync: Change type of drift_freq to int64_t.
    This should fix a FTBFS on x32.
  * Bump systemd Breaks to ensure it is upgraded in lockstep with udev.
    The hardening features used by systemd-udevd.service require systemd 239
    and udev will fail to start with older versions. (Closes: #902185)

 -- Michael Biebl <biebl@debian.org>  Wed, 27 Jun 2018 13:59:24 +0200

systemd (239-1) unstable; urgency=medium

  [ Michael Biebl ]
  * New upstream version 239
  * Drop alternative iptables-dev Build-Depends.
    It is no longer needed as both Ubuntu and Debian now ship libiptc-dev in
    their latest stable (LTS) release.
  * Drop alternative btrfs-tools Recommends.
    It is no longer needed as btrfs-progs is now available in both Debian
    and Ubuntu and keeping the alternative around prevents the transitional
    package from being autoremoved.
  * Disable installation of RPM macros.
    This avoids having to remove them manually later on.
  * Drop cleanup rules for libtool .la files.
    With the switch to Meson, libtool is no longer used.
  * Drop fallback for older kernels when running the test suite.
    We now assume that we have a kernel newer then 3.13.
  * Stop cleaning up .busname units.
    Those are gone upstream, so we no longer need to remove them manually.
  * Update symbols file for libsystemd0
  * Rebase patches
  * Install new resolvectl tool.
    Don't ship the /sbin/resolvconf compat symlink in the systemd package,
    as this would cause a file conflict with the resolvconf and openresolv
    package.
  * Disable support for "Portable Services"
    This is still an experimental feature.
  * Disable pristine-tar in gbp.conf.
    It is currently not possible to import the systemd v239 tarball using
    pristine-tar due to #902115.
  * Bump Build-Depends on meson to (>= 0.44)
  * Stop setting the path for the kill binary, no longer necessary
  * Stop creating systemd-network and systemd-resolve system user
    systemd-networkd.service and systemd-resolved.service now use
    DynamicUser=yes.

  [ Dimitri John Ledkov ]
  * Run all upstream tests, and then report all that failed.

 -- Michael Biebl <biebl@debian.org>  Sat, 23 Jun 2018 00:18:08 +0200

systemd (238-5ubuntu3) cosmic; urgency=medium

  * debian/extra/start-udev: Set scsi_mod scan=sync even if it's builtin
    to the kernel (we previously only set it in modprobe.d) LP: #1779815

 -- Adam Conrad <adconrad@ubuntu.com>  Fri, 20 Jul 2018 11:13:58 -0600

systemd (238-5ubuntu2) cosmic; urgency=medium

  * Disable dh_installinit generation of tmpfiles for the systemd package.
    Replace with a manual safe call to systemd-tmpfiles which will process any
    updates to the tmpfiles shipped by systemd package, taking into account any
    overrides shipped by other packages, sysadmin, or specified in the runtime
    directories. (LP: #1748147)
  * Re-cherrypick keyring setreuid/setregid tricks, as that was merged post-v238.
  * Enable EFI/bootctl on armhf.
  * boot-and-services: stderr is ok, for status command on the c1 container.
    systemctl may print warnings on the stderr when checking the status of
    completed units. This should not, overall fail the autopkgtest run.

 -- Dimitri John Ledkov 🌈 <xnox@ubuntu.com>  Tue, 26 Jun 2018 10:55:51 +0100

systemd (238-5ubuntu1) cosmic; urgency=medium

  Merged from Debian Unstable, remaining changes are:

  * Set UseDomains to true, by default, on Ubuntu.
  * Enable systemd-resolved by default.
  * postinst: Create /etc/resolv.conf at postinst, pointing at the stub
    resolver.
  * postinst: drop empty/stock /etc/rc.local.
  * postinst: enable persistent journal.
  * Drop systemd.prerm safety check.
  * Ship systemd sysctl settings.
  * libnss-resolve: do not disable and stop systemd-resolved.
  * boot-smoke: refactor ADT test.
  * Fix test-functions failing with Ubuntu units.
  * units: set ConditionVirtualization=!private-users on journald audit socket.
  * units: drop resolvconf.conf drop-in, resolved integration moved to
    resolvconf package.
  * debian/tests: Switch to gdm3, enforce udev upgrade.
  * Ubuntu/extra: ship dhclient-enter hook.
  * Ignore failures to set Nice priority on services in containers.
  * tests: Do not use nested kvm during ADT tests.
  * systemd-fsckd: Fix ADT tests to work on s390x too.
  * Disable LLMNR and MulticastDNS by default.
  * Enable qemu tests on most architectures.
  * debian/tests/systemd-fsckd: update assertions expectations for v237.
  * test/test-fs-util: detect container, in addition to root.
  * test/test-functions: launch qemu-system with -vga none.
  * Blacklist TEST-16-EXTEND-TIMEOUT.
  * tests/boot-smoke: ignore udevd connection timeouts resolving colord group.
  * tests/systemd-fsckd: ignore systemd_fsck_with_plymouth_failure.
  * tests/control: ensure boot-smoke uses latest systemd & udev.
  * wait-online: do not wait, if no links are managed (neither configured, or
    failed).
  * journald.service: set Nice=-1 to dodge watchdog on soft lockups.
  * Workaround captive portals not responding to EDNS0 queries.
  * resolved: Listen on both TCP and UDP by default.
  * Recommend networkd-dispatcher
  * networkd: if RA was implicit, do not await ndisc_configured.
  * udev-udeb: ship modprobe.d snippet to force scsi_mod.scan=sync in d-i.
  * Skip starting systemd-remount-fs.service in containers.
  * Add "AssumedApparmorLabel=unconfined" to timedate1 dbus service file.

  * Apply systemd-stable/v238-stable patches.

  * Cherrypick feature to hibernate with disk offsets.

  * Remove dropped patches
  * Drop merged keyring patch
  * Drop write_persistent_net_s390x_virtio, as an LTS release was made.
  * Revert debian/tests/upstream to be more like Debian's.
  * Do not skip test-execute anymore, should be fixed on armhf now.

 -- Dimitri John Ledkov <xnox@ubuntu.com>  Wed, 30 May 2018 14:30:45 +0100

systemd (238-5) unstable; urgency=medium

  [ Evgeny Vereshchagin ]
  * upstream autopkgtest: Copy journal subdirectories.
    Otherwise logs are missing on failures.

  [ Martin Pitt ]
  * debian/tests/boot-and-services: Ignore cpi.service failure.
    This is apparently a regression in Ubuntu 18.04, not in systemd, so
    ignore it.

  [ Michael Biebl ]
  * sd-bus: Do not try to close already closed fd (Closes: #896781)
  * Use dh_missing to act on uninstalled files.
    The usage of dh_install --fail-missing has been deprecated.
  * meson: Avoid warning about comparison of bool and string.
    The result of this is undefined and will become a hard error in a future
    Meson release.
  * login: Respect --no-wall when cancelling a shutdown request
    (Closes: #897938)
  * Add dependencies of libsystemd-shared to Pre-Depends.
    This is necessary so systemctl is functional at all times during a
    dist-upgrade. (Closes: #897986)
  * Drop dh_strip override, the dbgsym migration is done

  [ Felipe Sateler ]
  * Don't include libmount.h in a header file.
    Kernel and glibc headers both use MS_* constants, but are not in sync, so
    only one of them can be used at a time. Thus, only import them where
    needed. Works around #898743.

 -- Michael Biebl <biebl@debian.org>  Sat, 26 May 2018 10:31:29 +0200

systemd (238-4) unstable; urgency=medium

  [ Michael Biebl ]
  * udev/net-id: Fix check for address to keep interface names stable
  * debian/copyright: Move global wildcard section to the top

  [ Martin Pitt ]
  * Fix daemon reload failures

  [ Laurent Bigonville ]
  * Fix /sys/fs/cgroup mount when using SELinux.
    Since v236, all cgroups except /sys/fs/cgroup/systemd and
    /sys/fs/cgroup/unified are not mounted when SELinux is enabled (even in
    permissive mode). Disabling SELinux completely restores these cgroups.
    This patch fixes that issue by no longer making the assumption that those
    cgroups are mounted by initrd/dracut before systemd is started.

 -- Michael Biebl <biebl@debian.org>  Sun, 01 Apr 2018 13:02:57 +0200

systemd (238-3) unstable; urgency=medium

  [ Martin Pitt ]
  * Enable systemd-sysusers unit and provide correct Debian static u/gids.
    Add a helper script debian/extra/make-sysusers-basic which generates a
    sysusers.d(5) file from Debian's static master passwd/group files.
    systemd 238 now supports  specifying different uid and gid and a
    non-default login shell, so this is possible now. (Closes: #888126)
  * udev README.Debian: Include initrd rebuild and some clarifications in
    migration.
    While initrd update is already being mentioned in the introductory
    section, it is easy to miss when going through the migration steps, so
    explicitly mention it again. Also add a warning about keeping a fallback
    on misconfigurations, and the possibility to migrate one interface at a
    time.
    Thanks to Karl O. Pinc for the suggestions! (Closes: #881769)

  [ Michael Biebl ]
  * basic/macros: Rename noreturn into _noreturn_.
    "noreturn" is reserved and can be used in other header files we include.
    (Closes: #893426)
  * units: Fix SuccessAction that belongs to [Unit] section not [Service]
    section (Closes: #893282)

 -- Michael Biebl <biebl@debian.org>  Tue, 20 Mar 2018 23:22:57 +0100

systemd (238-2) unstable; urgency=medium

  [ Alf Gaida ]
  * core: do not free stack-allocated strings.
    Fixes a crash in systemd when the cpuacct cgroup controller is not
    available. (Closes: #892360)

 -- Michael Biebl <biebl@debian.org>  Sat, 10 Mar 2018 01:12:47 +0100

systemd (238-1) unstable; urgency=medium

  [ Michael Biebl ]
  * New upstream version 238
    - Fixes systemd-tmpfiles to correctly handle symlinks present in
      non-terminal path components. (CVE-2018-6954, Closes: #890779)
  * Rebase patches
  * Use compat symlinks as provided by upstream.
    As the upstream build system now creates those symlinks for us, we no
    longer have to create them manually.
  * Update symbols file for libsystemd0
  * test-cgroup-util: bail out when running under a buildd environment

  [ Dimitri John Ledkov ]
  * systemd-sysv-install: Fix name initialisation.
    Only initialise NAME after --root optional argument has been parsed,
    otherwise NAME is initialized to e.g. `enable`, instead of to the
    `unit-name`, resulting in failures. (LP: #1752882)

 -- Michael Biebl <biebl@debian.org>  Wed, 07 Mar 2018 23:21:53 +0100

systemd (237-4) unstable; urgency=medium

  [ Gunnar Hjalmarsson ]
  * Fix PO template creation.
    Cherry-pick upstream patches to build a correct systemd.pot including
    the polkit policy files even without policykit-1 being installed.
    (LP: #1707898)

  [ Michael Biebl ]
  * Drop mask for fuse SysV init script.
    The fuse package has removed its SysV init script a long time ago, so
    the mask is no longer needed.
  * Replace two Debian specific patches which cherry-picks from upstream
    master

 -- Michael Biebl <biebl@debian.org>  Wed, 28 Feb 2018 19:18:34 +0100

systemd (237-3ubuntu11) cosmic; urgency=medium

  [ Dimitri John Ledkov ]
  * hwdb: Fix wlan/rfkill keycode on Dell systems. (LP: #1762385)
  * Cherrypick upstream fix for corrected detection of Virtualbox & Xen.
    (LP: #1768104)
  * Further improve captive portal workarounds.
    Retry any NXDOMAIN results with lower feature levels, instead of just those
    with 'secure' in the domain name. (LP: #1766969)
  * Bump gbp.conf to cosmic

  [ Michael Biebl ]
  * Add dependencies of libsystemd-shared to Pre-Depends.
    This is necessary so systemctl is functional at all times during a
    dist-upgrade. (Closes: #897986) (LP: #1771791)
  * basic/macros: Rename noreturn into _noreturn_
    "noreturn" is reserved and can be used in other header files we include.
    (Closes: #893426)

  [ Mario Limonciello ]
  * Fix hibernate disk offsets.
    Configure resume offset via sysfs, to enable resume from a swapfile.
    (LP: #1760106)

  [ Felipe Sateler ]
  * Don't include libmount.h in a header file.
    Kernel and glibc headers both use MS_* constants, but are not in sync, so
    only one of them can be used at a time. Thus, only import them where needed
    Works around #898743

 -- Dimitri John Ledkov <xnox@ubuntu.com>  Sat, 19 May 2018 00:35:30 +0100

systemd (237-3ubuntu10) bionic; urgency=medium

  * Create tmpfiles for persistent journal in postinst only when running
    systemd (LP: #1748659)

 -- Balint Reczey <rbalint@ubuntu.com>  Fri, 20 Apr 2018 18:55:56 +0200

systemd (237-3ubuntu9) bionic; urgency=medium

  * networkd: if RA was implicit, do not await ndisc_configured.
    If RA was iplicit, meaning not otherwise requested, and a kernel default was in
    use. Do not prevent link entering configured state, whilst ndisc configuration
    is pending. Implicit kernel RA, is expected to be asynchronous and
    non-blocking. (LP: #1765173)
  * udev-udeb: ship modprobe.d snippet to force scsi_mod.scan=sync in d-i.
    This ensures that all scans are completed, before installer reaches
    partitioning stage. (LP: #1751813)

 -- Dimitri John Ledkov <xnox@ubuntu.com>  Fri, 20 Apr 2018 04:35:33 +0100

systemd (237-3ubuntu8) bionic; urgency=medium

  * Workaround captive portals not responding to EDNS0 queries (DVE-2018-0001).
    (LP: #1727237)
  * resolved: Listen on both TCP and UDP by default. (LP: #1731522)
  * Recommend networkd-dispatcher (LP: #1762386)
  * Refresh patches

 -- Dimitri John Ledkov <xnox@ubuntu.com>  Thu, 12 Apr 2018 12:12:24 +0100

systemd (237-3ubuntu7) bionic; urgency=medium

  * Introduce suspend then hibernate (LP: #1756006)

 -- Mario Limonciello <mario.limonciello@dell.com>  Mon, 02 Apr 2018 14:25:04 -0500

systemd (237-3ubuntu6) bionic; urgency=medium

  * Adjust the new dropin test, for v237 systemd.
  * Refresh the keyring patch, to the one merged.

 -- Dimitri John Ledkov <xnox@ubuntu.com>  Tue, 27 Mar 2018 13:40:09 +0100

systemd (237-3ubuntu5) bionic; urgency=medium

  * Drop old keyring/invocation_id patch, which made keyring setup be skipped in containers.
  * Use new patch, which sets up session keyring without relying on chown operation.
  * Drop systemd.prerm safety check.
    On Ubuntu, systemd is the only choice, and is essential, via init ->
    systemd-sysv -> systemd dependency chain, thus removing systemd is already
    quite hard, and appropriate warnings are emitted by dpkg. (LP: #1758438)
  * Detect Masked unit with drop-ins. (LP: #1752722)
  * wait-online: do not wait, if no links are managed (neither configured, or failed).
    (LP: #1728181)
  * journald.service: set Nice=-1 to dodge watchdog on soft lockups.
    (LP: #1696970)
  * Refresh all patches.

 -- Dimitri John Ledkov <xnox@ubuntu.com>  Mon, 26 Mar 2018 15:55:25 +0100

systemd (237-3ubuntu4) bionic; urgency=medium

  * systemd-sysv-install: fix name initialisation.
    Only initialise NAME, after --root optional argument has been parsed, otherwise
    NAME is initialized to e.g. `enable', instead of to the `unit-name`, resulting
    in failures. (LP: #1752882)

 -- Dimitri John Ledkov <xnox@ubuntu.com>  Mon, 05 Mar 2018 09:57:58 +0100

systemd (237-3ubuntu3) bionic; urgency=medium

  * tests/control: drop qemu-system-ppc.
    Whilst some tests pass, many regress / fail to boot. This is not a regression,
    as qemu-based tests were not run previously.

 -- Dimitri John Ledkov <xnox@ubuntu.com>  Tue, 20 Feb 2018 17:40:02 +0000

systemd (237-3ubuntu2) bionic; urgency=medium

  * tests/boot-smoke: ignore udevd connection timeouts resolving colord group.
  * tests/systemd-fsckd: ignore systemd_fsck_with_plymouth_failure.
  * tests/control: ensure boot-smoke uses latest systemd & udev.
  * test/test-functions: on PPC64 use hvc0 console.

 -- Dimitri John Ledkov <xnox@ubuntu.com>  Tue, 20 Feb 2018 12:03:14 +0000

systemd (237-3ubuntu1) bionic; urgency=medium

  [ Gunnar Hjalmarsson ]
  * Fix PO template creation.
    Cherry-pick upstream patches to build a correct systemd.pot including
    the polkit policy files even without policykit-1 being installed.
    (LP: #1707898)

  [ Dimitri John Ledkov ]
  * Blacklist TEST-16-EXTEND-TIMEOUT
  * test/test-functions: use vmlinux for ppc64 tests.

 -- Dimitri John Ledkov <xnox@ubuntu.com>  Mon, 19 Feb 2018 21:15:23 +0000

systemd (237-3) unstable; urgency=medium

  [ Martin Pitt ]
  * debian/tests/boot-smoke: More robust journal checking.
    Also fail the test if calling journalctl fails, and avoid calling it
    twice. See https://github.com/systemd/systemd/pull/8032
  * Simplify PO template creation.
    Use the existing upstream build system instead of a manual call to
    `intltool-update` and `xgettext` to build systemd.pot. Remove the now
    obsolete intltool build dependency, but still explicitly keep gettext.
    (LP: #1707898)
  * Make systemd-sysv-install robust against existing $ROOT.
    Always initialize `$ROOT`, to avoid the script getting confused by an
    existing outside env variable. Also fix the `--root` option to actually
    work, the previous approach was conceptually broken due to how shell
    quoting works. Make the work with `set -u`. (Closes: #890436)

  [ Felipe Sateler ]
  * Backport upstream patch fixing a wrong assert() call (Closes: #890423)

 -- Michael Biebl <biebl@debian.org>  Wed, 14 Feb 2018 23:07:17 +0100

systemd (237-2ubuntu3) bionic; urgency=medium

  * test/test-fs-util: detect container, in addition to root.
    On armhf, during autopkgtests, whilst root is avilable, full capabilities in
    parent namespace are not, since the tests are run in an LXD container.
    This should resolve armhf autopkgtest failure.
  * test/test-functions: launch qemu-system with -vga none.
    Should resolve booting qemu-system-ppc64 without seabios.
  * tests/upstream: skip parts of extend time out tests, regressed.
    (LP: #1750364)

 -- Dimitri John Ledkov <xnox@ubuntu.com>  Mon, 19 Feb 2018 13:32:07 +0000

systemd (237-2ubuntu2) bionic; urgency=medium

  * Fix cryptsetup tests by shipping 95-dm-notify udev rule. (LP: #1749432)
  * debian/tests/systemd-fsckd: update assertions expectations for v237
    fsck got rewritten to use "safe_fork" and whilst previously it would ignore the
    error, when fsck is terminated by signal PIPE, it no longer does so. Thus one
    should expect systemd-fsck-root.service to have failed in certain test cases.

 -- Dimitri John Ledkov <xnox@ubuntu.com>  Thu, 15 Feb 2018 00:32:54 +0000

systemd (237-2ubuntu1) bionic; urgency=medium

  [ Michael Vogt ]
  * Add "AssumedApparmorLabel=unconfined" to timedate1 dbus service file
    (LP: #1749000)

  [ Martin Pitt ]
  * debian/tests/boot-smoke: More robust journal checking.
    Also fail the test if calling journalctl fails, and avoid calling it
    twice. See https://github.com/systemd/systemd/pull/8032

  [ Gunnar Hjalmarsson ]
  * Fix creation of translation template
    - State the gettext package domain "systemd" explicitly, as with the
      move to meson it ended up as "untitled.pot"
    - Call xgettext to extract strings from polkit *.policy.in files, which
      intltool-update ignores. (LP: #1707898)

  [ Dimitri John Ledkov ]
  * Enable qemu tests on all architectures LP: #1749540

 -- Dimitri John Ledkov <xnox@ubuntu.com>  Wed, 14 Feb 2018 16:43:12 +0000

systemd (237-2) unstable; urgency=medium

  * Drop debian/extra/rules/70-debian-uaccess.rules.
    Up-to-date udev rules for U2F devices are shipped in libu2f-udev nowadays.
    (Closes: #889665)
  * service: relax PID file symlink chain checks a bit.
    Let's read the PID file after all if there's a potentially unsafe symlink
    chain in place. But if we do, then refuse taking the PID if its outside of
    the cgroup. (Closes: #889144)

 -- Michael Biebl <biebl@debian.org>  Fri, 09 Feb 2018 23:35:31 +0100

systemd (237-1ubuntu3) bionic; urgency=medium

  * Re-enable gnu-efi on arm64, binutils is fixed
  * Cherrpick PR8133 to resolve too strict PidFile handling, which breaks
    services starting with potentially insecure pidfiles e.g. munin
  * Disable LLMNR and MulticastDNS by default LP: #1739672

 -- Dimitri John Ledkov <xnox@ubuntu.com>  Fri, 09 Feb 2018 15:49:01 +0000

systemd (237-1ubuntu2) bionic; urgency=medium

  * Disable gnu-efi on arm64, due to FTBFS. LP: #1746765

 -- Dimitri John Ledkov <xnox@ubuntu.com>  Fri, 02 Feb 2018 23:30:05 +0000

systemd (237-1ubuntu1) bionic; urgency=medium

  * Remaining delta from Debian:
    - ship dhclient enter hook for dhclient integration with resolved
    - Use stub-resolv.conf as the default provider of /etc/resolv.conf
    - ship s390x virtio interface names migration
    - do not disable systemd-resolved upon libnss-resolve removal
    - do not remount fs in containers, for non-degrated boot
    - Unlink invocation id key, upon chown failure in containers
    - Change default to UseDomains by default
    - Do not treat failure to set Nice= setting as error in containers
    - Add a condition to systemd-journald-audit.socet to not start in
      containers (fails)
    - Build without any built-in/fallback DNS server setting
    - Enable resolved by default
    - Update autopkgtests for reliability/raciness, and testing for typical
      defaults
    - Always upgrade udev, when running adt tests
    - Skip test-execute on armhf
    - Cherry-pick a few testsuite fixes
    - Do not use nested kvm during ADT tests
    - Fix ADT systemd-fsckd tests to work on s390x too
    - Enable persistent journal by default

 -- Dimitri John Ledkov <xnox@ubuntu.com>  Tue, 30 Jan 2018 13:52:27 +0000

systemd (237-1) unstable; urgency=medium

  * New upstream version 237
  * Rebase patches
  * Update symbols file for libsystemd0
  * Update Vcs-* to point to https://salsa.debian.org
  * Bump Standards-Version to 4.1.3
  * Set Rules-Requires-Root to no

 -- Michael Biebl <biebl@debian.org>  Tue, 30 Jan 2018 01:55:24 +0100

systemd (236-4) unstable; urgency=medium

  [ Felipe Sateler ]
  * Allow systemd-timesyncd to start when libnss-systemd is not installed.
    Pick upstream patch requiring the existence of the systemd-timesync user
    only when running as root, which is not the case for the system unit.
    (Closes: #887343)

  [ Nicolas Braud-Santoni ]
  * debian/copyright: Refer to the CC0 license file (Closes: #882629)

  [ Michael Biebl ]
  * Add Build-Depends on python3-evdev <!nocheck>
    This is used by hwdb/parse_hwdb.py to perform additional validation on
    hwdb files.

 -- Michael Biebl <biebl@debian.org>  Sun, 28 Jan 2018 22:29:32 +0100

systemd (236-3) unstable; urgency=medium

  * Revert "core/execute: RuntimeDirectory= or friends requires mount
    namespace"
    This was making mounts from SSH sessions invisible to the system.
    (Closes: #885325)

 -- Michael Biebl <biebl@debian.org>  Thu, 11 Jan 2018 16:46:04 +0100

systemd (236-2) unstable; urgency=medium

  * Downgrade priority of libudev1 to optional.
    This makes it compliant with recent versions of debian-policy which
    recommends to use priority optional for library packages.
  * Clarify NEWS entry about removal of system users.
    Mention in the recent NEWS entry that the associated system groups
    should be removed as well. (Closes: #885061)
  * cryptsetup-generator: Don't mistake NULL input as OOM.
    Fixes systemd-cryptsetup-generator failing to run during boot.
    (Closes: #885201)
  * analyze: Use normal bus connection for "plot" verb.
    Fixes "systemd-analyze plot" failing to run as root. (Closes: #884506)
  * Stop re-enabling systemd services on every upgrade.
    This was done so changes to the [Install] section would be applied on
    upgrades. Forcefully re-enabling a service might overwrite local
    modifications though and thus far, none of the affected services did
    actually change its [Install] section. So remove this code from the
    maintainer scripts as it was apparently doing more harm then good.
    (Closes: #869354)

 -- Michael Biebl <biebl@debian.org>  Tue, 02 Jan 2018 00:35:14 +0100

systemd (236-1) unstable; urgency=medium

  [ Martin Pitt ]
  * debian/tests/upstream: Only show ≥ warning in journal dumps.
    Showing the entire debug log is too hard to scan visually, and most of
    the time the warnings and errors are sufficient to explain a failure.
    Put the journal files into the artifacts though, in case the debug
    information is necessary.

  [ Michael Biebl ]
  * New upstream version 236
    - nspawn: Adjust path to static resolv.conf to support split usr.
      (Closes: #881310)
    - networkd: Don't stop networkd if CONFIG_FIB_RULES=n in kernel.
      (Closes: #881823)
    - core: Fix segfault in compile_bind_mounts() when BindPaths= or
      BindReadOnlyPaths= is set. (Closes: #883380)
    - meson: Link NSS modules with -z nodelete to fix memory leak in
      nss-systemd. (Closes: #883407)
    - logind: Make sure we don't acces m->action_what if it's not initialized.
      (Closes: #882270)
    - systemctl: Ignore shutdown's "-t" argument. (Closes: #882245)
    - core: Be more defensive if we can't determine per-connection socket
      peer. (Closes: #879603)
    - bpf-firewall: Actually invoke BPF_PROG_ATTACH to check whether
      cgroup/bpf is available. (Closes: #878965)
  * Rebase patches
  * Update symbols file for libsystemd0
  * Bump Standards-Version to 4.1.2
  * Clean up old /var/lib/systemd/clock on upgrade.
    The clock file used by systemd-timesyncd is now stored in
    StateDirectory=systemd/timesync. (Closes: #883605)
  * Stop creating systemd-timesync system user.
    DynamicUser=yes has been enabled for systemd-timesyncd.service so
    allocating a system user statically is no longer necessary.
  * Document removal of systemd-{timesync,journal-gateway,journal-upload} user.
    We no longer create those system users as the corresponding services now
    use DynamicUser=yes. Removing those system users automatically is tricky,
    as the relevant services might be running during upgrade. Add a NEWS
    entry instead which documents this change.
  * Revert "udev-rules: Permission changes for /dev/dri/renderD*"
    This would introduce a new system group "render". As the name is rather
    generic, this needs further discussion first, so revert this change for
    now.

 -- Michael Biebl <biebl@debian.org>  Sun, 17 Dec 2017 21:45:51 +0100

systemd (235-3ubuntu3) bionic; urgency=medium

  * netwokrd: add support for RequiredForOnline stanza. (LP: #1737570)
  * resolved.service: set DefaultDependencies=no (LP: #1734167)
  * systemd.postinst: enable persistent journal. (LP: #1618188)
  * core: add support for non-writable unified cgroup hierarchy for container support.
    (LP: #1734410)

 -- Dimitri John Ledkov <xnox@ubuntu.com>  Tue, 12 Dec 2017 13:25:32 +0000

systemd (235-3ubuntu2) bionic; urgency=medium

  * systemd-fsckd: Fix ADT tests to work on s390x too.

 -- Dimitri John Ledkov <xnox@ubuntu.com>  Tue, 21 Nov 2017 16:41:15 +0000

systemd (235-3ubuntu1) bionic; urgency=medium

  * Merge 235-3 from debian:
    - Drop UBUNTU-CVE-2017-15908 included in Debian.

  * Remaining delta from Debian:
    - ship dhclient enter hook for dhclient integration with resolved
    - ship resolvconf integration via stub-resolv.conf
    - ship s390x virtio interface names migration
    - do not disable systemd-resolved upon libnss-resolve removal
    - do not remote fs in containers, for non-degrated boot
    - CVE-2017-15908 in resolved fix loop on packets with pseudo dns types
    - Unlink invocation id key, upon chown failure in containers
    - Change default to UseDomains by default
    - Do not treat failure to set Nice= setting as error in containers
    - Add a condition to systemd-journald-audit.socet to not start in
      containers (fails)
    - Build without any built-in/fallback DNS server setting
    - Enable resolved by default
    - Update autopkgtests for reliability/raciness, and testing for typical
      defaults
    - Always upgrade udev, when running adt tests
    - Skip test-execute on armhf
    - Cherry-pick a few testsuite fixes

  * UBUNTU Do not use nested kvm during ADT tests.

 -- Dimitri John Ledkov <xnox@ubuntu.com>  Tue, 21 Nov 2017 09:34:14 +0000

systemd (235-3) unstable; urgency=medium

  [ Michael Biebl ]
  * Switch from XC-Package-Type to Package-Type. As of dpkg-dev 1.15.7
    Package-Type is recognized as an official field name.
  * Install modprobe configuration file to /lib/modprobe.d.
    Otherwise it is not read by kmod. (Closes: #879191)

  [ Felipe Sateler ]
  * Backport upstream (partial) fix for combined DynamicUser= + User=
    UID was not allowed to be different to GID, which is normally the case in
    debian, due to the group users being allocated the GID 100 without an
    equivalent UID 100 being allocated.
  * Backport upstream patches to fully make DynamicUser=yes + static,
    pre-existing User= work.

  [ Martin Pitt ]
  * Add missing python3-minimal dependency to systemd-tests
  * Drop long-obsolete systemd-bus-proxy system user
    systemd-bus-proxy hasn't been shipped since before stretch and never
    created any files. Thus clean up the obsolete system user on upgrades.
    (Closes: #878182)
  * Drop static systemd-journal-gateway system user
    systemd-journal-gatewayd.service now uses DynamicUser=, so we don't need
    to create this statically any more. Don't remove the user on upgrades
    though, as there is likely still be a running process. (Closes: #878183)
  * Use DynamicUser= for systemd-journal-upload.service.
  * Add Recommends: libnss-systemd to systemd-sysv.
    This is useful to actually be able to resolve dynamically created system
    users with DynamicUser=true. This concept is going to be used much more
    in future versions and (hopefully) third-party .services, so pulling it
    into the default installation seems prudent now.
  * resolved: Fix loop on packets with pseudo dns types.
    (CVE-2017-15908, Closes: #880026, LP: #1725351)
  * bpf-firewall: Properly handle kernels without BPF cgroup but with TRIE maps.
    Fixes "Detaching egress BPF: Invalid argument" log spam. (Closes: #878965)
  * Fix MemoryDenyWriteExecution= bypass with pkey_mprotect() (LP: #1725348)

 -- Martin Pitt <mpitt@debian.org>  Wed, 15 Nov 2017 09:34:00 +0100

systemd (235-2ubuntu3) bionic; urgency=medium

  * Revert "Skip test-bpf in autopkgtest, currently is failing."
    This reverts commit 75cf986e450e062a3d5780d1976e9efef41e6c4c.
  * Fix test-bpf test case on ubuntu.
  * Skip rename tests in containers, crude fix for now.

 -- Dimitri John Ledkov <xnox@ubuntu.com>  Mon, 13 Nov 2017 00:06:42 +0000

systemd (235-2ubuntu2) bionic; urgency=medium

  * Fix test-functions failing with Ubuntu units.
  * tests: switch to using ext4 by default, instead of ext3.
  * Skip test-bpf in autopkgtest, currently is failing.

 -- Dimitri John Ledkov <xnox@ubuntu.com>  Mon, 06 Nov 2017 18:33:39 +0000

systemd (235-2ubuntu1) bionic; urgency=medium

  [ Dimitri John Ledkov ]
  * Merge 235-2 from debian:
    - Drop all upstream cherry-picks
    - Drop test-copy dh_strip size override, fixed upstream

  * Remaining delta from Debian:
    - ship dhclient enter hook for dhclient integration with resolved
    - ship resolvconf integration via stub-resolv.conf
    - ship s390x virtio interface names migration
    - do not disable systemd-resolved upon libnss-resolve removal
    - do not remote fs in containers, for non-degrated boot
    - CVE-2017-15908 in resolved fix loop on packets with pseudo dns types
    - Unlink invocation id key, upon chown failure in containers
    - Change default to UseDomains by default
    - Do not treat failure to set Nice= setting as error in containers
    - Add a condition to systemd-journald-audit.socet to not start in
      containers (fails)
    - Build without any built-in/fallback DNS server setting
    - Enable resolved by default
    - Update autopkgtests for reliability/raciness, and testing for typical
      defaults
    - Always upgrade udev, when running adt tests
    - Skip test-execute on armhf

  * Fix up write_persistent_net_s390x for nullglob

  * Ship systemd sysctl settings.
    Patch systemd's default sysctl settings to drop things that are set
    elsewhere already. The promote secondary IP addresses is required for
    networkd to successfully renew DHCP leases with a change of an IP address.
    Set default package scheduler to Fair Queue CoDel. (LP: #1721223)

  [ Michael Biebl ]
  * Install modprobe configuration file to /lib/modprobe.d.
    Otherwise it is not read by kmod. (Closes: #879191)

 -- Dimitri John Ledkov <xnox@ubuntu.com>  Mon, 30 Oct 2017 17:20:54 +0000

systemd (235-2) unstable; urgency=medium

  * Revert "tests: when running a manager object in a test, migrate to private
    cgroup subroot first"
    This was causing test suite failures when running inside a chroot.

 -- Michael Biebl <biebl@debian.org>  Wed, 11 Oct 2017 00:46:07 +0200

systemd (235-1) unstable; urgency=medium

  [ Michael Biebl ]
  * New upstream version 235
    - cryptsetup-generator: use remote-cryptsetup.target when _netdev is
      present (Closes: #852534)
    - tmpfiles: change btmp mode 0600 → 0660 (Closes: #870638)
    - networkd: For IPv6 addresses do not treat IFA_F_DEPRECATED as not ready
      (Closes: #869995)
    - exec-util,conf-files: skip non-executable files in execute_directories()
      (Closes: #867902)
    - man: update udevadm -y/--sysname-match documentation (Closes: #865081)
    - tmpfiles: silently ignore any path that passes through autofs
      (Closes: #805553)
    - shared: end string with % if one was found at the end of a expandible
      string (Closes: #865450)
  * Refresh patches
  * Bump Build-Depends on libmount-dev to (>= 2.30)
  * Install new modprobe.d config file
  * Bump Standards-Version to 4.1.1

  [ Martin Pitt ]
  * Merge logind-kill-off autopkgtest into logind test.
    This was horribly inefficient as a separate test (from commit
    6bd0dab41e), as that cost two VM resets plus accompanying boots; and
    this does not change any state thus does not require this kind of
    isolation.

 -- Michael Biebl <biebl@debian.org>  Tue, 10 Oct 2017 18:29:28 +0200

systemd (234-3) unstable; urgency=medium

  [ Martin Pitt ]
  * Various fixes for the upstream autopkgtest.

  [ Felipe Sateler ]
  * Add fdisk to the dependencies of the upstream autopkgtest.
    The upstream autopkgtest uses sfdisk, which is now in the non-essential
    fdisk package. (Closes: #872119)
  * Disable nss-systemd on udeb builds
  * Correctly disable resolved on udeb builds
  * Help fix collisions in libsystemd-shared symbols by versioning them.
    Backport upstream patch to version the symbols provided in the private
    library, so that they cannot confuse unversioned pam modules or libraries
    linked into them. (Closes: #873708)

  [ Dimitri John Ledkov ]
  * Cherrypick upstream networkd-test.py assertion/check fixes.
    This resolves ADT test suite failures, when running tests under lxc/lxd
    providers.
  * Cherrypick arm* seccomp fixes.
    This should resolve ADT test failures, on arm64, when running as root.
  * Disable KillUserProcesses, yet again, with meson this time.
  * initramfs-tools: trigger udevadm add actions with subsystems first.
    This updates the initramfs-tools init-top udev script to trigger udevadm
    actions with type specified. This mimics the systemd-udev-trigger.service.
    Without type specified only devices are triggered, but triggering
    subsystems may also be required and should happen before triggering the
    devices. This is the case for example on s390x with zdev generated udev
    rules. (LP: #1713536)

  [ Michael Biebl ]
  * (Re)add --quiet flag to addgroup calls.
    This is now safe with adduser having been fixed to no longer suppress
    fatal error messages if --quiet is used. (Closes: #837871)
  * Switch back to default GCC (Closes: #873661)
  * Drop systemd-timesyncd.service.d/disable-with-time-daemon.conf.
    All major NTP implementations ship a native service file nowadays with a
    Conflicts=systemd-timesyncd.service so this drop-in is no longer
    necessary. (Closes: #873185)

 -- Michael Biebl <biebl@debian.org>  Mon, 04 Sep 2017 00:17:00 +0200

systemd (234-2.3) unstable; urgency=high

  * Non-maintainer upload.
  * Also switch to g++-6 temporarily (needed for some tests):
    - Add g++-6 to Build-Depends
    - Export CXX = g++-6

 -- Cyril Brulebois <kibi@debian.org>  Thu, 24 Aug 2017 02:40:53 +0200

systemd (234-2.2) unstable; urgency=high

  * Non-maintainer upload.
  * Switch to gcc-6 on all architectures, working around an FTBFS on mips64el,
    apparently due to a gcc-7 bug (See: #871514):
    - Add gcc-6 to Build-Depends in debian/control
    - Export CC = gcc-6 in debian/rules

 -- Cyril Brulebois <kibi@debian.org>  Wed, 23 Aug 2017 22:53:09 +0000

systemd (234-2.1) unstable; urgency=high

  * Non-maintainer upload.
  * Fix missing 60-input-id.rules in udev-udeb, which breaks the graphical
    version of the Debian Installer, as no key presses or mouse events get
    processed (Closes: #872598).

 -- Cyril Brulebois <kibi@debian.org>  Wed, 23 Aug 2017 20:41:33 +0200

systemd (234-2ubuntu12.1) artful-security; urgency=medium

  * SECURITY UPDATE: remote DoS in resolve (LP: #1725351)
    - debian/patches/CVE-2017-15908.patch: fix loop on packets with pseudo
      dns types in src/resolve/resolved-dns-packet.c.
    - CVE-2017-15908

 -- Marc Deslauriers <marc.deslauriers@ubuntu.com>  Thu, 26 Oct 2017 07:56:42 -0400

systemd (234-2ubuntu12) artful; urgency=medium

  [ Dimitri John Ledkov ]
  * debian/rules: do not strip test-copy.
    This insures test-copy is large enough for test-copy tests to pass.
    (LP: #1721203)

  [ Michael Biebl ]
  * Drop systemd-timesyncd.service.d/disable-with-time-daemon.conf.
    All major NTP implementations ship a native service file nowadays with a
    Conflicts=systemd-timesyncd.service so this drop-in is no longer
    necessary. (Closes: #873185) (LP: #1721204)

 -- Dimitri John Ledkov <xnox@ubuntu.com>  Wed, 04 Oct 2017 13:28:34 +0100

systemd (234-2ubuntu11) artful; urgency=medium

  * Ubuntu/extra: ship dhclient-enter hook.
    This allows isc-dhcp dhclient to set search domains and nameservers via
    resolved.
  * Disable systemd-networkd-wait-online by default.
    Currently it is not fit for purpose, as it leads to long boot times when
    networking is unplugged or not yet configured on boot. (LP: #1714301)
  * networkd: change UseMTU default to true.
    Cherry-pick upstream change. (LP: #1717471)
  * postinst: drop empty/stock /etc/rc.local (LP: #1716979)
  * Imporve resolvconf integration.
    Make the .path|.service unit that feed resolved data into resolvconf not
    generate failures if resolvconf is not installed.
    Add a check to make sure that resolved does not read /etc/resolv.conf when that
    is symlinked to stub-resolv.conf. (LP: #1717995)
  * core: gracefully bail out keyring operations when chown fails (LP: #1691096)

 -- Dimitri John Ledkov <xnox@ubuntu.com>  Tue, 26 Sep 2017 11:38:02 -0400

systemd (234-2ubuntu10) artful; urgency=medium

  * Do not fail debootstrap if /etc/resolv.conf is immutable. (LP: #1713212)
  * Revert "Create /etc/resolv.conf on resolved start, if it is an empty file."
    As it is ineffective, and correct creation of /etc/resolv.conf has been fixed.
    This reverts commit ccba42504f216f6ffbc54eb2c9af347355f8d86b.
  * initramfs-tools: trigger udevadm add actions with subsystems first.
    This updates the initramfs-tools init-top udev script to trigger udevadm
    actions with type specified. This mimicks the
    systemd-udev-trigger.service. Without type specified only devices are
    triggered, but triggering subsystems may also be required and should happen
    before triggering the devices. This is the case for example on s390x with zdev
    generated udev rules. (LP: #1713536)

 -- Dimitri John Ledkov <xnox@ubuntu.com>  Wed, 30 Aug 2017 11:22:41 +0100

systemd (234-2ubuntu9) artful; urgency=medium

  * boot-and-services: skip gdm3 tests when absent, as it is on s390x.

 -- Dimitri John Ledkov <xnox@ubuntu.com>  Wed, 23 Aug 2017 11:58:57 +0100

systemd (234-2ubuntu8) artful; urgency=medium

  * Enable systemd-networkd by default.

 -- Dimitri John Ledkov <xnox@ubuntu.com>  Tue, 22 Aug 2017 17:50:59 +0100

systemd (234-2ubuntu7) artful; urgency=medium

  * Always setup /etc/resolv.conf on new installations.
    On new installations, /etc/resolv.conf will always exist. Move it to /run
    and replace it with the desired final symlink. (LP: #1712283)
  * Create /etc/resolv.conf on resolved start, if it is an empty file.

 -- Dimitri John Ledkov <xnox@ubuntu.com>  Tue, 22 Aug 2017 16:13:35 +0100

systemd (234-2ubuntu6) artful; urgency=medium

  * Disable KillUserProcesses, yet again, with meson this time.
  * Re-enable reboot tests.

 -- Dimitri John Ledkov <xnox@ubuntu.com>  Thu, 17 Aug 2017 15:22:35 +0100

systemd (234-2ubuntu5) artful; urgency=medium

  * debian/tests: disable i386 & amd64 systemd-fsck test, and add environment
    overrides to allow force execution of those tests locally. LP: #1708051.

 -- Dimitri John Ledkov <xnox@ubuntu.com>  Wed, 16 Aug 2017 13:04:48 +0100

systemd (234-2ubuntu4) artful; urgency=medium

  * debian/tests: disable i386 & amd64 boot-smoke, passes locally. LP:
    #1708051.

 -- Dimitri John Ledkov <xnox@ubuntu.com>  Tue, 15 Aug 2017 14:20:12 +0100

systemd (234-2ubuntu3) artful; urgency=medium

  * debian/tests: Switch to gdm, enforce udev upgrade.

 -- Dimitri John Ledkov <xnox@ubuntu.com>  Mon, 14 Aug 2017 12:02:37 +0100

systemd (234-2ubuntu2) artful; urgency=medium

  * Ignore failures to set Nice priority on services in containers.
  * Disable execute test on armhf.
  * units: set ConditionVirtualization=!private-users on journald audit socket.
    It fails to start in unprivileged containers.
  * boot-smoke: refactor ADT test.
    Wait for system to settle down and get to either running or degraded state,
    then collect all metrics, and exit with an error if any of the tests failed.

 -- Dimitri John Ledkov <xnox@ubuntu.com>  Wed, 02 Aug 2017 03:02:03 +0100

systemd (234-2ubuntu1) artful; urgency=medium

  [ Dimitri John Ledkov ]
  * ubuntu: udev.postinst preserve virtio interfaces names on upgrades, on s390x.
    New udev generates stable interface names on s390x kvm instances, however, upon
    upgrades existing ethX names should be preserved to prevent breaking networking
    and software configurations.
    This patch only affects Ubuntu systems. (Closes: #860246) (LP: #1682437)
  * Set UseDomains to true, by default, on Ubuntu.
    On Ubuntu, fallback DNS servers are disabled, therefore we do not leak queries
    to a preset 3rd party by default. In resolved, dnssec is also disabled by
    default, as too much of the internet is broken and using Ubuntu users to debug
    the internet is not very productive - most of the time the end-user cannot fix
    or know how to notify the site owners about the dnssec mistakes. Inherintally
    the DHCP acquired DNS servers are therefore trusted, and are free to spoof
    records. Not trusting DNS search domains, in such scenario, provides limited
    security or privacy benefits. From user point of view, this also appears to be
    a regression from previous Ubuntu releases which do trust DHCP acquired search
    domains by default.
    Therefore we are enabling UseDomains by default on Ubuntu.
    Users may override this setting in the .network files by specifying
    [DHCP|IPv6AcceptRA] UseDomains=no|route options.
  * resolved: create private stub resolve file for integration with resolvconf.
    The stub-resolve.conf file points at resolved stub resolver, but also lists the
    available search domains. This is required to correctly resolve domains without
    using resolve nss module.
  * Enable systemd-resolved by default
  * Create /etc/resolv.conf at postinst, pointing at the stub resolver.
    The stub resolver file is dynamically managed by systemd-resolved. It points at
    the stub resolver as the nameserver, however it also dynamically updates the
    search stanza, thus non-nss dns tools work correctly with unqualified names and
    correctly use the DHCP acquired search domains.
  * libnss-resolve: do not disable and stop systemd-resolved
    resolved is always used by default on ubuntu via stub resolver, therefore it
    should continue to operate without libnss-resolve module installed.
  * modprobe.d: set max_bonds=0 for bonding module to prevent bond0 creation.
    This prevents confusing networkd, and allows networkd to manage bond0.
  * Cherrypick upstream networkd-test.py assertion/check fixes.
    This resolves ADT test suite failures, when running tests under lxc/lxd
    providers.
  * Cherrypick arm* seccomp fixes.
    This should resolve ADT test failures, on arm64, when running as root.
  * Re-enable seccomp and execute tests on arm.

  [ Balint Reczey ]
  * Skip starting systemd-remount-fs.service in containers
    even when /etc/fstab is present.
    This allows entering fully running state even when /etc/fstab
    lists / to be mounted from a device which is not present in the
    container. (LP: #1576341)

  [ Michael Biebl ]
  * selinux: Enable labeling and access checks for unprivileged users.
    Revert commit that inadvertently broke a lot of SELinux related
    functionality for both unprivileged users and systemd instances running
    as MANAGER_USER and instead deal with the auditd issue by checking for
    the CAP_AUDIT_WRITE capability before opening an audit netlink socket.
    (Closes: #863800)

 -- Dimitri John Ledkov <xnox@ubuntu.com>  Tue, 25 Jul 2017 13:30:58 +0100

systemd (234-2) unstable; urgency=medium

  [ Martin Pitt ]
  * udev README.Debian: Fix name of example *.link file

  [ Felipe Sateler ]
  * test-condition: Don't assume that all non-root users are normal users.
    Automated builders may run under a dedicated system user, and this test
    would fail that.

  [ Michael Biebl ]
  * Revert "units: Tell login to preserve environment"
    Environment=LANG= LANGUAGE= LC_CTYPE= ... as used in the getty units is
    not unsetting the variables but instead sets it to an empty var. Passing
    that environment to login messes up the system locale settings and
    breaks programs like gpg-agent.
    (Closes: #868695)

 -- Michael Biebl <biebl@debian.org>  Thu, 20 Jul 2017 15:13:42 +0200

systemd (234-1ubuntu2) artful; urgency=medium

  * Set UseDomains to true, by default, on Ubuntu.
    On Ubuntu, fallback DNS servers are disabled, therefore we do not leak queries
    to a preset 3rd party by default. In resolved, dnssec is also disabled by
    default, as too much of the internet is broken and using Ubuntu users to debug
    the internet is not very productive - most of the time the end-user cannot fix
    or know how to notify the site owners about the dnssec mistakes. Inherintally
    the DHCP acquired DNS servers are therefore trusted, and are free to spoof
    records. Not trusting DNS search domains, in such scenario, provides limited
    security or privacy benefits. From user point of view, this also appears to be
    a regression from previous Ubuntu releases which do trust DHCP acquired search
    domains by default.
    Therefore we are enabling UseDomains by default on Ubuntu.
    Users may override this setting in the .network files by specifying
    [DHCP|IPv6AcceptRA] UseDomains=no|route options.
  * resolved: create private stub resolve file for integration with resolvconf.
    The stub-resolve.conf file points at resolved stub resolver, but also lists the
    available search domains. This is required to correctly resolve domains without
    using resolve nss module.
  * Enable systemd-resolved by default
  * Create /etc/resolv.conf at postinst, pointing at the stub resolver.
    The stub resolver file is dynamically managed by systemd-resolved. It points at
    the stub resolver as the nameserver, however it also dynamically updates the
    search stanza, thus non-nss dns tools work correctly with unqualified names and
    correctly use the DHCP acquired search domains.
  * libnss-resolve: do not disable and stop systemd-resolved
    resolved is always used by default on ubuntu via stub resolver, therefore it
    should continue to operate without libnss-resolve module installed.

 -- Dimitri John Ledkov <xnox@ubuntu.com>  Fri, 21 Jul 2017 17:07:17 +0100

systemd (234-1ubuntu1) artful; urgency=medium

  [ Dimitri John Ledkov ]
  * Merge with debian, outstanding delta below.
  * ubuntu: udev.postinst preserve virtio interfaces names on upgrades, on s390x.
    New udev generates stable interface names on s390x kvm instances, however, upon
    upgrades existing ethX names should be preserved to prevent breaking networking
    and software configurations.
    This patch only affects Ubuntu systems. (Closes: #860246) (LP: #1682437)
  * debian/tests/root-unittests: disable execute and seccomp tests on arm
    test-seccomp and test-execute fail on arm64 kernels. Marking both tests as
    expected failures. An upstream bug report is filed to resolve these.
    (LP: #1672499)
  * Disable fallback DNS servers.
    This causes resolved to call-home to google, attempt to access network when
    none is available, and spams logs. (LP: #1449001, #1698734)

  [ Balint Reczey ]
  * Skip starting systemd-remount-fs.service in containers
    even when /etc/fstab is present.
    This allows entering fully running state even when /etc/fstab
    lists / to be mounted from a device which is not present in the
    container. (LP: #1576341)

 -- Dimitri John Ledkov <xnox@ubuntu.com>  Mon, 17 Jul 2017 10:59:34 +0100

systemd (234-1) unstable; urgency=medium

  [ Michael Biebl ]
  * New upstream version 234
    - tmpfiles: Create /var/log/lastlog if it does not exist.
      (Closes: #866313)
    - network: Bridge vlan without PVID. (Closes: #859941)
  * Rebase patches
  * Switch build system from autotools to meson.
    Update the Build-Depends accordingly.
  * Update fsckd patch for meson
  * udev autopkgtest: no longer install test-udev binary manually.
    This is now done by the upstream build system.
  * Update symbols file for libsystemd0
  * Update lintian override for systemd-tests.
    Upstream now installs manual and unsafe tests in subdirectories of
    /usr/lib/systemd/tests/, so ignore those as well.
  * Bump Standards-Version to 4.0.0
  * Change priority of libnss-* packages from extra to optional.
  * Use UTF-8 locale when building the package.
    Otherwise meson will be pretty unhappy when trying to process files with
    unicode characters. Use C.UTF-8 as this locale is pretty much guaranteed
    to be available everywhere.
  * Mark test-timesync as manual.
    The test tries to setup inotify watches for /run/systemd/netif/links
    which fails in a buildd environment where systemd is not active.
  * Do not link udev against libsystemd-shared.
    We ship udev in a separate binary package, so can't use
    libsystemd-shared, which is part of the systemd binary package.
  * Avoid requiring a "kvm" system group.
    This group is not universally available and as a result generates a
    warning during boot. As kvm is only really useful if the qemu package is
    installed and this package already takes care of setting up the proper
    permissions for /dev/kvm, drop this rule from 50-udev-default.rules.

  [ Martin Pitt ]
  * udev README.Debian: Update transitional rules and mention *.link files.
    - 01-mac-for-usb.link got replaced with 73-usb-net-by-mac.rules
    - /etc/systemd/network/50-virtio-kernel-names.link is an upgrade
      transition for VMs with virtio
    - Describe *.link files as a simpler/less error prone (but also less
      flexible) way of customizing interface names. (Closes: #868002)

 -- Michael Biebl <biebl@debian.org>  Thu, 13 Jul 2017 17:38:28 +0200

systemd (233-10) unstable; urgency=medium

  [ Martin Pitt ]
  * Adjust var-lib-machines.mount target.
    Upstream PR #6095 changed the location to
    {remote-fs,machines}.target.wants, so just install all available ones.

  [ Dimitri John Ledkov ]
  * Fix out-of-bounds write in systemd-resolved.
    CVE-2017-9445 (Closes: #866147, LP: #1695546)

  [ Michael Biebl ]
  * Be truly quiet in systemctl -q is-enabled (Closes: #866579)
  * Improve RLIMIT_NOFILE handling.
    Use /proc/sys/fs/nr_open to find the current limit of open files
    compiled into the kernel instead of using a hard-coded value of 65536
    for RLIMIT_NOFILE. (Closes: #865449)

  [ Nicolas Braud-Santoni ]
  * debian/extra/rules: Use updated U2F ruleset.
    This ruleset comes from Yubico's libu2f-host. (Closes: #824532)

 -- Michael Biebl <biebl@debian.org>  Mon, 03 Jul 2017 18:51:58 +0200

systemd (233-9) unstable; urgency=medium

  * hwdb: Use path_join() to generate the hwdb_bin path.
    This ensures /lib/udev/hwdb.bin gets the correct SELinux context. Having
    double slashes in the path makes selabel_lookup_raw() return the wrong
    context. (Closes: #851933)
  * Drop no longer needed Breaks against usb-modeswitch
  * Drop Breaks for packages shipping rcS init scripts.
    This transition was completed in stretch.

 -- Michael Biebl <biebl@debian.org>  Mon, 19 Jun 2017 15:10:14 +0200

systemd (233-8ubuntu2) artful; urgency=medium

  * Disable fallback DNS servers.
    This causes resolved to call-home to google, attempt to access network when
    none is available, and spams logs. (LP: #1449001, #1698734)
  * SECURITY UPDATE: Out-of-bounds write in systemd-resolved.
    CVE-2017-9445 (LP: #1695546)

 -- Dimitri John Ledkov <xnox@ubuntu.com>  Wed, 28 Jun 2017 13:27:28 +0100

systemd (233-8ubuntu1) artful; urgency=medium

  Merge from experimental. Existing Ubuntu cherry-picks:
  * TEST-12: cherry-pick upstream fix for compat with new netcat-openbsd.
  * networkd: cherry-pick support for setting bridge port's priority.
    This is a useful feature/bugfix to improve feature parity of networkd with
    ifupdown. This matches netplan's expectations to be able to set bridge port's
    priorities via networked. This featue is to be used by netplan/MAAS/OpenStack.
  * Cherrypick upstream commit to enable system use kernel maximum limit for RLIMIT_NOFILE isntead of hard-coded (low) limit of 65536.
  * debian/tests/root-unittests: disable execute and seccomp tests on arm
    test-seccomp and test-execute fail on arm64 kernels. Marking both tests as
    expected failures. An upstream bug report is filed to resolve these.
  * Cherrypick upstream patch for vio predictable interface names.
  * Cherrypick upstream patch for platform predictable interface names.

  Ubuntu cherry-picks, now also applied in Debian:
  * resolved: fix null pointer dereference crash

  Remaining Ubuntu delta:
  * ubuntu: udev.postinst preserve virtio interfaces names on upgrades, on s390x.
    New udev generates stable interface names on s390x kvm instances, however, upon
    upgrades existing ethX names should be preserved to prevent breaking networking
    and software configurations.
    This patch only affects Ubuntu systems.
  * Skip starting systemd-remount-fs.service in containers
    even when /etc/fstab is present.
    This allows entering fully running state even when /etc/fstab
    lists / to be mounted from a device which is not present in the
    container.

  New Ubuntu cherry-picks:
  * loginctl: Chrerry-pick upstream fix to not ignore multiple session ids.
    (LP: #1682154)

 -- Dimitri John Ledkov <xnox@ubuntu.com>  Mon, 19 Jun 2017 15:24:30 +0100

systemd (233-8) experimental; urgency=medium

  * Bump debhelper compatibility level to 10
  * Drop versioned Build-Depends on dpkg-dev.
    It's no longer necessary as even Jessie ships a new enough version.
  * timesyncd: don't use compiled-in list if FallbackNTP has been configured
    explicitly (Closes: #861769)
  * resolved: fix null pointer p->question dereferencing.
    This fixes a bug which allowed a remote DoS (daemon crash) via a crafted
    DNS response with an empty question section.
    Fixes: CVE-2017-9217 (Closes: #863277)

 -- Michael Biebl <biebl@debian.org>  Mon, 29 May 2017 14:12:08 +0200

systemd (233-7) experimental; urgency=medium

  [ Michael Biebl ]
  * basic/journal-importer: Fix unaligned access in get_data_size()
    (Closes: #862062)
  * ima: Ensure policy exists before asking the kernel to load it
    (Closes: #863111)
  * Add Depends: procps to systemd.
    It's required by /usr/lib/systemd/user/systemd-exit.service which calls
    /bin/kill to stop the systemd --user instance. (Closes: #862292)
  * service: Serialize information about currently executing command
    (Closes: #861157)
  * seccomp: Add clone syscall definitions for mips (Closes: #861171)

  [ Dimitri John Ledkov ]
  * ubuntu: disable dnssec on any ubuntu releases (LP: #1690605)

  [ Felipe Sateler ]
  * Specify nobody user and group.
    Otherwise nss-systemd will translate to group 'nobody', which doesn't
    exist on debian systems.

 -- Michael Biebl <biebl@debian.org>  Wed, 24 May 2017 12:26:18 +0200

systemd (233-6ubuntu3) artful; urgency=medium

  * resolved: fix null pointer dereference crash (LP: #1621396)

 -- Dimitri John Ledkov <xnox@ubuntu.com>  Mon, 22 May 2017 09:29:22 +0100

systemd (233-6ubuntu2) artful; urgency=medium

  [ Michael Biebl ]
  * basic/journal-importer: Fix unaligned access in get_data_size()
    (Closes: #862062)

  [ Dimitri John Ledkov ]
  * ubuntu: disable dnssec on any ubuntu releases (LP: #1690605)
  * Cherrypick upstream patch for vio predictable interface names.
  * Cherrypick upstream patch for platform predictable interface names.
    (LP: #1686784)

  [ Balint Reczey ]
  * Skip starting systemd-remount-fs.service in containers
    even when /etc/fstab is present.
    This allows entering fully running state even when /etc/fstab
    lists / to be mounted from a device which is not present in the
    container. (LP: #1576341)

 -- Dimitri John Ledkov <xnox@ubuntu.com>  Wed, 17 May 2017 19:24:03 +0100

systemd (233-6ubuntu1) artful; urgency=medium

  Merge from Debian, existing changes:
  * ubuntu: udev.postinst preserve virtio interfaces names on upgrades, on s390x.
    New udev generates stable interface names on s390x kvm instances, however, upon
    upgrades existing ethX names should be preserved to prevent breaking networking
    and software configurations.
    This patch only affects Ubuntu systems. (Closes: #860246) (LP: #1682437)
  * TEST-12: cherry-pick upstream fix for compat with new netcat-openbsd.
  * networkd: cherry-pick support for setting bridge port's priority.
    This is a useful feature/bugfix to improve feature parity of networkd with
    ifupdown. This matches netplan's expectations to be able to set bridge port's
    priorities via networked. This featue is to be used by netplan/MAAS/OpenStack.

  New changes:
  * Cherrypick upstream commit to enable system use kernel maximum limit for
    RLIMIT_NOFILE isntead of hard-coded (low) limit of 65536.  (LP: #1686361)
  * debian/tests/root-unittests: disable execute and seccomp tests on arm
    test-seccomp and test-execute fail on arm64 kernels. Marking both tests as
    expected failures. An upstream bug report is filed to resolve these.
    (LP: #1672499)

 -- Dimitri John Ledkov <xnox@ubuntu.com>  Tue, 02 May 2017 11:23:19 +0100

systemd (233-6) experimental; urgency=medium

  [ Felipe Sateler ]
  * Backport upstream PR #5531.
    This delays opening the mdns and llmnr sockets until a network has enabled
    them. This silences annoying messages when networkd receives such packets
    without expecting them: Got mDNS UDP packet on unknown scope.

  [ Martin Pitt ]
  * resolved: Disable DNSSEC by default on stretch and zesty.
    Both Debian stretch and Ubuntu zesty are close to releasing, switch to
    DNSSEC=off by default for those. Users can still turn it back on with
    DNSSEC=allow-downgrade (or even "yes").

  [ Michael Biebl ]
  * Add Conflicts against hal.
    Since v183, udev no longer supports RUN+="socket:". This feature is
    still used by hal, but now generates vast amounts of errors in the
    journal. Thus force the removal of hal by adding a Conflicts to the udev
    package. This is safe, as hal is long dead and no longer useful.
  * Drop systemd-ui Suggests
    systemd-ui is unmaintained upstream and not particularly useful anymore.
  * journal: fix up syslog facility when forwarding native messages.
    Native journal messages (_TRANSPORT=journal) typically don't have a
    syslog facility attached to it. As a result when forwarding the
    messages to syslog they ended up with facility 0 (LOG_KERN).
    Apply syslog_fixup_facility() so we use LOG_USER instead.
    (Closes: #837893)
  * Split upstream tests into systemd-tests binary package (Closes: #859152)
  * Get PACKAGE_VERSION from config.h.
    This also works with meson and is not autotools specific.

  [ Sjoerd Simons ]
  * init-functions Only call daemon-reload when planning to redirect
    systemctl daemon-reload is a quite a heavy operation, it will re-parse
    all configuration and re-run all generators. This should only be done
    when strictly needed. (Closes: #861158)

 -- Michael Biebl <biebl@debian.org>  Fri, 28 Apr 2017 21:47:14 +0200

systemd (233-5ubuntu1) artful; urgency=medium

  [ Felipe Sateler ]
  * Backport upstream PR #5531.
    This delays opening the mdns and llmnr sockets until a network has enabled them.
    This silences annoying messages when networkd receives such packets without
    expecting them:
      Got mDNS UDP packet on unknown scope.

  [ Martin Pitt ]
  * resolved: Disable DNSSEC by default on stretch and zesty.
    Both Debian stretch and Ubuntu zesty are close to releasing, switch to
    DNSSEC=off by default for those. Users can still turn it back on with
    DNSSEC=allow-downgrade (or even "yes").

  [ Michael Biebl ]
  * Add Conflicts against hal.
    Since v183, udev no longer supports RUN+="socket:". This feature is
    still used by hal, but now generates vast amounts of errors in the
    journal. Thus force the removal of hal by adding a Conflicts to the udev
    package. This is safe, as hal is long dead and no longer useful.
  * Drop systemd-ui Suggests
    systemd-ui is unmaintained upstream and not particularly useful anymore.
  * journal: fix up syslog facility when forwarding native messages.
    Native journal messages (_TRANSPORT=journal) typically don't have a
    syslog facility attached to it. As a result when forwarding the
    messages to syslog they ended up with facility 0 (LOG_KERN).
    Apply syslog_fixup_facility() so we use LOG_USER instead. (Closes: #837893)
  * Split upstream tests into systemd-tests binary package (Closes: #859152)
  * Get PACKAGE_VERSION from config.h.
    This also works with meson and is not autotools specific.

  [ Dimitri John Ledkov ]
  * ubuntu: udev.postinst preserve virtio interfaces names on upgrades, on s390x.
    New udev generates stable interface names on s390x kvm instances, however, upon
    upgrades existing ethX names should be preserved to prevent breaking networking
    and software configurations.
    This patch only affects Ubuntu systems. (Closes: #860246) (LP: #1682437)
  * TEST-12: cherry-pick upstream fix for compat with new netcat-openbsd.
  * networkd: cherry-pick support for setting bridge port's priority.
    This is a useful feature/bugfix to improve feature parity of networkd with
    ifupdown. This matches netplan's expectations to be able to set bridge port's
    priorities via networked. This featue is to be used by netplan/MAAS/OpenStack.

 -- Dimitri John Ledkov <xnox@ubuntu.com>  Fri, 21 Apr 2017 14:36:34 +0100

systemd (233-5) experimental; urgency=medium

  * Do not throw a warning in emergency and rescue mode if plymouth is not
    installed.
    Ideally, plymouth should only be referenced via dependencies, not
    ExecStartPre. This at least avoids the confusing error message on
    minimal installations that do not carry plymouth.
  * rules: Allow SPARC vdisk devices when identifying CD drives
    (Closes: #858014)

 -- Michael Biebl <biebl@debian.org>  Tue, 21 Mar 2017 21:00:08 +0100

systemd (233-4) experimental; urgency=medium

  [ Martin Pitt ]
  * udev autopkgtest: Drop obsolete sys.tar.xz fallback.
    This was only necessary for supporting 232 as well.
  * root-unittest: Drop obsolete FIXME comment.
  * Add libpolkit-gobject-1-dev build dep for polkit version detection.
  * Move systemd.link(5) to udev package.
    .link files are being handled by udev, so it should ship the
    corresponding manpage. Bump Breaks/Replaces accordingly. (Closes: #857270)

  [ Michael Biebl ]
  * Restart journald on upgrades (Closes: #851438)
  * Avoid strict DM API versioning.
    Compiling against the dm-ioctl.h header as provided by the Linux kernel
    will embed the DM interface version number. Running an older kernel can
    lead to errors on shutdown when trying to detach DM devices.
    As a workaround, build against a local copy of dm-ioctl.h based on 3.13,
    which is the minimum required version to support DM_DEFERRED_REMOVE.
    (Closes: #856337)

 -- Michael Biebl <biebl@debian.org>  Thu, 16 Mar 2017 18:40:16 +0100

systemd (233-3) experimental; urgency=medium

  [ Michael Biebl ]
  * Install D-Bus policy files in /usr
  * Drop no longer needed maintainer scripts migration code and simplify
    various version checks
  * Fix location of installed tests
  * Override package-name-doesnt-match-sonames lintian warning for libnss-*
  * Don't ship any symlinks in /etc/systemd/system.
    Those should be created dynamically via "systemctl enable".

  [ Martin Pitt ]
  * root-unittests autopkgtest: Skip test-udev.
    It has its own autopkgtest and needs some special preparation. At some
    point that should be merged into root-unittests, but let's quickfix this
    to unbreak upstream CI.

 -- Michael Biebl <biebl@debian.org>  Fri, 03 Mar 2017 19:49:44 +0100

systemd (233-2) experimental; urgency=medium

  * test: skip instead of fail if crypto kmods are not available.
    The Debian buildds have module loading disabled, thus AF_ALG sockets are
    not available during build. Skip the tests that cover those (khash and
    id128) instead of failing them in this case.
    https://github.com/systemd/systemd/issues/5524

 -- Martin Pitt <mpitt@debian.org>  Fri, 03 Mar 2017 11:51:25 +0100

systemd (233-1) experimental; urgency=medium

  [ Martin Pitt ]
  * New upstream release 233:
    - udev: Remove /run/udev/control on stop to avoid sendsigs to kill
      udevd. (Closes: #791944)
    - nspawn: Handle container directory symlinks. (Closes: #805785)
    - Fix mount units to not become "active" when NFS mounts time out.
      (Closes: #835810)
    - hwdb: Rework path/priority comparison when loading files from /etc/
      vs. /lib. (Closes: #845442)
    - machinectl: Fix "list" command when failing to determine OS version.
      (Closes: #849316)
    - Support tilegx architecture. (Closes: #856306)
    - systemd-sleep(8): Point out inhibitor interface as better alternative
      for suspend integration. (Closes: #758279)
    - journalctl: Improve error message wording when specifying boot
      offset with ephemeral journal. (Closes: #839291)
  * Install new systemd-umount and /usr/lib/environment.d/
  * Use "make install-tests" for shipped unit tests
  * Switch back to gold linker on mips*
    Bug #851736 got fixed now.
  * debian/rules: Drop obsolete SETCAP path

  [ Michael Biebl ]
  * Drop upstart jobs for udev
  * Drop /sbin/udevadm compat symlink from udev-udeb and initramfs
  * Drop Breaks and Replaces from pre-jessie

 -- Martin Pitt <mpitt@debian.org>  Thu, 02 Mar 2017 17:10:09 +0100

systemd (232-19) unstable; urgency=medium

  [ Martin Pitt ]
  * debian/README.source: Update patch and changelog handling to current
    reality.
  * root-unittests autopkgtest: Blacklist test-journal-importer.
    This got added in a recent PR, but running this requires using "make
    install-tests" which hasn't landed yet.
  * fsckd: Fix format specifiers on 32 bit architectures.
  * resolved: Fix NSEC proofs for missing TLDs (Closes: #855479)
  * boot-and-services autopkgtest: Skip CgroupsTest on unified hierarchy.
  * boot-smoke autopkgtest: Run in containers, too.
  * logind autopkgtest: Adjust to work in containers.

  [ Dimitri John Ledkov ]
  * Fix resolved failing to follow CNAMES for DNS stub replies (LP: #1647031)
  * Fix emitting change signals with a sessions property in logind
    (LP: #1661568)

  [ Michael Biebl ]
  * If an automount unit is masked, don't react to activation anymore.
    Otherwise we'll hit an assert sooner or later. (Closes: #856035)

  [ Felipe Sateler ]
  * resolved: add the new KSK to the built-in resolved trust anchor.
    The old root key will be discarded in early 2018, so get this into
    stretch.
  * Backport some zsh completion fixes from upstream (Closes: #847203)

 -- Martin Pitt <mpitt@debian.org>  Thu, 02 Mar 2017 09:21:12 +0100

systemd (232-18) unstable; urgency=medium

  * udev autopkgtest: Adjust to script-based test /sys creation.
    PR #5250 changes from the static sys.tar.xz to creating the test /sys
    directory with a script. Get along with both cases until 233 gets
    released and packaged.
  * systemd-resolved.service.d/resolvconf.conf: Don't fail if resolvconf is
    not installed. ReadWritePaths= fails by default if the referenced
    directory does not exist. This happens if resolvconf is not installed, so
    use '-' to ignore the absence. (Closes: #854814)
  * Fix two more seccomp issues.
  * Permit seeing process list of units whose unit files are missing.
  * Fix systemctl --user enable/disable without $XDG_RUNTIME_DIR being set.
    (Closes: #855050)

 -- Martin Pitt <mpitt@debian.org>  Mon, 13 Feb 2017 17:36:12 +0100

systemd (232-17) unstable; urgency=medium

  * Add libcap2-bin build dependency for tests. This will make
    test_exec_capabilityboundingset() actually run. (Closes: #854394)
  * Add iproute2 build dependency for tests. This will make
    test_exec_privatenetwork() actually run; it skips if "ip" is not present.
    (Closes: #854396)
  * autopkgtest: Run all upstream unit tests as root.
    Ship all upstream unit tests in libsystemd-dev, and run them all as root
    in autopkgtest. (Closes: #854392) This also fixes the FTBFS on non-seccomp
    architectures.
  * systemd-resolved.service.d/resolvconf.conf: Allow writing to
    /run/resolvconf. Upstream PR #5283 will introduce permission restrictions
    for systemd-resolved.service, including the lockdown to writing
    /run/systemd/. This will then cause the resolvconf call in our drop-in to
    fail as that needs to write to /run/resolvconf/. Add this to
    ReadWritePaths=. (This is a no-op with the current unrestricted unit).

 -- Martin Pitt <mpitt@debian.org>  Fri, 10 Feb 2017 11:52:46 +0100

systemd (232-16) unstable; urgency=medium

  [ Martin Pitt ]
  * Add autopkgtest for test-seccomp
  * udev: Fix by-id symlinks for devices whose IDs contain whitespace
    (Closes: #851164, LP: #1647485)
  * Add lintian overrides for binary-or-shlib-defines-rpath on shipped test
    programs. This is apparently a new lintian warning on which uploads get
    rejected.  These are only test programs, not in $PATH, and they need to
    link against systemd's internal library.

  [ Michael Biebl ]
  * Fix seccomp filtering. (Closes: #852811)
  * Do not crash on daemon-reexec when /run is full (Closes: #850074)

 -- Martin Pitt <mpitt@debian.org>  Thu, 09 Feb 2017 16:22:43 +0100

systemd (232-15) unstable; urgency=medium

  * Add missing Build-Depends on tzdata.
    It is required to successfully run the test suite. (Closes: #852883)
  * Bump systemd Breaks to ensure it is upgraded in lockstep with udev.
    The sandboxing features used by systemd-udevd.service require systemd
    (>= 232-11). (Closes: #853078)
  * Bump priority of libpam-systemd to standard.
    This reflects the changes that have been made in the archive a while
    ago. See #803184

 -- Michael Biebl <biebl@debian.org>  Wed, 01 Feb 2017 22:45:35 +0100

systemd (232-14) unstable; urgency=medium

  * Deal with NULL pointers more gracefully in unit_free() (Closes: #852202)
  * Fix issues in journald during startup

 -- Michael Biebl <biebl@debian.org>  Mon, 23 Jan 2017 14:52:46 +0100

systemd (232-13) unstable; urgency=medium

  * Re-add versioned Conflicts/Replaces against upstart.
    In Debian the upstart package was never split into upstart and
    upstart-sysv, so we need to keep that for switching from upstart to
    systemd-sysv. (Closes: #852156)
  * Update Vcs-* according to the latest recommendation
  * Update Homepage and the URLs in debian/copyright to use https

 -- Michael Biebl <biebl@debian.org>  Sun, 22 Jan 2017 08:19:28 +0100

systemd (232-12) unstable; urgency=medium

  * Fix build if seccomp support is disabled
  * Enable seccomp support on ppc64

 -- Michael Biebl <biebl@debian.org>  Wed, 18 Jan 2017 19:43:51 +0100

systemd (232-11) unstable; urgency=medium

  [ Martin Pitt ]
  * Fix RestrictAddressFamilies=
    Backport upstream fix for setting up seccomp filters to fix
    RestrictAddressFamilies= on non-amd64 architectures. Drop the hack from
    debian/rules to remove this property from unit files.
    See #843160
  * Use local machine-id for running tests during package build.
    Since "init" and thus "systemd" are not part of debootstrap any more,
    some buildd chroots don't have an /etc/machine-id any more. Port the old
    Add-env-variable-for-machine-ID-path.patch to the current code, use a
    local machine-id again, and always make test suite failures fatal.
    (Closes: #851445)

  [ Michael Biebl ]
  * gpt-auto-generator: support LUKS encrypted root partitions
    (Closes: #851475)
  * Switch to bfd linker on mips*
    The gold linker is currently producing broken libraries on mips*
    resulting in segfaults for users of libsystemd. Switch to bfd until
    binutils has been fixed. (Closes: #851412)
  * Revert "core: turn on specifier expansion for more unit file settings"
    The expansion of the % character broke the fstab-generator and
    specifying the tmpfs size as percentage of physical RAM resulted in the
    size being set to 4k. (Closes: #851492)
  * Drop obsolete Conflicts, Breaks and Replaces
  * Require systemd-shim version which supports v232.
    See #844785

  [ Ondřej Nový ]
  * Redirect try-restart in init-functions hook (Closes: #851688)

 -- Michael Biebl <biebl@debian.org>  Wed, 18 Jan 2017 12:38:54 +0100

systemd (232-10) unstable; urgency=medium

  * Add NULL sentinel to strjoin.
    We haven't cherry-picked upstream commit 605405c6c which introduced a
    strjoin macro that adds the NULL sentinel automatically so we need to do
    it manually. (Closes: #851210)

 -- Michael Biebl <biebl@debian.org>  Fri, 13 Jan 2017 05:08:55 +0100

systemd (232-9) unstable; urgency=medium

  * Use --disable-wheel-group configure switch.
    Instead of mangling the tmpfiles via sed to remove the wheel group, use
    the configure switch which was added upstream in v230.
    See https://github.com/systemd/systemd/issues/2492
  * Update debian/copyright.
    Bob Jenkins released the lookup3.[ch] files as public domain which means
    there is no copyright holder.
  * Drop fallback for older reportbug versions when attaching files
  * debian/extra/init-functions.d/40-systemd: Stop checking for init env var.
    This env variable is no longer set when systemd executes a service so
    it's pointless to check for it.
  * debian/extra/init-functions.d/40-systemd: Stop setting
    _SYSTEMCTL_SKIP_REDIRECT=true.
    It seems we don't actually need it to detect recursive loops (PPID is
    sufficient) and by exporting it we leak _SYSTEMCTL_SKIP_REDIRECT into
    the runtime environment of the service. (Closes: #802018)
  * debian/extra/init-functions.d/40-systemd: Rename _SYSTEMCTL_SKIP_REDIRECT.
    Rename _SYSTEMCTL_SKIP_REDIRECT to SYSTEMCTL_SKIP_REDIRECT to be more
    consistent with other environment variables which are used internally by
    systemd, like SYSTEMCTL_SKIP_SYSV.
  * Various specifier resolution fixes.
    Turn on specifier expansion for more unit file settings.
    See https://github.com/systemd/systemd/pull/4835 (Closes: #781730)

 -- Michael Biebl <biebl@debian.org>  Thu, 12 Jan 2017 16:59:22 +0100

systemd (232-8) unstable; urgency=medium

  [ Martin Pitt ]
  * Drop systemd dependency from libnss-myhostname again.
    This NSS module is completely independent from systemd, unlike the other
    three.
  * Install 71-seat.rules into the initrd.
    This helps plymouth to detect applicable devices. (Closes: #756109)
  * networkd: Fix crash when setting routes.
  * resolved: Drop removal of resolvconf entry on stop.
    This leads to timeouts on shutdown via the resolvconf hooks and does not
    actually help much -- /etc/resolv.conf would then just be empty instead of
    having a nonexisting 127.0.0.53 nameserver, so manually stopping resolved
    in a running system is broken either way. (LP: #1648068)
  * Keep RestrictAddressFamilies on amd64.
    This option and libseccomp currently work on amd64 at least, so let's make
    sure it does not break there as well, and benefit from the additional
    protection at least on this architecture.
  * Explicitly set D-Bus policy dir.
    This is about to change upstream in
    https://github.com/systemd/systemd/pull/4892, but as explained in commit
    2edb1e16fb12f4 we need to keep the policies in /etc/ until stretch+1.

  [ Michael Biebl ]
  * doc: Clarify NoNewPrivileges in systemd.exec(5). (Closes: #756604)
  * core: Rework logic to determine when we decide to add automatic deps for
    mounts.  This adds a concept of "extrinsic" mounts. If mounts are
    extrinsic we consider them managed by something else and do not add
    automatic ordering against umount.target, local-fs.target,
    remote-fs.target. (Closes: #818978)
  * rules: Add persistent links for nbd devices. (Closes: #837999)

 -- Michael Biebl <biebl@debian.org>  Sat, 17 Dec 2016 01:54:18 +0100

systemd (232-7) unstable; urgency=medium

  [ Michael Biebl ]
  * Mark liblz4-tool build dependency as <!nocheck>
  * udev: Try mount -n -o move first
    initramfs-tools is not actually using util-linux mount (yet), so making
    mount -n --move the first alternative would trigger an error message if
    users have built their initramfs without busybox support.

  [ Alexander Kurtz ]
  * debian/extra/kernel-install.d/85-initrd.install: Remove an unnecessary
    variable. (Closes: #845977)

  [ Martin Pitt ]
  * Drop systemd-networkd's "After=dbus.service" ordering, so that it can
    start during early boot (for cloud-init.service). It will auto-connect to
    D-Bus once it becomes available later, and transient (from DHCP) hostname
    and timezone setting do not currently work anyway. (LP: #1636912)
  * Run hwdb/parse_hwdb.py during package build.
  * Package libnss-systemd
  * Make libnss-* depend on the same systemd package version.

 -- Martin Pitt <mpitt@debian.org>  Wed, 30 Nov 2016 14:38:36 +0100

systemd (232-6) unstable; urgency=medium

  * Add policykit-1 test dependency for networkd-test.py.
  * debian/rules: Don't destroy unit symlinks with sed -i.
    Commit 21711e74 introduced a "sed -i" to remove RestrictAddressFamilies=
    from units. This also caused unit symlinks to get turned into real files,
    causing D-Bus activated services like timedated to fail ("two units with
    the same D-Bus name").
  * Fall back to "mount -o move" in udev initramfs script
    klibc's mount does not understand --move, so for the time being we need to
    support both variants. (Closes: #845161)
  * debian/README.Debian: Document how to generate a shutdown log.
    Thanks 積丹尼 Dan Jacobson. (Closes: #826297)

 -- Martin Pitt <mpitt@debian.org>  Mon, 21 Nov 2016 10:39:57 +0100

systemd (232-5) unstable; urgency=medium

  * Add missing liblz4-tool build dependency.
    Fixes test-compress failure during package build.
  * systemd: Ship /var/lib.
    This will soon contain a polkit pkla file.

 -- Martin Pitt <mpitt@debian.org>  Sun, 20 Nov 2016 12:22:52 +0100

systemd (232-4) unstable; urgency=medium

  [ Martin Pitt ]
  * debian/tests/unit-config: Query pkg-config for system unit dir.
    This fixes confusion on merged-/usr systems where both /usr/lib/systemd and
    /lib/systemd exist. It's actually useful to verify that systemd.pc says the
    truth.
  * debian/tests/upstream: Fix clobbering of merged-/usr symlinks
  * debian/tests/systemd-fsckd: Create /etc/default/grub.d if necessary
  * debian/rules: Drop check for linking to libs in /usr.
    This was just an approximation, as booting without an initrd could still be
    broken by library updates (e. g. #828991). With merged /usr now being the
    default this is now completely moot.
  * Move kernel-install initrd script to a later prefix.
    60- does not leave much room for scripts that want to run before initrd
    building (which is usually one of the latest things to do), so bump to 85.
    Thanks to Sjoerd Simons for the suggestion.
  * Disable 99-default.link instead of the udev rule for disabling persistent
    interface names.
    Disabling 80-net-setup-link.rules will also cause ID_NET_DRIVER to not be
    set any more, which breaks 80-container-ve.network and matching on driver
    name in general. So disable the actual default link policy instead. Still
    keep testing for 80-net-setup-link.rules in the upgrade fix and
    73-usb-net-by-mac.rules to keep the desired behaviour on systems which
    already disabled ifnames via that udev rule.
    See https://lists.freedesktop.org/archives/systemd-devel/2016-November/037805.html
  * debian/tests/boot-and-services: Always run seccomp test
    seccomp is now available on all architectures on which Debian and Ubuntu
    run tests, so stop making this test silently skip if seccomp is disabled.
  * Bump libseccomp build dependency as per configure.ac.
  * Replace "Drop RestrictAddressFamilies=" patch with sed call.
    With that it will also apply to upstream builds/CI, and it is structurally
    simpler.
  * Rebuild against libseccomp with fixed shlibs. (Closes: #844497)

  [ Michael Biebl ]
  * fstab-generator: add x-systemd.mount-timeout option. (Closes: #843989)
  * build-sys: do not install ctrl-alt-del.target symlink twice.
    (Closes: #844039)
  * Enable lz4 support.
    While the compression rate is not as good as XZ, it is much faster, so a
    better default for the journal and especially systemd-coredump.
    (Closes: #832010)

  [ Felipe Sateler ]
  * Enable machines.target by default. (Closes: #806787)

  [ Evgeny Vereshchagin ]
  * debian/tests/upstream: Print all journal files.
    We don't print all journal files. This is misleading a bit:
    https://github.com/systemd/systemd/pull/4331#issuecomment-252830790
    https://github.com/systemd/systemd/pull/4395#discussion_r87948836

  [ Luca Boccassi ]
  * Use mount --move in initramfs-tools udev script.
    Due to recent changes in busybox and initramfs-tools the mount
    utility is no longer the one from busybox but from util-linux.
    The latter does not support mount -o move.
    The former supports both -o move and --move, so use it instead to be
    compatible with both.
    See this discussion for more details:
    https://bugs.debian.org/823856 (Closes: #844775)

 -- Michael Biebl <biebl@debian.org>  Sun, 20 Nov 2016 03:34:58 +0100

systemd (232-3) unstable; urgency=medium

  [ Felipe Sateler ]
  * Make systemd-delta less confused on merged-usr systems. (Closes: #843070)
  * Fix wrong paths for /bin/mount when compiled on merged-usr system.
    Then the build system finds /usr/bin/mount which won't exist on a
    split-/usr system. Set the paths explicitly in debian/rules and drop
    Use-different-default-paths-for-various-binaries.patch. (Closes: #843433)

  [ Martin Pitt ]
  * debian/tests/logind: Split out "pid in logind session" test
  * debian/tests/logind: Adjust "in logind session" test for unified cgroup
    hierarchy
  * debian/tests/boot-and-services: Check common properties of CLI programs.
    Verify that CLI programs have a sane behaviour and exit code when being
    called with --help, --version, or an invalid option.
  * nspawn: Fix exit code for --help and --version (Closes: #843544)
  * core: Revert using the unified hierarchy for the systemd cgroup.
    Too many things don't get along with it yet, like docker, LXC, or runc.
    (Closes: #843509)

 -- Martin Pitt <mpitt@debian.org>  Wed, 09 Nov 2016 09:34:45 +0100

systemd (232-2) unstable; urgency=medium

  * Drop RestrictAddressFamilies from service files.
    RestrictAddressFamilies= is broken on 32bit architectures and causes
    various services to fail with a timeout, including
    systemd-udevd.service.
    While this might actually be a libseccomp issue, remove this option for
    now until a proper solution is found. (Closes: #843160)

 -- Michael Biebl <biebl@debian.org>  Sat, 05 Nov 2016 22:43:27 +0100

systemd (232-1) unstable; urgency=medium

  [ Martin Pitt ]
  * New upstream release 232:
    - Fix "systemctl start" when ReadWriteDirectories is a symlink
      (Closes: ##792187)
    - Fix "journalctl --setup-keys" output (Closes: #839097)
    - Run run sysctl service if /proc/sys/net is writable, for containers
      (Closes: #840529)
    - resolved: Add d.f.ip6.arpa to the DNSSEC default negative trust anchors
      (Closes: #834453)
  * debian/tests/logind: Copy the current on-disk unit instead of the
    on-memory one.
  * Build sd-boot on arm64. gnu-efi is available on arm64 now.
    (Closes: #842617)
  * Link test-seccomp against seccomp libs to fix FTBFS
  * debian/rules: Remove nss-systemd (until we package it)
  * Install new systemd-mount

  [ Michael Biebl ]
  * Install new journal-upload.conf man pages in systemd-journal-remote

 -- Martin Pitt <mpitt@debian.org>  Fri, 04 Nov 2016 07:18:10 +0200

systemd (231-10) unstable; urgency=medium

  [ Martin Pitt ]
  * systemctl: Add --wait option to wait until started units terminate again.
  * nss-resolve: return NOTFOUND instead of UNAVAIL on resolution errors.
    This makes it possible to configure a fallback to "dns" without breaking
    DNSSEC, with "resolve [!UNAVAIL=return] dns".
  * libnss-resolve.postinst: Skip dns fallback if resolve is present.
    Only fall back to "dns" if nss-resolve is not installed (for the
    architecture of the calling program). Once it is, we never want to fall
    back to "dns" as that breaks enforcing DNSSEC verification and also
    pointlessly retries NXDOMAIN failures. (LP: #1624071)
  * unit: sent change signal before removing the unit if necessary
    (LP: #1632964)
  * networkd: Fix assertion crash on adding VTI with IPv6 addresses
    (LP: #1633274)
  * debian/tests/upstream: Stop specifying initrd, it is autodetected now.
  * debian/tests/upstream: Add gcc/libc-dev/make test dependencies,
    so that the tests can build helper binaries.

  [ Felipe Sateler ]
  * Explicitly disable installing the upstream-provided PAM configuration.
  * Register interest in the status of dracut and initramfs-tools in reportbug
    template

  [ Michael Biebl ]
  * Stop creating systemd-update-utmp-runlevel.service symlinks manually

 -- Martin Pitt <mpitt@debian.org>  Wed, 26 Oct 2016 13:24:37 +0200

systemd (231-9) unstable; urgency=medium

  * pid1: process zero-length notification messages again.
    Just remove the assertion, the "n" value was not used anyway. This fixes
    a local DoS due to unprocessed/unclosed fds which got introduced by the
    previous fix. (Closes: #839171) (LP: #1628687)
  * pid1: Robustify manager_dispatch_notify_fd()
  * test/networkd-test.py: Add missing writeConfig() helper function.

 -- Martin Pitt <mpitt@debian.org>  Thu, 29 Sep 2016 23:39:24 +0200

systemd (231-8) unstable; urgency=medium

  [ Martin Pitt ]
  * Replace remaining systemctl --failed with --state=failed
    "--failed" is deprecated in favor of --state.
  * debian/shlibs.local.in: More precisely define version of internal shared
    lib.
  * debian/tests/upstream: Drop blacklisting
    These tests now work fine without qemu.
  * debian/tests/storage: Avoid rmmod scsi_debug (LP: #1626737)
  * upstream build system: Install libudev, libsystemd, and nss modules to
    ${rootlibdir}. Drop downstream workaround from debian/rules.
  * Ubuntu: Disable resolved's DNSSEC for the final 16.10 release.
    Resolved's DNSSEC support is still not mature enough, and upstream
    recommends to disable it in stable distro releases still.
  * Fix abort/DoS on zero-length notify message triggers (LP: #1628687)
  * resolved: don't query domain-limited DNS servers for other domains
    (LP: #1588230)

  [ Antonio Ospite ]
  * Update systemd-user pam config to require pam_limits.so.
    (Closes: #838191)

 -- Martin Pitt <mpitt@debian.org>  Thu, 29 Sep 2016 13:40:21 +0200

systemd (231-7) unstable; urgency=medium

  [ Michael Biebl ]
  * fsckd: Do not exit on idle timeout if there are still clients connected
    (Closes: #788050, LP: #1547844)

  [ Martin Pitt ]
  * 73-usb-net-by-mac.rules: Split kernel command line import line.
    Reportedly this makes the rule actually work on some platforms. Thanks Alp
    Toker! (LP: #1593379)
  * debian/tests/boot-smoke: Only run 5 iterations
  * systemd.postinst: Drop obsolete setcap call for systemd-detect-virt.
    Drop corresponding libcap2-bin dependency.
  * debian/tests/systemd-fsckd: Robustify check for "unit was running"
    (LP: #1624406)
  * debian/extra/set-cpufreq: Use powersave with intel_pstate.
    This is what we did on xenial, and apparently powersave is still actually
    better than performance. Thanks to Doug Smythies for the measurements!
    (LP: #1579278)
  * Ubuntu: Move ondemand.service from static to runtime enablement.
    This makes it easier to keep performance, by disabling ondemand.service.
    Side issue in LP: #1579278
  * Revert "networkd: remove route if carrier is lost"
    This causes networkd to drop addresses from unmanaged interfaces in some
    cases. (Closes: #837759)
  * debian/tests/storage: Avoid stderr output of stopping systemd-cryptsetup@.service
  * libnss-*.prerm: Remove possible [key=value] options from NSS modules as well.
    (LP: #1625584)

 -- Martin Pitt <mpitt@debian.org>  Tue, 20 Sep 2016 15:03:06 +0200

systemd (231-6) unstable; urgency=medium

  [ Martin Pitt ]
  * Add alternative iptables-dev build dependencies
    libiptc-dev is very new and not yet present in stable Debian/Ubuntu releases.
    Add it as a fallback build dependency for backports and upstream tests.
  * Detect if seccomp is enabled but seccomp filtering is disabled
    (Closes: #832713)
  * resolved: recognize DNS names with more than one trailing dot as invalid
    (LP: #1600000)
  * debian/tests/smoke: Store udev db dump artifact on failure
  * networkd: limit the number of routes to the kernel limit
  * systemctl: consider service running only when it is in active or reloading state
  * networkd: remove route if carrier is lost
  * Add Ref()/Unref() bus calls for units

  [ Felipe Sateler ]
  * git-cherry-pick: always recreate the patch-queue branch.

  [ Dimitri John Ledkov ]
  * Use idiomatic variables from dpkg include.

 -- Martin Pitt <mpitt@debian.org>  Sun, 11 Sep 2016 15:00:55 +0200

systemd (231-5) unstable; urgency=medium

  [ Iain Lane ]
  * Let graphical-session-pre.target be manually started (LP: #1615341)

  [ Felipe Sateler ]
  * Add basic version of git-cherry-pick
  * Replace Revert-units-add-a-basic-SystemCallFilter-3471.patch with upstream
    patch
  * sysv-generator: better error reporting. (Closes: #830257)

  [ Martin Pitt ]
  * 73-usb-net-by-mac.rules: Test for disabling 80-net-setup-link.rules more
    efficiently. Stop calling readlink at all and just test if
    /etc/udev/rules.d/80-net-setup-link.rules exists -- a common way to
    disable an udev rule is to just "touch" it in /etc/udev/rule.d/ (i. e.
    empty file), and if the rule is customized we cannot really predict anyway
    if the user wants MAC-based USB net names or not. (LP: #1615021)
  * Ship kernel-install (Closes: #744301)
  * Add debian/extra/kernel-install.d/60-initrd.install.
    This kernel-install drop-in copies the initrd of the selected kernel to
    the EFI partition.
  * bootctl: Automatically detect ESP partition.
    This makes bootctl work with Debian's /boot/efi/ mountpoint without having
    to explicitly specify --path.
    Patches cherry-picked from upstream master.
  * systemd.NEWS: Point out that alternatively rcS scripts can be moved to
    rc[2-5]. Thanks to Petter Reinholdtsen for the suggestion!

  [ Michael Biebl ]
  * Enable iptables support (Closes: #787480)
  * Revert "logind: really handle *KeyIgnoreInhibited options in logind.conf"
    The special 'key handling' inhibitors should always work regardless of
    any *IgnoreInhibited settings – otherwise they're nearly useless.
    Update man pages to clarify that *KeyIgnoreInhibited only apply to a
    subset of locks (Closes: #834148)

 -- Martin Pitt <mpitt@debian.org>  Fri, 26 Aug 2016 10:58:07 +0200

systemd (231-4) unstable; urgency=medium

  * Revert "pid1: reconnect to the console before being re-executed"
    This unbreaks consoles after "daemon-reexec". (Closes: #834367)

 -- Martin Pitt <mpitt@debian.org>  Thu, 18 Aug 2016 07:03:13 +0200

systemd (231-3) unstable; urgency=medium

  * resolved resolvconf integration: Run resolvconf without privilege
    restrictions. On some architectures (at least ppc64el), running resolvconf
    does not work with MemoryDenyWriteExecute=yes. (LP: #1609740)
  * Revert unit usage of MemoryDenyWriteExecute=yes. This is implemented
    through seccomp as well. (Closes: #832713)

 -- Martin Pitt <mpitt@debian.org>  Mon, 15 Aug 2016 09:58:09 +0200

systemd (231-2) unstable; urgency=medium

  [ Martin Pitt ]
  * debian/rules: Fix UPSTREAM_VERSION for upstream master builds
  * Limit "link against /usr" check to some critical binaries only and add
    generators
  * debian/rules: Put back cleanup of *.busname (Closes: #833487)
  * debian/tests/localed-x11-keymap: Robustify cleanup
  * debian/tests/localed-x11-keymap: Check that localed works without
    /etc/default/keyboard. This reproduces #833849.
  * Revert "units: add a basic SystemCallFilter (#3471)"
    This causes fatal failures on kernels that don't have seccomp enabled.
    This can be reactivated once
    https://github.com/systemd/systemd/issues/3882 is fixed.
    (Closes: #832713, #832893)

  [ Simon McVittie ]
  * localed: tolerate absence of /etc/default/keyboard.
    The debian-specific patch to read Debian config files was not tolerating
    the absence of /etc/default/keyboard. This causes systemd-localed to
    fail to start on systems where that file isn't populated (like embedded
    systems without keyboards). (Closes: #833849)

 -- Martin Pitt <mpitt@debian.org>  Sun, 14 Aug 2016 10:54:57 +0200

systemd (231-1) unstable; urgency=low

  [ Martin Pitt ]
  * New upstream release 231:
    - Fix "Failed to create directory /str/sys/fs/selinux: Read-only file
      system" warning. (Closes: #830693)
  * systemd.postinst: Remove systemd-networkd-resolvconf-update.path removal
    leftover. (Closes: #830778)
  * Drop support for rcS.d SysV init scripts.
    These are prone to cause dependency loops, and almost all packages with
    rcS scripts now ship a native systemd service.
  * networkd: Handle router advertisements in userspace again.
    Drop Revert-Revert-networkd-ndisc-revert-to-letting-the-k.patch.
    Bug #814566/#815586 got fixed in 230, and #815884 and #815884 and #815793
    are unreproducible and need more reporter feedback.
  * debian/gbp.conf: Enable dch options "full" and "multimaint-merge"
  * systemd-sysv: Add Conflicts: systemd-shim.
    To avoid shim trying to claim the D-Bus interfaces.
  * Add graphical-session.target user unit.
  * Add graphical-session-pre.target user unit
  * Add debian/extra/units-ubuntu/user@.service.d/timeout.conf.
    This avoids long hangs during shutdown if user services fail/hang due to
    X.org going away too early. This is mostly a workaround, so only install
    for Ubuntu for now.
  * Dynamically add upstream version to debian/shlibs.local
  * Set Debian/Ubuntu downstream support URL in journal catalogs
    (Closes: #769187)

  [ Michael Biebl ]
  * Restrict Conflicts: openrc to << 0.20.4-2.1.
    Newer versions of openrc no longer ship conflicting implementations of
    update-rc.d/invoke-rc.d.
  * Add Depends: dbus to systemd-container.
    This is required for systemd-machined and systemd-nspawn to work
    properly. (Closes: #830575)
  * Drop insserv.conf generator.
    We no longer parse /etc/insserv.conf and /etc/insserv.conf.d/* and
    augment services with that dependency information via runtime drop-in
    files. Services which want to provide certain system facilities need to
    pull in the corresponding targets themselves. Either directly in the
    native service unit or by shipping a drop-in snippet for SysV init
    scripts. (Closes: #825858)
  * getty-static.service: Only start if we have a working VC subsystem.
    Use ConditionPathExists=/dev/tty0, the same check as in getty@.service,
    to determine whether we have a functional VC subsystem and we should
    start any gettys. (Closes: #824779)
  * Stop mentioning snapshot and restore in the package description.
    Support for the .snapshot unit type has been removed upstream.
  * Drop sigpwr-container-shutdown.service.
    This is no longer necessary as lxc-stop has been fixed to use SIGRTMIN+3
    to shut down systemd based LXC containers.
    https://github.com/lxc/lxc/pull/1086
    https://www.freedesktop.org/wiki/Software/systemd/ContainerInterface/

  [ Felipe Sateler ]
  * Add versioned breaks for packages shipping rcS init scripts

 -- Martin Pitt <mpitt@debian.org>  Tue, 26 Jul 2016 12:17:14 +0200

systemd (230-7) unstable; urgency=medium

  * Tell dh_shlibdeps to look in the systemd package for libraries. Otherwise
    dpkg-shlibdeps fails to find libsystemd-shared as we no longer create a
    shlibs file for it.
  * Add Build-Depends-Package to libudev1.symbols and libsystemd0.symbols.
    This ensures proper dependencies when a package has a Build-Depends on a
    higher version of libudev-dev or libsystemd-dev then what it gets from the
    used symbols.

 -- Michael Biebl <biebl@debian.org>  Fri, 08 Jul 2016 13:04:33 +0200

systemd (230-6) unstable; urgency=medium

  [ Martin Pitt ]
  * debian/tests/boot-smoke: Stop running in containers again, too unreliable
    on Ubuntu s390x right now.

  [ Michael Biebl ]
  * Bump Build-Depends on debhelper to (>= 9.20160114), required for
    --dbgsym-migration support.
  * Install test-udev binary into $libdir/udev/ not $libdir. Only libraries
    should be installed directly into $libdir.
  * Exclude libsystemd-shared from dh_makeshlibs.

  [ Felipe Sateler ]
  * Do not install libsystemd-shared.so symlink
  * {machine,system}ctl: always pass &changes and &n_changes (Closes: #830144)

  [ Michael Prokop ]
  * debian/tests/logind: Ensure correct version of logind is running.

 -- Michael Biebl <biebl@debian.org>  Thu, 07 Jul 2016 15:22:16 +0200

systemd (230-5) unstable; urgency=medium

  [ Martin Pitt ]
  * Sync test/networkd-test.py with current upstream master, and remove our
    debian/tests/networkd copy. Directly run test/networkd-test.py in
    autopkgtest.
  * debian/extra/rules/73-usb-net-by-mac.rules: Disable when
    /etc/udev/rules.d/80-net-setup-link.rules is a symlink to /dev/null, to be
    consistent with the documented way to disable ifnames. (Closes: #824491,
    LP: #1593379)
  * debian/rules: Ignore libcap-ng.so in the "does anything link against /usr"
    check, to work around libaudit1 recently gaining a new dependency against
    that library (#828991). We have no influence on that ourselves. This fixes
    the FTBFS in the meantime.

  [ Felipe Sateler ]
  * Convert common code into a private shared library. This saves about 9 MB
    of installed size in the systemd package, and some more in systemd-*.

 -- Martin Pitt <mpitt@debian.org>  Fri, 01 Jul 2016 09:15:12 +0200

systemd (230-4) unstable; urgency=medium

  [ Martin Pitt ]
  * tmp.mount: Add nosuid and nodev mount options. This restores compatibility
    with the original SysV int RAMTMP defaults. (Closes: #826377)
  * debian/tests/upstream: Some tests fail on platforms without QEMU at the
    moment due to upstream PR#3587; blacklist these for now if QEMU is not
    available.
  * debian/rules: Don't run the "anything links against /usr" check for
    upstream tests, as those run on Ubuntu 16.04 LTS which does not yet have
    libidn moved to /lib.
  * debian/tests/upstream: Clean up old journals before running a test, to
    avoid printing a wrong one on failure.
  * debian/tests/upstream: Do not run the QEMU tests on i386. Nested QEMU on
    i386 causes testbed hangs on Ubuntu's cloud infrastructure, which is the
    only place where these actually run.
  * resolved: Fix SERVFAIL handling and introduce a new "Cache=" option to
    disable local caching.
  * resolved: Support IPv6 zone indices in resolv.conf. (LP: #1587489)
  * resolved: Update resolv.conf when calling SetLinkDNS().
  * debian/tests/storage: Sync and settle udev after luksFormat, to reduce the
    chance of seeing some half-written signatures.
  * debian/tests/networkd: Stop skipping the two DHCP6 tests, this regression
    seems to have been fixed now.
  * resolved: respond to local resolver requests on 127.0.0.53:53. This
    provides compatibility with clients that don't use NSS but do DNS queries
    directly, such as Chrome.
  * resolved: Don't add route-only domains to /etc/resolv.conf.
  * systemd-resolve: Add --flush-caches and --status commands.
  * Add debian/extra/units/systemd-resolved.service.d/resolvconf.conf to tell
    resolvconf about resolved's builtin DNS server on 127.0.0.53. With that,
    DNS servers picked up via networkd are respected when using resolvconf,
    and software like Chrome that does not do NSS (libnss-resolve) still gets
    proper DNS resolution. Drop the brittle and ugly
    systemd-networkd-resolvconf-update.{path,service} hack instead.
  * debian/tests/boot-smoke: Run in containers as well.

  [ Laurent Bigonville ]
  * Build with IDN support. (Closes: #814528)

 -- Martin Pitt <mpitt@debian.org>  Wed, 29 Jun 2016 15:23:32 +0200

systemd (230-3) unstable; urgency=medium

  [ Martin Pitt ]
  * debian/tests/boot-and-services: Adjust test_tmp_mount() for fixed
    systemctl exit code for "unit not found" in upstream commit ca473d57.
  * debian/tests/boot-and-services, test_no_failed(): Show journal of failed
    units.
  * debian/extra/init-functions.d/40-systemd: Adjust to changed systemctl
    show behaviour in 231: now this fails for nonexisting units instead of
    succeeding with "not-found". Make the code compatible to both for now.
  * Fix networkd integration with resolvconf for domain-limited DNS servers,
    so that these don't appear as global nameservers in resolv.conf. Thanks
    Andy Whitcroft for the initial fix! Add corresponding test case to
    debian/tests/networkd. (LP: #1587762)
  * resolved: Fix comments in resolve.conf for search domain overflows.
    (LP: #1588229)
  * On Ubuntu, provide an "ondemand.service" that replaces
    /etc/init.d/ondemand. The latter does not exist any more when
    "initscripts" falls out of the default installation. (LP: #1584124) This
    now does not do a fixed one-minute wait but uses "Type=idle" instead. This
    also becomes a no-op when the CPU supports "intel_pstate" (≤ 5 years old),
    as on these the ondemand/powersave schedulers are actually detrimental.
    (LP: #1579278)
  * debian/systemd-container.install: Drop *.busname installation, they are
    going away upstream.
  * debian/extra/init-functions.d/40-systemd: Do not call systemctl
    daemon-reload if the script is called as user (like reportbug does). Also
    make sure that daemon-reload will not invoke polkit.
  * Install test-udeb from .libs, to avoid installing the automake shell
    wrapper.
  * Fix transaction restarting in resolved to avoid async processing of
    free'd transactions.
    (Closes: #817210, LP: #1587727, #1587740, #1587762, #1587740)
  * Add "upstream" autopkgtest that runs the test/TEST* upstream integration
    tests in QEMU and nspawn.
  * Build systemd-sysusers binary, for using in rkt. Do not ship the
    corresponding unit and sysusers.d/ files yet, as these need some
    Debianization and an autopkgtest. (Closes: #823322)
  * debian/tests/systemd-fsckd: Adjust was_running() to also work for version
    230.

  [ Michael Biebl ]
  * Add "systemctl daemon-reload" to lsb init-functions hook if the LoadState
    of a service is "not-found". This will run systemd-sysv-generator, so SysV
    init scripts that aren't installed by the package manager should be picked
    up automatically. (Closes: #825913)
  * automount: handle expire_tokens when the mount unit changes its state.
    (Closes: #826512)
  * debian/systemd.preinst: Correctly determine whether a service is enabled.
    Testing for the return code alone is not sufficient as we need to
    differentiate between "generated" and "enabled" services.
    (Closes: #825981)

  [ Felipe Sateler ]
  * Drop configure option --disable-compat-libs. It no longer exists.
  * Add policykit-1 to Suggests. It is used to allow unprivileged users to
    execute certain commands. (Closes: #827756)

 -- Martin Pitt <mpitt@debian.org>  Tue, 21 Jun 2016 23:51:07 +0200

systemd (230-2) unstable; urgency=medium

  [ Martin Pitt ]
  * Don't add a Breaks: against usb-modeswitch when building on Ubuntu; there
    it does not use hotplug.functions and is a lower version.
  * boot-and-services autopkgtest: Add missing xserver-xorg and
    lightdm-greeter test dependencies, so that lightdm can start.
    (See LP #1581106)
  * Re-disable logind's KillUserProcesses option by default. (Closes: #825394)

  [ Michael Biebl ]
  * Drop --disable-silent-rules from debian/rules. This is now handled by dh
    directly depending on whether the DH_QUIET environment variable is set.

 -- Martin Pitt <mpitt@debian.org>  Tue, 31 May 2016 12:02:14 +0200

systemd (230-1) unstable; urgency=medium

  [ Martin Pitt ]
  * New upstream release 230.
    - Fix rare assertion failure in hashmaps. (Closes: #816612)
    - Fix leaking scope units. (Closes: #805477)
    - Fix wrong socket ownership after daemon-reload. (LP: #1577001)
    - udev: Fix touch screen detection. (LP: #1530384)
  * Drop cmdline-upstart-boot autopkgtest. It was still needed up to Ubuntu
    16.04 LTS, but upstart-sysv is not supported any more in Debian and Ubuntu
    now.
  * udev: Drop hotplug.functions, now that the last remaining user of this got
    fixed. Add appropriate versioned Breaks:.
  * debian/extra/rules/70-debian-uaccess.rules: Add some more FIDO u2f devices
    from different vendors. Thanks Atoyama Tokanawa.
  * Remove "bootchart" autopkgtest, this upstream version does not ship
    bootchart any more. It will be packaged separately.

  [ Michael Biebl ]
  * Drop obsolete --disable-bootchart configure switch from udeb build.
  * Remove obsolete /etc/systemd/bootchart.conf conffile on upgrades.

 -- Martin Pitt <mpitt@debian.org>  Mon, 23 May 2016 09:42:51 +0200

systemd (229-6) unstable; urgency=medium

  * systemd-container: Prefer renamed "btrfs-progs" package name over
    "btrfs-tools". (Closes: #822629)
  * systemd-container: Recommend libnss-mymachines. (Closes: #822615)
  * Drop systemd-dbg, in favor of debhelpers' automatic -dbgsym packages.
  * Drop Add-targets-for-compatibility-with-Debian-insserv-sy.patch; we don't
    need $x-display-manager any more as most/all DMs ship native services, and
    $mail-transport-agent is not widely used (not even by our default MTA
    exim4).
  * Unify our two patches for Debian specific configuration files.
  * Drop udev-re-enable-mount-propagation-for-udevd.patch, i. e. run udevd in
    its own slave mount name space again. laptop-mode-tools 1.68 fixed the
    original bug (#762018), thus add a Breaks: to earlier versions.
  * Ship fbdev-blacklist.conf in /lib/modprobe.d/ instead of /etc/modprobe.d/;
    remove the conffile on upgrades.
  * Replace util-Add-hidden-suffixes-for-ucf.patch with patch that got
    committed upstream.
  * Replace Stop-syslog.socket-when-entering-emergency-mode.patch with patch
    that got committed upstream.
  * debian/udev.README.Debian: Adjust documentation of MAC based naming for
    USB network cards to the udev rule, where this was moved to in 229-5.
  * debian/extra/init-functions.d/40-systemd: Invoke status command with
    --no-pager, to avoid blocking scripts that call an init.d script with
    "status" with an unexpected pager process. (Closes: #765175, LP: #1576409)
  * Add debian/extra/rules/70-debian-uaccess.rules: Make FIDO U2F dongles
    accessible to the user session. This avoids having to install libu2f-host0
    (which isn't discoverable at all) to make those devices work.
    (LP: #1387908)
  * libnss-resolve: Enable systemd-resolved.service on package installation,
    as this package makes little sense without resolved.
  * Add a DHCP exit hook for pushing received NTP servers into timesyncd.
    (LP: #1578663)
  * debian/udev.postinst: Fix migration check from the old persistent-net
    generator to not apply to chroots. (Closes: #813141)
  * Revert "enable TasksMax= for all services by default, and set it to 512".
    Introducing a default limit on number of threads broke a lot of software
    which regularly needs more, such as MySQL and RabbitMQ, or services that
    spawn off an indefinite number of subtasks that are not in a scope, like
    LXC or cron. 512 is way too much for most "simple" services, and it's way
    too little for the ones mentioned above. Effective (and much stricter)
    limits should instead be put into units individually.
    (Closes: #823530, LP: #1578080)
  * Split out udev rule to name USB network interfaces by MAC address into
    73-usb-net-by-mac.rules, so that it's easier to disable. (Closes: #824025)
  * 73-usb-net-by-mac.rules: Disable when net.ifnames=0 is specified on the
    kernel command line, to be consistent with disabling the *.link files.
  * 73-special-net-names.rule: Name the IBM integrated management module
    virtual USB network card "ibmimm". Thanks Marco d'Itri!

 -- Martin Pitt <mpitt@debian.org>  Thu, 12 May 2016 09:40:19 +0200

systemd (229-5) unstable; urgency=medium

  * debian/tests/unit-config: Call "daemon-reload" to clean up generated units
    in between tests.
  * debian/tests/unit-config: Check that enable/disable commands are
    idempotent.
  * debian/tests/unit-config: Detect if system units are in /usr/, so that the
    test works on systems with merged /usr.
  * debian/tests/unit-config: Use systemd-sysv-install instead of update-rc.d
    directly, so that the test works under Fedora too.
  * debian/tests/unit-config: Check disabling of a "systemctl link"ed unit,
    and check "systemctl enable" on a unit with full path which is not in the
    standard directories.
  * Rename debian/extra/rules/73-idrac.rules to 73-special-net-names.rules, as
    it is going to get rules for other devices. Also install it into the
    initramfs.
  * debian/extra/rules/73-special-net-names.rules: Add DEVPATH number based
    naming schema for ibmveth devices. (LP: #1561096)
  * Don't set SYSTEMD_READY=0 on DM_UDEV_DISABLE_OTHER_RULES_FLAG=1 devmapper
    devices with "change" events, as this causes spurious unmounting with
    multipath devices. (LP: #1565969)
  * Fix bogus "No [Install] section" warning when enabling a unit with full
    path. (LP: #1563590)
  * debian/tests/cmdline-upstart-boot: In test_rsyslog(), check for messages
    from dbus instead of NetworkManager. NM 1.2 does not seem to log to syslog
    by default any more.
  * Bump Standards-Version to 3.9.8 (no changes necessary).
  * debian/tests/boot-smoke: Add some extra debugging if there are pending
    jobs after 10s, to figure out why lightdm is sometimes "restarting".
    (for LP #1571673)
  * debian/tests/boot-smoke: Configure dummy X.org driver (like in the
    boot-and-services test), to avoid lightdm randomly fail. (LP: #1571673)
  * Move Debian specific patches into debian/patches/debian (which translates
    to "Gbp-Pq: Topic debian" with pq). This keeps upstream vs. Debian
    patches separated without the comments in debian/patches/series (which
    always get removed by "pq export").
  * Don't ship an empty /etc/X11/xinit/xinitrc.d/ directory, this isn't
    supported in Debian. (Closes: #822198)
  * udev: Mark nbd as inactive until connected. (Closes: #812485)
  * On shutdown, unmount /tmp before disabling swap. (Closes: #788303)
  * debian/systemd-coredump.postinst: Do daemon-reload before starting
    systemd-coredump, as the unit file may have changed on upgrades.
    (Closes: #820325)
  * Set MAC based name for USB network interfaces only for universally
    administered (i. e. stable) MACs, not for locally administered (i. e.
    randomly generated) ones. Drop /lib/systemd/network/90-mac-for-usb.link
    (as link files don't currently support globs for MACAddress=) and replace
    with an udev rule in /lib/udev/rules.d/73-special-net-names.rules.
    (Closes: #812575, LP: #1574483)

 -- Martin Pitt <mpitt@debian.org>  Mon, 25 Apr 2016 11:08:11 +0200

systemd (229-4) unstable; urgency=medium

  * Fix assertion crash when processing a (broken) device without a sysfs
    path. (Closes: #819290, LP: #1560695)
  * Fix crash when shutdown is issued from a non-tty. (LP: #1553040)
  * networkd: Stay running while any non-loopback interface is up.
    (Closes: #819414)
  * Fix reading uint32 D-Bus properties on big-endian.
  * Fix crash if an udev device has many tags or devlinks. (LP: #1564976)
  * systemctl, loginctl, etc.: Don't start polkit agent when running as root.
    (LP: #1565617)
  * keymap: Add Add HP ZBook (LP: #1535219) and HP ProBook 440 G3.
  * systemd.resource-control.5: Fix links to cgroup documentation on
    kernel.org. (Closes: #819970)
  * Install test-udev into libudev-dev, so that we have it available for
    autopkgtests.
  * Add "udev" autopkgtest for running the upstream test/udev-test.pl.

 -- Martin Pitt <mpitt@debian.org>  Thu, 07 Apr 2016 08:11:10 +0200

systemd (229-3) unstable; urgency=medium

  [ Martin Pitt ]
  * debian/tests/timedated: Add tests for "timedatectl set-local-rtc".
  * Be more tolerant in parsing /etc/adjtime.
  * debian/systemd.postinst: Don't fail package installation if systemctl
    daemon-reload trigger fails. This does not fix the root cause of the
    reload failures, but at least causes fewer packages to be in a broken
    state after upgrade, so that a reboot or apt-get -f install have a much
    higher chance in succeeding. (For bugs like LP #1502097 or LP #1447654)
  * debian/tests/networkd: Skip test_hogplug_dhcp_ip6 when running against
    upstream as well.
  * debian/tests/boot-and-services: Wait for units to stop with a "systemctl
    is-active" loop instead of static sleeps.
  * debian/tests/networkd: Skip DHCPv6 tests for downstream packages too. This
    is an actual regression in networkd-229, to be investigated. But this
    shouldn't hold up reverse dependencies.
  * Fix assertion in add_random(). (LP: #1554861)
  * debian/tests/boot-and-services: Don't assert on "Stopped Container c1"
    message in NspawnTests.test_service(), this is sometimes not present. Just
    check that the unit did not fail.
  * Add "adduser" dependency to systemd-coredump, to quiesce lintian.
  * Bump Standards-Version to 3.9.7 (no changes necessary).
  * Fix timespec parsing by correctly initializing microseconds.
    (Closes: #818698, LP: #1559038)
  * networkd: Add fallback if FIONREAD is not supported. (Closes: #818488)
  * Cherry-pick various fixes from upstream master.
    - Fixes logout when changing the current target. (Closes: #805442)

  [ Evgeny Vereshchagin ]
  * debian/tests/boot-and-services: Search systemd-coredump's output by
    SYSLOG_IDENTIFIER.
  * Add missing "Recommends: btrfs-tools" to systemd-container.
  * Add systemd-coredump postinst/prerm to start/stop systemd-coredump.socket
    without a reboot. (Closes: #816767)

  [ Felipe Sateler ]
  * Set the paths of loadkeys and setfont via configure arguments, not a patch

 -- Martin Pitt <mpitt@debian.org>  Mon, 21 Mar 2016 14:11:44 +0100

systemd (229-2) unstable; urgency=medium

  * time-util: map ALARM clockids to non-ALARM clockids in now(), to work on
    architectures which don't support CLOCK_BOOTTIME_ALARM. Fixes FTBFS on
    many architectures.
  * debian/systemd.postinst: Add missing newline to /etc/adjtime migration.
    (See #699554)
  * debian/systemd.postinst: Only try to enable tmp.mount if we actually
    copied it to /etc. Don't try to enable a generated unit. (LP: #1545707)
  * debian/tests/boot-and-services: Increase timeouts of test_bash_crash from
    5 to 10 seconds, and sync the journal after every iteration.
  * debian/extra/checkout-upstream: Try again after one minute if git checkout
    fails, to avoid failures from transient network errors.
  * debian/tests/systemd-fsckd: Use grub.d/50-cloudimg-settings.cfg as a
    template for generating our custom one instead of 90-autopkgtest.cfg. The
    latter does not exist on non-x86 architectures and is not relevant for
    this test.
  * debian/tests/boot-and-services: Skip journal test for test_bash_crash when
    running against upstream, as this currently fails most of the time. To be
    investigated.
  * debian/tests/networkd: Skip test_coldplug_dhcp_ip6 when running against
    upstream, as this is brittle there. To be investigated.
  * debian/tests/bootchart: Skip test if bootchart is not available or
    testing in upstream mode. bootchart got removed from master and will be
    moved to a separate repository.
  * debian/tests/boot-and-services: Show verbose journal output on failure in
    nspawn test, and sync journal before.
  * Move systemd-coredump socket and service into systemd-coredump binary
    package.
  * Revert changing the default core dump ulimit and core_pattern. This
    completely breaks core dumps without systemd-coredump. It's also
    contradicting core(8). (Closes: #815020)
  * Fix addresses for type "sit" tunnels. (Closes: #816132)
  * networkd: Go back to letting the kernel handle IPv6 router advertisements,
    as networkd's own currently has too many regressions. Thanks to Stefan
    Lippers-Hollmann for investigating this! (Closes: #814566,
    #814667, #815586, #815884, #815793)

 -- Martin Pitt <mpitt@debian.org>  Sun, 28 Feb 2016 22:16:12 +0100

systemd (229-1) unstable; urgency=medium

  * New upstream release 229.
    - Fix systemctl behaviour in chroots. (Closes: #802780)
    - Fix SELinux context of /run/user/$UID. (Closes: #775651)
    - Add option to optionally turn of color output. (Closes: #783692)
    - Don't git-ignore src/journal-remote/browse.html. (Closes: #805514)
    - Do not warn about Wants depencencies on masked units. (LP: #1543282)
  * debian/systemd.install: Ship the new systemd-resolve.
  * libsystemd0.symbols: Add new symbols from this release.
  * systemd-coredump.postinst: Create systemd-coredump system user.
  * debian/tests/systemd-fsckd: Tame overly strict test for failed plymouth
    unit, which is a race condition with plymouthd auto-stopping.
    (LP: #1543144)
  * Drop timedated-don-t-rely-on-usr-being-mounted-in-the-ini.patch.
    initramfs-tools has mounted /usr since Jessie, and tzdata now creates
    /etc/localtime as a symlink too (see #803144).
  * Use-different-default-paths-for-various-binaries.patch: Drop path changes
    for setcap (which is already a build dep and not used at all) and sulogin
    (which is now in util-linux).
  * Remove obsolete udev maintainer script checks:
    - Drop check for kernel >= 2.6.32, which released in 2009.
    - Drop restarting of some daemons due to the devtmpfs migration, which
      happened before the above kernel even.
    - Drop support for forcing upgrades on kernels known not to work via
      /etc/udev/kernel-upgrade. Don't pretend that this would help, as users
      could end up with a non-bootable system. Always fail early in preinst
      when it's still possible to install a working kernel.
    - Drop postinst test for "running in containers" -- it's actually possible
      to run udev in containers if you mount /sys r/w and you know what you
      are doing. Also, the init.d script and systemd service do that check
      again.
    - Keep the kernel feature and chroot checks, as these are still useful.
      Simplify check_kernel_features() by eliminating some variables.
    - Drop debconf templates. Two of them are obsolete, and having
      CONFIG_SYSFS_DEPRECATED is now so implausible that this doesn't warrant
      the overhead and translator efforts.
  * Drop debian/tests/ifupdown-hotplug. The units moved into ifupdown, so the
    test should go there too (see #814312).
  * debian/tests/control: Reorder tests and add a comment which ones should
    not be run for an upstream build.
  * debian/tests/control: Rearrange tests and avoid removing test dependencies
    to minimize testbed resets.
  * Add debian/extra/checkout-upstream: Script to replace the current
     source with a checkout of an upstream pull request, branch, or commit,
     and remove debian/patches/. Call from debian/rules if $TEST_UPSTREAM is
     set. This will be used for upstream CI.
  * Enable seccomp support on powerpc, ppc64el, and s390x.

 -- Martin Pitt <mpitt@debian.org>  Thu, 11 Feb 2016 21:02:39 +0100

systemd (228-6) unstable; urgency=medium

  * Make-run-lock-tmpfs-an-API-fs.patch: Drop /run/lock from
    tmpfiles.d/legacy.conf to avoid the latter clobbering the permissions of
    /run/lock. Fixes fallout from cleanup in -5 that resulted /run/lock to
    have 0755 permissions instead of 1777. (LP: #1541775)

 -- Martin Pitt <mpitt@debian.org>  Thu, 04 Feb 2016 11:46:54 +0100

systemd (228-5) unstable; urgency=medium

  [ Martin Pitt ]
  * Drop systemd-vconsole-setup.service: It has never been installed/used in
    Debian and is not necessary for Ubuntu any more.
  * Drop halt-local.service. This has never been documented/used in Debian.
    (LP: #1532553)
  * debian/extra/initramfs-tools/scripts/init-bottom/udev: Prefer "nuke"
    again, it comes from klibc-utils. But fall back to "rm" if it does not
    exist.
  * systemd-timesyncd.service.d/disable-with-time-daemon.conf: Also don't run
    if /usr/sbin/VBoxService exists, as virtualbox-guest-utils already
    provides time synchronization with the host. (Closes: #812522)
  * Drop Michael Stapelberg from Uploaders:, he stopped maintenance long ago.
    Thanks Michael for your great work in the past!
  * Replace "sysv-rc" dependency with Conflicts: openrc, file-rc. The
    rationale from #739679 still applies, but with the moving of
    {invoke,update}-rc.d to init-system-helpers we don't actually need
    anything from sysv-rc any more other than the assumption that SysV init
    scripts are enabled in /etc/rc?.d/ for the SysV generator to work (and
    file-rc and openrc don't do that).
  * debian/tests/timedated: Verify /etc/localtime symlink. Skip verifying the
    /etc/timezone file (which is Debian specific) if $TEST_UPSTREAM is set.
  * debian/tests/localed-locale: Check /etc/locale.conf if $TEST_UPSTREAM is
    set.
  * debian/tests/localed-x11-keymap: Test /etc/X11/xorg.conf.d/00-keyboard.conf
    if $TEST_UPSTREAM is set.
  * debian/tests/boot-and-services: Check for reaching graphical.target
    instead of default.target, as the latter is a session systemd state only.
  * debian/tests/boot-and-services: Skip tests which are known to fail/not
    applicable with testing upstream builds.
  * Drop Fix-up-tmpfiles.d-permissions-properly.patch:
    - /run/lock is already created differently by
      Make-run-lock-tmpfs-an-API-fs.patch, and contradicts to that.
    - /run/lock/lockdev/ isn't being used anywhere and got dropped
      upstream; backport the patch (tmpfiles-drop-run-lock-lockdev.patch).
    - Move dropping of "group:wheel" (which has never existed in Debian) into
      debian/rules, to also catch occurrences in other parts of the file which
      the static patch would overlook.
  * Shorten persistent identifier for CCW network interfaces (on s390x only).
    (LP: #1526808)
  * debian/rules: If $TEST_UPSTREAM is set (when building/testing upstream
    master instead of distro packages), don't fail on non-installed new files
    or new library symbols.
  * Add systemd-sysv conflict to upstart-sysv, and version the upstart
    conflict. This works with both Debian's and Ubuntu's upstart packages.

  [ Michael Biebl ]
  * Drop support for the /etc/udev/disabled flag file. This was a workaround
    for udev failing to install with debootstrap because it didn't use
    invoke-rc.d and therefor was not compliant with policy-rc.d. See #520742
    for further details. This is no longer the case, so supporting that file
    only leads to confusion about its purpose.
  * Retrigger cleanup of org.freedesktop.machine1.conf and
    hwclock-save.service now that dpkg has been fixed to correctly pass the
    old version to postinst on upgrade. (Closes: #802545)
  * Only ship *.link files as part of the udev package. The *.network files
    are solely used by systemd-networkd and should therefor be shipped by the
    systemd package. (Closes: #808237)
  * Cherry-pick a few fixes from upstream:
    - Fix unaligned access in initialize_srand(). (Closes: #812928)
    - Don't run kmod-static-nodes.service if module list is empty. This
      requires kmod v23. (Closes: #810367)
    - Fix typo in systemctl(1). (Closes: #807462)
    - Fix systemd-nspawn --link-journal=host to not fail if the directory
      already exists. (Closes: #808222)
    - Fix a typo in logind-dbus.c. The polkit action is named
      org.freedesktop.login1.power-off, not org.freedesktop.login1.poweroff.
    - Don't log an EIO error in gpt-auto-generator if blkid finds something
      which is not a partition table. (Closes: #765586)
    - Apply ACLs to /var/log/journal and also set them explicitly for
      system.journal.
  * Only skip the filesystem check for /usr if the /run/initramfs/fsck-usr
    flag file exists. Otherwise we break booting with dracut which uses
    systemd inside the initramfs. (Closes: #810748)
  * Update the instructions in README.Debian for creating /var/log/journal.
    They are now in line with the documentation in the systemd-journald(8) man
    page and ensure that ACLs and group permissions are properly set.
    (Closes: #800947, #805617)
  * Drop "systemctl daemon-reload" from lsb init-functions hook. This is no
    longer necessary as invoke-rc.d and init-system-helpers take care of this
    nowadays.

 -- Martin Pitt <mpitt@debian.org>  Wed, 03 Feb 2016 10:09:46 +0100

systemd (228-4) unstable; urgency=medium

  * debian/udev.README.Debian: Add alternative way of disabling ifnames.
    (Closes: #809339)
  * Put back /lib/udev/hotplug.functions, until the three remaining packages
    that use it stop doing so. (Closes: #810114)
  * debian/udev.README.Debian: Point out that any change to interface naming
    rules requires an initrd update.

 -- Martin Pitt <mpitt@debian.org>  Mon, 11 Jan 2016 07:12:40 +0100

systemd (228-3) unstable; urgency=medium

  [ Martin Pitt ]
  * debian/rules: Remove temporary debug output from test failures again. All
    Debian buildd kernels are recent enough now, but add a check for kernels
    older than 3.13 and ignore test failures for those.
  * debian/tests/networkd: Factor out dnsmasq specific test "router" setup, so
    that we can test against other implementations.
  * debian/tests/networkd: Add router setup using an (isolated) networkd
    process for configuring the veths and DHCP server.
  * debian/tests/networkd: On failure, only show journal for current test.
  * systemd-networkd-resolvconf-update.service: Wait for getting a name
    server, not just for getting online.
  * debian/tests/boot-and-services: Wait until bash crash stack trace is in
    the journal before asserting on it. Also relax RE to work on non-x86
    architectures.
  * debian/tests/networkd: If /etc/resolv.conf already has three nameservers,
    accept that too (as then the additional test one can't be added any more).
  * Fix FTBFS on x32. Thanks Helmut Grohne! (Closes: #805910)
  * debian/tests/networkd: For IPv6 tests, also wait for IPv4 address to
    arrive; s-n-wait-online already exits after getting an IPv6 address, but
    we verify both.
  * debian/tests/boot-and-services: Don't check for "Requesting system
    poweroff" log message in nspawn test, current upstream master does not
    write that any more. Instead check for "Stopped Container c1".
  * Add "storage" autopkgtest. Initially this covers some basic use cases with
    LUKS cryptsetup devices.
  * Add acl build dependency (for <!nocheck>). Current upstream master now
    needs it for some test cases.
  * debian/extra/initramfs-tools/scripts/init-bottom/udev: Use "rm -rf"
    instead of "nuke". The latter does not exist any more in current
    initramfs-tools.
  * Ignore test failures during "make check" if /etc/machine-id is missing
    (like in ancient local schroots). (Closes: #807884)
  * debian/extra/rules/80-debian-compat.rules: Remember which device got the
    "cdrw", "dvd", or "dvdrw" symlink to avoid changing links on device
    events. (Closes: #774080). Drop the rule for the "cdrom" symlink as that
    is already created in 60-cdrom_id.rules.
  * Eliminate "hotplug.functions" udev helper and put the logging functions
    directly into net.agent. This simplifies the migration of the latter to
    ifupdown.
  * Adjust manpages to keep /usr/lib/systemd/{user*,boot,ntp-units.d,modules*}
    paths, only keep /lib/systemd/{system*,network}. (Closes: #808997)
  * debian/udev.README.Debian: Fix typo and slight wording improvement.
    (Closes: #809513)
  * Drop net.agent, 80-networking.rules, and ifup@.service. These moved to
    ifupdown 0.8.5 now. Add Breaks: to earlier versions.

  [ Michael Biebl ]
  * Bump Build-Depends on libdw-dev to (>= 0.158) as per configure.ac.
    (Closes: #805631)
  * Make sure all swap units are ordered before the swap target. This avoids
    that swap devices are being stopped prematurely during shutdown.
    (Closes: #805133)
  * Drop unneeded /etc/X11/xinit/xinitrc.d/50-systemd-user.sh from the package
    and clean up the conffile on upgrades. We have the dbus-user-session
    package in Debian to properly enable the D-Bus user-session mode which
    also takes care of updating the systemd --user environment.
    (Closes: #795761)
  * Stop testing for unknown arguments in udev maintainer scripts.
  * Drop networking.service.d/systemd.conf. The ifupdown package now ships a
    proper service file so this drop-in file is no longer necessary.

  [ Andreas Henriksson ]
  * Fix LSB init hook to not reload masked services. (Closes: #804882)

 -- Martin Pitt <mpitt@debian.org>  Sat, 02 Jan 2016 17:42:56 +0100

systemd (228-2) unstable; urgency=medium

  * Remove wrong endianness conversion in test-siphash24 to fix FTBFS on
    big-endian machines.
  * Bump libseccomp-dev build dependency to indicate required versions for
    backporting to jessie. (Closes: #805497)

 -- Martin Pitt <mpitt@debian.org>  Thu, 19 Nov 2015 11:37:45 +0100

systemd (228-1) unstable; urgency=medium

  [ Martin Pitt ]
  * New upstream release:
    - Fix journald killing by watchdog. (Closes: #805042)
    - Drop check for /etc/mtab. (Closes: #802025)
    - Follow unit file symlinks in /usr, but not /etc when looking for
      [Install] data, to avoid getting confused by Aliases. (Closes: #719695)
    - journalctl: introduce short options for --since and --until.
      (Closes: #801390)
    - journald: Never accept fds from file systems with mandatory locking.
      (LP: #1514141)
    - Put nspawn containers in correct slice. (LP: #1455828)
  * Cherry-pick some networkd fixes from trunk to fix regressions from 228.
  * debian/rules: Configure with --as-needed to avoid unnecessary binary
    dependencies.
  * systemd-networkd-resolvconf-update.service: Increase StartLimitBurst, as
    this might be legitimately called several times in quick succession. If
    that part of the "networkd" autopkgtest fails, show the journal log for
    that service for easier debugging.
  * debian/tests/boot-and-services: Add test case for systemd-coredump.
  * Add systemd-coredump postinst/prerm to enable/disable this without a
    reboot.
  * debian/tests/networkd: Check for systemd-networkd-wait-online in /usr as
    well, for usage in other distros.
  * debian/tests/logind: Skip suspend test if the kernel does not support
    suspend.
  * debian/tests/logind: Split tests into functions.
  * debian/tests/boot-and-services: Ignore failures of console-setup.service,
    to work around LP: #1516591.
  * debian/tests/control: Restrict boot-smoke test to isolation-machine, it
    does not currently work well in LXC.
  * debian/tests/networkd: Add new test cases for "DHCP=all, IPv4 only,
    disabling RA" (which should always be fast), "DHCP=all, IPv4 only" (which
    will require a longer timeout due to waiting 12s for a potential IPv6 RA
    reply), and "DHCP=ipv4" (with and without RA).
  * debian/tests/networkd: Fix UnicodeDecodeError under 'C' locale.
  * debian/tests/networkd: Show networkctl and journal output on failure.
  * debian/tests/networkd: Fix bytes vs. string TypeError in the IPv6 polling.
    (LP: #1516009)
  * debian/tests/networkd: Show contents of test .network file on failure.
  * debian/tests/networkd: Skip if networkd is already running (safer when
    running on real systems), and add copyright header.
  * Bump util-linux dependencies to >= 2.27.1 to ensure that the mount monitor
    ignores /etc/mtab.

  [ Felipe Sateler ]
  * Enable elfutils support for getting stack traces for systemd-coredump.
  * libnss-my{machines,hostname}.postrm: do not remove entries from
    nsswitch.conf if there are packages from other architectures remaining.

  [ Michael Biebl ]
  * Drop systemd-setup-dgram-qlen.service. This has been made obsolete by
    upstream commit 1985486 which bumps net.unix.max_dgram_qlen to 512 early
    during boot.
  * Various cleanups to the udev maintainer scripts:
    - Remove unused tempdir() function.
    - Properly stop udev daemon on remove.
    - Stop killing udev daemon on failed upgrades and drop the corresponding
      starts from preinst.
    - Stop masking systemd-udevd.service and udev.service during upgrades. We
      restart the udev daemon in postinst, so those masks seem unnecessary.

 -- Martin Pitt <mpitt@debian.org>  Wed, 18 Nov 2015 16:11:59 +0100

systemd (227-3) unstable; urgency=medium

  [ Martin Pitt ]
  * debian/tests/logind: Add tests for scheduled shutdown with and without
    wall message.
  * Import upstream fix for not unmounting system mounts (#801361) and drop
    our revert patch.
  * debian/tests/boot-smoke: Apply check for failed unmounts only to user
    systemd processes, i. e. not to pid 1.
  * Drop Fix-usr-remount-failure-for-split-usr.patch. Jessie has a new enough
    initramfs-tools already, and this was just an error message, not breaking
    the boot.
  * Drop debian-fixup.service in favor of using a tmpfiles.d clause, which is
    faster.
  * Drop Order-remote-fs.target-after-local-fs.target.patch. It's mostly
    academic and only applies to the already known-broken situation that rcS
    init.d scripts depend on $remote_fs.
  * Replace reversion of sd_pid_notify_with_fds() msg_controllen fix with
    proper upstream fix to never block on sending messages on NOTIFY_SOCKET
    socket.
  * Drop check for missing /etc/machine-id on "make check" failure; this isn't
    happening on current buildds any more.
  * Drop Disable-tests-which-fail-on-buildds.patch, to re-evaluate what still
    fails and needs fixing. On failure, show kernel version and /etc/hosts
    to be able to debug them better. The next upload will make the necessary
    adjustments to fix package builds again.

  [ Michael Biebl ]
  * Drop dependency on udev from the systemd package. We don't need udev
    within a container, so this allows us to trim down the footprint by not
    installing the udev package. As the udev package has Priority: important,
    it is still installed by default though.
  * Include the status of the udev package when filing a bug report against
    systemd, and vice versa.
  * Use filter instead of findstring, since findstring also matches
    substrings and we only want direct matches.
  * systemd.bug-script: Fix typo. (Closes: #804512)
  * Re-add bits which call SELinux in systemd-user pam service.
    (Closes: #804565)

  [ Felipe Sateler ]
  * Add libnss-resolve package. (Closes: #798905)
  * Add systemd-coredump package. This Conflicts/Replaces/Provides a new
    "core-dump-handler" virtual package. (Closes: #744964)

 -- Martin Pitt <mpitt@debian.org>  Wed, 11 Nov 2015 15:04:26 +0100

systemd (227-2) unstable; urgency=medium

  * Revert "sd_pid_notify_with_fds: fix computing msg_controllen", it causes
    connection errors from various services on boot. (Closes: #801354)
  * debian/tests/boot-smoke: Check for failed unmounts. This reproduces
    #801361 (but not in a minimal VM, just in a desktop one).
  * Revert "core: add a "Requires=" dependency between units and the
    slices they are located in". This causes user systemd instances to try and
    unmount system mounts (and succeed if you login as root).
    (Closes: #801361)

 -- Martin Pitt <mpitt@debian.org>  Fri, 09 Oct 2015 12:34:27 +0200

systemd (227-1) unstable; urgency=medium

  * New upstream release.
    - Bump watchdog timeout for shipped units to 3 min. (Closes: #776460)
    - gpt-auto-generator: Check fstab for /boot entries. (Closes: #797326)
    - Fix group of RuntimeDirectory dirs. (Closes: #798391)
    - Support %i (and other macros) in RuntimeDirectory. (Closes: #799324)
    - Bump util-linux/libmount-dev dependencies to >= 2.27.
  * debian/libsystemd0.symbols: Add new symbols for this release.
  * debian/extra/initramfs-tools/hooks/udev: Copy all
    /etc/udev/rules.d/*.rules rules which are not merely overriding the one in
    /lib/, not just 70-persistent-net.rules.  They might contain network names
    or other bits which are relevant for the initramfs. (Closes: #795494)
  * ifup@.service: Drop PartOf=network.target; we don't want to stop these
    units during shutdown. Stopping networking.service already shuts down the
    interfaces, but contains the safeguard for NFS or other network file
    systems. Isolating emergency.target still keeps working as before as well,
    as this also stops networking.service. (Closes: #761909, LP: #1492546)

 -- Martin Pitt <mpitt@debian.org>  Thu, 08 Oct 2015 11:34:35 +0200

systemd (226-4) unstable; urgency=medium

  * debian/tests/logind: Be more verbose on failures.
  * Revert networkd calling if-{up,post-down}.d/ scripts. About half of the
    existing hooks are not relevant or even actively detrimental when running
    with networkd. For the relevant ones, a lot of them should be fixed in the
    projects themselves (using IP_FREEBIND etc.). (Closes: #798625)
  * Add systemd-networkd-resolvconf-update.{path,service} units to send DNS
    server updates from networkd to resolvconf, if installed and enabled.
  * Don't restart logind on upgrades any more. This kills X.org (#798097)
    while logind doesn't save/restore its open fds (issue #1163), and also
    gets confused about being idle in between (LP: #1473800)

 -- Martin Pitt <mpitt@debian.org>  Fri, 02 Oct 2015 13:44:28 +0200

systemd (226-3) unstable; urgency=medium

  [ Martin Pitt ]
  * README.Debian: Fix "other" typo. Thanks Salvatore Bonaccorso.
    (Closes: #798737)

  [ Michael Biebl ]
  * Stop building the compat library packages and drop them for good.
  * Update debian/copyright.

 -- Michael Biebl <biebl@debian.org>  Sat, 19 Sep 2015 19:06:51 +0200

systemd (226-2) unstable; urgency=medium

  * debian/udev.init: Mount /dev file system with nosuid. (LP: #1450960)
  * udev.postinst: udev 226 introduced predictable interface names for virtio.
    Create /etc/systemd/network/50-virtio-kernel-names.link on upgrade to
    disable this, to avoid changing e. g. "eth0" to "ens3" in QEMU instances
    and similar environments. (Closes: #799034)

 -- Martin Pitt <mpitt@debian.org>  Tue, 15 Sep 2015 15:21:09 +0200

systemd (226-1) unstable; urgency=medium

  [ Martin Pitt ]
  * New upstream release:
    - Fix scheduled shutdown to not shut down immediately. (Closes: #797763)
    - Fix description of CPE_NAME in os-release(5). (Closes: #797768)
  * debian/libsystemd0.symbols: Add new symbols from this release.
  * Enable libseccomp support for mips64, mips64el, and x32. (Closes: #797403)
  * debian/tests/networkd: Add hotplug tests.
  * Make networkd call if-up.d/ scripts when it brings up interfaces, to
    become compatible with ifupdown and NetworkManager for packages shipping
    hooks. (LP: #1492129)
    - Add debian/extra/systemd-networkd-dispatcher.c: suid root wrapper for
      calling if-up.d/ or if-post-down.d/ hook scripts. Install it as
      root:systemd-networkd 4754 so that only networkd can run it.
    - Add networkd-call-systemd-networkd-dispatcher-when-links.patch: Call the
      above wrapper when links go up/down.
    - debian/tests/networkd: Verify that if-up.d/ and if-post-down.d/ scripts
      get run for a networkd managed interface.
    - Note that if-pre-up.d/ and if-down.d/ scripts are *not* being called, as
      they are often not applicable for networkd (if-pre-up.d) and unreliable
      (if-down.d).
  * Drop udev-finish. We needed this for the autogenerated CD and network
    interface names, but both are gone now.
  * Drop debian/udev.udev-fallback-graphics.upstart. The vesafb module has
    been compiled into the kernel in both Debian and Ubuntu for a fair while,
    this never had a systemd equivalent, and Debian never shipped the
    accompanying rules for determining $PRIMARY_DEVICE_FOR_DISPLAY.
  * debian/control: Remove some boilerplate from the long descriptions, to
    more easily get to the point what a specific package actually does.
  * debian/README.Debian: As systemd is the default init now, replace the
    documentation how to switch to systemd with how to switch back
    (temporarily or permanently) to SysV init. Also move that paragraph to the
    bottom as it's now less important.
  * debian/README.Debian: Add a hint why you may want to enable persistent
    journal, and suggest to uninstall system-log-daemon to avoid duplicate
    logging.
  * debian/README.Debian: Add documentation about networkd integration.
  * Rename 01-mac-for-usb.link to 90-mac-for-usb.link so that it becomes
    easier to override.
  * debian-fixup.service just has one purpose now (make /etc/mtab a symlink),
    so drop the debian/extra/debian-fixup shell script and put the ln command
    directly into debian-fixup.service. Update the description.
  * debian/tests/networkd: Check that /etc/resolv.conf gets the DHCP's
    nameserver in case it is a symlink (i. e. dynamically managed by
    systemd-resolved or resolvconf).
  * systemd-networkd-dispatcher: Also pass on the DNS server list to if-up.d/
    as $IF_DNS_NAMESERVERS, so that resolvconf or similar programs work as
    expected.
  * Drop debian/systemd-journal-remote.postrm: Removing system users is
    potentially dangerous (there might be a leftover process after purging).

  [ Michael Biebl ]
  * Drop libsystemd-login-dev. All reverse dependencies have been updated to
    use libsystemd-dev directly.
  * Update build instructions to use "gbp clone" instead of "gbp-clone" as all
    gbp-* commands have been removed from git-buildpackage.

 -- Martin Pitt <mpitt@debian.org>  Thu, 10 Sep 2015 16:53:53 +0200

systemd (225-1) unstable; urgency=medium

  [ Martin Pitt ]
  * New upstream release.
    - Fixes FTBFS on alpha. (Closes: #792551)
    - Fixes machined state tracking logic. (Closes: #788269)
  * Add better fix for "systemctl link/enable" breakage with full paths.
    (LP: #1480310)
  * debian/rules: Add missing $(dh_options) in overridden debhelper targets.

  [ Felipe Sateler ]
  * Move conffile from systemd to systemd-container package (Closes: #797048)

  [ Michael Biebl ]
  * Drop unnecessary Conflicts/Replaces from systemd-journal-remote.
    None of the files in this package were previously shipped by systemd.
  * Create system users for systemd-journal-{gateway,remote,upload} when
    installing the systemd-journal-remote package.
  * Explicitly turn off the features we don't want in a stage1 build.
    Otherwise ./configure might enable them automatically if the build
    dependencies are installed and "dh_install --fail-missing" will then fail
    due to uninstalled files.
  * Enable GnuTLS support as systemd-journal-remote makes sense mostly with
    encryption enabled.
  * Rely on build profiles to determine which packages should be skipped
    during build and no longer specify that manually.
  * Drop our patch which removes rc-local-generator.
    rc-local.service acts as an ordering barrier even if its condition is
    false, because conditions are evaluated when the service is about to be
    started, not when it is enqueued. We don't want this ordering barrier on
    systems that don't need/use /etc/rc.local.

 -- Michael Biebl <biebl@debian.org>  Sun, 30 Aug 2015 21:18:59 +0200

systemd (224-2) unstable; urgency=medium

  [ Martin Pitt ]
  * Skip systemd-fsckd autopkgtest if /run/initramfs/fsck-root exists, i. e.
    the initramfs already ran fsck.
  * Fix broken ACL in tmpfiles.d/systemd.conf. (Closes: #794645, LP: #1480552)
  * Add debian/tests/unit-config: Test "systemctl link"; reproduces LP#1480310.
  * Add a hack to unbreak "systemctl link". (LP: #1480310)
  * debian/extra/rules-ubuntu/40-hyperv-hotadd.rules: Also apply to Xen, and
    rename to 40-vm-hotadd.rules.
  * Fix networkd crash. (Closes: #796358)
  * debian/rules: Remove all files/empty dirs in systemd which are already
    shipped by systemd-* or udev, instead of an explicit list.
  * Bump "mount" dependency to >= 2.26, to ensure "swapon -o" availability.
    (Closes: #796389)
  * Install /lib/systemd/network/* into udev instead of systemd, as it's
    really udev which is evaluating these.
  * Split out "systemd-container" package with machined and nspawn and enable
    importd. Add new libbz2-dev, zlib1g-dev, and libcurl-dev build deps.
    (LP: #1448900)
  * Move transitional libgcrypt11-dev build dep to libgcrypt20-dev.
  * debian/rules: Limit check for libraries in /usr to systemd and udev
    packages, as other packages like systemd-containers can (and do) link to
    /usr.
  * Build-depend on dpkg-dev (>= 1.17.14) and bump debhelper version for build
    profiles support.
  * Drop "display-managers" autopkgtest, obsolete with dropped
    default-display-manager-generator.
  * boot-and-services autopkgtest: Add systemd-container test dependency for
    the nspawn tests.
  * Don't enable audit support when building with "stage1" profile, to avoid
    circular build dep.

  [ Helmut Grohne ]
  * Improve support for cross-building and bootstrapping.

  [ Michael Biebl ]
  * Drop default-display-manager-generator. All major desktops now use a
    display manager which support the new scheme and setup the
    /etc/systemd/system/display-manager.service symlink correctly.
  * Add new binary package "systemd-journal-remote" with tools for
    sending/receiving remote journal logs:
    systemd-journal-{remote,upload,gatewayd}. (Closes: #742802, LP: #1480952)

 -- Martin Pitt <mpitt@debian.org>  Tue, 25 Aug 2015 12:40:35 +0200

systemd (224-1) unstable; urgency=medium

  * New upstream release.
  * boot-and-services autopkgtest: Ignore thermald. Since 1.4.3-2 it starts by
    default, but fails in most virtual envs.

 -- Martin Pitt <mpitt@debian.org>  Sat, 01 Aug 2015 13:38:57 +0200

systemd (223-2) unstable; urgency=medium

  * Don't enable gnu-efi on ARM. It FTBFSes and cannot really be tested now as
    there is no available hardware.
  * debian/extra/initramfs-tools/hooks/udev: Don't fail if
    /etc/systemd/network/ does not exist. (Closes: #794050)

 -- Martin Pitt <mpitt@debian.org>  Thu, 30 Jul 2015 08:25:51 +0200

systemd (223-1) unstable; urgency=medium

  * New upstream release:
    - Fix systemd-bootchart crash. (Closes: #792403)
    - Trim list of files in /usr/share/doc/systemd/. (Closes: #791839)
    - Fix "Invalid argument" failure with some  journal files.
      (Closes: #792090)
    - tmpfiles: Don't recursively descend into journal directories in /var.
      (Closes: #791897)
    - Don't frequently wake up on disabled TimeoutIdleSec=, in particular in
      automount timers. (LP: #1470845)
    - tmpfiles: Don't delete lost+found/. (Closes: #788193)

  [ Michael Biebl ]
  * udev: Remove obsolete rm_conffile/mv_conffile functions from udev.preinst.
    The udev package is using dpkg-maintscripts-helper now to remove obsolete
    conffiles.
  * systemd: Remove obsolete conffile clean up from pre-wheezy.
  * udev-udeb: Remove scsi_wait_scan hack from the start-udev script as well.

  [ Martin Pitt ]
  * Enable GNU EFI support and add gnu-efi build dep. This enables/ships the
    systemd EFI boot loader. (Closes: #787720, LP: #1472283)
  * networkd autopkgtest: More robust/forceful killing of dnsmasq.
  * ifup@.service: Drop "oneshot" to run ifup in the background during boot.
    This avoids blocking network.target on boot with unavailable hotplug
    interfaces in /etc/network/interfaces. (Closes: #790669, LP: #1425376)
  * systemd.postinst: Avoid confusing error message about
    /run/systemd/was-enabled not existing on reconfiguring.
  * debian/extra/initramfs-tools/hooks/udev: Drop some redundant code.
  * Fix networkd-wait-online -i to properly wait for the given interfaces
    only.
  * Drop debian/extra/base-installer.d/05udev: We use net.ifnames by default
    now, thus we don't need to copy 70-persistent-*.rules any more.
  * debian/extra/start-udev: Run d-i's udevd with "notice" log level, just
    like we did in the initramfs in 219-10.
  * Fix size explosion of networkd (post-223 patch from trunk).

  [ Julian Wollrath ]
  * Copy all .link interface naming definitions to initramfs. (Closes: #793374)

  [ Felipe Sateler ]
  * nss-my*.postinst: configure at the end of the hosts line, not before
    files. (Closes: #789006)

 -- Martin Pitt <mpitt@debian.org>  Thu, 30 Jul 2015 00:02:26 +0200

systemd (222-2) unstable; urgency=medium

  [ Adam Conrad ]
  * debian/udev-udeb.install: Install new bits for net.ifnames (LP: #1473542)
  * debian/extra/initramfs-tools/hooks/udev: Do the same for initramfs-tools.

  [ Martin Pitt ]
  * emergency.service: Wait for plymouth to shut down. Fixes invisible
    emergency shell with plymouth running endlessly. (LP: #1471258)
  * Add "networkd" autopkgtest. Covers basic DHCP on IPv4 and IPv4+6 on a veth
    device.

  [ Michael Biebl ]
  * Bump package priorities of systemd and systemd-sysv to important to match
    what has been used in the Debian archive since Jessie.
  * Drop scsi_wait_scan hack from the udev initramfs-tools script. This Linux
    kernel module has been broken since 2.6.30 and as a result was removed in
    3.5. The Debian Jessie kernel no longer ships this module.
    (Closes: #752775)
  * Drop libsystemd-journald-dev and libsystemd-id128-dev. There are no
    reverse dependencies left and we want to avoid new packages picking up
    a build dependency on those obsolete transitional packages.

 -- Michael Biebl <biebl@debian.org>  Wed, 15 Jul 2015 23:51:15 +0200

systemd (222-1) unstable; urgency=medium

  [ Martin Pitt ]
  * New upstream release:
    - Fix reload killing BusName= units. (Closes: #746151)
    - sysv-generator: detect invalid names and escape them. (Closes: #677075)
    - Document removal of PIDFile on daemon shutdown. (Closes: #734006)
    - Drop Revert-rules-fix-tests-for-removable-state.patch, the auto-suspend
      rules now got dropped entirely.
  * Add Revert-VT-reuse-patches.patch: Revert a couple of logind VT reuse
    patches which alternately broke lightdm and gdm.
  * debian/libsystemd0.symbols: Add new symbols from this release.
  * Disable test-netlink during package build, fails on some buildds.
  * udev.postinst: Don't call addgroup with --quiet, so that if the "input"
    group already exists as a non-system group you get a sensible error
    message. Some broken tutorials forget the --system option.
    (Closes: #769948, LP: #1455956)
  * systemd.postinst: Drop the --quiet from the addgroup calls as well, same
    reason as above. (Closes: #762275)
  * udev: Drop doc dir symlinking. It has caused too much trouble and only
    marginally helps to avoid duplication. Such duplication should be dealt
    with at the distro, not package level.
  * debian/rules: Entirely ignore $LD_PRELOAD instead of just libfakeroot in
    the link check, to also avoid libeatmydata. (Closes: #790546)
  * boot-and-services, display-managers autopkgtests: Install and configure
    dummy X.org driver, so that these work in headless machines/VMs.
  * systemd-fsckd autopkgtest: Stop using/asserting on lightdm, just check
    that default.target is active. lightdm is prone to fail in test
    environments, and fiddling with it in two other autopkgtests is
    sufficient.
  * debian/watch: Adjust to new upstream release model of only providing the
    github tag tarballs.
  * Drop dsl-modem.agent. It hasn't been maintained/tested for many years, few
    if any people actually use this, and this doesn't belong into udev.

  [ Michael Biebl ]
  * Stop building the Python 3 bindings. They were split into a separate
    source package upstream and are now built from src:python-systemd. See
    http://lists.freedesktop.org/archives/systemd-devel/2015-July/033443.html
  * Remove obsolete --disable-chkconfig configure option.
  * Move the man pages for libnss-myhostname, libnss-mymachines and udev.conf
    from systemd into the correct package. Move the zsh completion file for
    udevadm into the udev package as well. Add Breaks/Replaces accordingly.
    (Closes: #790879)
  * Drop rules which remove pre-generated files before build. The upstream
    tarball no longer ships any pre-generated files so this is no longer
    necessary.
  * Fix cleanup rule for Python byte code files.

 -- Michael Biebl <biebl@debian.org>  Wed, 08 Jul 2015 18:56:07 +0200

systemd (221-1) unstable; urgency=medium

  * New upstream release 221:
    - Fix persistent storage links for Xen devices. (LP: #1467151)
    - Drop all backported patches and port the others to new upstream release.
    - debian/rules: Drop workarounds for broken 220 tarball, 221 is fine.

  [ Michael Biebl ]
  * initramfs hook: Stop installing 55-dm.rules, 64-md-raid.rules,
    60-persistent-storage-lvm.rules and 60-persistent-storage-dm.rules.
    The mdadm, lvm2 and dmsetup package provide their own udev hooks nowadays
    to make sure their udev rules files are installed into the initramfs.
    Having the copy rules at two places is confusing and makes debugging
    harder.
  * Make it possible to skip building udeb packages via
    DEB_BUILD_OPTIONS="noudeb". This allows quicker builds for local testing
    and is benefical for derivatives that don't use d-i.
  * Install API documentation for libudev and libsystemd in their respective
    packages. Both libraries use man pages now, so we need to be explicit
    about what is installed where.

  [ Martin Pitt ]
  * ifupdown-hotplug autopkgtest: Different cloud/desktop environments have
    different ways of including /etc/network/interfaces.d/, try to get along
    wit either and skip the test if interfaces.d/ does not get included at
    all.
  * Drop obsolete gtk-doc-tools build dependency, gtkdocize autoreconfig, and
    ./configure options.
  * libudev-dev.install: Drop gtk-doc files, not built by upstream any more
    and replaced with manpages.
  * libsystemd0.symbols: Add new symbols for this release.
  * debian/rules: Fix paths in manpages as we don't currently have a merged
    /usr in Debian but have most systemd things in /lib. This replaces the
    previous huge and maintenance-intense patch.
  * Drop Accept-mountall-specific-fstab-options.patch. Replaced with
    systemd.postinst migration code in Ubuntu.
  * Revert overly aggressive USB autosuspend udev rules change which broke
    various USB keyboards. (Closes: #789723)
  * Have rc-local.service output also go to the console. /etc/rc.local often
    contains status messages which users expect to see during boot.
    (LP: #1468102)
  * debian/rules: Install udev.NEWS into libudev1, to get along with Debian's
    udev -> libudev1 doc dir symlinking. (Closes: #790042)

 -- Martin Pitt <mpitt@debian.org>  Sun, 28 Jun 2015 12:05:36 +0200

systemd (220-7) unstable; urgency=medium

  [ Michael Biebl ]
  * Enable seccomp support on arm64 as well.
  * Replace the remainder of Fix-paths-in-man-pages.patch with an upstream
    provided patch.

  [ Martin Pitt ]
  * Switch to net.ifnames persistent network interfaces (on new
    installations/for new hardware), and deprecate the old
    75-persistent-net-generator.rules. See the ML discussion for details:
        https://lists.debian.org/debian-devel/2015/05/msg00170.html
        https://lists.debian.org/debian-devel/2015/06/msg00018.html
    - Drop Make-net.ifnames-opt-in-instead-of-opt-out.patch, to use
      net.ifnames by default.
    - Revert-udev-network-device-renaming-immediately-give.patch: Adjust
      patch comment.
    - Drop 75-persistent-net-generator.rules, write_net_rules helper and
      rule_generator.functions.
    - Adjust udev's README.Debian accordingly, and describe the migration.
      This needs to happen manually as there is no robust way of doing this
      automatically.
    - Add udev NEWS file for announcing this change and pointing to udev's
      README.
    - udev.postinst: Drop write_interfaces_rules().
    - udev.postinst: Disable net.ifnames on systems which did not support
      75-persistent-net-generator.rules (most importantly, virtualized guests)
      to avoid changing network interface names on upgrade.
    - LP: #1454254
  * fsckd-daemon-for-inter-fsckd-communication.patch: Add fsckd.c to
    POTFILES.in.
  * ifupdown-hotplug autopkgtest: Fix config name in interfaces.d/, it must
    not have a suffix in Debian. Also clean up the file after the test.
  * net.agent: When running under systemd, run everything in the foreground.
    This avoids killing the forked child in the middle of its operation under
    systemd when the parent exits.
  * Check during build that systemd and systemd-journald don't link against
    anything in /usr, to prevent bugs like #771652 and #788913 in the future.
  * Drop Skip-99-systemd.rules-when-not-running-systemd-as-in.patch. The rules
    mostly just attach tags systemd specific properties which are harmless
    under other init systems, and systemd-sysctl also works there.
  * 80-networking.rules: Only call agents for add|remove, as they don't handle
    other events.
  * Restore udev watches on block device changes. (Closes: #789060,
    LP: #1466081)

 -- Martin Pitt <mpitt@debian.org>  Wed, 17 Jun 2015 22:48:53 +0200

systemd (220-6) unstable; urgency=medium

  * Enable seccomp support on the architectures that provide libseccomp.
    (Closes: #760299)
  * boot-and-services autopkgtest: Add SeccompTest for the above.
  * boot-and-services autopkgtest: Check that we don't get an unwanted
    tmp.mount unless /etc/fstab explicitly specifies it.
  * Bump libcap-dev build dep to the version that provides libcap2-udeb.
    (Closes: #787542)
  * Stop installing tmp.mount by default; there are still situations where it
    becomes active through dependencies from other units, which is surprising,
    hides existing data in /tmp during runtime, and it isn't safe to have a
    tmpfs /tmp on every install scenario. (Closes: #783509)
    - d/rules: Ship tmp.mount in /usr/share/systemd/ instead of
      /lib/systemd/systemd.
    - systemd.postinst: When tmp.mount already was enabled, install tmp.mount
      into /etc and keep it enabled.
    - systemd.postinst: When enabling tmp.mount because of RAMTMP=yes, copy it
      from /usr/share.
    - Drop Don-t-mount-tmp-as-tmpfs-by-default.patch and
      PrivateTmp-shouldn-t-require-tmpfs.patch, not necessary any more.

 -- Martin Pitt <mpitt@debian.org>  Thu, 11 Jun 2015 09:25:49 +0200

systemd (220-5) unstable; urgency=medium

  * debian/README.source: Upstream repository moved to github, adjust
    cherry-picking instructions accordingly.
  * debian/control: Replace obsolete Python2 version header with
    X-Python3-Version.
  * dracut: Fix path to systemd-fsck. (Closes: #787553)
  * Ignore test failures during build if /etc/machine-id is missing (which is
    the case in a few buildd chroots still). (Closes: #787258)
  * debian/udev.README.Debian: Move network interface hotplug documentation
    into separate section. Point out that "lo" does not need to be configured
    in ifupdown under systemd.
  * debian/udev.README.Debian: Document net.ifnames, and how to write udev
    rules for custom network names.
  * Add debian/extra/01-mac-for-usb.link: Use MAC based names for network
    interfaces which are (directly or indirectly) on USB. Path based names
    are inadequate for dynamic buses like USB.
  * Fix another escape parsing regression in Exec*= lines. (Closes: #787256)
  * Disable EFI support for udeb build.
  * Refine detection of touch screen devices.

 -- Martin Pitt <mpitt@debian.org>  Sun, 07 Jun 2015 16:52:33 +0200

systemd (220-4) unstable; urgency=medium

  [ Martin Pitt ]
  * debian/extra/initramfs-tools/scripts/init-top/udev: Drop $ROOTDELAY wait.
    This does not concern udev in particular, but is handled by
    initramfs-tools itself (scripts/local). The intention of this parameter is
    not to statically wait for the given time, but wait *up to* that time for
    the root device to appear.
  * Add debian/extra/units/rc-local.service.d/wait-online.conf: Make
    rc-local.service wait for network-online.target (if it gets started). This
    not specified by LSB, but has been behaving that way in Debian under SysV
    init and upstart. (LP: #1451797)
  * Fix parsing of escape characters in Exec*= lines. (Closes: #787256)
  * Drop path_is_mount_point-handle-false-positive-on-some-fs.patch (it was
    already not applied in 220-1). This needs to be re-thought and re-done
    against the current code, and overlayfs in general. On overlayfs this
    still reports false positives for files that changed in the upperdir, but
    this does not break systemd-machine-id-commit any more.
  * Add debian/extra/rules/80-debian-compat.rules, replacing three of our
    patches. These are independent udev rules to change device permissions and
    add CD/DVD symlinks for compatibility with earlier Debian releases.

  [ Michael Biebl ]
  * Bump Depends on util-linux to make sure we have a sulogin implementation
    which properly cleans up its children when emergency.service is restarted.
    (Closes: #784238)
  * Stop using /sbin/udevd and drop the compat symlink.
  * Remove any vestiges of /dev/.udev/. This directory has been replaced by
    /run/udev/ since wheezy.
  * Drop udev migration code from pre-wheezy.

 -- Martin Pitt <mpitt@debian.org>  Tue, 02 Jun 2015 08:16:36 +0200

systemd (220-3) unstable; urgency=medium

  * Fix ProtectSystem=yes to actually protect /usr, not /home.
    (Closes: #787343)
  * sd-device: fix device_get_properties_strv(). Fixes environment for
    processes spawned by udev, in particular "allow-hoplug" ifupdown
    interfaces via ifup@.service. (Closes: #787263)
  * Ignore test failures on mipsel; the three failures are not reproducible on
    the porter box (different kernel?). (See #787258)
  * Add ifupdown-hotplug autopkgtest. Reproduces #787263.
  * udev: Bring back persistent storage symlinks for bcache. Thanks David
    Mohr! (Closes: #787367)
  * sd-device: Fix invalid property strv pointers. This unbreaks the
    environment of udev callouts.

 -- Martin Pitt <mpitt@debian.org>  Mon, 01 Jun 2015 12:58:20 +0200

systemd (220-2) unstable; urgency=low

  * 220-1 was meant to go to experimental, but was accidentally uploaded to
    unstable. This was planned for next week anyway, just not on a Friday;
    we don't revert, but keep an RC bug open for a few days to get broader
    testing. Reupload 220-1 with its changelog actually pointing to unstable
    and with all versions in the .changes.

 -- Martin Pitt <mpitt@debian.org>  Fri, 29 May 2015 18:54:09 +0200

systemd (220-1) unstable; urgency=medium

  [ Martin Pitt ]
  * New upstream release:
    - Ship sdio.ids and ids-update.pl in upstream tarball. (Closes: #780650)
    - Drop non-working "journalctl /dev/sda" example from manpage
      (Closes: #781604)
    - man systemd.network: Explain UseDomains a bit more (not used by
      default). (Closes: #766413)
    - Ignore comments in /etc/hostname (LP: #1053048)
    - Drop all backported patches and port the others to new upstream release.
  * Cherry-pick patch to fix udevd --daemon assertion regression.
  * Cherry-pick patch to fix udevd worker hang.
  * systemd.install: systemd.pc moved back into /usr/share/pkgconfig/.
  * libsystemd0.symbols: Add new symbols from this release.
  * Drop debian/extra/60-keyboard.hwdb for now. Upstream has a newer version,
    and it's not nearly as often updated any more as it used to be.
  * debian/rules: Remove shipped audit_type-to-name.h and
    keyboard-keys-from-name.gperf and regenerate them during build (bug in
    upstream 220 tarball).
  * autopkgtest: Ship/use mock fsck from debian/tests, as it's missing in the
    220 tarball.
  * Add libnss-mymachines binary package. (Closes: #784858)
  * Add libnss-myhostname binary package, taking over from the very old and
    unmaintained standalone source package as per its maintainer's request.
    (Closes: #760514)
  * Drop buildsys-Don-t-default-to-gold-as-the-linker.patch and set LD in
    debian/rules on sparc only. This can be dropped entirely once we build
    GUdev from a separate source.
  * bootchart autopkgtest: Skip test if /proc/schedstat does not exist, i. e.
    the kernel is missing CONFIG_SCHEDSTAT. Bootchart requires this.
  * systemd-fsckd autopkgtest: On Debian plymouth-start stays running, adjust
    was_running() for that.
  * systemd-fsckd autopkgtest: In test_systemd_fsck_with_plymouth_failure(),
    fix plymouthd status check to work under both Debian and Ubuntu.
  * Replace almost all of Fix-paths-in-man-pages.patch with upstreamed
    patches. (The remainder is planned to get fixed upstream as well.)
  * Remove our update-rc.d patches, replace them with upstream patches for
    /lib/systemd/systemd-sysv-install abstraction, and provide one for
    update-rc.d. Also implement "is-enabled" command by directly checking for
    the presence of rcS or rc5 symlinks. (Closes: #760616)
  * Fix path_is_mount_point for files (regression in 220).
  * debian/control: Drop obsolete XS-Testsuite:, dpkg adds it automatically.
  * Use Ubuntu's default NTP server for timesyncd when building on Ubuntu.

  [ Michael Biebl ]
  * Remove /var/run and /var/lock migration code from debian-fixup. The /run
    migration was completed in wheezy so this is no longer necessary.
  * Drop our versioned Depends on initscripts. This was initially added for
    the /run migration and later to ensure we have a mountnfs hook which
    doesn't cause a deadlock under systemd. The /run migration was completed
    in wheezy and jessie ships a fixed mountnfs hook. In addition we now use
    the ignore-dependencies job mode in our lsb init-functions hook, so it's
    safe to drop this dependency.
  * Stop building gudev packages. Upstream has moved the gudev code into a
    separate repository which is now managed on gnome.org. The gudev packages
    will be built from src:libgudev from now on. See also
    http://lists.freedesktop.org/archives/systemd-devel/2015-May/032070.html

 -- Martin Pitt <mpitt@debian.org>  Fri, 29 May 2015 10:37:40 +0200

systemd (219-10) experimental; urgency=medium

  * Fix assertion crash with empty Exec*= paths. (LP: #1454173)
  * Drop Avoid-reload-and-re-start-requests-during-early-boot.patch
    and Avoid-reloading-services-when-shutting-down.patch: This was fixed more
    robustly in invoke-rc.d and service now, see #777113.
  * debian/tests/boot-smoke: Allow 10 seconds for systemd jobs to settle down.
  * Fix "tentative" state of devices which are not in /dev (mostly in
    containers), and avoid overzealous cleanup unmounting of mounts from them.
    (LP: #1444402)
  * debian/extra/udev-helpers/net.agent: Eliminate cat and most grep calls.
  * Drop Set-default-polling-interval-on-removable-devices-as.patch; it's long
    obsolete, CD ejection with the hardware button works properly without it.
  * Re-enable-journal-forwarding-to-syslog.patch: Update patch description,
    journal.conf.d/ exists now.
  * journal: Gracefully handle failure to bind to audit socket, which is known
    to fail in namespaces (containers) with current kernels. Also
    conditionalize systemd-journald-audit.socket on CAP_AUDIT_READ.
    (LP: #1457054)
  * Put back *.agent scripts and use net.agent in Ubuntu. This fixes escaping
    of unit names, reduces the delta, and will make it easier to get a common
    solution for integrating ifup.d/ scripts with networkd.
  * When booting with "quiet", run the initramfs' udevd with "notice" log
    level. (LP: #1432171)
  * Add sigpwr-container-shutdown.service: Power off when receiving SIGPWR in
    a container. This makes lxc-stop work for systemd containers.
    (LP: #1457321)
  * write_net_rules: Escape '{' and '}' characters as well, to make this work
    with busybox grep. Thanks Faidon Liambotis! (Closes: #765577)

 -- Martin Pitt <mpitt@debian.org>  Thu, 21 May 2015 09:43:52 +0200

systemd (219-9) experimental; urgency=medium

  * 75-persistent-net-generator.rules: Fix rules for ibmveth (it's a driver,
    not a subsystem). (LP: #1437375)
  * debian/tests/unit-config: Add tests for systemctl enable/disable on a
    SysV-only unit. Reproduces LP #1447807.
  * Fix systemctl enable for SysV scripts without a native unit. We must not
    try and enable the nonexisting unit then. (LP: #1447807)
  * Drop Add-env-variable-for-machine-ID-path.patch. systemd should always
    be installed via the essential "init" in buildd schroots now.
  * debian/README.source: Update git-buildpackage commands for the renames in
    0.6.24.
  * Make apparmor run before networking, to ensure that profiles apply to
    e. g. dhclient (LP: #1438249):
    - Rename networking.service.d/network-pre.conf to systemd.conf, and add
      After=apparmor.service.
    - ifup@.service: Add After=apparmor.service.
    - Add Breaks: on apparmor << 2.9.2-1, which dropped its dependency to
      $remote_fs.
  * Drop login-don-t-overmount-run-user-UID-on-upgrades.patch and
    login-don-t-overmount-run-user-UID-on-upgrades.patch, these were only
    needed for upgrades from wheezy to jessie.
  * systemd.{pre,post}inst: Clean up obsolete (pre-wheezy/jessie) upgrade
    fixes.
  * systemd-fsckd autopkgtest: Stop assuming that
    /etc/default/grub.d/90-autopkgtest.cfg exists.
  * systemd-fsckd autopkgtest: Add missing plymouth test dependency.
  * Drop core-mount-ensure-that-we-parse-proc-self-mountinfo.patch, and bump
    util-linux dependency to the version which enables
    --enable-libmount-force-mountinfo.

 -- Martin Pitt <mpitt@debian.org>  Wed, 13 May 2015 12:27:21 +0200

systemd (219-8) experimental; urgency=medium

  [ Michael Biebl ]
  * Skip filesystem check if already done by the initramfs. (Closes: #782522)
  * Drop hard-coded versioned dependency on libapparmor1. Bump the
    Build-Depends on libapparmor-dev instead. This ensures a proper versioned
    dependency via Build-Depends-Package.
  * Revert "Make apparmor run before networking". This causes dependency
    cycles while apparmor still depends on $remote_fs.
  * Cleanup hwclock-save.service symlinks when upgrading from the jessie
    version.

  [ Martin Pitt ]
  * cryptsetup: Implement offset and skip options. (Closes: #751707,
    LP: #953875)
  * logind autopkgtest: Add test for suspending on lid switch close.
    This reproduces LP #1444166 (lid switch not working in the first few
    minutes after boot).
  * Reduce the initial suspend supression time from 3 minutes to 30 seconds,
    and make it configurable. (LP: #1444166)
  * Fix double free crash in "systemctl enable" when calling update-rc.d and
    the latter fails. (Closes: #764613, LP: #1426588)
  * hwdb: Fix wireless switch on Dell Latitude (LP: #1441849)
  * Fix assertion crash when reading a service file with missing ' and
    trailing space. (LP: #1447243)
  * ifup@.service: Set IgnoreOnIsolate, so that "systemctl default" does not
    shut down network interfaces. (Closes: #762953, LP: #1449380).
    Add PartOf=network.target, so that stopping network.target also stops
    network interfaces (so that isolating emergency.target and similar work as
    before).
  * Revert upstream commit 743970d which immediately SIGKILLs units during
    shutdown. This leads to problems like bash not being able to write its
    history, mosh not saving its state, and similar failed cleanup actions.
    (Closes: #784720, LP: #1448259)
  * Drop the reversion of "journald: allow restarting journald without losing
    stream connections", and replace with proper upstream fix for
    sd_pid_notify_with_fds(). (See Debian #778970, LP #1423811; LP: #1437896)

 -- Martin Pitt <mpitt@debian.org>  Wed, 29 Apr 2015 17:13:41 +0200

systemd (219-7) experimental; urgency=medium

  [ Martin Pitt ]
  * Make systemd-sysv's dependency to systemd unversioned. The package just
    contains 6 symlinks and thus isn't sensitive at all against version
    mismatches. This avoids running into circular dependencies when testing
    local debs.
  * Revert "udev: Drop hwdb-update dependency" and replace with upstream patch
    which moves it to systemd-udev-trigger.service.
  * display-managers autopkgtest: Properly wait until all jobs are finished.
  * display-managers autopkgtest: Reset failed units between tests, to avoid
    running into restart limits and for better test isolation.
  * Enable timesyncd in virtual machines. (Closes: #762343)

  [ Adam Conrad ]
  * debian/systemd.{triggers,postinst}: Trigger a systemctl daemon-reload
    when init scripts are installed or removed (Closes: #766429)

  [ Didier Roche ]
  * Squash all fsckd patches in one (as fsckd and such will be removed
    soon upstream), containing various fixes from upstream git and refactor
    the connection flow to upstream's suggestion. Modify the man pages to match
    those modifications as well. Amongst others, this suppresses "Couldn't
    connect to plymouth" errors if plymouth is not running.
    (Closes: #782265, LP: #1429171)
  * Keep plymouth localized messages in a separate patch for easier updates in
    the future and refresh to latest upstream.
  * display-managers autopkgtest: Use ExecStart=sleep instead of the actual
    lightdm binary, to avoid errors from lightdm startup. Drop the now
    unnecessary "needs-recommends" to speed up the test.

 -- Martin Pitt <mpitt@debian.org>  Fri, 10 Apr 2015 11:08:33 +0200

systemd (219-6) experimental; urgency=medium

  [ Martin Pitt ]
  * Import patches from v219-stable branch (up to 85a6fab).
  * boot-and-services autopkgtest: Add missing python3 test dependency.
  * Make apparmor run before networking, to ensure that profiles apply to
    e. g. dhclient (LP: #1438249):
    - Rename networking.service.d/network-pre.conf to systemd.conf, and add
      After=apparmor.service.
    - ifup@.service: Add After=apparmor.service.
  * udev: Drop hwdb-update dependency, which got introduced by the above
    v219-stable branch. This causes udev and plymouth to start too late and
    isn't really needed in Debian yet as we don't support stateless systems
    yet and handle hwdb.bin updates through dpkg triggers. (LP: #1439301)

  [ Didier Roche ]
  * Fix mount point detection on overlayfs and similar file systems without
    name_to_handle_at() and st_dev support. (LP: #1411140)

  [ Christian Seiler ]
  * Make the journald to syslog forwarding more robust by increasing the
    maximum datagram queue length from 10 to 512. (Closes: #762700)

  [ Marco d'Itri ]
  * Avoid writing duplicate entries in 70-persistent-net.rules by double
    checking if the new udev rule has already been written for the given
    interface. This happens if multiple add events are generated before the
    write_net_rules script returns and udevd renames the interface.
    (Closes: #765577)

 -- Martin Pitt <mpitt@debian.org>  Thu, 02 Apr 2015 09:14:48 +0200

systemd (219-5) experimental; urgency=medium

  [ Didier Roche ]
  * Add "systemd-fsckd" autopkgtest. (LP: #1427312)
  * cmdline-upstart-boot autopkgtest: Update to Ubuntu's upstart-sysv split
    (test gets skipped on Debian while upstart-sysv does not yet exist there).
  * Cherry-pick a couple of upstream commits for adding transient state,
    fixing a race where mounts become available before the device being
    available.
  * Ensure PrivateTmp doesn't require tmpfs through tmp.mount, but rather adds
    an After relationship. (Closes: #779902)

  [ Martin Pitt ]
  * journald: Suppress expected cases of "Failed to set file attributes"
    errors. (LP: #1427899)
  * Add systemd-sysv.postinst: Update grub on first installation, so that the
    alternative init system boot entries get updated.
  * debian/tests: Call /tmp/autopkgtest-reboot, to work with autopkgtest >=
    3.11.1.
  * Check for correct architecture identifiers for SuperH. (Closes: #779710)
  * Fix tmpfiles.d to only apply the first match again (regression in 219).
    (LP: #1428540)
  * /lib/lsb/init-functions.d/40-systemd: Don't ignore systemd unit
    dependencies in "degraded" mode. (LP: #1429734)

  [ Michael Biebl ]
  * debian/udev.init: Recognize '!' flag with static device lists, to work
    with kmod 20. (Closes: #780263)

  [ Craig Magina ]
  * rules-ubuntu/71-power-switch-proliant.rules: Add support for HP ProLiant
    m400 Server Cartridge soft powerdown on Linux 3.16. (LP: #1428811)

  [ Scott Wakeling ]
  * Rework package description to be more accurate. (Closes: #740372)

 -- Martin Pitt <mpitt@debian.org>  Thu, 26 Mar 2015 16:31:04 +0100

systemd (219-4) experimental; urgency=medium

  * tmpfiles: Avoid creating duplicate ACL entries. Add postinst code to clean
    them up on upgrade. (Closes: #778656)
  * bootchart: Fix path to default init. (LP: #1423867)
  * Add "bootchart" autopkgtest, to spot regressions like the above.
  * autopkgtests: Factorize out "assert.sh" utility functions, and use them in
    the tests for useful failure messages.
  * Downgrade requirement for timedated, hostnamed, localed-locale, and
    logind autopkgtests from machine to container isolation.
  * boot-and-services and display-manager autopkgtest: Add systemd-sysv as
    proper test dependency instead of apt-get installing it. This works now
    also under Ubuntu 15.04.
  * boot-and-services autopkgtest: Check cleanup of temporary files during
    boot. Reproduces #779169.
  * Clean up /tmp/ directory again. (Closes: #779169, LP: #1424992)

 -- Martin Pitt <mpitt@debian.org>  Fri, 27 Feb 2015 07:02:09 +0100

systemd (219-3) experimental; urgency=medium

  * sysv-generator: fix wrong "Overwriting existing symlink" warnings.
    (Closes: #778700)
  * Add systemd-fsckd multiplexer and feed its output to plymouth. This
    provides an aggregate progress report of running file system checks and
    also allows cancelling them with ^C, in both text mode and Plymouth.
    (Closes: #775093, #758902; LP: #1316796)
  * Revert "journald: allow restarting journald without losing stream
    connections". This was a new feature in 219, but currently causes boot
    failures due to logind and other services not starting up properly.
    (Closes: #778970; LP: #1423811)
  * Add "boot-smoke" autopkgtest: Test 20 successful reboots in a row, and
    that there are no connection timeouts or stalled jobs. This reproduces the
    above regression.
  * debian/tests/localed-locale: Set up locale and keyboard default files on a
    minimal unconfigured testbed.
  * Add missing python3 test dependency to cmdline-upstart-boot and
    display-managers autopkgtests.
  * debian/tests/boot-and-services: Skip AppArmor test if AppArmor is not
    enabled.
  * debian/tests/boot-and-services: Reboot also if lightdm was just installed
    but isn't running yet.

 -- Martin Pitt <mpitt@debian.org>  Mon, 23 Feb 2015 09:52:12 +0100

systemd (219-2) experimental; urgency=medium

  * Fix UTF-16 to UTF-8 conversion on big-endian machines. (Closes: #778654)
  * Disable new new test-sigbus, it fails on some buildds due to too old
    kernels. (part of #778654)
  * debian/README.Debian, debian/systemd.postinst: Drop setfacl call for
    /var/log/journal, this is now done automatically by tmpfiles.d/systemd.conf.
  * Drop "acl" dependency, not necessary any more with the above.
  * debian/tests/boot-and-services: Move to using /var/lib/machines/,
    /var/lib/containers is deprecated.

 -- Martin Pitt <mpitt@debian.org>  Wed, 18 Feb 2015 15:29:42 +0100

systemd (219-1) experimental; urgency=medium

  [ Martin Pitt ]
  * New upstream release:
    - Fix spelling mistake in systemd.unit(5). (Closes: #773302)
    - Fix timeouts with D-Bus, leading to SIGFPE. (Closes: #774012)
    - Fix load/save of multiple rfkill states. (Closes: #759489)
    - Non-persistent journal (/run/log/journal) is now readable by group adm.
      (Closes: #771980)
    - Read netdev user mount option to correctly order network mounts after
      network.target. (Closes: #769186)
    - Fix 60-keyboard.hwdb documentation and whitespace handling.
      (Closes: #757367)
    - Fix ThinkPad X1 Carbon 20BT trackpad buttons (LP: #1414930)
    - Drop all backported patches and port the others to new upstream release.
  * Bump libblkid-dev build dependency as per upstream configure.ac.
  * debian/systemd.install: Add new language-fallback-map file.
  * debian/udev.install: Add new systemd-hwdb tool.
  * debian/libsystemd0.symbols: Add new symbols from this release.
  * tmpfiles.d/systemd.conf: Drop "wheel" ACL (that group does not exist in
    Debian) to make the ACL for "adm" actually work.
  * debian/rules: Explicitly disable importd for now; it should still mature a
    bit. Explicitly enable hwdb support.
  * /lib/lsb/init-functions.d/40-systemd: Call systemctl is-system-running
    with --quiet. (LP: #1421058)
  * debian/systemd.postrm: Clean getty@tty1.service and remote-fs.target
    enablement symlinks on purge. (Closes: #778499)
  * Move all Debian specific units in the systemd package into
    debian/extra/units/ and simplify debian/systemd.install.
  * Enable timesyncd by default. Add a config drop-in to not start if ntp,
    openntpd, or chrony is installed. (Closes: #755722)
  * debian/systemd.links: Drop obsolete hwclockfirst.service mask link, this
    was dropped in wheezy's util-linux already.
  * debian/udev.postinst: Call systemd-hwdb instead of udevadm hwdb.

  [ Michael Biebl ]
  * Stop removing firstboot man pages. They are now installed conditionally.

 -- Martin Pitt <mpitt@debian.org>  Tue, 17 Feb 2015 15:51:38 +0100

systemd (218-10) experimental; urgency=medium

  * Pull latest keymaps from upstream git. (LP: #1334968, #1409721)
  * rules: Fix by-path of mmc RPMB partitions and don't blkid them. Avoids
    kernel buffer I/O errors and timeouts. (LP: #1333140)
  * Clean up stale mounts when ejecting CD drives with the hardware eject
    button. (LP: #1168742)
  * Document systemctl --failed option. (Closes: #767267)
  * Quiesce confusing and irrelevant "failed to reset devices.list" warning.
    (LP: #1413193)
  * When booting with systemd-bootchart, default to run systemd rather than
    /sbin/init (which might not be systemd). (LP: #1417059)
  * boot-and-services autopkgtest: Add CgroupsTest to check cgroup
    creation/cleanup behaviour. This reproduces #777601 and verifies the fix
    for it.

 -- Martin Pitt <mpitt@debian.org>  Fri, 13 Feb 2015 12:25:06 +0100

systemd (218-9) experimental; urgency=medium

  [ Martin Pitt ]
  * debian/tests/logind: With dropped systemd-logind-launch we don't have a
    visible /sys/fs/cgroup/systemd/ any more under cgmanager. So adjust the
    test to check /proc/self/cgroup instead.
  * Add unit-config autopkgtest to check systemd unit/sysv init enabling and
    disabling via systemctl. This also reproduces #777613.
  * systemctl: Always install/enable/disable native units, even if there is a
    corresponding SysV script and we call update-rc.d; while the latter
    handles WantedBy=, it does not handle Alias=. (Closes: #777613)
  * cgroup: Don't trim cgroup trees created by someone else, just the ones
    that systemd itself created. This avoids cleaning up empty cgroups from
    e.g. LXC. (Closes: #777601)
  * Don't parse /etc/mtab for current mounts, but /proc/self/mountinfo. If the
    former is a file, it's most likely outdated on boot, leading to race
    conditions and unmounts during boot. (LP: #1419623)

  [ Michael Biebl ]
  * Explicitly disable the features we don't want to build for those with
    autodetection. This ensures reliable build results in dirty build
    environments.
  * Disable AppArmor support in the udeb build.
  * core: Don't fail to run services in --user instances if $HOME is missing.
    (Closes: #759320)

  [ Didier Roche ]
  * default-display-manager-generator: Avoid unnecessary /dev/null symlink and
    warning if there is no display-manager.service unit.

 -- Michael Biebl <biebl@debian.org>  Thu, 12 Feb 2015 18:45:12 +0100

systemd (218-8) experimental; urgency=medium

  [ Martin Pitt ]
  * boot-and-services autopkgtest: Ensure that there are no failed units,
    except possibly systemd-modules-load.service (as that notoriously fails
    with cruft in /etc/modules).
  * Revert "input" system group creation in systemd.postinst from 218-7. It's
    already done in udev.postinst.
  * ifup@.service: Revert checking for existance of ifupdown config for that
    interface, net.agent already does that.
  * Drop Also-redirect-to-update-rc.d-when-not-using-.service.patch; not
    necessary any more with the current version (mangle_names() already takes
    care of this).
  * Merge into Add-support-for-rcS.d-init-scripts-to-the-sysv-gener.patch:
    - Do-not-order-rcS.d-services-after-local-fs.target-if.patch, as it
      partially reverts the above, and is just fixing it.
    - Map-rcS.d-init-script-dependencies-to-their-systemd-.patch as it's just
      adding some missing functionality for the same purpose.
  * Merge Run-update-rc.d-defaults-before-update-rc.d-enable-d.patch into
    Make-systemctl-enable-disable-call-update-rc.d-for-s.patch as the former
    is fixing the latter and is not an independent change.
  * Drop Launch-logind-via-a-shell-wrapper.patch and systemd-logind-launch
    wrapper. The only remaining thing that we need from it is to create
    /run/systemd/, move that into the D-BUS service file directly.
  * /lib/lsb/init-functions.d/40-systemd: Avoid deadlocks during bootup and
    shutdown. DHCP/ifupdown and similar hooks which call "/etc/init.d/foo
    reload" can easily cause deadlocks, since the synchronous wait plus
    systemd's normal behaviour of transactionally processing all dependencies
    first easily causes dependency loops. Thus during boot/shutdown operate
    only on the unit and not on its dependencies, just like SysV behaves.
    (Closes: #777115, LP: #1417010)
  * Only start logind if dbus is installed. This fixes the noisy startup
    failure in environments without dbus, such as LXC containers or servers.
    (part of #772700)
  * Add getty-static.service unit which starts getty@.service on tty 2 to 6 if
    dbus is not installed, and hence logind cannot auto-start them on demand.
    (Closes: #772700)

  [ Michael Biebl ]
  * Update insserv-generator and map $x-display-manager to
    display-manager.service, following the recent change in sysv-generator.
    This avoids creating references to a no longer existing
    x-display-manager.target unit.

 -- Martin Pitt <mpitt@debian.org>  Mon, 09 Feb 2015 18:07:22 +0100

systemd (218-7) experimental; urgency=medium

  [ Martin Pitt ]
  * Don't attempt to mount the same swap partition twice through different
    device node aliases. (Closes: #772182, LP: #1399595)
  * logind: handle closing sessions over daemon restarts. (Closes: #759515,
    LP: #1415104)
  * logind: Fix sd_eviocrevoke ioctl call, to make forced input device release
    after log out actually work.
  * debian/rules: Drop obsolete --disable-multi-seat-x and
    --with-firmware-path configure options.
  * debian/udev.README.Debian: Trim the parts which are obsolete, wrong, or
    described in manpages. Only keep the Debian specific bits.
    (Part of #776546)
  * Actually install udev's README.Debian when building for Debian.
    (Closes: #776546)
  * Create system group "input" which was introduced in 215. (LP: #1414409)
  * ifup@.service: Don't fail if the interface is not configured in
    /etc/network/interfaces at all. (LP: #1414426)

  [ Michael Biebl ]
  * Update Vcs-Browser URL to use cgit and https.
  * Map $x-display-manager LSB facility to display-manager.service instead of
    making it a target. Using a target had the downside that multiple display
    managers could hook into it at the same time which could lead to several
    failed start attempts for the non-default display manager.

 -- Martin Pitt <mpitt@debian.org>  Sun, 01 Feb 2015 20:48:49 +0100

systemd (218-6) experimental; urgency=medium

  [ Martin Pitt ]
  * initramfs hook: Install 61-persistent-storage-android.rules if it exists.
  * Generate POT file during package build, for translators.
  * Pull latest keymaps from upstream git.
  * Order ifup@.service and networking.service after network-pre.target.
    (Closes: #766938)
  * Tone down "Network interface NamePolicy= disabled on kernel commandline,
    ignoring" info message to debug, as we expect this while we disable
    net.ifnames by default. (Closes: #762101, LP: #1411992)

  [ Michael Biebl ]
  * Ship bash-completion for udevadm. (Closes: #776166)
  * Drop rc-local generator in favor of statically enabling rc-local.service,
    and drop halt-local.service which is unnecessary on Debian.
    (Closes: #776170)
  * Drop the obsolete libsystemd-* libraries, there are no reverse
    dependencies left.

 -- Martin Pitt <mpitt@debian.org>  Mon, 26 Jan 2015 15:45:45 +0100

systemd (218-5) experimental; urgency=medium

  * Drop logger.agent. It hasn't been called from any udev rule for a long
    time, and looks obsolete.
  * debian/rules: Configure with --disable-firstboot to replace some manual
    file removals.
  * debian/rules: Remove manual file installation, move them to
    debian/*.install. Move all Debian specific installed files to
    debian/extra/.
  * Merge some changes from the Ubuntu package to reduce the delta; these only
    apply when building on/for Ubuntu:
    - Add 40-hyperv-hotadd.rules: Workaround for LP: #1233466.
    - Add 61-persistent-storage-android.rules to create persistent symlinks
      for partitions with PARTNAME. By Ricardo Salveti.
    - Add 71-power-switch-proliant.rules for supporting the power switches of
      ProLiant Server Cartridges. By Dann Frazier.
    - Add 78-graphics-card.rules: Mark KMS capable graphics devices as
      PRIMARY_DEVICE_FOR_DISPLAY so that we can wait for those in plymouth.
      By Scott James Remnant.
    - Don't install the Debian *.agent scripts. Instead, have Ubuntu's
      80-networking.rules directly pull in ifup@.service, which is much easier
      and more efficient.
  * Make EPERM/EACCESS when applying OOM adjustment for forked processes
    non-fatal. This happens in user namespaces like unprivileged LXC
    containers.
  * Fix assertion failure due to /dev/urandom being unmounted when shutting
    down unprivileged containers. Thanks Stéphane Graber.
  * Enable EFI support. This mostly auto-mounts /sys/firmware/efi/efivars, but
    also provides a generator for auto-detecting the root and the /boot/efi
    partition if they aren't in /etc/fstab. (Closes: #773533)

 -- Martin Pitt <mpitt@debian.org>  Thu, 22 Jan 2015 16:13:46 +0100

systemd (218-4) experimental; urgency=medium

  [ Michael Biebl ]
  * sysv-generator: handle Provides: for non-virtual facility names.
    (Closes: #774335)
  * Fix systemd-remount-fs.service to not fail on remounting /usr if /usr
    isn't mounted yet. This happens with initramfs-tools < 0.118 which we
    might not get into Jessie any more. (Closes: #742048)

  [ Martin Pitt ]
  * fstab-generator: Handle mountall's non-standard "nobootwait" and
    "optional" options. ("bootwait" is already the systemd default behaviour,
    and "showthrough" is irrelevant here, so both can be ignored).
  * Add autopkgtest for one-time boot with upstart when systemd-sysv is
    installed. This test only works under Ubuntu which has a split out
    upstart-bin package, and will be skipped under Debian.
  * debian/ifup@.service: Check if ifup succeeds by calling ifquery, to
    work around ifup not failing on invalid interfaces (see #773539)
  * debian/ifup@.service: Set proper service type (oneshot).
  * sysv-generator: Handle .sh suffixes when translating Provides:.
    (Closes: #775889)
  * sysv-generator: Make real units overwrite symlinks generated by Provides:
    from other units. Fixes failures due to presence of backup or old init.d
    scripts. (Closes: #775404)
  * Fix journal forwarding to syslog in containers without CAP_SYS_ADMIN.
    (Closes: #775067)
  * Re-enable AppArmor support, now that libapparmor1 moved to /lib. Add
    versioned dependency as long as this is still only in experimental.
    (Closes: #775331)
  * Add some missing dpkg and ucf temp files to the "hidden file" filter, to
    e. g. avoid creating units for them through the sysv-generator.
    (Closes: #775903)
  * Silence useless warning about /etc/localtime not being a symlink. This is
    deliberate in Debian with /usr (possibly) being on a separate partition.
    (LP: #1409594)

  [ Christian Kastner ]
  * Use common-session-noninteractive in systemd-user's PAM config, instead of
    common-session. The latter can include PAM modules like libpam-mount which
    expect to be called just once and/or interactively, which already happens
    for login, ssh, or the display-manager. Add pam_systemd.so explicitly, as
    it's not included in -noninteractive, but is always required (and
    idempotent). There is no net change on systemd which don't use manually
    installed PAM modules. (Closes: #739676)

  [ Michael Biebl ]
  * Make sure we run debian-fixup.service after /var has been mounted if /var
    is on a separate partition. Otherwise we might end up creating the
    /var/lock and /var/run symlink in the underlying root filesystem.
    (Closes: #768644)

 -- Martin Pitt <mpitt@debian.org>  Wed, 21 Jan 2015 15:57:50 +0100

systemd (218-3) experimental; urgency=medium

  * build-logind autopkgtest: Re-enforce that sd_login_monitor_new() succeeds,
    and restrict this test to isolation-container. (Reproduces LP #1400203)
  * Bring back patch to make sd_login_monitor_new() work under other init
    systems where /sys/fs/cgroup/systemd/machine does not exist.
    (LP: #1400203)
  * build-login autopkgtest: Build against libsystemd, not libsystemd-login
    any more.
  * Add debian/extra/systemd-vconsole-setup.service dependency shim for
    the console-setup init script, to avoid breaking dependencies of
    third-party packages. Install it for Ubuntu only for now, as in Debian
    plymouth's unit got adjusted. (LP: #1392970, Debian #755194)
  * Mark systemd{,-sysv} as M-A: foreign (thanks lintian).
  * Quiesce maintainer-script-calls-systemctl lintian warning.
  * Quiesce possibly-insecure-handling-of-tmp-files lintian warning, it's
    wrong there (we are handling tmpfiles.d/ files which are not in a temp
    dir).
  * Use dh_installinit's --noscript instead of --no-start for the upstart
    jobs without sysvinit scripts (thanks lintian).
  * Put systemd.pc into arch specific pkgconfig dir, as it contains the arch
    specific libdir value.
  * Don't enable audit by default. It causes flooding of dmesg and syslog,
    suppressing actually important messages. (Closes: #773528)
  * Cherrypick various bug fixes in loopback device setup and netlink socket
    communication. Fixes massive CPU usage due to tight retry loops in user
    LXC containers.

 -- Martin Pitt <mpitt@debian.org>  Mon, 29 Dec 2014 14:55:35 +0100

systemd (218-2) experimental; urgency=medium

  * boot-and-services AppArmor autopkgtest: Stop checking the dmesg log; it is
    racy as sometimes message bursts are suppressed.
  * Fix crash in timedatectl with Etc/UTC.
  * Prefer-etc-X11-default-display-manager-if-present.patch: Drop wrong
    copy&paste'd comment, fix log strings. Thanks Adam D. Barratt.
  * boot-and-services: Robustify Nspawn tests, and show systemd-nspawn output
    on failure.
  * Disable tests which fail on buildds, presumably due to too old kernels,
    misconfigured /etc/hosts, and similar problems. Make failures of the test
    suite fatal now.

 -- Martin Pitt <mpitt@debian.org>  Tue, 16 Dec 2014 08:24:38 +0100

systemd (218-1) experimental; urgency=medium

  * New upstream release. Drop all cherry-picked patches and port the Debian
    specific ones.
    - Create /etc/machine-id on boot if missing. (LP: #1387090)
  * Add new libmount-dev build dependency.
  * Configure with --enable-split-usr.
  * Merge some permanent Ubuntu changes, using dpkg-vendor:
    - Don't symlink udev doc directories.
    - Add epoch to gudev packages; Ubuntu packaged the standalone gudev before
      it got merged into udev.
    - Add Apport hooks for udev and systemd.
  * udev-fallback-graphics upstart job: Guard the modprobe with || true to
    avoid a failure when vesafb is compiled in. (LP: #1367241)

 -- Martin Pitt <mpitt@debian.org>  Sun, 14 Dec 2014 13:58:39 +0100

systemd (217-4) experimental; urgency=medium

  [ Martin Pitt ]
  * Reinstate a debian/extra/rules/50-firmware.rules which immediately tells
    the kernel that userspace firmware loading failed. Otherwise it tries for a
    minute to call the userspace helper (if CONFIG_FW_LOADER_USER_HELPER is
    enabled) in vain, which causes long delays with devices which have a range
    of possible firmware versions. (LP: #1398458)
  * debian/systemd.postinst: Don't always restart journald, as this currently
    can't be done without losing the current journal and breaking attached
    processes. So only restart it from upgrades < 215-3 (where the socket
    location got moved) as an one-time upgrade path from wheezy.
    (Closes: #771122)
  * Revert "Modify insserv generator to mask sysvinit-only display managers".
    This is still under dispute, a bit risky, and might get a different
    implementation. Also, nodm really needs to be fixed properly, working
    around it is both too risky and also too hard to get right.

  [ Didier Roche ]
  * Add display managers autopkgtests.
  * Reset display-manager symlink to match /e/X/d-d-m even if
    display-manager.service was removed. Adapt the autopkgtests for it.
    (LP: #1400680)

 -- Martin Pitt <mpitt@debian.org>  Thu, 11 Dec 2014 18:06:54 +0200

systemd (217-3) experimental; urgency=medium

  [ Martin Pitt ]
  * systemd.bug-script: Really capture stderr of systemd-delta.
    (Closes: #771498)
  * boot-and-services autopkgtest: Give test apparmor job some time to
    actually finish.

  [ Didier Roche ]
  * updated debian/patches/insserv.conf-generator.patch:
    - if /etc/X11/default-display-manager doesn't match a systemd unit
      (or doesn't exist), be less agressive about what to mask: we let
      all sysvinit-only display-manager units enabled to fallback to previous
      behavior and let them starting. (Closes: #771739)

 -- Martin Pitt <mpitt@debian.org>  Tue, 02 Dec 2014 16:53:36 +0100

systemd (217-2) experimental; urgency=medium

  * Re-enable journal forwarding to syslog, until Debian's sysloggers
    can/do all read from the journal directly.
  * Fix hostnamectl exit code on success.
  * Fix "diff failed with error code 1" spew with systemd-delta.
    (Closes: #771397)
  * Re-enable systemd-resolved. This wasn't meant to break the entire
    networkd, just disable the new NSS module. Remove that one manually
    instead. (Closes: #771423, LP: #1397361)
  * Import v217-stable patches (up to commit bfb4c47 from 2014-11-07).
  * Disable AppArmor again. This first requires moving libapparmor to /lib
    (see #771667). (Closes: #771652)
  * systemd.bug-script: Capture stderr of systemd-{delta,analyze}.
    (Closes: #771498)

 -- Martin Pitt <mpitt@debian.org>  Mon, 01 Dec 2014 15:09:09 +0100

systemd (217-1) experimental; urgency=medium

  [ Martin Pitt ]
  * New upstream release. Drop all cherry-picked patches and port the Debian
    specific ones.
  * Disable systemd-resolved for now. It still needs to mature, and
    integration into Debian should be discussed first.
  * Bump util-linux dependency to >= 2.25 as per NEWS.
  * Drop installation of 50-firmware.rules, not shipped upstream any more.
    Firmware loading is now exclusively done by the kernel.
  * Drop installation of readahead related services and code, readahead got
    dropped in this version.
  * Ship new networkctl CLI tool.
  * debian/libsystemd0.symbols: Add new symbols from this release.
  * debian/rules: Call dpkg-gensymbols with -c4 to immediately spot
    changed/missing symbols during build.
  * boot-and-services autopkgtest: Test AppArmor confined units (LP #1396270)
  * Create new "systemd-journal-remote" system group, for
    systemd-tmpfiles-setup.service.

  [ Marc Deslauriers ]
  * Build-depend on libapparmor-dev to enable AppArmor support. (LP: #1396270)

  [ Didier Roche ]
  * Handle display-manager transitions: (Closes: #748668)
    - Add a generator to ensure /etc/X11/default-display-manager is controlling
      which display-manager is started.
    - Modify insserv generator to mask of sysvinit-only dms with insserv
      $x-display-manager tag if they don't match
      /etc/X11/default-display-manager. This avoids starting multiple dms at
      boot.
  * Cherry-pick Shared-add-readlink_value.patch as using that function in the
    generator.

 -- Martin Pitt <mpitt@debian.org>  Fri, 28 Nov 2014 10:53:58 +0100

systemd (215-18) unstable; urgency=medium

  [ Michael Biebl ]
  * manager: Pass correct errno to strerror(), have_ask_password contains
    negative error values which have to be negated when being passed to
    strerror().

  [ Martin Pitt ]
  * Revert upstream commit 743970d which immediately SIGKILLs units during
    shutdown. This leads to problems like bash not being able to write its
    history, mosh not saving its state, and similar failed cleanup actions.
    (Closes: #784720, LP: #1448259)
  * write_net_rules: Escape '{' and '}' characters as well, to make this work
    with busybox grep. Thanks Faidon Liambotis! (Closes: #765577)

 -- Martin Pitt <mpitt@debian.org>  Thu, 21 May 2015 15:49:30 +0200

systemd (215-17) unstable; urgency=high

  * cryptsetup: Implement offset and skip options. (Closes: #751707,
    LP: #953875)

 -- Martin Pitt <mpitt@debian.org>  Thu, 16 Apr 2015 10:26:46 -0500

systemd (215-16) unstable; urgency=medium

  [ Christian Seiler ]
  * Don't run hwclock-save.service in containers. (Closes: #782377)

  [ Michael Biebl ]
  * Do not print anything while passwords are being queried. This should make
    password prompts without plymouth more usable. (Closes: #765013)
  * Skip filesystem check if already done by the initramfs. (Closes: #782522)

 -- Michael Biebl <biebl@debian.org>  Mon, 13 Apr 2015 19:42:32 +0200

systemd (215-15) unstable; urgency=medium

  [ Adam Conrad ]
  * debian/systemd.{triggers,postinst}: Trigger a systemctl daemon-reload
    when init scripts are installed or removed (Closes: #766429)

  [ Martin Pitt ]
  * Fix getty restart loop when PTS device is gone. (Closes: #780711)
  * Run timesyncd in virtual machines. (Closes: #762343)
  * Make logind work in environments without CAP_SYS_ADMIN (mostly
    containers). Thanks Christian Seiler for the backporting!
    (Closes: #778608)
  * Check for correct signatures when setting properties. Fixes systemd
    getting stuck on trying to set invalid property types. (Closes: #781602)

 -- Martin Pitt <mpitt@debian.org>  Thu, 09 Apr 2015 10:12:37 +0200

systemd (215-14) unstable; urgency=medium

  [ Michael Biebl ]
  * Map $x-display-manager LSB facility to display-manager.service instead of
    making it a target. Using a target had the downside that multiple display
    managers could hook into it at the same time which could lead to several
    failed start attempts for the non-default display manager.
  * Update insserv-generator and map $x-display-manager to
    display-manager.service, following the recent change in sysv-generator.
    This avoids creating references to a no longer existing
    x-display-manager.target unit.
  * Cherry-pick upstream fix to increase the SendBuffer of /dev/log to 8M.

  [ Martin Pitt ]
  * scope: Make attachment of initial PIDs more robust. Fixes crash with
    processes that get started by an init.d script with a different (aliased)
    name when the cgroup becomes empty. (Closes: #781210)
  * boot-and-services, display-managers autopkgtests: Add missing python3 test
    dependency.
  * Don't attempt to mount the same swap partition twice through different
    device node aliases. (Closes: #772182, LP: #1399595)

  [ Christian Seiler ]
  * Make the journald to syslog forwarding more robust by increasing the
    maximum datagram queue length from 10 to 512. (Closes: #762700)

  [ Marco d'Itri ]
  * Avoid writing duplicate entries in 70-persistent-net.rules by double
    checking if the new udev rule has already been written for the given
    interface. This happens if multiple add events are generated before the
    write_net_rules script returns and udevd renames the interface.
    (Closes: #765577)

 -- Michael Biebl <biebl@debian.org>  Mon, 30 Mar 2015 13:26:52 +0200

systemd (215-13) unstable; urgency=medium

  [ Martin Pitt ]
  * Add hwclock-save.service to sync the system clock to the hardware clock on
    shutdown, to provide monotonic time for reboots. (Note: this is a hack for
    jessie; the next Debian release will enable timesyncd by default).
    (Closes: #755722)
  * Check for correct architecture identifiers for SuperH. (Closes: #779710)
  * networkd: Fix stopping v4 dhcpclient when the carrier is lost. Thanks
    Christos Trochalakis! (Closes: #779571)
  * Fix segfault with units that depend on themselves. (Closes: #780675)
  * tmpfiles-setup-dev: Call tmpfiles with --boot to allow unsafe device
    creation. Fixes creation of static device nodes with kmod 20.
    (Closes: #780263)

  [ Christian Seiler ]
  * core: Don't migrate PIDs for units that may contain subcgroups.
    This stops messing up lxc/libvirt/other custom cgroup layouts after
    daemon-reload. (Closes: #777164)
  * sysv-generator: add support for /etc/insserv/overrides. (Closes: #759001)

  [ Michael Biebl ]
  * debian/udev.init: Recognize '!' flag with static device lists, to work
    with kmod 20. (Closes: #780263)

  [ Didier Roche ]
  * Ensure PrivateTmp doesn't require tmpfs through tmp.mount, but rather adds
    an After relationship. (Closes: #779902)

 -- Martin Pitt <mpitt@debian.org>  Thu, 26 Mar 2015 14:23:35 +0100

systemd (215-12) unstable; urgency=medium

  [ Martin Pitt ]
  * debian/udev.README.Debian: Trim the parts which are obsolete, wrong, or
    described in manpages. Only keep the Debian specific bits.
    (Part of #776546)
  * Actually install udev's README.Debian when building for Debian.
    (Closes: #776546)
  * Only start logind if dbus is installed. This fixes the noisy startup
    failure in environments without dbus such as LXC containers or servers.
    (part of #772700)
  * Add getty-static.service unit which starts getty@.service on tty 2 to 6 if
    dbus is not installed, and hence logind cannot auto-start them on demand.
    (Closes: #772700)
  * Add unit-config autopkgtest to check systemd unit/sysv init enabling and
    disabling via systemctl. This avoids bugs like #777613 (did not affect
    unstable).
  * cgroup: Don't trim cgroup trees created by someone else, just the ones
    that systemd itself created. This avoids cleaning up empty cgroups from
    e.g. LXC. (Closes: #777601)
  * boot-and-services autopkgtest: Add CgroupsTest to check cgroup
    creation/cleanup behaviour. This reproduces #777601 and verifies the fix
    for it.
  * rules: Fix by-path of mmc RPMB partitions and don't blkid them. Avoids
    kernel buffer I/O errors and timeouts. (LP: #1333140)
  * Document systemctl --failed option. (Closes: #767267)

  [ Michael Biebl ]
  * core: Don't fail to run services in --user instances if $HOME is missing.
    (Closes: #759320)

  [ Didier Roche ]
  * default-display-manager-generator: Avoid unnecessary /dev/null symlink and
    warning if there is no display-manager.service unit.

 -- Martin Pitt <mpitt@debian.org>  Fri, 13 Feb 2015 12:08:31 +0100

systemd (215-11) unstable; urgency=medium

  [ Martin Pitt ]
  * escape-beef-up-new-systemd-escape-tool.patch: Avoid creating a dangling
    symlink, to work around regression in recent patch (see #776257).
  * Order ifup@.service and networking.service after network-pre.target.
    (Closes: #766938)
  * Tone down "Network interface NamePolicy= disabled on kernel commandline,
    ignoring" info message to debug, as we expect this while we disable
    net.ifnames by default. (Closes: #762101, LP: #1411992)
  * logind: handle closing sessions over daemon restarts. (Closes: #759515,
    LP: #1415104)
  * logind: Fix sd_eviocrevoke ioctl call, to make forced input device release
    after log out actually work.
  * debian/patches/series: Move upstreamed patches into the appropriate
    section.

  [ Michael Biebl ]
  * Make sure we run debian-fixup.service after /var has been mounted if /var
    is on a separate partition. Otherwise we might end up creating the
    /var/lock and /var/run symlink in the underlying root filesystem.
    (Closes: #768644)

 -- Martin Pitt <mpitt@debian.org>  Thu, 29 Jan 2015 09:01:54 +0100

systemd (215-10) unstable; urgency=medium

  [ Martin Pitt ]
  * sysv-generator: Handle .sh suffixes when translating Provides:.
    (Closes: #775889)
  * sysv-generator: Make real units overwrite symlinks generated by Provides:
    from other units. Fixes failures due to presence of backup or old init.d
    scripts. (Closes: #775404)
  * Fix journal forwarding to syslog in containers without CAP_SYS_ADMIN.
    (Closes: #775067)

  [ Christian Kastner ]
  * Use common-session-noninteractive in systemd-user's PAM config, instead of
    common-session. The latter can include PAM modules like libpam-mount which
    expect to be called just once and/or interactively, which already happens
    for login, ssh, or the display-manager. Add pam_systemd.so explicitly, as
    it's not included in -noninteractive, but is always required (and
    idempotent). There is no net change on systemd which don't use manually
    installed PAM modules. (Closes: #739676)

 -- Martin Pitt <mpitt@debian.org>  Wed, 21 Jan 2015 13:18:05 +0100

systemd (215-9) unstable; urgency=medium

  [ Didier Roche ]
  * Add display managers autopkgtests.
  * Reset display-manager symlink to match /e/X/d-d-m even if
    display-manager.service was removed. Adapt the autopkgtests for it.

  [ Martin Pitt ]
  * Prefer-etc-X11-default-display-manager-if-present.patch: Drop wrong
    copy&paste'd comment, fix log strings. Thanks Adam D. Barratt.
  * Log all members of cyclic dependencies (loops) even with quiet on the
    kernel cmdline. (Closes: #770504)
  * Don't auto-clean PrivateTmp dir in /var/tmp; in Debian we don't want to
    clean /var/tmp/ automatically. (Closes: #773313)

  [ Michael Biebl ]
  * sysv-generator: handle Provides: for non-virtual facility names.
    (Closes: #774335)
  * Fix systemd-remount-fs.service to not fail on remounting /usr if /usr
    isn't mounted yet. This happens with initramfs-tools < 0.118 which we
    might not get into Jessie any more. (Closes: #742048)

 -- Martin Pitt <mpitt@debian.org>  Tue, 13 Jan 2015 11:24:43 +0100

systemd (215-8) unstable; urgency=medium

  [ Didier Roche ]
  * Cherry-pick shared-add-readlink_value.patch, we will use that function in
    the generator.
  * Cherry-pick util-allow-strappenda-to-take-any-number-of-args.patch, we
    will use that function in the generator.
  * Handle multiple display managers which don't ship a systemd unit or the
    corresponding postinst logic for updating display-manager.service: Add a
    generator to ensure /etc/X11/default-display-manager is controlling which
    display-manager is started. (Closes: #771287)

  [ Sjoerd Simons ]
  * d/p/core-Fix-bind-error-message.patch:
    + Added. Fix error message on bind failure to print the full path
  * d/p/core-Make-binding-notify-private-dbus-socket-more-ro.patch:
    + Added. Be more robust when binding private unix sockets (Based on current
    upstream logic) (Closes: #761306)

  [ Martin Pitt ]
  * Clean up ...journal~ files from unclean shutdowns. (Closes: #771707)
  * debian/systemd.postinst: Don't always restart journald, as this currently
    can't be done without losing the current journal and breaking attached
    processes. So only restart it from upgrades < 215-3 (where the socket
    location got moved) as an one-time upgrade path from wheezy.
    (Closes: #771122)
  * journalctl: Fix help text for --until. (Closes: #766598)
  * Bump systemd's udev dependency to >= 208-8, so that on partial upgrades we
    make sure that the udev package has appropriate Breaks:. In particular,
    this avoids installing current udev with kmod << 14. (Closes: #771726)

  [ Michael Biebl ]
  * systemd.postinst: Move unit enablement after restarting systemd, so that
    we don't fail to enable units with keywords that wheezy's systemd does not
    understand yet. Fixes enabling getty units on wheezy upgrades with
    systemd. (Closes: #771204)

 -- Martin Pitt <mpitt@debian.org>  Fri, 05 Dec 2014 10:01:24 +0100

systemd (215-7) unstable; urgency=medium

  [ Martin Pitt ]
  * Add myself to Uploaders.
  * Add boot-and-services autopkgtest: Check booting with systemd-sysv and
    that the most crucial services behave as expected.
  * logind autopkgtest: Fix stderr output in waiting loop for scsi_debug.
  * Add nspawn test to boot-and-services autopkgtest.
  * Make systemd-nspawn@.service work out of the box: (Closes: #770275)
    - Pre-create /var/lib/container with a secure mode (0700) via tmpfiles.d.
    - Add new try-{guest,host} modes for --link-journal to silently skip
      setting up the guest journal if the host has no persistent journal.
    - Extend boot-and-services autopkgtest to cover systemd-nspawn@.service.
  * Cherry-pick upstream patch to fix SELinux unit access check (regression
    in 215).
  * sysv-generator: Avoid wrong dependencies for failing units. Thanks to
    Michael Biebl for the patch! (Closes: #771118)
  * Cherry-pick patches to recognize and respect the "discard" mount option
    for swap devices. Thanks to Aurelien Jarno for finding and testing!
    (Closes: #769734)

  [ Jon Severinsson]
  * Add /run/shm -> /dev/shm symlink in debian/tmpfiles.d/debian.conf. This
    avoids breakage in Jessie for packages which still refer to /run/shm, and
    while https://wiki.debian.org/ReleaseGoals/RunDirectory is still official.
    (LP: #1320534, Closes: #674755).

 -- Martin Pitt <mpitt@debian.org>  Fri, 28 Nov 2014 06:43:15 +0100

systemd (215-6) unstable; urgency=medium

  [ Martin Pitt ]
  * Cherry-pick upstream patch to fix udev crash in link_config_get().
  * Cherry-pick upstream patch to fix tests in limited schroot environments.
  * Add d/p/Add-env-variable-for-machine-ID-path.patch: Allow specifying an
    alternate /etc/machine-id location. This is necessary for running tests
    as long as it isn't in our base images (see Debian #745876)
  * Run tests during package build. For the first round don't make them fatal
    for now (that will happen once we see results from all the architectures).
  * Drop our Check-for-kmod-binary.patch as the upstream patch
    units-conditionalize-static-device-node-logic-on-CAP.patch supersedes it.
  * Drop Use-comment-systemd.-syntax-in-systemd.mount-man-pag.patch, as
    our util-linux is now recent enough. Bump dependency to >= 2.21.
  * Adjust timedated and hostnamed autopkgtests to current upstream version.
  * Replace our Debian hwdb.bin location patch with what got committed
    upstream. Run hwdb update with the new --usr option to keep current
    behaviour.
  * debian/README.Debian: Document how to debug boot or shutdown problems with
    the debug shell. (Closes: #766039)
  * Skip-99-systemd.rules-when-not-running-systemd-as-in.patch: Call path_id
    under all init systems, to get consistent ID_PATH attributes. This is
    required so that tools like systemd-rfkill can be used with SysVinit or
    upstart scripts, too. (LP: #1387282)
  * Switch libpam-systemd dependencies to prefer systemd-shim over
    systemd-sysv, to implement the CTTE decision #746578. This is a no-op on
    systems which already have systemd-sysv installed, but will prevent
    installing that on upgrades. (Closes: #769747)
  * Remove Tollef from Uploaders: as per his request. Thanks Tollef for all
    you work!
  * net.agent: Properly close stdout/err FDs, to avoid long hangs during udev
    settle. Thanks to Ben Hutchings! (Closes: #754987)
  * Bump Standards-Version to 3.9.6 (no changes necessary).

  [ Didier Roche ]
  * debian/ifup@.service: add a ConditionPath on /run/network, to avoid
    failing the unit if /etc/init.d/networking is disabled. (Closes: #769528)

 -- Martin Pitt <mpitt@debian.org>  Tue, 18 Nov 2014 12:37:22 +0100

systemd (215-5) unstable; urgency=medium

  [ Martin Pitt ]
  * Unblacklist hyperv_fb again, it is needed for graphical support on Hyper-V
    platforms. Thanks Andy Whitcroft! (LP: #1359933)
  * Bump systemd-shim Depends/Breaks to 8-2 to ensure a lockstep upgrade.
    (Closes: #761947)

  [ Sjoerd Simons ]
  * d/p/sd-bus-Accept-no-sender-as-the-destination-field.patch
    + Fix compatibility between systemctl v215 and v208. Resolves issue when
      reloads of services is requested before systemd is re-execed
      (Closes: #762146)

  [ Michael Biebl ]
  * Don't overmount existing /run/user/<UID> directories with a per-user tmpfs
    on upgrades. (Closes: #762041)
  * Re-enable mount propagation for udevd. This avoids that broken software
    like laptop-mode-tools, which runs mount from within udev rules, causes
    the root file system to end up read-only. (Closes: #762018)

 -- Michael Biebl <biebl@debian.org>  Sat, 27 Sep 2014 17:49:47 +0200

systemd (215-4) unstable; urgency=medium

  * Upload to unstable.

 -- Michael Biebl <biebl@debian.org>  Mon, 15 Sep 2014 17:38:30 +0200

systemd (215-3) experimental; urgency=medium

  [ Ben Howard ]
  * 75-persistent-net-generator.rules: Fix matches of HyperV. (LP: #1361272)

  [ Martin Pitt ]
  * 75-persistent-net-generator.rules: Add new MS Azure MAC prefix 00:25:ae.
    (LP: #1367883)

  [ Michael Biebl ]
  * Update upstream v215-stable patch series.
  * The /dev/log socket and /dev/initctl FIFO have been moved to /run and
    replaced by symlinks. Create the symlinks manually on upgrades as well.
    (Closes: #761340)
  * Fix incorrect paths in man pages. (LP: #1357782, Closes: #717491)
  * Make systemd recommend dbus so it is installed on upgrades. The dbus
    system bus is required to run systemd-logind and the autovt feature relies
    on logind. (Closes: #758111)
  * Bump dependency on systemd-shim to (>= 7-2) to ensure we have a version
    which supports systemd >= 209.
  * Rework bug-script to be more upfront about what kind of data is gathered
    and ask the user for permission before attaching the information to the
    bug report. (Closes: #756248)

  [ Sjoerd Simons ]
  * d/p/buildsys-Don-t-default-to-gold-as-the-linker.patch
    + Don't explicitly pick gold as the default linker. Fixes FTBFS on sparc
      (Closes: #760879)

 -- Sjoerd Simons <sjoerd@debian.org>  Sun, 14 Sep 2014 20:14:49 +0200

systemd (215-2) experimental; urgency=medium

  * debian/patches/always-check-for-__BYTE_ORDER-__BIG_ENDIAN-when-chec.patch
    + Added. Fix checking of system endianness. Fixes FTBFS on powerpc
  * debian/patches/timesyncd-when-we-don-t-know-anything-about-the-netw.patch:
    + Let timesyncd go online even if networkd isn't running (from upstream
      git) (Closes: #760087)
  * debian/rules: add systemd-update-utmp-runlevel.service to
    {poweroff, rescue, multi-user, graphical, reboot}.target.wants to trigger
    the runlevel target to be loaded

 -- Sjoerd Simons <sjoerd@debian.org>  Sun, 07 Sep 2014 23:46:02 +0200

systemd (215-1) experimental; urgency=medium

  * New upstream release.
  * Import upstream v215-stable patch series.
  * Rebase remaining Debian patches on top of v215-stable.
  * Drop our Debian-specific run-user.mount unit as upstream now creates a
    per-user tmpfs via logind.
  * Don't rely on new mount from experimental for now and re-add the patch
    which updates the documentation accordingly.
  * Cherry-pick upstream fix to use correct versions for the new symbols that
    were introduced in libudev.
  * Update symbols files
    - Add two new symbols for libudev1.
    - Remove private symbol from libgudev-1.0-0. This symbol was never part of
      the public API and not used anywhere so we don't need a soname bump.
  * Cherry-pick upstream commit to not install busname units if kdbus support
    is disabled.
  * Make /run/lock tmpfs an API fs so it is available during early boot.
    (Closes: #751392)
  * Install new systemd-path and systemd-escape binaries.
  * Cherry-pick upstream commit which fixes the references to the systemctl
    man page. (Closes: #760613)
  * Use the new systemd-escape utility to properly escape the network
    interface name when starting an ifup@.service instance for hotplugged
    network interfaces. Make sure a recent enough systemd version is installed
    by bumping the versioned Breaks accordingly. (Closes: #747044)
  * Order ifup@.service after networking.service so we don't need to setup the
    runtime directory ourselves and we have a defined point during boot when
    hotplugged network interfaces are started.
  * Disable factory-reset feature and remove files associated with it. This
    feature needs more integration work first before it can be enabled in
    Debian.
  * Cherry-pick upstream commit to fix ProtectSystem=full and make the
    ProtectSystem= option consider /bin, /sbin, /lib and /lib64 (if it exists)
    on Debian systems. (Closes: #759689)
  * Use adduser in quiet mode when creating the system users/groups to avoid
    warning messages about the missing home directories. Those are created
    dynamically during runtime. (Closes: #759175)
  * Set the gecos field when creating the system users.
  * Add systemd-bus-proxy system user so systemd-bus-proxyd can properly drop
    its privileges.
  * Re-exec systemd and restart services at the end of postinst.
  * Cherry-pick upstream commit for sd-journal to properly convert
    object->size on big endian which fixes a crash in journalctl --list-boots.
    (Closes: #758392)

 -- Michael Biebl <biebl@debian.org>  Sun, 07 Sep 2014 09:58:48 +0200

systemd (214-1) experimental; urgency=medium

  * New upstream release v214.
    (Closes: #750793, #749268, #747939)

  [ Jon Severinsson ]
  * Import upstream v214-stable patch series.
    - Rebase remaining Debian patches on top of v214-stable.
    - Drop modifications to the now-removed built-in sysvinit support.
  * Install the new combined libsystemd0 library, this library combines all
    functionality of the various libsystemd-* libraries.
    - Deprecate the old libsystemd-* libraries as they've been bundled into
      libsystemd0. The old -dev files now just carry a transitional .pc file.
    - Add new symbols file for libsystemd0.
  * Update symbols file for libgudev-1.0-0.
  * Remove pre-generated rules and unit files in debian/rules clean target.
  * Add new systemd service users in systemd postinst (systemd-timesync,
    systemd-network, systemd-resolve)
  * Add new system group "input" used by udev rules in udev postinst.
  * Try-restart networkd, resolved, and timesyncd after an upgrade.
  * Do not force-enable default-on services on every upgrade.
  * Add support for rcS.d init scripts to the sysv-generator.
    - Do not order rcS.d services after local-fs.target if they do not
      explicitly depend on $local_fs.
    - Map rcS.d init script dependencies to their systemd equivalent.
    - Special-case some dependencies for sysv init scripts for better
      backwards compatibility. (Closes: #726027, #738965).
  * Add systemd depends on new mount. (Closes: #754411)
  * Update /run/initctl symlink target in debian/tmpfiles.d/debian.conf.
  * Remove stored backlog state, rfkill state, random-seed and clock
    information from /var/lib/systemd on systemd purge.

  [ Sjoerd Simons ]
  * debian/patches/shared-include-stdbool.h-in-mkdir.h.patch
    + Added. Include stdbool before using bool in function prototypes. Fixes
      build of the insserv generator
  * Add python-lxml to build-depends for python-systemd
  * Turn on parallel build support
  * Install the new busctl binary and translations
  * Explicitly disable microhttp so the package build doesn't fail if the
    required dependencies for it happen to be installed.
  * debian/control: Make udev break plymouth (<< 0.9.0-7) as older plymouths
    assume udev implementation details that have changed slightly since v213
  * debian/control: Remove b-d on librwap0-dev
  * debian/control: Bump libkmod-dev b-d to >= 15
  * debian/rules: Drop outdated --enable-tcpwrap
  * debian/rules: Explicitly turn off rfkill, networkd, timesyncd and resolved
    for the udeb build
  * debian/rules: Use the debian ntp pool as default ntp servers
  * debian/rules: explicitely configure the maximum system uid/gids instead of
    relying on autodetection

 -- Sjoerd Simons <sjoerd@debian.org>  Sun, 24 Aug 2014 14:54:27 +0200

systemd (208-8) unstable; urgency=medium

  [ Martin Pitt ]
  * Fix duplicate line in copyright. (Closes: #756899)
  * Drop --disable-xattr configure option for udeb, does not exist any more.
  * Add Turkish debconf translations. Thanks Mert Dirik! (Closes: #757498)
  * Backport fix for lazy session-activation on non-seat0 seats.
    (LP: #1355331)

  [ Michael Biebl ]
  * Use "kmod static-nodes --output=/proc/self/fd/1" in make_static_nodes() as
    we can't rely on /dev/stdout to exist at this point during boot.
    (Closes: #757830)
  * Fix udev SysV init script and d-i start script to not write to
    /sys/kernel/uevent_helper unconditionally to not fail on a kernel with
    CONFIG_UEVENT_HELPER unset. (Closes: #756312)
  * Add Breaks: kmod (<< 14) to udev to make sure we have a kmod version
    supporting the static-nodes command.
  * Add Breaks: systemd (<< 208) to udev to avoid partial upgrades. Newer udev
    versions rely on kmod-static-nodes.service being provided by systemd.
    (Closes: #757777)
  * Updated upstream v208-stable patch series to 53b1b6c.
  * Cherry-pick upstream fix to ignore temporary dpkg files. (Closes: #757302)
  * Make emergency.service conflict with rescue.service.
    Otherwise if rescue mode is selected during boot and the emergency mode
    is triggered (e.g. via a broken fstab entry), we have two sulogin
    processes fighting over the tty. (Closes: #757072)
  * Stop syslog.socket when entering emergency mode as otherwise every log
    message triggers the start of the syslog service and its dependencies
    which conflicts with emergency.target. (Closes: #755581)

 -- Michael Biebl <biebl@debian.org>  Thu, 21 Aug 2014 00:14:21 +0200

systemd (208-7) unstable; urgency=medium

  [ Michael Biebl ]
  * Mask remaining services provided by the initscripts package and document
    in more detail why certain services have been masked. (Closes: #659264)
  * Install zsh completions to the correct place. (Closes: #717540)

  [ Jon Severinsson ]
  * Cherry-pick upstream fix for journal file permissions. (Closes: #755062)
  * Map some rcS.d init script dependencies to their systemd equivalent.
  * Update Depends on initscripts to the version with a systemd-compatible
    mountnfs ifup hook. (Closes: #746358)
  * Add Breaks on lvm2 versions without native systemd support.
    (Closes: #678438, #692120)
  * Do not fail udev upgrades if the udev service is already runtime-masked
    when the preinst script is run. (Closes: #755746)
  * Add Pre-Depends on systemd to systemd-sysv, to avoid risking that the
    sysv-compatible symlinks become dangling on a partial install.
  * Ensure that systemctl is usable right after being unpacked, by adding the
    required Pre-Depends to systemd and libsystemd-daemon0. (Closes: #753589)
  * Add support for TuxOnIce hibernation. (Closes: #746463)

  [ Martin Pitt ]
  * Rename "api" autopkgtest to "build-login", and stop requiring that
    sd_login_monitor_new() succeeds. It doesn't in many environments like
    schroot or after upgrades from < 204, and the main point of the test is
    to check that libsystemd-login-dev has correct contents and dependencies.
    Drop "isolation-machine" requirement.
  * Use glibc's xattr support instead of requiring libattr. Fixes FTBFS with
    latest glibc and libattr. Cherrypicked from trunk. Drop libattr1-dev build
    dependency. (Closes: #756097)
  * Build python3-systemd for Python 3 bindings. Drop python-systemd; it does
    not have any reverse dependencies, and we want to encourage moving to
    Python 3. (LP: #1258089)
  * Add simple autopkgtest for python3-systemd.
  * Add dbus dependency to libpam-systemd. (Closes: #755968)
  * Fix /dev/cdrom symlink to appear for all types of drives, not just for
    pure CD-ROM ones. Also, fix the symlinks to stay after change events.
    (LP: #1323777)
  * 75-persistent-net-generator.rules: Adjust Ravello interfaces; they don't
    violate the assignment schema, they should just not be persistent.
    Thanks to Boris Figovsky. (Closes: #747475, LP: #1317776)
  * Reinstate patches to make logind D-BUS activatable.
  * Re-add systemd-shim alternative dependency to libpam-systemd. Version it
    to ensure cgmanager support. (Closes: #754984, LP: #1343802)
  * Convert udev-finish.upstart from a task to a job, to avoid hangs with
    startpar. (Closes: #756631)
  * Add debian/extra/60-keyboard.hwdb: Latest keymaps from upstream git.
    This makes it trivial to backport keymap fixes to stable releases.
    (Closes: #657809; LP: #1322770, #1339998)
  * udev.init: Create static device nodes, as this moved out of udevd.
    Thanks to Michael Biebl for the script! (Closes: #749021)

 -- Martin Pitt <mpitt@debian.org>  Wed, 06 Aug 2014 13:33:22 +0200

systemd (208-6) unstable; urgency=medium

  [ Jon Severinsson ]
  * Add v208-stable patch series.
    - Update Debian patches to apply on top of v208-stable.
    - Move new manpages to libsystemd-*-dev as appropriate.

  [ Michael Biebl ]
  * Upload to unstable.

 -- Michael Biebl <biebl@debian.org>  Wed, 16 Jul 2014 00:44:15 +0200

systemd (208-5) experimental; urgency=medium

  * Merge changes from unstable branch.

 -- Michael Biebl <biebl@debian.org>  Sat, 28 Jun 2014 13:41:32 +0200

systemd (208-4) experimental; urgency=medium

  * Merge changes from unstable branch.
  * Drop alternative dependency on systemd-shim in libpam-systemd. The
    systemd-shim package no longer provides an environment to run
    systemd-logind standalone. See #752939 for further details.

 -- Michael Biebl <biebl@debian.org>  Sat, 28 Jun 2014 01:22:11 +0200

systemd (208-3) experimental; urgency=medium

  * Merge changes from unstable branch.

 -- Michael Biebl <biebl@debian.org>  Wed, 25 Jun 2014 11:29:07 +0200

systemd (208-2) experimental; urgency=medium

  [ Sjoerd Simons ]
  * Don't stop a running user manager from garbage collecting the users. Fixes
    long shutdown times when using a systemd user session

  [ Michael Stapelberg ]
  * Fix bug-script: “systemctl dump” is now “systemd-analyze dump”
    (Closes: #748311)

  [ Michael Biebl ]
  * Merge changes from unstable branch.
  * Cherry-pick upstream fixes to make sd_session_get_vt() actually work.

 -- Michael Biebl <biebl@debian.org>  Tue, 24 Jun 2014 17:45:26 +0200

systemd (208-1) experimental; urgency=medium

  [ Michael Biebl ]
  * New upstream release. (Closes: #729566)
  * Update patches.
  * Update symbols files for libsystemd-journal and libsystemd-login.
  * Install new files and remove the ones we don't use.
  * Install zsh completion files. (Closes: #717540)
  * Create a compat symlink /etc/sysctl.d/99-sysctl.conf as systemd-sysctl no
    longer reads /etc/sysctl.conf.
  * Bump Build-Depends on kmod to (>= 14).
  * Bump Build-Depends on libcryptsetup-dev to (>= 2:1.6.0) for tcrypt
    support.
  * Make kmod-static-nodes.service check for the kmod binary since we don't
    want a hard dependency on kmod e.g. for container installations.
  * Disable various features which aren't required for the udeb build.
  * Move new sd_pid_get_slice and sd_session_get_vt man pages into
    libsystemd-login-dev.
  * Make no-patch-numbers the default for gbp-pq.
  * Adjust systemd-user pam config file for Debian.
    This pam config file is used by libpam-systemd/systemd-logind when
    launching systemd user instances.
  * Drop patches to make logind D-Bus activatable. The cgroup handling has
    been reworked in v205 and logind no longer creates cgroup hierarchies on
    its own. That means that the standalone logind is no longer functional
    without support from systemd (or an equivalent cgroup manager).

  [ Martin Pitt ]
  * Explain patch management in debian/README.source.

 -- Michael Biebl <biebl@debian.org>  Mon, 28 Apr 2014 00:22:57 +0200

systemd (204-14) unstable; urgency=medium

  * Fix SIGABRT in insserv generator caused by incorrect usage of strcat().
    (Closes: #752992)
  * Mark -dev packages as Multi-Arch: same. (Closes: #720017)

 -- Michael Biebl <biebl@debian.org>  Sat, 28 Jun 2014 13:22:43 +0200

systemd (204-13) unstable; urgency=medium

  * Switch back to load the sg module via the kmod builtin. The problem was
    not that the kmod builtin is faster then modprobe but rather the incorrect
    usage of the "=" assignment operator. We need to use "+=" here, so the sg
    module is loaded in addition to other scsi modules, which are loaded via
    the modalias rule. Thanks to Tommaso Colombo for the analysis.
  * Cherry-pick upstream fix which prevents systemd from entering an infinite
    loop when trying to break an ordering cycle. (Closes: #752259)
  * Update insserv generator to not create any drop-in files for services
    where the corresponding SysV init script does not exist.
  * Drop the check for /sys/kernel/uevent_helper from postinst and the SysV
    init script and do not unconditionally overwrite it in the initramfs hook.
    Since a long time now udev has been using the netlink interface to
    communicate with the kernel and with Linux 3.16 it is possible to disable
    CONFIG_UEVENT_HELPER completely. (Closes: #752742)

 -- Michael Biebl <biebl@debian.org>  Sat, 28 Jun 2014 00:01:16 +0200

systemd (204-12) unstable; urgency=medium

  [ Martin Pitt ]
  * Change the sg loading rule (for Debian #657948) back to using modprobe.
    kmod is too fast and then sg races with sd, causing the latter to not see
    SCSI disks.  (Closes: #752591, #752605)

  [ Michael Biebl ]
  * Update udev bug-script to attach instead of paste extra info if a new
    enough reportbug version is available.

 -- Michael Biebl <biebl@debian.org>  Wed, 25 Jun 2014 10:55:12 +0200

systemd (204-11) unstable; urgency=medium

  [ Martin Pitt ]
  * Explain patch management in debian/README.source. (Closes: #739113)
  * Replace "Always probe cpu support drivers" patch with cherry-picked
    upstream fix which is more general.
  * Advertise hibernation only if there's enough free swap. Patches backported
    from current upstream. (LP: #1313522)
  * Fix typo in sg loading rule to make it actually work.

  [ Michael Biebl ]
  * Make no-patch-numbers the default for gbp-pq.
  * Cherry-pick upstream fix to properly handle multiline syslog messages.
    (Closes: #746351)
  * Cherry-pick upstream fix for libudev which fixes a memleak in
    parent_add_child().
  * Drop "-b debian" from Vcs-Git since we use the master branch for
    packaging now.
  * Drop Conflicts: sysvinit (<< 2.88dsf-44~) from systemd-sysv since this
    breaks dist-upgrades from wheezy when switching from sysvinit to
    systemd-sysv as default init. While downgrading the Pre-Depends in
    sysvinit would have been an alternative, dropping the Conflicts and only
    keeping the Replaces was deemed the lesser evil. (Closes: #748355)
  * Use Conflicts instead of Breaks against sysvinit-core. This avoids
    /sbin/init going missing when switching from systemd-sysv to sysvinit.
    While at it, add a Replaces: upstart. (Closes: #751589)
  * Make the SysV compat tools try both /run/initctl and /dev/initctl. This
    makes them usable under sysvinit as PID 1 without requiring any symlinks.
  * Various ifupdown integration fixes
    - Use DefaultDependencies=no in ifup@.service so the service can be
      started as early as possible.
    - Create the ifupdown runtime directory in ifup@.service as we can no
      longer rely on the networking service to do that for us.
    - Don't stop ifup@.service on shutdown but let the networking service take
      care of stopping all hotplugged interfaces.
    - Only start ifup@.service for interfaces configured as allow-hotplug.

  [ Michael Stapelberg ]
  * Clarify that “systemd” does not influence init whereas “systemd-sysv” does
    (Closes: #747741)

  [ Ansgar Burchardt ]
  * Don't use "set +e; set +u" unconditionally in the lsb init-functions hook
    as this might change the behaviour of existing SysV init scripts.
    (Closes: #751472)

 -- Michael Biebl <biebl@debian.org>  Tue, 24 Jun 2014 17:03:43 +0200

systemd (204-10) unstable; urgency=medium

  * In the udeb's udev.startup, make sure that /dev/pts exists.
  * systemd-logind-launch: Set the #files ulimit, for unprivileged LXC
    containers.
  * Drop udev.NEWS, it only applies to pre-squeeze.
  * Remove /var/log/udev on purge.
  * Always probe cpu support drivers. (LP #1207705)
  * On Dell PowerEdge systems, the iDRAC7 and later support a USB Virtual NIC
    for management. Name this interface "idrac" to avoid confusion with "real"
    network interfaces.
  * Drop numerical prefixes from patches, to avoid future diff noise when
    removing, cherry-picking, and merging patches. From now on, always use
    "gbp-pq export --no-patch-numbers" to update them.

 -- Martin Pitt <mpitt@debian.org>  Sun, 27 Apr 2014 11:53:52 +0200

systemd (204-9) unstable; urgency=medium

  * The "Flemish Beef and Beer Stew" release.

  [ Steve Langasek ]
  * Do proper refcounting of the PAM module package on prerm, so that we
    don't drop the module from the PAM config when uninstalling a
    foreign-arch package.  Related to Ubuntu bug #1295521.

  [ Martin Pitt ]
  * debian/udev.udev-finish.upstart: Fix path to tmp-rules,
    debian/extra/rule_generator.functions creates them in /run/udev/.
  * rules: Remove the kernel-install bits; we don't want that in Debian and
    thus it shouldn't appear in dh_install --list-missing output.
  * Ship sd-shutdown.h in libsystemd-daemon-dev.
  * Run dh_install with --fail-missing, to avoid forgetting files when we move
    to new versions.
  * Mount /dev/pts with the correct permissions in the udev, to avoid needing
    pt_chown (not available on all architectures). Thanks Adam Conrad.
  * Add new block of Windows Azure ethernet hardware address to
    75-persistent-net-generator.rules. (LP: #1274348, Closes: #739018)
  * Drop our Debian specific 60-persistent-storage{,-tape}.rules and use the
    upstream rules. They are compatible and do a superset of the
    functionality. (Closes: #645466)
  * Drop our Debian specific 80-drivers.rules and use the upstream rules with
    a patch for the sg module (see #657948). These now stop calling modprobe
    and use the kmod builtin, giving some nice boot speed improvement.
    (Closes: #717404)
  * Drop our Debian specific 50-udev-default.rules and 91-permissions.rules
    and use the upstream rules with a patch for the remaining Debian specific
    default device permissions. Many thanks to Marco d'Itri for researching
    which Debian-specific rules are obsolete! Amongst other things, this now
    also reads the hwdb info for USB devices (Closes: #717405) and gets rid of
    some syntax errors (Closes: #706221)
  * Set default polling interval on removable devices as well, for kernels
    which have "block" built in instead of being a module. (Closes: #713877)
  * Make sd_login_monitor_new() work for logind without systemd.
  * Cherry-pick upstream fix for polkit permissions for rebooting with
    multiple sessions.
  * Kill /etc/udev/links.conf, create_static_nodes, and associated code. It's
    obsolete with devtmpfs (which is required now), and doesn't run with
    systemd or upstart anyway.
  * Drop unnecessary udev.dirs.
  * Add autopkgtests for smoke-testing logind, hostnamed, timedated, localed,
    and a compile/link/run test against libsystemd-login-dev.

  [ Marco d'Itri ]
  * preinst: check for all the system calls required by modern releases
    of udev. (Closes: #648325)
  * Updated fbdev-blacklist.conf for recent kernels.
  * Do not blacklist viafb because it is required on the OLPC XO-1.5.
    (Closes: #705792)
  * Remove write_cd_rules and the associated rules which create "persistent"
    symlinks for CD/DVD devices and replace them with more rules in
    60-cdrom_id, which will create symlinks for one at random among the
    devices installed. Since the common case is having a single device
    then everything will work out just fine most of the times...
    (Closes: #655924)
  * Fix write_net_rules for systemd and sysvinit users by copying the
    temporary rules from /run/udev/ to /etc/udev/. (Closes: #735563)
  * Do not install sysctl.d/50-default.conf because the systemd package
    should not change kernel policies, at least until it will become
    the only supported init system.

  [ Michael Stapelberg ]
  * Add systemd-dbg package, thanks Daniel Schaal (Closes: #742724).
  * Switch from gitpkg to git-buildpackage. Update README.source accordingly.
  * Make libpam-systemd depend on systemd-sysv | systemd-shim. Packages that
    need logind functionality should depend on libpam-systemd.

  [ Michael Biebl ]
  * Do not send potentially private fstab information without prior user
    confirmation. (Closes: #743158)
  * Add support for LSB facilities defined by insserv.
    Parse /etc/insserv.conf.d content and /etc/insserv.conf and generate
    systemd unit drop-in files to add corresponding dependencies. Also ship
    targets for the Debian specific $x-display-manager and
    $mail-transport-agent system facilities. (Closes: #690892)
  * Do not accidentally re-enable /var/tmp cleaning when migrating the TMPTIME
    setting from /etc/default/rcS. Fix up existing broken configurations.
    (Closes: #738862)

 -- Michael Biebl <biebl@debian.org>  Sat, 26 Apr 2014 21:37:29 +0200

systemd (204-8) unstable; urgency=low

  [ Michael Stapelberg ]
  * move manpages from systemd to libsystemd-*-dev as appropriate
    (Closes: #738723)
  * fix systemctl enable/disable/… error message “Failed to issue method call:
    No such file or directory” (the previous upload did actually not contain
    this fix due to a merge conflict) (Closes: #738843)
  * add explicit “Depends: sysv-rc” so that initscript’s “Depends: sysv-rc |
    file-rc” will not be satisfied with file-rc. We need the invoke-rc.d and
    update-rc.d from sysv-rc, file-rc’s doesn’t have support for systemd.
    (Closes: #739679)
  * set capabilities cap_dac_override,cap_sys_ptrace=ep for
    systemd-detect-virt, so that it works for unprivileged users.
    (Closes: #739699)
  * pam: Check $XDG_RUNTIME_DIR owner (Closes: #731300)
  * Ignore chkconfig headers entirely, they are often broken in Debian
    (Closes: #634472)

  [ Michael Biebl ]
  * do a one-time migration of RAMTMP= from /etc/default/rcS and
    /etc/default/tmpfs, i.e. enable tmp.mount (Closes: #738687)
  * Bump Standards-Version to 3.9.5.

 -- Michael Biebl <biebl@debian.org>  Wed, 19 Mar 2014 18:57:35 +0100

systemd (204-7) unstable; urgency=low

  * fix systemctl enable/disable/… error message “Failed to issue method call:
    No such file or directory” (Closes: #734809)
  * bug-script: attach instead of paste extra info with reportbug ≥ 6.5.0
    (Closes: #722530)
  * add stage1 bootstrap support to avoid Build-Depends cycles (Thanks Daniel
    Schepler)
  * cherry-pick:
    order remote mounts from mountinfo before remote-fs.target (77009452cfd)
    (Closes: #719945)
    Fix CPUShares configuration option (ccd90a976dba) (Closes: #737156)
    fix reference in systemd-inhibit(1) (07b4b9b) (Closes: #738316)

 -- Michael Stapelberg <stapelberg@debian.org>  Tue, 11 Feb 2014 23:34:42 +0100

systemd (204-6) unstable; urgency=low

  [ Michael Stapelberg ]
  * Run update-rc.d defaults before update-rc.d <enable|disable>
    (Closes: #722523)
  * preinst: preserve var-{lock,run}.mount when upgrading from 44 to 204
    (Closes: #723936)
  * fstab-generator: don’t rely on /usr being mounted in the initrd
    (Closes: #724797)
  * systemctl: mangle names when avoiding dbus (Closes: #723855)
  * allow group adm read access on /var/log/journal (Closes: #717386)
  * add systemd-journal group (Thanks Guido Günther) (Closes: #724668)
  * copy /etc/localtime instead of symlinking (Closes: #726256)
  * don’t try to start autovt units when not running with systemd as pid 1
    (Closes: #726466)
  * Add breaks/replaces for the new sysvinit-core package (Thanks Alf Gaida)
    (Closes: #733240)
  * Add myself to uploaders

  [ Tollef Fog Heen ]
  * Make 99-systemd.rules check for /run/systemd/systemd instead of the
    ill-named cgroups directory.

  [ Martin Pitt ]
  * debian/udev.upstart: Fix path to udevd, the /sbin/udevd compat symlink
    should go away at some point.
  * debian/udev-udeb.install: Add 64-btrfs.rules and 75-probe_mtd.rules, they
    are potentially useful in a d-i environment.
  * debian/shlibs.local: Drop libudev; this unnecessarily generates overly
    strict dependencies, the libudev ABI is stable.
  * debian/extra/rules/75-persistent-net-generator.rules: Add Ravello systems
    (LP: #1099278)

 -- Michael Stapelberg <stapelberg@debian.org>  Tue, 31 Dec 2013 14:39:44 +0100

systemd (204-5) unstable; urgency=high

  * Cherry-pick 72fd713 from upstream which fixes insecure calling of polkit
    by avoiding a race condition in scraping /proc (CVE-2013-4327).
    Closes: #723713

 -- Michael Biebl <biebl@debian.org>  Mon, 23 Sep 2013 11:59:53 +0200

systemd (204-4) unstable; urgency=low

  * Add preinst check to abort udev upgrade if the currently running kernel
    lacks devtmpfs support. Since udev 176, devtmpfs is mandatory as udev no
    longer creates any device nodes itself. This only affects self-compiled
    kernels which now need CONFIG_DEVTMPFS=y.  Closes: #722580
  * Fix SysV init script to correctly mount a devtmpfs instead of tmpfs. This
    only affects users without an initramfs, which usually is responsible for
    mounting the devtmpfs.  Closes: #722604
  * Drop pre-squeeze upgrade code from maintainer scripts and simplify the
    various upgrade checks.
  * Suppress errors about unknown hwdb builtin. udev 196 introduced a new
    "hwdb" builtin which is not understood by the old udev daemon.
  * Add missing udeb line to shlibs.local. This ensures that udev-udeb gets a
    proper dependency on libudev1-udeb and not libudev1.  Closes: #722939
  * Remove udev-udeb dependency from libudev1-udeb to avoid a circular
    dependency between the two packages. This dependency was copied over from
    the old udev-gtk-udeb package and no longer makes any sense since
    libudev1-udeb only contains a library nowadays.

 -- Michael Biebl <biebl@debian.org>  Wed, 18 Sep 2013 00:05:21 +0200

systemd (204-3) unstable; urgency=low

  [ Michael Biebl ]
  * Upload to unstable.
  * Use /bin/bash in debug-shell.service as Debian doesn't have /sbin/sushell.
  * Only import net.ifaces cmdline property for network devices.
  * Generate strict dependencies between the binary packages using a
    shlibs.local file and add an explicit versioned dependency on
    libsystemd-login0 to systemd to ensure packages are upgraded in sync.
    Closes: #719444
  * Drop obsolete Replaces: libudev0 from udev package.
  * Use correct paths for various binaries, like /sbin/quotaon, which are
    installed in / and not /usr in Debian.  Closes: #721347
  * Don't install kernel-install(8) man page since we don't install the
    corresponding binary either.  Closes: #722180
  * Cherry-pick upstream fixes to make switching runlevels and starting
    reboot via ctrl-alt-del more robust.
  * Cherry-pick upstream fix to properly apply ACLs to Journal files.
    Closes: #717863

  [ Michael Stapelberg ]
  * Make systemctl enable|disable call update-rc.d for SysV init scripts.
    Closes: #709780
  * Don't mount /tmp as tmpfs by default and make it possible to enable this
    feature via "systemctl enable tmp.mount".  Closes: #718906

  [ Daniel Schaal ]
  * Add bug-script to systemd and udev.  Closes: #711245

  [ Ondrej Balaz ]
  * Recognize discard option in /etc/crypttab.  Closes: #719167

 -- Michael Biebl <biebl@debian.org>  Thu, 12 Sep 2013 00:13:11 +0200

systemd (204-2) experimental; urgency=low

  [ Daniel Schaal ]
  * Enable verbose build logs.  Closes: #717465
  * Add handling of Message Catalog files to provide additional information
    for log entries.  Closes: #717427
  * Remove leftover symlink to debian-enable-units.service.  Closes: #717349

  [ Michael Stapelberg ]
  * Install 50-firmware.rules in the initramfs and udeb.  Closes: #717635

  [ Michael Biebl ]
  * Don't pass static start priorities to dh_installinit anymore.
  * Switch the hwdb trigger to interest-noawait.
  * Remove obsolete support for configurable udev root from initramfs.
  * Bind ifup@.service to the network device. This ensures that ifdown is run
    when the device is removed and the service is stopped.
    Closes: #660861, #703033
  * Bump Standards-Version to 3.9.4. No further changes.
  * Add Breaks against consolekit (<< 0.4.6-1) for udev-acl.  Closes: #717385
  * Make all packages Priority: optional, with the exception of udev and
    libudev1, which remain Priority: important, and systemd-sysv, which
    remains Priority: extra due to the conflict with sysvinit.
    Closes: #717365
  * Restart systemd-logind.service on upgrades due to changes in the
    CreateSession D-Bus API between v44 and v204.  Closes: #717403

 -- Michael Biebl <biebl@debian.org>  Wed, 24 Jul 2013 23:47:59 +0200

systemd (204-1) experimental; urgency=low

  * New upstream release.  Closes: #675175, #675177
    - In v183 the udev sources have been merged into the systemd source tree.
      As a result, the udev binary packages will now be built from the systemd
      source package. To align the version numbers 139 releases were skipped.
    - For a complete list of changes, please refer to the NEWS file.
  * Add Marco to Uploaders.
  * Drop Suggests on the various python packages from systemd. The
    systemd-analyze tool has been reimplemented in C.
  * Add binary packages as found in the udev 175-7.2 source package.
  * Wrap dependencies for better readability.
  * Drop hard-coded Depends on libglib2.0-0 from gir1.2-gudev-1.0.
  * Drop old Conflicts, Replaces and Breaks, which are no longer necessary.
  * Make libgudev-1.0-dev depend on gir1.2-gudev-1.0 as per GObject
    introspection mini-policy.  Closes: #691313
  * The hwdb builtin has replaced pci-db and usb-db in udev. Drop the
    Recommends on pciutils and usbutils accordingly.
  * Drop our faketime hack. Upstream uses a custom xsl style sheet now to
    generate the man pages which no longer embeds the build date.
  * Add Depends on libpam-runtime (>= 1.0.1-6) to libpam-systemd as we are
    using pam-auth-update.
  * Explicitly set Section and Priority for the udev binary package.
  * Update Build-Depends:
    - Drop libudev-dev, no longer required.
    - Add gtk-doc-tools and libglib2.0-doc for the API documentation in
      libudev and libgudev.
    - Add libgirepository1.0-dev and gobject-introspection for GObject
      introspection support in libgudev.
    - Add libgcrypt11-dev for encryption support in the journal.
    - Add libblkid-dev for the blkid udev builtin.
  * Use gir dh addon to ensure ${gir:Depends} is properly set.
  * Rename libudev0 → libudev1 for the SONAME bump.
  * Update symbols files. libudev now uses symbols versioning as the other
    libsystemd libraries. The libgudev-1.0-0 symbols file has been copied from
    the old udev package.
  * Run gtkdocize on autoreconf.
  * Enable python bindings for the systemd libraries and ship them in a new
    package named python-systemd.
  * Tighten Depends on libsystemd-id128-dev for libsystemd-journal-dev as per
    libsystemd-journal.pc.
  * Remove obsolete bash-completion scripts on upgrades. Nowadays they are
    installed in /usr/share/bash-completion/completions.
  * Rename conffiles for logind and journald.
  * Rename udev-gtk-udeb → libudev1-udeb to better reflect its actual contents.
  * Build two flavours: a regular build and one for the udev udebs with
    reduced features/dependencies.
  * Create a few compat symlinks for the udev package, most notably
    /sbin/udevadm and /sbin/udevd.
  * Remove the dpkg-triggered debian-enable-units script. This was a temporary
    workaround for wheezy. Packages should use dh-systemd now to properly
    integrate service files with systemd.
  * Update debian/copyright using the machine-readable copyright format 1.0.
  * Integrate changes from udev 175-7 and acknowledge the 175-7.1 and 175-7.2
    non-maintainer uploads.
  * Keep the old persistent network interface naming scheme for now and make
    the new one opt-in via net.ifnames=1 on the kernel command line.
  * Drop the obsolete udev-mtab SysV init script and properly clean up on
    upgrades.
  * Simplify the udev SysV init script and remove experimental and obsolete
    features.
  * Revert upstream commits which dropped support for distro specific
    features and config files.
  * Make logind, hostnamed, localed and timedated D-Bus activatable and
    usable when systemd is not running.
  * Store hwdb binary database in /lib/udev, not /etc/udev. Create the file on
    install and upgrades.
  * Provide a dpkg file trigger for hwdb, so the database is automatically
    updated when packages install files into /lib/udev/hwdb.d.

 -- Michael Biebl <biebl@debian.org>  Fri, 19 Jul 2013 00:32:36 +0200

systemd (44-12) unstable; urgency=low

  * Cherry-pick e17187 from upstream to fix build failures with newer glibc
    where the clock_* symbols have been moved from librt to libc.
    Closes: #701364
  * If the new init-system-helpers package is installed, make the
    debian-enable-units script a no-op. The auto-enabler was meant as a
    temporary workaround and will be removed once all packages use the new
    helper.
  * Update the checks which test if systemd is the active init. The
    recommended check is [ -d /run/systemd/system ] as this will also work
    with a standalone systemd-logind.
  * Set Maintainer to pkg-systemd-maintainers@lists.alioth.debian.org. Add
    Tollef and myself as Uploaders.
  * Stop building the GUI bits. They have been split into a separate source
    package called systemd-ui.

 -- Michael Biebl <biebl@debian.org>  Thu, 20 Jun 2013 01:32:16 +0200

systemd (44-11) unstable; urgency=low

  * Team upload.
  * Run debian-enable-units.service after sysinit.target to ensure our tmp
    files aren't nuked by systemd-tmpfiles.
  * The mountoverflowtmp SysV init script no longer exists so remove that
    from remount-rootfs.service to avoid an unnecessary diff to upstream.
  * Do not fail on purge if /var/lib/systemd is empty and has been removed
    by dpkg.

 -- Michael Biebl <biebl@debian.org>  Wed, 13 Mar 2013 08:03:06 +0100

systemd (44-10) unstable; urgency=low

  * Team upload.
  * Using the return code of "systemctl is-enabled" to determine whether we
    enable a service or not is unreliable since it also returns a non-zero
    exit code for masked services. As we don't want to enable masked services,
    grep for the string "disabled" instead.

 -- Michael Biebl <biebl@debian.org>  Fri, 15 Feb 2013 17:01:24 +0100

systemd (44-9) unstable; urgency=low

  * Team upload.
  * Fix typo in systemd.socket man page.  Closes: #700038
  * Use color specification in "systemctl dot" which is actually
    understood by dot.  Closes: #643689
  * Fix mounting of remote filesystems like NFS.  Closes: #673309
  * Use a file trigger to automatically enable service and socket units. A lot
    of packages simply install systemd units but do not enable them. As a
    result they will be inactive after the next boot. This is a workaround for
    wheezy which will be removed again in jessie.  Closes: #692150

 -- Michael Biebl <biebl@debian.org>  Fri, 15 Feb 2013 13:35:39 +0100

systemd (44-8) unstable; urgency=low

  * Team upload.
  * Use comment=systemd.* syntax in systemd.mount man page. The
    mount/util-linux version in wheezy is not recent enough to support the new
    x-systemd* syntax. Closes: #697141
  * Don't enable persistent storage of journal log files. The journal in v44
    is not yet mature enough.

 -- Michael Biebl <biebl@debian.org>  Sat, 19 Jan 2013 20:05:05 +0100

systemd (44-7) unstable; urgency=low

  * Fix a regression in the init-functions hook wrt reload handling that was
    introduced when dropping the X-Interactive hack.  Closes: #696355

 -- Michael Biebl <biebl@debian.org>  Fri, 21 Dec 2012 00:00:12 +0100

systemd (44-6) unstable; urgency=low

  [ Michael Biebl ]
  * No longer ship the /sys directory in the systemd package since it is
    provided by base-files nowadays.
  * Don't run udev rules if systemd is not active.
  * Converting /var/run, /var/lock and /etc/mtab to symlinks is a one-time
    migration so don't run the debian-fixup script on every boot.

  [ Tollef Fog Heen ]
  * Prevent the systemd package from being removed if it's the active init
    system, since that doesn't work.

  [ Michael Biebl ]
  * Use a separate tmpfs for /run/lock (size 5M) and /run/user (size 100M).
    Those directories are user-writable which could lead to DoS by filling up
    /run.  Closes: #635131

 -- Michael Biebl <biebl@debian.org>  Sun, 16 Dec 2012 21:58:37 +0100

systemd (44-5) unstable; urgency=low

  * Team upload.

  [ Tollef Fog Heen ]
  * disable killing on entering START_PRE, START, thanks to Michael
    Stapelberg for patch.  This avoids killing VMs run through libvirt
    when restarting libvirtd.  Closes: #688635.
  * Avoid reloading services when shutting down, since that won't work and
    makes no sense.  Thanks to Michael Stapelberg for the patch.
    Closes: #635777.
  * Try to determine which init scripts support the reload action
    heuristically.  Closes: #686115, #650382.

  [ Michael Biebl ]
  * Update Vcs-* fields, the Git repository is hosted on alioth now. Set the
    default branch to "debian".
  * Avoid reload and (re)start requests during early boot which can lead to
    deadlocks.  Closes: #624599
  * Make systemd-cgroup work even if not all cgroup mounts are available on
    startup.  Closes: #690916
  * Fix typos in the systemd.path and systemd.unit man page.  Closes: #668344
  * Add watch file to track new upstream releases.

 -- Michael Biebl <biebl@debian.org>  Thu, 25 Oct 2012 21:41:23 +0200

systemd (44-4) unstable; urgency=low

  [ Michael Biebl ]
  * Override timestamp for man page building, thereby avoiding skew
    between architectures which caused problems for multi-arch.
    Closes: #680011

  [ Tollef Fog Heen ]
  * Move diversion removal from postinst to preinst.  Closes: #679728
  * Prevent the journal from crashing when running out of disk space.
    This is 499fb21 from upstream.  Closes: #668047.
  * Stop mounting a tmpfs on /media.  Closes: #665943

 -- Tollef Fog Heen <tfheen@debian.org>  Sun, 01 Jul 2012 08:17:50 +0200

systemd (44-3) unstable; urgency=low

  [ Michael Biebl ]
  * Bump to debhelper 9.
  * Convert to Multi-Arch: same where possible.  Closes: #676615

  [ Tollef Fog Heen ]
  * Cherry-pick d384c7 from upstream to stop journald from leaking
    memory.  Thanks to Andreas Henriksson for testing.  Closes: #677701
  * Ship lsb init script override/integration in /lib/lsb/init-functions.d
    rather than diverting /lib/lsb/init-functions itself.  Add appropriate
    Breaks to ensure upgrades happen.

 -- Tollef Fog Heen <tfheen@debian.org>  Fri, 29 Jun 2012 22:34:16 +0200

systemd (44-2) unstable; urgency=low

  [ Michael Biebl ]
  * Tighten the versions in the maintscript file
  * Ship the /sys directory in the package
  * Re-add workaround for non-interactive PAM sessions
  * Mask checkroot-bootclean (Closes: #670591)
  * Don't ignore errores in systemd-sysv postinst

  [ Tollef Fog Heen ]
  * Bring tmpfiles.d/tmp.conf in line with Debian defaults.  Closes: #675422
  * Make sure /run/sensigs.omit.d exists.
  * Add python-dbus and python-cairo to Suggests, for systemd-analyze.
    Closes: #672965

 -- Tollef Fog Heen <tfheen@debian.org>  Tue, 08 May 2012 18:04:22 +0200

systemd (44-1) unstable; urgency=low

  [ Tollef Fog Heen ]
  * New upstream version.
    - Backport 3492207: journal: PAGE_SIZE is not known on ppc and other
      archs
    - Backport 5a2a2a1: journal: react with immediate rotation to a couple
      of more errors
    - Backport 693ce21: util: never follow symlinks in rm_rf_children()
      Fixes CVE-2012-1174, closes: #664364
  * Drop output message from init-functions hook, it's pointless.
  * Only rmdir /lib/init/rw if it exists.
  * Explicitly order debian-fixup before sysinit.target to prevent a
    possible race condition with the creation of sockets.  Thanks to
    Michael Biebl for debugging this.
  * Always restart the initctl socket on upgrades, to mask sysvinit
    removing it.

  [ Michael Biebl ]
  * Remove workaround for non-interactive sessions from pam config again.
  * Create compat /dev/initctl symlink in case we are upgrading from a system
    running a newer version of sysvinit (using /run/initctl) and sysvinit is
    replaced with systemd-sysv during the upgrade. Closes: #663219
  * Install new man pages.
  * Build-Depend on valac (>= 0.12) instead of valac-0.12. Closes: #663323

 -- Tollef Fog Heen <tfheen@debian.org>  Tue, 03 Apr 2012 19:59:17 +0200

systemd (43-1) experimental; urgency=low

  [ Tollef Fog Heen ]
  * Target upload at experimental due to libkmod dependency
  * New upstream release
    - Update bash-completion for new verbs and arguments. Closes: #650739
    - Fixes local DoS (CVE-2012-1101).  Closes: #662029
    - No longer complains if the kernel lacks audit support.  Closes: #642503
  * Fix up git-to-source package conversion script which makes gitpkg
    happier.
  * Add libkmod-dev to build-depends
  * Add symlink from /bin/systemd to /lib/systemd/systemd.
  * Add --with-distro=debian to configure flags, due to no /etc/os-release
    yet.
  * Add new symbols for libsystemd-login0 to symbols file.
  * Install a tmpfiles.d file for the /dev/initctl → /run/initctl
    migration.  Closes: #657979
  * Disable coredump handling, it's not ready yet.
  * If /run is a symlink, don't try to do the /var/run → /run migration.
    Ditto for /var/lock → /run/lock.  Closes: #647495

  [ Michael Biebl ]
  * Add Build-Depends on liblzma-dev for journal log compression.
  * Add Build-Depends on libgee-dev, required to build systemadm.
  * Bump Standards-Version to 3.9.2. No further changes.
  * Add versioned Build-Depends on automake and autoconf to ensure we have
    recent enough versions. Closes: #657284
  * Add packages for libsystemd-journal and libsystemd-id128.
  * Update symbols file for libsystemd-login.
  * Update configure flags, use rootprefix instead of rootdir.
  * Copy intltool files instead of symlinking them.
  * Re-indent init-functions script.
  * Remove workarounds for services using X-Interactive. The LSB X-Interactive
    support turned out to be broken and has been removed upstream so we no
    longer need any special handling for those type of services.
  * Install new systemd-journalctl, systemd-cat and systemd-cgtop binaries.
  * Install /var/lib/systemd directory.
  * Install /var/log/journal directory where the journal files are stored
    persistently.
  * Setup systemd-journald to not read from /proc/kmsg (ImportKernel=no).
  * Avoid error messages from systemctl in postinst if systemd is not running
    by checking for /sys/fs/cgroup/systemd before executing systemctl.
    Closes: #642749
  * Stop installing lib-init-rw (auto)mount units and try to cleanup
    /lib/init/rw in postinst. Bump dependency on initscripts accordingly.
    Closes: #643699
  * Disable pam_systemd for non-interactive sessions to work around an issue
    with sudo.
  * Use new dh_installdeb maintscript facility to handle obsolete conffiles.
    Bump Build-Depends on debhelper accordingly.
  * Rename bash completion file systemctl-bash-completion.sh →
    systemd-bash-completion.sh.
  * Update /sbin/init symlink. The systemd binary was moved to $pkglibdir.

 -- Tollef Fog Heen <tfheen@debian.org>  Tue, 07 Feb 2012 21:36:34 +0100

systemd (37-1.1) unstable; urgency=low

  * Non-maintainer upload with Tollef's consent.
  * Remove --parallel to workaround a bug in automake 1.11.3 which doesn't
    generate parallel-safe build rules. Closes: #661842
  * Create a compat symlink /run/initctl → /dev/initctl to work with newer
    versions of sysvinit. Closes: #657979

 -- Michael Biebl <biebl@debian.org>  Sat, 03 Mar 2012 17:42:10 +0100

systemd (37-1) unstable; urgency=low

  [ Tollef Fog Heen ]
  * New upstream version
  * Change the type of the debian-fixup service to oneshot.
    Closes: #642961
  * Add ConditionPathIsDirectory to lib-init-rw.automount and
    lib-init-rw.mount so we only activate the unit if the directory
    exists.  Closes: #633059
  * If a sysv service exists in both rcS and rcN.d runlevels, drop the
    rcN.d ones to avoid loops.  Closes: #637037
  * Blacklist fuse init script, we do the same work already internally.
    Closes: #643700
  * Update README.Debian slightly for /run rather than /lib/init/rw

  [ Josh Triplett ]
  * Do a one-time migration of the $TMPTIME setting from /etc/default/rcS to
    /etc/tmpfiles.d/tmp.conf. If /etc/default/rcS has a TMPTIME setting of
    "infinite" or equivalent, migrate it to an /etc/tmpfiles.d/tmp.conf that
    overrides the default /usr/lib/tmpfiles.d/tmp.conf and avoids clearing
    /tmp.  Closes: #643698

 -- Tollef Fog Heen <tfheen@debian.org>  Wed, 28 Sep 2011 20:04:13 +0200

systemd (36-1) unstable; urgency=low

  [ Tollef Fog Heen ]
  * New upstream release. Closes: #634618
    - Various man page fixes. Closes: #623521
  * Add debian-fixup service that symlinks mtab to /proc/mounts and
    migrates /var/run and /var/lock to symlinks to /run

  [ Michael Biebl ]
  * Build for libnotify 0.7.
  * Bump Build-Depends on libudev to (>= 172).
  * Add Build-Depends on libacl1-dev. Required for building systemd-logind
    with ACL support.
  * Split libsystemd-login and libsystemd-daemon into separate binary
    packages.
  * As autoreconf doesn't like intltool, override dh_autoreconf and call
    intltoolize and autoreconf ourselves.
  * Add Build-Depends on intltool.
  * Do a one-time migration of the hwclock configuration. If UTC is set to
    "no" in /etc/default/rcS, create /etc/adjtime and add the "LOCAL" setting.
  * Remove /cgroup cleanup code from postinst.
  * Add Build-Depends on gperf.

 -- Tollef Fog Heen <tfheen@debian.org>  Wed, 14 Sep 2011 08:25:17 +0200

systemd (29-1) unstable; urgency=low

  [ Tollef Fog Heen ]
  * New upstream version, Closes: #630510
    - Includes typo fixes in documentation.  Closes: #623520
  * Fall back to the init script reload function if a native .service file
    doesn't know how to reload.  Closes: #628186
  * Add hard dependency on udev.  Closes: #627921

  [ Michael Biebl ]
  * hwclock-load.service is no longer installed, so we don't need to remove it
    anymore in debian/rules.
  * Install /usr/lib directory for binfmt.d, modules-load.d, tmpfiles.d and
    sysctl.d.
  * Remove obsolete conffiles from /etc/tmpfiles.d on upgrades. Those files
    are installed in /usr/lib/tmpfiles.d now.
  * Depend on util-linux (>= 2.19.1-2) which provides whole-disk locking
    support in fsck and remove our revert patch.
  * Don't choke when systemd was compiled with a different CAP_LAST_CAP then
    what it is run with. Patch cherry-picked from upstream Git.
    Closes: #628081
  * Enable dev-hugepages.automount and dev-mqueue.automount only when enabled
    in kernel. Patch cherry-picked from upstream Git.  Closes: #624522

 -- Tollef Fog Heen <tfheen@debian.org>  Wed, 08 Jun 2011 16:14:31 +0200

systemd (25-2) experimental; urgency=low

  * Handle downgrades more gracefully by removing diversion of
    /lib/lsb/init-functions on downgrades to << 25-1.
  * Cherry-pick a133bf10d09f788079b82f63faa7058a27ba310b from upstream,
    avoids assert when dumping properties.  Closes: #624094
  * Remove "local" in non-function context in init-functions wrapper.

 -- Tollef Fog Heen <tfheen@debian.org>  Wed, 27 Apr 2011 22:20:04 +0200

systemd (25-1) experimental; urgency=low

  * New upstream release, target experimental due to initscripts
    dependency.
    - Fixes where to look for locale config.  Closes: #619166
  * Depend on initscripts >= 2.88dsf-13.4 for /run transition.
  * Add Conflicts on klogd, since it doesn't work correctly with the
    kmg→/dev/log bridge.  Closes: #622555
  * Add suggests on Python for systemd-analyze.
  * Divert /lib/lsb/init-functions instead of (ab)using
    /etc/lsb-base-logging.sh for diverting calls to /etc/init.d/*
  * Remove obsolete conffile /etc/lsb-base-logging.sh.  Closes: #619093
  * Backport 3a90ae048233021833ae828c1fc6bf0eeab46197 from master:
    mkdir /run/systemd/system when starting up

 -- Tollef Fog Heen <tfheen@debian.org>  Sun, 24 Apr 2011 09:02:04 +0200

systemd (20-1) unstable; urgency=low

  * New upstream version
  * Install systemd-machine-id-setup
  * Call systemd-machine-id-setup in postinst
  * Cherry-pick b8a021c9e276adc9bed5ebfa39c3cab0077113c6 from upstream to
    prevent dbus assert error.
  * Enable TCP wrapper support.  Closes: #618409
  * Enable SELinux support.  Closes: #618412
  * Make getty start after Apache2 and OpenVPN (which are the only two
    known users of X-Interactive: yes).  Closes: #618419

 -- Tollef Fog Heen <tfheen@debian.org>  Fri, 11 Mar 2011 19:14:21 +0100

systemd (19-1) experimental; urgency=low

  * New upstream release
  * Add systemd-tmpfiles to systemd package.
  * Add ifup@.service for handling hotplugged interfaces from
    udev.  Closes: #610871
  * Mask mtab.service and udev-mtab.service as they are pointless when
    /etc/mtab is a symlink to /proc/mounts
  * Add breaks on lvm2 (<< 2.02.84-1) since older versions have udev rules
    that don't work well with systemd causing delays on bootup.

 -- Tollef Fog Heen <tfheen@debian.org>  Thu, 17 Feb 2011 07:36:22 +0100

systemd (17-1) experimental; urgency=low

  [ Tollef Fog Heen ]
  * New upstream release
  * Clarify ifupdown instructions in README.Debian somewhat.
    Closes: #613320
  * Silently skip masked services in lsb-base-logging.sh instead of
    failing.  Initial implementation by Michael Biebl.  Closes: #612551
  * Disable systemd-vconsole-setup.service for now.

  [ Michael Biebl ]
  * Bump build dependency on valac-0.10 to (>= 0.10.3).
  * Improve regex in lsb-base-logging.sh for X-Interactive scripts.
    Closes: #613325

 -- Tollef Fog Heen <tfheen@debian.org>  Wed, 16 Feb 2011 21:06:16 +0100

systemd (16-1) experimental; urgency=low

  [ Tollef Fog Heen ]
  * New upstream release.  Closes: #609611
  * Get rid of now obsolete patches that are upstream.
  * Use the built-in cryptsetup support in systemd, build-depend on
    libcryptsetup-dev (>= 2:1.2.0-1) to get a libcryptsetup in /lib.
  * Don't use systemctl redirect for init scripts with X-Interactive: true

  [ Michael Biebl ]
  * Update package description
  * Use v8 debhelper syntax
  * Make single-user mode work
  * Run hwclock-save.service on shutdown
  * Remove dependencies on legacy sysv mount scripts, as we use native
    mounting.

 -- Tollef Fog Heen <tfheen@debian.org>  Sun, 16 Jan 2011 11:04:13 +0100

systemd (15-1) UNRELEASED; urgency=low

  [ Tollef Fog Heen ]
  * New upstream version, thanks a lot to Michael Biebl for help with
    preparing this version.
    - This version handles cycle breaking better.  Closes: #609225
  * Add libaudit-dev to build-depends
  * /usr/share/systemd/session has been renamed to /usr/share/systemd/user
    upstream, adjust build system accordingly.
  * Remove -s from getty serial console invocation.
  * Add dependency on new util-linux to make sure /sbin/agetty exists
  * Don't mount /var/lock with gid=lock (Debian has no such group).
  * Document problem with ifupdown's /etc/network/run being a normal
    directory.

  [ Michael Biebl ]
  * Revert upstream change which requires libnotify 0.7 (not yet available in
    Debian).
  * Use dh-autoreconf for updating the build system.
  * Revert upstream commit which uses fsck -l (needs a newer version of
    util-linux).
  * Explicitly disable cryptsetup support to not accidentally pick up a
    libcryptsetup dependency in a tainted build environment, as the library
    is currently installed in /usr/lib.
  * Remove autogenerated man pages and vala C sources, so they are rebuilt.
  * Use native systemd mount support:
    - Use MountAuto=yes and SwapAuto=yes (default) in system.conf
    - Mask SysV init mount, check and cleanup scripts.
    - Create an alias (symlink) for checkroot (→ remount-rootfs.service) as
      synchronization point for SysV init scripts.
  * Mask x11-common, rmnologin, hostname, bootmisc and bootlogd.
  * Create an alias for procps (→ systemd-sysctl.service) and
    urandom (→ systemd-random-seed-load.service).
  * Create an alias for module-init-tools (→ systemd-modules-load.service) and
    a symlink from /etc/modules-load.d/modules.conf → /etc/modules.
  * Install lsb-base hook which redirects calls to SysV init scripts to
    systemctl: /etc/init.d/<foo> <action> → systemctl <action> <foo.service>
  * Install a (auto)mount unit to mount /lib/init/rw early during boot.

 -- Tollef Fog Heen <tfheen@debian.org>  Sat, 20 Nov 2010 09:28:01 +0100

systemd (11-2) UNRELEASED; urgency=low

  * Tighten depends from systemd-* on systemd to ensure they're upgraded
    in lockstep.  Thanks to Michael Biebl for the patch.
  * Add missing #DEBHELPER# token to libpam-systemd
  * Stop messing with runlevel5/multi-user.target symlink, this is handled
    correctly upstream.
  * Stop shipping /cgroup in the package.
  * Remove tmpwatch services, Debian doesn't have or use tmpwatch.
  * Make sure to enable GTK bits.
  * Ship password agent
  * Clean up cgroups properly on upgrades, thanks to Michael Biebl for the
    patch.  Closes: #599577

 -- Tollef Fog Heen <tfheen@debian.org>  Tue, 02 Nov 2010 21:47:10 +0100

systemd (11-1) experimental; urgency=low

  * New upstream version.  Closes: #597284
  * Add pam-auth-update calls to libpam-systemd's postinst and prerm
  * Make systemd-sysv depend on systemd
  * Now mounts the cgroup fs in /sys/fs/cgroup.  Closes: #595966
  * Add libnotify-dev to build-depends (needed for systemadm)

 -- Tollef Fog Heen <tfheen@debian.org>  Thu, 07 Oct 2010 22:01:19 +0200

systemd (8-2) experimental; urgency=low

  * Hardcode udev rules dir in configure call.
  * Remove README.source as it's no longer accurate.

 -- Tollef Fog Heen <tfheen@debian.org>  Mon, 30 Aug 2010 21:10:26 +0200

systemd (8-1) experimental; urgency=low

  * New upstream release
  * Only ship the top /cgroup
  * Pass --with-rootdir= to configure, to make it think / is / rather
    than //
  * Add PAM module package
  * Fix up dependencies in local-fs.target.  Closes: #594420
  * Move systemadm to its own package.  Closes: #588451
  * Update standards-version (no changes needed)
  * Update README.Debian to explain how to use systemd.
  * Add systemd-sysv package that provides /sbin/init and friends.

 -- Tollef Fog Heen <tfheen@debian.org>  Sat, 07 Aug 2010 07:31:38 +0200

systemd (0~git+20100605+dfd8ee-1) experimental; urgency=low

  * Initial release, upload to experimental.  Closes: #580814

 -- Tollef Fog Heen <tfheen@debian.org>  Fri, 30 Apr 2010 21:02:25 +0200<|MERGE_RESOLUTION|>--- conflicted
+++ resolved
@@ -1,4 +1,13 @@
-<<<<<<< HEAD
+systemd (240-5) unstable; urgency=medium
+
+  [ Felipe Sateler ]
+  * Revert interface renaming changes. (Closes: #919390)
+
+  [ Martin Pitt ]
+  * process-util: Fix memory leak (Closes: #920018)
+
+ -- Martin Pitt <mpitt@debian.org>  Sun, 27 Jan 2019 21:33:07 +0000
+
 systemd (240-4ubuntu2) disco; urgency=medium
 
   * Import patches to support PPC64LE qemu based testing.
@@ -329,17 +338,6 @@
     https://git.launchpad.net/~ubuntu-core-dev/ubuntu/+source/systemd/commit/?id=cd9ba0d0f47634c9e5d862b8208cdc3178f25496
 
  -- Dimitri John Ledkov <xnox@ubuntu.com>  Mon, 21 Jan 2019 16:09:03 +0000
-=======
-systemd (240-5) unstable; urgency=medium
-
-  [ Felipe Sateler ]
-  * Revert interface renaming changes. (Closes: #919390)
-
-  [ Martin Pitt ]
-  * process-util: Fix memory leak (Closes: #920018)
-
- -- Martin Pitt <mpitt@debian.org>  Sun, 27 Jan 2019 21:33:07 +0000
->>>>>>> a106d9c6
 
 systemd (240-4) unstable; urgency=medium
 
