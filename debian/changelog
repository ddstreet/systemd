--- conflicted
+++ resolved
@@ -1,4 +1,148 @@
-<<<<<<< HEAD
+systemd (242-6) unstable; urgency=medium
+
+  [ Dan Streetman ]
+  * d/t/control: upstream test requires qemu-system-ppc on ppc64el
+  * d/t/control: install seabios for upstream test.
+    Some archs (at least arm64) qemu implementation require the vga bios.
+
+  [ Michael Biebl ]
+  * Drop unused lintian override
+  * network: fix ListenPort= in [WireGuard] section (Closes: #936198)
+  * d/e/r/73-usb-net-by-mac.rules: import net.ifnames only for network devices
+    (Closes: #934589)
+  * d/e/r/73-usb-net-by-mac.rules: skip if iface name was provided by
+    user-space
+  * Drop dbus activation stub service.
+    Since dbus 1.11.0, a dbus-daemon that is run with --systemd-activation
+    automatically assumes that o.fd.systemd1 is an activatable service.
+    As a result, with a new enough dbus version,
+    /usr/share/dbus-1/services/org.freedesktop.systemd1.service and
+    /usr/share/dbus-1/system-services/org.freedesktop.systemd1.service
+    become unnecessary and can be removed. (Closes: #914015)
+  * Revert "core: check start limit on condition checks too"
+    If a unit was referenced too often, it hit the restart limit and the
+    unit was marked as failed. Fixes a regression introduced in v242.
+    (Closes: #935829)
+
+  [ Michael Prokop ]
+  * README.Debian: document KillUserProcesses behavior in Debian
+
+ -- Michael Biebl <biebl@debian.org>  Tue, 03 Sep 2019 11:09:07 +0200
+
+systemd (242-5) unstable; urgency=medium
+
+  [ Dan Streetman ]
+  * d/rules: add CONFFGLAGS_UPSTREAM to dh_auto_configure -- params
+
+  [ Michael Biebl ]
+  * core: never propagate reload failure to service result.
+    Fixes a regression introduced in v239 where the main process of a
+    service unit gets killed on reload if ExecReload fails. (Closes: #936032)
+  * shared/seccomp: add sync_file_range2.
+    Some architectures need the arguments to be reordered because of alignment
+    issues. Otherwise, it's the same as sync_file_range.
+    Fixes sync_file_range failures in nspawn containers on arm, ppc.
+    (Closes: #935091)
+  * bash-completion: don't sort syslog priorities.
+    By default, the available completions are sorted alphabetically, which
+    is counterproductive in case of syslog priorities. Override the default
+    behavior using the `nosort` option. (Closes: #913222)
+  * test-bpf: skip test when run inside containers
+
+ -- Michael Biebl <biebl@debian.org>  Thu, 29 Aug 2019 16:18:18 +0200
+
+systemd (242-4) unstable; urgency=medium
+
+  * Upload to unstable
+
+ -- Michael Biebl <biebl@debian.org>  Wed, 21 Aug 2019 22:09:13 +0200
+
+systemd (242-3) experimental; urgency=medium
+
+  [ Dan Streetman ]
+  * d/t/boot-and-services: fix test_failing()
+  * d/t/boot-and-services: check for any kernel message, not just first kernel
+    message (Closes: #929730)
+  * d/t/upstream: add TEST-30, TEST-34 to blacklist
+  * d/t/timedated: replace systemctl is-active with systemctl show
+  * d/t/control: root-unittests can break networking, add breaks-testbed
+  * d/t/control: mark udev test skippable
+  * d/t/upstream: always cleanup after (and before) each test
+  * d/t/control: upstream test requires dmeventd
+  * d/e/checkout-upstream: don't remove .git
+  * d/e/checkout-upstream: move change to debian/ files above other changes
+  * d/e/checkout-upstream: add UPSTREAM_KEEP_CHANGELOG param
+  * d/e/checkout-upstream: create git commits for each change
+  * d/e/checkout-upstream: switch from 'quilt' to 'native' format
+  * d/e/checkout-upstream: set user.name, user.email if unset
+  * d/t/storage: change plaintext_name to include testname
+  * d/t/storage: increase wait for plaintext_dev from 5 to 30 seconds
+  * d/t/storage: wait for service to start, only stop if active
+  * d/t/storage: don't search for 'scsi_debug' in ask_password
+  * d/t/storage: manage scsi_debug using add_hosts (Closes: #929728)
+  * d/t/storage: use short timeout waiting for scsi_debug block dev to appear
+  * d/t/storage: convert password agent into normal Thread
+  * d/t/storage: fail if socket info not in ask_password contents
+  * d/t/boot-smoke: pass failure reason to fail() to print instead of separate
+    echo
+  * d/t/boot-smoke: in fail() set +e so errors are ignored while gathering
+    data
+  * d/t/boot-smoke: gather still running jobs in fail()
+  * d/t/boot-smoke: wait for is-system-running
+  * d/t/boot-smoke: call fail if pidof polkitd fails
+  * d/t/boot-smoke: remove check for running jobs
+
+  [ Michael Biebl ]
+  * d/t/boot-smoke: check for NetworkManager instead of D-Bus activated
+    polkitd (Closes: #934992)
+
+ -- Michael Biebl <biebl@debian.org>  Wed, 21 Aug 2019 00:12:22 +0200
+
+systemd (242-2) experimental; urgency=medium
+
+  [ Michael Biebl ]
+  * Drop dependency on lsb-base.
+    It is only needed when booting with sysvinit and initscripts, but
+    initscripts already Depends on lsb-base (see #864999).
+  * Stop removing enablement symlinks in /etc/systemd/system.
+    With v242 this is no longer necessary as `ninja install` will no longer
+    create those symlinks.
+  * Replace manual removal of halt-local.service with upstream patch
+
+  [ Dimitri John Ledkov ]
+  * Build manpages in .deb variant.
+    Upstream snapshots are switching to building manpages off by default.
+
+  [ Luca Boccassi ]
+  * Enable portabled and install related files in systemd-container.
+    Keep disabled for the udeb profile. (Closes: #918606)
+
+ -- Michael Biebl <biebl@debian.org>  Fri, 07 Jun 2019 22:41:50 +0200
+
+systemd (242-1) experimental; urgency=medium
+
+  * New upstream version 242
+    - Change ownership/mode of the execution directories also for static users
+      (Closes: #919231)
+    - A new boolean sandboxing option RestrictSUIDSGID= has been added that is
+      built on seccomp. When turned on, creation of SUID/SGID files is
+      prohibited. The NoNewPrivileges= and the new RestrictSUIDSGID= options
+      are now implied if DynamicUser= is turned on for a service.
+      (Closes: #928102, CVE-2019-3843, CVE-2019-3844)
+  * Drop Revert-udev-network-device-renaming-immediately-give.patch.
+    This patch needs ongoing maintenance work to be adapted to new releases
+    and fails to apply with v242. Instead of investing more time into it we
+    are going to drop the patch as it was a hack anyway.
+  * Rebase patches
+  * Drop pre-stretch migration code
+  * Drop /sbin/udevadm compat symlink (Closes: #852580)
+  * socket-util: Make sure flush_accept() doesn't hang on unexpected
+    EOPNOTSUPP
+  * Enable regexp matching support in journalctl using pcre2 (Closes: #898892)
+  * Switch from libidn to libidn2 (Closes: #928615)
+
+ -- Michael Biebl <biebl@debian.org>  Wed, 08 May 2019 01:33:56 +0200
+
 systemd (241-7ubuntu1) eoan; urgency=medium
 
   * Merge from unstable
@@ -305,152 +449,6 @@
   * Refresh patches
 
  -- Balint Reczey <rbalint@ubuntu.com>  Wed, 28 Aug 2019 17:19:28 +0200
-=======
-systemd (242-6) unstable; urgency=medium
-
-  [ Dan Streetman ]
-  * d/t/control: upstream test requires qemu-system-ppc on ppc64el
-  * d/t/control: install seabios for upstream test.
-    Some archs (at least arm64) qemu implementation require the vga bios.
-
-  [ Michael Biebl ]
-  * Drop unused lintian override
-  * network: fix ListenPort= in [WireGuard] section (Closes: #936198)
-  * d/e/r/73-usb-net-by-mac.rules: import net.ifnames only for network devices
-    (Closes: #934589)
-  * d/e/r/73-usb-net-by-mac.rules: skip if iface name was provided by
-    user-space
-  * Drop dbus activation stub service.
-    Since dbus 1.11.0, a dbus-daemon that is run with --systemd-activation
-    automatically assumes that o.fd.systemd1 is an activatable service.
-    As a result, with a new enough dbus version,
-    /usr/share/dbus-1/services/org.freedesktop.systemd1.service and
-    /usr/share/dbus-1/system-services/org.freedesktop.systemd1.service
-    become unnecessary and can be removed. (Closes: #914015)
-  * Revert "core: check start limit on condition checks too"
-    If a unit was referenced too often, it hit the restart limit and the
-    unit was marked as failed. Fixes a regression introduced in v242.
-    (Closes: #935829)
-
-  [ Michael Prokop ]
-  * README.Debian: document KillUserProcesses behavior in Debian
-
- -- Michael Biebl <biebl@debian.org>  Tue, 03 Sep 2019 11:09:07 +0200
-
-systemd (242-5) unstable; urgency=medium
-
-  [ Dan Streetman ]
-  * d/rules: add CONFFGLAGS_UPSTREAM to dh_auto_configure -- params
-
-  [ Michael Biebl ]
-  * core: never propagate reload failure to service result.
-    Fixes a regression introduced in v239 where the main process of a
-    service unit gets killed on reload if ExecReload fails. (Closes: #936032)
-  * shared/seccomp: add sync_file_range2.
-    Some architectures need the arguments to be reordered because of alignment
-    issues. Otherwise, it's the same as sync_file_range.
-    Fixes sync_file_range failures in nspawn containers on arm, ppc.
-    (Closes: #935091)
-  * bash-completion: don't sort syslog priorities.
-    By default, the available completions are sorted alphabetically, which
-    is counterproductive in case of syslog priorities. Override the default
-    behavior using the `nosort` option. (Closes: #913222)
-  * test-bpf: skip test when run inside containers
-
- -- Michael Biebl <biebl@debian.org>  Thu, 29 Aug 2019 16:18:18 +0200
-
-systemd (242-4) unstable; urgency=medium
-
-  * Upload to unstable
-
- -- Michael Biebl <biebl@debian.org>  Wed, 21 Aug 2019 22:09:13 +0200
-
-systemd (242-3) experimental; urgency=medium
-
-  [ Dan Streetman ]
-  * d/t/boot-and-services: fix test_failing()
-  * d/t/boot-and-services: check for any kernel message, not just first kernel
-    message (Closes: #929730)
-  * d/t/upstream: add TEST-30, TEST-34 to blacklist
-  * d/t/timedated: replace systemctl is-active with systemctl show
-  * d/t/control: root-unittests can break networking, add breaks-testbed
-  * d/t/control: mark udev test skippable
-  * d/t/upstream: always cleanup after (and before) each test
-  * d/t/control: upstream test requires dmeventd
-  * d/e/checkout-upstream: don't remove .git
-  * d/e/checkout-upstream: move change to debian/ files above other changes
-  * d/e/checkout-upstream: add UPSTREAM_KEEP_CHANGELOG param
-  * d/e/checkout-upstream: create git commits for each change
-  * d/e/checkout-upstream: switch from 'quilt' to 'native' format
-  * d/e/checkout-upstream: set user.name, user.email if unset
-  * d/t/storage: change plaintext_name to include testname
-  * d/t/storage: increase wait for plaintext_dev from 5 to 30 seconds
-  * d/t/storage: wait for service to start, only stop if active
-  * d/t/storage: don't search for 'scsi_debug' in ask_password
-  * d/t/storage: manage scsi_debug using add_hosts (Closes: #929728)
-  * d/t/storage: use short timeout waiting for scsi_debug block dev to appear
-  * d/t/storage: convert password agent into normal Thread
-  * d/t/storage: fail if socket info not in ask_password contents
-  * d/t/boot-smoke: pass failure reason to fail() to print instead of separate
-    echo
-  * d/t/boot-smoke: in fail() set +e so errors are ignored while gathering
-    data
-  * d/t/boot-smoke: gather still running jobs in fail()
-  * d/t/boot-smoke: wait for is-system-running
-  * d/t/boot-smoke: call fail if pidof polkitd fails
-  * d/t/boot-smoke: remove check for running jobs
-
-  [ Michael Biebl ]
-  * d/t/boot-smoke: check for NetworkManager instead of D-Bus activated
-    polkitd (Closes: #934992)
-
- -- Michael Biebl <biebl@debian.org>  Wed, 21 Aug 2019 00:12:22 +0200
-
-systemd (242-2) experimental; urgency=medium
-
-  [ Michael Biebl ]
-  * Drop dependency on lsb-base.
-    It is only needed when booting with sysvinit and initscripts, but
-    initscripts already Depends on lsb-base (see #864999).
-  * Stop removing enablement symlinks in /etc/systemd/system.
-    With v242 this is no longer necessary as `ninja install` will no longer
-    create those symlinks.
-  * Replace manual removal of halt-local.service with upstream patch
-
-  [ Dimitri John Ledkov ]
-  * Build manpages in .deb variant.
-    Upstream snapshots are switching to building manpages off by default.
-
-  [ Luca Boccassi ]
-  * Enable portabled and install related files in systemd-container.
-    Keep disabled for the udeb profile. (Closes: #918606)
-
- -- Michael Biebl <biebl@debian.org>  Fri, 07 Jun 2019 22:41:50 +0200
-
-systemd (242-1) experimental; urgency=medium
-
-  * New upstream version 242
-    - Change ownership/mode of the execution directories also for static users
-      (Closes: #919231)
-    - A new boolean sandboxing option RestrictSUIDSGID= has been added that is
-      built on seccomp. When turned on, creation of SUID/SGID files is
-      prohibited. The NoNewPrivileges= and the new RestrictSUIDSGID= options
-      are now implied if DynamicUser= is turned on for a service.
-      (Closes: #928102, CVE-2019-3843, CVE-2019-3844)
-  * Drop Revert-udev-network-device-renaming-immediately-give.patch.
-    This patch needs ongoing maintenance work to be adapted to new releases
-    and fails to apply with v242. Instead of investing more time into it we
-    are going to drop the patch as it was a hack anyway.
-  * Rebase patches
-  * Drop pre-stretch migration code
-  * Drop /sbin/udevadm compat symlink (Closes: #852580)
-  * socket-util: Make sure flush_accept() doesn't hang on unexpected
-    EOPNOTSUPP
-  * Enable regexp matching support in journalctl using pcre2 (Closes: #898892)
-  * Switch from libidn to libidn2 (Closes: #928615)
-
- -- Michael Biebl <biebl@debian.org>  Wed, 08 May 2019 01:33:56 +0200
->>>>>>> 719605b8
 
 systemd (241-7) unstable; urgency=medium
 
