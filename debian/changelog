<<<<<<< HEAD
systemd (245.5-2~bpo10+1) buster-backports; urgency=medium

  * Rebuild for buster-backports

 -- Michael Biebl <biebl@debian.org>  Thu, 30 Apr 2020 13:04:56 +0200
=======
systemd (245.5-3) unstable; urgency=medium

  [ Michael Biebl ]
  * Bump priority of libnss-systemd to standard
  * logind: avoid shadow lookups when doing userdb client side
  * Disable DNSSEC support by default in resolved.
    The upstream default, DNSSEC=allow-downgrade can lead to compatibility
    issues with certain network access points. Previously, DNSSEC support
    was only turned off when built for a stable Debian release, but it is
    safer and more consistent to just generally change the default to
    DNSSEC=no. (Closes: #959996)
  * Bump debhelper compatibility level to 13.
    Use the debhelper-compat package to declare the compatibility level and
    drop debian/compat.
  * Convert to dh_installsystemd and disable dh_installsystemduser
  * Drop custom initramfs update code.
    Now handled by dh_installinitramfs which is enabled by default in compat
    level 12 and above.

  [ Dan Streetman ]
  * Cherry-pick fix from upstream master to adjust UseGateway= default
    - network: change UseGateway= default to UseRoutes= setting
    - network: honor SetDNSRoutes= even if UseGateway=False
    (LP: #1867375)

  [ Topi Miettinen ]
  * Delete empty lines at end of file.
    Upstream commit hooks don't allow empty lines and of course they serve no
    purpose.

 -- Michael Biebl <biebl@debian.org>  Sun, 17 May 2020 19:28:49 +0200
>>>>>>> f05ee59b

systemd (245.5-2) unstable; urgency=medium

  * Cherry-pick various fixes from upstream master
    - network: add a flag to ignore gateway provided by DHCP server
    - userdb: when doing client-side NSS look-ups optionally avoid shadow
      look-ups
    - nss-systemd: don't synthesize root/nobody when iterating
    - core: make sure we don't get confused when setting TERM for a tty fd
    - core: make sure to restore the control command id, too
  * Install 60-block.rules in udev-udeb and initramfs-tools.
    The block device rules were split out from 60-persistent-storage.rules
    into its own rules file in v220. Those rules ensure that change events
    are emitted and the udev db is updated after metadata changes.
    Thanks to Pascal Hambourg (Closes: #958397)

 -- Michael Biebl <biebl@debian.org>  Mon, 27 Apr 2020 17:38:44 +0200

systemd (245.5-1) unstable; urgency=medium

  [ Michael Biebl ]
  * New upstream version 245.5
  * Rebase patches

  [ Dan Streetman ]
  * Follow symlinks when finding link files to copy into initramfs.
    If the /{etc,lib}/systemd/network directory itself is a symlink, the find
    command will not actually find any of the files in the dir it links to.
    Use the find -L param to follow symlinks.
    (LP: #1868892)
  * Remove Ubuntu-specific ondemand.service.
    New processors handle scaling/throttling in internal firmware
    (e.g. intel_pstate), and do not require OS config.
    Additionally, nobody else does this, not even Debian.

 -- Michael Biebl <biebl@debian.org>  Sat, 18 Apr 2020 20:41:18 +0200

systemd (245.4-4) unstable; urgency=medium

  * Drop Conflicts: virtualbox-guest-utils from systemd-timesyncd.
    Otherwise this could lead to virtualbox-guest-utils being uninstalled on
    upgrades which is not intended. (Closes: #956436)
  * pid1: automatically generate systemd-remount-fs.service deps, plus enable
    systemd-pstore from sysinit.target
  * Fix systemd-pstore.service enablement symlink on upgrades.
    It is now started via sysinit.target. Also clean up the symlink on
    purge.

 -- Michael Biebl <biebl@debian.org>  Mon, 13 Apr 2020 11:34:31 +0200

systemd (245.4-3) unstable; urgency=medium

  [ Dan Streetman ]
  * d/rules: in dh_auto_test, include meson param --print-errorlogs.
    Also, don't cat testlog.txt; it's noisy and not very helpful.
    Upstream request:
    https://github.com/systemd/systemd/pull/14338#issuecomment-603432989

  [ Michael Biebl ]
  * pid1: by default make user units inherit their umask from the user manager
    (Closes: #945000)
  * user-util: rework how we validate user names.
    This reworks the user validation infrastructure. There are now two
    modes. In regular mode we are strict and test against a strict set of
    valid chars. And in "relaxed" mode we just filter out some really
    obvious, dangerous stuff. i.e. strict is whitelisting what is OK, but
    "relaxed" is blacklisting what is really not OK.
    The idea is that we use strict mode whenever we allocate a new user,
    while "relaxed" mode is used when we process users registered elsewhere.
    (Closes: #955541)

 -- Michael Biebl <biebl@debian.org>  Fri, 10 Apr 2020 11:55:15 +0200

systemd (245.4-2) unstable; urgency=medium

  [ Balint Reczey ]
  * Ship systemd-timesyncd in a separate package.
    The new systemd-timesyncd package conflicting with other NTP-related
    packages resolves the problems arising when running systemd-timesyncd
    and other NTP servers on the same system.
    (LP: #1849156, Closes: #805927, #947936)

 -- Michael Biebl <biebl@debian.org>  Sat, 04 Apr 2020 08:59:50 +0200

systemd (245.4-1) unstable; urgency=medium

  [ Michael Biebl ]
  * New upstream version 245.4
    - Allow names starting with a digit (Closes: #954174)
    - Recognize davfs as network file system (Closes: #954755)
  * Enable systemd-pstore.service by default on new installs and upgrades
    (Closes: #952767)
  * Revert "Enable seccomp support on riscv64"
    This requires further changes to the source code and a newer, not yet
    officially released, libseccomp. Since this complicates backports revert
    this change for the time being.

  [ Dan Streetman ]
  * d/t/logind: use grep -s when checking /sys/power/state.
    Some kernels in Ubuntu (e.g. linux-kvm) do not enable CONFIG_PM, which
    results in stderr output when the logind test tries to grep the power
    state file, causing the test to fail.  The test already handles skipping
    the test if suspend isn't supported, so just use -s to suppress grep
    from printing to stderr if the file doesn't exist.

 -- Michael Biebl <biebl@debian.org>  Thu, 02 Apr 2020 11:58:18 +0200

systemd (245.2-1) unstable; urgency=medium

  * New upstream version 245.2
  * Rebase patches
  * Enable seccomp support on riscv64 (Closes: #954077)
  * Drop migration code for the switch from DynamicUser=yes to no.
    This code is no longer needed as it only affected systems between 239-1
    and 239-5, i.e. it never affected a stable release.

 -- Michael Biebl <biebl@debian.org>  Wed, 18 Mar 2020 23:32:08 +0100

systemd (245-2) unstable; urgency=medium

  * Revert "job: Don't mark as redundant if deps are relevant"
    This change negatively affects plymouth which was no longer properly
    stopped after the system has completed booting. The running plymouth
    daemon can trigger a VT switch (to tty1). (Closes: #953670)

 -- Michael Biebl <biebl@debian.org>  Thu, 12 Mar 2020 13:55:26 +0100

systemd (245-1) unstable; urgency=medium

  [ Balint Reczey ]
  * New upstream version 245
  * Refresh patches
  * Update symbols

  [ Michael Biebl ]
  * Disable repart, userdb, homed, fdisk, pwquality, p11kit feature.
    Those are new features which drag in new dependencies and need further
    review first.
  * analyze: Fix table time output
  * execute: Fix migration from DynamicUser=yes to no
  * Drop manual clean up of /var/lib/private/systemd/timesync.
    This is now done properly by systemd itself when a service switches from
    DynamicUser=yes to no.

 -- Michael Biebl <biebl@debian.org>  Wed, 11 Mar 2020 13:33:37 +0100

systemd (244.3-1~bpo10+1) buster-backports; urgency=medium

  * Rebuild for buster-backports

 -- Michael Biebl <biebl@debian.org>  Fri, 28 Feb 2020 18:32:48 +0100

systemd (244.3-1) unstable; urgency=medium

  * New upstream version 244.3
    - Revert "Support Plugable UD-PRO8 dock"
      Unfortunately the same usb hub is used in other places, and causes
      numerous regressions. (Closes: #951330)

 -- Michael Biebl <biebl@debian.org>  Sat, 15 Feb 2020 15:44:45 +0100

systemd (244.2-1) unstable; urgency=medium

  [ Michael Biebl ]
  * New upstream version 244.2
    - polkit: when authorizing via PolicyKit re-resolve callback/userdata
      instead of caching it (CVE-2020-1712, Closes: #950732)
  * Rebase patches
  * Bump Standards-Version to 4.5.0

  [ Balint Reczey ]
  * Remove empty /var/log/journal/ on purge

 -- Michael Biebl <biebl@debian.org>  Fri, 07 Feb 2020 19:24:20 +0100

systemd (244.1-3) unstable; urgency=medium

  * Update documentation regarding network interface naming.
    Document that 73-usb-net-by-mac.link needs to be masked together with
    99-default.link if one wants to disable the systemd naming scheme and keep
    the kernel-provided names. (Closes: #946196)
  * Update debian/rules clean target to remove all Python bytecode
  * Update systemd package description.
    Recommend init=/lib/systemd/systemd instead of init=/bin/systemd.
    The latter is just a compat symlink which might go away eventually.
  * shared/dropin: fix assert for invalid drop-in.
    Fixes an assertion when running systemctl cat on inexistent
    unit templates. (Closes: #950489)
  * core: call dynamic_user_acquire() only when 'group' is non-null.
    Fixes an assertion in systemd which could happen if a unit is reloaded
    and the unit is in bad-setting state. (Closes: #950409)
  * Don't fail upgrade if /proc is not mounted.
    Applying ACLs on /var/log/journal via systemd-tmpfiles requires a
    mounted /proc. Skip this step if /proc is not available, e.g. in a
    chroot. (Closes: #950533)

 -- Michael Biebl <biebl@debian.org>  Tue, 04 Feb 2020 00:11:55 +0100

systemd (244.1-2) unstable; urgency=medium

  * Report status of libpam-systemd and libnss-systemd in systemd reportbug
    template.
    Since the libpam-systemd Recommends was moved from systemd to
    systemd-sysv we no longer get this information automatically, so request
    it explicitly.
  * Drop btrfs-progs Recommends from systemd-container.
    Upstream has dropped the logic of setting up /var/lib/machines as btrfs
    loopback mount so this Recommends is no longer necessary.
  * Fix processing of dpkg triggers in systemd.
    We need to use $@ instead of "$@" so we can iterate through the
    individual trigger names which are passed as a space separated list in
    the second argument.
  * Fix cleanup of timesyncd state directory
  * Enable persistent journal.
    Create /var/log/journal on upgrades and new installs. This enables
    persistent journal in auto mode. (Closes: #717388)

 -- Michael Biebl <biebl@debian.org>  Sat, 01 Feb 2020 02:59:12 +0100

systemd (244.1-1) unstable; urgency=medium

  [ Michael Biebl ]
  * New upstream version 244.1
    - network: fix segfault in parsing SendOption= (Closes: #946475)
  * core: don't allow perpetual units to be masked (Closes: #948710)

  [ Balint Reczey ]
  * debian/watch: Switch to watch tags at github.com/systemd/systemd-stable.
    Upstream point releases appear there.

  [ Helmut Grohne ]
  * Add basic support for the noinsttest build profile
  * Annotate dbus build dependency with <!noinsttest>
    The dbus library is needed for building tests. As such it must be
    present unless we disable both build time and installed tests.
    Previously, building with the nocheck profile worked, but it didn't
    reproduce a regular build.

 -- Michael Biebl <biebl@debian.org>  Sat, 25 Jan 2020 18:53:23 +0100

systemd (244-3~bpo10+1) buster-backports; urgency=medium

  * Rebuild for buster-backports

 -- Michael Biebl <biebl@debian.org>  Sun, 29 Dec 2019 20:04:33 +0100

systemd (244-3) unstable; urgency=medium

  * Update udev-udeb to use 73-usb-net-by-mac.link

 -- Michael Biebl <biebl@debian.org>  Mon, 02 Dec 2019 23:44:52 +0100

systemd (244-2) unstable; urgency=medium

  * Add lintian override for udev.
    60-autosuspend-chromiumos.rules triggers a udev-rule-missing-subsystem
    warning. This is a false positive, as SUBSYSTEM is tested at the
    beginning of the rules file.
  * Add lintian override for systemd-container
    systemd-nspawn@.service triggers a
    systemd-service-file-refers-to-unusual-wantedby-target warning but
    nspawn containers are supposed to be started via machines.target.
  * Make it easier to override MAC based name policy for USB network adapters.
    Replace 73-usb-net-by-mac.rules with 73-usb-net-by-mac.link. The .link
    file provides the same functionality but makes it easier to set a custom
    name for USB network adapters via the systemd.link mechanism.
    Thanks to Benjamin Poirier (Closes: #941636)
  * Move libpam-systemd Recommends from systemd to systemd-sysv.
    libpam-systemd is only really useful if systemd is PID 1 and the systemd
    package should be installable without affecting another installed init
    system. (Closes: #926316)
  * Upload to unstable

 -- Michael Biebl <biebl@debian.org>  Mon, 02 Dec 2019 17:57:55 +0100

systemd (244-1) experimental; urgency=medium

  * New upstream version 244
    - udev: do not propagate error when executing PROGRAM and IMPORT{program}
      (Closes: #944675)
    - sd-event: don't invalidate source type on disconnect
      (Closes: #945332)
  * Rebase patches

 -- Michael Biebl <biebl@debian.org>  Sat, 30 Nov 2019 16:39:57 +0100

systemd (243-9) unstable; urgency=medium

  [ Daniel Kahn Gillmor ]
  * resolved: fix connection failures with TLS 1.3 and GnuTLS (Closes: #945507)

 -- Michael Biebl <biebl@debian.org>  Fri, 29 Nov 2019 21:33:19 +0100

systemd (243-8) unstable; urgency=medium

  * udevadm: ignore EROFS and return earlier.
    Fixes failures of "udevadm trigger" in containers with a readonly /sys.
    (Closes: #944860)
  * udev: silence warning about PROGRAM+= or IMPORT+= rules (Closes: #944917)
  * man: add entry about SpeedMeter= (Closes: #944597)
  * udev: drop SystemCallArchitectures=native from systemd-udevd.service.
    We can't really control what helper programs are run from other udev
    rules. E.g. running i386 binaries under amd64 is a valid use case and
    should not trigger a SIGSYS failure. (Closes: #869719)

 -- Michael Biebl <biebl@debian.org>  Tue, 19 Nov 2019 09:17:12 +0100

systemd (243-7) unstable; urgency=medium

  * Fix build failure on arm64 with libseccomp >= 2.4.2

 -- Michael Biebl <biebl@debian.org>  Fri, 15 Nov 2019 22:01:17 +0100

systemd (243-6) unstable; urgency=medium

  * Revert "sysusers: properly mark generated accounts as locked"
    We shouldn't lock the accounts because people actually need to use them, and
    if they are locked, various tools will refuse.
  * udev: ignore error caused by device disconnection.
    During an add or change event, the device may be disconnected.
    (Closes: #944586)
  * udev: do not append newline when writing attributes

 -- Michael Biebl <biebl@debian.org>  Thu, 14 Nov 2019 14:09:49 +0100

systemd (243-5) unstable; urgency=medium

  * Switch default hierarchy (back) to hybrid.
    Since v243, the new upstream default is unified, but this still causes
    regressions in important packages, like LXC or Docker, so switch the
    default back to hybrid for now.
  * Drop masks for SysV init scripts that have been dropped
  * Drop masks for SysV init scripts provided by initscripts and bootlogd
  * logind: fix emission of PropertiesChanged signal for users and seats
  * Bump Standards Version to 4.4.1
  * Upload to unstable

 -- Michael Biebl <biebl@debian.org>  Mon, 11 Nov 2019 00:58:41 +0100

systemd (243-4) experimental; urgency=medium

   * Merge changes from unstable branch

 -- Michael Biebl <biebl@debian.org>  Sat, 09 Nov 2019 01:15:08 +0100

systemd (243-3) experimental; urgency=medium

  * Import patches from v243-stable branch (up to ef677436aa)

 -- Michael Biebl <biebl@debian.org>  Mon, 14 Oct 2019 15:26:01 +0200

systemd (243-2) experimental; urgency=medium

  * Import patches from v243-stable branch (up to fab6f010ac)

 -- Michael Biebl <biebl@debian.org>  Sun, 22 Sep 2019 12:46:02 +0200

systemd (243-1) experimental; urgency=medium

  * New upstream version 243
  * Merge changes from unstable branch

 -- Michael Biebl <biebl@debian.org>  Thu, 05 Sep 2019 01:21:49 +0200

systemd (243~rc2-1) experimental; urgency=medium

  * New upstream version 243~rc2
    - man: document that "systemd-analyze blame/critical-chain" is not useful
      to track down job latency. (Closes: #920234)
    - systemctl: process all units matched by a glob in the cat verb by
      default. (Closes: #904913)
    - units: automatically revert to /run logging on shutdown if necessary.
      Prevents /var staying busy on shutdown due to journald.
      (Closes: #851402)
    - bash-completion: don't sort syslog priorities. (Closes: #913222)
    - man: add example for setting multiple properties at once.
      (Closes: #807464)
  * Rebase patches
  * Update symbols file for libsystemd0
  * core: stop removing non-existent and duplicate lookup paths
  * Install static-nodes-permissions.conf tmpfile in udev

 -- Michael Biebl <biebl@debian.org>  Sat, 31 Aug 2019 00:20:41 +0200

systemd (242-8~bpo10+1) buster-backports; urgency=medium

  * Rebuild for buster-backports

 -- Michael Biebl <biebl@debian.org>  Sat, 09 Nov 2019 00:38:15 +0100

systemd (242-8) unstable; urgency=medium

  [ Dan Streetman ]
  * d/extra/rules/73-special-net-names.rules: use $$ instead of $ in PROGRAM=
    value.
    Fixes incorrect variable substitution.
  * Rework and improve blacklist handling in debian/tests/upstream

  [ Balint Reczey ]
  * Various improvements to debian/extra/checkout-upstream making it more
    straightforward to override the default behaviour
  * Use package version as systemd's reported version (LP: #1849158)

  [ Michael Biebl]
  * debiant/tests/udev: replace deprecated ADTTMP with AUTOPKGTEST_TMP

 -- Michael Biebl <biebl@debian.org>  Fri, 08 Nov 2019 23:18:00 +0100

systemd (242-7~bpo10+1) buster-backports; urgency=medium

  * Rebuild for buster-backports
  * Switch debian-branch to buster-backports

 -- Michael Biebl <biebl@debian.org>  Wed, 16 Oct 2019 18:34:27 +0200

systemd (242-7) unstable; urgency=medium

  * sleep: properly pass verb to sleep script
  * core: factor root_directory application out of apply_working_directory.
    Fixes RootDirectory not working when used in combination with User.
    (Closes: #939408)
  * shared/bus-util: drop trusted annotation from
    bus_open_system_watch_bind_with_description().
    This ensures that access controls on systemd-resolved's D-Bus interface
    are enforced properly.
    (CVE-2019-15718, Closes: #939353)

 -- Michael Biebl <biebl@debian.org>  Wed, 04 Sep 2019 19:34:17 +0200

systemd (242-6) unstable; urgency=medium

  [ Dan Streetman ]
  * d/t/control: upstream test requires qemu-system-ppc on ppc64el
  * d/t/control: install seabios for upstream test.
    Some archs (at least arm64) qemu implementation require the vga bios.

  [ Michael Biebl ]
  * Drop unused lintian override
  * network: fix ListenPort= in [WireGuard] section (Closes: #936198)
  * d/e/r/73-usb-net-by-mac.rules: import net.ifnames only for network devices
    (Closes: #934589)
  * d/e/r/73-usb-net-by-mac.rules: skip if iface name was provided by
    user-space
  * Drop dbus activation stub service.
    Since dbus 1.11.0, a dbus-daemon that is run with --systemd-activation
    automatically assumes that o.fd.systemd1 is an activatable service.
    As a result, with a new enough dbus version,
    /usr/share/dbus-1/services/org.freedesktop.systemd1.service and
    /usr/share/dbus-1/system-services/org.freedesktop.systemd1.service
    become unnecessary and can be removed. (Closes: #914015)
  * Revert "core: check start limit on condition checks too"
    If a unit was referenced too often, it hit the restart limit and the
    unit was marked as failed. Fixes a regression introduced in v242.
    (Closes: #935829)

  [ Michael Prokop ]
  * README.Debian: document KillUserProcesses behavior in Debian

 -- Michael Biebl <biebl@debian.org>  Tue, 03 Sep 2019 11:09:07 +0200

systemd (242-5) unstable; urgency=medium

  [ Dan Streetman ]
  * d/rules: add CONFFGLAGS_UPSTREAM to dh_auto_configure -- params

  [ Michael Biebl ]
  * core: never propagate reload failure to service result.
    Fixes a regression introduced in v239 where the main process of a
    service unit gets killed on reload if ExecReload fails. (Closes: #936032)
  * shared/seccomp: add sync_file_range2.
    Some architectures need the arguments to be reordered because of alignment
    issues. Otherwise, it's the same as sync_file_range.
    Fixes sync_file_range failures in nspawn containers on arm, ppc.
    (Closes: #935091)
  * bash-completion: don't sort syslog priorities.
    By default, the available completions are sorted alphabetically, which
    is counterproductive in case of syslog priorities. Override the default
    behavior using the `nosort` option. (Closes: #913222)
  * test-bpf: skip test when run inside containers

 -- Michael Biebl <biebl@debian.org>  Thu, 29 Aug 2019 16:18:18 +0200

systemd (242-4) unstable; urgency=medium

  * Upload to unstable

 -- Michael Biebl <biebl@debian.org>  Wed, 21 Aug 2019 22:09:13 +0200

systemd (242-3) experimental; urgency=medium

  [ Dan Streetman ]
  * d/t/boot-and-services: fix test_failing()
  * d/t/boot-and-services: check for any kernel message, not just first kernel
    message (Closes: #929730)
  * d/t/upstream: add TEST-30, TEST-34 to blacklist
  * d/t/timedated: replace systemctl is-active with systemctl show
  * d/t/control: root-unittests can break networking, add breaks-testbed
  * d/t/control: mark udev test skippable
  * d/t/upstream: always cleanup after (and before) each test
  * d/t/control: upstream test requires dmeventd
  * d/e/checkout-upstream: don't remove .git
  * d/e/checkout-upstream: move change to debian/ files above other changes
  * d/e/checkout-upstream: add UPSTREAM_KEEP_CHANGELOG param
  * d/e/checkout-upstream: create git commits for each change
  * d/e/checkout-upstream: switch from 'quilt' to 'native' format
  * d/e/checkout-upstream: set user.name, user.email if unset
  * d/t/storage: change plaintext_name to include testname
  * d/t/storage: increase wait for plaintext_dev from 5 to 30 seconds
  * d/t/storage: wait for service to start, only stop if active
  * d/t/storage: don't search for 'scsi_debug' in ask_password
  * d/t/storage: manage scsi_debug using add_hosts (Closes: #929728)
  * d/t/storage: use short timeout waiting for scsi_debug block dev to appear
  * d/t/storage: convert password agent into normal Thread
  * d/t/storage: fail if socket info not in ask_password contents
  * d/t/boot-smoke: pass failure reason to fail() to print instead of separate
    echo
  * d/t/boot-smoke: in fail() set +e so errors are ignored while gathering
    data
  * d/t/boot-smoke: gather still running jobs in fail()
  * d/t/boot-smoke: wait for is-system-running
  * d/t/boot-smoke: call fail if pidof polkitd fails
  * d/t/boot-smoke: remove check for running jobs

  [ Michael Biebl ]
  * d/t/boot-smoke: check for NetworkManager instead of D-Bus activated
    polkitd (Closes: #934992)

 -- Michael Biebl <biebl@debian.org>  Wed, 21 Aug 2019 00:12:22 +0200

systemd (242-2) experimental; urgency=medium

  [ Michael Biebl ]
  * Drop dependency on lsb-base.
    It is only needed when booting with sysvinit and initscripts, but
    initscripts already Depends on lsb-base (see #864999).
  * Stop removing enablement symlinks in /etc/systemd/system.
    With v242 this is no longer necessary as `ninja install` will no longer
    create those symlinks.
  * Replace manual removal of halt-local.service with upstream patch

  [ Dimitri John Ledkov ]
  * Build manpages in .deb variant.
    Upstream snapshots are switching to building manpages off by default.

  [ Luca Boccassi ]
  * Enable portabled and install related files in systemd-container.
    Keep disabled for the udeb profile. (Closes: #918606)

 -- Michael Biebl <biebl@debian.org>  Fri, 07 Jun 2019 22:41:50 +0200

systemd (242-1) experimental; urgency=medium

  * New upstream version 242
    - Change ownership/mode of the execution directories also for static users
      (Closes: #919231)
    - A new boolean sandboxing option RestrictSUIDSGID= has been added that is
      built on seccomp. When turned on, creation of SUID/SGID files is
      prohibited. The NoNewPrivileges= and the new RestrictSUIDSGID= options
      are now implied if DynamicUser= is turned on for a service.
      (Closes: #928102, CVE-2019-3843, CVE-2019-3844)
  * Drop Revert-udev-network-device-renaming-immediately-give.patch.
    This patch needs ongoing maintenance work to be adapted to new releases
    and fails to apply with v242. Instead of investing more time into it we
    are going to drop the patch as it was a hack anyway.
  * Rebase patches
  * Drop pre-stretch migration code
  * Drop /sbin/udevadm compat symlink (Closes: #852580)
  * socket-util: Make sure flush_accept() doesn't hang on unexpected
    EOPNOTSUPP
  * Enable regexp matching support in journalctl using pcre2 (Closes: #898892)
  * Switch from libidn to libidn2 (Closes: #928615)

 -- Michael Biebl <biebl@debian.org>  Wed, 08 May 2019 01:33:56 +0200

systemd (241-7) unstable; urgency=medium

  [ Michael Biebl ]
  * network: Fix failure to bring up interface with Linux kernel 5.2.
    Backport two patches from systemd master in order to fix a bug with 5.2
    kernels where the network interface fails to come up with the following
    error: "enp3s0: Could not bring up interface: Invalid argument"
    (Closes: #931636)
  * Use /usr/sbin/nologin as nologin shell.
    In Debian the nologin shell is installed in /usr/sbin, not /sbin.
    (Closes: #931850)

  [ Mert Dirik ]
  * 40-systemd: Don't fail if SysV init script uses set -u and $1 is unset
    (Closes: #931719)

 -- Michael Biebl <biebl@debian.org>  Thu, 18 Jul 2019 19:38:23 +0200

systemd (241-6) unstable; urgency=medium

  * ask-password: Prevent buffer overflow when reading from keyring.
    Fixes a possible memory corruption that causes systemd-cryptsetup to
    crash either when a single large password is used or when multiple
    passwords have already been pushed to the keyring. (Closes: #929726)
  * Clarify documentation regarding %h/%u/%U specifiers.
    Make it clear, that setting "User=" has no effect on those specifiers.
    Also ensure that "%h" is actually resolved to "/root" for the system
    manager instance as documented in the systemd.unit man page.
    (Closes: #927911)
  * network: Behave more gracefully when IPv6 has been disabled.
    Ignore any configured IPv6 settings when IPv6 has been disabled in the
    kernel via sysctl. Instead of failing completely, continue and log a
    warning instead. (Closes: #929469)

 -- Michael Biebl <biebl@debian.org>  Mon, 08 Jul 2019 11:27:51 +0200

systemd (241-5) unstable; urgency=medium

  * Revert "Add check to switch VTs only between K_XLATE or K_UNICODE"
    This change left the keyboard in an unusable state when exiting an X
    session. (Closes: #929229)

 -- Michael Biebl <biebl@debian.org>  Fri, 24 May 2019 22:58:59 +0200

systemd (241-4) unstable; urgency=medium

  * journal-remote: Do not request Content-Length if Transfer-Encoding is
    chunked (Closes: #927008)
  * systemctl: Restore "systemctl reboot ARG" functionality.
    Fixes a regression introduced in v240. (Closes: #928659)
  * random-util: Eat up bad RDRAND values seen on AMD CPUs.
    Some AMD CPUs return bogus data via RDRAND after a suspend/resume cycle
    while still reporting success via the carry flag.
    Filter out invalid data like -1 (and also 0, just to be sure).
    (Closes: #921267)
  * Add check to switch VTs only between K_XLATE or K_UNICODE.
    Switching to K_UNICODE from other than L_XLATE can make the keyboard
    unusable and possibly leak keypresses from X.
    (CVE-2018-20839, Closes: #929116)
  * Document that DRM render nodes are now owned by group "render"
    (Closes: #926886)

 -- Michael Biebl <biebl@debian.org>  Fri, 17 May 2019 21:16:33 +0200

systemd (241-3) unstable; urgency=high

  [ Michael Biebl ]
  * Drop systemd-shim alternative from libpam-systemd.
    A fixed systemd-shim package which works with newer versions of systemd
    is unlikely to happen given that the systemd-shim package has been
    removed from the archive. Drop the alternative dependency from
    libpam-systemd accordingly.
  * Properly remove duplicate directories from systemd package.
    When removing duplicate directories from the systemd package, sort the
    list of directories in reverse order so we properly delete nested
    directories.
  * udev: Run programs in the specified order (Closes: #925190)
  * bash-completion: Use default completion for redirect operators
    (Closes: #924541)
  * networkd: Clarify that IPv6 RA uses our own stack, no the kernel's
    (Closes: #815582)
  * Revert "Drop systemd-timesyncd.service.d/disable-with-time-daemon.conf"
    Apparently Conflicts= are not a reliable mechanism to ensure alternative
    NTP implementations take precedence over systemd-timesyncd.
    (Closes: #902026)
  * network: Fix routing policy rule issue.
    When multiple links request a routing policy, make sure they are all
    applied correctly. (Closes: #924406)
  * pam-systemd: Use secure_getenv() rather than getenv()
    Fixes a vulnerability in the systemd PAM module which insecurely uses
    the environment and lacks seat verification permitting spoofing an
    active session to PolicyKit. (CVE-2019-3842)

  [ Martin Pitt ]
  * Enable udev autopkgtest in containers.
    This test doesn't actually need udev.service (which is disabled in
    containers) and works fine in LXC.
  * Enable boot-and-service autopkgtest in containers
    - Skip tests which can't work in containers.
    - Add missing rsyslog test dependency.
    - e2scrub_reap.service fails in containers, ignore (filed as #926138)
    - Relax pgrep pattern for gdm, as there's no wayland session in
      containers.

 -- Michael Biebl <biebl@debian.org>  Mon, 08 Apr 2019 12:59:32 +0200

systemd (241-2) unstable; urgency=medium

  [ Martin Pitt ]
  * debian/tests/boot-smoke: Create journal and udevdb artifacts on all
    failures
  * autopkgtests: Replace obsolete $ADT_* variables
  * networkd-test: Ignore failures of test_route_only_dns* in containers.
    This test exposes a race condition when running in LXC, see issue #11848
    for details. Until that is understood and fixed, skip the test as it's
    not a recent regression. (Closes: #924539)
  * Bump Standards-Version to 4.3.0.
    No changes necessary.
  * debian/tests/boot-smoke: Only check current boot for connection timeouts.
    Otherwise we'll catch some
        Failed to resolve group 'render': Connection timed out
    messages that happen in earlier boots during VM setup, before the
    "render" group is created.
    Fixes https://github.com/systemd/systemd/issues/11875
  * timedated: Fix emitted value when ntp client is enabled/disabled.
    Fixes a regression introduced in 241.
  * debian/tests/timedated: Check enabling/disabling NTP.
    Assert that `timedatectl set-ntp` correctly controls the service, sets
    the `org.freedesktop.timedate1 NTP` property, and sends the right
    `PropertiesChanged` signal.
    This reproduces <https://github.com/systemd/systemd/issues/11944> and
    also the earlier <https://github.com/systemd/systemd/issues/9672>.

  [ Michael Biebl ]
  * Disable fallback DNS servers in resolved (Closes: #923081)
  * cgtop: Fix processing of controllers other than CPU (Closes: #921280)
  * udev: Restore debug level when logging a failure in the external prog
    called by IMPORT{program} (Closes: #924199)
  * core: Remove "." path components from required mount paths.
    Fixes mount related failures when a user's home directory contains "/./"
    (Closes: #923881)
  * udev.init: Use new s-s-d --notify-await to start udev daemon.
    Fixes a race condition during startup under SysV init.
    Add versioned dependency on dpkg (>= 1.19.3) to ensure that a version
    of start-stop-daemon which supports --notify-await is installed.
    (Closes: #908796)
  * Make /dev/dri/renderD* accessible to group "render"
    Follow upstream and make render nodes available to a dedicated system
    group "render" instead of "video". Keep the uaccess tag for local,
    active users.

 -- Michael Biebl <biebl@debian.org>  Fri, 15 Mar 2019 18:33:54 +0100

systemd (241-1) unstable; urgency=medium

  [ Adam Borowski ]
  * Make libpam-systemd Provide: logind, default-logind.
    This allows alternate logind implementations such as elogind, without
    having to recompile every dependent package -- as long as the client API
    remains compatible.
    These new virtual packages got policy-approved in #917431. (Closes: #915407)

  [ Felipe Sateler ]
  * New upstream version 241
    - Refresh patches
    - Backport upstream fix for Driver= matches in .network files

  [ Martin Pitt ]
  * debian/libsystemd0.symbols: Add new symbol from release 241
  * Fix various bugs and races in networkd tests.
    This should get the autopkgtest back to green, which regressed with
    dnsmasq 2.80.

 -- Felipe Sateler <fsateler@debian.org>  Thu, 21 Feb 2019 20:10:15 -0300

systemd (240-6) unstable; urgency=high

  * High urgency as this fixes a vulnerability.

  [ Felipe Sateler ]
  * Reenable pristine-tar in gbp.conf.
    The pristine-tar bug has been fixed, so we can use it again.
    This reverts commit 9fcfbbf6fea15eacfa3fad74240431c5f2c3300e.
  * d/watch: add version mangle to transform -rc to ~rc.
    Upstream has started releasing rcs, so let's account for that
  * Fix comment about why we disable hwclock.service.
    Systemd nowadays doesn't do it itself because the kernel does it on its
    own when necessary, and when not, it is not safe to save the hwclock (eg,
    there is no certainty the system clock
    is correct)
  * udev: Backport upstream preventing mass killings when not running under
    systemd (Closes: #918764)

  [ Dimitri John Ledkov ]
  * debian/tests/storage: improve cleanups.
    On fast ppc64el machines, cryptsetup start job may not complete by the
    time tearDown is executed. In that case stop, causes to simply cancel the
    start job without actually cleaning up the dmsetup node. This leads to
    failing subsequent test as it no longer starts with a clean device. Thus
    ensure the systemd-cryptsetup unit is started, before stopping it.
    Also rmmod scsi_debug module at the end, to allow re-running the test in a
    loop.
  * debian/tests/upstream: Mark TEST-13-NSPAWN-SMOKE as flakey.
  * debian/tests/control: add socat to upstream tests for pull #11591
  * Blacklist TEST-10-ISSUE-2467 #11706
  * debian/tests/storage: fix for LUKS2 and avoid interactive password
    prompts.

  [ Martin Pitt ]
  * udevadm: Fix segfault with subsystem-match containing '/'
    (Closes: #919206)
  * sd-bus: if we receive an invalid dbus message, ignore and proceed
  * sd-bus: enforce a size limit on D-Bus object paths.
    This avoids accessing/modifying memory outside of the allocated stack
    region by sending specially crafted D-Bus messages with very large object
    paths.
    Vulnerability discovered by Chris Coulson <chris.coulson@canonical.com>,
    patch provided by Riccardo Schirone <rschiron@redhat.com>.
    (CVE-2019-6454)

 -- Martin Pitt <mpitt@debian.org>  Mon, 18 Feb 2019 13:54:04 +0000

systemd (240-5) unstable; urgency=medium

  [ Felipe Sateler ]
  * Revert interface renaming changes. (Closes: #919390)

  [ Martin Pitt ]
  * process-util: Fix memory leak (Closes: #920018)

 -- Martin Pitt <mpitt@debian.org>  Sun, 27 Jan 2019 21:33:07 +0000

systemd (240-4) unstable; urgency=medium

  [ Benjamin Drung ]
  * Fix shellcheck issues in initramfs-tools scripts

  [ Michael Biebl ]
  * Import patches from v240-stable branch (up to f02b5472c6)
    - Fixes a problem in logind closing the controlling terminal when using
      startx. (Closes: #918927)
    - Fixes various journald vulnerabilities via attacker controlled alloca.
      (CVE-2018-16864, CVE-2018-16865, Closes: #918841, Closes: #918848)
  * sd-device-monitor: Fix ordering of setting buffer size.
    Fixes an issue with uevents not being processed properly during coldplug
    stage and some kernel modules not being loaded via "udevadm trigger".
    (Closes: #917607)
  * meson: Stop setting -fPIE globally.
    Setting -fPIE globally can lead to miscompilations on certain
    architectures. Instead use the b_pie=true build option, which was
    introduced in meson 0.49. Bump the Build-Depends accordingly.
    (Closes: #909396)

 -- Michael Biebl <biebl@debian.org>  Sat, 12 Jan 2019 21:49:44 +0100

systemd (240-3) unstable; urgency=medium

  * udev.init: Trigger add events for subsystems.
    Update the SysV init script and mimic the behaviour of the initramfs and
    systemd-udev-trigger.service which first trigger subsystems and then
    devices during the coldplug stage.
  * udevadm: Refuse to run trigger, control, settle and monitor commands in
    chroot (Closes: #917633)
  * network: Set link state configuring before setting addresses.
    Fixes a crash in systemd-networkd caused by an assertion failure.
    (Closes: #918658)
  * libudev-util: Make util_replace_whitespace() read only len characters.
    Fixes a regression where /dev/disk/by-id/ names had additional
    underscores.
  * man: Update color of journal logs in DEBUG level (Closes: #917948)
  * Remove old state directory of systemd-timesyncd on upgrades.
    Otherwise timesyncd will fail to update the clock file if it was created
    as /var/lib/private/systemd/timesync/clock.
    This was the case when the service was using DynamicUser=yes which it no
    longer does in v240. (Closes: #918190)

 -- Michael Biebl <biebl@debian.org>  Wed, 09 Jan 2019 18:40:57 +0100

systemd (240-2) unstable; urgency=medium

  * Pass separate dev_t var to device_path_parse_major_minor.
    Fixes FTBFS on mips/mipsel (MIPS/O32). (Closes: #917195)
  * test-json: Check absolute and relative difference in floating point test.
    Fixes FTBFS due to test-suite failures on armel, armhf and hppa.
    (Closes: #917215)
  * sd-device: Fix segfault when error occurs in device_new_from_{nulstr,strv}()
    Fixes a segfault in systemd-udevd when debug logging is enabled.
  * udev-event: Do not read stdout or stderr if the pipefd is not created.
    This fixes problems with device-mapper symlinks no longer being created
    or certain devices not being marked as ready. (Closes: #917124)
  * Don't bump fs.nr_open in PID 1.
    In v240, systemd bumped fs.nr_open in PID 1 to the highest possible
    value. Processes that are spawned directly by systemd, will have
    RLIMIT_NOFILE be set to 512K (hard).
    pam_limits in Debian defaults to "set_all", i.e. for limits which are
    not explicitly configured in /etc/security/limits.conf, the value from
    PID 1 is taken, which means for login sessions, RLIMIT_NOFILE is set to
    the highest possible value instead of 512K. Not every software is able
    to deal with such an RLIMIT_NOFILE properly.
    While this is arguably a questionable default in Debian's pam_limit,
    work around this problem by not bumping fs.nr_open in PID 1.
    (Closes: #917167)

 -- Michael Biebl <biebl@debian.org>  Thu, 27 Dec 2018 14:03:57 +0100

systemd (240-1) unstable; urgency=medium

  [ Michael Biebl ]
  * New upstream version 240
    - core: Skip cgroup_subtree_mask_valid update if UNIT_STUB
      (Closes: #903011)
    - machined: Rework referencing of machine scopes from machined
      (Closes: #903288)
    - timesync: Fix serialization of IP address
      (Closes: #916516)
    - core: Don't track jobs-finishing-during-reload explicitly
      (Closes: #916678)
  * Rebase patches
  * Install new systemd-id128 binary
  * Update symbols file for libsystemd0
  * Update nss build options

  [ Martin Pitt ]
  * tests: Disable some flaky upstream tests.
    See https://github.com/systemd/systemd/issues/11195
  * tests: Disable flaky TEST-17-UDEV-WANTS upstream test.
    See https://github.com/systemd/systemd/issues/11195

 -- Michael Biebl <biebl@debian.org>  Sat, 22 Dec 2018 16:01:43 +0100

systemd (239-15) unstable; urgency=medium

  [ Felipe Sateler ]
  * Fix container check in udev init script.
    Udev needs writable /sys, so the init script tried to check before
    starting. Unfortunately, the check was inverted. Let's add the missing
    '!' to negate the check.
    (Closes: #915261)
  * Add myself to uploaders

  [ Michael Biebl ]
  * Remove obsolete systemd-shim conffile on upgrades.
    The D-Bus policy file was dropped from the systemd-shim package in
    version 8-4, but apparently there are cases where users removed the
    package before that cleanup happened. The D-Bus policy file that was
    shipped by systemd-shim was much more restrictive and now prevents
    calling GetDynamicUsers() and other recent APIs on systemd Manager.
    (Closes: #914285)

 -- Felipe Sateler <fsateler@debian.org>  Wed, 05 Dec 2018 21:03:34 -0300

systemd (239-14) unstable; urgency=medium

  [ Michael Biebl ]
  * autopkgtest: Drop test_custom_cgroup_cleanup from boot-and-services
  * resolved: Increase size of TCP stub replies (Closes: #915049)
  * meson: Unify linux/stat.h check with other checks and use _GNU_SOURCE.
    Fixes a build failure with glibc 2.28.
  * Drop procps dependency from systemd.
    The systemd-exit.service user service no longer uses the "kill" binary.
  * Simplify container check in udev SysV init script.
    Instead of using "ps" to detect a container environment, simply test if
    /sys is writable. This matches what's used in systemd-udevd.service via
    ConditionPathIsReadWrite=/sys and follows
    https://www.freedesktop.org/wiki/Software/systemd/ContainerInterface/
    This means we no longer need procps, so drop that dependency from the
    udev package. (Closes: #915095)

  [ Mert Dirik ]
  * 40-systemd: Honour __init_d_script_name.
    Make /lib/lsb/init-functions.d/40-systemd use __init_d_script_name
    (if available) to figure out real script name. (Closes: #826214)
  * 40-systemd: Improve heuristics for init-d-script.
    Improve heuristics for scripts run via init-d-script so that the
    redirection works even for older init-d-script versions without the
    __init_d_script_name variable.

 -- Michael Biebl <biebl@debian.org>  Sun, 02 Dec 2018 01:00:01 +0100

systemd (239-13) unstable; urgency=medium

  * autopktest: Add e2fsprogs dependency to upstream test.
    Some of the upstream tests require mkfs.ext4. (Closes: #887250)
  * systemctl: Tell update-rc.d to skip creating any systemd symlinks.
    When calling update-rc.d via systemd-sysv-install, tell it to skip
    creating any systemd symlinks as we want to handle those directly in
    systemctl. Older update-rc.d versions will ignore that request, but
    that's ok. This means we don't need a versioned dependency against
    init-system-helpers. (Closes: #743217)
  * pam_systemd: Suppress LOG_DEBUG log messages if debugging is off
    (Closes: #825949)
  * Drop cgroup-don-t-trim-cgroup-trees-created-by-someone-el.patch.
    The patch is no longer necessary as lxc.service now uses Delegate=yes.
  * Remove obsolete Replaces from pre-jessie

 -- Michael Biebl <biebl@debian.org>  Tue, 20 Nov 2018 19:44:39 +0100

systemd (239-12) unstable; urgency=high

  [ Martin Pitt ]
  * Enable QEMU on more architectures in "upstream" autopkgtest.
    Taken from the Ubuntu package, so apparently QEMU works well enough on
    these architectures now.
  * autopkgtest: Avoid test bed reset for boot-smoke.
    Make "boot-smoke"'s dependencies a strict superset of "upstream"'s, so
    that autopkgtest doesn't have to provide a new testbed.
  * Fix wrong "nobody" group from sysusers.d.
    Fix our make-sysusers-basic sysusers.d generator to special-case the
    nobody group. "nobody" user and "nogroup" group both have the same ID
    65534, which is the only special case for Debian's static users/groups.
    So specify the gid explicitly, to avoid systemd-sysusers creating a
    dynamic system group for "nobody".
    Also clean up the group on upgrades.
    Thanks to Keh-Ming Luoh for the original patch! (Closes: #912525)

  [ Michael Biebl ]
  * autopkgtest: Use shutil.which() which is provided by Python 3
  * Drop non-existing gnuefi=false build option.
    This was mistakenly added when converting from autotools to meson.
  * core: When deserializing state always use read_line(…, LONG_LINE_MAX, …)
    Fixes a vulnerability in unit_deserialize which allows an attacker to
    supply arbitrary state across systemd re-execution via NotifyAccess.
    (CVE-2018-15686, Closes: #912005)
  * meson: Use the host architecture compiler/linker for src/boot/efi.
    Fixes cross build failure for arm64. (Closes: #905381)
  * systemd: Do not pass .wants fragment path to manager_load_unit.
    Fixes an issue with overridden units in /etc not being used due to a
    .wants/ symlink pointing to /lib. (Closes: #907054)
  * machined: When reading os-release file, join PID namespace too.
    This ensures that we properly acquire the os-release file from containers.
    (Closes: #911231)

 -- Michael Biebl <biebl@debian.org>  Sat, 17 Nov 2018 18:39:21 +0100

systemd (239-11) unstable; urgency=high

  [ Michael Biebl ]
  * debian/tests/upstream: Clean up after each test run.
    Otherwise the loopback images used by qemu are not properly released and
    we might run out of disk space.
  * dhcp6: Make sure we have enough space for the DHCP6 option header.
    Fixes out-of-bounds heap write in systemd-networkd dhcpv6 option
    handling.
    (CVE-2018-15688, LP: #1795921, Closes: #912008)
  * chown-recursive: Rework the recursive logic to use O_PATH.
    Fixes a race condition in chown_one() which allows an attacker to cause
    systemd to set arbitrary permissions on arbitrary files.
    (CVE-2018-15687, LP: #1796692, Closes: #912007)

  [ Martin Pitt ]
  * debian/tests/boot-and-services: Use gdm instead of lightdm.
    This seems to work more reliably, on Ubuntu CI's i386 instances lightdm
    fails.

  [ Manuel A. Fernandez Montecelo ]
  * Run "meson test" instead of "ninja test"
    Upstream developers of meson recommend to run it in this way, because
    "ninja test" just calls "meson test", and by using meson directly and
    using extra command line arguments it is possible to control aspects of
    how the tests are run.
  * Increase timeout for test in riscv64.
    The buildds for the riscv64 arch used at the moment are slow, so increase
    the timeouts for this arch by a factor of 10, for good measure.
    (Closes: #906429)

 -- Michael Biebl <biebl@debian.org>  Sun, 28 Oct 2018 13:02:18 +0100

systemd (239-10) unstable; urgency=medium

  [ Michael Biebl ]
  * meson: Rename -Ddebug to -Ddebug-extra.
    Meson added -Doptimization and -Ddebug options, which obviously causes
    a conflict with our -Ddebug options. Let's rename it.
    (Closes: #909455)
  * Add conflicts against consolekit.
    Letting both ConsoleKit and logind manage dynamic device permissions
    will only lead to inconsistent and unexpected results.

  [ Felipe Sateler ]
  * Link systemctl binary statically against libshared.
    This reduces the Pre-Depends list considerably, and is more resilient
    against borked installs.

 -- Michael Biebl <biebl@debian.org>  Tue, 25 Sep 2018 16:11:12 +0200

systemd (239-9) unstable; urgency=medium

  * autopkgtest: Remove needs-recommends runtime restriction.
    This restriction has been deprecated and there are plans to remove it
    altogether. The tests pass withouth needs-recommends, so it seems safe
    to remove.
  * test: Use installed catalogs when test-catalog is not located at build
    dir.
    This makes it possible to run test-catalog as installed test, so we no
    longer need to mark it as EXFAIL in our root-unittests autopkgtest.
  * test: Use "systemd-runtest.env" to set $SYSTEMD_TEST_DATA and
    $SYSTEMD_CATALOG_DIR.
    This avoids embedding ABS_{SRC,BUILD}_DIR into libsystemd-shared.so and
    the test binaries and should make the build reproducible.
    (Closes: #908365)

 -- Michael Biebl <biebl@debian.org>  Wed, 12 Sep 2018 19:07:38 +0200

systemd (239-8) unstable; urgency=medium

  [ Michael Biebl ]
  * Clean up dbus-org.freedesktop.timesync1.service Alias on purge
    (Closes: #904290)
  * user-runtime-dir: Fix wrong SELinux context (Closes: #908026)
  * core: Fix gid when DynamicUser=yes with static user (Closes: #904335)
  * Remove udev control socket on shutdown under sysvinit.
    The udev control socket is no longer removed automatically when the
    daemon is stopped. As this can confuse other software, update the SysV
    init script to remove the control socket manually and make sure the init
    script is executed on shutdown (runlevel 0) and reboot (runlevel 6).
    (Closes: #791944)
  * Bump Standards-Version to 4.2.1

  [ Martin Pitt ]
  * timedated: Fix wrong PropertyChanged values and refcounting

 -- Michael Biebl <biebl@debian.org>  Fri, 07 Sep 2018 08:41:12 +0200

systemd (239-7) unstable; urgency=medium

  * autopkgtest: Add iputils-ping dependency to root-unittests.
    The ping binary is required by test-bpf.
  * autopkgtest: Add dbus-user-session and libpam-systemd dependency to
    root-unittests.
    Without a working D-Bus user session, a lot of the test-bus-* tests are
    skipped.
  * network/link: Fix logic error in matching devices by MAC (Closes: #904198)

 -- Michael Biebl <biebl@debian.org>  Sun, 22 Jul 2018 13:40:15 +0200

systemd (239-6) unstable; urgency=medium

  [ Martin Pitt ]
  * autopkgtest: Install libnss-systemd.
    Make sure that dynamic users can be resolved. This e. g. prevents a
    startup failure for systemd-resolved.
  * autopkgtest: Add missing python3 test dependency for udev test

  [ Michael Biebl ]
  * autopkgtest: Make AppArmor violator test work with merged-usr
  * Make /dev/kvm accessible to local users and group kvm.
    Re-add the uaccess tag to /dev/kvm to make it accessible to local
    users. Access is also granted via group kvm, so create that in
    udev.postinst. (Closes: #887852)
  * Move a few man pages from systemd to systemd-journal-remote.
    The systemd package shipped a few systemd-journal-remote and
    systemd-journal-upload related man pages which really belong into the
    systemd-journal-remote package. Move those man pages into the correct
    package and add a Breaks/Replaces against systemd accordingly.
    (Closes: #903557)
  * autopkgtest: Drop no-longer needed workaround from upstream test
  * Go back to statically allocate system users for timesyncd, networkd and
    resolved.
    There are currently too many open issues related to D-Bus and the usage
    of DynamicUser. (Closes: #902971)
  * Change python3-minimal dependency to python3.
    While we strictly only need python3-minimal, the usage of
    python3-minimal triggers a lintian error: depends-on-python-minimal
  * test: Drop SKIP_INITRD for QEMU-based tests.
    The Debian Linux kernel ships ext4 support as a module, so we require an
    initrd to successfully start the QEMU images.
  * debian/tests/localed-x11-keymap: Deal with absence of
    /etc/default/keyboard more gracefully
  * autopkgtest: Add various dependencies to make upstream test pass on Debian
    - netcat-openbsd: Required by TEST-12-ISSUE-3171.
    - busybox-static: Required by TEST-13-NSPAWN-SMOKE.
    - plymouth: Required by TEST-15-DROPIN and TEST-22-TMPFILES.
  * Drop seccomp system call filter for udev.
    The seccomp based system call whitelist requires at least systemd 239 to
    be the active init and during a dist-upgrade we can't guarantee that
    systemd has been fully configured before udev is restarted.
    The versioned systemd Breaks that was added to udev for #902185 didn't
    really fix this issue, so revert that change again. (Closes: #903224)

 -- Michael Biebl <biebl@debian.org>  Thu, 19 Jul 2018 00:04:54 +0200

systemd (239-5) unstable; urgency=medium

  * Add inverse version restriction of the Breaks to the systemd-shim
    alternative in libpam-systemd.
    Otherwise apt will fail to find an installation path for libpam-systemd
    in cases where libpam-systemd is an indirect dependency. (Closes: #902998)

 -- Michael Biebl <biebl@debian.org>  Thu, 05 Jul 2018 11:50:10 +0200

systemd (239-4) unstable; urgency=medium

  [ Michael Biebl ]
  * Drop outdated section from README.Debian about switching back to SysV init
  * sleep: Fix one more printf format of a fiemap field
  * basic: Add missing comma in raw_clone assembly for sparc
  * bus-util: Make log level lower in request_name_destroy_callback()
  * tmpfiles: Specify access mode for /run/systemd/netif
  * Add Breaks against python-dbusmock (<< 0.18) to systemd.
    The logind and timedated tests in python-dbusmock were broken by the
    latest systemd release and had to be adjusted to work with systemd 239.
    See #902602
  * Drop patches which try to support running systemd services without systemd
    as pid 1.
    No one is currently actively maintaining systemd-shim, which means that
    e.g. running systemd-logind no longer works when systemd is not pid 1.
    Thus drop our no longer working patches. Bump the Breaks against
    systemd-shim accordingly.
    See #895292, #901404, #901405

  [ Martin Pitt ]
  * test: fix networkd-test.py rate limiting and dynamic user

 -- Michael Biebl <biebl@debian.org>  Tue, 03 Jul 2018 23:36:28 +0200

systemd (239-3) unstable; urgency=medium

  * Revert "systemctl: when removing enablement or mask symlinks, cover both
    /run and /etc"
    We currently have packages in the archive which use
    "systemctl --runtime unmask" and are broken by this change.
    This is a intermediate step until it is clear whether upstream will
    revert this commit or whether we will have to update affected packages
    to deal with this changed behaviour.
    See #902287 and https://github.com/systemd/systemd/issues/9393

 -- Michael Biebl <biebl@debian.org>  Wed, 27 Jun 2018 14:46:06 +0200

systemd (239-2) unstable; urgency=medium

  * sleep: Fix printf format of fiemap fields.
    This should fix a FTBFS on ia64.
  * timesync: Change type of drift_freq to int64_t.
    This should fix a FTBFS on x32.
  * Bump systemd Breaks to ensure it is upgraded in lockstep with udev.
    The hardening features used by systemd-udevd.service require systemd 239
    and udev will fail to start with older versions. (Closes: #902185)

 -- Michael Biebl <biebl@debian.org>  Wed, 27 Jun 2018 13:59:24 +0200

systemd (239-1) unstable; urgency=medium

  [ Michael Biebl ]
  * New upstream version 239
  * Drop alternative iptables-dev Build-Depends.
    It is no longer needed as both Ubuntu and Debian now ship libiptc-dev in
    their latest stable (LTS) release.
  * Drop alternative btrfs-tools Recommends.
    It is no longer needed as btrfs-progs is now available in both Debian
    and Ubuntu and keeping the alternative around prevents the transitional
    package from being autoremoved.
  * Disable installation of RPM macros.
    This avoids having to remove them manually later on.
  * Drop cleanup rules for libtool .la files.
    With the switch to Meson, libtool is no longer used.
  * Drop fallback for older kernels when running the test suite.
    We now assume that we have a kernel newer then 3.13.
  * Stop cleaning up .busname units.
    Those are gone upstream, so we no longer need to remove them manually.
  * Update symbols file for libsystemd0
  * Rebase patches
  * Install new resolvectl tool.
    Don't ship the /sbin/resolvconf compat symlink in the systemd package,
    as this would cause a file conflict with the resolvconf and openresolv
    package.
  * Disable support for "Portable Services"
    This is still an experimental feature.
  * Disable pristine-tar in gbp.conf.
    It is currently not possible to import the systemd v239 tarball using
    pristine-tar due to #902115.
  * Bump Build-Depends on meson to (>= 0.44)
  * Stop setting the path for the kill binary, no longer necessary
  * Stop creating systemd-network and systemd-resolve system user
    systemd-networkd.service and systemd-resolved.service now use
    DynamicUser=yes.

  [ Dimitri John Ledkov ]
  * Run all upstream tests, and then report all that failed.

 -- Michael Biebl <biebl@debian.org>  Sat, 23 Jun 2018 00:18:08 +0200

systemd (238-5) unstable; urgency=medium

  [ Evgeny Vereshchagin ]
  * upstream autopkgtest: Copy journal subdirectories.
    Otherwise logs are missing on failures.

  [ Martin Pitt ]
  * debian/tests/boot-and-services: Ignore cpi.service failure.
    This is apparently a regression in Ubuntu 18.04, not in systemd, so
    ignore it.

  [ Michael Biebl ]
  * sd-bus: Do not try to close already closed fd (Closes: #896781)
  * Use dh_missing to act on uninstalled files.
    The usage of dh_install --fail-missing has been deprecated.
  * meson: Avoid warning about comparison of bool and string.
    The result of this is undefined and will become a hard error in a future
    Meson release.
  * login: Respect --no-wall when cancelling a shutdown request
    (Closes: #897938)
  * Add dependencies of libsystemd-shared to Pre-Depends.
    This is necessary so systemctl is functional at all times during a
    dist-upgrade. (Closes: #897986)
  * Drop dh_strip override, the dbgsym migration is done

  [ Felipe Sateler ]
  * Don't include libmount.h in a header file.
    Kernel and glibc headers both use MS_* constants, but are not in sync, so
    only one of them can be used at a time. Thus, only import them where
    needed. Works around #898743.

 -- Michael Biebl <biebl@debian.org>  Sat, 26 May 2018 10:31:29 +0200

systemd (238-4) unstable; urgency=medium

  [ Michael Biebl ]
  * udev/net-id: Fix check for address to keep interface names stable
  * debian/copyright: Move global wildcard section to the top

  [ Martin Pitt ]
  * Fix daemon reload failures

  [ Laurent Bigonville ]
  * Fix /sys/fs/cgroup mount when using SELinux.
    Since v236, all cgroups except /sys/fs/cgroup/systemd and
    /sys/fs/cgroup/unified are not mounted when SELinux is enabled (even in
    permissive mode). Disabling SELinux completely restores these cgroups.
    This patch fixes that issue by no longer making the assumption that those
    cgroups are mounted by initrd/dracut before systemd is started.

 -- Michael Biebl <biebl@debian.org>  Sun, 01 Apr 2018 13:02:57 +0200

systemd (238-3) unstable; urgency=medium

  [ Martin Pitt ]
  * Enable systemd-sysusers unit and provide correct Debian static u/gids.
    Add a helper script debian/extra/make-sysusers-basic which generates a
    sysusers.d(5) file from Debian's static master passwd/group files.
    systemd 238 now supports  specifying different uid and gid and a
    non-default login shell, so this is possible now. (Closes: #888126)
  * udev README.Debian: Include initrd rebuild and some clarifications in
    migration.
    While initrd update is already being mentioned in the introductory
    section, it is easy to miss when going through the migration steps, so
    explicitly mention it again. Also add a warning about keeping a fallback
    on misconfigurations, and the possibility to migrate one interface at a
    time.
    Thanks to Karl O. Pinc for the suggestions! (Closes: #881769)

  [ Michael Biebl ]
  * basic/macros: Rename noreturn into _noreturn_.
    "noreturn" is reserved and can be used in other header files we include.
    (Closes: #893426)
  * units: Fix SuccessAction that belongs to [Unit] section not [Service]
    section (Closes: #893282)

 -- Michael Biebl <biebl@debian.org>  Tue, 20 Mar 2018 23:22:57 +0100

systemd (238-2) unstable; urgency=medium

  [ Alf Gaida ]
  * core: do not free stack-allocated strings.
    Fixes a crash in systemd when the cpuacct cgroup controller is not
    available. (Closes: #892360)

 -- Michael Biebl <biebl@debian.org>  Sat, 10 Mar 2018 01:12:47 +0100

systemd (238-1) unstable; urgency=medium

  [ Michael Biebl ]
  * New upstream version 238
    - Fixes systemd-tmpfiles to correctly handle symlinks present in
      non-terminal path components. (CVE-2018-6954, Closes: #890779)
  * Rebase patches
  * Use compat symlinks as provided by upstream.
    As the upstream build system now creates those symlinks for us, we no
    longer have to create them manually.
  * Update symbols file for libsystemd0
  * test-cgroup-util: bail out when running under a buildd environment

  [ Dimitri John Ledkov ]
  * systemd-sysv-install: Fix name initialisation.
    Only initialise NAME after --root optional argument has been parsed,
    otherwise NAME is initialized to e.g. `enable`, instead of to the
    `unit-name`, resulting in failures. (LP: #1752882)

 -- Michael Biebl <biebl@debian.org>  Wed, 07 Mar 2018 23:21:53 +0100

systemd (237-4) unstable; urgency=medium

  [ Gunnar Hjalmarsson ]
  * Fix PO template creation.
    Cherry-pick upstream patches to build a correct systemd.pot including
    the polkit policy files even without policykit-1 being installed.
    (LP: #1707898)

  [ Michael Biebl ]
  * Drop mask for fuse SysV init script.
    The fuse package has removed its SysV init script a long time ago, so
    the mask is no longer needed.
  * Replace two Debian specific patches which cherry-picks from upstream
    master

 -- Michael Biebl <biebl@debian.org>  Wed, 28 Feb 2018 19:18:34 +0100

systemd (237-3) unstable; urgency=medium

  [ Martin Pitt ]
  * debian/tests/boot-smoke: More robust journal checking.
    Also fail the test if calling journalctl fails, and avoid calling it
    twice. See https://github.com/systemd/systemd/pull/8032
  * Simplify PO template creation.
    Use the existing upstream build system instead of a manual call to
    `intltool-update` and `xgettext` to build systemd.pot. Remove the now
    obsolete intltool build dependency, but still explicitly keep gettext.
    (LP: #1707898)
  * Make systemd-sysv-install robust against existing $ROOT.
    Always initialize `$ROOT`, to avoid the script getting confused by an
    existing outside env variable. Also fix the `--root` option to actually
    work, the previous approach was conceptually broken due to how shell
    quoting works. Make the work with `set -u`. (Closes: #890436)

  [ Felipe Sateler ]
  * Backport upstream patch fixing a wrong assert() call (Closes: #890423)

 -- Michael Biebl <biebl@debian.org>  Wed, 14 Feb 2018 23:07:17 +0100

systemd (237-2) unstable; urgency=medium

  * Drop debian/extra/rules/70-debian-uaccess.rules.
    Up-to-date udev rules for U2F devices are shipped in libu2f-udev nowadays.
    (Closes: #889665)
  * service: relax PID file symlink chain checks a bit.
    Let's read the PID file after all if there's a potentially unsafe symlink
    chain in place. But if we do, then refuse taking the PID if its outside of
    the cgroup. (Closes: #889144)

 -- Michael Biebl <biebl@debian.org>  Fri, 09 Feb 2018 23:35:31 +0100

systemd (237-1) unstable; urgency=medium

  * New upstream version 237
  * Rebase patches
  * Update symbols file for libsystemd0
  * Update Vcs-* to point to https://salsa.debian.org
  * Bump Standards-Version to 4.1.3
  * Set Rules-Requires-Root to no

 -- Michael Biebl <biebl@debian.org>  Tue, 30 Jan 2018 01:55:24 +0100

systemd (236-4) unstable; urgency=medium

  [ Felipe Sateler ]
  * Allow systemd-timesyncd to start when libnss-systemd is not installed.
    Pick upstream patch requiring the existence of the systemd-timesync user
    only when running as root, which is not the case for the system unit.
    (Closes: #887343)

  [ Nicolas Braud-Santoni ]
  * debian/copyright: Refer to the CC0 license file (Closes: #882629)

  [ Michael Biebl ]
  * Add Build-Depends on python3-evdev <!nocheck>
    This is used by hwdb/parse_hwdb.py to perform additional validation on
    hwdb files.

 -- Michael Biebl <biebl@debian.org>  Sun, 28 Jan 2018 22:29:32 +0100

systemd (236-3) unstable; urgency=medium

  * Revert "core/execute: RuntimeDirectory= or friends requires mount
    namespace"
    This was making mounts from SSH sessions invisible to the system.
    (Closes: #885325)

 -- Michael Biebl <biebl@debian.org>  Thu, 11 Jan 2018 16:46:04 +0100

systemd (236-2) unstable; urgency=medium

  * Downgrade priority of libudev1 to optional.
    This makes it compliant with recent versions of debian-policy which
    recommends to use priority optional for library packages.
  * Clarify NEWS entry about removal of system users.
    Mention in the recent NEWS entry that the associated system groups
    should be removed as well. (Closes: #885061)
  * cryptsetup-generator: Don't mistake NULL input as OOM.
    Fixes systemd-cryptsetup-generator failing to run during boot.
    (Closes: #885201)
  * analyze: Use normal bus connection for "plot" verb.
    Fixes "systemd-analyze plot" failing to run as root. (Closes: #884506)
  * Stop re-enabling systemd services on every upgrade.
    This was done so changes to the [Install] section would be applied on
    upgrades. Forcefully re-enabling a service might overwrite local
    modifications though and thus far, none of the affected services did
    actually change its [Install] section. So remove this code from the
    maintainer scripts as it was apparently doing more harm then good.
    (Closes: #869354)

 -- Michael Biebl <biebl@debian.org>  Tue, 02 Jan 2018 00:35:14 +0100

systemd (236-1) unstable; urgency=medium

  [ Martin Pitt ]
  * debian/tests/upstream: Only show ≥ warning in journal dumps.
    Showing the entire debug log is too hard to scan visually, and most of
    the time the warnings and errors are sufficient to explain a failure.
    Put the journal files into the artifacts though, in case the debug
    information is necessary.

  [ Michael Biebl ]
  * New upstream version 236
    - nspawn: Adjust path to static resolv.conf to support split usr.
      (Closes: #881310)
    - networkd: Don't stop networkd if CONFIG_FIB_RULES=n in kernel.
      (Closes: #881823)
    - core: Fix segfault in compile_bind_mounts() when BindPaths= or
      BindReadOnlyPaths= is set. (Closes: #883380)
    - meson: Link NSS modules with -z nodelete to fix memory leak in
      nss-systemd. (Closes: #883407)
    - logind: Make sure we don't acces m->action_what if it's not initialized.
      (Closes: #882270)
    - systemctl: Ignore shutdown's "-t" argument. (Closes: #882245)
    - core: Be more defensive if we can't determine per-connection socket
      peer. (Closes: #879603)
    - bpf-firewall: Actually invoke BPF_PROG_ATTACH to check whether
      cgroup/bpf is available. (Closes: #878965)
  * Rebase patches
  * Update symbols file for libsystemd0
  * Bump Standards-Version to 4.1.2
  * Clean up old /var/lib/systemd/clock on upgrade.
    The clock file used by systemd-timesyncd is now stored in
    StateDirectory=systemd/timesync. (Closes: #883605)
  * Stop creating systemd-timesync system user.
    DynamicUser=yes has been enabled for systemd-timesyncd.service so
    allocating a system user statically is no longer necessary.
  * Document removal of systemd-{timesync,journal-gateway,journal-upload} user.
    We no longer create those system users as the corresponding services now
    use DynamicUser=yes. Removing those system users automatically is tricky,
    as the relevant services might be running during upgrade. Add a NEWS
    entry instead which documents this change.
  * Revert "udev-rules: Permission changes for /dev/dri/renderD*"
    This would introduce a new system group "render". As the name is rather
    generic, this needs further discussion first, so revert this change for
    now.

 -- Michael Biebl <biebl@debian.org>  Sun, 17 Dec 2017 21:45:51 +0100

systemd (235-3) unstable; urgency=medium

  [ Michael Biebl ]
  * Switch from XC-Package-Type to Package-Type. As of dpkg-dev 1.15.7
    Package-Type is recognized as an official field name.
  * Install modprobe configuration file to /lib/modprobe.d.
    Otherwise it is not read by kmod. (Closes: #879191)

  [ Felipe Sateler ]
  * Backport upstream (partial) fix for combined DynamicUser= + User=
    UID was not allowed to be different to GID, which is normally the case in
    debian, due to the group users being allocated the GID 100 without an
    equivalent UID 100 being allocated.
  * Backport upstream patches to fully make DynamicUser=yes + static,
    pre-existing User= work.

  [ Martin Pitt ]
  * Add missing python3-minimal dependency to systemd-tests
  * Drop long-obsolete systemd-bus-proxy system user
    systemd-bus-proxy hasn't been shipped since before stretch and never
    created any files. Thus clean up the obsolete system user on upgrades.
    (Closes: #878182)
  * Drop static systemd-journal-gateway system user
    systemd-journal-gatewayd.service now uses DynamicUser=, so we don't need
    to create this statically any more. Don't remove the user on upgrades
    though, as there is likely still be a running process. (Closes: #878183)
  * Use DynamicUser= for systemd-journal-upload.service.
  * Add Recommends: libnss-systemd to systemd-sysv.
    This is useful to actually be able to resolve dynamically created system
    users with DynamicUser=true. This concept is going to be used much more
    in future versions and (hopefully) third-party .services, so pulling it
    into the default installation seems prudent now.
  * resolved: Fix loop on packets with pseudo dns types.
    (CVE-2017-15908, Closes: #880026, LP: #1725351)
  * bpf-firewall: Properly handle kernels without BPF cgroup but with TRIE maps.
    Fixes "Detaching egress BPF: Invalid argument" log spam. (Closes: #878965)
  * Fix MemoryDenyWriteExecution= bypass with pkey_mprotect() (LP: #1725348)

 -- Martin Pitt <mpitt@debian.org>  Wed, 15 Nov 2017 09:34:00 +0100

systemd (235-2) unstable; urgency=medium

  * Revert "tests: when running a manager object in a test, migrate to private
    cgroup subroot first"
    This was causing test suite failures when running inside a chroot.

 -- Michael Biebl <biebl@debian.org>  Wed, 11 Oct 2017 00:46:07 +0200

systemd (235-1) unstable; urgency=medium

  [ Michael Biebl ]
  * New upstream version 235
    - cryptsetup-generator: use remote-cryptsetup.target when _netdev is
      present (Closes: #852534)
    - tmpfiles: change btmp mode 0600 → 0660 (Closes: #870638)
    - networkd: For IPv6 addresses do not treat IFA_F_DEPRECATED as not ready
      (Closes: #869995)
    - exec-util,conf-files: skip non-executable files in execute_directories()
      (Closes: #867902)
    - man: update udevadm -y/--sysname-match documentation (Closes: #865081)
    - tmpfiles: silently ignore any path that passes through autofs
      (Closes: #805553)
    - shared: end string with % if one was found at the end of a expandible
      string (Closes: #865450)
  * Refresh patches
  * Bump Build-Depends on libmount-dev to (>= 2.30)
  * Install new modprobe.d config file
  * Bump Standards-Version to 4.1.1

  [ Martin Pitt ]
  * Merge logind-kill-off autopkgtest into logind test.
    This was horribly inefficient as a separate test (from commit
    6bd0dab41e), as that cost two VM resets plus accompanying boots; and
    this does not change any state thus does not require this kind of
    isolation.

 -- Michael Biebl <biebl@debian.org>  Tue, 10 Oct 2017 18:29:28 +0200

systemd (234-3) unstable; urgency=medium

  [ Martin Pitt ]
  * Various fixes for the upstream autopkgtest.

  [ Felipe Sateler ]
  * Add fdisk to the dependencies of the upstream autopkgtest.
    The upstream autopkgtest uses sfdisk, which is now in the non-essential
    fdisk package. (Closes: #872119)
  * Disable nss-systemd on udeb builds
  * Correctly disable resolved on udeb builds
  * Help fix collisions in libsystemd-shared symbols by versioning them.
    Backport upstream patch to version the symbols provided in the private
    library, so that they cannot confuse unversioned pam modules or libraries
    linked into them. (Closes: #873708)

  [ Dimitri John Ledkov ]
  * Cherrypick upstream networkd-test.py assertion/check fixes.
    This resolves ADT test suite failures, when running tests under lxc/lxd
    providers.
  * Cherrypick arm* seccomp fixes.
    This should resolve ADT test failures, on arm64, when running as root.
  * Disable KillUserProcesses, yet again, with meson this time.
  * initramfs-tools: trigger udevadm add actions with subsystems first.
    This updates the initramfs-tools init-top udev script to trigger udevadm
    actions with type specified. This mimics the systemd-udev-trigger.service.
    Without type specified only devices are triggered, but triggering
    subsystems may also be required and should happen before triggering the
    devices. This is the case for example on s390x with zdev generated udev
    rules. (LP: #1713536)

  [ Michael Biebl ]
  * (Re)add --quiet flag to addgroup calls.
    This is now safe with adduser having been fixed to no longer suppress
    fatal error messages if --quiet is used. (Closes: #837871)
  * Switch back to default GCC (Closes: #873661)
  * Drop systemd-timesyncd.service.d/disable-with-time-daemon.conf.
    All major NTP implementations ship a native service file nowadays with a
    Conflicts=systemd-timesyncd.service so this drop-in is no longer
    necessary. (Closes: #873185)

 -- Michael Biebl <biebl@debian.org>  Mon, 04 Sep 2017 00:17:00 +0200

systemd (234-2.3) unstable; urgency=high

  * Non-maintainer upload.
  * Also switch to g++-6 temporarily (needed for some tests):
    - Add g++-6 to Build-Depends
    - Export CXX = g++-6

 -- Cyril Brulebois <kibi@debian.org>  Thu, 24 Aug 2017 02:40:53 +0200

systemd (234-2.2) unstable; urgency=high

  * Non-maintainer upload.
  * Switch to gcc-6 on all architectures, working around an FTBFS on mips64el,
    apparently due to a gcc-7 bug (See: #871514):
    - Add gcc-6 to Build-Depends in debian/control
    - Export CC = gcc-6 in debian/rules

 -- Cyril Brulebois <kibi@debian.org>  Wed, 23 Aug 2017 22:53:09 +0000

systemd (234-2.1) unstable; urgency=high

  * Non-maintainer upload.
  * Fix missing 60-input-id.rules in udev-udeb, which breaks the graphical
    version of the Debian Installer, as no key presses or mouse events get
    processed (Closes: #872598).

 -- Cyril Brulebois <kibi@debian.org>  Wed, 23 Aug 2017 20:41:33 +0200

systemd (234-2) unstable; urgency=medium

  [ Martin Pitt ]
  * udev README.Debian: Fix name of example *.link file

  [ Felipe Sateler ]
  * test-condition: Don't assume that all non-root users are normal users.
    Automated builders may run under a dedicated system user, and this test
    would fail that.

  [ Michael Biebl ]
  * Revert "units: Tell login to preserve environment"
    Environment=LANG= LANGUAGE= LC_CTYPE= ... as used in the getty units is
    not unsetting the variables but instead sets it to an empty var. Passing
    that environment to login messes up the system locale settings and
    breaks programs like gpg-agent.
    (Closes: #868695)

 -- Michael Biebl <biebl@debian.org>  Thu, 20 Jul 2017 15:13:42 +0200

systemd (234-1) unstable; urgency=medium

  [ Michael Biebl ]
  * New upstream version 234
    - tmpfiles: Create /var/log/lastlog if it does not exist.
      (Closes: #866313)
    - network: Bridge vlan without PVID. (Closes: #859941)
  * Rebase patches
  * Switch build system from autotools to meson.
    Update the Build-Depends accordingly.
  * Update fsckd patch for meson
  * udev autopkgtest: no longer install test-udev binary manually.
    This is now done by the upstream build system.
  * Update symbols file for libsystemd0
  * Update lintian override for systemd-tests.
    Upstream now installs manual and unsafe tests in subdirectories of
    /usr/lib/systemd/tests/, so ignore those as well.
  * Bump Standards-Version to 4.0.0
  * Change priority of libnss-* packages from extra to optional.
  * Use UTF-8 locale when building the package.
    Otherwise meson will be pretty unhappy when trying to process files with
    unicode characters. Use C.UTF-8 as this locale is pretty much guaranteed
    to be available everywhere.
  * Mark test-timesync as manual.
    The test tries to setup inotify watches for /run/systemd/netif/links
    which fails in a buildd environment where systemd is not active.
  * Do not link udev against libsystemd-shared.
    We ship udev in a separate binary package, so can't use
    libsystemd-shared, which is part of the systemd binary package.
  * Avoid requiring a "kvm" system group.
    This group is not universally available and as a result generates a
    warning during boot. As kvm is only really useful if the qemu package is
    installed and this package already takes care of setting up the proper
    permissions for /dev/kvm, drop this rule from 50-udev-default.rules.

  [ Martin Pitt ]
  * udev README.Debian: Update transitional rules and mention *.link files.
    - 01-mac-for-usb.link got replaced with 73-usb-net-by-mac.rules
    - /etc/systemd/network/50-virtio-kernel-names.link is an upgrade
      transition for VMs with virtio
    - Describe *.link files as a simpler/less error prone (but also less
      flexible) way of customizing interface names. (Closes: #868002)

 -- Michael Biebl <biebl@debian.org>  Thu, 13 Jul 2017 17:38:28 +0200

systemd (233-10) unstable; urgency=medium

  [ Martin Pitt ]
  * Adjust var-lib-machines.mount target.
    Upstream PR #6095 changed the location to
    {remote-fs,machines}.target.wants, so just install all available ones.

  [ Dimitri John Ledkov ]
  * Fix out-of-bounds write in systemd-resolved.
    CVE-2017-9445 (Closes: #866147, LP: #1695546)

  [ Michael Biebl ]
  * Be truly quiet in systemctl -q is-enabled (Closes: #866579)
  * Improve RLIMIT_NOFILE handling.
    Use /proc/sys/fs/nr_open to find the current limit of open files
    compiled into the kernel instead of using a hard-coded value of 65536
    for RLIMIT_NOFILE. (Closes: #865449)

  [ Nicolas Braud-Santoni ]
  * debian/extra/rules: Use updated U2F ruleset.
    This ruleset comes from Yubico's libu2f-host. (Closes: #824532)

 -- Michael Biebl <biebl@debian.org>  Mon, 03 Jul 2017 18:51:58 +0200

systemd (233-9) unstable; urgency=medium

  * hwdb: Use path_join() to generate the hwdb_bin path.
    This ensures /lib/udev/hwdb.bin gets the correct SELinux context. Having
    double slashes in the path makes selabel_lookup_raw() return the wrong
    context. (Closes: #851933)
  * Drop no longer needed Breaks against usb-modeswitch
  * Drop Breaks for packages shipping rcS init scripts.
    This transition was completed in stretch.

 -- Michael Biebl <biebl@debian.org>  Mon, 19 Jun 2017 15:10:14 +0200

systemd (233-8) experimental; urgency=medium

  * Bump debhelper compatibility level to 10
  * Drop versioned Build-Depends on dpkg-dev.
    It's no longer necessary as even Jessie ships a new enough version.
  * timesyncd: don't use compiled-in list if FallbackNTP has been configured
    explicitly (Closes: #861769)
  * resolved: fix null pointer p->question dereferencing.
    This fixes a bug which allowed a remote DoS (daemon crash) via a crafted
    DNS response with an empty question section.
    Fixes: CVE-2017-9217 (Closes: #863277)

 -- Michael Biebl <biebl@debian.org>  Mon, 29 May 2017 14:12:08 +0200

systemd (233-7) experimental; urgency=medium

  [ Michael Biebl ]
  * basic/journal-importer: Fix unaligned access in get_data_size()
    (Closes: #862062)
  * ima: Ensure policy exists before asking the kernel to load it
    (Closes: #863111)
  * Add Depends: procps to systemd.
    It's required by /usr/lib/systemd/user/systemd-exit.service which calls
    /bin/kill to stop the systemd --user instance. (Closes: #862292)
  * service: Serialize information about currently executing command
    (Closes: #861157)
  * seccomp: Add clone syscall definitions for mips (Closes: #861171)

  [ Dimitri John Ledkov ]
  * ubuntu: disable dnssec on any ubuntu releases (LP: #1690605)

  [ Felipe Sateler ]
  * Specify nobody user and group.
    Otherwise nss-systemd will translate to group 'nobody', which doesn't
    exist on debian systems.

 -- Michael Biebl <biebl@debian.org>  Wed, 24 May 2017 12:26:18 +0200

systemd (233-6) experimental; urgency=medium

  [ Felipe Sateler ]
  * Backport upstream PR #5531.
    This delays opening the mdns and llmnr sockets until a network has enabled
    them. This silences annoying messages when networkd receives such packets
    without expecting them: Got mDNS UDP packet on unknown scope.

  [ Martin Pitt ]
  * resolved: Disable DNSSEC by default on stretch and zesty.
    Both Debian stretch and Ubuntu zesty are close to releasing, switch to
    DNSSEC=off by default for those. Users can still turn it back on with
    DNSSEC=allow-downgrade (or even "yes").

  [ Michael Biebl ]
  * Add Conflicts against hal.
    Since v183, udev no longer supports RUN+="socket:". This feature is
    still used by hal, but now generates vast amounts of errors in the
    journal. Thus force the removal of hal by adding a Conflicts to the udev
    package. This is safe, as hal is long dead and no longer useful.
  * Drop systemd-ui Suggests
    systemd-ui is unmaintained upstream and not particularly useful anymore.
  * journal: fix up syslog facility when forwarding native messages.
    Native journal messages (_TRANSPORT=journal) typically don't have a
    syslog facility attached to it. As a result when forwarding the
    messages to syslog they ended up with facility 0 (LOG_KERN).
    Apply syslog_fixup_facility() so we use LOG_USER instead.
    (Closes: #837893)
  * Split upstream tests into systemd-tests binary package (Closes: #859152)
  * Get PACKAGE_VERSION from config.h.
    This also works with meson and is not autotools specific.

  [ Sjoerd Simons ]
  * init-functions Only call daemon-reload when planning to redirect
    systemctl daemon-reload is a quite a heavy operation, it will re-parse
    all configuration and re-run all generators. This should only be done
    when strictly needed. (Closes: #861158)

 -- Michael Biebl <biebl@debian.org>  Fri, 28 Apr 2017 21:47:14 +0200

systemd (233-5) experimental; urgency=medium

  * Do not throw a warning in emergency and rescue mode if plymouth is not
    installed.
    Ideally, plymouth should only be referenced via dependencies, not
    ExecStartPre. This at least avoids the confusing error message on
    minimal installations that do not carry plymouth.
  * rules: Allow SPARC vdisk devices when identifying CD drives
    (Closes: #858014)

 -- Michael Biebl <biebl@debian.org>  Tue, 21 Mar 2017 21:00:08 +0100

systemd (233-4) experimental; urgency=medium

  [ Martin Pitt ]
  * udev autopkgtest: Drop obsolete sys.tar.xz fallback.
    This was only necessary for supporting 232 as well.
  * root-unittest: Drop obsolete FIXME comment.
  * Add libpolkit-gobject-1-dev build dep for polkit version detection.
  * Move systemd.link(5) to udev package.
    .link files are being handled by udev, so it should ship the
    corresponding manpage. Bump Breaks/Replaces accordingly. (Closes: #857270)

  [ Michael Biebl ]
  * Restart journald on upgrades (Closes: #851438)
  * Avoid strict DM API versioning.
    Compiling against the dm-ioctl.h header as provided by the Linux kernel
    will embed the DM interface version number. Running an older kernel can
    lead to errors on shutdown when trying to detach DM devices.
    As a workaround, build against a local copy of dm-ioctl.h based on 3.13,
    which is the minimum required version to support DM_DEFERRED_REMOVE.
    (Closes: #856337)

 -- Michael Biebl <biebl@debian.org>  Thu, 16 Mar 2017 18:40:16 +0100

systemd (233-3) experimental; urgency=medium

  [ Michael Biebl ]
  * Install D-Bus policy files in /usr
  * Drop no longer needed maintainer scripts migration code and simplify
    various version checks
  * Fix location of installed tests
  * Override package-name-doesnt-match-sonames lintian warning for libnss-*
  * Don't ship any symlinks in /etc/systemd/system.
    Those should be created dynamically via "systemctl enable".

  [ Martin Pitt ]
  * root-unittests autopkgtest: Skip test-udev.
    It has its own autopkgtest and needs some special preparation. At some
    point that should be merged into root-unittests, but let's quickfix this
    to unbreak upstream CI.

 -- Michael Biebl <biebl@debian.org>  Fri, 03 Mar 2017 19:49:44 +0100

systemd (233-2) experimental; urgency=medium

  * test: skip instead of fail if crypto kmods are not available.
    The Debian buildds have module loading disabled, thus AF_ALG sockets are
    not available during build. Skip the tests that cover those (khash and
    id128) instead of failing them in this case.
    https://github.com/systemd/systemd/issues/5524

 -- Martin Pitt <mpitt@debian.org>  Fri, 03 Mar 2017 11:51:25 +0100

systemd (233-1) experimental; urgency=medium

  [ Martin Pitt ]
  * New upstream release 233:
    - udev: Remove /run/udev/control on stop to avoid sendsigs to kill
      udevd. (Closes: #791944)
    - nspawn: Handle container directory symlinks. (Closes: #805785)
    - Fix mount units to not become "active" when NFS mounts time out.
      (Closes: #835810)
    - hwdb: Rework path/priority comparison when loading files from /etc/
      vs. /lib. (Closes: #845442)
    - machinectl: Fix "list" command when failing to determine OS version.
      (Closes: #849316)
    - Support tilegx architecture. (Closes: #856306)
    - systemd-sleep(8): Point out inhibitor interface as better alternative
      for suspend integration. (Closes: #758279)
    - journalctl: Improve error message wording when specifying boot
      offset with ephemeral journal. (Closes: #839291)
  * Install new systemd-umount and /usr/lib/environment.d/
  * Use "make install-tests" for shipped unit tests
  * Switch back to gold linker on mips*
    Bug #851736 got fixed now.
  * debian/rules: Drop obsolete SETCAP path

  [ Michael Biebl ]
  * Drop upstart jobs for udev
  * Drop /sbin/udevadm compat symlink from udev-udeb and initramfs
  * Drop Breaks and Replaces from pre-jessie

 -- Martin Pitt <mpitt@debian.org>  Thu, 02 Mar 2017 17:10:09 +0100

systemd (232-19) unstable; urgency=medium

  [ Martin Pitt ]
  * debian/README.source: Update patch and changelog handling to current
    reality.
  * root-unittests autopkgtest: Blacklist test-journal-importer.
    This got added in a recent PR, but running this requires using "make
    install-tests" which hasn't landed yet.
  * fsckd: Fix format specifiers on 32 bit architectures.
  * resolved: Fix NSEC proofs for missing TLDs (Closes: #855479)
  * boot-and-services autopkgtest: Skip CgroupsTest on unified hierarchy.
  * boot-smoke autopkgtest: Run in containers, too.
  * logind autopkgtest: Adjust to work in containers.

  [ Dimitri John Ledkov ]
  * Fix resolved failing to follow CNAMES for DNS stub replies (LP: #1647031)
  * Fix emitting change signals with a sessions property in logind
    (LP: #1661568)

  [ Michael Biebl ]
  * If an automount unit is masked, don't react to activation anymore.
    Otherwise we'll hit an assert sooner or later. (Closes: #856035)

  [ Felipe Sateler ]
  * resolved: add the new KSK to the built-in resolved trust anchor.
    The old root key will be discarded in early 2018, so get this into
    stretch.
  * Backport some zsh completion fixes from upstream (Closes: #847203)

 -- Martin Pitt <mpitt@debian.org>  Thu, 02 Mar 2017 09:21:12 +0100

systemd (232-18) unstable; urgency=medium

  * udev autopkgtest: Adjust to script-based test /sys creation.
    PR #5250 changes from the static sys.tar.xz to creating the test /sys
    directory with a script. Get along with both cases until 233 gets
    released and packaged.
  * systemd-resolved.service.d/resolvconf.conf: Don't fail if resolvconf is
    not installed. ReadWritePaths= fails by default if the referenced
    directory does not exist. This happens if resolvconf is not installed, so
    use '-' to ignore the absence. (Closes: #854814)
  * Fix two more seccomp issues.
  * Permit seeing process list of units whose unit files are missing.
  * Fix systemctl --user enable/disable without $XDG_RUNTIME_DIR being set.
    (Closes: #855050)

 -- Martin Pitt <mpitt@debian.org>  Mon, 13 Feb 2017 17:36:12 +0100

systemd (232-17) unstable; urgency=medium

  * Add libcap2-bin build dependency for tests. This will make
    test_exec_capabilityboundingset() actually run. (Closes: #854394)
  * Add iproute2 build dependency for tests. This will make
    test_exec_privatenetwork() actually run; it skips if "ip" is not present.
    (Closes: #854396)
  * autopkgtest: Run all upstream unit tests as root.
    Ship all upstream unit tests in libsystemd-dev, and run them all as root
    in autopkgtest. (Closes: #854392) This also fixes the FTBFS on non-seccomp
    architectures.
  * systemd-resolved.service.d/resolvconf.conf: Allow writing to
    /run/resolvconf. Upstream PR #5283 will introduce permission restrictions
    for systemd-resolved.service, including the lockdown to writing
    /run/systemd/. This will then cause the resolvconf call in our drop-in to
    fail as that needs to write to /run/resolvconf/. Add this to
    ReadWritePaths=. (This is a no-op with the current unrestricted unit).

 -- Martin Pitt <mpitt@debian.org>  Fri, 10 Feb 2017 11:52:46 +0100

systemd (232-16) unstable; urgency=medium

  [ Martin Pitt ]
  * Add autopkgtest for test-seccomp
  * udev: Fix by-id symlinks for devices whose IDs contain whitespace
    (Closes: #851164, LP: #1647485)
  * Add lintian overrides for binary-or-shlib-defines-rpath on shipped test
    programs. This is apparently a new lintian warning on which uploads get
    rejected.  These are only test programs, not in $PATH, and they need to
    link against systemd's internal library.

  [ Michael Biebl ]
  * Fix seccomp filtering. (Closes: #852811)
  * Do not crash on daemon-reexec when /run is full (Closes: #850074)

 -- Martin Pitt <mpitt@debian.org>  Thu, 09 Feb 2017 16:22:43 +0100

systemd (232-15) unstable; urgency=medium

  * Add missing Build-Depends on tzdata.
    It is required to successfully run the test suite. (Closes: #852883)
  * Bump systemd Breaks to ensure it is upgraded in lockstep with udev.
    The sandboxing features used by systemd-udevd.service require systemd
    (>= 232-11). (Closes: #853078)
  * Bump priority of libpam-systemd to standard.
    This reflects the changes that have been made in the archive a while
    ago. See #803184

 -- Michael Biebl <biebl@debian.org>  Wed, 01 Feb 2017 22:45:35 +0100

systemd (232-14) unstable; urgency=medium

  * Deal with NULL pointers more gracefully in unit_free() (Closes: #852202)
  * Fix issues in journald during startup

 -- Michael Biebl <biebl@debian.org>  Mon, 23 Jan 2017 14:52:46 +0100

systemd (232-13) unstable; urgency=medium

  * Re-add versioned Conflicts/Replaces against upstart.
    In Debian the upstart package was never split into upstart and
    upstart-sysv, so we need to keep that for switching from upstart to
    systemd-sysv. (Closes: #852156)
  * Update Vcs-* according to the latest recommendation
  * Update Homepage and the URLs in debian/copyright to use https

 -- Michael Biebl <biebl@debian.org>  Sun, 22 Jan 2017 08:19:28 +0100

systemd (232-12) unstable; urgency=medium

  * Fix build if seccomp support is disabled
  * Enable seccomp support on ppc64

 -- Michael Biebl <biebl@debian.org>  Wed, 18 Jan 2017 19:43:51 +0100

systemd (232-11) unstable; urgency=medium

  [ Martin Pitt ]
  * Fix RestrictAddressFamilies=
    Backport upstream fix for setting up seccomp filters to fix
    RestrictAddressFamilies= on non-amd64 architectures. Drop the hack from
    debian/rules to remove this property from unit files.
    See #843160
  * Use local machine-id for running tests during package build.
    Since "init" and thus "systemd" are not part of debootstrap any more,
    some buildd chroots don't have an /etc/machine-id any more. Port the old
    Add-env-variable-for-machine-ID-path.patch to the current code, use a
    local machine-id again, and always make test suite failures fatal.
    (Closes: #851445)

  [ Michael Biebl ]
  * gpt-auto-generator: support LUKS encrypted root partitions
    (Closes: #851475)
  * Switch to bfd linker on mips*
    The gold linker is currently producing broken libraries on mips*
    resulting in segfaults for users of libsystemd. Switch to bfd until
    binutils has been fixed. (Closes: #851412)
  * Revert "core: turn on specifier expansion for more unit file settings"
    The expansion of the % character broke the fstab-generator and
    specifying the tmpfs size as percentage of physical RAM resulted in the
    size being set to 4k. (Closes: #851492)
  * Drop obsolete Conflicts, Breaks and Replaces
  * Require systemd-shim version which supports v232.
    See #844785

  [ Ondřej Nový ]
  * Redirect try-restart in init-functions hook (Closes: #851688)

 -- Michael Biebl <biebl@debian.org>  Wed, 18 Jan 2017 12:38:54 +0100

systemd (232-10) unstable; urgency=medium

  * Add NULL sentinel to strjoin.
    We haven't cherry-picked upstream commit 605405c6c which introduced a
    strjoin macro that adds the NULL sentinel automatically so we need to do
    it manually. (Closes: #851210)

 -- Michael Biebl <biebl@debian.org>  Fri, 13 Jan 2017 05:08:55 +0100

systemd (232-9) unstable; urgency=medium

  * Use --disable-wheel-group configure switch.
    Instead of mangling the tmpfiles via sed to remove the wheel group, use
    the configure switch which was added upstream in v230.
    See https://github.com/systemd/systemd/issues/2492
  * Update debian/copyright.
    Bob Jenkins released the lookup3.[ch] files as public domain which means
    there is no copyright holder.
  * Drop fallback for older reportbug versions when attaching files
  * debian/extra/init-functions.d/40-systemd: Stop checking for init env var.
    This env variable is no longer set when systemd executes a service so
    it's pointless to check for it.
  * debian/extra/init-functions.d/40-systemd: Stop setting
    _SYSTEMCTL_SKIP_REDIRECT=true.
    It seems we don't actually need it to detect recursive loops (PPID is
    sufficient) and by exporting it we leak _SYSTEMCTL_SKIP_REDIRECT into
    the runtime environment of the service. (Closes: #802018)
  * debian/extra/init-functions.d/40-systemd: Rename _SYSTEMCTL_SKIP_REDIRECT.
    Rename _SYSTEMCTL_SKIP_REDIRECT to SYSTEMCTL_SKIP_REDIRECT to be more
    consistent with other environment variables which are used internally by
    systemd, like SYSTEMCTL_SKIP_SYSV.
  * Various specifier resolution fixes.
    Turn on specifier expansion for more unit file settings.
    See https://github.com/systemd/systemd/pull/4835 (Closes: #781730)

 -- Michael Biebl <biebl@debian.org>  Thu, 12 Jan 2017 16:59:22 +0100

systemd (232-8) unstable; urgency=medium

  [ Martin Pitt ]
  * Drop systemd dependency from libnss-myhostname again.
    This NSS module is completely independent from systemd, unlike the other
    three.
  * Install 71-seat.rules into the initrd.
    This helps plymouth to detect applicable devices. (Closes: #756109)
  * networkd: Fix crash when setting routes.
  * resolved: Drop removal of resolvconf entry on stop.
    This leads to timeouts on shutdown via the resolvconf hooks and does not
    actually help much -- /etc/resolv.conf would then just be empty instead of
    having a nonexisting 127.0.0.53 nameserver, so manually stopping resolved
    in a running system is broken either way. (LP: #1648068)
  * Keep RestrictAddressFamilies on amd64.
    This option and libseccomp currently work on amd64 at least, so let's make
    sure it does not break there as well, and benefit from the additional
    protection at least on this architecture.
  * Explicitly set D-Bus policy dir.
    This is about to change upstream in
    https://github.com/systemd/systemd/pull/4892, but as explained in commit
    2edb1e16fb12f4 we need to keep the policies in /etc/ until stretch+1.

  [ Michael Biebl ]
  * doc: Clarify NoNewPrivileges in systemd.exec(5). (Closes: #756604)
  * core: Rework logic to determine when we decide to add automatic deps for
    mounts.  This adds a concept of "extrinsic" mounts. If mounts are
    extrinsic we consider them managed by something else and do not add
    automatic ordering against umount.target, local-fs.target,
    remote-fs.target. (Closes: #818978)
  * rules: Add persistent links for nbd devices. (Closes: #837999)

 -- Michael Biebl <biebl@debian.org>  Sat, 17 Dec 2016 01:54:18 +0100

systemd (232-7) unstable; urgency=medium

  [ Michael Biebl ]
  * Mark liblz4-tool build dependency as <!nocheck>
  * udev: Try mount -n -o move first
    initramfs-tools is not actually using util-linux mount (yet), so making
    mount -n --move the first alternative would trigger an error message if
    users have built their initramfs without busybox support.

  [ Alexander Kurtz ]
  * debian/extra/kernel-install.d/85-initrd.install: Remove an unnecessary
    variable. (Closes: #845977)

  [ Martin Pitt ]
  * Drop systemd-networkd's "After=dbus.service" ordering, so that it can
    start during early boot (for cloud-init.service). It will auto-connect to
    D-Bus once it becomes available later, and transient (from DHCP) hostname
    and timezone setting do not currently work anyway. (LP: #1636912)
  * Run hwdb/parse_hwdb.py during package build.
  * Package libnss-systemd
  * Make libnss-* depend on the same systemd package version.

 -- Martin Pitt <mpitt@debian.org>  Wed, 30 Nov 2016 14:38:36 +0100

systemd (232-6) unstable; urgency=medium

  * Add policykit-1 test dependency for networkd-test.py.
  * debian/rules: Don't destroy unit symlinks with sed -i.
    Commit 21711e74 introduced a "sed -i" to remove RestrictAddressFamilies=
    from units. This also caused unit symlinks to get turned into real files,
    causing D-Bus activated services like timedated to fail ("two units with
    the same D-Bus name").
  * Fall back to "mount -o move" in udev initramfs script
    klibc's mount does not understand --move, so for the time being we need to
    support both variants. (Closes: #845161)
  * debian/README.Debian: Document how to generate a shutdown log.
    Thanks 積丹尼 Dan Jacobson. (Closes: #826297)

 -- Martin Pitt <mpitt@debian.org>  Mon, 21 Nov 2016 10:39:57 +0100

systemd (232-5) unstable; urgency=medium

  * Add missing liblz4-tool build dependency.
    Fixes test-compress failure during package build.
  * systemd: Ship /var/lib.
    This will soon contain a polkit pkla file.

 -- Martin Pitt <mpitt@debian.org>  Sun, 20 Nov 2016 12:22:52 +0100

systemd (232-4) unstable; urgency=medium

  [ Martin Pitt ]
  * debian/tests/unit-config: Query pkg-config for system unit dir.
    This fixes confusion on merged-/usr systems where both /usr/lib/systemd and
    /lib/systemd exist. It's actually useful to verify that systemd.pc says the
    truth.
  * debian/tests/upstream: Fix clobbering of merged-/usr symlinks
  * debian/tests/systemd-fsckd: Create /etc/default/grub.d if necessary
  * debian/rules: Drop check for linking to libs in /usr.
    This was just an approximation, as booting without an initrd could still be
    broken by library updates (e. g. #828991). With merged /usr now being the
    default this is now completely moot.
  * Move kernel-install initrd script to a later prefix.
    60- does not leave much room for scripts that want to run before initrd
    building (which is usually one of the latest things to do), so bump to 85.
    Thanks to Sjoerd Simons for the suggestion.
  * Disable 99-default.link instead of the udev rule for disabling persistent
    interface names.
    Disabling 80-net-setup-link.rules will also cause ID_NET_DRIVER to not be
    set any more, which breaks 80-container-ve.network and matching on driver
    name in general. So disable the actual default link policy instead. Still
    keep testing for 80-net-setup-link.rules in the upgrade fix and
    73-usb-net-by-mac.rules to keep the desired behaviour on systems which
    already disabled ifnames via that udev rule.
    See https://lists.freedesktop.org/archives/systemd-devel/2016-November/037805.html
  * debian/tests/boot-and-services: Always run seccomp test
    seccomp is now available on all architectures on which Debian and Ubuntu
    run tests, so stop making this test silently skip if seccomp is disabled.
  * Bump libseccomp build dependency as per configure.ac.
  * Replace "Drop RestrictAddressFamilies=" patch with sed call.
    With that it will also apply to upstream builds/CI, and it is structurally
    simpler.
  * Rebuild against libseccomp with fixed shlibs. (Closes: #844497)

  [ Michael Biebl ]
  * fstab-generator: add x-systemd.mount-timeout option. (Closes: #843989)
  * build-sys: do not install ctrl-alt-del.target symlink twice.
    (Closes: #844039)
  * Enable lz4 support.
    While the compression rate is not as good as XZ, it is much faster, so a
    better default for the journal and especially systemd-coredump.
    (Closes: #832010)

  [ Felipe Sateler ]
  * Enable machines.target by default. (Closes: #806787)

  [ Evgeny Vereshchagin ]
  * debian/tests/upstream: Print all journal files.
    We don't print all journal files. This is misleading a bit:
    https://github.com/systemd/systemd/pull/4331#issuecomment-252830790
    https://github.com/systemd/systemd/pull/4395#discussion_r87948836

  [ Luca Boccassi ]
  * Use mount --move in initramfs-tools udev script.
    Due to recent changes in busybox and initramfs-tools the mount
    utility is no longer the one from busybox but from util-linux.
    The latter does not support mount -o move.
    The former supports both -o move and --move, so use it instead to be
    compatible with both.
    See this discussion for more details:
    https://bugs.debian.org/823856 (Closes: #844775)

 -- Michael Biebl <biebl@debian.org>  Sun, 20 Nov 2016 03:34:58 +0100

systemd (232-3) unstable; urgency=medium

  [ Felipe Sateler ]
  * Make systemd-delta less confused on merged-usr systems. (Closes: #843070)
  * Fix wrong paths for /bin/mount when compiled on merged-usr system.
    Then the build system finds /usr/bin/mount which won't exist on a
    split-/usr system. Set the paths explicitly in debian/rules and drop
    Use-different-default-paths-for-various-binaries.patch. (Closes: #843433)

  [ Martin Pitt ]
  * debian/tests/logind: Split out "pid in logind session" test
  * debian/tests/logind: Adjust "in logind session" test for unified cgroup
    hierarchy
  * debian/tests/boot-and-services: Check common properties of CLI programs.
    Verify that CLI programs have a sane behaviour and exit code when being
    called with --help, --version, or an invalid option.
  * nspawn: Fix exit code for --help and --version (Closes: #843544)
  * core: Revert using the unified hierarchy for the systemd cgroup.
    Too many things don't get along with it yet, like docker, LXC, or runc.
    (Closes: #843509)

 -- Martin Pitt <mpitt@debian.org>  Wed, 09 Nov 2016 09:34:45 +0100

systemd (232-2) unstable; urgency=medium

  * Drop RestrictAddressFamilies from service files.
    RestrictAddressFamilies= is broken on 32bit architectures and causes
    various services to fail with a timeout, including
    systemd-udevd.service.
    While this might actually be a libseccomp issue, remove this option for
    now until a proper solution is found. (Closes: #843160)

 -- Michael Biebl <biebl@debian.org>  Sat, 05 Nov 2016 22:43:27 +0100

systemd (232-1) unstable; urgency=medium

  [ Martin Pitt ]
  * New upstream release 232:
    - Fix "systemctl start" when ReadWriteDirectories is a symlink
      (Closes: ##792187)
    - Fix "journalctl --setup-keys" output (Closes: #839097)
    - Run run sysctl service if /proc/sys/net is writable, for containers
      (Closes: #840529)
    - resolved: Add d.f.ip6.arpa to the DNSSEC default negative trust anchors
      (Closes: #834453)
  * debian/tests/logind: Copy the current on-disk unit instead of the
    on-memory one.
  * Build sd-boot on arm64. gnu-efi is available on arm64 now.
    (Closes: #842617)
  * Link test-seccomp against seccomp libs to fix FTBFS
  * debian/rules: Remove nss-systemd (until we package it)
  * Install new systemd-mount

  [ Michael Biebl ]
  * Install new journal-upload.conf man pages in systemd-journal-remote

 -- Martin Pitt <mpitt@debian.org>  Fri, 04 Nov 2016 07:18:10 +0200

systemd (231-10) unstable; urgency=medium

  [ Martin Pitt ]
  * systemctl: Add --wait option to wait until started units terminate again.
  * nss-resolve: return NOTFOUND instead of UNAVAIL on resolution errors.
    This makes it possible to configure a fallback to "dns" without breaking
    DNSSEC, with "resolve [!UNAVAIL=return] dns".
  * libnss-resolve.postinst: Skip dns fallback if resolve is present.
    Only fall back to "dns" if nss-resolve is not installed (for the
    architecture of the calling program). Once it is, we never want to fall
    back to "dns" as that breaks enforcing DNSSEC verification and also
    pointlessly retries NXDOMAIN failures. (LP: #1624071)
  * unit: sent change signal before removing the unit if necessary
    (LP: #1632964)
  * networkd: Fix assertion crash on adding VTI with IPv6 addresses
    (LP: #1633274)
  * debian/tests/upstream: Stop specifying initrd, it is autodetected now.
  * debian/tests/upstream: Add gcc/libc-dev/make test dependencies,
    so that the tests can build helper binaries.

  [ Felipe Sateler ]
  * Explicitly disable installing the upstream-provided PAM configuration.
  * Register interest in the status of dracut and initramfs-tools in reportbug
    template

  [ Michael Biebl ]
  * Stop creating systemd-update-utmp-runlevel.service symlinks manually

 -- Martin Pitt <mpitt@debian.org>  Wed, 26 Oct 2016 13:24:37 +0200

systemd (231-9) unstable; urgency=medium

  * pid1: process zero-length notification messages again.
    Just remove the assertion, the "n" value was not used anyway. This fixes
    a local DoS due to unprocessed/unclosed fds which got introduced by the
    previous fix. (Closes: #839171) (LP: #1628687)
  * pid1: Robustify manager_dispatch_notify_fd()
  * test/networkd-test.py: Add missing writeConfig() helper function.

 -- Martin Pitt <mpitt@debian.org>  Thu, 29 Sep 2016 23:39:24 +0200

systemd (231-8) unstable; urgency=medium

  [ Martin Pitt ]
  * Replace remaining systemctl --failed with --state=failed
    "--failed" is deprecated in favor of --state.
  * debian/shlibs.local.in: More precisely define version of internal shared
    lib.
  * debian/tests/upstream: Drop blacklisting
    These tests now work fine without qemu.
  * debian/tests/storage: Avoid rmmod scsi_debug (LP: #1626737)
  * upstream build system: Install libudev, libsystemd, and nss modules to
    ${rootlibdir}. Drop downstream workaround from debian/rules.
  * Ubuntu: Disable resolved's DNSSEC for the final 16.10 release.
    Resolved's DNSSEC support is still not mature enough, and upstream
    recommends to disable it in stable distro releases still.
  * Fix abort/DoS on zero-length notify message triggers (LP: #1628687)
  * resolved: don't query domain-limited DNS servers for other domains
    (LP: #1588230)

  [ Antonio Ospite ]
  * Update systemd-user pam config to require pam_limits.so.
    (Closes: #838191)

 -- Martin Pitt <mpitt@debian.org>  Thu, 29 Sep 2016 13:40:21 +0200

systemd (231-7) unstable; urgency=medium

  [ Michael Biebl ]
  * fsckd: Do not exit on idle timeout if there are still clients connected
    (Closes: #788050, LP: #1547844)

  [ Martin Pitt ]
  * 73-usb-net-by-mac.rules: Split kernel command line import line.
    Reportedly this makes the rule actually work on some platforms. Thanks Alp
    Toker! (LP: #1593379)
  * debian/tests/boot-smoke: Only run 5 iterations
  * systemd.postinst: Drop obsolete setcap call for systemd-detect-virt.
    Drop corresponding libcap2-bin dependency.
  * debian/tests/systemd-fsckd: Robustify check for "unit was running"
    (LP: #1624406)
  * debian/extra/set-cpufreq: Use powersave with intel_pstate.
    This is what we did on xenial, and apparently powersave is still actually
    better than performance. Thanks to Doug Smythies for the measurements!
    (LP: #1579278)
  * Ubuntu: Move ondemand.service from static to runtime enablement.
    This makes it easier to keep performance, by disabling ondemand.service.
    Side issue in LP: #1579278
  * Revert "networkd: remove route if carrier is lost"
    This causes networkd to drop addresses from unmanaged interfaces in some
    cases. (Closes: #837759)
  * debian/tests/storage: Avoid stderr output of stopping systemd-cryptsetup@.service
  * libnss-*.prerm: Remove possible [key=value] options from NSS modules as well.
    (LP: #1625584)

 -- Martin Pitt <mpitt@debian.org>  Tue, 20 Sep 2016 15:03:06 +0200

systemd (231-6) unstable; urgency=medium

  [ Martin Pitt ]
  * Add alternative iptables-dev build dependencies
    libiptc-dev is very new and not yet present in stable Debian/Ubuntu releases.
    Add it as a fallback build dependency for backports and upstream tests.
  * Detect if seccomp is enabled but seccomp filtering is disabled
    (Closes: #832713)
  * resolved: recognize DNS names with more than one trailing dot as invalid
    (LP: #1600000)
  * debian/tests/smoke: Store udev db dump artifact on failure
  * networkd: limit the number of routes to the kernel limit
  * systemctl: consider service running only when it is in active or reloading state
  * networkd: remove route if carrier is lost
  * Add Ref()/Unref() bus calls for units

  [ Felipe Sateler ]
  * git-cherry-pick: always recreate the patch-queue branch.

  [ Dimitri John Ledkov ]
  * Use idiomatic variables from dpkg include.

 -- Martin Pitt <mpitt@debian.org>  Sun, 11 Sep 2016 15:00:55 +0200

systemd (231-5) unstable; urgency=medium

  [ Iain Lane ]
  * Let graphical-session-pre.target be manually started (LP: #1615341)

  [ Felipe Sateler ]
  * Add basic version of git-cherry-pick
  * Replace Revert-units-add-a-basic-SystemCallFilter-3471.patch with upstream
    patch
  * sysv-generator: better error reporting. (Closes: #830257)

  [ Martin Pitt ]
  * 73-usb-net-by-mac.rules: Test for disabling 80-net-setup-link.rules more
    efficiently. Stop calling readlink at all and just test if
    /etc/udev/rules.d/80-net-setup-link.rules exists -- a common way to
    disable an udev rule is to just "touch" it in /etc/udev/rule.d/ (i. e.
    empty file), and if the rule is customized we cannot really predict anyway
    if the user wants MAC-based USB net names or not. (LP: #1615021)
  * Ship kernel-install (Closes: #744301)
  * Add debian/extra/kernel-install.d/60-initrd.install.
    This kernel-install drop-in copies the initrd of the selected kernel to
    the EFI partition.
  * bootctl: Automatically detect ESP partition.
    This makes bootctl work with Debian's /boot/efi/ mountpoint without having
    to explicitly specify --path.
    Patches cherry-picked from upstream master.
  * systemd.NEWS: Point out that alternatively rcS scripts can be moved to
    rc[2-5]. Thanks to Petter Reinholdtsen for the suggestion!

  [ Michael Biebl ]
  * Enable iptables support (Closes: #787480)
  * Revert "logind: really handle *KeyIgnoreInhibited options in logind.conf"
    The special 'key handling' inhibitors should always work regardless of
    any *IgnoreInhibited settings – otherwise they're nearly useless.
    Update man pages to clarify that *KeyIgnoreInhibited only apply to a
    subset of locks (Closes: #834148)

 -- Martin Pitt <mpitt@debian.org>  Fri, 26 Aug 2016 10:58:07 +0200

systemd (231-4) unstable; urgency=medium

  * Revert "pid1: reconnect to the console before being re-executed"
    This unbreaks consoles after "daemon-reexec". (Closes: #834367)

 -- Martin Pitt <mpitt@debian.org>  Thu, 18 Aug 2016 07:03:13 +0200

systemd (231-3) unstable; urgency=medium

  * resolved resolvconf integration: Run resolvconf without privilege
    restrictions. On some architectures (at least ppc64el), running resolvconf
    does not work with MemoryDenyWriteExecute=yes. (LP: #1609740)
  * Revert unit usage of MemoryDenyWriteExecute=yes. This is implemented
    through seccomp as well. (Closes: #832713)

 -- Martin Pitt <mpitt@debian.org>  Mon, 15 Aug 2016 09:58:09 +0200

systemd (231-2) unstable; urgency=medium

  [ Martin Pitt ]
  * debian/rules: Fix UPSTREAM_VERSION for upstream master builds
  * Limit "link against /usr" check to some critical binaries only and add
    generators
  * debian/rules: Put back cleanup of *.busname (Closes: #833487)
  * debian/tests/localed-x11-keymap: Robustify cleanup
  * debian/tests/localed-x11-keymap: Check that localed works without
    /etc/default/keyboard. This reproduces #833849.
  * Revert "units: add a basic SystemCallFilter (#3471)"
    This causes fatal failures on kernels that don't have seccomp enabled.
    This can be reactivated once
    https://github.com/systemd/systemd/issues/3882 is fixed.
    (Closes: #832713, #832893)

  [ Simon McVittie ]
  * localed: tolerate absence of /etc/default/keyboard.
    The debian-specific patch to read Debian config files was not tolerating
    the absence of /etc/default/keyboard. This causes systemd-localed to
    fail to start on systems where that file isn't populated (like embedded
    systems without keyboards). (Closes: #833849)

 -- Martin Pitt <mpitt@debian.org>  Sun, 14 Aug 2016 10:54:57 +0200

systemd (231-1) unstable; urgency=low

  [ Martin Pitt ]
  * New upstream release 231:
    - Fix "Failed to create directory /str/sys/fs/selinux: Read-only file
      system" warning. (Closes: #830693)
  * systemd.postinst: Remove systemd-networkd-resolvconf-update.path removal
    leftover. (Closes: #830778)
  * Drop support for rcS.d SysV init scripts.
    These are prone to cause dependency loops, and almost all packages with
    rcS scripts now ship a native systemd service.
  * networkd: Handle router advertisements in userspace again.
    Drop Revert-Revert-networkd-ndisc-revert-to-letting-the-k.patch.
    Bug #814566/#815586 got fixed in 230, and #815884 and #815884 and #815793
    are unreproducible and need more reporter feedback.
  * debian/gbp.conf: Enable dch options "full" and "multimaint-merge"
  * systemd-sysv: Add Conflicts: systemd-shim.
    To avoid shim trying to claim the D-Bus interfaces.
  * Add graphical-session.target user unit.
  * Add graphical-session-pre.target user unit
  * Add debian/extra/units-ubuntu/user@.service.d/timeout.conf.
    This avoids long hangs during shutdown if user services fail/hang due to
    X.org going away too early. This is mostly a workaround, so only install
    for Ubuntu for now.
  * Dynamically add upstream version to debian/shlibs.local
  * Set Debian/Ubuntu downstream support URL in journal catalogs
    (Closes: #769187)

  [ Michael Biebl ]
  * Restrict Conflicts: openrc to << 0.20.4-2.1.
    Newer versions of openrc no longer ship conflicting implementations of
    update-rc.d/invoke-rc.d.
  * Add Depends: dbus to systemd-container.
    This is required for systemd-machined and systemd-nspawn to work
    properly. (Closes: #830575)
  * Drop insserv.conf generator.
    We no longer parse /etc/insserv.conf and /etc/insserv.conf.d/* and
    augment services with that dependency information via runtime drop-in
    files. Services which want to provide certain system facilities need to
    pull in the corresponding targets themselves. Either directly in the
    native service unit or by shipping a drop-in snippet for SysV init
    scripts. (Closes: #825858)
  * getty-static.service: Only start if we have a working VC subsystem.
    Use ConditionPathExists=/dev/tty0, the same check as in getty@.service,
    to determine whether we have a functional VC subsystem and we should
    start any gettys. (Closes: #824779)
  * Stop mentioning snapshot and restore in the package description.
    Support for the .snapshot unit type has been removed upstream.
  * Drop sigpwr-container-shutdown.service.
    This is no longer necessary as lxc-stop has been fixed to use SIGRTMIN+3
    to shut down systemd based LXC containers.
    https://github.com/lxc/lxc/pull/1086
    https://www.freedesktop.org/wiki/Software/systemd/ContainerInterface/

  [ Felipe Sateler ]
  * Add versioned breaks for packages shipping rcS init scripts

 -- Martin Pitt <mpitt@debian.org>  Tue, 26 Jul 2016 12:17:14 +0200

systemd (230-7) unstable; urgency=medium

  * Tell dh_shlibdeps to look in the systemd package for libraries. Otherwise
    dpkg-shlibdeps fails to find libsystemd-shared as we no longer create a
    shlibs file for it.
  * Add Build-Depends-Package to libudev1.symbols and libsystemd0.symbols.
    This ensures proper dependencies when a package has a Build-Depends on a
    higher version of libudev-dev or libsystemd-dev then what it gets from the
    used symbols.

 -- Michael Biebl <biebl@debian.org>  Fri, 08 Jul 2016 13:04:33 +0200

systemd (230-6) unstable; urgency=medium

  [ Martin Pitt ]
  * debian/tests/boot-smoke: Stop running in containers again, too unreliable
    on Ubuntu s390x right now.

  [ Michael Biebl ]
  * Bump Build-Depends on debhelper to (>= 9.20160114), required for
    --dbgsym-migration support.
  * Install test-udev binary into $libdir/udev/ not $libdir. Only libraries
    should be installed directly into $libdir.
  * Exclude libsystemd-shared from dh_makeshlibs.

  [ Felipe Sateler ]
  * Do not install libsystemd-shared.so symlink
  * {machine,system}ctl: always pass &changes and &n_changes (Closes: #830144)

  [ Michael Prokop ]
  * debian/tests/logind: Ensure correct version of logind is running.

 -- Michael Biebl <biebl@debian.org>  Thu, 07 Jul 2016 15:22:16 +0200

systemd (230-5) unstable; urgency=medium

  [ Martin Pitt ]
  * Sync test/networkd-test.py with current upstream master, and remove our
    debian/tests/networkd copy. Directly run test/networkd-test.py in
    autopkgtest.
  * debian/extra/rules/73-usb-net-by-mac.rules: Disable when
    /etc/udev/rules.d/80-net-setup-link.rules is a symlink to /dev/null, to be
    consistent with the documented way to disable ifnames. (Closes: #824491,
    LP: #1593379)
  * debian/rules: Ignore libcap-ng.so in the "does anything link against /usr"
    check, to work around libaudit1 recently gaining a new dependency against
    that library (#828991). We have no influence on that ourselves. This fixes
    the FTBFS in the meantime.

  [ Felipe Sateler ]
  * Convert common code into a private shared library. This saves about 9 MB
    of installed size in the systemd package, and some more in systemd-*.

 -- Martin Pitt <mpitt@debian.org>  Fri, 01 Jul 2016 09:15:12 +0200

systemd (230-4) unstable; urgency=medium

  [ Martin Pitt ]
  * tmp.mount: Add nosuid and nodev mount options. This restores compatibility
    with the original SysV int RAMTMP defaults. (Closes: #826377)
  * debian/tests/upstream: Some tests fail on platforms without QEMU at the
    moment due to upstream PR#3587; blacklist these for now if QEMU is not
    available.
  * debian/rules: Don't run the "anything links against /usr" check for
    upstream tests, as those run on Ubuntu 16.04 LTS which does not yet have
    libidn moved to /lib.
  * debian/tests/upstream: Clean up old journals before running a test, to
    avoid printing a wrong one on failure.
  * debian/tests/upstream: Do not run the QEMU tests on i386. Nested QEMU on
    i386 causes testbed hangs on Ubuntu's cloud infrastructure, which is the
    only place where these actually run.
  * resolved: Fix SERVFAIL handling and introduce a new "Cache=" option to
    disable local caching.
  * resolved: Support IPv6 zone indices in resolv.conf. (LP: #1587489)
  * resolved: Update resolv.conf when calling SetLinkDNS().
  * debian/tests/storage: Sync and settle udev after luksFormat, to reduce the
    chance of seeing some half-written signatures.
  * debian/tests/networkd: Stop skipping the two DHCP6 tests, this regression
    seems to have been fixed now.
  * resolved: respond to local resolver requests on 127.0.0.53:53. This
    provides compatibility with clients that don't use NSS but do DNS queries
    directly, such as Chrome.
  * resolved: Don't add route-only domains to /etc/resolv.conf.
  * systemd-resolve: Add --flush-caches and --status commands.
  * Add debian/extra/units/systemd-resolved.service.d/resolvconf.conf to tell
    resolvconf about resolved's builtin DNS server on 127.0.0.53. With that,
    DNS servers picked up via networkd are respected when using resolvconf,
    and software like Chrome that does not do NSS (libnss-resolve) still gets
    proper DNS resolution. Drop the brittle and ugly
    systemd-networkd-resolvconf-update.{path,service} hack instead.
  * debian/tests/boot-smoke: Run in containers as well.

  [ Laurent Bigonville ]
  * Build with IDN support. (Closes: #814528)

 -- Martin Pitt <mpitt@debian.org>  Wed, 29 Jun 2016 15:23:32 +0200

systemd (230-3) unstable; urgency=medium

  [ Martin Pitt ]
  * debian/tests/boot-and-services: Adjust test_tmp_mount() for fixed
    systemctl exit code for "unit not found" in upstream commit ca473d57.
  * debian/tests/boot-and-services, test_no_failed(): Show journal of failed
    units.
  * debian/extra/init-functions.d/40-systemd: Adjust to changed systemctl
    show behaviour in 231: now this fails for nonexisting units instead of
    succeeding with "not-found". Make the code compatible to both for now.
  * Fix networkd integration with resolvconf for domain-limited DNS servers,
    so that these don't appear as global nameservers in resolv.conf. Thanks
    Andy Whitcroft for the initial fix! Add corresponding test case to
    debian/tests/networkd. (LP: #1587762)
  * resolved: Fix comments in resolve.conf for search domain overflows.
    (LP: #1588229)
  * On Ubuntu, provide an "ondemand.service" that replaces
    /etc/init.d/ondemand. The latter does not exist any more when
    "initscripts" falls out of the default installation. (LP: #1584124) This
    now does not do a fixed one-minute wait but uses "Type=idle" instead. This
    also becomes a no-op when the CPU supports "intel_pstate" (≤ 5 years old),
    as on these the ondemand/powersave schedulers are actually detrimental.
    (LP: #1579278)
  * debian/systemd-container.install: Drop *.busname installation, they are
    going away upstream.
  * debian/extra/init-functions.d/40-systemd: Do not call systemctl
    daemon-reload if the script is called as user (like reportbug does). Also
    make sure that daemon-reload will not invoke polkit.
  * Install test-udeb from .libs, to avoid installing the automake shell
    wrapper.
  * Fix transaction restarting in resolved to avoid async processing of
    free'd transactions.
    (Closes: #817210, LP: #1587727, #1587740, #1587762, #1587740)
  * Add "upstream" autopkgtest that runs the test/TEST* upstream integration
    tests in QEMU and nspawn.
  * Build systemd-sysusers binary, for using in rkt. Do not ship the
    corresponding unit and sysusers.d/ files yet, as these need some
    Debianization and an autopkgtest. (Closes: #823322)
  * debian/tests/systemd-fsckd: Adjust was_running() to also work for version
    230.

  [ Michael Biebl ]
  * Add "systemctl daemon-reload" to lsb init-functions hook if the LoadState
    of a service is "not-found". This will run systemd-sysv-generator, so SysV
    init scripts that aren't installed by the package manager should be picked
    up automatically. (Closes: #825913)
  * automount: handle expire_tokens when the mount unit changes its state.
    (Closes: #826512)
  * debian/systemd.preinst: Correctly determine whether a service is enabled.
    Testing for the return code alone is not sufficient as we need to
    differentiate between "generated" and "enabled" services.
    (Closes: #825981)

  [ Felipe Sateler ]
  * Drop configure option --disable-compat-libs. It no longer exists.
  * Add policykit-1 to Suggests. It is used to allow unprivileged users to
    execute certain commands. (Closes: #827756)

 -- Martin Pitt <mpitt@debian.org>  Tue, 21 Jun 2016 23:51:07 +0200

systemd (230-2) unstable; urgency=medium

  [ Martin Pitt ]
  * Don't add a Breaks: against usb-modeswitch when building on Ubuntu; there
    it does not use hotplug.functions and is a lower version.
  * boot-and-services autopkgtest: Add missing xserver-xorg and
    lightdm-greeter test dependencies, so that lightdm can start.
    (See LP #1581106)
  * Re-disable logind's KillUserProcesses option by default. (Closes: #825394)

  [ Michael Biebl ]
  * Drop --disable-silent-rules from debian/rules. This is now handled by dh
    directly depending on whether the DH_QUIET environment variable is set.

 -- Martin Pitt <mpitt@debian.org>  Tue, 31 May 2016 12:02:14 +0200

systemd (230-1) unstable; urgency=medium

  [ Martin Pitt ]
  * New upstream release 230.
    - Fix rare assertion failure in hashmaps. (Closes: #816612)
    - Fix leaking scope units. (Closes: #805477)
    - Fix wrong socket ownership after daemon-reload. (LP: #1577001)
    - udev: Fix touch screen detection. (LP: #1530384)
  * Drop cmdline-upstart-boot autopkgtest. It was still needed up to Ubuntu
    16.04 LTS, but upstart-sysv is not supported any more in Debian and Ubuntu
    now.
  * udev: Drop hotplug.functions, now that the last remaining user of this got
    fixed. Add appropriate versioned Breaks:.
  * debian/extra/rules/70-debian-uaccess.rules: Add some more FIDO u2f devices
    from different vendors. Thanks Atoyama Tokanawa.
  * Remove "bootchart" autopkgtest, this upstream version does not ship
    bootchart any more. It will be packaged separately.

  [ Michael Biebl ]
  * Drop obsolete --disable-bootchart configure switch from udeb build.
  * Remove obsolete /etc/systemd/bootchart.conf conffile on upgrades.

 -- Martin Pitt <mpitt@debian.org>  Mon, 23 May 2016 09:42:51 +0200

systemd (229-6) unstable; urgency=medium

  * systemd-container: Prefer renamed "btrfs-progs" package name over
    "btrfs-tools". (Closes: #822629)
  * systemd-container: Recommend libnss-mymachines. (Closes: #822615)
  * Drop systemd-dbg, in favor of debhelpers' automatic -dbgsym packages.
  * Drop Add-targets-for-compatibility-with-Debian-insserv-sy.patch; we don't
    need $x-display-manager any more as most/all DMs ship native services, and
    $mail-transport-agent is not widely used (not even by our default MTA
    exim4).
  * Unify our two patches for Debian specific configuration files.
  * Drop udev-re-enable-mount-propagation-for-udevd.patch, i. e. run udevd in
    its own slave mount name space again. laptop-mode-tools 1.68 fixed the
    original bug (#762018), thus add a Breaks: to earlier versions.
  * Ship fbdev-blacklist.conf in /lib/modprobe.d/ instead of /etc/modprobe.d/;
    remove the conffile on upgrades.
  * Replace util-Add-hidden-suffixes-for-ucf.patch with patch that got
    committed upstream.
  * Replace Stop-syslog.socket-when-entering-emergency-mode.patch with patch
    that got committed upstream.
  * debian/udev.README.Debian: Adjust documentation of MAC based naming for
    USB network cards to the udev rule, where this was moved to in 229-5.
  * debian/extra/init-functions.d/40-systemd: Invoke status command with
    --no-pager, to avoid blocking scripts that call an init.d script with
    "status" with an unexpected pager process. (Closes: #765175, LP: #1576409)
  * Add debian/extra/rules/70-debian-uaccess.rules: Make FIDO U2F dongles
    accessible to the user session. This avoids having to install libu2f-host0
    (which isn't discoverable at all) to make those devices work.
    (LP: #1387908)
  * libnss-resolve: Enable systemd-resolved.service on package installation,
    as this package makes little sense without resolved.
  * Add a DHCP exit hook for pushing received NTP servers into timesyncd.
    (LP: #1578663)
  * debian/udev.postinst: Fix migration check from the old persistent-net
    generator to not apply to chroots. (Closes: #813141)
  * Revert "enable TasksMax= for all services by default, and set it to 512".
    Introducing a default limit on number of threads broke a lot of software
    which regularly needs more, such as MySQL and RabbitMQ, or services that
    spawn off an indefinite number of subtasks that are not in a scope, like
    LXC or cron. 512 is way too much for most "simple" services, and it's way
    too little for the ones mentioned above. Effective (and much stricter)
    limits should instead be put into units individually.
    (Closes: #823530, LP: #1578080)
  * Split out udev rule to name USB network interfaces by MAC address into
    73-usb-net-by-mac.rules, so that it's easier to disable. (Closes: #824025)
  * 73-usb-net-by-mac.rules: Disable when net.ifnames=0 is specified on the
    kernel command line, to be consistent with disabling the *.link files.
  * 73-special-net-names.rule: Name the IBM integrated management module
    virtual USB network card "ibmimm". Thanks Marco d'Itri!

 -- Martin Pitt <mpitt@debian.org>  Thu, 12 May 2016 09:40:19 +0200

systemd (229-5) unstable; urgency=medium

  * debian/tests/unit-config: Call "daemon-reload" to clean up generated units
    in between tests.
  * debian/tests/unit-config: Check that enable/disable commands are
    idempotent.
  * debian/tests/unit-config: Detect if system units are in /usr/, so that the
    test works on systems with merged /usr.
  * debian/tests/unit-config: Use systemd-sysv-install instead of update-rc.d
    directly, so that the test works under Fedora too.
  * debian/tests/unit-config: Check disabling of a "systemctl link"ed unit,
    and check "systemctl enable" on a unit with full path which is not in the
    standard directories.
  * Rename debian/extra/rules/73-idrac.rules to 73-special-net-names.rules, as
    it is going to get rules for other devices. Also install it into the
    initramfs.
  * debian/extra/rules/73-special-net-names.rules: Add DEVPATH number based
    naming schema for ibmveth devices. (LP: #1561096)
  * Don't set SYSTEMD_READY=0 on DM_UDEV_DISABLE_OTHER_RULES_FLAG=1 devmapper
    devices with "change" events, as this causes spurious unmounting with
    multipath devices. (LP: #1565969)
  * Fix bogus "No [Install] section" warning when enabling a unit with full
    path. (LP: #1563590)
  * debian/tests/cmdline-upstart-boot: In test_rsyslog(), check for messages
    from dbus instead of NetworkManager. NM 1.2 does not seem to log to syslog
    by default any more.
  * Bump Standards-Version to 3.9.8 (no changes necessary).
  * debian/tests/boot-smoke: Add some extra debugging if there are pending
    jobs after 10s, to figure out why lightdm is sometimes "restarting".
    (for LP #1571673)
  * debian/tests/boot-smoke: Configure dummy X.org driver (like in the
    boot-and-services test), to avoid lightdm randomly fail. (LP: #1571673)
  * Move Debian specific patches into debian/patches/debian (which translates
    to "Gbp-Pq: Topic debian" with pq). This keeps upstream vs. Debian
    patches separated without the comments in debian/patches/series (which
    always get removed by "pq export").
  * Don't ship an empty /etc/X11/xinit/xinitrc.d/ directory, this isn't
    supported in Debian. (Closes: #822198)
  * udev: Mark nbd as inactive until connected. (Closes: #812485)
  * On shutdown, unmount /tmp before disabling swap. (Closes: #788303)
  * debian/systemd-coredump.postinst: Do daemon-reload before starting
    systemd-coredump, as the unit file may have changed on upgrades.
    (Closes: #820325)
  * Set MAC based name for USB network interfaces only for universally
    administered (i. e. stable) MACs, not for locally administered (i. e.
    randomly generated) ones. Drop /lib/systemd/network/90-mac-for-usb.link
    (as link files don't currently support globs for MACAddress=) and replace
    with an udev rule in /lib/udev/rules.d/73-special-net-names.rules.
    (Closes: #812575, LP: #1574483)

 -- Martin Pitt <mpitt@debian.org>  Mon, 25 Apr 2016 11:08:11 +0200

systemd (229-4) unstable; urgency=medium

  * Fix assertion crash when processing a (broken) device without a sysfs
    path. (Closes: #819290, LP: #1560695)
  * Fix crash when shutdown is issued from a non-tty. (LP: #1553040)
  * networkd: Stay running while any non-loopback interface is up.
    (Closes: #819414)
  * Fix reading uint32 D-Bus properties on big-endian.
  * Fix crash if an udev device has many tags or devlinks. (LP: #1564976)
  * systemctl, loginctl, etc.: Don't start polkit agent when running as root.
    (LP: #1565617)
  * keymap: Add Add HP ZBook (LP: #1535219) and HP ProBook 440 G3.
  * systemd.resource-control.5: Fix links to cgroup documentation on
    kernel.org. (Closes: #819970)
  * Install test-udev into libudev-dev, so that we have it available for
    autopkgtests.
  * Add "udev" autopkgtest for running the upstream test/udev-test.pl.

 -- Martin Pitt <mpitt@debian.org>  Thu, 07 Apr 2016 08:11:10 +0200

systemd (229-3) unstable; urgency=medium

  [ Martin Pitt ]
  * debian/tests/timedated: Add tests for "timedatectl set-local-rtc".
  * Be more tolerant in parsing /etc/adjtime.
  * debian/systemd.postinst: Don't fail package installation if systemctl
    daemon-reload trigger fails. This does not fix the root cause of the
    reload failures, but at least causes fewer packages to be in a broken
    state after upgrade, so that a reboot or apt-get -f install have a much
    higher chance in succeeding. (For bugs like LP #1502097 or LP #1447654)
  * debian/tests/networkd: Skip test_hogplug_dhcp_ip6 when running against
    upstream as well.
  * debian/tests/boot-and-services: Wait for units to stop with a "systemctl
    is-active" loop instead of static sleeps.
  * debian/tests/networkd: Skip DHCPv6 tests for downstream packages too. This
    is an actual regression in networkd-229, to be investigated. But this
    shouldn't hold up reverse dependencies.
  * Fix assertion in add_random(). (LP: #1554861)
  * debian/tests/boot-and-services: Don't assert on "Stopped Container c1"
    message in NspawnTests.test_service(), this is sometimes not present. Just
    check that the unit did not fail.
  * Add "adduser" dependency to systemd-coredump, to quiesce lintian.
  * Bump Standards-Version to 3.9.7 (no changes necessary).
  * Fix timespec parsing by correctly initializing microseconds.
    (Closes: #818698, LP: #1559038)
  * networkd: Add fallback if FIONREAD is not supported. (Closes: #818488)
  * Cherry-pick various fixes from upstream master.
    - Fixes logout when changing the current target. (Closes: #805442)

  [ Evgeny Vereshchagin ]
  * debian/tests/boot-and-services: Search systemd-coredump's output by
    SYSLOG_IDENTIFIER.
  * Add missing "Recommends: btrfs-tools" to systemd-container.
  * Add systemd-coredump postinst/prerm to start/stop systemd-coredump.socket
    without a reboot. (Closes: #816767)

  [ Felipe Sateler ]
  * Set the paths of loadkeys and setfont via configure arguments, not a patch

 -- Martin Pitt <mpitt@debian.org>  Mon, 21 Mar 2016 14:11:44 +0100

systemd (229-2) unstable; urgency=medium

  * time-util: map ALARM clockids to non-ALARM clockids in now(), to work on
    architectures which don't support CLOCK_BOOTTIME_ALARM. Fixes FTBFS on
    many architectures.
  * debian/systemd.postinst: Add missing newline to /etc/adjtime migration.
    (See #699554)
  * debian/systemd.postinst: Only try to enable tmp.mount if we actually
    copied it to /etc. Don't try to enable a generated unit. (LP: #1545707)
  * debian/tests/boot-and-services: Increase timeouts of test_bash_crash from
    5 to 10 seconds, and sync the journal after every iteration.
  * debian/extra/checkout-upstream: Try again after one minute if git checkout
    fails, to avoid failures from transient network errors.
  * debian/tests/systemd-fsckd: Use grub.d/50-cloudimg-settings.cfg as a
    template for generating our custom one instead of 90-autopkgtest.cfg. The
    latter does not exist on non-x86 architectures and is not relevant for
    this test.
  * debian/tests/boot-and-services: Skip journal test for test_bash_crash when
    running against upstream, as this currently fails most of the time. To be
    investigated.
  * debian/tests/networkd: Skip test_coldplug_dhcp_ip6 when running against
    upstream, as this is brittle there. To be investigated.
  * debian/tests/bootchart: Skip test if bootchart is not available or
    testing in upstream mode. bootchart got removed from master and will be
    moved to a separate repository.
  * debian/tests/boot-and-services: Show verbose journal output on failure in
    nspawn test, and sync journal before.
  * Move systemd-coredump socket and service into systemd-coredump binary
    package.
  * Revert changing the default core dump ulimit and core_pattern. This
    completely breaks core dumps without systemd-coredump. It's also
    contradicting core(8). (Closes: #815020)
  * Fix addresses for type "sit" tunnels. (Closes: #816132)
  * networkd: Go back to letting the kernel handle IPv6 router advertisements,
    as networkd's own currently has too many regressions. Thanks to Stefan
    Lippers-Hollmann for investigating this! (Closes: #814566,
    #814667, #815586, #815884, #815793)

 -- Martin Pitt <mpitt@debian.org>  Sun, 28 Feb 2016 22:16:12 +0100

systemd (229-1) unstable; urgency=medium

  * New upstream release 229.
    - Fix systemctl behaviour in chroots. (Closes: #802780)
    - Fix SELinux context of /run/user/$UID. (Closes: #775651)
    - Add option to optionally turn of color output. (Closes: #783692)
    - Don't git-ignore src/journal-remote/browse.html. (Closes: #805514)
    - Do not warn about Wants depencencies on masked units. (LP: #1543282)
  * debian/systemd.install: Ship the new systemd-resolve.
  * libsystemd0.symbols: Add new symbols from this release.
  * systemd-coredump.postinst: Create systemd-coredump system user.
  * debian/tests/systemd-fsckd: Tame overly strict test for failed plymouth
    unit, which is a race condition with plymouthd auto-stopping.
    (LP: #1543144)
  * Drop timedated-don-t-rely-on-usr-being-mounted-in-the-ini.patch.
    initramfs-tools has mounted /usr since Jessie, and tzdata now creates
    /etc/localtime as a symlink too (see #803144).
  * Use-different-default-paths-for-various-binaries.patch: Drop path changes
    for setcap (which is already a build dep and not used at all) and sulogin
    (which is now in util-linux).
  * Remove obsolete udev maintainer script checks:
    - Drop check for kernel >= 2.6.32, which released in 2009.
    - Drop restarting of some daemons due to the devtmpfs migration, which
      happened before the above kernel even.
    - Drop support for forcing upgrades on kernels known not to work via
      /etc/udev/kernel-upgrade. Don't pretend that this would help, as users
      could end up with a non-bootable system. Always fail early in preinst
      when it's still possible to install a working kernel.
    - Drop postinst test for "running in containers" -- it's actually possible
      to run udev in containers if you mount /sys r/w and you know what you
      are doing. Also, the init.d script and systemd service do that check
      again.
    - Keep the kernel feature and chroot checks, as these are still useful.
      Simplify check_kernel_features() by eliminating some variables.
    - Drop debconf templates. Two of them are obsolete, and having
      CONFIG_SYSFS_DEPRECATED is now so implausible that this doesn't warrant
      the overhead and translator efforts.
  * Drop debian/tests/ifupdown-hotplug. The units moved into ifupdown, so the
    test should go there too (see #814312).
  * debian/tests/control: Reorder tests and add a comment which ones should
    not be run for an upstream build.
  * debian/tests/control: Rearrange tests and avoid removing test dependencies
    to minimize testbed resets.
  * Add debian/extra/checkout-upstream: Script to replace the current
     source with a checkout of an upstream pull request, branch, or commit,
     and remove debian/patches/. Call from debian/rules if $TEST_UPSTREAM is
     set. This will be used for upstream CI.
  * Enable seccomp support on powerpc, ppc64el, and s390x.

 -- Martin Pitt <mpitt@debian.org>  Thu, 11 Feb 2016 21:02:39 +0100

systemd (228-6) unstable; urgency=medium

  * Make-run-lock-tmpfs-an-API-fs.patch: Drop /run/lock from
    tmpfiles.d/legacy.conf to avoid the latter clobbering the permissions of
    /run/lock. Fixes fallout from cleanup in -5 that resulted /run/lock to
    have 0755 permissions instead of 1777. (LP: #1541775)

 -- Martin Pitt <mpitt@debian.org>  Thu, 04 Feb 2016 11:46:54 +0100

systemd (228-5) unstable; urgency=medium

  [ Martin Pitt ]
  * Drop systemd-vconsole-setup.service: It has never been installed/used in
    Debian and is not necessary for Ubuntu any more.
  * Drop halt-local.service. This has never been documented/used in Debian.
    (LP: #1532553)
  * debian/extra/initramfs-tools/scripts/init-bottom/udev: Prefer "nuke"
    again, it comes from klibc-utils. But fall back to "rm" if it does not
    exist.
  * systemd-timesyncd.service.d/disable-with-time-daemon.conf: Also don't run
    if /usr/sbin/VBoxService exists, as virtualbox-guest-utils already
    provides time synchronization with the host. (Closes: #812522)
  * Drop Michael Stapelberg from Uploaders:, he stopped maintenance long ago.
    Thanks Michael for your great work in the past!
  * Replace "sysv-rc" dependency with Conflicts: openrc, file-rc. The
    rationale from #739679 still applies, but with the moving of
    {invoke,update}-rc.d to init-system-helpers we don't actually need
    anything from sysv-rc any more other than the assumption that SysV init
    scripts are enabled in /etc/rc?.d/ for the SysV generator to work (and
    file-rc and openrc don't do that).
  * debian/tests/timedated: Verify /etc/localtime symlink. Skip verifying the
    /etc/timezone file (which is Debian specific) if $TEST_UPSTREAM is set.
  * debian/tests/localed-locale: Check /etc/locale.conf if $TEST_UPSTREAM is
    set.
  * debian/tests/localed-x11-keymap: Test /etc/X11/xorg.conf.d/00-keyboard.conf
    if $TEST_UPSTREAM is set.
  * debian/tests/boot-and-services: Check for reaching graphical.target
    instead of default.target, as the latter is a session systemd state only.
  * debian/tests/boot-and-services: Skip tests which are known to fail/not
    applicable with testing upstream builds.
  * Drop Fix-up-tmpfiles.d-permissions-properly.patch:
    - /run/lock is already created differently by
      Make-run-lock-tmpfs-an-API-fs.patch, and contradicts to that.
    - /run/lock/lockdev/ isn't being used anywhere and got dropped
      upstream; backport the patch (tmpfiles-drop-run-lock-lockdev.patch).
    - Move dropping of "group:wheel" (which has never existed in Debian) into
      debian/rules, to also catch occurrences in other parts of the file which
      the static patch would overlook.
  * Shorten persistent identifier for CCW network interfaces (on s390x only).
    (LP: #1526808)
  * debian/rules: If $TEST_UPSTREAM is set (when building/testing upstream
    master instead of distro packages), don't fail on non-installed new files
    or new library symbols.
  * Add systemd-sysv conflict to upstart-sysv, and version the upstart
    conflict. This works with both Debian's and Ubuntu's upstart packages.

  [ Michael Biebl ]
  * Drop support for the /etc/udev/disabled flag file. This was a workaround
    for udev failing to install with debootstrap because it didn't use
    invoke-rc.d and therefor was not compliant with policy-rc.d. See #520742
    for further details. This is no longer the case, so supporting that file
    only leads to confusion about its purpose.
  * Retrigger cleanup of org.freedesktop.machine1.conf and
    hwclock-save.service now that dpkg has been fixed to correctly pass the
    old version to postinst on upgrade. (Closes: #802545)
  * Only ship *.link files as part of the udev package. The *.network files
    are solely used by systemd-networkd and should therefor be shipped by the
    systemd package. (Closes: #808237)
  * Cherry-pick a few fixes from upstream:
    - Fix unaligned access in initialize_srand(). (Closes: #812928)
    - Don't run kmod-static-nodes.service if module list is empty. This
      requires kmod v23. (Closes: #810367)
    - Fix typo in systemctl(1). (Closes: #807462)
    - Fix systemd-nspawn --link-journal=host to not fail if the directory
      already exists. (Closes: #808222)
    - Fix a typo in logind-dbus.c. The polkit action is named
      org.freedesktop.login1.power-off, not org.freedesktop.login1.poweroff.
    - Don't log an EIO error in gpt-auto-generator if blkid finds something
      which is not a partition table. (Closes: #765586)
    - Apply ACLs to /var/log/journal and also set them explicitly for
      system.journal.
  * Only skip the filesystem check for /usr if the /run/initramfs/fsck-usr
    flag file exists. Otherwise we break booting with dracut which uses
    systemd inside the initramfs. (Closes: #810748)
  * Update the instructions in README.Debian for creating /var/log/journal.
    They are now in line with the documentation in the systemd-journald(8) man
    page and ensure that ACLs and group permissions are properly set.
    (Closes: #800947, #805617)
  * Drop "systemctl daemon-reload" from lsb init-functions hook. This is no
    longer necessary as invoke-rc.d and init-system-helpers take care of this
    nowadays.

 -- Martin Pitt <mpitt@debian.org>  Wed, 03 Feb 2016 10:09:46 +0100

systemd (228-4) unstable; urgency=medium

  * debian/udev.README.Debian: Add alternative way of disabling ifnames.
    (Closes: #809339)
  * Put back /lib/udev/hotplug.functions, until the three remaining packages
    that use it stop doing so. (Closes: #810114)
  * debian/udev.README.Debian: Point out that any change to interface naming
    rules requires an initrd update.

 -- Martin Pitt <mpitt@debian.org>  Mon, 11 Jan 2016 07:12:40 +0100

systemd (228-3) unstable; urgency=medium

  [ Martin Pitt ]
  * debian/rules: Remove temporary debug output from test failures again. All
    Debian buildd kernels are recent enough now, but add a check for kernels
    older than 3.13 and ignore test failures for those.
  * debian/tests/networkd: Factor out dnsmasq specific test "router" setup, so
    that we can test against other implementations.
  * debian/tests/networkd: Add router setup using an (isolated) networkd
    process for configuring the veths and DHCP server.
  * debian/tests/networkd: On failure, only show journal for current test.
  * systemd-networkd-resolvconf-update.service: Wait for getting a name
    server, not just for getting online.
  * debian/tests/boot-and-services: Wait until bash crash stack trace is in
    the journal before asserting on it. Also relax RE to work on non-x86
    architectures.
  * debian/tests/networkd: If /etc/resolv.conf already has three nameservers,
    accept that too (as then the additional test one can't be added any more).
  * Fix FTBFS on x32. Thanks Helmut Grohne! (Closes: #805910)
  * debian/tests/networkd: For IPv6 tests, also wait for IPv4 address to
    arrive; s-n-wait-online already exits after getting an IPv6 address, but
    we verify both.
  * debian/tests/boot-and-services: Don't check for "Requesting system
    poweroff" log message in nspawn test, current upstream master does not
    write that any more. Instead check for "Stopped Container c1".
  * Add "storage" autopkgtest. Initially this covers some basic use cases with
    LUKS cryptsetup devices.
  * Add acl build dependency (for <!nocheck>). Current upstream master now
    needs it for some test cases.
  * debian/extra/initramfs-tools/scripts/init-bottom/udev: Use "rm -rf"
    instead of "nuke". The latter does not exist any more in current
    initramfs-tools.
  * Ignore test failures during "make check" if /etc/machine-id is missing
    (like in ancient local schroots). (Closes: #807884)
  * debian/extra/rules/80-debian-compat.rules: Remember which device got the
    "cdrw", "dvd", or "dvdrw" symlink to avoid changing links on device
    events. (Closes: #774080). Drop the rule for the "cdrom" symlink as that
    is already created in 60-cdrom_id.rules.
  * Eliminate "hotplug.functions" udev helper and put the logging functions
    directly into net.agent. This simplifies the migration of the latter to
    ifupdown.
  * Adjust manpages to keep /usr/lib/systemd/{user*,boot,ntp-units.d,modules*}
    paths, only keep /lib/systemd/{system*,network}. (Closes: #808997)
  * debian/udev.README.Debian: Fix typo and slight wording improvement.
    (Closes: #809513)
  * Drop net.agent, 80-networking.rules, and ifup@.service. These moved to
    ifupdown 0.8.5 now. Add Breaks: to earlier versions.

  [ Michael Biebl ]
  * Bump Build-Depends on libdw-dev to (>= 0.158) as per configure.ac.
    (Closes: #805631)
  * Make sure all swap units are ordered before the swap target. This avoids
    that swap devices are being stopped prematurely during shutdown.
    (Closes: #805133)
  * Drop unneeded /etc/X11/xinit/xinitrc.d/50-systemd-user.sh from the package
    and clean up the conffile on upgrades. We have the dbus-user-session
    package in Debian to properly enable the D-Bus user-session mode which
    also takes care of updating the systemd --user environment.
    (Closes: #795761)
  * Stop testing for unknown arguments in udev maintainer scripts.
  * Drop networking.service.d/systemd.conf. The ifupdown package now ships a
    proper service file so this drop-in file is no longer necessary.

  [ Andreas Henriksson ]
  * Fix LSB init hook to not reload masked services. (Closes: #804882)

 -- Martin Pitt <mpitt@debian.org>  Sat, 02 Jan 2016 17:42:56 +0100

systemd (228-2) unstable; urgency=medium

  * Remove wrong endianness conversion in test-siphash24 to fix FTBFS on
    big-endian machines.
  * Bump libseccomp-dev build dependency to indicate required versions for
    backporting to jessie. (Closes: #805497)

 -- Martin Pitt <mpitt@debian.org>  Thu, 19 Nov 2015 11:37:45 +0100

systemd (228-1) unstable; urgency=medium

  [ Martin Pitt ]
  * New upstream release:
    - Fix journald killing by watchdog. (Closes: #805042)
    - Drop check for /etc/mtab. (Closes: #802025)
    - Follow unit file symlinks in /usr, but not /etc when looking for
      [Install] data, to avoid getting confused by Aliases. (Closes: #719695)
    - journalctl: introduce short options for --since and --until.
      (Closes: #801390)
    - journald: Never accept fds from file systems with mandatory locking.
      (LP: #1514141)
    - Put nspawn containers in correct slice. (LP: #1455828)
  * Cherry-pick some networkd fixes from trunk to fix regressions from 228.
  * debian/rules: Configure with --as-needed to avoid unnecessary binary
    dependencies.
  * systemd-networkd-resolvconf-update.service: Increase StartLimitBurst, as
    this might be legitimately called several times in quick succession. If
    that part of the "networkd" autopkgtest fails, show the journal log for
    that service for easier debugging.
  * debian/tests/boot-and-services: Add test case for systemd-coredump.
  * Add systemd-coredump postinst/prerm to enable/disable this without a
    reboot.
  * debian/tests/networkd: Check for systemd-networkd-wait-online in /usr as
    well, for usage in other distros.
  * debian/tests/logind: Skip suspend test if the kernel does not support
    suspend.
  * debian/tests/logind: Split tests into functions.
  * debian/tests/boot-and-services: Ignore failures of console-setup.service,
    to work around LP: #1516591.
  * debian/tests/control: Restrict boot-smoke test to isolation-machine, it
    does not currently work well in LXC.
  * debian/tests/networkd: Add new test cases for "DHCP=all, IPv4 only,
    disabling RA" (which should always be fast), "DHCP=all, IPv4 only" (which
    will require a longer timeout due to waiting 12s for a potential IPv6 RA
    reply), and "DHCP=ipv4" (with and without RA).
  * debian/tests/networkd: Fix UnicodeDecodeError under 'C' locale.
  * debian/tests/networkd: Show networkctl and journal output on failure.
  * debian/tests/networkd: Fix bytes vs. string TypeError in the IPv6 polling.
    (LP: #1516009)
  * debian/tests/networkd: Show contents of test .network file on failure.
  * debian/tests/networkd: Skip if networkd is already running (safer when
    running on real systems), and add copyright header.
  * Bump util-linux dependencies to >= 2.27.1 to ensure that the mount monitor
    ignores /etc/mtab.

  [ Felipe Sateler ]
  * Enable elfutils support for getting stack traces for systemd-coredump.
  * libnss-my{machines,hostname}.postrm: do not remove entries from
    nsswitch.conf if there are packages from other architectures remaining.

  [ Michael Biebl ]
  * Drop systemd-setup-dgram-qlen.service. This has been made obsolete by
    upstream commit 1985486 which bumps net.unix.max_dgram_qlen to 512 early
    during boot.
  * Various cleanups to the udev maintainer scripts:
    - Remove unused tempdir() function.
    - Properly stop udev daemon on remove.
    - Stop killing udev daemon on failed upgrades and drop the corresponding
      starts from preinst.
    - Stop masking systemd-udevd.service and udev.service during upgrades. We
      restart the udev daemon in postinst, so those masks seem unnecessary.

 -- Martin Pitt <mpitt@debian.org>  Wed, 18 Nov 2015 16:11:59 +0100

systemd (227-3) unstable; urgency=medium

  [ Martin Pitt ]
  * debian/tests/logind: Add tests for scheduled shutdown with and without
    wall message.
  * Import upstream fix for not unmounting system mounts (#801361) and drop
    our revert patch.
  * debian/tests/boot-smoke: Apply check for failed unmounts only to user
    systemd processes, i. e. not to pid 1.
  * Drop Fix-usr-remount-failure-for-split-usr.patch. Jessie has a new enough
    initramfs-tools already, and this was just an error message, not breaking
    the boot.
  * Drop debian-fixup.service in favor of using a tmpfiles.d clause, which is
    faster.
  * Drop Order-remote-fs.target-after-local-fs.target.patch. It's mostly
    academic and only applies to the already known-broken situation that rcS
    init.d scripts depend on $remote_fs.
  * Replace reversion of sd_pid_notify_with_fds() msg_controllen fix with
    proper upstream fix to never block on sending messages on NOTIFY_SOCKET
    socket.
  * Drop check for missing /etc/machine-id on "make check" failure; this isn't
    happening on current buildds any more.
  * Drop Disable-tests-which-fail-on-buildds.patch, to re-evaluate what still
    fails and needs fixing. On failure, show kernel version and /etc/hosts
    to be able to debug them better. The next upload will make the necessary
    adjustments to fix package builds again.

  [ Michael Biebl ]
  * Drop dependency on udev from the systemd package. We don't need udev
    within a container, so this allows us to trim down the footprint by not
    installing the udev package. As the udev package has Priority: important,
    it is still installed by default though.
  * Include the status of the udev package when filing a bug report against
    systemd, and vice versa.
  * Use filter instead of findstring, since findstring also matches
    substrings and we only want direct matches.
  * systemd.bug-script: Fix typo. (Closes: #804512)
  * Re-add bits which call SELinux in systemd-user pam service.
    (Closes: #804565)

  [ Felipe Sateler ]
  * Add libnss-resolve package. (Closes: #798905)
  * Add systemd-coredump package. This Conflicts/Replaces/Provides a new
    "core-dump-handler" virtual package. (Closes: #744964)

 -- Martin Pitt <mpitt@debian.org>  Wed, 11 Nov 2015 15:04:26 +0100

systemd (227-2) unstable; urgency=medium

  * Revert "sd_pid_notify_with_fds: fix computing msg_controllen", it causes
    connection errors from various services on boot. (Closes: #801354)
  * debian/tests/boot-smoke: Check for failed unmounts. This reproduces
    #801361 (but not in a minimal VM, just in a desktop one).
  * Revert "core: add a "Requires=" dependency between units and the
    slices they are located in". This causes user systemd instances to try and
    unmount system mounts (and succeed if you login as root).
    (Closes: #801361)

 -- Martin Pitt <mpitt@debian.org>  Fri, 09 Oct 2015 12:34:27 +0200

systemd (227-1) unstable; urgency=medium

  * New upstream release.
    - Bump watchdog timeout for shipped units to 3 min. (Closes: #776460)
    - gpt-auto-generator: Check fstab for /boot entries. (Closes: #797326)
    - Fix group of RuntimeDirectory dirs. (Closes: #798391)
    - Support %i (and other macros) in RuntimeDirectory. (Closes: #799324)
    - Bump util-linux/libmount-dev dependencies to >= 2.27.
  * debian/libsystemd0.symbols: Add new symbols for this release.
  * debian/extra/initramfs-tools/hooks/udev: Copy all
    /etc/udev/rules.d/*.rules rules which are not merely overriding the one in
    /lib/, not just 70-persistent-net.rules.  They might contain network names
    or other bits which are relevant for the initramfs. (Closes: #795494)
  * ifup@.service: Drop PartOf=network.target; we don't want to stop these
    units during shutdown. Stopping networking.service already shuts down the
    interfaces, but contains the safeguard for NFS or other network file
    systems. Isolating emergency.target still keeps working as before as well,
    as this also stops networking.service. (Closes: #761909, LP: #1492546)

 -- Martin Pitt <mpitt@debian.org>  Thu, 08 Oct 2015 11:34:35 +0200

systemd (226-4) unstable; urgency=medium

  * debian/tests/logind: Be more verbose on failures.
  * Revert networkd calling if-{up,post-down}.d/ scripts. About half of the
    existing hooks are not relevant or even actively detrimental when running
    with networkd. For the relevant ones, a lot of them should be fixed in the
    projects themselves (using IP_FREEBIND etc.). (Closes: #798625)
  * Add systemd-networkd-resolvconf-update.{path,service} units to send DNS
    server updates from networkd to resolvconf, if installed and enabled.
  * Don't restart logind on upgrades any more. This kills X.org (#798097)
    while logind doesn't save/restore its open fds (issue #1163), and also
    gets confused about being idle in between (LP: #1473800)

 -- Martin Pitt <mpitt@debian.org>  Fri, 02 Oct 2015 13:44:28 +0200

systemd (226-3) unstable; urgency=medium

  [ Martin Pitt ]
  * README.Debian: Fix "other" typo. Thanks Salvatore Bonaccorso.
    (Closes: #798737)

  [ Michael Biebl ]
  * Stop building the compat library packages and drop them for good.
  * Update debian/copyright.

 -- Michael Biebl <biebl@debian.org>  Sat, 19 Sep 2015 19:06:51 +0200

systemd (226-2) unstable; urgency=medium

  * debian/udev.init: Mount /dev file system with nosuid. (LP: #1450960)
  * udev.postinst: udev 226 introduced predictable interface names for virtio.
    Create /etc/systemd/network/50-virtio-kernel-names.link on upgrade to
    disable this, to avoid changing e. g. "eth0" to "ens3" in QEMU instances
    and similar environments. (Closes: #799034)

 -- Martin Pitt <mpitt@debian.org>  Tue, 15 Sep 2015 15:21:09 +0200

systemd (226-1) unstable; urgency=medium

  [ Martin Pitt ]
  * New upstream release:
    - Fix scheduled shutdown to not shut down immediately. (Closes: #797763)
    - Fix description of CPE_NAME in os-release(5). (Closes: #797768)
  * debian/libsystemd0.symbols: Add new symbols from this release.
  * Enable libseccomp support for mips64, mips64el, and x32. (Closes: #797403)
  * debian/tests/networkd: Add hotplug tests.
  * Make networkd call if-up.d/ scripts when it brings up interfaces, to
    become compatible with ifupdown and NetworkManager for packages shipping
    hooks. (LP: #1492129)
    - Add debian/extra/systemd-networkd-dispatcher.c: suid root wrapper for
      calling if-up.d/ or if-post-down.d/ hook scripts. Install it as
      root:systemd-networkd 4754 so that only networkd can run it.
    - Add networkd-call-systemd-networkd-dispatcher-when-links.patch: Call the
      above wrapper when links go up/down.
    - debian/tests/networkd: Verify that if-up.d/ and if-post-down.d/ scripts
      get run for a networkd managed interface.
    - Note that if-pre-up.d/ and if-down.d/ scripts are *not* being called, as
      they are often not applicable for networkd (if-pre-up.d) and unreliable
      (if-down.d).
  * Drop udev-finish. We needed this for the autogenerated CD and network
    interface names, but both are gone now.
  * Drop debian/udev.udev-fallback-graphics.upstart. The vesafb module has
    been compiled into the kernel in both Debian and Ubuntu for a fair while,
    this never had a systemd equivalent, and Debian never shipped the
    accompanying rules for determining $PRIMARY_DEVICE_FOR_DISPLAY.
  * debian/control: Remove some boilerplate from the long descriptions, to
    more easily get to the point what a specific package actually does.
  * debian/README.Debian: As systemd is the default init now, replace the
    documentation how to switch to systemd with how to switch back
    (temporarily or permanently) to SysV init. Also move that paragraph to the
    bottom as it's now less important.
  * debian/README.Debian: Add a hint why you may want to enable persistent
    journal, and suggest to uninstall system-log-daemon to avoid duplicate
    logging.
  * debian/README.Debian: Add documentation about networkd integration.
  * Rename 01-mac-for-usb.link to 90-mac-for-usb.link so that it becomes
    easier to override.
  * debian-fixup.service just has one purpose now (make /etc/mtab a symlink),
    so drop the debian/extra/debian-fixup shell script and put the ln command
    directly into debian-fixup.service. Update the description.
  * debian/tests/networkd: Check that /etc/resolv.conf gets the DHCP's
    nameserver in case it is a symlink (i. e. dynamically managed by
    systemd-resolved or resolvconf).
  * systemd-networkd-dispatcher: Also pass on the DNS server list to if-up.d/
    as $IF_DNS_NAMESERVERS, so that resolvconf or similar programs work as
    expected.
  * Drop debian/systemd-journal-remote.postrm: Removing system users is
    potentially dangerous (there might be a leftover process after purging).

  [ Michael Biebl ]
  * Drop libsystemd-login-dev. All reverse dependencies have been updated to
    use libsystemd-dev directly.
  * Update build instructions to use "gbp clone" instead of "gbp-clone" as all
    gbp-* commands have been removed from git-buildpackage.

 -- Martin Pitt <mpitt@debian.org>  Thu, 10 Sep 2015 16:53:53 +0200

systemd (225-1) unstable; urgency=medium

  [ Martin Pitt ]
  * New upstream release.
    - Fixes FTBFS on alpha. (Closes: #792551)
    - Fixes machined state tracking logic. (Closes: #788269)
  * Add better fix for "systemctl link/enable" breakage with full paths.
    (LP: #1480310)
  * debian/rules: Add missing $(dh_options) in overridden debhelper targets.

  [ Felipe Sateler ]
  * Move conffile from systemd to systemd-container package (Closes: #797048)

  [ Michael Biebl ]
  * Drop unnecessary Conflicts/Replaces from systemd-journal-remote.
    None of the files in this package were previously shipped by systemd.
  * Create system users for systemd-journal-{gateway,remote,upload} when
    installing the systemd-journal-remote package.
  * Explicitly turn off the features we don't want in a stage1 build.
    Otherwise ./configure might enable them automatically if the build
    dependencies are installed and "dh_install --fail-missing" will then fail
    due to uninstalled files.
  * Enable GnuTLS support as systemd-journal-remote makes sense mostly with
    encryption enabled.
  * Rely on build profiles to determine which packages should be skipped
    during build and no longer specify that manually.
  * Drop our patch which removes rc-local-generator.
    rc-local.service acts as an ordering barrier even if its condition is
    false, because conditions are evaluated when the service is about to be
    started, not when it is enqueued. We don't want this ordering barrier on
    systems that don't need/use /etc/rc.local.

 -- Michael Biebl <biebl@debian.org>  Sun, 30 Aug 2015 21:18:59 +0200

systemd (224-2) unstable; urgency=medium

  [ Martin Pitt ]
  * Skip systemd-fsckd autopkgtest if /run/initramfs/fsck-root exists, i. e.
    the initramfs already ran fsck.
  * Fix broken ACL in tmpfiles.d/systemd.conf. (Closes: #794645, LP: #1480552)
  * Add debian/tests/unit-config: Test "systemctl link"; reproduces LP#1480310.
  * Add a hack to unbreak "systemctl link". (LP: #1480310)
  * debian/extra/rules-ubuntu/40-hyperv-hotadd.rules: Also apply to Xen, and
    rename to 40-vm-hotadd.rules.
  * Fix networkd crash. (Closes: #796358)
  * debian/rules: Remove all files/empty dirs in systemd which are already
    shipped by systemd-* or udev, instead of an explicit list.
  * Bump "mount" dependency to >= 2.26, to ensure "swapon -o" availability.
    (Closes: #796389)
  * Install /lib/systemd/network/* into udev instead of systemd, as it's
    really udev which is evaluating these.
  * Split out "systemd-container" package with machined and nspawn and enable
    importd. Add new libbz2-dev, zlib1g-dev, and libcurl-dev build deps.
    (LP: #1448900)
  * Move transitional libgcrypt11-dev build dep to libgcrypt20-dev.
  * debian/rules: Limit check for libraries in /usr to systemd and udev
    packages, as other packages like systemd-containers can (and do) link to
    /usr.
  * Build-depend on dpkg-dev (>= 1.17.14) and bump debhelper version for build
    profiles support.
  * Drop "display-managers" autopkgtest, obsolete with dropped
    default-display-manager-generator.
  * boot-and-services autopkgtest: Add systemd-container test dependency for
    the nspawn tests.
  * Don't enable audit support when building with "stage1" profile, to avoid
    circular build dep.

  [ Helmut Grohne ]
  * Improve support for cross-building and bootstrapping.

  [ Michael Biebl ]
  * Drop default-display-manager-generator. All major desktops now use a
    display manager which support the new scheme and setup the
    /etc/systemd/system/display-manager.service symlink correctly.
  * Add new binary package "systemd-journal-remote" with tools for
    sending/receiving remote journal logs:
    systemd-journal-{remote,upload,gatewayd}. (Closes: #742802, LP: #1480952)

 -- Martin Pitt <mpitt@debian.org>  Tue, 25 Aug 2015 12:40:35 +0200

systemd (224-1) unstable; urgency=medium

  * New upstream release.
  * boot-and-services autopkgtest: Ignore thermald. Since 1.4.3-2 it starts by
    default, but fails in most virtual envs.

 -- Martin Pitt <mpitt@debian.org>  Sat, 01 Aug 2015 13:38:57 +0200

systemd (223-2) unstable; urgency=medium

  * Don't enable gnu-efi on ARM. It FTBFSes and cannot really be tested now as
    there is no available hardware.
  * debian/extra/initramfs-tools/hooks/udev: Don't fail if
    /etc/systemd/network/ does not exist. (Closes: #794050)

 -- Martin Pitt <mpitt@debian.org>  Thu, 30 Jul 2015 08:25:51 +0200

systemd (223-1) unstable; urgency=medium

  * New upstream release:
    - Fix systemd-bootchart crash. (Closes: #792403)
    - Trim list of files in /usr/share/doc/systemd/. (Closes: #791839)
    - Fix "Invalid argument" failure with some  journal files.
      (Closes: #792090)
    - tmpfiles: Don't recursively descend into journal directories in /var.
      (Closes: #791897)
    - Don't frequently wake up on disabled TimeoutIdleSec=, in particular in
      automount timers. (LP: #1470845)
    - tmpfiles: Don't delete lost+found/. (Closes: #788193)

  [ Michael Biebl ]
  * udev: Remove obsolete rm_conffile/mv_conffile functions from udev.preinst.
    The udev package is using dpkg-maintscripts-helper now to remove obsolete
    conffiles.
  * systemd: Remove obsolete conffile clean up from pre-wheezy.
  * udev-udeb: Remove scsi_wait_scan hack from the start-udev script as well.

  [ Martin Pitt ]
  * Enable GNU EFI support and add gnu-efi build dep. This enables/ships the
    systemd EFI boot loader. (Closes: #787720, LP: #1472283)
  * networkd autopkgtest: More robust/forceful killing of dnsmasq.
  * ifup@.service: Drop "oneshot" to run ifup in the background during boot.
    This avoids blocking network.target on boot with unavailable hotplug
    interfaces in /etc/network/interfaces. (Closes: #790669, LP: #1425376)
  * systemd.postinst: Avoid confusing error message about
    /run/systemd/was-enabled not existing on reconfiguring.
  * debian/extra/initramfs-tools/hooks/udev: Drop some redundant code.
  * Fix networkd-wait-online -i to properly wait for the given interfaces
    only.
  * Drop debian/extra/base-installer.d/05udev: We use net.ifnames by default
    now, thus we don't need to copy 70-persistent-*.rules any more.
  * debian/extra/start-udev: Run d-i's udevd with "notice" log level, just
    like we did in the initramfs in 219-10.
  * Fix size explosion of networkd (post-223 patch from trunk).

  [ Julian Wollrath ]
  * Copy all .link interface naming definitions to initramfs. (Closes: #793374)

  [ Felipe Sateler ]
  * nss-my*.postinst: configure at the end of the hosts line, not before
    files. (Closes: #789006)

 -- Martin Pitt <mpitt@debian.org>  Thu, 30 Jul 2015 00:02:26 +0200

systemd (222-2) unstable; urgency=medium

  [ Adam Conrad ]
  * debian/udev-udeb.install: Install new bits for net.ifnames (LP: #1473542)
  * debian/extra/initramfs-tools/hooks/udev: Do the same for initramfs-tools.

  [ Martin Pitt ]
  * emergency.service: Wait for plymouth to shut down. Fixes invisible
    emergency shell with plymouth running endlessly. (LP: #1471258)
  * Add "networkd" autopkgtest. Covers basic DHCP on IPv4 and IPv4+6 on a veth
    device.

  [ Michael Biebl ]
  * Bump package priorities of systemd and systemd-sysv to important to match
    what has been used in the Debian archive since Jessie.
  * Drop scsi_wait_scan hack from the udev initramfs-tools script. This Linux
    kernel module has been broken since 2.6.30 and as a result was removed in
    3.5. The Debian Jessie kernel no longer ships this module.
    (Closes: #752775)
  * Drop libsystemd-journald-dev and libsystemd-id128-dev. There are no
    reverse dependencies left and we want to avoid new packages picking up
    a build dependency on those obsolete transitional packages.

 -- Michael Biebl <biebl@debian.org>  Wed, 15 Jul 2015 23:51:15 +0200

systemd (222-1) unstable; urgency=medium

  [ Martin Pitt ]
  * New upstream release:
    - Fix reload killing BusName= units. (Closes: #746151)
    - sysv-generator: detect invalid names and escape them. (Closes: #677075)
    - Document removal of PIDFile on daemon shutdown. (Closes: #734006)
    - Drop Revert-rules-fix-tests-for-removable-state.patch, the auto-suspend
      rules now got dropped entirely.
  * Add Revert-VT-reuse-patches.patch: Revert a couple of logind VT reuse
    patches which alternately broke lightdm and gdm.
  * debian/libsystemd0.symbols: Add new symbols from this release.
  * Disable test-netlink during package build, fails on some buildds.
  * udev.postinst: Don't call addgroup with --quiet, so that if the "input"
    group already exists as a non-system group you get a sensible error
    message. Some broken tutorials forget the --system option.
    (Closes: #769948, LP: #1455956)
  * systemd.postinst: Drop the --quiet from the addgroup calls as well, same
    reason as above. (Closes: #762275)
  * udev: Drop doc dir symlinking. It has caused too much trouble and only
    marginally helps to avoid duplication. Such duplication should be dealt
    with at the distro, not package level.
  * debian/rules: Entirely ignore $LD_PRELOAD instead of just libfakeroot in
    the link check, to also avoid libeatmydata. (Closes: #790546)
  * boot-and-services, display-managers autopkgtests: Install and configure
    dummy X.org driver, so that these work in headless machines/VMs.
  * systemd-fsckd autopkgtest: Stop using/asserting on lightdm, just check
    that default.target is active. lightdm is prone to fail in test
    environments, and fiddling with it in two other autopkgtests is
    sufficient.
  * debian/watch: Adjust to new upstream release model of only providing the
    github tag tarballs.
  * Drop dsl-modem.agent. It hasn't been maintained/tested for many years, few
    if any people actually use this, and this doesn't belong into udev.

  [ Michael Biebl ]
  * Stop building the Python 3 bindings. They were split into a separate
    source package upstream and are now built from src:python-systemd. See
    http://lists.freedesktop.org/archives/systemd-devel/2015-July/033443.html
  * Remove obsolete --disable-chkconfig configure option.
  * Move the man pages for libnss-myhostname, libnss-mymachines and udev.conf
    from systemd into the correct package. Move the zsh completion file for
    udevadm into the udev package as well. Add Breaks/Replaces accordingly.
    (Closes: #790879)
  * Drop rules which remove pre-generated files before build. The upstream
    tarball no longer ships any pre-generated files so this is no longer
    necessary.
  * Fix cleanup rule for Python byte code files.

 -- Michael Biebl <biebl@debian.org>  Wed, 08 Jul 2015 18:56:07 +0200

systemd (221-1) unstable; urgency=medium

  * New upstream release 221:
    - Fix persistent storage links for Xen devices. (LP: #1467151)
    - Drop all backported patches and port the others to new upstream release.
    - debian/rules: Drop workarounds for broken 220 tarball, 221 is fine.

  [ Michael Biebl ]
  * initramfs hook: Stop installing 55-dm.rules, 64-md-raid.rules,
    60-persistent-storage-lvm.rules and 60-persistent-storage-dm.rules.
    The mdadm, lvm2 and dmsetup package provide their own udev hooks nowadays
    to make sure their udev rules files are installed into the initramfs.
    Having the copy rules at two places is confusing and makes debugging
    harder.
  * Make it possible to skip building udeb packages via
    DEB_BUILD_OPTIONS="noudeb". This allows quicker builds for local testing
    and is benefical for derivatives that don't use d-i.
  * Install API documentation for libudev and libsystemd in their respective
    packages. Both libraries use man pages now, so we need to be explicit
    about what is installed where.

  [ Martin Pitt ]
  * ifupdown-hotplug autopkgtest: Different cloud/desktop environments have
    different ways of including /etc/network/interfaces.d/, try to get along
    wit either and skip the test if interfaces.d/ does not get included at
    all.
  * Drop obsolete gtk-doc-tools build dependency, gtkdocize autoreconfig, and
    ./configure options.
  * libudev-dev.install: Drop gtk-doc files, not built by upstream any more
    and replaced with manpages.
  * libsystemd0.symbols: Add new symbols for this release.
  * debian/rules: Fix paths in manpages as we don't currently have a merged
    /usr in Debian but have most systemd things in /lib. This replaces the
    previous huge and maintenance-intense patch.
  * Drop Accept-mountall-specific-fstab-options.patch. Replaced with
    systemd.postinst migration code in Ubuntu.
  * Revert overly aggressive USB autosuspend udev rules change which broke
    various USB keyboards. (Closes: #789723)
  * Have rc-local.service output also go to the console. /etc/rc.local often
    contains status messages which users expect to see during boot.
    (LP: #1468102)
  * debian/rules: Install udev.NEWS into libudev1, to get along with Debian's
    udev -> libudev1 doc dir symlinking. (Closes: #790042)

 -- Martin Pitt <mpitt@debian.org>  Sun, 28 Jun 2015 12:05:36 +0200

systemd (220-7) unstable; urgency=medium

  [ Michael Biebl ]
  * Enable seccomp support on arm64 as well.
  * Replace the remainder of Fix-paths-in-man-pages.patch with an upstream
    provided patch.

  [ Martin Pitt ]
  * Switch to net.ifnames persistent network interfaces (on new
    installations/for new hardware), and deprecate the old
    75-persistent-net-generator.rules. See the ML discussion for details:
        https://lists.debian.org/debian-devel/2015/05/msg00170.html
        https://lists.debian.org/debian-devel/2015/06/msg00018.html
    - Drop Make-net.ifnames-opt-in-instead-of-opt-out.patch, to use
      net.ifnames by default.
    - Revert-udev-network-device-renaming-immediately-give.patch: Adjust
      patch comment.
    - Drop 75-persistent-net-generator.rules, write_net_rules helper and
      rule_generator.functions.
    - Adjust udev's README.Debian accordingly, and describe the migration.
      This needs to happen manually as there is no robust way of doing this
      automatically.
    - Add udev NEWS file for announcing this change and pointing to udev's
      README.
    - udev.postinst: Drop write_interfaces_rules().
    - udev.postinst: Disable net.ifnames on systems which did not support
      75-persistent-net-generator.rules (most importantly, virtualized guests)
      to avoid changing network interface names on upgrade.
    - LP: #1454254
  * fsckd-daemon-for-inter-fsckd-communication.patch: Add fsckd.c to
    POTFILES.in.
  * ifupdown-hotplug autopkgtest: Fix config name in interfaces.d/, it must
    not have a suffix in Debian. Also clean up the file after the test.
  * net.agent: When running under systemd, run everything in the foreground.
    This avoids killing the forked child in the middle of its operation under
    systemd when the parent exits.
  * Check during build that systemd and systemd-journald don't link against
    anything in /usr, to prevent bugs like #771652 and #788913 in the future.
  * Drop Skip-99-systemd.rules-when-not-running-systemd-as-in.patch. The rules
    mostly just attach tags systemd specific properties which are harmless
    under other init systems, and systemd-sysctl also works there.
  * 80-networking.rules: Only call agents for add|remove, as they don't handle
    other events.
  * Restore udev watches on block device changes. (Closes: #789060,
    LP: #1466081)

 -- Martin Pitt <mpitt@debian.org>  Wed, 17 Jun 2015 22:48:53 +0200

systemd (220-6) unstable; urgency=medium

  * Enable seccomp support on the architectures that provide libseccomp.
    (Closes: #760299)
  * boot-and-services autopkgtest: Add SeccompTest for the above.
  * boot-and-services autopkgtest: Check that we don't get an unwanted
    tmp.mount unless /etc/fstab explicitly specifies it.
  * Bump libcap-dev build dep to the version that provides libcap2-udeb.
    (Closes: #787542)
  * Stop installing tmp.mount by default; there are still situations where it
    becomes active through dependencies from other units, which is surprising,
    hides existing data in /tmp during runtime, and it isn't safe to have a
    tmpfs /tmp on every install scenario. (Closes: #783509)
    - d/rules: Ship tmp.mount in /usr/share/systemd/ instead of
      /lib/systemd/systemd.
    - systemd.postinst: When tmp.mount already was enabled, install tmp.mount
      into /etc and keep it enabled.
    - systemd.postinst: When enabling tmp.mount because of RAMTMP=yes, copy it
      from /usr/share.
    - Drop Don-t-mount-tmp-as-tmpfs-by-default.patch and
      PrivateTmp-shouldn-t-require-tmpfs.patch, not necessary any more.

 -- Martin Pitt <mpitt@debian.org>  Thu, 11 Jun 2015 09:25:49 +0200

systemd (220-5) unstable; urgency=medium

  * debian/README.source: Upstream repository moved to github, adjust
    cherry-picking instructions accordingly.
  * debian/control: Replace obsolete Python2 version header with
    X-Python3-Version.
  * dracut: Fix path to systemd-fsck. (Closes: #787553)
  * Ignore test failures during build if /etc/machine-id is missing (which is
    the case in a few buildd chroots still). (Closes: #787258)
  * debian/udev.README.Debian: Move network interface hotplug documentation
    into separate section. Point out that "lo" does not need to be configured
    in ifupdown under systemd.
  * debian/udev.README.Debian: Document net.ifnames, and how to write udev
    rules for custom network names.
  * Add debian/extra/01-mac-for-usb.link: Use MAC based names for network
    interfaces which are (directly or indirectly) on USB. Path based names
    are inadequate for dynamic buses like USB.
  * Fix another escape parsing regression in Exec*= lines. (Closes: #787256)
  * Disable EFI support for udeb build.
  * Refine detection of touch screen devices.

 -- Martin Pitt <mpitt@debian.org>  Sun, 07 Jun 2015 16:52:33 +0200

systemd (220-4) unstable; urgency=medium

  [ Martin Pitt ]
  * debian/extra/initramfs-tools/scripts/init-top/udev: Drop $ROOTDELAY wait.
    This does not concern udev in particular, but is handled by
    initramfs-tools itself (scripts/local). The intention of this parameter is
    not to statically wait for the given time, but wait *up to* that time for
    the root device to appear.
  * Add debian/extra/units/rc-local.service.d/wait-online.conf: Make
    rc-local.service wait for network-online.target (if it gets started). This
    not specified by LSB, but has been behaving that way in Debian under SysV
    init and upstart. (LP: #1451797)
  * Fix parsing of escape characters in Exec*= lines. (Closes: #787256)
  * Drop path_is_mount_point-handle-false-positive-on-some-fs.patch (it was
    already not applied in 220-1). This needs to be re-thought and re-done
    against the current code, and overlayfs in general. On overlayfs this
    still reports false positives for files that changed in the upperdir, but
    this does not break systemd-machine-id-commit any more.
  * Add debian/extra/rules/80-debian-compat.rules, replacing three of our
    patches. These are independent udev rules to change device permissions and
    add CD/DVD symlinks for compatibility with earlier Debian releases.

  [ Michael Biebl ]
  * Bump Depends on util-linux to make sure we have a sulogin implementation
    which properly cleans up its children when emergency.service is restarted.
    (Closes: #784238)
  * Stop using /sbin/udevd and drop the compat symlink.
  * Remove any vestiges of /dev/.udev/. This directory has been replaced by
    /run/udev/ since wheezy.
  * Drop udev migration code from pre-wheezy.

 -- Martin Pitt <mpitt@debian.org>  Tue, 02 Jun 2015 08:16:36 +0200

systemd (220-3) unstable; urgency=medium

  * Fix ProtectSystem=yes to actually protect /usr, not /home.
    (Closes: #787343)
  * sd-device: fix device_get_properties_strv(). Fixes environment for
    processes spawned by udev, in particular "allow-hoplug" ifupdown
    interfaces via ifup@.service. (Closes: #787263)
  * Ignore test failures on mipsel; the three failures are not reproducible on
    the porter box (different kernel?). (See #787258)
  * Add ifupdown-hotplug autopkgtest. Reproduces #787263.
  * udev: Bring back persistent storage symlinks for bcache. Thanks David
    Mohr! (Closes: #787367)
  * sd-device: Fix invalid property strv pointers. This unbreaks the
    environment of udev callouts.

 -- Martin Pitt <mpitt@debian.org>  Mon, 01 Jun 2015 12:58:20 +0200

systemd (220-2) unstable; urgency=low

  * 220-1 was meant to go to experimental, but was accidentally uploaded to
    unstable. This was planned for next week anyway, just not on a Friday;
    we don't revert, but keep an RC bug open for a few days to get broader
    testing. Reupload 220-1 with its changelog actually pointing to unstable
    and with all versions in the .changes.

 -- Martin Pitt <mpitt@debian.org>  Fri, 29 May 2015 18:54:09 +0200

systemd (220-1) unstable; urgency=medium

  [ Martin Pitt ]
  * New upstream release:
    - Ship sdio.ids and ids-update.pl in upstream tarball. (Closes: #780650)
    - Drop non-working "journalctl /dev/sda" example from manpage
      (Closes: #781604)
    - man systemd.network: Explain UseDomains a bit more (not used by
      default). (Closes: #766413)
    - Ignore comments in /etc/hostname (LP: #1053048)
    - Drop all backported patches and port the others to new upstream release.
  * Cherry-pick patch to fix udevd --daemon assertion regression.
  * Cherry-pick patch to fix udevd worker hang.
  * systemd.install: systemd.pc moved back into /usr/share/pkgconfig/.
  * libsystemd0.symbols: Add new symbols from this release.
  * Drop debian/extra/60-keyboard.hwdb for now. Upstream has a newer version,
    and it's not nearly as often updated any more as it used to be.
  * debian/rules: Remove shipped audit_type-to-name.h and
    keyboard-keys-from-name.gperf and regenerate them during build (bug in
    upstream 220 tarball).
  * autopkgtest: Ship/use mock fsck from debian/tests, as it's missing in the
    220 tarball.
  * Add libnss-mymachines binary package. (Closes: #784858)
  * Add libnss-myhostname binary package, taking over from the very old and
    unmaintained standalone source package as per its maintainer's request.
    (Closes: #760514)
  * Drop buildsys-Don-t-default-to-gold-as-the-linker.patch and set LD in
    debian/rules on sparc only. This can be dropped entirely once we build
    GUdev from a separate source.
  * bootchart autopkgtest: Skip test if /proc/schedstat does not exist, i. e.
    the kernel is missing CONFIG_SCHEDSTAT. Bootchart requires this.
  * systemd-fsckd autopkgtest: On Debian plymouth-start stays running, adjust
    was_running() for that.
  * systemd-fsckd autopkgtest: In test_systemd_fsck_with_plymouth_failure(),
    fix plymouthd status check to work under both Debian and Ubuntu.
  * Replace almost all of Fix-paths-in-man-pages.patch with upstreamed
    patches. (The remainder is planned to get fixed upstream as well.)
  * Remove our update-rc.d patches, replace them with upstream patches for
    /lib/systemd/systemd-sysv-install abstraction, and provide one for
    update-rc.d. Also implement "is-enabled" command by directly checking for
    the presence of rcS or rc5 symlinks. (Closes: #760616)
  * Fix path_is_mount_point for files (regression in 220).
  * debian/control: Drop obsolete XS-Testsuite:, dpkg adds it automatically.
  * Use Ubuntu's default NTP server for timesyncd when building on Ubuntu.

  [ Michael Biebl ]
  * Remove /var/run and /var/lock migration code from debian-fixup. The /run
    migration was completed in wheezy so this is no longer necessary.
  * Drop our versioned Depends on initscripts. This was initially added for
    the /run migration and later to ensure we have a mountnfs hook which
    doesn't cause a deadlock under systemd. The /run migration was completed
    in wheezy and jessie ships a fixed mountnfs hook. In addition we now use
    the ignore-dependencies job mode in our lsb init-functions hook, so it's
    safe to drop this dependency.
  * Stop building gudev packages. Upstream has moved the gudev code into a
    separate repository which is now managed on gnome.org. The gudev packages
    will be built from src:libgudev from now on. See also
    http://lists.freedesktop.org/archives/systemd-devel/2015-May/032070.html

 -- Martin Pitt <mpitt@debian.org>  Fri, 29 May 2015 10:37:40 +0200

systemd (219-10) experimental; urgency=medium

  * Fix assertion crash with empty Exec*= paths. (LP: #1454173)
  * Drop Avoid-reload-and-re-start-requests-during-early-boot.patch
    and Avoid-reloading-services-when-shutting-down.patch: This was fixed more
    robustly in invoke-rc.d and service now, see #777113.
  * debian/tests/boot-smoke: Allow 10 seconds for systemd jobs to settle down.
  * Fix "tentative" state of devices which are not in /dev (mostly in
    containers), and avoid overzealous cleanup unmounting of mounts from them.
    (LP: #1444402)
  * debian/extra/udev-helpers/net.agent: Eliminate cat and most grep calls.
  * Drop Set-default-polling-interval-on-removable-devices-as.patch; it's long
    obsolete, CD ejection with the hardware button works properly without it.
  * Re-enable-journal-forwarding-to-syslog.patch: Update patch description,
    journal.conf.d/ exists now.
  * journal: Gracefully handle failure to bind to audit socket, which is known
    to fail in namespaces (containers) with current kernels. Also
    conditionalize systemd-journald-audit.socket on CAP_AUDIT_READ.
    (LP: #1457054)
  * Put back *.agent scripts and use net.agent in Ubuntu. This fixes escaping
    of unit names, reduces the delta, and will make it easier to get a common
    solution for integrating ifup.d/ scripts with networkd.
  * When booting with "quiet", run the initramfs' udevd with "notice" log
    level. (LP: #1432171)
  * Add sigpwr-container-shutdown.service: Power off when receiving SIGPWR in
    a container. This makes lxc-stop work for systemd containers.
    (LP: #1457321)
  * write_net_rules: Escape '{' and '}' characters as well, to make this work
    with busybox grep. Thanks Faidon Liambotis! (Closes: #765577)

 -- Martin Pitt <mpitt@debian.org>  Thu, 21 May 2015 09:43:52 +0200

systemd (219-9) experimental; urgency=medium

  * 75-persistent-net-generator.rules: Fix rules for ibmveth (it's a driver,
    not a subsystem). (LP: #1437375)
  * debian/tests/unit-config: Add tests for systemctl enable/disable on a
    SysV-only unit. Reproduces LP #1447807.
  * Fix systemctl enable for SysV scripts without a native unit. We must not
    try and enable the nonexisting unit then. (LP: #1447807)
  * Drop Add-env-variable-for-machine-ID-path.patch. systemd should always
    be installed via the essential "init" in buildd schroots now.
  * debian/README.source: Update git-buildpackage commands for the renames in
    0.6.24.
  * Make apparmor run before networking, to ensure that profiles apply to
    e. g. dhclient (LP: #1438249):
    - Rename networking.service.d/network-pre.conf to systemd.conf, and add
      After=apparmor.service.
    - ifup@.service: Add After=apparmor.service.
    - Add Breaks: on apparmor << 2.9.2-1, which dropped its dependency to
      $remote_fs.
  * Drop login-don-t-overmount-run-user-UID-on-upgrades.patch and
    login-don-t-overmount-run-user-UID-on-upgrades.patch, these were only
    needed for upgrades from wheezy to jessie.
  * systemd.{pre,post}inst: Clean up obsolete (pre-wheezy/jessie) upgrade
    fixes.
  * systemd-fsckd autopkgtest: Stop assuming that
    /etc/default/grub.d/90-autopkgtest.cfg exists.
  * systemd-fsckd autopkgtest: Add missing plymouth test dependency.
  * Drop core-mount-ensure-that-we-parse-proc-self-mountinfo.patch, and bump
    util-linux dependency to the version which enables
    --enable-libmount-force-mountinfo.

 -- Martin Pitt <mpitt@debian.org>  Wed, 13 May 2015 12:27:21 +0200

systemd (219-8) experimental; urgency=medium

  [ Michael Biebl ]
  * Skip filesystem check if already done by the initramfs. (Closes: #782522)
  * Drop hard-coded versioned dependency on libapparmor1. Bump the
    Build-Depends on libapparmor-dev instead. This ensures a proper versioned
    dependency via Build-Depends-Package.
  * Revert "Make apparmor run before networking". This causes dependency
    cycles while apparmor still depends on $remote_fs.
  * Cleanup hwclock-save.service symlinks when upgrading from the jessie
    version.

  [ Martin Pitt ]
  * cryptsetup: Implement offset and skip options. (Closes: #751707,
    LP: #953875)
  * logind autopkgtest: Add test for suspending on lid switch close.
    This reproduces LP #1444166 (lid switch not working in the first few
    minutes after boot).
  * Reduce the initial suspend supression time from 3 minutes to 30 seconds,
    and make it configurable. (LP: #1444166)
  * Fix double free crash in "systemctl enable" when calling update-rc.d and
    the latter fails. (Closes: #764613, LP: #1426588)
  * hwdb: Fix wireless switch on Dell Latitude (LP: #1441849)
  * Fix assertion crash when reading a service file with missing ' and
    trailing space. (LP: #1447243)
  * ifup@.service: Set IgnoreOnIsolate, so that "systemctl default" does not
    shut down network interfaces. (Closes: #762953, LP: #1449380).
    Add PartOf=network.target, so that stopping network.target also stops
    network interfaces (so that isolating emergency.target and similar work as
    before).
  * Revert upstream commit 743970d which immediately SIGKILLs units during
    shutdown. This leads to problems like bash not being able to write its
    history, mosh not saving its state, and similar failed cleanup actions.
    (Closes: #784720, LP: #1448259)
  * Drop the reversion of "journald: allow restarting journald without losing
    stream connections", and replace with proper upstream fix for
    sd_pid_notify_with_fds(). (See Debian #778970, LP #1423811; LP: #1437896)

 -- Martin Pitt <mpitt@debian.org>  Wed, 29 Apr 2015 17:13:41 +0200

systemd (219-7) experimental; urgency=medium

  [ Martin Pitt ]
  * Make systemd-sysv's dependency to systemd unversioned. The package just
    contains 6 symlinks and thus isn't sensitive at all against version
    mismatches. This avoids running into circular dependencies when testing
    local debs.
  * Revert "udev: Drop hwdb-update dependency" and replace with upstream patch
    which moves it to systemd-udev-trigger.service.
  * display-managers autopkgtest: Properly wait until all jobs are finished.
  * display-managers autopkgtest: Reset failed units between tests, to avoid
    running into restart limits and for better test isolation.
  * Enable timesyncd in virtual machines. (Closes: #762343)

  [ Adam Conrad ]
  * debian/systemd.{triggers,postinst}: Trigger a systemctl daemon-reload
    when init scripts are installed or removed (Closes: #766429)

  [ Didier Roche ]
  * Squash all fsckd patches in one (as fsckd and such will be removed
    soon upstream), containing various fixes from upstream git and refactor
    the connection flow to upstream's suggestion. Modify the man pages to match
    those modifications as well. Amongst others, this suppresses "Couldn't
    connect to plymouth" errors if plymouth is not running.
    (Closes: #782265, LP: #1429171)
  * Keep plymouth localized messages in a separate patch for easier updates in
    the future and refresh to latest upstream.
  * display-managers autopkgtest: Use ExecStart=sleep instead of the actual
    lightdm binary, to avoid errors from lightdm startup. Drop the now
    unnecessary "needs-recommends" to speed up the test.

 -- Martin Pitt <mpitt@debian.org>  Fri, 10 Apr 2015 11:08:33 +0200

systemd (219-6) experimental; urgency=medium

  [ Martin Pitt ]
  * Import patches from v219-stable branch (up to 85a6fab).
  * boot-and-services autopkgtest: Add missing python3 test dependency.
  * Make apparmor run before networking, to ensure that profiles apply to
    e. g. dhclient (LP: #1438249):
    - Rename networking.service.d/network-pre.conf to systemd.conf, and add
      After=apparmor.service.
    - ifup@.service: Add After=apparmor.service.
  * udev: Drop hwdb-update dependency, which got introduced by the above
    v219-stable branch. This causes udev and plymouth to start too late and
    isn't really needed in Debian yet as we don't support stateless systems
    yet and handle hwdb.bin updates through dpkg triggers. (LP: #1439301)

  [ Didier Roche ]
  * Fix mount point detection on overlayfs and similar file systems without
    name_to_handle_at() and st_dev support. (LP: #1411140)

  [ Christian Seiler ]
  * Make the journald to syslog forwarding more robust by increasing the
    maximum datagram queue length from 10 to 512. (Closes: #762700)

  [ Marco d'Itri ]
  * Avoid writing duplicate entries in 70-persistent-net.rules by double
    checking if the new udev rule has already been written for the given
    interface. This happens if multiple add events are generated before the
    write_net_rules script returns and udevd renames the interface.
    (Closes: #765577)

 -- Martin Pitt <mpitt@debian.org>  Thu, 02 Apr 2015 09:14:48 +0200

systemd (219-5) experimental; urgency=medium

  [ Didier Roche ]
  * Add "systemd-fsckd" autopkgtest. (LP: #1427312)
  * cmdline-upstart-boot autopkgtest: Update to Ubuntu's upstart-sysv split
    (test gets skipped on Debian while upstart-sysv does not yet exist there).
  * Cherry-pick a couple of upstream commits for adding transient state,
    fixing a race where mounts become available before the device being
    available.
  * Ensure PrivateTmp doesn't require tmpfs through tmp.mount, but rather adds
    an After relationship. (Closes: #779902)

  [ Martin Pitt ]
  * journald: Suppress expected cases of "Failed to set file attributes"
    errors. (LP: #1427899)
  * Add systemd-sysv.postinst: Update grub on first installation, so that the
    alternative init system boot entries get updated.
  * debian/tests: Call /tmp/autopkgtest-reboot, to work with autopkgtest >=
    3.11.1.
  * Check for correct architecture identifiers for SuperH. (Closes: #779710)
  * Fix tmpfiles.d to only apply the first match again (regression in 219).
    (LP: #1428540)
  * /lib/lsb/init-functions.d/40-systemd: Don't ignore systemd unit
    dependencies in "degraded" mode. (LP: #1429734)

  [ Michael Biebl ]
  * debian/udev.init: Recognize '!' flag with static device lists, to work
    with kmod 20. (Closes: #780263)

  [ Craig Magina ]
  * rules-ubuntu/71-power-switch-proliant.rules: Add support for HP ProLiant
    m400 Server Cartridge soft powerdown on Linux 3.16. (LP: #1428811)

  [ Scott Wakeling ]
  * Rework package description to be more accurate. (Closes: #740372)

 -- Martin Pitt <mpitt@debian.org>  Thu, 26 Mar 2015 16:31:04 +0100

systemd (219-4) experimental; urgency=medium

  * tmpfiles: Avoid creating duplicate ACL entries. Add postinst code to clean
    them up on upgrade. (Closes: #778656)
  * bootchart: Fix path to default init. (LP: #1423867)
  * Add "bootchart" autopkgtest, to spot regressions like the above.
  * autopkgtests: Factorize out "assert.sh" utility functions, and use them in
    the tests for useful failure messages.
  * Downgrade requirement for timedated, hostnamed, localed-locale, and
    logind autopkgtests from machine to container isolation.
  * boot-and-services and display-manager autopkgtest: Add systemd-sysv as
    proper test dependency instead of apt-get installing it. This works now
    also under Ubuntu 15.04.
  * boot-and-services autopkgtest: Check cleanup of temporary files during
    boot. Reproduces #779169.
  * Clean up /tmp/ directory again. (Closes: #779169, LP: #1424992)

 -- Martin Pitt <mpitt@debian.org>  Fri, 27 Feb 2015 07:02:09 +0100

systemd (219-3) experimental; urgency=medium

  * sysv-generator: fix wrong "Overwriting existing symlink" warnings.
    (Closes: #778700)
  * Add systemd-fsckd multiplexer and feed its output to plymouth. This
    provides an aggregate progress report of running file system checks and
    also allows cancelling them with ^C, in both text mode and Plymouth.
    (Closes: #775093, #758902; LP: #1316796)
  * Revert "journald: allow restarting journald without losing stream
    connections". This was a new feature in 219, but currently causes boot
    failures due to logind and other services not starting up properly.
    (Closes: #778970; LP: #1423811)
  * Add "boot-smoke" autopkgtest: Test 20 successful reboots in a row, and
    that there are no connection timeouts or stalled jobs. This reproduces the
    above regression.
  * debian/tests/localed-locale: Set up locale and keyboard default files on a
    minimal unconfigured testbed.
  * Add missing python3 test dependency to cmdline-upstart-boot and
    display-managers autopkgtests.
  * debian/tests/boot-and-services: Skip AppArmor test if AppArmor is not
    enabled.
  * debian/tests/boot-and-services: Reboot also if lightdm was just installed
    but isn't running yet.

 -- Martin Pitt <mpitt@debian.org>  Mon, 23 Feb 2015 09:52:12 +0100

systemd (219-2) experimental; urgency=medium

  * Fix UTF-16 to UTF-8 conversion on big-endian machines. (Closes: #778654)
  * Disable new new test-sigbus, it fails on some buildds due to too old
    kernels. (part of #778654)
  * debian/README.Debian, debian/systemd.postinst: Drop setfacl call for
    /var/log/journal, this is now done automatically by tmpfiles.d/systemd.conf.
  * Drop "acl" dependency, not necessary any more with the above.
  * debian/tests/boot-and-services: Move to using /var/lib/machines/,
    /var/lib/containers is deprecated.

 -- Martin Pitt <mpitt@debian.org>  Wed, 18 Feb 2015 15:29:42 +0100

systemd (219-1) experimental; urgency=medium

  [ Martin Pitt ]
  * New upstream release:
    - Fix spelling mistake in systemd.unit(5). (Closes: #773302)
    - Fix timeouts with D-Bus, leading to SIGFPE. (Closes: #774012)
    - Fix load/save of multiple rfkill states. (Closes: #759489)
    - Non-persistent journal (/run/log/journal) is now readable by group adm.
      (Closes: #771980)
    - Read netdev user mount option to correctly order network mounts after
      network.target. (Closes: #769186)
    - Fix 60-keyboard.hwdb documentation and whitespace handling.
      (Closes: #757367)
    - Fix ThinkPad X1 Carbon 20BT trackpad buttons (LP: #1414930)
    - Drop all backported patches and port the others to new upstream release.
  * Bump libblkid-dev build dependency as per upstream configure.ac.
  * debian/systemd.install: Add new language-fallback-map file.
  * debian/udev.install: Add new systemd-hwdb tool.
  * debian/libsystemd0.symbols: Add new symbols from this release.
  * tmpfiles.d/systemd.conf: Drop "wheel" ACL (that group does not exist in
    Debian) to make the ACL for "adm" actually work.
  * debian/rules: Explicitly disable importd for now; it should still mature a
    bit. Explicitly enable hwdb support.
  * /lib/lsb/init-functions.d/40-systemd: Call systemctl is-system-running
    with --quiet. (LP: #1421058)
  * debian/systemd.postrm: Clean getty@tty1.service and remote-fs.target
    enablement symlinks on purge. (Closes: #778499)
  * Move all Debian specific units in the systemd package into
    debian/extra/units/ and simplify debian/systemd.install.
  * Enable timesyncd by default. Add a config drop-in to not start if ntp,
    openntpd, or chrony is installed. (Closes: #755722)
  * debian/systemd.links: Drop obsolete hwclockfirst.service mask link, this
    was dropped in wheezy's util-linux already.
  * debian/udev.postinst: Call systemd-hwdb instead of udevadm hwdb.

  [ Michael Biebl ]
  * Stop removing firstboot man pages. They are now installed conditionally.

 -- Martin Pitt <mpitt@debian.org>  Tue, 17 Feb 2015 15:51:38 +0100

systemd (218-10) experimental; urgency=medium

  * Pull latest keymaps from upstream git. (LP: #1334968, #1409721)
  * rules: Fix by-path of mmc RPMB partitions and don't blkid them. Avoids
    kernel buffer I/O errors and timeouts. (LP: #1333140)
  * Clean up stale mounts when ejecting CD drives with the hardware eject
    button. (LP: #1168742)
  * Document systemctl --failed option. (Closes: #767267)
  * Quiesce confusing and irrelevant "failed to reset devices.list" warning.
    (LP: #1413193)
  * When booting with systemd-bootchart, default to run systemd rather than
    /sbin/init (which might not be systemd). (LP: #1417059)
  * boot-and-services autopkgtest: Add CgroupsTest to check cgroup
    creation/cleanup behaviour. This reproduces #777601 and verifies the fix
    for it.

 -- Martin Pitt <mpitt@debian.org>  Fri, 13 Feb 2015 12:25:06 +0100

systemd (218-9) experimental; urgency=medium

  [ Martin Pitt ]
  * debian/tests/logind: With dropped systemd-logind-launch we don't have a
    visible /sys/fs/cgroup/systemd/ any more under cgmanager. So adjust the
    test to check /proc/self/cgroup instead.
  * Add unit-config autopkgtest to check systemd unit/sysv init enabling and
    disabling via systemctl. This also reproduces #777613.
  * systemctl: Always install/enable/disable native units, even if there is a
    corresponding SysV script and we call update-rc.d; while the latter
    handles WantedBy=, it does not handle Alias=. (Closes: #777613)
  * cgroup: Don't trim cgroup trees created by someone else, just the ones
    that systemd itself created. This avoids cleaning up empty cgroups from
    e.g. LXC. (Closes: #777601)
  * Don't parse /etc/mtab for current mounts, but /proc/self/mountinfo. If the
    former is a file, it's most likely outdated on boot, leading to race
    conditions and unmounts during boot. (LP: #1419623)

  [ Michael Biebl ]
  * Explicitly disable the features we don't want to build for those with
    autodetection. This ensures reliable build results in dirty build
    environments.
  * Disable AppArmor support in the udeb build.
  * core: Don't fail to run services in --user instances if $HOME is missing.
    (Closes: #759320)

  [ Didier Roche ]
  * default-display-manager-generator: Avoid unnecessary /dev/null symlink and
    warning if there is no display-manager.service unit.

 -- Michael Biebl <biebl@debian.org>  Thu, 12 Feb 2015 18:45:12 +0100

systemd (218-8) experimental; urgency=medium

  [ Martin Pitt ]
  * boot-and-services autopkgtest: Ensure that there are no failed units,
    except possibly systemd-modules-load.service (as that notoriously fails
    with cruft in /etc/modules).
  * Revert "input" system group creation in systemd.postinst from 218-7. It's
    already done in udev.postinst.
  * ifup@.service: Revert checking for existance of ifupdown config for that
    interface, net.agent already does that.
  * Drop Also-redirect-to-update-rc.d-when-not-using-.service.patch; not
    necessary any more with the current version (mangle_names() already takes
    care of this).
  * Merge into Add-support-for-rcS.d-init-scripts-to-the-sysv-gener.patch:
    - Do-not-order-rcS.d-services-after-local-fs.target-if.patch, as it
      partially reverts the above, and is just fixing it.
    - Map-rcS.d-init-script-dependencies-to-their-systemd-.patch as it's just
      adding some missing functionality for the same purpose.
  * Merge Run-update-rc.d-defaults-before-update-rc.d-enable-d.patch into
    Make-systemctl-enable-disable-call-update-rc.d-for-s.patch as the former
    is fixing the latter and is not an independent change.
  * Drop Launch-logind-via-a-shell-wrapper.patch and systemd-logind-launch
    wrapper. The only remaining thing that we need from it is to create
    /run/systemd/, move that into the D-BUS service file directly.
  * /lib/lsb/init-functions.d/40-systemd: Avoid deadlocks during bootup and
    shutdown. DHCP/ifupdown and similar hooks which call "/etc/init.d/foo
    reload" can easily cause deadlocks, since the synchronous wait plus
    systemd's normal behaviour of transactionally processing all dependencies
    first easily causes dependency loops. Thus during boot/shutdown operate
    only on the unit and not on its dependencies, just like SysV behaves.
    (Closes: #777115, LP: #1417010)
  * Only start logind if dbus is installed. This fixes the noisy startup
    failure in environments without dbus, such as LXC containers or servers.
    (part of #772700)
  * Add getty-static.service unit which starts getty@.service on tty 2 to 6 if
    dbus is not installed, and hence logind cannot auto-start them on demand.
    (Closes: #772700)

  [ Michael Biebl ]
  * Update insserv-generator and map $x-display-manager to
    display-manager.service, following the recent change in sysv-generator.
    This avoids creating references to a no longer existing
    x-display-manager.target unit.

 -- Martin Pitt <mpitt@debian.org>  Mon, 09 Feb 2015 18:07:22 +0100

systemd (218-7) experimental; urgency=medium

  [ Martin Pitt ]
  * Don't attempt to mount the same swap partition twice through different
    device node aliases. (Closes: #772182, LP: #1399595)
  * logind: handle closing sessions over daemon restarts. (Closes: #759515,
    LP: #1415104)
  * logind: Fix sd_eviocrevoke ioctl call, to make forced input device release
    after log out actually work.
  * debian/rules: Drop obsolete --disable-multi-seat-x and
    --with-firmware-path configure options.
  * debian/udev.README.Debian: Trim the parts which are obsolete, wrong, or
    described in manpages. Only keep the Debian specific bits.
    (Part of #776546)
  * Actually install udev's README.Debian when building for Debian.
    (Closes: #776546)
  * Create system group "input" which was introduced in 215. (LP: #1414409)
  * ifup@.service: Don't fail if the interface is not configured in
    /etc/network/interfaces at all. (LP: #1414426)

  [ Michael Biebl ]
  * Update Vcs-Browser URL to use cgit and https.
  * Map $x-display-manager LSB facility to display-manager.service instead of
    making it a target. Using a target had the downside that multiple display
    managers could hook into it at the same time which could lead to several
    failed start attempts for the non-default display manager.

 -- Martin Pitt <mpitt@debian.org>  Sun, 01 Feb 2015 20:48:49 +0100

systemd (218-6) experimental; urgency=medium

  [ Martin Pitt ]
  * initramfs hook: Install 61-persistent-storage-android.rules if it exists.
  * Generate POT file during package build, for translators.
  * Pull latest keymaps from upstream git.
  * Order ifup@.service and networking.service after network-pre.target.
    (Closes: #766938)
  * Tone down "Network interface NamePolicy= disabled on kernel commandline,
    ignoring" info message to debug, as we expect this while we disable
    net.ifnames by default. (Closes: #762101, LP: #1411992)

  [ Michael Biebl ]
  * Ship bash-completion for udevadm. (Closes: #776166)
  * Drop rc-local generator in favor of statically enabling rc-local.service,
    and drop halt-local.service which is unnecessary on Debian.
    (Closes: #776170)
  * Drop the obsolete libsystemd-* libraries, there are no reverse
    dependencies left.

 -- Martin Pitt <mpitt@debian.org>  Mon, 26 Jan 2015 15:45:45 +0100

systemd (218-5) experimental; urgency=medium

  * Drop logger.agent. It hasn't been called from any udev rule for a long
    time, and looks obsolete.
  * debian/rules: Configure with --disable-firstboot to replace some manual
    file removals.
  * debian/rules: Remove manual file installation, move them to
    debian/*.install. Move all Debian specific installed files to
    debian/extra/.
  * Merge some changes from the Ubuntu package to reduce the delta; these only
    apply when building on/for Ubuntu:
    - Add 40-hyperv-hotadd.rules: Workaround for LP: #1233466.
    - Add 61-persistent-storage-android.rules to create persistent symlinks
      for partitions with PARTNAME. By Ricardo Salveti.
    - Add 71-power-switch-proliant.rules for supporting the power switches of
      ProLiant Server Cartridges. By Dann Frazier.
    - Add 78-graphics-card.rules: Mark KMS capable graphics devices as
      PRIMARY_DEVICE_FOR_DISPLAY so that we can wait for those in plymouth.
      By Scott James Remnant.
    - Don't install the Debian *.agent scripts. Instead, have Ubuntu's
      80-networking.rules directly pull in ifup@.service, which is much easier
      and more efficient.
  * Make EPERM/EACCESS when applying OOM adjustment for forked processes
    non-fatal. This happens in user namespaces like unprivileged LXC
    containers.
  * Fix assertion failure due to /dev/urandom being unmounted when shutting
    down unprivileged containers. Thanks Stéphane Graber.
  * Enable EFI support. This mostly auto-mounts /sys/firmware/efi/efivars, but
    also provides a generator for auto-detecting the root and the /boot/efi
    partition if they aren't in /etc/fstab. (Closes: #773533)

 -- Martin Pitt <mpitt@debian.org>  Thu, 22 Jan 2015 16:13:46 +0100

systemd (218-4) experimental; urgency=medium

  [ Michael Biebl ]
  * sysv-generator: handle Provides: for non-virtual facility names.
    (Closes: #774335)
  * Fix systemd-remount-fs.service to not fail on remounting /usr if /usr
    isn't mounted yet. This happens with initramfs-tools < 0.118 which we
    might not get into Jessie any more. (Closes: #742048)

  [ Martin Pitt ]
  * fstab-generator: Handle mountall's non-standard "nobootwait" and
    "optional" options. ("bootwait" is already the systemd default behaviour,
    and "showthrough" is irrelevant here, so both can be ignored).
  * Add autopkgtest for one-time boot with upstart when systemd-sysv is
    installed. This test only works under Ubuntu which has a split out
    upstart-bin package, and will be skipped under Debian.
  * debian/ifup@.service: Check if ifup succeeds by calling ifquery, to
    work around ifup not failing on invalid interfaces (see #773539)
  * debian/ifup@.service: Set proper service type (oneshot).
  * sysv-generator: Handle .sh suffixes when translating Provides:.
    (Closes: #775889)
  * sysv-generator: Make real units overwrite symlinks generated by Provides:
    from other units. Fixes failures due to presence of backup or old init.d
    scripts. (Closes: #775404)
  * Fix journal forwarding to syslog in containers without CAP_SYS_ADMIN.
    (Closes: #775067)
  * Re-enable AppArmor support, now that libapparmor1 moved to /lib. Add
    versioned dependency as long as this is still only in experimental.
    (Closes: #775331)
  * Add some missing dpkg and ucf temp files to the "hidden file" filter, to
    e. g. avoid creating units for them through the sysv-generator.
    (Closes: #775903)
  * Silence useless warning about /etc/localtime not being a symlink. This is
    deliberate in Debian with /usr (possibly) being on a separate partition.
    (LP: #1409594)

  [ Christian Kastner ]
  * Use common-session-noninteractive in systemd-user's PAM config, instead of
    common-session. The latter can include PAM modules like libpam-mount which
    expect to be called just once and/or interactively, which already happens
    for login, ssh, or the display-manager. Add pam_systemd.so explicitly, as
    it's not included in -noninteractive, but is always required (and
    idempotent). There is no net change on systemd which don't use manually
    installed PAM modules. (Closes: #739676)

  [ Michael Biebl ]
  * Make sure we run debian-fixup.service after /var has been mounted if /var
    is on a separate partition. Otherwise we might end up creating the
    /var/lock and /var/run symlink in the underlying root filesystem.
    (Closes: #768644)

 -- Martin Pitt <mpitt@debian.org>  Wed, 21 Jan 2015 15:57:50 +0100

systemd (218-3) experimental; urgency=medium

  * build-logind autopkgtest: Re-enforce that sd_login_monitor_new() succeeds,
    and restrict this test to isolation-container. (Reproduces LP #1400203)
  * Bring back patch to make sd_login_monitor_new() work under other init
    systems where /sys/fs/cgroup/systemd/machine does not exist.
    (LP: #1400203)
  * build-login autopkgtest: Build against libsystemd, not libsystemd-login
    any more.
  * Add debian/extra/systemd-vconsole-setup.service dependency shim for
    the console-setup init script, to avoid breaking dependencies of
    third-party packages. Install it for Ubuntu only for now, as in Debian
    plymouth's unit got adjusted. (LP: #1392970, Debian #755194)
  * Mark systemd{,-sysv} as M-A: foreign (thanks lintian).
  * Quiesce maintainer-script-calls-systemctl lintian warning.
  * Quiesce possibly-insecure-handling-of-tmp-files lintian warning, it's
    wrong there (we are handling tmpfiles.d/ files which are not in a temp
    dir).
  * Use dh_installinit's --noscript instead of --no-start for the upstart
    jobs without sysvinit scripts (thanks lintian).
  * Put systemd.pc into arch specific pkgconfig dir, as it contains the arch
    specific libdir value.
  * Don't enable audit by default. It causes flooding of dmesg and syslog,
    suppressing actually important messages. (Closes: #773528)
  * Cherrypick various bug fixes in loopback device setup and netlink socket
    communication. Fixes massive CPU usage due to tight retry loops in user
    LXC containers.

 -- Martin Pitt <mpitt@debian.org>  Mon, 29 Dec 2014 14:55:35 +0100

systemd (218-2) experimental; urgency=medium

  * boot-and-services AppArmor autopkgtest: Stop checking the dmesg log; it is
    racy as sometimes message bursts are suppressed.
  * Fix crash in timedatectl with Etc/UTC.
  * Prefer-etc-X11-default-display-manager-if-present.patch: Drop wrong
    copy&paste'd comment, fix log strings. Thanks Adam D. Barratt.
  * boot-and-services: Robustify Nspawn tests, and show systemd-nspawn output
    on failure.
  * Disable tests which fail on buildds, presumably due to too old kernels,
    misconfigured /etc/hosts, and similar problems. Make failures of the test
    suite fatal now.

 -- Martin Pitt <mpitt@debian.org>  Tue, 16 Dec 2014 08:24:38 +0100

systemd (218-1) experimental; urgency=medium

  * New upstream release. Drop all cherry-picked patches and port the Debian
    specific ones.
    - Create /etc/machine-id on boot if missing. (LP: #1387090)
  * Add new libmount-dev build dependency.
  * Configure with --enable-split-usr.
  * Merge some permanent Ubuntu changes, using dpkg-vendor:
    - Don't symlink udev doc directories.
    - Add epoch to gudev packages; Ubuntu packaged the standalone gudev before
      it got merged into udev.
    - Add Apport hooks for udev and systemd.
  * udev-fallback-graphics upstart job: Guard the modprobe with || true to
    avoid a failure when vesafb is compiled in. (LP: #1367241)

 -- Martin Pitt <mpitt@debian.org>  Sun, 14 Dec 2014 13:58:39 +0100

systemd (217-4) experimental; urgency=medium

  [ Martin Pitt ]
  * Reinstate a debian/extra/rules/50-firmware.rules which immediately tells
    the kernel that userspace firmware loading failed. Otherwise it tries for a
    minute to call the userspace helper (if CONFIG_FW_LOADER_USER_HELPER is
    enabled) in vain, which causes long delays with devices which have a range
    of possible firmware versions. (LP: #1398458)
  * debian/systemd.postinst: Don't always restart journald, as this currently
    can't be done without losing the current journal and breaking attached
    processes. So only restart it from upgrades < 215-3 (where the socket
    location got moved) as an one-time upgrade path from wheezy.
    (Closes: #771122)
  * Revert "Modify insserv generator to mask sysvinit-only display managers".
    This is still under dispute, a bit risky, and might get a different
    implementation. Also, nodm really needs to be fixed properly, working
    around it is both too risky and also too hard to get right.

  [ Didier Roche ]
  * Add display managers autopkgtests.
  * Reset display-manager symlink to match /e/X/d-d-m even if
    display-manager.service was removed. Adapt the autopkgtests for it.
    (LP: #1400680)

 -- Martin Pitt <mpitt@debian.org>  Thu, 11 Dec 2014 18:06:54 +0200

systemd (217-3) experimental; urgency=medium

  [ Martin Pitt ]
  * systemd.bug-script: Really capture stderr of systemd-delta.
    (Closes: #771498)
  * boot-and-services autopkgtest: Give test apparmor job some time to
    actually finish.

  [ Didier Roche ]
  * updated debian/patches/insserv.conf-generator.patch:
    - if /etc/X11/default-display-manager doesn't match a systemd unit
      (or doesn't exist), be less agressive about what to mask: we let
      all sysvinit-only display-manager units enabled to fallback to previous
      behavior and let them starting. (Closes: #771739)

 -- Martin Pitt <mpitt@debian.org>  Tue, 02 Dec 2014 16:53:36 +0100

systemd (217-2) experimental; urgency=medium

  * Re-enable journal forwarding to syslog, until Debian's sysloggers
    can/do all read from the journal directly.
  * Fix hostnamectl exit code on success.
  * Fix "diff failed with error code 1" spew with systemd-delta.
    (Closes: #771397)
  * Re-enable systemd-resolved. This wasn't meant to break the entire
    networkd, just disable the new NSS module. Remove that one manually
    instead. (Closes: #771423, LP: #1397361)
  * Import v217-stable patches (up to commit bfb4c47 from 2014-11-07).
  * Disable AppArmor again. This first requires moving libapparmor to /lib
    (see #771667). (Closes: #771652)
  * systemd.bug-script: Capture stderr of systemd-{delta,analyze}.
    (Closes: #771498)

 -- Martin Pitt <mpitt@debian.org>  Mon, 01 Dec 2014 15:09:09 +0100

systemd (217-1) experimental; urgency=medium

  [ Martin Pitt ]
  * New upstream release. Drop all cherry-picked patches and port the Debian
    specific ones.
  * Disable systemd-resolved for now. It still needs to mature, and
    integration into Debian should be discussed first.
  * Bump util-linux dependency to >= 2.25 as per NEWS.
  * Drop installation of 50-firmware.rules, not shipped upstream any more.
    Firmware loading is now exclusively done by the kernel.
  * Drop installation of readahead related services and code, readahead got
    dropped in this version.
  * Ship new networkctl CLI tool.
  * debian/libsystemd0.symbols: Add new symbols from this release.
  * debian/rules: Call dpkg-gensymbols with -c4 to immediately spot
    changed/missing symbols during build.
  * boot-and-services autopkgtest: Test AppArmor confined units (LP #1396270)
  * Create new "systemd-journal-remote" system group, for
    systemd-tmpfiles-setup.service.

  [ Marc Deslauriers ]
  * Build-depend on libapparmor-dev to enable AppArmor support. (LP: #1396270)

  [ Didier Roche ]
  * Handle display-manager transitions: (Closes: #748668)
    - Add a generator to ensure /etc/X11/default-display-manager is controlling
      which display-manager is started.
    - Modify insserv generator to mask of sysvinit-only dms with insserv
      $x-display-manager tag if they don't match
      /etc/X11/default-display-manager. This avoids starting multiple dms at
      boot.
  * Cherry-pick Shared-add-readlink_value.patch as using that function in the
    generator.

 -- Martin Pitt <mpitt@debian.org>  Fri, 28 Nov 2014 10:53:58 +0100

systemd (215-18) unstable; urgency=medium

  [ Michael Biebl ]
  * manager: Pass correct errno to strerror(), have_ask_password contains
    negative error values which have to be negated when being passed to
    strerror().

  [ Martin Pitt ]
  * Revert upstream commit 743970d which immediately SIGKILLs units during
    shutdown. This leads to problems like bash not being able to write its
    history, mosh not saving its state, and similar failed cleanup actions.
    (Closes: #784720, LP: #1448259)
  * write_net_rules: Escape '{' and '}' characters as well, to make this work
    with busybox grep. Thanks Faidon Liambotis! (Closes: #765577)

 -- Martin Pitt <mpitt@debian.org>  Thu, 21 May 2015 15:49:30 +0200

systemd (215-17) unstable; urgency=high

  * cryptsetup: Implement offset and skip options. (Closes: #751707,
    LP: #953875)

 -- Martin Pitt <mpitt@debian.org>  Thu, 16 Apr 2015 10:26:46 -0500

systemd (215-16) unstable; urgency=medium

  [ Christian Seiler ]
  * Don't run hwclock-save.service in containers. (Closes: #782377)

  [ Michael Biebl ]
  * Do not print anything while passwords are being queried. This should make
    password prompts without plymouth more usable. (Closes: #765013)
  * Skip filesystem check if already done by the initramfs. (Closes: #782522)

 -- Michael Biebl <biebl@debian.org>  Mon, 13 Apr 2015 19:42:32 +0200

systemd (215-15) unstable; urgency=medium

  [ Adam Conrad ]
  * debian/systemd.{triggers,postinst}: Trigger a systemctl daemon-reload
    when init scripts are installed or removed (Closes: #766429)

  [ Martin Pitt ]
  * Fix getty restart loop when PTS device is gone. (Closes: #780711)
  * Run timesyncd in virtual machines. (Closes: #762343)
  * Make logind work in environments without CAP_SYS_ADMIN (mostly
    containers). Thanks Christian Seiler for the backporting!
    (Closes: #778608)
  * Check for correct signatures when setting properties. Fixes systemd
    getting stuck on trying to set invalid property types. (Closes: #781602)

 -- Martin Pitt <mpitt@debian.org>  Thu, 09 Apr 2015 10:12:37 +0200

systemd (215-14) unstable; urgency=medium

  [ Michael Biebl ]
  * Map $x-display-manager LSB facility to display-manager.service instead of
    making it a target. Using a target had the downside that multiple display
    managers could hook into it at the same time which could lead to several
    failed start attempts for the non-default display manager.
  * Update insserv-generator and map $x-display-manager to
    display-manager.service, following the recent change in sysv-generator.
    This avoids creating references to a no longer existing
    x-display-manager.target unit.
  * Cherry-pick upstream fix to increase the SendBuffer of /dev/log to 8M.

  [ Martin Pitt ]
  * scope: Make attachment of initial PIDs more robust. Fixes crash with
    processes that get started by an init.d script with a different (aliased)
    name when the cgroup becomes empty. (Closes: #781210)
  * boot-and-services, display-managers autopkgtests: Add missing python3 test
    dependency.
  * Don't attempt to mount the same swap partition twice through different
    device node aliases. (Closes: #772182, LP: #1399595)

  [ Christian Seiler ]
  * Make the journald to syslog forwarding more robust by increasing the
    maximum datagram queue length from 10 to 512. (Closes: #762700)

  [ Marco d'Itri ]
  * Avoid writing duplicate entries in 70-persistent-net.rules by double
    checking if the new udev rule has already been written for the given
    interface. This happens if multiple add events are generated before the
    write_net_rules script returns and udevd renames the interface.
    (Closes: #765577)

 -- Michael Biebl <biebl@debian.org>  Mon, 30 Mar 2015 13:26:52 +0200

systemd (215-13) unstable; urgency=medium

  [ Martin Pitt ]
  * Add hwclock-save.service to sync the system clock to the hardware clock on
    shutdown, to provide monotonic time for reboots. (Note: this is a hack for
    jessie; the next Debian release will enable timesyncd by default).
    (Closes: #755722)
  * Check for correct architecture identifiers for SuperH. (Closes: #779710)
  * networkd: Fix stopping v4 dhcpclient when the carrier is lost. Thanks
    Christos Trochalakis! (Closes: #779571)
  * Fix segfault with units that depend on themselves. (Closes: #780675)
  * tmpfiles-setup-dev: Call tmpfiles with --boot to allow unsafe device
    creation. Fixes creation of static device nodes with kmod 20.
    (Closes: #780263)

  [ Christian Seiler ]
  * core: Don't migrate PIDs for units that may contain subcgroups.
    This stops messing up lxc/libvirt/other custom cgroup layouts after
    daemon-reload. (Closes: #777164)
  * sysv-generator: add support for /etc/insserv/overrides. (Closes: #759001)

  [ Michael Biebl ]
  * debian/udev.init: Recognize '!' flag with static device lists, to work
    with kmod 20. (Closes: #780263)

  [ Didier Roche ]
  * Ensure PrivateTmp doesn't require tmpfs through tmp.mount, but rather adds
    an After relationship. (Closes: #779902)

 -- Martin Pitt <mpitt@debian.org>  Thu, 26 Mar 2015 14:23:35 +0100

systemd (215-12) unstable; urgency=medium

  [ Martin Pitt ]
  * debian/udev.README.Debian: Trim the parts which are obsolete, wrong, or
    described in manpages. Only keep the Debian specific bits.
    (Part of #776546)
  * Actually install udev's README.Debian when building for Debian.
    (Closes: #776546)
  * Only start logind if dbus is installed. This fixes the noisy startup
    failure in environments without dbus such as LXC containers or servers.
    (part of #772700)
  * Add getty-static.service unit which starts getty@.service on tty 2 to 6 if
    dbus is not installed, and hence logind cannot auto-start them on demand.
    (Closes: #772700)
  * Add unit-config autopkgtest to check systemd unit/sysv init enabling and
    disabling via systemctl. This avoids bugs like #777613 (did not affect
    unstable).
  * cgroup: Don't trim cgroup trees created by someone else, just the ones
    that systemd itself created. This avoids cleaning up empty cgroups from
    e.g. LXC. (Closes: #777601)
  * boot-and-services autopkgtest: Add CgroupsTest to check cgroup
    creation/cleanup behaviour. This reproduces #777601 and verifies the fix
    for it.
  * rules: Fix by-path of mmc RPMB partitions and don't blkid them. Avoids
    kernel buffer I/O errors and timeouts. (LP: #1333140)
  * Document systemctl --failed option. (Closes: #767267)

  [ Michael Biebl ]
  * core: Don't fail to run services in --user instances if $HOME is missing.
    (Closes: #759320)

  [ Didier Roche ]
  * default-display-manager-generator: Avoid unnecessary /dev/null symlink and
    warning if there is no display-manager.service unit.

 -- Martin Pitt <mpitt@debian.org>  Fri, 13 Feb 2015 12:08:31 +0100

systemd (215-11) unstable; urgency=medium

  [ Martin Pitt ]
  * escape-beef-up-new-systemd-escape-tool.patch: Avoid creating a dangling
    symlink, to work around regression in recent patch (see #776257).
  * Order ifup@.service and networking.service after network-pre.target.
    (Closes: #766938)
  * Tone down "Network interface NamePolicy= disabled on kernel commandline,
    ignoring" info message to debug, as we expect this while we disable
    net.ifnames by default. (Closes: #762101, LP: #1411992)
  * logind: handle closing sessions over daemon restarts. (Closes: #759515,
    LP: #1415104)
  * logind: Fix sd_eviocrevoke ioctl call, to make forced input device release
    after log out actually work.
  * debian/patches/series: Move upstreamed patches into the appropriate
    section.

  [ Michael Biebl ]
  * Make sure we run debian-fixup.service after /var has been mounted if /var
    is on a separate partition. Otherwise we might end up creating the
    /var/lock and /var/run symlink in the underlying root filesystem.
    (Closes: #768644)

 -- Martin Pitt <mpitt@debian.org>  Thu, 29 Jan 2015 09:01:54 +0100

systemd (215-10) unstable; urgency=medium

  [ Martin Pitt ]
  * sysv-generator: Handle .sh suffixes when translating Provides:.
    (Closes: #775889)
  * sysv-generator: Make real units overwrite symlinks generated by Provides:
    from other units. Fixes failures due to presence of backup or old init.d
    scripts. (Closes: #775404)
  * Fix journal forwarding to syslog in containers without CAP_SYS_ADMIN.
    (Closes: #775067)

  [ Christian Kastner ]
  * Use common-session-noninteractive in systemd-user's PAM config, instead of
    common-session. The latter can include PAM modules like libpam-mount which
    expect to be called just once and/or interactively, which already happens
    for login, ssh, or the display-manager. Add pam_systemd.so explicitly, as
    it's not included in -noninteractive, but is always required (and
    idempotent). There is no net change on systemd which don't use manually
    installed PAM modules. (Closes: #739676)

 -- Martin Pitt <mpitt@debian.org>  Wed, 21 Jan 2015 13:18:05 +0100

systemd (215-9) unstable; urgency=medium

  [ Didier Roche ]
  * Add display managers autopkgtests.
  * Reset display-manager symlink to match /e/X/d-d-m even if
    display-manager.service was removed. Adapt the autopkgtests for it.

  [ Martin Pitt ]
  * Prefer-etc-X11-default-display-manager-if-present.patch: Drop wrong
    copy&paste'd comment, fix log strings. Thanks Adam D. Barratt.
  * Log all members of cyclic dependencies (loops) even with quiet on the
    kernel cmdline. (Closes: #770504)
  * Don't auto-clean PrivateTmp dir in /var/tmp; in Debian we don't want to
    clean /var/tmp/ automatically. (Closes: #773313)

  [ Michael Biebl ]
  * sysv-generator: handle Provides: for non-virtual facility names.
    (Closes: #774335)
  * Fix systemd-remount-fs.service to not fail on remounting /usr if /usr
    isn't mounted yet. This happens with initramfs-tools < 0.118 which we
    might not get into Jessie any more. (Closes: #742048)

 -- Martin Pitt <mpitt@debian.org>  Tue, 13 Jan 2015 11:24:43 +0100

systemd (215-8) unstable; urgency=medium

  [ Didier Roche ]
  * Cherry-pick shared-add-readlink_value.patch, we will use that function in
    the generator.
  * Cherry-pick util-allow-strappenda-to-take-any-number-of-args.patch, we
    will use that function in the generator.
  * Handle multiple display managers which don't ship a systemd unit or the
    corresponding postinst logic for updating display-manager.service: Add a
    generator to ensure /etc/X11/default-display-manager is controlling which
    display-manager is started. (Closes: #771287)

  [ Sjoerd Simons ]
  * d/p/core-Fix-bind-error-message.patch:
    + Added. Fix error message on bind failure to print the full path
  * d/p/core-Make-binding-notify-private-dbus-socket-more-ro.patch:
    + Added. Be more robust when binding private unix sockets (Based on current
    upstream logic) (Closes: #761306)

  [ Martin Pitt ]
  * Clean up ...journal~ files from unclean shutdowns. (Closes: #771707)
  * debian/systemd.postinst: Don't always restart journald, as this currently
    can't be done without losing the current journal and breaking attached
    processes. So only restart it from upgrades < 215-3 (where the socket
    location got moved) as an one-time upgrade path from wheezy.
    (Closes: #771122)
  * journalctl: Fix help text for --until. (Closes: #766598)
  * Bump systemd's udev dependency to >= 208-8, so that on partial upgrades we
    make sure that the udev package has appropriate Breaks:. In particular,
    this avoids installing current udev with kmod << 14. (Closes: #771726)

  [ Michael Biebl ]
  * systemd.postinst: Move unit enablement after restarting systemd, so that
    we don't fail to enable units with keywords that wheezy's systemd does not
    understand yet. Fixes enabling getty units on wheezy upgrades with
    systemd. (Closes: #771204)

 -- Martin Pitt <mpitt@debian.org>  Fri, 05 Dec 2014 10:01:24 +0100

systemd (215-7) unstable; urgency=medium

  [ Martin Pitt ]
  * Add myself to Uploaders.
  * Add boot-and-services autopkgtest: Check booting with systemd-sysv and
    that the most crucial services behave as expected.
  * logind autopkgtest: Fix stderr output in waiting loop for scsi_debug.
  * Add nspawn test to boot-and-services autopkgtest.
  * Make systemd-nspawn@.service work out of the box: (Closes: #770275)
    - Pre-create /var/lib/container with a secure mode (0700) via tmpfiles.d.
    - Add new try-{guest,host} modes for --link-journal to silently skip
      setting up the guest journal if the host has no persistent journal.
    - Extend boot-and-services autopkgtest to cover systemd-nspawn@.service.
  * Cherry-pick upstream patch to fix SELinux unit access check (regression
    in 215).
  * sysv-generator: Avoid wrong dependencies for failing units. Thanks to
    Michael Biebl for the patch! (Closes: #771118)
  * Cherry-pick patches to recognize and respect the "discard" mount option
    for swap devices. Thanks to Aurelien Jarno for finding and testing!
    (Closes: #769734)

  [ Jon Severinsson]
  * Add /run/shm -> /dev/shm symlink in debian/tmpfiles.d/debian.conf. This
    avoids breakage in Jessie for packages which still refer to /run/shm, and
    while https://wiki.debian.org/ReleaseGoals/RunDirectory is still official.
    (LP: #1320534, Closes: #674755).

 -- Martin Pitt <mpitt@debian.org>  Fri, 28 Nov 2014 06:43:15 +0100

systemd (215-6) unstable; urgency=medium

  [ Martin Pitt ]
  * Cherry-pick upstream patch to fix udev crash in link_config_get().
  * Cherry-pick upstream patch to fix tests in limited schroot environments.
  * Add d/p/Add-env-variable-for-machine-ID-path.patch: Allow specifying an
    alternate /etc/machine-id location. This is necessary for running tests
    as long as it isn't in our base images (see Debian #745876)
  * Run tests during package build. For the first round don't make them fatal
    for now (that will happen once we see results from all the architectures).
  * Drop our Check-for-kmod-binary.patch as the upstream patch
    units-conditionalize-static-device-node-logic-on-CAP.patch supersedes it.
  * Drop Use-comment-systemd.-syntax-in-systemd.mount-man-pag.patch, as
    our util-linux is now recent enough. Bump dependency to >= 2.21.
  * Adjust timedated and hostnamed autopkgtests to current upstream version.
  * Replace our Debian hwdb.bin location patch with what got committed
    upstream. Run hwdb update with the new --usr option to keep current
    behaviour.
  * debian/README.Debian: Document how to debug boot or shutdown problems with
    the debug shell. (Closes: #766039)
  * Skip-99-systemd.rules-when-not-running-systemd-as-in.patch: Call path_id
    under all init systems, to get consistent ID_PATH attributes. This is
    required so that tools like systemd-rfkill can be used with SysVinit or
    upstart scripts, too. (LP: #1387282)
  * Switch libpam-systemd dependencies to prefer systemd-shim over
    systemd-sysv, to implement the CTTE decision #746578. This is a no-op on
    systems which already have systemd-sysv installed, but will prevent
    installing that on upgrades. (Closes: #769747)
  * Remove Tollef from Uploaders: as per his request. Thanks Tollef for all
    you work!
  * net.agent: Properly close stdout/err FDs, to avoid long hangs during udev
    settle. Thanks to Ben Hutchings! (Closes: #754987)
  * Bump Standards-Version to 3.9.6 (no changes necessary).

  [ Didier Roche ]
  * debian/ifup@.service: add a ConditionPath on /run/network, to avoid
    failing the unit if /etc/init.d/networking is disabled. (Closes: #769528)

 -- Martin Pitt <mpitt@debian.org>  Tue, 18 Nov 2014 12:37:22 +0100

systemd (215-5) unstable; urgency=medium

  [ Martin Pitt ]
  * Unblacklist hyperv_fb again, it is needed for graphical support on Hyper-V
    platforms. Thanks Andy Whitcroft! (LP: #1359933)
  * Bump systemd-shim Depends/Breaks to 8-2 to ensure a lockstep upgrade.
    (Closes: #761947)

  [ Sjoerd Simons ]
  * d/p/sd-bus-Accept-no-sender-as-the-destination-field.patch
    + Fix compatibility between systemctl v215 and v208. Resolves issue when
      reloads of services is requested before systemd is re-execed
      (Closes: #762146)

  [ Michael Biebl ]
  * Don't overmount existing /run/user/<UID> directories with a per-user tmpfs
    on upgrades. (Closes: #762041)
  * Re-enable mount propagation for udevd. This avoids that broken software
    like laptop-mode-tools, which runs mount from within udev rules, causes
    the root file system to end up read-only. (Closes: #762018)

 -- Michael Biebl <biebl@debian.org>  Sat, 27 Sep 2014 17:49:47 +0200

systemd (215-4) unstable; urgency=medium

  * Upload to unstable.

 -- Michael Biebl <biebl@debian.org>  Mon, 15 Sep 2014 17:38:30 +0200

systemd (215-3) experimental; urgency=medium

  [ Ben Howard ]
  * 75-persistent-net-generator.rules: Fix matches of HyperV. (LP: #1361272)

  [ Martin Pitt ]
  * 75-persistent-net-generator.rules: Add new MS Azure MAC prefix 00:25:ae.
    (LP: #1367883)

  [ Michael Biebl ]
  * Update upstream v215-stable patch series.
  * The /dev/log socket and /dev/initctl FIFO have been moved to /run and
    replaced by symlinks. Create the symlinks manually on upgrades as well.
    (Closes: #761340)
  * Fix incorrect paths in man pages. (LP: #1357782, Closes: #717491)
  * Make systemd recommend dbus so it is installed on upgrades. The dbus
    system bus is required to run systemd-logind and the autovt feature relies
    on logind. (Closes: #758111)
  * Bump dependency on systemd-shim to (>= 7-2) to ensure we have a version
    which supports systemd >= 209.
  * Rework bug-script to be more upfront about what kind of data is gathered
    and ask the user for permission before attaching the information to the
    bug report. (Closes: #756248)

  [ Sjoerd Simons ]
  * d/p/buildsys-Don-t-default-to-gold-as-the-linker.patch
    + Don't explicitly pick gold as the default linker. Fixes FTBFS on sparc
      (Closes: #760879)

 -- Sjoerd Simons <sjoerd@debian.org>  Sun, 14 Sep 2014 20:14:49 +0200

systemd (215-2) experimental; urgency=medium

  * debian/patches/always-check-for-__BYTE_ORDER-__BIG_ENDIAN-when-chec.patch
    + Added. Fix checking of system endianness. Fixes FTBFS on powerpc
  * debian/patches/timesyncd-when-we-don-t-know-anything-about-the-netw.patch:
    + Let timesyncd go online even if networkd isn't running (from upstream
      git) (Closes: #760087)
  * debian/rules: add systemd-update-utmp-runlevel.service to
    {poweroff, rescue, multi-user, graphical, reboot}.target.wants to trigger
    the runlevel target to be loaded

 -- Sjoerd Simons <sjoerd@debian.org>  Sun, 07 Sep 2014 23:46:02 +0200

systemd (215-1) experimental; urgency=medium

  * New upstream release.
  * Import upstream v215-stable patch series.
  * Rebase remaining Debian patches on top of v215-stable.
  * Drop our Debian-specific run-user.mount unit as upstream now creates a
    per-user tmpfs via logind.
  * Don't rely on new mount from experimental for now and re-add the patch
    which updates the documentation accordingly.
  * Cherry-pick upstream fix to use correct versions for the new symbols that
    were introduced in libudev.
  * Update symbols files
    - Add two new symbols for libudev1.
    - Remove private symbol from libgudev-1.0-0. This symbol was never part of
      the public API and not used anywhere so we don't need a soname bump.
  * Cherry-pick upstream commit to not install busname units if kdbus support
    is disabled.
  * Make /run/lock tmpfs an API fs so it is available during early boot.
    (Closes: #751392)
  * Install new systemd-path and systemd-escape binaries.
  * Cherry-pick upstream commit which fixes the references to the systemctl
    man page. (Closes: #760613)
  * Use the new systemd-escape utility to properly escape the network
    interface name when starting an ifup@.service instance for hotplugged
    network interfaces. Make sure a recent enough systemd version is installed
    by bumping the versioned Breaks accordingly. (Closes: #747044)
  * Order ifup@.service after networking.service so we don't need to setup the
    runtime directory ourselves and we have a defined point during boot when
    hotplugged network interfaces are started.
  * Disable factory-reset feature and remove files associated with it. This
    feature needs more integration work first before it can be enabled in
    Debian.
  * Cherry-pick upstream commit to fix ProtectSystem=full and make the
    ProtectSystem= option consider /bin, /sbin, /lib and /lib64 (if it exists)
    on Debian systems. (Closes: #759689)
  * Use adduser in quiet mode when creating the system users/groups to avoid
    warning messages about the missing home directories. Those are created
    dynamically during runtime. (Closes: #759175)
  * Set the gecos field when creating the system users.
  * Add systemd-bus-proxy system user so systemd-bus-proxyd can properly drop
    its privileges.
  * Re-exec systemd and restart services at the end of postinst.
  * Cherry-pick upstream commit for sd-journal to properly convert
    object->size on big endian which fixes a crash in journalctl --list-boots.
    (Closes: #758392)

 -- Michael Biebl <biebl@debian.org>  Sun, 07 Sep 2014 09:58:48 +0200

systemd (214-1) experimental; urgency=medium

  * New upstream release v214.
    (Closes: #750793, #749268, #747939)

  [ Jon Severinsson ]
  * Import upstream v214-stable patch series.
    - Rebase remaining Debian patches on top of v214-stable.
    - Drop modifications to the now-removed built-in sysvinit support.
  * Install the new combined libsystemd0 library, this library combines all
    functionality of the various libsystemd-* libraries.
    - Deprecate the old libsystemd-* libraries as they've been bundled into
      libsystemd0. The old -dev files now just carry a transitional .pc file.
    - Add new symbols file for libsystemd0.
  * Update symbols file for libgudev-1.0-0.
  * Remove pre-generated rules and unit files in debian/rules clean target.
  * Add new systemd service users in systemd postinst (systemd-timesync,
    systemd-network, systemd-resolve)
  * Add new system group "input" used by udev rules in udev postinst.
  * Try-restart networkd, resolved, and timesyncd after an upgrade.
  * Do not force-enable default-on services on every upgrade.
  * Add support for rcS.d init scripts to the sysv-generator.
    - Do not order rcS.d services after local-fs.target if they do not
      explicitly depend on $local_fs.
    - Map rcS.d init script dependencies to their systemd equivalent.
    - Special-case some dependencies for sysv init scripts for better
      backwards compatibility. (Closes: #726027, #738965).
  * Add systemd depends on new mount. (Closes: #754411)
  * Update /run/initctl symlink target in debian/tmpfiles.d/debian.conf.
  * Remove stored backlog state, rfkill state, random-seed and clock
    information from /var/lib/systemd on systemd purge.

  [ Sjoerd Simons ]
  * debian/patches/shared-include-stdbool.h-in-mkdir.h.patch
    + Added. Include stdbool before using bool in function prototypes. Fixes
      build of the insserv generator
  * Add python-lxml to build-depends for python-systemd
  * Turn on parallel build support
  * Install the new busctl binary and translations
  * Explicitly disable microhttp so the package build doesn't fail if the
    required dependencies for it happen to be installed.
  * debian/control: Make udev break plymouth (<< 0.9.0-7) as older plymouths
    assume udev implementation details that have changed slightly since v213
  * debian/control: Remove b-d on librwap0-dev
  * debian/control: Bump libkmod-dev b-d to >= 15
  * debian/rules: Drop outdated --enable-tcpwrap
  * debian/rules: Explicitly turn off rfkill, networkd, timesyncd and resolved
    for the udeb build
  * debian/rules: Use the debian ntp pool as default ntp servers
  * debian/rules: explicitely configure the maximum system uid/gids instead of
    relying on autodetection

 -- Sjoerd Simons <sjoerd@debian.org>  Sun, 24 Aug 2014 14:54:27 +0200

systemd (208-8) unstable; urgency=medium

  [ Martin Pitt ]
  * Fix duplicate line in copyright. (Closes: #756899)
  * Drop --disable-xattr configure option for udeb, does not exist any more.
  * Add Turkish debconf translations. Thanks Mert Dirik! (Closes: #757498)
  * Backport fix for lazy session-activation on non-seat0 seats.
    (LP: #1355331)

  [ Michael Biebl ]
  * Use "kmod static-nodes --output=/proc/self/fd/1" in make_static_nodes() as
    we can't rely on /dev/stdout to exist at this point during boot.
    (Closes: #757830)
  * Fix udev SysV init script and d-i start script to not write to
    /sys/kernel/uevent_helper unconditionally to not fail on a kernel with
    CONFIG_UEVENT_HELPER unset. (Closes: #756312)
  * Add Breaks: kmod (<< 14) to udev to make sure we have a kmod version
    supporting the static-nodes command.
  * Add Breaks: systemd (<< 208) to udev to avoid partial upgrades. Newer udev
    versions rely on kmod-static-nodes.service being provided by systemd.
    (Closes: #757777)
  * Updated upstream v208-stable patch series to 53b1b6c.
  * Cherry-pick upstream fix to ignore temporary dpkg files. (Closes: #757302)
  * Make emergency.service conflict with rescue.service.
    Otherwise if rescue mode is selected during boot and the emergency mode
    is triggered (e.g. via a broken fstab entry), we have two sulogin
    processes fighting over the tty. (Closes: #757072)
  * Stop syslog.socket when entering emergency mode as otherwise every log
    message triggers the start of the syslog service and its dependencies
    which conflicts with emergency.target. (Closes: #755581)

 -- Michael Biebl <biebl@debian.org>  Thu, 21 Aug 2014 00:14:21 +0200

systemd (208-7) unstable; urgency=medium

  [ Michael Biebl ]
  * Mask remaining services provided by the initscripts package and document
    in more detail why certain services have been masked. (Closes: #659264)
  * Install zsh completions to the correct place. (Closes: #717540)

  [ Jon Severinsson ]
  * Cherry-pick upstream fix for journal file permissions. (Closes: #755062)
  * Map some rcS.d init script dependencies to their systemd equivalent.
  * Update Depends on initscripts to the version with a systemd-compatible
    mountnfs ifup hook. (Closes: #746358)
  * Add Breaks on lvm2 versions without native systemd support.
    (Closes: #678438, #692120)
  * Do not fail udev upgrades if the udev service is already runtime-masked
    when the preinst script is run. (Closes: #755746)
  * Add Pre-Depends on systemd to systemd-sysv, to avoid risking that the
    sysv-compatible symlinks become dangling on a partial install.
  * Ensure that systemctl is usable right after being unpacked, by adding the
    required Pre-Depends to systemd and libsystemd-daemon0. (Closes: #753589)
  * Add support for TuxOnIce hibernation. (Closes: #746463)

  [ Martin Pitt ]
  * Rename "api" autopkgtest to "build-login", and stop requiring that
    sd_login_monitor_new() succeeds. It doesn't in many environments like
    schroot or after upgrades from < 204, and the main point of the test is
    to check that libsystemd-login-dev has correct contents and dependencies.
    Drop "isolation-machine" requirement.
  * Use glibc's xattr support instead of requiring libattr. Fixes FTBFS with
    latest glibc and libattr. Cherrypicked from trunk. Drop libattr1-dev build
    dependency. (Closes: #756097)
  * Build python3-systemd for Python 3 bindings. Drop python-systemd; it does
    not have any reverse dependencies, and we want to encourage moving to
    Python 3. (LP: #1258089)
  * Add simple autopkgtest for python3-systemd.
  * Add dbus dependency to libpam-systemd. (Closes: #755968)
  * Fix /dev/cdrom symlink to appear for all types of drives, not just for
    pure CD-ROM ones. Also, fix the symlinks to stay after change events.
    (LP: #1323777)
  * 75-persistent-net-generator.rules: Adjust Ravello interfaces; they don't
    violate the assignment schema, they should just not be persistent.
    Thanks to Boris Figovsky. (Closes: #747475, LP: #1317776)
  * Reinstate patches to make logind D-BUS activatable.
  * Re-add systemd-shim alternative dependency to libpam-systemd. Version it
    to ensure cgmanager support. (Closes: #754984, LP: #1343802)
  * Convert udev-finish.upstart from a task to a job, to avoid hangs with
    startpar. (Closes: #756631)
  * Add debian/extra/60-keyboard.hwdb: Latest keymaps from upstream git.
    This makes it trivial to backport keymap fixes to stable releases.
    (Closes: #657809; LP: #1322770, #1339998)
  * udev.init: Create static device nodes, as this moved out of udevd.
    Thanks to Michael Biebl for the script! (Closes: #749021)

 -- Martin Pitt <mpitt@debian.org>  Wed, 06 Aug 2014 13:33:22 +0200

systemd (208-6) unstable; urgency=medium

  [ Jon Severinsson ]
  * Add v208-stable patch series.
    - Update Debian patches to apply on top of v208-stable.
    - Move new manpages to libsystemd-*-dev as appropriate.

  [ Michael Biebl ]
  * Upload to unstable.

 -- Michael Biebl <biebl@debian.org>  Wed, 16 Jul 2014 00:44:15 +0200

systemd (208-5) experimental; urgency=medium

  * Merge changes from unstable branch.

 -- Michael Biebl <biebl@debian.org>  Sat, 28 Jun 2014 13:41:32 +0200

systemd (208-4) experimental; urgency=medium

  * Merge changes from unstable branch.
  * Drop alternative dependency on systemd-shim in libpam-systemd. The
    systemd-shim package no longer provides an environment to run
    systemd-logind standalone. See #752939 for further details.

 -- Michael Biebl <biebl@debian.org>  Sat, 28 Jun 2014 01:22:11 +0200

systemd (208-3) experimental; urgency=medium

  * Merge changes from unstable branch.

 -- Michael Biebl <biebl@debian.org>  Wed, 25 Jun 2014 11:29:07 +0200

systemd (208-2) experimental; urgency=medium

  [ Sjoerd Simons ]
  * Don't stop a running user manager from garbage collecting the users. Fixes
    long shutdown times when using a systemd user session

  [ Michael Stapelberg ]
  * Fix bug-script: “systemctl dump” is now “systemd-analyze dump”
    (Closes: #748311)

  [ Michael Biebl ]
  * Merge changes from unstable branch.
  * Cherry-pick upstream fixes to make sd_session_get_vt() actually work.

 -- Michael Biebl <biebl@debian.org>  Tue, 24 Jun 2014 17:45:26 +0200

systemd (208-1) experimental; urgency=medium

  [ Michael Biebl ]
  * New upstream release. (Closes: #729566)
  * Update patches.
  * Update symbols files for libsystemd-journal and libsystemd-login.
  * Install new files and remove the ones we don't use.
  * Install zsh completion files. (Closes: #717540)
  * Create a compat symlink /etc/sysctl.d/99-sysctl.conf as systemd-sysctl no
    longer reads /etc/sysctl.conf.
  * Bump Build-Depends on kmod to (>= 14).
  * Bump Build-Depends on libcryptsetup-dev to (>= 2:1.6.0) for tcrypt
    support.
  * Make kmod-static-nodes.service check for the kmod binary since we don't
    want a hard dependency on kmod e.g. for container installations.
  * Disable various features which aren't required for the udeb build.
  * Move new sd_pid_get_slice and sd_session_get_vt man pages into
    libsystemd-login-dev.
  * Make no-patch-numbers the default for gbp-pq.
  * Adjust systemd-user pam config file for Debian.
    This pam config file is used by libpam-systemd/systemd-logind when
    launching systemd user instances.
  * Drop patches to make logind D-Bus activatable. The cgroup handling has
    been reworked in v205 and logind no longer creates cgroup hierarchies on
    its own. That means that the standalone logind is no longer functional
    without support from systemd (or an equivalent cgroup manager).

  [ Martin Pitt ]
  * Explain patch management in debian/README.source.

 -- Michael Biebl <biebl@debian.org>  Mon, 28 Apr 2014 00:22:57 +0200

systemd (204-14) unstable; urgency=medium

  * Fix SIGABRT in insserv generator caused by incorrect usage of strcat().
    (Closes: #752992)
  * Mark -dev packages as Multi-Arch: same. (Closes: #720017)

 -- Michael Biebl <biebl@debian.org>  Sat, 28 Jun 2014 13:22:43 +0200

systemd (204-13) unstable; urgency=medium

  * Switch back to load the sg module via the kmod builtin. The problem was
    not that the kmod builtin is faster then modprobe but rather the incorrect
    usage of the "=" assignment operator. We need to use "+=" here, so the sg
    module is loaded in addition to other scsi modules, which are loaded via
    the modalias rule. Thanks to Tommaso Colombo for the analysis.
  * Cherry-pick upstream fix which prevents systemd from entering an infinite
    loop when trying to break an ordering cycle. (Closes: #752259)
  * Update insserv generator to not create any drop-in files for services
    where the corresponding SysV init script does not exist.
  * Drop the check for /sys/kernel/uevent_helper from postinst and the SysV
    init script and do not unconditionally overwrite it in the initramfs hook.
    Since a long time now udev has been using the netlink interface to
    communicate with the kernel and with Linux 3.16 it is possible to disable
    CONFIG_UEVENT_HELPER completely. (Closes: #752742)

 -- Michael Biebl <biebl@debian.org>  Sat, 28 Jun 2014 00:01:16 +0200

systemd (204-12) unstable; urgency=medium

  [ Martin Pitt ]
  * Change the sg loading rule (for Debian #657948) back to using modprobe.
    kmod is too fast and then sg races with sd, causing the latter to not see
    SCSI disks.  (Closes: #752591, #752605)

  [ Michael Biebl ]
  * Update udev bug-script to attach instead of paste extra info if a new
    enough reportbug version is available.

 -- Michael Biebl <biebl@debian.org>  Wed, 25 Jun 2014 10:55:12 +0200

systemd (204-11) unstable; urgency=medium

  [ Martin Pitt ]
  * Explain patch management in debian/README.source. (Closes: #739113)
  * Replace "Always probe cpu support drivers" patch with cherry-picked
    upstream fix which is more general.
  * Advertise hibernation only if there's enough free swap. Patches backported
    from current upstream. (LP: #1313522)
  * Fix typo in sg loading rule to make it actually work.

  [ Michael Biebl ]
  * Make no-patch-numbers the default for gbp-pq.
  * Cherry-pick upstream fix to properly handle multiline syslog messages.
    (Closes: #746351)
  * Cherry-pick upstream fix for libudev which fixes a memleak in
    parent_add_child().
  * Drop "-b debian" from Vcs-Git since we use the master branch for
    packaging now.
  * Drop Conflicts: sysvinit (<< 2.88dsf-44~) from systemd-sysv since this
    breaks dist-upgrades from wheezy when switching from sysvinit to
    systemd-sysv as default init. While downgrading the Pre-Depends in
    sysvinit would have been an alternative, dropping the Conflicts and only
    keeping the Replaces was deemed the lesser evil. (Closes: #748355)
  * Use Conflicts instead of Breaks against sysvinit-core. This avoids
    /sbin/init going missing when switching from systemd-sysv to sysvinit.
    While at it, add a Replaces: upstart. (Closes: #751589)
  * Make the SysV compat tools try both /run/initctl and /dev/initctl. This
    makes them usable under sysvinit as PID 1 without requiring any symlinks.
  * Various ifupdown integration fixes
    - Use DefaultDependencies=no in ifup@.service so the service can be
      started as early as possible.
    - Create the ifupdown runtime directory in ifup@.service as we can no
      longer rely on the networking service to do that for us.
    - Don't stop ifup@.service on shutdown but let the networking service take
      care of stopping all hotplugged interfaces.
    - Only start ifup@.service for interfaces configured as allow-hotplug.

  [ Michael Stapelberg ]
  * Clarify that “systemd” does not influence init whereas “systemd-sysv” does
    (Closes: #747741)

  [ Ansgar Burchardt ]
  * Don't use "set +e; set +u" unconditionally in the lsb init-functions hook
    as this might change the behaviour of existing SysV init scripts.
    (Closes: #751472)

 -- Michael Biebl <biebl@debian.org>  Tue, 24 Jun 2014 17:03:43 +0200

systemd (204-10) unstable; urgency=medium

  * In the udeb's udev.startup, make sure that /dev/pts exists.
  * systemd-logind-launch: Set the #files ulimit, for unprivileged LXC
    containers.
  * Drop udev.NEWS, it only applies to pre-squeeze.
  * Remove /var/log/udev on purge.
  * Always probe cpu support drivers. (LP #1207705)
  * On Dell PowerEdge systems, the iDRAC7 and later support a USB Virtual NIC
    for management. Name this interface "idrac" to avoid confusion with "real"
    network interfaces.
  * Drop numerical prefixes from patches, to avoid future diff noise when
    removing, cherry-picking, and merging patches. From now on, always use
    "gbp-pq export --no-patch-numbers" to update them.

 -- Martin Pitt <mpitt@debian.org>  Sun, 27 Apr 2014 11:53:52 +0200

systemd (204-9) unstable; urgency=medium

  * The "Flemish Beef and Beer Stew" release.

  [ Steve Langasek ]
  * Do proper refcounting of the PAM module package on prerm, so that we
    don't drop the module from the PAM config when uninstalling a
    foreign-arch package.  Related to Ubuntu bug #1295521.

  [ Martin Pitt ]
  * debian/udev.udev-finish.upstart: Fix path to tmp-rules,
    debian/extra/rule_generator.functions creates them in /run/udev/.
  * rules: Remove the kernel-install bits; we don't want that in Debian and
    thus it shouldn't appear in dh_install --list-missing output.
  * Ship sd-shutdown.h in libsystemd-daemon-dev.
  * Run dh_install with --fail-missing, to avoid forgetting files when we move
    to new versions.
  * Mount /dev/pts with the correct permissions in the udev, to avoid needing
    pt_chown (not available on all architectures). Thanks Adam Conrad.
  * Add new block of Windows Azure ethernet hardware address to
    75-persistent-net-generator.rules. (LP: #1274348, Closes: #739018)
  * Drop our Debian specific 60-persistent-storage{,-tape}.rules and use the
    upstream rules. They are compatible and do a superset of the
    functionality. (Closes: #645466)
  * Drop our Debian specific 80-drivers.rules and use the upstream rules with
    a patch for the sg module (see #657948). These now stop calling modprobe
    and use the kmod builtin, giving some nice boot speed improvement.
    (Closes: #717404)
  * Drop our Debian specific 50-udev-default.rules and 91-permissions.rules
    and use the upstream rules with a patch for the remaining Debian specific
    default device permissions. Many thanks to Marco d'Itri for researching
    which Debian-specific rules are obsolete! Amongst other things, this now
    also reads the hwdb info for USB devices (Closes: #717405) and gets rid of
    some syntax errors (Closes: #706221)
  * Set default polling interval on removable devices as well, for kernels
    which have "block" built in instead of being a module. (Closes: #713877)
  * Make sd_login_monitor_new() work for logind without systemd.
  * Cherry-pick upstream fix for polkit permissions for rebooting with
    multiple sessions.
  * Kill /etc/udev/links.conf, create_static_nodes, and associated code. It's
    obsolete with devtmpfs (which is required now), and doesn't run with
    systemd or upstart anyway.
  * Drop unnecessary udev.dirs.
  * Add autopkgtests for smoke-testing logind, hostnamed, timedated, localed,
    and a compile/link/run test against libsystemd-login-dev.

  [ Marco d'Itri ]
  * preinst: check for all the system calls required by modern releases
    of udev. (Closes: #648325)
  * Updated fbdev-blacklist.conf for recent kernels.
  * Do not blacklist viafb because it is required on the OLPC XO-1.5.
    (Closes: #705792)
  * Remove write_cd_rules and the associated rules which create "persistent"
    symlinks for CD/DVD devices and replace them with more rules in
    60-cdrom_id, which will create symlinks for one at random among the
    devices installed. Since the common case is having a single device
    then everything will work out just fine most of the times...
    (Closes: #655924)
  * Fix write_net_rules for systemd and sysvinit users by copying the
    temporary rules from /run/udev/ to /etc/udev/. (Closes: #735563)
  * Do not install sysctl.d/50-default.conf because the systemd package
    should not change kernel policies, at least until it will become
    the only supported init system.

  [ Michael Stapelberg ]
  * Add systemd-dbg package, thanks Daniel Schaal (Closes: #742724).
  * Switch from gitpkg to git-buildpackage. Update README.source accordingly.
  * Make libpam-systemd depend on systemd-sysv | systemd-shim. Packages that
    need logind functionality should depend on libpam-systemd.

  [ Michael Biebl ]
  * Do not send potentially private fstab information without prior user
    confirmation. (Closes: #743158)
  * Add support for LSB facilities defined by insserv.
    Parse /etc/insserv.conf.d content and /etc/insserv.conf and generate
    systemd unit drop-in files to add corresponding dependencies. Also ship
    targets for the Debian specific $x-display-manager and
    $mail-transport-agent system facilities. (Closes: #690892)
  * Do not accidentally re-enable /var/tmp cleaning when migrating the TMPTIME
    setting from /etc/default/rcS. Fix up existing broken configurations.
    (Closes: #738862)

 -- Michael Biebl <biebl@debian.org>  Sat, 26 Apr 2014 21:37:29 +0200

systemd (204-8) unstable; urgency=low

  [ Michael Stapelberg ]
  * move manpages from systemd to libsystemd-*-dev as appropriate
    (Closes: #738723)
  * fix systemctl enable/disable/… error message “Failed to issue method call:
    No such file or directory” (the previous upload did actually not contain
    this fix due to a merge conflict) (Closes: #738843)
  * add explicit “Depends: sysv-rc” so that initscript’s “Depends: sysv-rc |
    file-rc” will not be satisfied with file-rc. We need the invoke-rc.d and
    update-rc.d from sysv-rc, file-rc’s doesn’t have support for systemd.
    (Closes: #739679)
  * set capabilities cap_dac_override,cap_sys_ptrace=ep for
    systemd-detect-virt, so that it works for unprivileged users.
    (Closes: #739699)
  * pam: Check $XDG_RUNTIME_DIR owner (Closes: #731300)
  * Ignore chkconfig headers entirely, they are often broken in Debian
    (Closes: #634472)

  [ Michael Biebl ]
  * do a one-time migration of RAMTMP= from /etc/default/rcS and
    /etc/default/tmpfs, i.e. enable tmp.mount (Closes: #738687)
  * Bump Standards-Version to 3.9.5.

 -- Michael Biebl <biebl@debian.org>  Wed, 19 Mar 2014 18:57:35 +0100

systemd (204-7) unstable; urgency=low

  * fix systemctl enable/disable/… error message “Failed to issue method call:
    No such file or directory” (Closes: #734809)
  * bug-script: attach instead of paste extra info with reportbug ≥ 6.5.0
    (Closes: #722530)
  * add stage1 bootstrap support to avoid Build-Depends cycles (Thanks Daniel
    Schepler)
  * cherry-pick:
    order remote mounts from mountinfo before remote-fs.target (77009452cfd)
    (Closes: #719945)
    Fix CPUShares configuration option (ccd90a976dba) (Closes: #737156)
    fix reference in systemd-inhibit(1) (07b4b9b) (Closes: #738316)

 -- Michael Stapelberg <stapelberg@debian.org>  Tue, 11 Feb 2014 23:34:42 +0100

systemd (204-6) unstable; urgency=low

  [ Michael Stapelberg ]
  * Run update-rc.d defaults before update-rc.d <enable|disable>
    (Closes: #722523)
  * preinst: preserve var-{lock,run}.mount when upgrading from 44 to 204
    (Closes: #723936)
  * fstab-generator: don’t rely on /usr being mounted in the initrd
    (Closes: #724797)
  * systemctl: mangle names when avoiding dbus (Closes: #723855)
  * allow group adm read access on /var/log/journal (Closes: #717386)
  * add systemd-journal group (Thanks Guido Günther) (Closes: #724668)
  * copy /etc/localtime instead of symlinking (Closes: #726256)
  * don’t try to start autovt units when not running with systemd as pid 1
    (Closes: #726466)
  * Add breaks/replaces for the new sysvinit-core package (Thanks Alf Gaida)
    (Closes: #733240)
  * Add myself to uploaders

  [ Tollef Fog Heen ]
  * Make 99-systemd.rules check for /run/systemd/systemd instead of the
    ill-named cgroups directory.

  [ Martin Pitt ]
  * debian/udev.upstart: Fix path to udevd, the /sbin/udevd compat symlink
    should go away at some point.
  * debian/udev-udeb.install: Add 64-btrfs.rules and 75-probe_mtd.rules, they
    are potentially useful in a d-i environment.
  * debian/shlibs.local: Drop libudev; this unnecessarily generates overly
    strict dependencies, the libudev ABI is stable.
  * debian/extra/rules/75-persistent-net-generator.rules: Add Ravello systems
    (LP: #1099278)

 -- Michael Stapelberg <stapelberg@debian.org>  Tue, 31 Dec 2013 14:39:44 +0100

systemd (204-5) unstable; urgency=high

  * Cherry-pick 72fd713 from upstream which fixes insecure calling of polkit
    by avoiding a race condition in scraping /proc (CVE-2013-4327).
    Closes: #723713

 -- Michael Biebl <biebl@debian.org>  Mon, 23 Sep 2013 11:59:53 +0200

systemd (204-4) unstable; urgency=low

  * Add preinst check to abort udev upgrade if the currently running kernel
    lacks devtmpfs support. Since udev 176, devtmpfs is mandatory as udev no
    longer creates any device nodes itself. This only affects self-compiled
    kernels which now need CONFIG_DEVTMPFS=y.  Closes: #722580
  * Fix SysV init script to correctly mount a devtmpfs instead of tmpfs. This
    only affects users without an initramfs, which usually is responsible for
    mounting the devtmpfs.  Closes: #722604
  * Drop pre-squeeze upgrade code from maintainer scripts and simplify the
    various upgrade checks.
  * Suppress errors about unknown hwdb builtin. udev 196 introduced a new
    "hwdb" builtin which is not understood by the old udev daemon.
  * Add missing udeb line to shlibs.local. This ensures that udev-udeb gets a
    proper dependency on libudev1-udeb and not libudev1.  Closes: #722939
  * Remove udev-udeb dependency from libudev1-udeb to avoid a circular
    dependency between the two packages. This dependency was copied over from
    the old udev-gtk-udeb package and no longer makes any sense since
    libudev1-udeb only contains a library nowadays.

 -- Michael Biebl <biebl@debian.org>  Wed, 18 Sep 2013 00:05:21 +0200

systemd (204-3) unstable; urgency=low

  [ Michael Biebl ]
  * Upload to unstable.
  * Use /bin/bash in debug-shell.service as Debian doesn't have /sbin/sushell.
  * Only import net.ifaces cmdline property for network devices.
  * Generate strict dependencies between the binary packages using a
    shlibs.local file and add an explicit versioned dependency on
    libsystemd-login0 to systemd to ensure packages are upgraded in sync.
    Closes: #719444
  * Drop obsolete Replaces: libudev0 from udev package.
  * Use correct paths for various binaries, like /sbin/quotaon, which are
    installed in / and not /usr in Debian.  Closes: #721347
  * Don't install kernel-install(8) man page since we don't install the
    corresponding binary either.  Closes: #722180
  * Cherry-pick upstream fixes to make switching runlevels and starting
    reboot via ctrl-alt-del more robust.
  * Cherry-pick upstream fix to properly apply ACLs to Journal files.
    Closes: #717863

  [ Michael Stapelberg ]
  * Make systemctl enable|disable call update-rc.d for SysV init scripts.
    Closes: #709780
  * Don't mount /tmp as tmpfs by default and make it possible to enable this
    feature via "systemctl enable tmp.mount".  Closes: #718906

  [ Daniel Schaal ]
  * Add bug-script to systemd and udev.  Closes: #711245

  [ Ondrej Balaz ]
  * Recognize discard option in /etc/crypttab.  Closes: #719167

 -- Michael Biebl <biebl@debian.org>  Thu, 12 Sep 2013 00:13:11 +0200

systemd (204-2) experimental; urgency=low

  [ Daniel Schaal ]
  * Enable verbose build logs.  Closes: #717465
  * Add handling of Message Catalog files to provide additional information
    for log entries.  Closes: #717427
  * Remove leftover symlink to debian-enable-units.service.  Closes: #717349

  [ Michael Stapelberg ]
  * Install 50-firmware.rules in the initramfs and udeb.  Closes: #717635

  [ Michael Biebl ]
  * Don't pass static start priorities to dh_installinit anymore.
  * Switch the hwdb trigger to interest-noawait.
  * Remove obsolete support for configurable udev root from initramfs.
  * Bind ifup@.service to the network device. This ensures that ifdown is run
    when the device is removed and the service is stopped.
    Closes: #660861, #703033
  * Bump Standards-Version to 3.9.4. No further changes.
  * Add Breaks against consolekit (<< 0.4.6-1) for udev-acl.  Closes: #717385
  * Make all packages Priority: optional, with the exception of udev and
    libudev1, which remain Priority: important, and systemd-sysv, which
    remains Priority: extra due to the conflict with sysvinit.
    Closes: #717365
  * Restart systemd-logind.service on upgrades due to changes in the
    CreateSession D-Bus API between v44 and v204.  Closes: #717403

 -- Michael Biebl <biebl@debian.org>  Wed, 24 Jul 2013 23:47:59 +0200

systemd (204-1) experimental; urgency=low

  * New upstream release.  Closes: #675175, #675177
    - In v183 the udev sources have been merged into the systemd source tree.
      As a result, the udev binary packages will now be built from the systemd
      source package. To align the version numbers 139 releases were skipped.
    - For a complete list of changes, please refer to the NEWS file.
  * Add Marco to Uploaders.
  * Drop Suggests on the various python packages from systemd. The
    systemd-analyze tool has been reimplemented in C.
  * Add binary packages as found in the udev 175-7.2 source package.
  * Wrap dependencies for better readability.
  * Drop hard-coded Depends on libglib2.0-0 from gir1.2-gudev-1.0.
  * Drop old Conflicts, Replaces and Breaks, which are no longer necessary.
  * Make libgudev-1.0-dev depend on gir1.2-gudev-1.0 as per GObject
    introspection mini-policy.  Closes: #691313
  * The hwdb builtin has replaced pci-db and usb-db in udev. Drop the
    Recommends on pciutils and usbutils accordingly.
  * Drop our faketime hack. Upstream uses a custom xsl style sheet now to
    generate the man pages which no longer embeds the build date.
  * Add Depends on libpam-runtime (>= 1.0.1-6) to libpam-systemd as we are
    using pam-auth-update.
  * Explicitly set Section and Priority for the udev binary package.
  * Update Build-Depends:
    - Drop libudev-dev, no longer required.
    - Add gtk-doc-tools and libglib2.0-doc for the API documentation in
      libudev and libgudev.
    - Add libgirepository1.0-dev and gobject-introspection for GObject
      introspection support in libgudev.
    - Add libgcrypt11-dev for encryption support in the journal.
    - Add libblkid-dev for the blkid udev builtin.
  * Use gir dh addon to ensure ${gir:Depends} is properly set.
  * Rename libudev0 → libudev1 for the SONAME bump.
  * Update symbols files. libudev now uses symbols versioning as the other
    libsystemd libraries. The libgudev-1.0-0 symbols file has been copied from
    the old udev package.
  * Run gtkdocize on autoreconf.
  * Enable python bindings for the systemd libraries and ship them in a new
    package named python-systemd.
  * Tighten Depends on libsystemd-id128-dev for libsystemd-journal-dev as per
    libsystemd-journal.pc.
  * Remove obsolete bash-completion scripts on upgrades. Nowadays they are
    installed in /usr/share/bash-completion/completions.
  * Rename conffiles for logind and journald.
  * Rename udev-gtk-udeb → libudev1-udeb to better reflect its actual contents.
  * Build two flavours: a regular build and one for the udev udebs with
    reduced features/dependencies.
  * Create a few compat symlinks for the udev package, most notably
    /sbin/udevadm and /sbin/udevd.
  * Remove the dpkg-triggered debian-enable-units script. This was a temporary
    workaround for wheezy. Packages should use dh-systemd now to properly
    integrate service files with systemd.
  * Update debian/copyright using the machine-readable copyright format 1.0.
  * Integrate changes from udev 175-7 and acknowledge the 175-7.1 and 175-7.2
    non-maintainer uploads.
  * Keep the old persistent network interface naming scheme for now and make
    the new one opt-in via net.ifnames=1 on the kernel command line.
  * Drop the obsolete udev-mtab SysV init script and properly clean up on
    upgrades.
  * Simplify the udev SysV init script and remove experimental and obsolete
    features.
  * Revert upstream commits which dropped support for distro specific
    features and config files.
  * Make logind, hostnamed, localed and timedated D-Bus activatable and
    usable when systemd is not running.
  * Store hwdb binary database in /lib/udev, not /etc/udev. Create the file on
    install and upgrades.
  * Provide a dpkg file trigger for hwdb, so the database is automatically
    updated when packages install files into /lib/udev/hwdb.d.

 -- Michael Biebl <biebl@debian.org>  Fri, 19 Jul 2013 00:32:36 +0200

systemd (44-12) unstable; urgency=low

  * Cherry-pick e17187 from upstream to fix build failures with newer glibc
    where the clock_* symbols have been moved from librt to libc.
    Closes: #701364
  * If the new init-system-helpers package is installed, make the
    debian-enable-units script a no-op. The auto-enabler was meant as a
    temporary workaround and will be removed once all packages use the new
    helper.
  * Update the checks which test if systemd is the active init. The
    recommended check is [ -d /run/systemd/system ] as this will also work
    with a standalone systemd-logind.
  * Set Maintainer to pkg-systemd-maintainers@lists.alioth.debian.org. Add
    Tollef and myself as Uploaders.
  * Stop building the GUI bits. They have been split into a separate source
    package called systemd-ui.

 -- Michael Biebl <biebl@debian.org>  Thu, 20 Jun 2013 01:32:16 +0200

systemd (44-11) unstable; urgency=low

  * Team upload.
  * Run debian-enable-units.service after sysinit.target to ensure our tmp
    files aren't nuked by systemd-tmpfiles.
  * The mountoverflowtmp SysV init script no longer exists so remove that
    from remount-rootfs.service to avoid an unnecessary diff to upstream.
  * Do not fail on purge if /var/lib/systemd is empty and has been removed
    by dpkg.

 -- Michael Biebl <biebl@debian.org>  Wed, 13 Mar 2013 08:03:06 +0100

systemd (44-10) unstable; urgency=low

  * Team upload.
  * Using the return code of "systemctl is-enabled" to determine whether we
    enable a service or not is unreliable since it also returns a non-zero
    exit code for masked services. As we don't want to enable masked services,
    grep for the string "disabled" instead.

 -- Michael Biebl <biebl@debian.org>  Fri, 15 Feb 2013 17:01:24 +0100

systemd (44-9) unstable; urgency=low

  * Team upload.
  * Fix typo in systemd.socket man page.  Closes: #700038
  * Use color specification in "systemctl dot" which is actually
    understood by dot.  Closes: #643689
  * Fix mounting of remote filesystems like NFS.  Closes: #673309
  * Use a file trigger to automatically enable service and socket units. A lot
    of packages simply install systemd units but do not enable them. As a
    result they will be inactive after the next boot. This is a workaround for
    wheezy which will be removed again in jessie.  Closes: #692150

 -- Michael Biebl <biebl@debian.org>  Fri, 15 Feb 2013 13:35:39 +0100

systemd (44-8) unstable; urgency=low

  * Team upload.
  * Use comment=systemd.* syntax in systemd.mount man page. The
    mount/util-linux version in wheezy is not recent enough to support the new
    x-systemd* syntax. Closes: #697141
  * Don't enable persistent storage of journal log files. The journal in v44
    is not yet mature enough.

 -- Michael Biebl <biebl@debian.org>  Sat, 19 Jan 2013 20:05:05 +0100

systemd (44-7) unstable; urgency=low

  * Fix a regression in the init-functions hook wrt reload handling that was
    introduced when dropping the X-Interactive hack.  Closes: #696355

 -- Michael Biebl <biebl@debian.org>  Fri, 21 Dec 2012 00:00:12 +0100

systemd (44-6) unstable; urgency=low

  [ Michael Biebl ]
  * No longer ship the /sys directory in the systemd package since it is
    provided by base-files nowadays.
  * Don't run udev rules if systemd is not active.
  * Converting /var/run, /var/lock and /etc/mtab to symlinks is a one-time
    migration so don't run the debian-fixup script on every boot.

  [ Tollef Fog Heen ]
  * Prevent the systemd package from being removed if it's the active init
    system, since that doesn't work.

  [ Michael Biebl ]
  * Use a separate tmpfs for /run/lock (size 5M) and /run/user (size 100M).
    Those directories are user-writable which could lead to DoS by filling up
    /run.  Closes: #635131

 -- Michael Biebl <biebl@debian.org>  Sun, 16 Dec 2012 21:58:37 +0100

systemd (44-5) unstable; urgency=low

  * Team upload.

  [ Tollef Fog Heen ]
  * disable killing on entering START_PRE, START, thanks to Michael
    Stapelberg for patch.  This avoids killing VMs run through libvirt
    when restarting libvirtd.  Closes: #688635.
  * Avoid reloading services when shutting down, since that won't work and
    makes no sense.  Thanks to Michael Stapelberg for the patch.
    Closes: #635777.
  * Try to determine which init scripts support the reload action
    heuristically.  Closes: #686115, #650382.

  [ Michael Biebl ]
  * Update Vcs-* fields, the Git repository is hosted on alioth now. Set the
    default branch to "debian".
  * Avoid reload and (re)start requests during early boot which can lead to
    deadlocks.  Closes: #624599
  * Make systemd-cgroup work even if not all cgroup mounts are available on
    startup.  Closes: #690916
  * Fix typos in the systemd.path and systemd.unit man page.  Closes: #668344
  * Add watch file to track new upstream releases.

 -- Michael Biebl <biebl@debian.org>  Thu, 25 Oct 2012 21:41:23 +0200

systemd (44-4) unstable; urgency=low

  [ Michael Biebl ]
  * Override timestamp for man page building, thereby avoiding skew
    between architectures which caused problems for multi-arch.
    Closes: #680011

  [ Tollef Fog Heen ]
  * Move diversion removal from postinst to preinst.  Closes: #679728
  * Prevent the journal from crashing when running out of disk space.
    This is 499fb21 from upstream.  Closes: #668047.
  * Stop mounting a tmpfs on /media.  Closes: #665943

 -- Tollef Fog Heen <tfheen@debian.org>  Sun, 01 Jul 2012 08:17:50 +0200

systemd (44-3) unstable; urgency=low

  [ Michael Biebl ]
  * Bump to debhelper 9.
  * Convert to Multi-Arch: same where possible.  Closes: #676615

  [ Tollef Fog Heen ]
  * Cherry-pick d384c7 from upstream to stop journald from leaking
    memory.  Thanks to Andreas Henriksson for testing.  Closes: #677701
  * Ship lsb init script override/integration in /lib/lsb/init-functions.d
    rather than diverting /lib/lsb/init-functions itself.  Add appropriate
    Breaks to ensure upgrades happen.

 -- Tollef Fog Heen <tfheen@debian.org>  Fri, 29 Jun 2012 22:34:16 +0200

systemd (44-2) unstable; urgency=low

  [ Michael Biebl ]
  * Tighten the versions in the maintscript file
  * Ship the /sys directory in the package
  * Re-add workaround for non-interactive PAM sessions
  * Mask checkroot-bootclean (Closes: #670591)
  * Don't ignore errores in systemd-sysv postinst

  [ Tollef Fog Heen ]
  * Bring tmpfiles.d/tmp.conf in line with Debian defaults.  Closes: #675422
  * Make sure /run/sensigs.omit.d exists.
  * Add python-dbus and python-cairo to Suggests, for systemd-analyze.
    Closes: #672965

 -- Tollef Fog Heen <tfheen@debian.org>  Tue, 08 May 2012 18:04:22 +0200

systemd (44-1) unstable; urgency=low

  [ Tollef Fog Heen ]
  * New upstream version.
    - Backport 3492207: journal: PAGE_SIZE is not known on ppc and other
      archs
    - Backport 5a2a2a1: journal: react with immediate rotation to a couple
      of more errors
    - Backport 693ce21: util: never follow symlinks in rm_rf_children()
      Fixes CVE-2012-1174, closes: #664364
  * Drop output message from init-functions hook, it's pointless.
  * Only rmdir /lib/init/rw if it exists.
  * Explicitly order debian-fixup before sysinit.target to prevent a
    possible race condition with the creation of sockets.  Thanks to
    Michael Biebl for debugging this.
  * Always restart the initctl socket on upgrades, to mask sysvinit
    removing it.

  [ Michael Biebl ]
  * Remove workaround for non-interactive sessions from pam config again.
  * Create compat /dev/initctl symlink in case we are upgrading from a system
    running a newer version of sysvinit (using /run/initctl) and sysvinit is
    replaced with systemd-sysv during the upgrade. Closes: #663219
  * Install new man pages.
  * Build-Depend on valac (>= 0.12) instead of valac-0.12. Closes: #663323

 -- Tollef Fog Heen <tfheen@debian.org>  Tue, 03 Apr 2012 19:59:17 +0200

systemd (43-1) experimental; urgency=low

  [ Tollef Fog Heen ]
  * Target upload at experimental due to libkmod dependency
  * New upstream release
    - Update bash-completion for new verbs and arguments. Closes: #650739
    - Fixes local DoS (CVE-2012-1101).  Closes: #662029
    - No longer complains if the kernel lacks audit support.  Closes: #642503
  * Fix up git-to-source package conversion script which makes gitpkg
    happier.
  * Add libkmod-dev to build-depends
  * Add symlink from /bin/systemd to /lib/systemd/systemd.
  * Add --with-distro=debian to configure flags, due to no /etc/os-release
    yet.
  * Add new symbols for libsystemd-login0 to symbols file.
  * Install a tmpfiles.d file for the /dev/initctl → /run/initctl
    migration.  Closes: #657979
  * Disable coredump handling, it's not ready yet.
  * If /run is a symlink, don't try to do the /var/run → /run migration.
    Ditto for /var/lock → /run/lock.  Closes: #647495

  [ Michael Biebl ]
  * Add Build-Depends on liblzma-dev for journal log compression.
  * Add Build-Depends on libgee-dev, required to build systemadm.
  * Bump Standards-Version to 3.9.2. No further changes.
  * Add versioned Build-Depends on automake and autoconf to ensure we have
    recent enough versions. Closes: #657284
  * Add packages for libsystemd-journal and libsystemd-id128.
  * Update symbols file for libsystemd-login.
  * Update configure flags, use rootprefix instead of rootdir.
  * Copy intltool files instead of symlinking them.
  * Re-indent init-functions script.
  * Remove workarounds for services using X-Interactive. The LSB X-Interactive
    support turned out to be broken and has been removed upstream so we no
    longer need any special handling for those type of services.
  * Install new systemd-journalctl, systemd-cat and systemd-cgtop binaries.
  * Install /var/lib/systemd directory.
  * Install /var/log/journal directory where the journal files are stored
    persistently.
  * Setup systemd-journald to not read from /proc/kmsg (ImportKernel=no).
  * Avoid error messages from systemctl in postinst if systemd is not running
    by checking for /sys/fs/cgroup/systemd before executing systemctl.
    Closes: #642749
  * Stop installing lib-init-rw (auto)mount units and try to cleanup
    /lib/init/rw in postinst. Bump dependency on initscripts accordingly.
    Closes: #643699
  * Disable pam_systemd for non-interactive sessions to work around an issue
    with sudo.
  * Use new dh_installdeb maintscript facility to handle obsolete conffiles.
    Bump Build-Depends on debhelper accordingly.
  * Rename bash completion file systemctl-bash-completion.sh →
    systemd-bash-completion.sh.
  * Update /sbin/init symlink. The systemd binary was moved to $pkglibdir.

 -- Tollef Fog Heen <tfheen@debian.org>  Tue, 07 Feb 2012 21:36:34 +0100

systemd (37-1.1) unstable; urgency=low

  * Non-maintainer upload with Tollef's consent.
  * Remove --parallel to workaround a bug in automake 1.11.3 which doesn't
    generate parallel-safe build rules. Closes: #661842
  * Create a compat symlink /run/initctl → /dev/initctl to work with newer
    versions of sysvinit. Closes: #657979

 -- Michael Biebl <biebl@debian.org>  Sat, 03 Mar 2012 17:42:10 +0100

systemd (37-1) unstable; urgency=low

  [ Tollef Fog Heen ]
  * New upstream version
  * Change the type of the debian-fixup service to oneshot.
    Closes: #642961
  * Add ConditionPathIsDirectory to lib-init-rw.automount and
    lib-init-rw.mount so we only activate the unit if the directory
    exists.  Closes: #633059
  * If a sysv service exists in both rcS and rcN.d runlevels, drop the
    rcN.d ones to avoid loops.  Closes: #637037
  * Blacklist fuse init script, we do the same work already internally.
    Closes: #643700
  * Update README.Debian slightly for /run rather than /lib/init/rw

  [ Josh Triplett ]
  * Do a one-time migration of the $TMPTIME setting from /etc/default/rcS to
    /etc/tmpfiles.d/tmp.conf. If /etc/default/rcS has a TMPTIME setting of
    "infinite" or equivalent, migrate it to an /etc/tmpfiles.d/tmp.conf that
    overrides the default /usr/lib/tmpfiles.d/tmp.conf and avoids clearing
    /tmp.  Closes: #643698

 -- Tollef Fog Heen <tfheen@debian.org>  Wed, 28 Sep 2011 20:04:13 +0200

systemd (36-1) unstable; urgency=low

  [ Tollef Fog Heen ]
  * New upstream release. Closes: #634618
    - Various man page fixes. Closes: #623521
  * Add debian-fixup service that symlinks mtab to /proc/mounts and
    migrates /var/run and /var/lock to symlinks to /run

  [ Michael Biebl ]
  * Build for libnotify 0.7.
  * Bump Build-Depends on libudev to (>= 172).
  * Add Build-Depends on libacl1-dev. Required for building systemd-logind
    with ACL support.
  * Split libsystemd-login and libsystemd-daemon into separate binary
    packages.
  * As autoreconf doesn't like intltool, override dh_autoreconf and call
    intltoolize and autoreconf ourselves.
  * Add Build-Depends on intltool.
  * Do a one-time migration of the hwclock configuration. If UTC is set to
    "no" in /etc/default/rcS, create /etc/adjtime and add the "LOCAL" setting.
  * Remove /cgroup cleanup code from postinst.
  * Add Build-Depends on gperf.

 -- Tollef Fog Heen <tfheen@debian.org>  Wed, 14 Sep 2011 08:25:17 +0200

systemd (29-1) unstable; urgency=low

  [ Tollef Fog Heen ]
  * New upstream version, Closes: #630510
    - Includes typo fixes in documentation.  Closes: #623520
  * Fall back to the init script reload function if a native .service file
    doesn't know how to reload.  Closes: #628186
  * Add hard dependency on udev.  Closes: #627921

  [ Michael Biebl ]
  * hwclock-load.service is no longer installed, so we don't need to remove it
    anymore in debian/rules.
  * Install /usr/lib directory for binfmt.d, modules-load.d, tmpfiles.d and
    sysctl.d.
  * Remove obsolete conffiles from /etc/tmpfiles.d on upgrades. Those files
    are installed in /usr/lib/tmpfiles.d now.
  * Depend on util-linux (>= 2.19.1-2) which provides whole-disk locking
    support in fsck and remove our revert patch.
  * Don't choke when systemd was compiled with a different CAP_LAST_CAP then
    what it is run with. Patch cherry-picked from upstream Git.
    Closes: #628081
  * Enable dev-hugepages.automount and dev-mqueue.automount only when enabled
    in kernel. Patch cherry-picked from upstream Git.  Closes: #624522

 -- Tollef Fog Heen <tfheen@debian.org>  Wed, 08 Jun 2011 16:14:31 +0200

systemd (25-2) experimental; urgency=low

  * Handle downgrades more gracefully by removing diversion of
    /lib/lsb/init-functions on downgrades to << 25-1.
  * Cherry-pick a133bf10d09f788079b82f63faa7058a27ba310b from upstream,
    avoids assert when dumping properties.  Closes: #624094
  * Remove "local" in non-function context in init-functions wrapper.

 -- Tollef Fog Heen <tfheen@debian.org>  Wed, 27 Apr 2011 22:20:04 +0200

systemd (25-1) experimental; urgency=low

  * New upstream release, target experimental due to initscripts
    dependency.
    - Fixes where to look for locale config.  Closes: #619166
  * Depend on initscripts >= 2.88dsf-13.4 for /run transition.
  * Add Conflicts on klogd, since it doesn't work correctly with the
    kmg→/dev/log bridge.  Closes: #622555
  * Add suggests on Python for systemd-analyze.
  * Divert /lib/lsb/init-functions instead of (ab)using
    /etc/lsb-base-logging.sh for diverting calls to /etc/init.d/*
  * Remove obsolete conffile /etc/lsb-base-logging.sh.  Closes: #619093
  * Backport 3a90ae048233021833ae828c1fc6bf0eeab46197 from master:
    mkdir /run/systemd/system when starting up

 -- Tollef Fog Heen <tfheen@debian.org>  Sun, 24 Apr 2011 09:02:04 +0200

systemd (20-1) unstable; urgency=low

  * New upstream version
  * Install systemd-machine-id-setup
  * Call systemd-machine-id-setup in postinst
  * Cherry-pick b8a021c9e276adc9bed5ebfa39c3cab0077113c6 from upstream to
    prevent dbus assert error.
  * Enable TCP wrapper support.  Closes: #618409
  * Enable SELinux support.  Closes: #618412
  * Make getty start after Apache2 and OpenVPN (which are the only two
    known users of X-Interactive: yes).  Closes: #618419

 -- Tollef Fog Heen <tfheen@debian.org>  Fri, 11 Mar 2011 19:14:21 +0100

systemd (19-1) experimental; urgency=low

  * New upstream release
  * Add systemd-tmpfiles to systemd package.
  * Add ifup@.service for handling hotplugged interfaces from
    udev.  Closes: #610871
  * Mask mtab.service and udev-mtab.service as they are pointless when
    /etc/mtab is a symlink to /proc/mounts
  * Add breaks on lvm2 (<< 2.02.84-1) since older versions have udev rules
    that don't work well with systemd causing delays on bootup.

 -- Tollef Fog Heen <tfheen@debian.org>  Thu, 17 Feb 2011 07:36:22 +0100

systemd (17-1) experimental; urgency=low

  [ Tollef Fog Heen ]
  * New upstream release
  * Clarify ifupdown instructions in README.Debian somewhat.
    Closes: #613320
  * Silently skip masked services in lsb-base-logging.sh instead of
    failing.  Initial implementation by Michael Biebl.  Closes: #612551
  * Disable systemd-vconsole-setup.service for now.

  [ Michael Biebl ]
  * Bump build dependency on valac-0.10 to (>= 0.10.3).
  * Improve regex in lsb-base-logging.sh for X-Interactive scripts.
    Closes: #613325

 -- Tollef Fog Heen <tfheen@debian.org>  Wed, 16 Feb 2011 21:06:16 +0100

systemd (16-1) experimental; urgency=low

  [ Tollef Fog Heen ]
  * New upstream release.  Closes: #609611
  * Get rid of now obsolete patches that are upstream.
  * Use the built-in cryptsetup support in systemd, build-depend on
    libcryptsetup-dev (>= 2:1.2.0-1) to get a libcryptsetup in /lib.
  * Don't use systemctl redirect for init scripts with X-Interactive: true

  [ Michael Biebl ]
  * Update package description
  * Use v8 debhelper syntax
  * Make single-user mode work
  * Run hwclock-save.service on shutdown
  * Remove dependencies on legacy sysv mount scripts, as we use native
    mounting.

 -- Tollef Fog Heen <tfheen@debian.org>  Sun, 16 Jan 2011 11:04:13 +0100

systemd (15-1) UNRELEASED; urgency=low

  [ Tollef Fog Heen ]
  * New upstream version, thanks a lot to Michael Biebl for help with
    preparing this version.
    - This version handles cycle breaking better.  Closes: #609225
  * Add libaudit-dev to build-depends
  * /usr/share/systemd/session has been renamed to /usr/share/systemd/user
    upstream, adjust build system accordingly.
  * Remove -s from getty serial console invocation.
  * Add dependency on new util-linux to make sure /sbin/agetty exists
  * Don't mount /var/lock with gid=lock (Debian has no such group).
  * Document problem with ifupdown's /etc/network/run being a normal
    directory.

  [ Michael Biebl ]
  * Revert upstream change which requires libnotify 0.7 (not yet available in
    Debian).
  * Use dh-autoreconf for updating the build system.
  * Revert upstream commit which uses fsck -l (needs a newer version of
    util-linux).
  * Explicitly disable cryptsetup support to not accidentally pick up a
    libcryptsetup dependency in a tainted build environment, as the library
    is currently installed in /usr/lib.
  * Remove autogenerated man pages and vala C sources, so they are rebuilt.
  * Use native systemd mount support:
    - Use MountAuto=yes and SwapAuto=yes (default) in system.conf
    - Mask SysV init mount, check and cleanup scripts.
    - Create an alias (symlink) for checkroot (→ remount-rootfs.service) as
      synchronization point for SysV init scripts.
  * Mask x11-common, rmnologin, hostname, bootmisc and bootlogd.
  * Create an alias for procps (→ systemd-sysctl.service) and
    urandom (→ systemd-random-seed-load.service).
  * Create an alias for module-init-tools (→ systemd-modules-load.service) and
    a symlink from /etc/modules-load.d/modules.conf → /etc/modules.
  * Install lsb-base hook which redirects calls to SysV init scripts to
    systemctl: /etc/init.d/<foo> <action> → systemctl <action> <foo.service>
  * Install a (auto)mount unit to mount /lib/init/rw early during boot.

 -- Tollef Fog Heen <tfheen@debian.org>  Sat, 20 Nov 2010 09:28:01 +0100

systemd (11-2) UNRELEASED; urgency=low

  * Tighten depends from systemd-* on systemd to ensure they're upgraded
    in lockstep.  Thanks to Michael Biebl for the patch.
  * Add missing #DEBHELPER# token to libpam-systemd
  * Stop messing with runlevel5/multi-user.target symlink, this is handled
    correctly upstream.
  * Stop shipping /cgroup in the package.
  * Remove tmpwatch services, Debian doesn't have or use tmpwatch.
  * Make sure to enable GTK bits.
  * Ship password agent
  * Clean up cgroups properly on upgrades, thanks to Michael Biebl for the
    patch.  Closes: #599577

 -- Tollef Fog Heen <tfheen@debian.org>  Tue, 02 Nov 2010 21:47:10 +0100

systemd (11-1) experimental; urgency=low

  * New upstream version.  Closes: #597284
  * Add pam-auth-update calls to libpam-systemd's postinst and prerm
  * Make systemd-sysv depend on systemd
  * Now mounts the cgroup fs in /sys/fs/cgroup.  Closes: #595966
  * Add libnotify-dev to build-depends (needed for systemadm)

 -- Tollef Fog Heen <tfheen@debian.org>  Thu, 07 Oct 2010 22:01:19 +0200

systemd (8-2) experimental; urgency=low

  * Hardcode udev rules dir in configure call.
  * Remove README.source as it's no longer accurate.

 -- Tollef Fog Heen <tfheen@debian.org>  Mon, 30 Aug 2010 21:10:26 +0200

systemd (8-1) experimental; urgency=low

  * New upstream release
  * Only ship the top /cgroup
  * Pass --with-rootdir= to configure, to make it think / is / rather
    than //
  * Add PAM module package
  * Fix up dependencies in local-fs.target.  Closes: #594420
  * Move systemadm to its own package.  Closes: #588451
  * Update standards-version (no changes needed)
  * Update README.Debian to explain how to use systemd.
  * Add systemd-sysv package that provides /sbin/init and friends.

 -- Tollef Fog Heen <tfheen@debian.org>  Sat, 07 Aug 2010 07:31:38 +0200

systemd (0~git+20100605+dfd8ee-1) experimental; urgency=low

  * Initial release, upload to experimental.  Closes: #580814

 -- Tollef Fog Heen <tfheen@debian.org>  Fri, 30 Apr 2010 21:02:25 +0200<|MERGE_RESOLUTION|>--- conflicted
+++ resolved
@@ -1,10 +1,3 @@
-<<<<<<< HEAD
-systemd (245.5-2~bpo10+1) buster-backports; urgency=medium
-
-  * Rebuild for buster-backports
-
- -- Michael Biebl <biebl@debian.org>  Thu, 30 Apr 2020 13:04:56 +0200
-=======
 systemd (245.5-3) unstable; urgency=medium
 
   [ Michael Biebl ]
@@ -36,7 +29,12 @@
     purpose.
 
  -- Michael Biebl <biebl@debian.org>  Sun, 17 May 2020 19:28:49 +0200
->>>>>>> f05ee59b
+
+systemd (245.5-2~bpo10+1) buster-backports; urgency=medium
+
+  * Rebuild for buster-backports
+
+ -- Michael Biebl <biebl@debian.org>  Thu, 30 Apr 2020 13:04:56 +0200
 
 systemd (245.5-2) unstable; urgency=medium
 
