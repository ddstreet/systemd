--- conflicted
+++ resolved
@@ -1,17 +1,15 @@
-<<<<<<< HEAD
-systemd (246.5-1~bpo10+1) buster-backports; urgency=medium
-
-  * Rebuild for buster-backports
-
- -- Michael Biebl <biebl@debian.org>  Mon, 14 Sep 2020 08:21:12 +0200
-=======
 systemd (246.6-1) unstable; urgency=medium
 
   * New upstream version 246.6
   * Rebase patches
 
  -- Michael Biebl <biebl@debian.org>  Mon, 21 Sep 2020 20:28:36 +0200
->>>>>>> 66307b5b
+
+systemd (246.5-1~bpo10+1) buster-backports; urgency=medium
+
+  * Rebuild for buster-backports
+
+ -- Michael Biebl <biebl@debian.org>  Mon, 14 Sep 2020 08:21:12 +0200
 
 systemd (246.5-1) unstable; urgency=medium
 
