<<<<<<< HEAD
systemd (240-6ubuntu13) eoan; urgency=medium

  * Drop s390x seccomp fix causing regression on s390x
    Files:
    - debian/patches/src-shared-seccomp-util.c-Add-mmap-definitions-for-s390.patch
    https://git.launchpad.net/~ubuntu-core-dev/ubuntu/+source/systemd/commit/?id=da95e1d022e94a4d3ce0b69bd6eb398c95d09f24

 -- Balint Reczey <rbalint@ubuntu.com>  Mon, 26 Aug 2019 17:02:54 +0200

systemd (240-6ubuntu12) eoan; urgency=medium

  * Depends on g++-8 as well
    Files:
    - debian/control
    - debian/rules
    https://git.launchpad.net/~ubuntu-core-dev/ubuntu/+source/systemd/commit/?id=5594b4f2ba2a4f68911ecebb5fab4f3cf99a5f30

 -- Dimitri John Ledkov <xnox@ubuntu.com>  Thu, 22 Aug 2019 16:41:11 +0100

systemd (240-6ubuntu11) eoan; urgency=medium

  [ Dan Streetman ]
  * d/p/lp1835581-src-network-networkd-dhcp4.c-set-prefsrc-for-classle.patch:
    - Set src address for dhcp 'classless' routes (LP: #1835581)

  [ Jorge Niedbalski ]
  * d/p/lp1668771-resolved-switch-cache-option-to-a-tri-state-option-s.patch:
    Allows cache=no-negative option to be set, ignoring negative
    answers to be cached (LP: #1668771).

  [ Jeremy Soller ]
  * random-util: eat up bad RDRAND values seen on AMD CPUs.
    This fixes AMD Ryzen 3000 series failing to boot (LP: #1835809)

  [ You-Sheng Yang ]
  * d/p/d/Revert-udev-network-device-renaming-immediately-give.patch:
    - udev: drop Revert-udev-network-device-renaming-immediately-give.patch.
      The removing patch was for the already deprecated
      "75-persistent-net-generator.rules" based interface renaming mechanism,
      and it's causing unnecessary problem when a system happends to NICs with
      same MAC address, e.g. Dell's MAC address pass-thru. (LP: #1837700)

  [ Dimitri John Ledkov ]
  * Cherrypick seccomp fixes for new kernel and glibc.
    Files:
    - debian/patches/seccomp-add-new-5.1-syscall-pidfd_send_signal-to-filter-s.patch
    - debian/patches/seccomp-add-rseq-to-default-list-of-syscalls-to-whitelist.patch
    - debian/patches/seccomp-allow-shmat-to-be-a-separate-syscall-on-architect.patch
    - debian/patches/seccomp-drop-mincore-from-system-service-syscall-filter-g.patch
    - debian/patches/seccomp-shm-get-at-dt-now-have-their-own-numbers-everywhe.patch
    - debian/patches/shared-seccomp-add-sync_file_range2.patch
    - debian/patches/src-shared-seccomp-util.c-Add-mmap-definitions-for-s390.patch
    https://git.launchpad.net/~ubuntu-core-dev/ubuntu/+source/systemd/commit/?id=627919b0cbcc7e094995f167f8c5eb899f801fd3

  * Build with gcc-8, otherwise tests segfault.
    Files:
    - debian/control
    - debian/rules
    https://git.launchpad.net/~ubuntu-core-dev/ubuntu/+source/systemd/commit/?id=1ca0100244e46b00a97dfa10a5d980de7bdc6735

 -- Dimitri John Ledkov <xnox@ubuntu.com>  Thu, 22 Aug 2019 15:03:45 +0100

systemd (240-6ubuntu9) eoan; urgency=medium

  * Fix typpo in storage test.
    File: debian/tests/storage
    https://git.launchpad.net/~ubuntu-core-dev/ubuntu/+source/systemd/commit/?id=f28aa5fe4ab175b99b6ea702559c59ca473b4ca8

  * Fix bashism
    File: debian/extra/dhclient-enter-resolved-hook
    https://git.launchpad.net/~ubuntu-core-dev/ubuntu/+source/systemd/commit/?id=0725c1169ddde4f41cacba7af3e546704e2206be

 -- Dimitri John Ledkov <xnox@ubuntu.com>  Thu, 30 May 2019 21:45:50 +0100

systemd (240-6ubuntu8) eoan; urgency=medium

  * Only restart resolved on changes in dhclient enter hook.
    This prevents spurious restarts of resolved on rebounds when
    the addresses did not change. (LP: #1805183)
    Author: Julian Andres Klode
    File: debian/extra/dhclient-enter-resolved-hook
    https://git.launchpad.net/~ubuntu-core-dev/ubuntu/+source/systemd/commit/?id=258893bae8cbb12670e4807636fe8f7e9fb5407a

  * Wait for cryptsetup unit to start, before stopping.
    Patch from cascardo. Plus small refactor for readability. (LP: #1814373)
    File: debian/tests/storage
    https://git.launchpad.net/~ubuntu-core-dev/ubuntu/+source/systemd/commit/?id=b65aa350be7e61c65927fbc0921a750fcfaa51cd

  * Wait for systemctl is-system-running state.
    File: debian/tests/boot-smoke
    https://git.launchpad.net/~ubuntu-core-dev/ubuntu/+source/systemd/commit/?id=776998f1f55c445b6e385cab69a4219c42d00838

 -- Dimitri John Ledkov <xnox@ubuntu.com>  Thu, 30 May 2019 14:59:04 +0100

systemd (240-6ubuntu7) eoan; urgency=medium

  * Revert "Add check to switch VTs only between K_XLATE or K_UNICODE"
    This reverts commit 60407728a1a453104e3975ecfdf25a254dd7cc44.
    Files:
    - debian/patches/Add-check-to-switch-VTs-only-between-K_XLATE-or-K_UNICODE.patch
    - debian/patches/Move-verify_vc_kbmode-to-terminal-util.c-as-vt_verify_kbm.patch
    https://git.launchpad.net/~ubuntu-core-dev/ubuntu/+source/systemd/commit/?id=18029ab5ff436bfb3b401f24cd1e3a4cf2a1579c

  * Cherrypick missing systemd-stable patches to unbreak wireguard peer endpoints.
    Signed-off-by: Dimitri John Ledkov <xnox@ubuntu.com> (LP: #1825378)
    Author: Dan Streetman
    Files:
    - debian/patches/network-wireguard-fixes-sending-wireguard-peer-setti.patch
    - debian/patches/network-wireguard-use-sd_netlink_message_append_sock.patch
    - debian/patches/sd-netlink-introduce-sd_netlink_message_append_socka.patch
    - debian/patches/test-network-add-more-checks-in-NetworkdNetDevTests..patch
    https://git.launchpad.net/~ubuntu-core-dev/ubuntu/+source/systemd/commit/?id=4046f515e40c4dc80d18d2303466737f1f451f11

  * Remove expected failure from passing test.
    Signed-off-by: Dimitri John Ledkov <xnox@ubuntu.com> (LP: #1829450)
    Author: Dan Streetman
    File: debian/tests/systemd-fsckd
    https://git.launchpad.net/~ubuntu-core-dev/ubuntu/+source/systemd/commit/?id=c43b12037d08555dc1d26593307726d7c7992df0

  * Fix false negative checking for running jobs after boot.
    Signed-off-by: Dimitri John Ledkov <xnox@ubuntu.com> (LP: #1825997)
    Author: Dan Streetman
    File: debian/tests/boot-smoke
    https://git.launchpad.net/~ubuntu-core-dev/ubuntu/+source/systemd/commit/?id=aeb01631efbaf3fe851dee15d496e0b66b5c347f

  * Cherrypick ask-password: prevent buffer overrow when reading from keyring.
    Signed-off-by: Dimitri John Ledkov <xnox@ubuntu.com> (LP: #1814373)
    Author: Dan Streetman
    File: debian/patches/ask-password-prevent-buffer-overrow-when-reading-fro.patch
    https://git.launchpad.net/~ubuntu-core-dev/ubuntu/+source/systemd/commit/?id=6d6e9cbd4fc6e018031a4762e88f2c3aa19e24e8

 -- Dimitri John Ledkov <xnox@ubuntu.com>  Wed, 29 May 2019 19:54:37 +0100

systemd (240-6ubuntu6) eoan; urgency=medium

  * Add check to switch VTs only between K_XLATE or K_UNICODE.
    Switching to K_UNICODE from other than L_XLATE can make the keyboard
    unusable and possibly leak keypresses from X. (LP: #1803993)

 -- Balint Reczey <rbalint@ubuntu.com>  Thu, 16 May 2019 23:22:15 +0200

systemd (240-6ubuntu5) disco; urgency=medium

  * systemd-stable: cherrypick many bugfixes from the v240-stable branch.
    Includes many documentation fixes, memory safety (use after free, read
    overruns, etc), networkd wireguard fixes, POSIX ACL fix which is preventing adm
    group from reading journals (LP: #1824342), journal dropping caches
    improvement, fixes regressions in udevadm / machinectl command line parsing.
    Files:
    - debian/patches/Add-missing-dash-to-all-option-in-the-timedatectl-man-pag.patch
    - debian/patches/Add-note-about-transactions-being-genereated-independentl.patch
    - debian/patches/Change-job-mode-of-manager-triggered-restarts-to-JOB_REPL.patch
    - debian/patches/Fix-omission-in-docs.patch
    - debian/patches/Log-the-job-being-merged.patch
    - debian/patches/NEWS-document-deprecation-of-PermissionsStartOnly-in-v240.patch
    - debian/patches/NEWS-retroactively-describe-.include-deprecation.patch
    - debian/patches/Update-systemd-system.conf.xml.patch
    - debian/patches/basic-prioq-add-prioq_peek_item.patch
    - debian/patches/core-Fix-EOPNOTSUPP-emergency-action-error-string.patch
    - debian/patches/core-Fix-return-argument-check-for-parse_emergency_action.patch
    - debian/patches/core-mount-do-not-add-Before-local-fs.target-or-remote-fs.patch
    - debian/patches/core-mount-move-static-function-earlier-in-file.patch
    - debian/patches/curl-util-fix-use-after-free.patch
    - debian/patches/ethtool-Make-sure-advertise-is-actually-set-when-autonego.patch
    - debian/patches/journal-avoid-buffer-overread-when-locale-name-is-too-lon.patch
    - debian/patches/journal-limit-the-number-of-entries-in-the-cache-based-on.patch
    - debian/patches/journald-periodically-drop-cache-for-all-dead-PIDs.patch
    - debian/patches/machinectl-fix-argument-index-in-error-log.patch
    - debian/patches/man-Fix-a-typo-in-systemd.exec.xml.patch
    - debian/patches/man-fix-reference.patch
    - debian/patches/man-fix-volume-num-of-journalctl.patch
    - debian/patches/man-update-DefaultDependency-in-systemd.mount-5.patch
    - debian/patches/netlink-set-maximum-size-of-WGDEVICE_A_IFNAME.patch
    - debian/patches/network-make-Link-and-NetDev-always-have-the-valid-poiter.patch
    - debian/patches/network-unset-Network-manager-when-loading-.network-file-.patch
    - debian/patches/network-wireguard-rename-and-split-set_wireguard_interfac.patch
    - debian/patches/networkd-wait-for-kernel-to-reply-ipv6-peer-address.patch
    - debian/patches/nspawn-ignore-SIGPIPE-for-nspawn-itself.patch
    - debian/patches/pager-improve-english-a-bit.patch
    - debian/patches/pid1-fix-cleanup-of-stale-implicit-deps-based-on-proc-sel.patch
    - debian/patches/procfs-util-expose-functionality-to-query-total-memory.patch
    - debian/patches/pull-fix-invalid-error-check.patch
    - debian/patches/shared-Revert-commit-49fe5c099-in-parts-for-function-pars.patch
    - debian/patches/shared-dissect-image-make-sure-that-we-don-t-truncate-dev.patch
    - debian/patches/test-execute-unset-HOME-before-testing.patch
    - debian/patches/udev-do-logging-before-setting-variables-to-NULL.patch
    - debian/patches/udev-val-may-be-NULL-use-strempty.patch
    - debian/patches/udevadm-info-a-should-enumerate-sysfs-attributes-not-envs.patch
    - debian/patches/udevd-use-worker_free-on-failure-in-worker_new.patch
    - debian/patches/units-make-sure-initrd-cleanup.service-terminates-before-.patch
    - debian/patches/wait-online-do-not-fail-if-we-receive-invalid-messages.patch
    https://git.launchpad.net/~ubuntu-core-dev/ubuntu/+source/systemd/commit/?id=2b3db732ba7e5418d45ca42884e8d075189f2724

  * Only test that gdm3 comes up on amd64. Stalls on other arches.
    File: debian/tests/control
    https://git.launchpad.net/~ubuntu-core-dev/ubuntu/+source/systemd/commit/?id=97cb13685dfb353045c449ec5d6d1df60f661079

  * tests/storage: make the test more resilient.
    Skip if the scsi_debug module is not available (like on custom kernels). Do not
    fail the tests if removing the module fail, at the end of the test run.
    File: debian/tests/storage
    https://git.launchpad.net/~ubuntu-core-dev/ubuntu/+source/systemd/commit/?id=c08dcb1ffe372acd3a21496758a1984ff78dcdd4

 -- Dimitri John Ledkov <xnox@ubuntu.com>  Thu, 11 Apr 2019 14:44:08 +0100

systemd (240-6ubuntu4) disco; urgency=medium

  * pam-systemd: use secure_getenv() rather than getenv()
    CVE-2019-3842
    File: debian/patches/pam-systemd-use-secure_getenv-rather-than-getenv.patch
    https://git.launchpad.net/~ubuntu-core-dev/ubuntu/+source/systemd/commit/?id=f3291e9e8c3eafd0c8921cb26a0d5ee0fd563b3c

  * core: queue jobs on uninstall to generate PropertiesChanged signal.
    (LP: #1816812)
    File: debian/patches/core-when-we-uninstall-a-job-add-unit-to-dbus-queue.patch
    https://git.launchpad.net/~ubuntu-core-dev/ubuntu/+source/systemd/commit/?id=241deca98fb9a0f1ba9a6ba781f738fb31a3bd80

 -- Dimitri John Ledkov <xnox@ubuntu.com>  Wed, 10 Apr 2019 01:06:03 +0100

systemd (240-6ubuntu3) disco; urgency=medium

  * virt: detect WSL environment as a container (LP: #1816753)
  * debian/control: Update Vcs-{Browser|Git} to Ubuntu's packaging repository
  * debian/gbp.conf: Set tag format to ubuntu/*

 -- Balint Reczey <rbalint@ubuntu.com>  Fri, 22 Mar 2019 18:39:48 +0100

systemd (240-6ubuntu2) disco; urgency=medium

  * d/p/network-remove-routing-policy-rule-from-foreign-rule.patch
  * d/p/network-do-not-remove-rule-when-it-is-requested-by-e.patch
    - Fix RoutingPolicyRule does not apply correctly (LP: #1818282)

 -- Ioanna Alifieraki <ioanna-marial.alifieraki@canonical.com>  Mon, 04 Mar 2019 10:32:19 +0000

systemd (240-6ubuntu1) disco; urgency=medium

  * Release to ubuntu.

 -- Dimitri John Ledkov <xnox@ubuntu.com>  Wed, 20 Feb 2019 21:41:03 +0100
=======
systemd (241-7) unstable; urgency=medium

  [ Michael Biebl ]
  * network: Fix failure to bring up interface with Linux kernel 5.2.
    Backport two patches from systemd master in order to fix a bug with 5.2
    kernels where the network interface fails to come up with the following
    error: "enp3s0: Could not bring up interface: Invalid argument"
    (Closes: #931636)
  * Use /usr/sbin/nologin as nologin shell.
    In Debian the nologin shell is installed in /usr/sbin, not /sbin.
    (Closes: #931850)

  [ Mert Dirik ]
  * 40-systemd: Don't fail if SysV init script uses set -u and $1 is unset
    (Closes: #931719)

 -- Michael Biebl <biebl@debian.org>  Thu, 18 Jul 2019 19:38:23 +0200

systemd (241-6) unstable; urgency=medium

  * ask-password: Prevent buffer overflow when reading from keyring.
    Fixes a possible memory corruption that causes systemd-cryptsetup to
    crash either when a single large password is used or when multiple
    passwords have already been pushed to the keyring. (Closes: #929726)
  * Clarify documentation regarding %h/%u/%U specifiers.
    Make it clear, that setting "User=" has no effect on those specifiers.
    Also ensure that "%h" is actually resolved to "/root" for the system
    manager instance as documented in the systemd.unit man page.
    (Closes: #927911)
  * network: Behave more gracefully when IPv6 has been disabled.
    Ignore any configured IPv6 settings when IPv6 has been disabled in the
    kernel via sysctl. Instead of failing completely, continue and log a
    warning instead. (Closes: #929469)

 -- Michael Biebl <biebl@debian.org>  Mon, 08 Jul 2019 11:27:51 +0200

systemd (241-5) unstable; urgency=medium

  * Revert "Add check to switch VTs only between K_XLATE or K_UNICODE"
    This change left the keyboard in an unusable state when exiting an X
    session. (Closes: #929229)

 -- Michael Biebl <biebl@debian.org>  Fri, 24 May 2019 22:58:59 +0200

systemd (241-4) unstable; urgency=medium

  * journal-remote: Do not request Content-Length if Transfer-Encoding is
    chunked (Closes: #927008)
  * systemctl: Restore "systemctl reboot ARG" functionality.
    Fixes a regression introduced in v240. (Closes: #928659)
  * random-util: Eat up bad RDRAND values seen on AMD CPUs.
    Some AMD CPUs return bogus data via RDRAND after a suspend/resume cycle
    while still reporting success via the carry flag.
    Filter out invalid data like -1 (and also 0, just to be sure).
    (Closes: #921267)
  * Add check to switch VTs only between K_XLATE or K_UNICODE.
    Switching to K_UNICODE from other than L_XLATE can make the keyboard
    unusable and possibly leak keypresses from X.
    (CVE-2018-20839, Closes: #929116)
  * Document that DRM render nodes are now owned by group "render"
    (Closes: #926886)

 -- Michael Biebl <biebl@debian.org>  Fri, 17 May 2019 21:16:33 +0200

systemd (241-3) unstable; urgency=high

  [ Michael Biebl ]
  * Drop systemd-shim alternative from libpam-systemd.
    A fixed systemd-shim package which works with newer versions of systemd
    is unlikely to happen given that the systemd-shim package has been
    removed from the archive. Drop the alternative dependency from
    libpam-systemd accordingly.
  * Properly remove duplicate directories from systemd package.
    When removing duplicate directories from the systemd package, sort the
    list of directories in reverse order so we properly delete nested
    directories.
  * udev: Run programs in the specified order (Closes: #925190)
  * bash-completion: Use default completion for redirect operators
    (Closes: #924541)
  * networkd: Clarify that IPv6 RA uses our own stack, no the kernel's
    (Closes: #815582)
  * Revert "Drop systemd-timesyncd.service.d/disable-with-time-daemon.conf"
    Apparently Conflicts= are not a reliable mechanism to ensure alternative
    NTP implementations take precedence over systemd-timesyncd.
    (Closes: #902026)
  * network: Fix routing policy rule issue.
    When multiple links request a routing policy, make sure they are all
    applied correctly. (Closes: #924406)
  * pam-systemd: Use secure_getenv() rather than getenv()
    Fixes a vulnerability in the systemd PAM module which insecurely uses
    the environment and lacks seat verification permitting spoofing an
    active session to PolicyKit. (CVE-2019-3842)

  [ Martin Pitt ]
  * Enable udev autopkgtest in containers.
    This test doesn't actually need udev.service (which is disabled in
    containers) and works fine in LXC.
  * Enable boot-and-service autopkgtest in containers
    - Skip tests which can't work in containers.
    - Add missing rsyslog test dependency.
    - e2scrub_reap.service fails in containers, ignore (filed as #926138)
    - Relax pgrep pattern for gdm, as there's no wayland session in
      containers.

 -- Michael Biebl <biebl@debian.org>  Mon, 08 Apr 2019 12:59:32 +0200

systemd (241-2) unstable; urgency=medium

  [ Martin Pitt ]
  * debian/tests/boot-smoke: Create journal and udevdb artifacts on all
    failures
  * autopkgtests: Replace obsolete $ADT_* variables
  * networkd-test: Ignore failures of test_route_only_dns* in containers.
    This test exposes a race condition when running in LXC, see issue #11848
    for details. Until that is understood and fixed, skip the test as it's
    not a recent regression. (Closes: #924539)
  * Bump Standards-Version to 4.3.0.
    No changes necessary.
  * debian/tests/boot-smoke: Only check current boot for connection timeouts.
    Otherwise we'll catch some
        Failed to resolve group 'render': Connection timed out
    messages that happen in earlier boots during VM setup, before the
    "render" group is created.
    Fixes https://github.com/systemd/systemd/issues/11875
  * timedated: Fix emitted value when ntp client is enabled/disabled.
    Fixes a regression introduced in 241.
  * debian/tests/timedated: Check enabling/disabling NTP.
    Assert that `timedatectl set-ntp` correctly controls the service, sets
    the `org.freedesktop.timedate1 NTP` property, and sends the right
    `PropertiesChanged` signal.
    This reproduces <https://github.com/systemd/systemd/issues/11944> and
    also the earlier <https://github.com/systemd/systemd/issues/9672>.

  [ Michael Biebl ]
  * Disable fallback DNS servers in resolved (Closes: #923081)
  * cgtop: Fix processing of controllers other than CPU (Closes: #921280)
  * udev: Restore debug level when logging a failure in the external prog
    called by IMPORT{program} (Closes: #924199)
  * core: Remove "." path components from required mount paths.
    Fixes mount related failures when a user's home directory contains "/./"
    (Closes: #923881)
  * udev.init: Use new s-s-d --notify-await to start udev daemon.
    Fixes a race condition during startup under SysV init.
    Add versioned dependency on dpkg (>= 1.19.3) to ensure that a version
    of start-stop-daemon which supports --notify-await is installed.
    (Closes: #908796)
  * Make /dev/dri/renderD* accessible to group "render"
    Follow upstream and make render nodes available to a dedicated system
    group "render" instead of "video". Keep the uaccess tag for local,
    active users.

 -- Michael Biebl <biebl@debian.org>  Fri, 15 Mar 2019 18:33:54 +0100

systemd (241-1) unstable; urgency=medium

  [ Adam Borowski ]
  * Make libpam-systemd Provide: logind, default-logind.
    This allows alternate logind implementations such as elogind, without
    having to recompile every dependent package -- as long as the client API
    remains compatible.
    These new virtual packages got policy-approved in #917431. (Closes: #915407)

  [ Felipe Sateler ]
  * New upstream version 241
    - Refresh patches
    - Backport upstream fix for Driver= matches in .network files

  [ Martin Pitt ]
  * debian/libsystemd0.symbols: Add new symbol from release 241
  * Fix various bugs and races in networkd tests.
    This should get the autopkgtest back to green, which regressed with
    dnsmasq 2.80.

 -- Felipe Sateler <fsateler@debian.org>  Thu, 21 Feb 2019 20:10:15 -0300
>>>>>>> 58f08dd7

systemd (240-6) unstable; urgency=high

  * High urgency as this fixes a vulnerability.

  [ Felipe Sateler ]
  * Reenable pristine-tar in gbp.conf.
    The pristine-tar bug has been fixed, so we can use it again.
    This reverts commit 9fcfbbf6fea15eacfa3fad74240431c5f2c3300e.
  * d/watch: add version mangle to transform -rc to ~rc.
    Upstream has started releasing rcs, so let's account for that
  * Fix comment about why we disable hwclock.service.
    Systemd nowadays doesn't do it itself because the kernel does it on its
    own when necessary, and when not, it is not safe to save the hwclock (eg,
    there is no certainty the system clock
    is correct)
  * udev: Backport upstream preventing mass killings when not running under
    systemd (Closes: #918764)

  [ Dimitri John Ledkov ]
  * debian/tests/storage: improve cleanups.
    On fast ppc64el machines, cryptsetup start job may not complete by the
    time tearDown is executed. In that case stop, causes to simply cancel the
    start job without actually cleaning up the dmsetup node. This leads to
    failing subsequent test as it no longer starts with a clean device. Thus
    ensure the systemd-cryptsetup unit is started, before stopping it.
    Also rmmod scsi_debug module at the end, to allow re-running the test in a
    loop.
  * debian/tests/upstream: Mark TEST-13-NSPAWN-SMOKE as flakey.
  * debian/tests/control: add socat to upstream tests for pull #11591
  * Blacklist TEST-10-ISSUE-2467 #11706
  * debian/tests/storage: fix for LUKS2 and avoid interactive password
    prompts.

  [ Martin Pitt ]
  * udevadm: Fix segfault with subsystem-match containing '/'
    (Closes: #919206)
  * sd-bus: if we receive an invalid dbus message, ignore and proceed
  * sd-bus: enforce a size limit on D-Bus object paths.
    This avoids accessing/modifying memory outside of the allocated stack
    region by sending specially crafted D-Bus messages with very large object
    paths.
    Vulnerability discovered by Chris Coulson <chris.coulson@canonical.com>,
    patch provided by Riccardo Schirone <rschiron@redhat.com>.
    (CVE-2019-6454)

 -- Martin Pitt <mpitt@debian.org>  Mon, 18 Feb 2019 13:54:04 +0000

systemd (240-5ubuntu4) disco; urgency=medium

  * debian/tests/control: add socat to upstream tests for pull #11591
    File: debian/tests/control
    https://git.launchpad.net/~ubuntu-core-dev/ubuntu/+source/systemd/commit/?id=7dff5196e23f50d15c0e0c4cb6742a1cc1cc704a

  * udevadm: Fix segfault with subsystem-match containing '/' (Closes: #919206)
    Author: Martin Pitt
    File: debian/patches/udevadm-fix-segfault.patch
    https://git.launchpad.net/~ubuntu-core-dev/ubuntu/+source/systemd/commit/?id=736973d38676301f276716f22a746aed2489baac

  * Blacklist TEST-10-ISSUE-2467 #11706
    File: debian/tests/upstream
    https://git.launchpad.net/~ubuntu-core-dev/ubuntu/+source/systemd/commit/?id=f93b9e46b54388370da7b0cd7f858031be3a2578

  * Fix comment about why we disable hwclock.service.
    Systemd nowadays doesn't do it itself because the kernel does it on its own when necessary,
    and when not, it is not safe to save the hwclock (eg, there is no certainty the system clock
    is correct)
    Author: Felipe Sateler
    File: debian/systemd.links
    https://git.launchpad.net/~ubuntu-core-dev/ubuntu/+source/systemd/commit/?id=8473f88fffdb9db1f5ba547bb692a911997f2569

  * udev: Backport upstream preventing mass killings when not running under systemd
    (Closes: #918764)
    Author: Felipe Sateler
    File: debian/patches/udev-check-whether-systemd-is-running-and-do-not-use-cg_k.patch
    https://git.launchpad.net/~ubuntu-core-dev/ubuntu/+source/systemd/commit/?id=617ee70c31c45ea5d5c6c7b30766d47f0b89446c

  * debian/tests/storage: fix for LUKS2 and avoid interactive password prompts.
    File: debian/tests/storage
    https://git.launchpad.net/~ubuntu-core-dev/ubuntu/+source/systemd/commit/?id=5594ebf325816e76a8c58043c56fc94f2d52b2a6

 -- Dimitri John Ledkov <xnox@ubuntu.com>  Thu, 14 Feb 2019 14:51:37 +0000

systemd (240-5ubuntu3) disco; urgency=medium

  * debian/tests: blacklist upstream test-24-unit-tests on ppc64le.
    Fails, not a regression as it's a new test case, which was never before
    executed on ppc64le.
    File: debian/tests/upstream
    https://git.launchpad.net/~ubuntu-core-dev/ubuntu/+source/systemd/commit/?id=8062b9a2712c390010d2948eaf764a1b52e68715

 -- Dimitri John Ledkov <xnox@ubuntu.com>  Sat, 02 Feb 2019 11:05:12 +0100

systemd (240-5ubuntu2) disco; urgency=medium

  * core: Revert strict mount namespacing/sandboxing, until LXD allows the needed mounts.
    (LP: #1813622)
    File: debian/patches/Revert-namespace-be-more-careful-when-handling-namespacin.patch
    https://git.launchpad.net/~ubuntu-core-dev/ubuntu/+source/systemd/commit/?id=030919ba5e4931d6ee576d0259fae67fe4ed9770

  * resolved: add support for pipelined requests. (LP: #1811471)
    Files:
    - debian/patches/llmnr-add-comment-why-we-install-no-complete-handler-on-s.patch
    - debian/patches/resolved-add-comment-to-dns_stream_complete-about-its-err.patch
    - debian/patches/resolved-keep-stub-stream-connections-up-for-as-long-as-c.patch
    - debian/patches/resolved-only-call-complete-with-zero-argument-in-LLMNR-c.patch
    - debian/patches/resolved-restart-stream-timeout-whenever-we-managed-to-re.patch
    - debian/patches/stream-follow-coding-style-don-t-use-degrade-to-bool-for-.patch
    - debian/patches/stream-track-type-of-DnsStream-object.patch
    - debian/patches/transaction-simplify-handling-if-we-get-an-unexpected-DNS.patch
    https://git.launchpad.net/~ubuntu-core-dev/ubuntu/+source/systemd/commit/?id=8ad1db08c2135af098a33957ce7cffbe21fb683f

  * networkd: [Route] PreferredSource not working in *.network files.
    (LP: #1812760)
    Files:
    - debian/patches/Install-routes-after-addresses-are-ready.patch
    - debian/patches/Move-link_check_ready-to-later-in-the-file.patch
    - debian/patches/tests-Add-test-for-IPv6-source-routing.patch
    - debian/patches/debian/UBUNTU-networkd-if-RA-was-implicit-do-not-await-ndisc_con.patch
    https://git.launchpad.net/~ubuntu-core-dev/ubuntu/+source/systemd/commit/?id=b4e2ee0b2ac1be2ae78952890a56a2d5398df518

 -- Dimitri John Ledkov <xnox@ubuntu.com>  Wed, 30 Jan 2019 11:46:53 +0000

systemd (240-5ubuntu1) disco; urgency=medium

  * Reenable pristine-tar in gbp.conf.
    The pristine-tar bug has been fixed, so we can use it again.
    This reverts commit 9fcfbbf6fea15eacfa3fad74240431c5f2c3300e.
    Author: Felipe Sateler
    File: debian/gbp.conf
    https://git.launchpad.net/~ubuntu-core-dev/ubuntu/+source/systemd/commit/?id=045998b2a974f9322535fef6018b3c5fff6da342

  * debian/tests/storage: improve cleanups.
    On fast ppc64el machines, cryptsetup start job may not complete by the time
    tearDown is executed. In that case stop, causes to simply cancel the start job
    without actually cleaning up the dmsetup node. This leads to failing subsequent
    test as it no longer starts with a clean device. Thus ensure the
    systemd-cryptsetup unit is started, before stopping it.
    Also rmmod scsi_debug module at the end, to allow re-running the test in a
    loop.
    File: debian/tests/storage
    https://git.launchpad.net/~ubuntu-core-dev/ubuntu/+source/systemd/commit/?id=bfafb0924a59f2a93bcde00fc9eeea5c4d058977

  * d/watch: add version mangle to transform -rc to ~rc.
    Upstream has started releasing rcs, so let's account for that
    Author: Felipe Sateler
    File: debian/watch
    https://git.launchpad.net/~ubuntu-core-dev/ubuntu/+source/systemd/commit/?id=db2dbed693ac75c88ea6ed923537d18d30fc1cdf

  * debian/tests/upstream: Mark TEST-13-NSPAWN-SMOKE as flakey.
    File: debian/tests/upstream
    https://git.launchpad.net/~ubuntu-core-dev/ubuntu/+source/systemd/commit/?id=a106d9c60b7b9fc3e16e423ca6a4d376560927cc

 -- Dimitri John Ledkov <xnox@ubuntu.com>  Mon, 28 Jan 2019 13:52:58 +0000

systemd (240-5) unstable; urgency=medium

  [ Felipe Sateler ]
  * Revert interface renaming changes. (Closes: #919390)

  [ Martin Pitt ]
  * process-util: Fix memory leak (Closes: #920018)

 -- Martin Pitt <mpitt@debian.org>  Sun, 27 Jan 2019 21:33:07 +0000

systemd (240-4ubuntu2) disco; urgency=medium

  * Import patches to support PPC64LE qemu based testing.
    Files:
    - debian/tests/control
    - debian/patches/test-test-functions-on-PP64-use-vmlinux.patch
    - debian/patches/test-test-functions-on-PPC64-use-hvc0-console.patch
    https://git.launchpad.net/~ubuntu-core-dev/ubuntu/+source/systemd/commit/?id=483a4daba07f809883883e8e8b9c365cfbf7256e

 -- Dimitri John Ledkov <xnox@ubuntu.com>  Thu, 24 Jan 2019 16:55:01 +0000

systemd (240-4ubuntu1) disco; urgency=medium

  * Skip starting systemd-remount-fs.service in containers
    even when /etc/fstab is present.
    This allows entering fully running state even when /etc/fstab
    lists / to be mounted from a device which is not present in the
    container. (LP: #1576341)
    Author: Balint Reczey
    File: debian/patches/debian/Skip-starting-systemd-remount-fs.service-in-containers.patch
    https://git.launchpad.net/~ubuntu-core-dev/ubuntu/+source/systemd/commit/?id=3bde262e129a9d2c60eeff37e63d3da7d58ce5dd

  * Set UseDomains to true, by default, on Ubuntu.
    On Ubuntu, fallback DNS servers are disabled, therefore we do not leak queries
    to a preset 3rd party by default. In resolved, dnssec is also disabled by
    default, as too much of the internet is broken and using Ubuntu users to debug
    the internet is not very productive - most of the time the end-user cannot fix
    or know how to notify the site owners about the dnssec mistakes. Inherintally
    the DHCP acquired DNS servers are therefore trusted, and are free to spoof
    records. Not trusting DNS search domains, in such scenario, provides limited
    security or privacy benefits. From user point of view, this also appears to be
    a regression from previous Ubuntu releases which do trust DHCP acquired search
    domains by default.
    Therefore we are enabling UseDomains by default on Ubuntu.
    Users may override this setting in the .network files by specifying
    [DHCP|IPv6AcceptRA] UseDomains=no|route options.
    File: debian/patches/debian/Ubuntu-UseDomains-by-default.patch
    https://git.launchpad.net/~ubuntu-core-dev/ubuntu/+source/systemd/commit/?id=1e5b00cdfd6b9317704e1383d26365a68c041c56

  * Enable systemd-resolved by default
    File: debian/systemd.postinst
    https://git.launchpad.net/~ubuntu-core-dev/ubuntu/+source/systemd/commit/?id=05adfa0902115f51c1196ad623165a75bb8b4313

  * Create /etc/resolv.conf at postinst, pointing at the stub resolver.
    The stub resolver file is dynamically managed by systemd-resolved. It points at
    the stub resolver as the nameserver, however it also dynamically updates the
    search stanza, thus non-nss dns tools work correctly with unqualified names and
    correctly use the DHCP acquired search domains.
    File: debian/systemd.postinst
    https://git.launchpad.net/~ubuntu-core-dev/ubuntu/+source/systemd/commit/?id=ef4adf46bbbe2d22508b70b889d23da53b85039d

  * libnss-resolve: do not disable and stop systemd-resolved
    resolved is always used by default on ubuntu via stub resolver, therefore it
    should continue to operate without libnss-resolve module installed.
    File: debian/libnss-resolve.postrm
    https://git.launchpad.net/~ubuntu-core-dev/ubuntu/+source/systemd/commit/?id=95577d14e84e19b614b83b2e24985d89e8c2dac0

  * Ignore failures to set Nice priority on services in containers.
    File: debian/patches/debian/Ubuntu-core-in-execute-soft-fail-setting-Nice-priority-when.patch
    https://git.launchpad.net/~ubuntu-core-dev/ubuntu/+source/systemd/commit/?id=5b8e457f8d883fc6f55d33d46b3474926a495d29

  * units: set ConditionVirtualization=!private-users on journald audit socket.
    It fails to start in unprivileged containers.
    File: debian/patches/debian/Ubuntu-units-set-ConditionVirtualization-private-users-on-j.patch
    https://git.launchpad.net/~ubuntu-core-dev/ubuntu/+source/systemd/commit/?id=03ed18a9940731bbf794ad320fabf337488835c6

  * debian/tests: Switch to gdm, enforce udev upgrade.
    Files:
    - debian/tests/boot-and-services
    - debian/tests/control
    https://git.launchpad.net/~ubuntu-core-dev/ubuntu/+source/systemd/commit/?id=f350b43ccc1aa31c745b4ccebbb4084d5cea41ff

  * Always setup /etc/resolv.conf on new installations.
    On new installations, /etc/resolv.conf will always exist. Move it to /run
    and replace it with the desired final symlink. (LP: #1712283)
    File: debian/systemd.postinst
    https://git.launchpad.net/~ubuntu-core-dev/ubuntu/+source/systemd/commit/?id=20bc8a37fa3c9620bed21a56a4eabd71db71d861

  * Enable systemd-networkd by default.
    File: debian/systemd.postinst
    https://git.launchpad.net/~ubuntu-core-dev/ubuntu/+source/systemd/commit/?id=e5ff45174306b17077b907bc25cfd763ac6934f1

  * boot-and-services: skip gdm3 tests when absent, as it is on s390x.
    Files:
    - debian/tests/boot-and-services
    - debian/tests/control
    https://git.launchpad.net/~ubuntu-core-dev/ubuntu/+source/systemd/commit/?id=cf05ba013979f53ad69fd2c548ec01c7a5339f64

  * initramfs-tools: trigger udevadm add actions with subsystems first.
    This updates the initramfs-tools init-top udev script to trigger udevadm
    actions with type specified. This mimicks the
    systemd-udev-trigger.service. Without type specified only devices are
    triggered, but triggering subsystems may also be required and should happen
    before triggering the devices. This is the case for example on s390x with zdev
    generated udev rules. (LP: #1713536)
    File: debian/extra/initramfs-tools/scripts/init-top/udev
    https://git.launchpad.net/~ubuntu-core-dev/ubuntu/+source/systemd/commit/?id=4016ca5629b6c56b41a4f654e7a808c82e290cac

  * Ubuntu/extra: ship dhclient-enter hook.
    This allows isc-dhcp dhclient to set search domains and nameservers via
    resolved.
    Files:
    - debian/extra/dhclient-enter-resolved-hook
    - debian/rules
    https://git.launchpad.net/~ubuntu-core-dev/ubuntu/+source/systemd/commit/?id=f3398a213f80b02bf3db0c1ce9e22d69f6d56764

  * Disable systemd-networkd-wait-online by default.
    Currently it is not fit for purpose, as it leads to long boot times when
    networking is unplugged or not yet configured on boot. (LP: #1714301)
    File: debian/systemd.postinst
    https://git.launchpad.net/~ubuntu-core-dev/ubuntu/+source/systemd/commit/?id=694473d812b50d2fefd6494d494ca02b91bc8785

  * postinst: drop empty/stock /etc/rc.local (LP: #1716979)
    File: debian/systemd.postinst
    https://git.launchpad.net/~ubuntu-core-dev/ubuntu/+source/systemd/commit/?id=e7d071a26a79558771303b0b87f007e650eaebbe

  * Improve resolvconf integration.
    Make the .path|.service unit that feed resolved data into resolvconf not
    generate failures if resolvconf is not installed.
    Add a check to make sure that resolved does not read /etc/resolv.conf when that
    is symlinked to stub-resolv.conf. (LP: #1717995)
    File: debian/patches/debian/Ubuntu-resolved-resolvconf-integration.patch
    https://git.launchpad.net/~ubuntu-core-dev/ubuntu/+source/systemd/commit/?id=d9f0f89985a141c1588d67e4868ad68cff6956fb

  * Ship systemd sysctl settings.
    Patch systemd's default sysctl settings to drop things that are set elsewhere
    already.
    The promote secondary IP addresses is required for networkd to successfully
    renew DHCP leases with a change of an IP address.
    Set default package scheduler to Fair Queue CoDel. (LP: #1721223)
    Files:
    - debian/patches/debian/UBUNTU-drop-kernel.-settings-from-sysctl-defaults-shipped.patch
    - debian/rules
    https://git.launchpad.net/~ubuntu-core-dev/ubuntu/+source/systemd/commit/?id=7cd041a6d0ef459e4b2a82d8ea5fa1ce05184dfb

  * resolved.service: set DefaultDependencies=no (LP: #1734167)
    File: debian/patches/resolved.service-set-DefaultDependencies-no.patch
    https://git.launchpad.net/~ubuntu-core-dev/ubuntu/+source/systemd/commit/?id=a6ced6331ff7f99704213547a0b94dc06935d508

  * systemd.postinst: enable persistent journal. (LP: #1618188)
    File: debian/systemd.postinst
    https://git.launchpad.net/~ubuntu-core-dev/ubuntu/+source/systemd/commit/?id=f94f18d9dbc085b6a9ff33c141a6e542142f85b5

  * Disable LLMNR and MulticastDNS by default LP: #1739672
    Files:
    - debian/changelog
    - debian/patches/debian/UBUNTU-resolved-disable-global-LLMNR-and-MulticastDNS.patch
    https://git.launchpad.net/~ubuntu-core-dev/ubuntu/+source/systemd/commit/?id=b4ec428e83696a5cd0405b677a35e97681867629

  * Enable qemu tests on all architectures LP: #1749540
    Files:
    - debian/changelog
    - debian/tests/control
    https://git.launchpad.net/~ubuntu-core-dev/ubuntu/+source/systemd/commit/?id=b416d1bdfb4f5e33565178e01ba4c4e3939b6176

  * Add "AssumedApparmorLabel=unconfined" to timedate1 dbus service file
    (LP: #1749000)
    Author: Michael Vogt
    File: debian/patches/debian/UBUNTU-Add-AssumedApparmorLabel-unconfined-to-timedate1-dbus.patch
    https://git.launchpad.net/~ubuntu-core-dev/ubuntu/+source/systemd/commit/?id=5ad0879e10bbe3d641f940260b93c7eb2cf4624c

  * debian/tests/systemd-fsckd: update assertions expectations for v237
    fsck got rewritten to use "safe_fork" and whilst previously it would ignore the
    error, when fsck is terminated by signal PIPE, it no longer does so. Thus one
    should expect systemd-fsck-root.service to have failed in certain test cases.
    File: debian/tests/systemd-fsckd
    https://git.launchpad.net/~ubuntu-core-dev/ubuntu/+source/systemd/commit/?id=d5becd9a416b55dcdb7b9a7aba60c4e3d304e6a6

  * test/test-functions: launch qemu-system with -vga none.
    Should resolve booting qemu-system-ppc64 without seabios.
    File: debian/patches/debian/UBUNTU-test-test-functions-launch-qemu-with-vga-none.patch
    https://git.launchpad.net/~ubuntu-core-dev/ubuntu/+source/systemd/commit/?id=90af1fa893cce5ed49999d16da0b793da6523394

  * tests/boot-smoke: ignore udevd connection timeouts resolving colord group.
    File: debian/tests/boot-smoke
    https://git.launchpad.net/~ubuntu-core-dev/ubuntu/+source/systemd/commit/?id=e1477b764fa9ef23f5181ef3d31a1332191c3e0b

  * tests/systemd-fsckd: ignore systemd_fsck_with_plymouth_failure.
    File: debian/tests/systemd-fsckd
    https://git.launchpad.net/~ubuntu-core-dev/ubuntu/+source/systemd/commit/?id=c392e1ca3da67dbf8a7dfe0dcad470f7636f7405

  * tests/control: ensure boot-smoke uses latest systemd & udev.
    File: debian/tests/control
    https://git.launchpad.net/~ubuntu-core-dev/ubuntu/+source/systemd/commit/?id=b7b66380641755bc21fd7dcbc307760b1d18b8af

  * Drop systemd.prerm safety check.
    On Ubuntu, systemd is the only choice, and is essential, via init ->
    systemd-sysv -> systemd dependency chain, thus removing systemd is already
    quite hard, and appropriate warnings are emitted by dpkg. (LP: #1758438)
    File: debian/systemd.prerm
    https://git.launchpad.net/~ubuntu-core-dev/ubuntu/+source/systemd/commit/?id=0244c4d56556317f14eecc2f51871969ef02ba7b

  * wait-online: do not wait, if no links are managed (neither configured, or failed).
    (LP: #1728181)
    File: debian/patches/debian/UBUNTU-wait-online-exit-if-no-links-are-managed.patch
    https://git.launchpad.net/~ubuntu-core-dev/ubuntu/+source/systemd/commit/?id=31f04c3fc769dacb3cf2a78240a1710a99a865b8

  * journald.service: set Nice=-1 to dodge watchdog on soft lockups.
    (LP: #1696970)
    File: debian/patches/debian/UBUNTU-journald.service-set-Nice-1-to-dodge-watchdog-on-soft-loc.patch
    https://git.launchpad.net/~ubuntu-core-dev/ubuntu/+source/systemd/commit/?id=e0a9aeffac556492bf517ce2d23313ff7a277926

  * Workaround captive portals not responding to EDNS0 queries (DVE-2018-0001).
    (LP: #1727237)
    File: debian/patches/resolved-Mitigate-DVE-2018-0001-by-retrying-NXDOMAIN-with.patch
    https://git.launchpad.net/~ubuntu-core-dev/ubuntu/+source/systemd/commit/?id=87d3fe81b7281687ecf3c0b9a8356e90cc714d0b

  * Recommend networkd-dispatcher (LP: #1762386)
    File: debian/control
    https://git.launchpad.net/~ubuntu-core-dev/ubuntu/+source/systemd/commit/?id=d1e3b2c7e4757119da0d550b0b3c0a6626a176dc

  * networkd: if RA was implicit, do not await ndisc_configured.
    If RA was iplicit, meaning not otherwise requested, and a kernel default was in
    use. Do not prevent link entering configured state, whilst ndisc configuration
    is pending. Implicit kernel RA, is expected to be asynchronous and
    non-blocking. (LP: #1765173)
    File: debian/patches/debian/UBUNTU-networkd-if-RA-was-implicit-do-not-await-ndisc_con.patch
    https://git.launchpad.net/~ubuntu-core-dev/ubuntu/+source/systemd/commit/?id=2f749ff528d1b788aa4ca778e954c16b213ee629

  * udev-udeb: ship modprobe.d snippet to force scsi_mod.scan=sync in d-i.
    This ensures that all scans are completed, before installer reaches
    partitioning stage. (LP: #1751813)
    Files:
    - debian/extra/modprobe.d-udeb/scsi-mod-scan-sync.conf
    - debian/udev-udeb.install
    https://git.launchpad.net/~ubuntu-core-dev/ubuntu/+source/systemd/commit/?id=eb6d8a2b9504917abb7aa2c4035fdbb7b98227f7

  * Disable dh_installinit generation of tmpfiles for the systemd package.
    Replace with a manual safe call to systemd-tmpfiles which will process any
    updates to the tmpfiles shipped by systemd package, taking into account any
    overrides shipped by other packages, sysadmin, or specified in the runtime
    directories. (LP: #1748147)
    Files:
    - debian/rules
    - debian/systemd.postinst
    https://git.launchpad.net/~ubuntu-core-dev/ubuntu/+source/systemd/commit/?id=1fd144cbe31cc7a9383cc76f21f4b84c22a9dd1b

  * Enable EFI/bootctl on armhf.
    File: debian/control
    https://git.launchpad.net/~ubuntu-core-dev/ubuntu/+source/systemd/commit/?id=043122f7d8a1487bfd357e815a6ece1ceea6e7d1

  * boot-and-services: stderr is ok, for status command on the c1 container.
    systemctl may print warnings on the stderr when checking the status of
    completed units. This should not, overall fail the autopkgtest run.
    File: debian/tests/boot-and-services
    https://git.launchpad.net/~ubuntu-core-dev/ubuntu/+source/systemd/commit/?id=da14d34e7cc33c44ad67e64c9fd092f8cc1675f9

  * Skip systemd-fsckd on arm64, because of broken/lack of clean shutdown.
    File: debian/tests/systemd-fsckd
    https://git.launchpad.net/~ubuntu-core-dev/ubuntu/+source/systemd/commit/?id=bf5b501ac934497dbef5f64908ff37643dc7288e

  * adt: boot-and-services: assert any kernel syslog messages.
    It appears that on arm64 the syslog is truncated and is missing early kernel
    messages. Print full one, and check for any kernel messages instead.
    File: debian/tests/boot-and-services
    https://git.launchpad.net/~ubuntu-core-dev/ubuntu/+source/systemd/commit/?id=29dc34f7a6e5dc505f6212c17c42e4420b47ed16

  * debian/extra/start-udev: Set scsi_mod scan=sync even if it's builtin to the kernel (we previously only set it in modprobe.d) LP: #1779815
    Files:
    - debian/changelog
    - debian/extra/start-udev
    https://git.launchpad.net/~ubuntu-core-dev/ubuntu/+source/systemd/commit/?id=6b72628f8de991e2c67ac4289fc74daf3abe7d14

  * units: conditionalize more units to not start in containers.
    Files:
    - debian/changelog
    - debian/patches/debian/UBUNTU-units-block-CAP_SYS_MODULE-units-in-containers-too.patch
    https://git.launchpad.net/~ubuntu-core-dev/ubuntu/+source/systemd/commit/?id=3689afa1a782de8c19a757459b6360de1195ad55

  * test-sleep: skip test_fiemap upon inapproriate ioctl for device.
    On v4.4 kernels, on top of btrfs ephemeral lxd v3.0 containers generate this
    other error code, instead of not supported. Skip the test for both error codes.
    File: debian/patches/debian/UBUNTU-test-sleep-skip-test_fiemap-upon-inapproriate-ioctl-.patch
    https://git.launchpad.net/~ubuntu-core-dev/ubuntu/+source/systemd/commit/?id=6ebb5b9f6b77760a5470e8a780d69875b1db76f7

  * Re-add support for /etc/writable for core18. (LP: #1778936)
    Author: Michael Vogt
    File: debian/patches/debian/UBUNTU-Support-system-image-read-only-etc.patch
    https://git.launchpad.net/~ubuntu-core-dev/ubuntu/+source/systemd/commit/?id=a5b5fca66c1127068e4ce0cc9ab497814211f4f7

  * debian/control: strengthen dependencies.
    Make systemd-sysv depend on matching version of systemd. Autopkgtests at times
    upgrade systemd-sysv without upgrading systemd. However, upgrading systemd-sysv
    alone makes little sense.
    Make systemd conflict, rather than just break, systemd-shim. As there are
    upgrade failures cause by systemd-shim presence whilst upgrading to new
    systemd.
    File: debian/control
    https://git.launchpad.net/~ubuntu-core-dev/ubuntu/+source/systemd/commit/?id=d1ecf0c372f5212129c85ae60fddf26b2271a1fe

  * Improve autopkgtest success rate, by bumping up timeouts. (LP: #1789841)
    Author: Christian Ehrhardt
    File: debian/patches/debian/UBUNTU-bump-selftest-timeouts.patch
    https://git.launchpad.net/~ubuntu-core-dev/ubuntu/+source/systemd/commit/?id=c05586d9da033bbfd6b6a74e10b87520843c7c48

  * units: Disable journald Watchdog (LP: #1773148)
    File: debian/patches/debian/UBUNTU-units-disable-journald-watchdog.patch
    https://git.launchpad.net/~ubuntu-core-dev/ubuntu/+source/systemd/commit/?id=64d2b4f1d0d057073fba585f19823332e2a6eed5

  * Add conflicts with upstart and systemd-shim. (LP: #1793092)
    File: debian/control
    https://git.launchpad.net/~ubuntu-core-dev/ubuntu/+source/systemd/commit/?id=83ed7496afc7c27be026014d109855f7d0ad1176

  * Specify Ubuntu's Vcs-Git
    File: debian/control
    https://git.launchpad.net/~ubuntu-core-dev/ubuntu/+source/systemd/commit/?id=fd832930ef280c9a4a9dda2440d5a46a6fdb6232

  * debian/systemd.postinst: Skip daemon-reexec and try-restarts during shutdown
    (LP: #1803391)
    Author: Balint Reczey
    File: debian/systemd.postinst
    https://git.launchpad.net/~ubuntu-core-dev/ubuntu/+source/systemd/commit/?id=51daab96ae79483b5e5fb62e1e0477c87ee11fd1

  * Switch gbp.conf to disco.
    File: debian/gbp.conf
    https://git.launchpad.net/~ubuntu-core-dev/ubuntu/+source/systemd/commit/?id=fea585b259e3e766d8d3dbc9690e879c054ddc87

  * core: set /run size to 10%, like initramfs-tools does.
    Currently there is a difference between initrd and initrd-less boots,
    w.r.t. size= mount option of /run. This yields different runtime journald caps
    (1% vs 10%), and on dense deployments of containers may result in OOM kills.
    (LP: #1799251)
    File: debian/patches/debian/UBUNTU-core-set-run-size-to-10-like-initramfs-tools-does.patch
    https://git.launchpad.net/~ubuntu-core-dev/ubuntu/+source/systemd/commit/?id=1fac2568fe716dc1a41bada78293dc6327a6df0d

  * Cherrypick proposed patch to fix LinkLocalAddressing post-unify-MTU settings.
    File: debian/patches/networkd-honour-LinkLocalAddressing.patch
    https://git.launchpad.net/~ubuntu-core-dev/ubuntu/+source/systemd/commit/?id=cd9ba0d0f47634c9e5d862b8208cdc3178f25496

 -- Dimitri John Ledkov <xnox@ubuntu.com>  Mon, 21 Jan 2019 16:09:03 +0000

systemd (240-4) unstable; urgency=medium

  [ Benjamin Drung ]
  * Fix shellcheck issues in initramfs-tools scripts

  [ Michael Biebl ]
  * Import patches from v240-stable branch (up to f02b5472c6)
    - Fixes a problem in logind closing the controlling terminal when using
      startx. (Closes: #918927)
    - Fixes various journald vulnerabilities via attacker controlled alloca.
      (CVE-2018-16864, CVE-2018-16865, Closes: #918841, Closes: #918848)
  * sd-device-monitor: Fix ordering of setting buffer size.
    Fixes an issue with uevents not being processed properly during coldplug
    stage and some kernel modules not being loaded via "udevadm trigger".
    (Closes: #917607)
  * meson: Stop setting -fPIE globally.
    Setting -fPIE globally can lead to miscompilations on certain
    architectures. Instead use the b_pie=true build option, which was
    introduced in meson 0.49. Bump the Build-Depends accordingly.
    (Closes: #909396)

 -- Michael Biebl <biebl@debian.org>  Sat, 12 Jan 2019 21:49:44 +0100

systemd (240-3) unstable; urgency=medium

  * udev.init: Trigger add events for subsystems.
    Update the SysV init script and mimic the behaviour of the initramfs and
    systemd-udev-trigger.service which first trigger subsystems and then
    devices during the coldplug stage.
  * udevadm: Refuse to run trigger, control, settle and monitor commands in
    chroot (Closes: #917633)
  * network: Set link state configuring before setting addresses.
    Fixes a crash in systemd-networkd caused by an assertion failure.
    (Closes: #918658)
  * libudev-util: Make util_replace_whitespace() read only len characters.
    Fixes a regression where /dev/disk/by-id/ names had additional
    underscores.
  * man: Update color of journal logs in DEBUG level (Closes: #917948)
  * Remove old state directory of systemd-timesyncd on upgrades.
    Otherwise timesyncd will fail to update the clock file if it was created
    as /var/lib/private/systemd/timesync/clock.
    This was the case when the service was using DynamicUser=yes which it no
    longer does in v240. (Closes: #918190)

 -- Michael Biebl <biebl@debian.org>  Wed, 09 Jan 2019 18:40:57 +0100

systemd (240-2) unstable; urgency=medium

  * Pass separate dev_t var to device_path_parse_major_minor.
    Fixes FTBFS on mips/mipsel (MIPS/O32). (Closes: #917195)
  * test-json: Check absolute and relative difference in floating point test.
    Fixes FTBFS due to test-suite failures on armel, armhf and hppa.
    (Closes: #917215)
  * sd-device: Fix segfault when error occurs in device_new_from_{nulstr,strv}()
    Fixes a segfault in systemd-udevd when debug logging is enabled.
  * udev-event: Do not read stdout or stderr if the pipefd is not created.
    This fixes problems with device-mapper symlinks no longer being created
    or certain devices not being marked as ready. (Closes: #917124)
  * Don't bump fs.nr_open in PID 1.
    In v240, systemd bumped fs.nr_open in PID 1 to the highest possible
    value. Processes that are spawned directly by systemd, will have
    RLIMIT_NOFILE be set to 512K (hard).
    pam_limits in Debian defaults to "set_all", i.e. for limits which are
    not explicitly configured in /etc/security/limits.conf, the value from
    PID 1 is taken, which means for login sessions, RLIMIT_NOFILE is set to
    the highest possible value instead of 512K. Not every software is able
    to deal with such an RLIMIT_NOFILE properly.
    While this is arguably a questionable default in Debian's pam_limit,
    work around this problem by not bumping fs.nr_open in PID 1.
    (Closes: #917167)

 -- Michael Biebl <biebl@debian.org>  Thu, 27 Dec 2018 14:03:57 +0100

systemd (240-1) unstable; urgency=medium

  [ Michael Biebl ]
  * New upstream version 240
    - core: Skip cgroup_subtree_mask_valid update if UNIT_STUB
      (Closes: #903011)
    - machined: Rework referencing of machine scopes from machined
      (Closes: #903288)
    - timesync: Fix serialization of IP address
      (Closes: #916516)
    - core: Don't track jobs-finishing-during-reload explicitly
      (Closes: #916678)
  * Rebase patches
  * Install new systemd-id128 binary
  * Update symbols file for libsystemd0
  * Update nss build options

  [ Martin Pitt ]
  * tests: Disable some flaky upstream tests.
    See https://github.com/systemd/systemd/issues/11195
  * tests: Disable flaky TEST-17-UDEV-WANTS upstream test.
    See https://github.com/systemd/systemd/issues/11195

 -- Michael Biebl <biebl@debian.org>  Sat, 22 Dec 2018 16:01:43 +0100

systemd (239-15) unstable; urgency=medium

  [ Felipe Sateler ]
  * Fix container check in udev init script.
    Udev needs writable /sys, so the init script tried to check before
    starting. Unfortunately, the check was inverted. Let's add the missing
    '!' to negate the check.
    (Closes: #915261)
  * Add myself to uploaders

  [ Michael Biebl ]
  * Remove obsolete systemd-shim conffile on upgrades.
    The D-Bus policy file was dropped from the systemd-shim package in
    version 8-4, but apparently there are cases where users removed the
    package before that cleanup happened. The D-Bus policy file that was
    shipped by systemd-shim was much more restrictive and now prevents
    calling GetDynamicUsers() and other recent APIs on systemd Manager.
    (Closes: #914285)

 -- Felipe Sateler <fsateler@debian.org>  Wed, 05 Dec 2018 21:03:34 -0300

systemd (239-14) unstable; urgency=medium

  [ Michael Biebl ]
  * autopkgtest: Drop test_custom_cgroup_cleanup from boot-and-services
  * resolved: Increase size of TCP stub replies (Closes: #915049)
  * meson: Unify linux/stat.h check with other checks and use _GNU_SOURCE.
    Fixes a build failure with glibc 2.28.
  * Drop procps dependency from systemd.
    The systemd-exit.service user service no longer uses the "kill" binary.
  * Simplify container check in udev SysV init script.
    Instead of using "ps" to detect a container environment, simply test if
    /sys is writable. This matches what's used in systemd-udevd.service via
    ConditionPathIsReadWrite=/sys and follows
    https://www.freedesktop.org/wiki/Software/systemd/ContainerInterface/
    This means we no longer need procps, so drop that dependency from the
    udev package. (Closes: #915095)

  [ Mert Dirik ]
  * 40-systemd: Honour __init_d_script_name.
    Make /lib/lsb/init-functions.d/40-systemd use __init_d_script_name
    (if available) to figure out real script name. (Closes: #826214)
  * 40-systemd: Improve heuristics for init-d-script.
    Improve heuristics for scripts run via init-d-script so that the
    redirection works even for older init-d-script versions without the
    __init_d_script_name variable.

 -- Michael Biebl <biebl@debian.org>  Sun, 02 Dec 2018 01:00:01 +0100

systemd (239-13) unstable; urgency=medium

  * autopktest: Add e2fsprogs dependency to upstream test.
    Some of the upstream tests require mkfs.ext4. (Closes: #887250)
  * systemctl: Tell update-rc.d to skip creating any systemd symlinks.
    When calling update-rc.d via systemd-sysv-install, tell it to skip
    creating any systemd symlinks as we want to handle those directly in
    systemctl. Older update-rc.d versions will ignore that request, but
    that's ok. This means we don't need a versioned dependency against
    init-system-helpers. (Closes: #743217)
  * pam_systemd: Suppress LOG_DEBUG log messages if debugging is off
    (Closes: #825949)
  * Drop cgroup-don-t-trim-cgroup-trees-created-by-someone-el.patch.
    The patch is no longer necessary as lxc.service now uses Delegate=yes.
  * Remove obsolete Replaces from pre-jessie

 -- Michael Biebl <biebl@debian.org>  Tue, 20 Nov 2018 19:44:39 +0100

systemd (239-12) unstable; urgency=high

  [ Martin Pitt ]
  * Enable QEMU on more architectures in "upstream" autopkgtest.
    Taken from the Ubuntu package, so apparently QEMU works well enough on
    these architectures now.
  * autopkgtest: Avoid test bed reset for boot-smoke.
    Make "boot-smoke"'s dependencies a strict superset of "upstream"'s, so
    that autopkgtest doesn't have to provide a new testbed.
  * Fix wrong "nobody" group from sysusers.d.
    Fix our make-sysusers-basic sysusers.d generator to special-case the
    nobody group. "nobody" user and "nogroup" group both have the same ID
    65534, which is the only special case for Debian's static users/groups.
    So specify the gid explicitly, to avoid systemd-sysusers creating a
    dynamic system group for "nobody".
    Also clean up the group on upgrades.
    Thanks to Keh-Ming Luoh for the original patch! (Closes: #912525)

  [ Michael Biebl ]
  * autopkgtest: Use shutil.which() which is provided by Python 3
  * Drop non-existing gnuefi=false build option.
    This was mistakenly added when converting from autotools to meson.
  * core: When deserializing state always use read_line(…, LONG_LINE_MAX, …)
    Fixes a vulnerability in unit_deserialize which allows an attacker to
    supply arbitrary state across systemd re-execution via NotifyAccess.
    (CVE-2018-15686, Closes: #912005)
  * meson: Use the host architecture compiler/linker for src/boot/efi.
    Fixes cross build failure for arm64. (Closes: #905381)
  * systemd: Do not pass .wants fragment path to manager_load_unit.
    Fixes an issue with overridden units in /etc not being used due to a
    .wants/ symlink pointing to /lib. (Closes: #907054)
  * machined: When reading os-release file, join PID namespace too.
    This ensures that we properly acquire the os-release file from containers.
    (Closes: #911231)

 -- Michael Biebl <biebl@debian.org>  Sat, 17 Nov 2018 18:39:21 +0100

systemd (239-11) unstable; urgency=high

  [ Michael Biebl ]
  * debian/tests/upstream: Clean up after each test run.
    Otherwise the loopback images used by qemu are not properly released and
    we might run out of disk space.
  * dhcp6: Make sure we have enough space for the DHCP6 option header.
    Fixes out-of-bounds heap write in systemd-networkd dhcpv6 option
    handling.
    (CVE-2018-15688, LP: #1795921, Closes: #912008)
  * chown-recursive: Rework the recursive logic to use O_PATH.
    Fixes a race condition in chown_one() which allows an attacker to cause
    systemd to set arbitrary permissions on arbitrary files.
    (CVE-2018-15687, LP: #1796692, Closes: #912007)

  [ Martin Pitt ]
  * debian/tests/boot-and-services: Use gdm instead of lightdm.
    This seems to work more reliably, on Ubuntu CI's i386 instances lightdm
    fails.

  [ Manuel A. Fernandez Montecelo ]
  * Run "meson test" instead of "ninja test"
    Upstream developers of meson recommend to run it in this way, because
    "ninja test" just calls "meson test", and by using meson directly and
    using extra command line arguments it is possible to control aspects of
    how the tests are run.
  * Increase timeout for test in riscv64.
    The buildds for the riscv64 arch used at the moment are slow, so increase
    the timeouts for this arch by a factor of 10, for good measure.
    (Closes: #906429)

 -- Michael Biebl <biebl@debian.org>  Sun, 28 Oct 2018 13:02:18 +0100

systemd (239-10) unstable; urgency=medium

  [ Michael Biebl ]
  * meson: Rename -Ddebug to -Ddebug-extra.
    Meson added -Doptimization and -Ddebug options, which obviously causes
    a conflict with our -Ddebug options. Let's rename it.
    (Closes: #909455)
  * Add conflicts against consolekit.
    Letting both ConsoleKit and logind manage dynamic device permissions
    will only lead to inconsistent and unexpected results.

  [ Felipe Sateler ]
  * Link systemctl binary statically against libshared.
    This reduces the Pre-Depends list considerably, and is more resilient
    against borked installs.

 -- Michael Biebl <biebl@debian.org>  Tue, 25 Sep 2018 16:11:12 +0200

systemd (239-9) unstable; urgency=medium

  * autopkgtest: Remove needs-recommends runtime restriction.
    This restriction has been deprecated and there are plans to remove it
    altogether. The tests pass withouth needs-recommends, so it seems safe
    to remove.
  * test: Use installed catalogs when test-catalog is not located at build
    dir.
    This makes it possible to run test-catalog as installed test, so we no
    longer need to mark it as EXFAIL in our root-unittests autopkgtest.
  * test: Use "systemd-runtest.env" to set $SYSTEMD_TEST_DATA and
    $SYSTEMD_CATALOG_DIR.
    This avoids embedding ABS_{SRC,BUILD}_DIR into libsystemd-shared.so and
    the test binaries and should make the build reproducible.
    (Closes: #908365)

 -- Michael Biebl <biebl@debian.org>  Wed, 12 Sep 2018 19:07:38 +0200

systemd (239-8) unstable; urgency=medium

  [ Michael Biebl ]
  * Clean up dbus-org.freedesktop.timesync1.service Alias on purge
    (Closes: #904290)
  * user-runtime-dir: Fix wrong SELinux context (Closes: #908026)
  * core: Fix gid when DynamicUser=yes with static user (Closes: #904335)
  * Remove udev control socket on shutdown under sysvinit.
    The udev control socket is no longer removed automatically when the
    daemon is stopped. As this can confuse other software, update the SysV
    init script to remove the control socket manually and make sure the init
    script is executed on shutdown (runlevel 0) and reboot (runlevel 6).
    (Closes: #791944)
  * Bump Standards-Version to 4.2.1

  [ Martin Pitt ]
  * timedated: Fix wrong PropertyChanged values and refcounting

 -- Michael Biebl <biebl@debian.org>  Fri, 07 Sep 2018 08:41:12 +0200

systemd (239-7ubuntu15) disco; urgency=medium

  * core: set /run size to 10%, like initramfs-tools does.
    Currently there is a difference between initrd and initrd-less boots,
    w.r.t. size= mount option of /run. This yields different runtime journald caps
    (1% vs 10%), and on dense deployments of containers may result in OOM kills.
    (LP: #1799251)
    File: debian/patches/debian/UBUNTU-core-set-run-size-to-10-like-initramfs-tools-does.patch
    https://git.launchpad.net/~ubuntu-core-dev/ubuntu/+source/systemd/commit/?id=1fac2568fe716dc1a41bada78293dc6327a6df0d

  * resolved: Increase size of TCP stub replies.
    DNS_PACKET_PAYLOAD_SIZE_MAX is limiting the size of the stub replies to
    512 with EDNS off or 4096 with EDNS on, without checking the protocol
    used. This makes TCP replies for clients without EDNS support to be
    limited to 512, making the truncate flag useless if the query result is
    bigger than 512 bytes.
    This commit increases the size of TCP replies to DNS_PACKET_SIZE_MAX
    Fixes: #10816
    (cherry picked from commit e6eed9445956cfa496e1db933bfd3530db23bfce)
    (LP: #1804487)
    Author: Victor Tapia
    File: debian/patches/resolved-Increase-size-of-TCP-stub-replies.patch
    https://git.launchpad.net/~ubuntu-core-dev/ubuntu/+source/systemd/commit/?id=702a4566174c4d2bd84b70805107cfc1a7c128cc

 -- Dimitri John Ledkov <xnox@ubuntu.com>  Mon, 03 Dec 2018 13:49:24 +0000

systemd (239-7ubuntu14) disco; urgency=medium

  * Fix compat with new meson.
    File: debian/patches/meson-rename-Ddebug-to-Ddebug-extra.patch
    https://git.launchpad.net/~ubuntu-core-dev/ubuntu/+source/systemd/commit/?id=3b764ec1b76768a8c40635019fa5a8acb81b223e

 -- Dimitri John Ledkov <xnox@ubuntu.com>  Thu, 29 Nov 2018 16:53:00 +0000

systemd (239-7ubuntu13) disco; urgency=medium

  * Stop testing that gdm3 is up.
    Ubuntu Desktop is only supported on amd64, and on real hardware. Testing that
    gdm3 fails to start (yet continues to be running, with a half broken logind
    session) is not useful on dummy xorg video cards in nested VMs.
    (LP: #1805358)
    File: debian/tests/control
    https://git.launchpad.net/~ubuntu-core-dev/ubuntu/+source/systemd/commit/?id=3006fedda1d1ca3f04c5f593e8018bb6d1196025

 -- Dimitri John Ledkov <xnox@ubuntu.com>  Wed, 28 Nov 2018 16:02:25 +0000

systemd (239-7ubuntu12) disco; urgency=medium

  * hwdb: Revert wlan keycode changes, rely on xkeyboard-config fixes instead.
    (LP: #1799364)
    Author: seb128
    File: debian/patches/hwdb-revert-airplane-mode-keys-handling-on-Dell.patch
    https://git.launchpad.net/~ubuntu-core-dev/ubuntu/+source/systemd/commit/?id=cabc076fdd67ced21fc789e44e0366a2f561a5bc

  * test: Set executable bits on TEST-22-TMPFILES shell scripts. (LP: #1804864)
    File: debian/patches/test-Set-executable-bits-on-TEST-22-TMPFILES-shell-script.patch
    https://git.launchpad.net/~ubuntu-core-dev/ubuntu/+source/systemd/commit/?id=0e5b6e44a962f299565949e1006a4ba86d171dc3

  * Switch gbp.conf to disco.
    File: debian/gbp.conf
    https://git.launchpad.net/~ubuntu-core-dev/ubuntu/+source/systemd/commit/?id=fea585b259e3e766d8d3dbc9690e879c054ddc87

 -- Dimitri John Ledkov <xnox@ubuntu.com>  Fri, 23 Nov 2018 18:38:43 +0000

systemd (239-7ubuntu11) disco; urgency=medium

  * hwdb: Fix wlan keycode for all Dell Latitude and Precision systems
    (LP: #1799364)
    Author: Shih-Yuan Lee (FourDollars)
    File: debian/patches/hwdb-Fix-wlan-keycode-for-all-Dell-Latitude-and-Precision.patch
    https://git.launchpad.net/~ubuntu-core-dev/ubuntu/+source/systemd/commit/?id=d8ac9a5640be39ede9cebcd8c4cc44e8811e0e49

  * hwdb: Update PNP IDs of Goldstar (now: LG Electronics) (LP: #1804584)
    File: debian/patches/hwdb-Update-PNP-IDs-of-Goldstar-now-LG-Electronics-.-1005.patch
    https://git.launchpad.net/~ubuntu-core-dev/ubuntu/+source/systemd/commit/?id=10204fb5761c759be6ddf27dc43c851ef24c96cb

  * btrfs-util: unbreak tmpfiles' subvol creation
    File: debian/patches/btrfs-util-unbreak-tmpfiles-subvol-creation.patch
    https://git.launchpad.net/~ubuntu-core-dev/ubuntu/+source/systemd/commit/?id=4ab5b8275a0487e301553fb6de6a905abb7ea833

 -- Dimitri John Ledkov <xnox@ubuntu.com>  Thu, 22 Nov 2018 16:30:28 +0000

systemd (239-7ubuntu10.4) cosmic-security; urgency=medium

  [ Chris Coulson ]
  * SECURITY UPDATE: symlink mishandling in systemd-tmpfiles
    - debian/patches/CVE-2018-6954_2.patch: backport the remaining patches to
      resolve this completely
    - CVE-2018-6954

  [ Balint Reczey ]
  * Fix LP: #1803391 - Skip daemon-reexec and try-restarts during shutdown
    - update debian/systemd.postinst

 -- Chris Coulson <chris.coulson@canonical.com>  Thu, 15 Nov 2018 20:42:32 +0000

systemd (239-7ubuntu10.3) cosmic-security; urgency=medium

  * SECURITY UPDATE: reexec state injection
    - debian/patches/CVE-2018-15686.patch: when deserializing state always use
      read_line(…, LONG_LINE_MAX, …) rather than fgets()
    - CVE-2018-15686
  * SECURITY UPDATE: chown_one() can dereference symlinks
    - debian/patches/CVE-2018-15687.patch: rework recursive logic to use O_PATH
    - CVE-2018-15687

 -- Chris Coulson <chris.coulson@canonical.com>  Tue, 06 Nov 2018 20:52:41 +0000

systemd (239-7ubuntu10.1) cosmic-security; urgency=medium

  * SECURITY UPDATE: buffer overflow in dhcp6 client
    - debian/patches/CVE-2018-15688.patch:  make sure we have enough space
      for the DHCP6 option header in src/libsystemd-network/dhcp6-option.c.
    - CVE-2018-15688

 -- Marc Deslauriers <marc.deslauriers@ubuntu.com>  Wed, 31 Oct 2018 11:36:32 -0400

systemd (239-7ubuntu10) cosmic; urgency=medium

  * units: Disable journald Watchdog (LP: #1773148)
  * Add conflicts with upstart and systemd-shim. (LP: #1773859)

 -- Dimitri John Ledkov <xnox@ubuntu.com>  Thu, 04 Oct 2018 15:58:51 +0100

systemd (239-7ubuntu9) cosmic; urgency=medium

  * core: export environment when running generators.
    Ensure that manager's environment (including e.g. PATH) is exported when
    running generators. Otherwise, one is at a mercy of running without PATH which
    can lead to buggy generator behaviour. (LP: #1771858)

 -- Dimitri John Ledkov <xnox@ubuntu.com>  Wed, 26 Sep 2018 11:01:58 +0100

systemd (239-7ubuntu8) cosmic; urgency=medium

  [ Dimitri John Ledkov ]
  * Cherrypick many bugfixes from master.
  * systemctl: correctly proceed to immediate shutdown if scheduling fails
    (LP: #1670291)

  [ Julian Andres Klode ]
  * Improve networkd states documentation.

 -- Dimitri John Ledkov <xnox@ubuntu.com>  Wed, 12 Sep 2018 16:03:08 +0100

systemd (239-7ubuntu7) cosmic; urgency=medium

  * boot-and-services: skip gdm test, when gdm-x-session fails.
    Across all architectures, gdm fails to come up reliably since cosmic.
    (LP: #1790478)

 -- Dimitri John Ledkov <xnox@ubuntu.com>  Mon, 03 Sep 2018 16:33:00 +0100

systemd (239-7ubuntu6) cosmic; urgency=medium

  [ Dimitri John Ledkov ]
  * debian/control: strengthen dependencies.
    Make systemd-sysv depend on matching version of systemd. Autopkgtests at times
    upgrade systemd-sysv without upgrading systemd. However, upgrading systemd-sysv
    alone makes little sense.
    Make systemd conflict, rather than just break, systemd-shim. As there are
    upgrade failures cause by systemd-shim presence whilst upgrading to new
    systemd.
  * Correct gdm3 exclution on arm64, in boot-and-services test.

  [ Christian Ehrhardt ]
  * Improve autopkgtest success rate, by bumping up timeouts. (LP: #1789841)

 -- Dimitri John Ledkov <xnox@ubuntu.com>  Fri, 31 Aug 2018 14:17:54 +0100

systemd (239-7ubuntu5) cosmic; urgency=medium

  [ Michael Biebl ]
  * Clean up dbus-org.freedesktop.timesync1.service Alias on purge
    (Closes: #904290)

  [ Martin Pitt ]
  * timedated: Fix wrong PropertyChanged values and refcounting

  [ Dimitri John Ledkov ]
  * autopkgtest: drop gdm3 on arm64 as well.
    The cloud instances are configured without a graphics card, and thus X fails to
    start, hence the gdm test fails.
  * Revert "Workaround broken meson copying symlinked data files, as dangling symlinks."
    This reverts commit 059bfb5349123fabc8c92324e0473193f01fc87c.
  * Cherrypick v239-stable patches.
  * cryptsetup: add support for sector-size= option (LP: #1776626)
  * Cherrypick upstrem patches to fix ftbfs with new glibc.

  [ Michael Vogt ]
  * Re-add support for /etc/writable for core18. (LP: #1778936)

 -- Dimitri John Ledkov <xnox@ubuntu.com>  Tue, 28 Aug 2018 17:35:51 +0100

systemd (239-7ubuntu4) cosmic; urgency=medium

  * Workaround broken meson copying symlinked data files, as dangling symlinks.

 -- Dimitri John Ledkov <xnox@ubuntu.com>  Wed, 22 Aug 2018 14:11:35 +0100

systemd (239-7ubuntu3) cosmic; urgency=medium

  * Revert "networkd: Unify set MTU"
    This reverts commit 44b598a1c9d11c23420a5ef45ff11bcb0ed195eb due to regression
    of ignoring LinkLocalAddressing=no.
    Bug-Upstream: https://github.com/systemd/systemd/issues/9890

 -- Dimitri John Ledkov <xnox@ubuntu.com>  Tue, 21 Aug 2018 21:51:31 +0100

systemd (239-7ubuntu2) cosmic; urgency=medium

  * test-sleep: skip test_fiemap upon inapproriate ioctl for device.
    On v4.4 kernels, on top of btrfs ephemeral lxd v3.0 containers generate this
    other error code, instead of not supported. Skip the test for both error codes.

 -- Dimitri John Ledkov <xnox@ubuntu.com>  Fri, 03 Aug 2018 16:49:10 +0100

systemd (239-7ubuntu1) cosmic; urgency=medium

  Merged from Debian Unstable, remaining changes are:

  * Set UseDomains to true, by default, on Ubuntu.
  * Enable systemd-resolved by default.
  * postinst: Create /etc/resolv.conf at postinst, pointing at the stub
    resolver.
  * postinst: drop empty/stock /etc/rc.local.
  * postinst: enable persistent journal.
  * Drop systemd.prerm safety check.
  * Ship systemd sysctl settings.
  * libnss-resolve: do not disable and stop systemd-resolved.
  * boot-smoke: refactor ADT test.
  * Fix test-functions failing with Ubuntu units.
  * units: set ConditionVirtualization=!private-users on journald audit socket.
  * units: drop resolvconf.conf drop-in, resolved integration moved to
    resolvconf package.
  * debian/tests: Switch to gdm3, enforce udev upgrade.
  * Ubuntu/extra: ship dhclient-enter hook.
  * Ignore failures to set Nice priority on services in containers.
  * systemd-fsckd: Fix ADT tests to work on s390x too.
  * Disable LLMNR and MulticastDNS by default.
  * Enable qemu tests on most architectures.
  * debian/tests/systemd-fsckd: update assertions expectations for v237.
  * test/test-fs-util: detect container, in addition to root.
  * test/test-functions: launch qemu-system with -vga none.
  * Blacklist TEST-16-EXTEND-TIMEOUT.
  * tests/boot-smoke: ignore udevd connection timeouts resolving colord group.
  * tests/systemd-fsckd: ignore systemd_fsck_with_plymouth_failure.
  * tests/control: ensure boot-smoke uses latest systemd & udev.
  * wait-online: do not wait, if no links are managed (neither configured, or
    failed).
  * journald.service: set Nice=-1 to dodge watchdog on soft lockups.
  * Workaround captive portals not responding to EDNS0 queries.
  * resolved: Listen on both TCP and UDP by default.
  * Recommend networkd-dispatcher
  * networkd: if RA was implicit, do not await ndisc_configured.
  * udev-udeb: ship modprobe.d snippet to force scsi_mod.scan=sync in d-i.
  * Skip starting systemd-remount-fs.service in containers.
  * Add "AssumedApparmorLabel=unconfined" to timedate1 dbus service file.
  * Disable dh_installinit generation of tmpfiles for the systemd package.
    Replace with a manual safe call to systemd-tmpfiles which will process any
    updates to the tmpfiles shipped by systemd package, taking into account any
    overrides shipped by other packages, sysadmin, or specified in the runtime
    directories. (LP: #1748147)
  * Enable EFI/bootctl on armhf.
  * boot-and-services: stderr is ok, for status command on the c1 container.
  * Skip systemd-fsckd on arm64, because of broken/lack of clean shutdown.
  * adt: boot-and-services: assert any kernel syslog messages.
  * debian/extra/start-udev: Set scsi_mod scan=sync even if it's builtin to the
    kernel (we previously only set it in modprobe.d) LP: #1779815
  * units: conditionalize more units to not start in containers.
  * tests: conditionalize more unit tests to pass in LXD container.

 -- Dimitri John Ledkov <xnox@ubuntu.com>  Thu, 26 Jul 2018 16:26:22 +0100

systemd (239-7) unstable; urgency=medium

  * autopkgtest: Add iputils-ping dependency to root-unittests.
    The ping binary is required by test-bpf.
  * autopkgtest: Add dbus-user-session and libpam-systemd dependency to
    root-unittests.
    Without a working D-Bus user session, a lot of the test-bus-* tests are
    skipped.
  * network/link: Fix logic error in matching devices by MAC (Closes: #904198)

 -- Michael Biebl <biebl@debian.org>  Sun, 22 Jul 2018 13:40:15 +0200

systemd (239-6) unstable; urgency=medium

  [ Martin Pitt ]
  * autopkgtest: Install libnss-systemd.
    Make sure that dynamic users can be resolved. This e. g. prevents a
    startup failure for systemd-resolved.
  * autopkgtest: Add missing python3 test dependency for udev test

  [ Michael Biebl ]
  * autopkgtest: Make AppArmor violator test work with merged-usr
  * Make /dev/kvm accessible to local users and group kvm.
    Re-add the uaccess tag to /dev/kvm to make it accessible to local
    users. Access is also granted via group kvm, so create that in
    udev.postinst. (Closes: #887852)
  * Move a few man pages from systemd to systemd-journal-remote.
    The systemd package shipped a few systemd-journal-remote and
    systemd-journal-upload related man pages which really belong into the
    systemd-journal-remote package. Move those man pages into the correct
    package and add a Breaks/Replaces against systemd accordingly.
    (Closes: #903557)
  * autopkgtest: Drop no-longer needed workaround from upstream test
  * Go back to statically allocate system users for timesyncd, networkd and
    resolved.
    There are currently too many open issues related to D-Bus and the usage
    of DynamicUser. (Closes: #902971)
  * Change python3-minimal dependency to python3.
    While we strictly only need python3-minimal, the usage of
    python3-minimal triggers a lintian error: depends-on-python-minimal
  * test: Drop SKIP_INITRD for QEMU-based tests.
    The Debian Linux kernel ships ext4 support as a module, so we require an
    initrd to successfully start the QEMU images.
  * debian/tests/localed-x11-keymap: Deal with absence of
    /etc/default/keyboard more gracefully
  * autopkgtest: Add various dependencies to make upstream test pass on Debian
    - netcat-openbsd: Required by TEST-12-ISSUE-3171.
    - busybox-static: Required by TEST-13-NSPAWN-SMOKE.
    - plymouth: Required by TEST-15-DROPIN and TEST-22-TMPFILES.
  * Drop seccomp system call filter for udev.
    The seccomp based system call whitelist requires at least systemd 239 to
    be the active init and during a dist-upgrade we can't guarantee that
    systemd has been fully configured before udev is restarted.
    The versioned systemd Breaks that was added to udev for #902185 didn't
    really fix this issue, so revert that change again. (Closes: #903224)

 -- Michael Biebl <biebl@debian.org>  Thu, 19 Jul 2018 00:04:54 +0200

systemd (239-5) unstable; urgency=medium

  * Add inverse version restriction of the Breaks to the systemd-shim
    alternative in libpam-systemd.
    Otherwise apt will fail to find an installation path for libpam-systemd
    in cases where libpam-systemd is an indirect dependency. (Closes: #902998)

 -- Michael Biebl <biebl@debian.org>  Thu, 05 Jul 2018 11:50:10 +0200

systemd (239-4) unstable; urgency=medium

  [ Michael Biebl ]
  * Drop outdated section from README.Debian about switching back to SysV init
  * sleep: Fix one more printf format of a fiemap field
  * basic: Add missing comma in raw_clone assembly for sparc
  * bus-util: Make log level lower in request_name_destroy_callback()
  * tmpfiles: Specify access mode for /run/systemd/netif
  * Add Breaks against python-dbusmock (<< 0.18) to systemd.
    The logind and timedated tests in python-dbusmock were broken by the
    latest systemd release and had to be adjusted to work with systemd 239.
    See #902602
  * Drop patches which try to support running systemd services without systemd
    as pid 1.
    No one is currently actively maintaining systemd-shim, which means that
    e.g. running systemd-logind no longer works when systemd is not pid 1.
    Thus drop our no longer working patches. Bump the Breaks against
    systemd-shim accordingly.
    See #895292, #901404, #901405

  [ Martin Pitt ]
  * test: fix networkd-test.py rate limiting and dynamic user

 -- Michael Biebl <biebl@debian.org>  Tue, 03 Jul 2018 23:36:28 +0200

systemd (239-3) unstable; urgency=medium

  * Revert "systemctl: when removing enablement or mask symlinks, cover both
    /run and /etc"
    We currently have packages in the archive which use
    "systemctl --runtime unmask" and are broken by this change.
    This is a intermediate step until it is clear whether upstream will
    revert this commit or whether we will have to update affected packages
    to deal with this changed behaviour.
    See #902287 and https://github.com/systemd/systemd/issues/9393

 -- Michael Biebl <biebl@debian.org>  Wed, 27 Jun 2018 14:46:06 +0200

systemd (239-2) unstable; urgency=medium

  * sleep: Fix printf format of fiemap fields.
    This should fix a FTBFS on ia64.
  * timesync: Change type of drift_freq to int64_t.
    This should fix a FTBFS on x32.
  * Bump systemd Breaks to ensure it is upgraded in lockstep with udev.
    The hardening features used by systemd-udevd.service require systemd 239
    and udev will fail to start with older versions. (Closes: #902185)

 -- Michael Biebl <biebl@debian.org>  Wed, 27 Jun 2018 13:59:24 +0200

systemd (239-1) unstable; urgency=medium

  [ Michael Biebl ]
  * New upstream version 239
  * Drop alternative iptables-dev Build-Depends.
    It is no longer needed as both Ubuntu and Debian now ship libiptc-dev in
    their latest stable (LTS) release.
  * Drop alternative btrfs-tools Recommends.
    It is no longer needed as btrfs-progs is now available in both Debian
    and Ubuntu and keeping the alternative around prevents the transitional
    package from being autoremoved.
  * Disable installation of RPM macros.
    This avoids having to remove them manually later on.
  * Drop cleanup rules for libtool .la files.
    With the switch to Meson, libtool is no longer used.
  * Drop fallback for older kernels when running the test suite.
    We now assume that we have a kernel newer then 3.13.
  * Stop cleaning up .busname units.
    Those are gone upstream, so we no longer need to remove them manually.
  * Update symbols file for libsystemd0
  * Rebase patches
  * Install new resolvectl tool.
    Don't ship the /sbin/resolvconf compat symlink in the systemd package,
    as this would cause a file conflict with the resolvconf and openresolv
    package.
  * Disable support for "Portable Services"
    This is still an experimental feature.
  * Disable pristine-tar in gbp.conf.
    It is currently not possible to import the systemd v239 tarball using
    pristine-tar due to #902115.
  * Bump Build-Depends on meson to (>= 0.44)
  * Stop setting the path for the kill binary, no longer necessary
  * Stop creating systemd-network and systemd-resolve system user
    systemd-networkd.service and systemd-resolved.service now use
    DynamicUser=yes.

  [ Dimitri John Ledkov ]
  * Run all upstream tests, and then report all that failed.

 -- Michael Biebl <biebl@debian.org>  Sat, 23 Jun 2018 00:18:08 +0200

systemd (238-5ubuntu3) cosmic; urgency=medium

  * debian/extra/start-udev: Set scsi_mod scan=sync even if it's builtin
    to the kernel (we previously only set it in modprobe.d) LP: #1779815

 -- Adam Conrad <adconrad@ubuntu.com>  Fri, 20 Jul 2018 11:13:58 -0600

systemd (238-5ubuntu2) cosmic; urgency=medium

  * Disable dh_installinit generation of tmpfiles for the systemd package.
    Replace with a manual safe call to systemd-tmpfiles which will process any
    updates to the tmpfiles shipped by systemd package, taking into account any
    overrides shipped by other packages, sysadmin, or specified in the runtime
    directories. (LP: #1748147)
  * Re-cherrypick keyring setreuid/setregid tricks, as that was merged post-v238.
  * Enable EFI/bootctl on armhf.
  * boot-and-services: stderr is ok, for status command on the c1 container.
    systemctl may print warnings on the stderr when checking the status of
    completed units. This should not, overall fail the autopkgtest run.

 -- Dimitri John Ledkov 🌈 <xnox@ubuntu.com>  Tue, 26 Jun 2018 10:55:51 +0100

systemd (238-5ubuntu1) cosmic; urgency=medium

  Merged from Debian Unstable, remaining changes are:

  * Set UseDomains to true, by default, on Ubuntu.
  * Enable systemd-resolved by default.
  * postinst: Create /etc/resolv.conf at postinst, pointing at the stub
    resolver.
  * postinst: drop empty/stock /etc/rc.local.
  * postinst: enable persistent journal.
  * Drop systemd.prerm safety check.
  * Ship systemd sysctl settings.
  * libnss-resolve: do not disable and stop systemd-resolved.
  * boot-smoke: refactor ADT test.
  * Fix test-functions failing with Ubuntu units.
  * units: set ConditionVirtualization=!private-users on journald audit socket.
  * units: drop resolvconf.conf drop-in, resolved integration moved to
    resolvconf package.
  * debian/tests: Switch to gdm3, enforce udev upgrade.
  * Ubuntu/extra: ship dhclient-enter hook.
  * Ignore failures to set Nice priority on services in containers.
  * tests: Do not use nested kvm during ADT tests.
  * systemd-fsckd: Fix ADT tests to work on s390x too.
  * Disable LLMNR and MulticastDNS by default.
  * Enable qemu tests on most architectures.
  * debian/tests/systemd-fsckd: update assertions expectations for v237.
  * test/test-fs-util: detect container, in addition to root.
  * test/test-functions: launch qemu-system with -vga none.
  * Blacklist TEST-16-EXTEND-TIMEOUT.
  * tests/boot-smoke: ignore udevd connection timeouts resolving colord group.
  * tests/systemd-fsckd: ignore systemd_fsck_with_plymouth_failure.
  * tests/control: ensure boot-smoke uses latest systemd & udev.
  * wait-online: do not wait, if no links are managed (neither configured, or
    failed).
  * journald.service: set Nice=-1 to dodge watchdog on soft lockups.
  * Workaround captive portals not responding to EDNS0 queries.
  * resolved: Listen on both TCP and UDP by default.
  * Recommend networkd-dispatcher
  * networkd: if RA was implicit, do not await ndisc_configured.
  * udev-udeb: ship modprobe.d snippet to force scsi_mod.scan=sync in d-i.
  * Skip starting systemd-remount-fs.service in containers.
  * Add "AssumedApparmorLabel=unconfined" to timedate1 dbus service file.

  * Apply systemd-stable/v238-stable patches.

  * Cherrypick feature to hibernate with disk offsets.

  * Remove dropped patches
  * Drop merged keyring patch
  * Drop write_persistent_net_s390x_virtio, as an LTS release was made.
  * Revert debian/tests/upstream to be more like Debian's.
  * Do not skip test-execute anymore, should be fixed on armhf now.

 -- Dimitri John Ledkov <xnox@ubuntu.com>  Wed, 30 May 2018 14:30:45 +0100

systemd (238-5) unstable; urgency=medium

  [ Evgeny Vereshchagin ]
  * upstream autopkgtest: Copy journal subdirectories.
    Otherwise logs are missing on failures.

  [ Martin Pitt ]
  * debian/tests/boot-and-services: Ignore cpi.service failure.
    This is apparently a regression in Ubuntu 18.04, not in systemd, so
    ignore it.

  [ Michael Biebl ]
  * sd-bus: Do not try to close already closed fd (Closes: #896781)
  * Use dh_missing to act on uninstalled files.
    The usage of dh_install --fail-missing has been deprecated.
  * meson: Avoid warning about comparison of bool and string.
    The result of this is undefined and will become a hard error in a future
    Meson release.
  * login: Respect --no-wall when cancelling a shutdown request
    (Closes: #897938)
  * Add dependencies of libsystemd-shared to Pre-Depends.
    This is necessary so systemctl is functional at all times during a
    dist-upgrade. (Closes: #897986)
  * Drop dh_strip override, the dbgsym migration is done

  [ Felipe Sateler ]
  * Don't include libmount.h in a header file.
    Kernel and glibc headers both use MS_* constants, but are not in sync, so
    only one of them can be used at a time. Thus, only import them where
    needed. Works around #898743.

 -- Michael Biebl <biebl@debian.org>  Sat, 26 May 2018 10:31:29 +0200

systemd (238-4) unstable; urgency=medium

  [ Michael Biebl ]
  * udev/net-id: Fix check for address to keep interface names stable
  * debian/copyright: Move global wildcard section to the top

  [ Martin Pitt ]
  * Fix daemon reload failures

  [ Laurent Bigonville ]
  * Fix /sys/fs/cgroup mount when using SELinux.
    Since v236, all cgroups except /sys/fs/cgroup/systemd and
    /sys/fs/cgroup/unified are not mounted when SELinux is enabled (even in
    permissive mode). Disabling SELinux completely restores these cgroups.
    This patch fixes that issue by no longer making the assumption that those
    cgroups are mounted by initrd/dracut before systemd is started.

 -- Michael Biebl <biebl@debian.org>  Sun, 01 Apr 2018 13:02:57 +0200

systemd (238-3) unstable; urgency=medium

  [ Martin Pitt ]
  * Enable systemd-sysusers unit and provide correct Debian static u/gids.
    Add a helper script debian/extra/make-sysusers-basic which generates a
    sysusers.d(5) file from Debian's static master passwd/group files.
    systemd 238 now supports  specifying different uid and gid and a
    non-default login shell, so this is possible now. (Closes: #888126)
  * udev README.Debian: Include initrd rebuild and some clarifications in
    migration.
    While initrd update is already being mentioned in the introductory
    section, it is easy to miss when going through the migration steps, so
    explicitly mention it again. Also add a warning about keeping a fallback
    on misconfigurations, and the possibility to migrate one interface at a
    time.
    Thanks to Karl O. Pinc for the suggestions! (Closes: #881769)

  [ Michael Biebl ]
  * basic/macros: Rename noreturn into _noreturn_.
    "noreturn" is reserved and can be used in other header files we include.
    (Closes: #893426)
  * units: Fix SuccessAction that belongs to [Unit] section not [Service]
    section (Closes: #893282)

 -- Michael Biebl <biebl@debian.org>  Tue, 20 Mar 2018 23:22:57 +0100

systemd (238-2) unstable; urgency=medium

  [ Alf Gaida ]
  * core: do not free stack-allocated strings.
    Fixes a crash in systemd when the cpuacct cgroup controller is not
    available. (Closes: #892360)

 -- Michael Biebl <biebl@debian.org>  Sat, 10 Mar 2018 01:12:47 +0100

systemd (238-1) unstable; urgency=medium

  [ Michael Biebl ]
  * New upstream version 238
    - Fixes systemd-tmpfiles to correctly handle symlinks present in
      non-terminal path components. (CVE-2018-6954, Closes: #890779)
  * Rebase patches
  * Use compat symlinks as provided by upstream.
    As the upstream build system now creates those symlinks for us, we no
    longer have to create them manually.
  * Update symbols file for libsystemd0
  * test-cgroup-util: bail out when running under a buildd environment

  [ Dimitri John Ledkov ]
  * systemd-sysv-install: Fix name initialisation.
    Only initialise NAME after --root optional argument has been parsed,
    otherwise NAME is initialized to e.g. `enable`, instead of to the
    `unit-name`, resulting in failures. (LP: #1752882)

 -- Michael Biebl <biebl@debian.org>  Wed, 07 Mar 2018 23:21:53 +0100

systemd (237-4) unstable; urgency=medium

  [ Gunnar Hjalmarsson ]
  * Fix PO template creation.
    Cherry-pick upstream patches to build a correct systemd.pot including
    the polkit policy files even without policykit-1 being installed.
    (LP: #1707898)

  [ Michael Biebl ]
  * Drop mask for fuse SysV init script.
    The fuse package has removed its SysV init script a long time ago, so
    the mask is no longer needed.
  * Replace two Debian specific patches which cherry-picks from upstream
    master

 -- Michael Biebl <biebl@debian.org>  Wed, 28 Feb 2018 19:18:34 +0100

systemd (237-3ubuntu11) cosmic; urgency=medium

  [ Dimitri John Ledkov ]
  * hwdb: Fix wlan/rfkill keycode on Dell systems. (LP: #1762385)
  * Cherrypick upstream fix for corrected detection of Virtualbox & Xen.
    (LP: #1768104)
  * Further improve captive portal workarounds.
    Retry any NXDOMAIN results with lower feature levels, instead of just those
    with 'secure' in the domain name. (LP: #1766969)
  * Bump gbp.conf to cosmic

  [ Michael Biebl ]
  * Add dependencies of libsystemd-shared to Pre-Depends.
    This is necessary so systemctl is functional at all times during a
    dist-upgrade. (Closes: #897986) (LP: #1771791)
  * basic/macros: Rename noreturn into _noreturn_
    "noreturn" is reserved and can be used in other header files we include.
    (Closes: #893426)

  [ Mario Limonciello ]
  * Fix hibernate disk offsets.
    Configure resume offset via sysfs, to enable resume from a swapfile.
    (LP: #1760106)

  [ Felipe Sateler ]
  * Don't include libmount.h in a header file.
    Kernel and glibc headers both use MS_* constants, but are not in sync, so
    only one of them can be used at a time. Thus, only import them where needed
    Works around #898743

 -- Dimitri John Ledkov <xnox@ubuntu.com>  Sat, 19 May 2018 00:35:30 +0100

systemd (237-3ubuntu10) bionic; urgency=medium

  * Create tmpfiles for persistent journal in postinst only when running
    systemd (LP: #1748659)

 -- Balint Reczey <rbalint@ubuntu.com>  Fri, 20 Apr 2018 18:55:56 +0200

systemd (237-3ubuntu9) bionic; urgency=medium

  * networkd: if RA was implicit, do not await ndisc_configured.
    If RA was iplicit, meaning not otherwise requested, and a kernel default was in
    use. Do not prevent link entering configured state, whilst ndisc configuration
    is pending. Implicit kernel RA, is expected to be asynchronous and
    non-blocking. (LP: #1765173)
  * udev-udeb: ship modprobe.d snippet to force scsi_mod.scan=sync in d-i.
    This ensures that all scans are completed, before installer reaches
    partitioning stage. (LP: #1751813)

 -- Dimitri John Ledkov <xnox@ubuntu.com>  Fri, 20 Apr 2018 04:35:33 +0100

systemd (237-3ubuntu8) bionic; urgency=medium

  * Workaround captive portals not responding to EDNS0 queries (DVE-2018-0001).
    (LP: #1727237)
  * resolved: Listen on both TCP and UDP by default. (LP: #1731522)
  * Recommend networkd-dispatcher (LP: #1762386)
  * Refresh patches

 -- Dimitri John Ledkov <xnox@ubuntu.com>  Thu, 12 Apr 2018 12:12:24 +0100

systemd (237-3ubuntu7) bionic; urgency=medium

  * Introduce suspend then hibernate (LP: #1756006)

 -- Mario Limonciello <mario.limonciello@dell.com>  Mon, 02 Apr 2018 14:25:04 -0500

systemd (237-3ubuntu6) bionic; urgency=medium

  * Adjust the new dropin test, for v237 systemd.
  * Refresh the keyring patch, to the one merged.

 -- Dimitri John Ledkov <xnox@ubuntu.com>  Tue, 27 Mar 2018 13:40:09 +0100

systemd (237-3ubuntu5) bionic; urgency=medium

  * Drop old keyring/invocation_id patch, which made keyring setup be skipped in containers.
  * Use new patch, which sets up session keyring without relying on chown operation.
  * Drop systemd.prerm safety check.
    On Ubuntu, systemd is the only choice, and is essential, via init ->
    systemd-sysv -> systemd dependency chain, thus removing systemd is already
    quite hard, and appropriate warnings are emitted by dpkg. (LP: #1758438)
  * Detect Masked unit with drop-ins. (LP: #1752722)
  * wait-online: do not wait, if no links are managed (neither configured, or failed).
    (LP: #1728181)
  * journald.service: set Nice=-1 to dodge watchdog on soft lockups.
    (LP: #1696970)
  * Refresh all patches.

 -- Dimitri John Ledkov <xnox@ubuntu.com>  Mon, 26 Mar 2018 15:55:25 +0100

systemd (237-3ubuntu4) bionic; urgency=medium

  * systemd-sysv-install: fix name initialisation.
    Only initialise NAME, after --root optional argument has been parsed, otherwise
    NAME is initialized to e.g. `enable', instead of to the `unit-name`, resulting
    in failures. (LP: #1752882)

 -- Dimitri John Ledkov <xnox@ubuntu.com>  Mon, 05 Mar 2018 09:57:58 +0100

systemd (237-3ubuntu3) bionic; urgency=medium

  * tests/control: drop qemu-system-ppc.
    Whilst some tests pass, many regress / fail to boot. This is not a regression,
    as qemu-based tests were not run previously.

 -- Dimitri John Ledkov <xnox@ubuntu.com>  Tue, 20 Feb 2018 17:40:02 +0000

systemd (237-3ubuntu2) bionic; urgency=medium

  * tests/boot-smoke: ignore udevd connection timeouts resolving colord group.
  * tests/systemd-fsckd: ignore systemd_fsck_with_plymouth_failure.
  * tests/control: ensure boot-smoke uses latest systemd & udev.
  * test/test-functions: on PPC64 use hvc0 console.

 -- Dimitri John Ledkov <xnox@ubuntu.com>  Tue, 20 Feb 2018 12:03:14 +0000

systemd (237-3ubuntu1) bionic; urgency=medium

  [ Gunnar Hjalmarsson ]
  * Fix PO template creation.
    Cherry-pick upstream patches to build a correct systemd.pot including
    the polkit policy files even without policykit-1 being installed.
    (LP: #1707898)

  [ Dimitri John Ledkov ]
  * Blacklist TEST-16-EXTEND-TIMEOUT
  * test/test-functions: use vmlinux for ppc64 tests.

 -- Dimitri John Ledkov <xnox@ubuntu.com>  Mon, 19 Feb 2018 21:15:23 +0000

systemd (237-3) unstable; urgency=medium

  [ Martin Pitt ]
  * debian/tests/boot-smoke: More robust journal checking.
    Also fail the test if calling journalctl fails, and avoid calling it
    twice. See https://github.com/systemd/systemd/pull/8032
  * Simplify PO template creation.
    Use the existing upstream build system instead of a manual call to
    `intltool-update` and `xgettext` to build systemd.pot. Remove the now
    obsolete intltool build dependency, but still explicitly keep gettext.
    (LP: #1707898)
  * Make systemd-sysv-install robust against existing $ROOT.
    Always initialize `$ROOT`, to avoid the script getting confused by an
    existing outside env variable. Also fix the `--root` option to actually
    work, the previous approach was conceptually broken due to how shell
    quoting works. Make the work with `set -u`. (Closes: #890436)

  [ Felipe Sateler ]
  * Backport upstream patch fixing a wrong assert() call (Closes: #890423)

 -- Michael Biebl <biebl@debian.org>  Wed, 14 Feb 2018 23:07:17 +0100

systemd (237-2ubuntu3) bionic; urgency=medium

  * test/test-fs-util: detect container, in addition to root.
    On armhf, during autopkgtests, whilst root is avilable, full capabilities in
    parent namespace are not, since the tests are run in an LXD container.
    This should resolve armhf autopkgtest failure.
  * test/test-functions: launch qemu-system with -vga none.
    Should resolve booting qemu-system-ppc64 without seabios.
  * tests/upstream: skip parts of extend time out tests, regressed.
    (LP: #1750364)

 -- Dimitri John Ledkov <xnox@ubuntu.com>  Mon, 19 Feb 2018 13:32:07 +0000

systemd (237-2ubuntu2) bionic; urgency=medium

  * Fix cryptsetup tests by shipping 95-dm-notify udev rule. (LP: #1749432)
  * debian/tests/systemd-fsckd: update assertions expectations for v237
    fsck got rewritten to use "safe_fork" and whilst previously it would ignore the
    error, when fsck is terminated by signal PIPE, it no longer does so. Thus one
    should expect systemd-fsck-root.service to have failed in certain test cases.

 -- Dimitri John Ledkov <xnox@ubuntu.com>  Thu, 15 Feb 2018 00:32:54 +0000

systemd (237-2ubuntu1) bionic; urgency=medium

  [ Michael Vogt ]
  * Add "AssumedApparmorLabel=unconfined" to timedate1 dbus service file
    (LP: #1749000)

  [ Martin Pitt ]
  * debian/tests/boot-smoke: More robust journal checking.
    Also fail the test if calling journalctl fails, and avoid calling it
    twice. See https://github.com/systemd/systemd/pull/8032

  [ Gunnar Hjalmarsson ]
  * Fix creation of translation template
    - State the gettext package domain "systemd" explicitly, as with the
      move to meson it ended up as "untitled.pot"
    - Call xgettext to extract strings from polkit *.policy.in files, which
      intltool-update ignores. (LP: #1707898)

  [ Dimitri John Ledkov ]
  * Enable qemu tests on all architectures LP: #1749540

 -- Dimitri John Ledkov <xnox@ubuntu.com>  Wed, 14 Feb 2018 16:43:12 +0000

systemd (237-2) unstable; urgency=medium

  * Drop debian/extra/rules/70-debian-uaccess.rules.
    Up-to-date udev rules for U2F devices are shipped in libu2f-udev nowadays.
    (Closes: #889665)
  * service: relax PID file symlink chain checks a bit.
    Let's read the PID file after all if there's a potentially unsafe symlink
    chain in place. But if we do, then refuse taking the PID if its outside of
    the cgroup. (Closes: #889144)

 -- Michael Biebl <biebl@debian.org>  Fri, 09 Feb 2018 23:35:31 +0100

systemd (237-1ubuntu3) bionic; urgency=medium

  * Re-enable gnu-efi on arm64, binutils is fixed
  * Cherrpick PR8133 to resolve too strict PidFile handling, which breaks
    services starting with potentially insecure pidfiles e.g. munin
  * Disable LLMNR and MulticastDNS by default LP: #1739672

 -- Dimitri John Ledkov <xnox@ubuntu.com>  Fri, 09 Feb 2018 15:49:01 +0000

systemd (237-1ubuntu2) bionic; urgency=medium

  * Disable gnu-efi on arm64, due to FTBFS. LP: #1746765

 -- Dimitri John Ledkov <xnox@ubuntu.com>  Fri, 02 Feb 2018 23:30:05 +0000

systemd (237-1ubuntu1) bionic; urgency=medium

  * Remaining delta from Debian:
    - ship dhclient enter hook for dhclient integration with resolved
    - Use stub-resolv.conf as the default provider of /etc/resolv.conf
    - ship s390x virtio interface names migration
    - do not disable systemd-resolved upon libnss-resolve removal
    - do not remount fs in containers, for non-degrated boot
    - Unlink invocation id key, upon chown failure in containers
    - Change default to UseDomains by default
    - Do not treat failure to set Nice= setting as error in containers
    - Add a condition to systemd-journald-audit.socet to not start in
      containers (fails)
    - Build without any built-in/fallback DNS server setting
    - Enable resolved by default
    - Update autopkgtests for reliability/raciness, and testing for typical
      defaults
    - Always upgrade udev, when running adt tests
    - Skip test-execute on armhf
    - Cherry-pick a few testsuite fixes
    - Do not use nested kvm during ADT tests
    - Fix ADT systemd-fsckd tests to work on s390x too
    - Enable persistent journal by default

 -- Dimitri John Ledkov <xnox@ubuntu.com>  Tue, 30 Jan 2018 13:52:27 +0000

systemd (237-1) unstable; urgency=medium

  * New upstream version 237
  * Rebase patches
  * Update symbols file for libsystemd0
  * Update Vcs-* to point to https://salsa.debian.org
  * Bump Standards-Version to 4.1.3
  * Set Rules-Requires-Root to no

 -- Michael Biebl <biebl@debian.org>  Tue, 30 Jan 2018 01:55:24 +0100

systemd (236-4) unstable; urgency=medium

  [ Felipe Sateler ]
  * Allow systemd-timesyncd to start when libnss-systemd is not installed.
    Pick upstream patch requiring the existence of the systemd-timesync user
    only when running as root, which is not the case for the system unit.
    (Closes: #887343)

  [ Nicolas Braud-Santoni ]
  * debian/copyright: Refer to the CC0 license file (Closes: #882629)

  [ Michael Biebl ]
  * Add Build-Depends on python3-evdev <!nocheck>
    This is used by hwdb/parse_hwdb.py to perform additional validation on
    hwdb files.

 -- Michael Biebl <biebl@debian.org>  Sun, 28 Jan 2018 22:29:32 +0100

systemd (236-3) unstable; urgency=medium

  * Revert "core/execute: RuntimeDirectory= or friends requires mount
    namespace"
    This was making mounts from SSH sessions invisible to the system.
    (Closes: #885325)

 -- Michael Biebl <biebl@debian.org>  Thu, 11 Jan 2018 16:46:04 +0100

systemd (236-2) unstable; urgency=medium

  * Downgrade priority of libudev1 to optional.
    This makes it compliant with recent versions of debian-policy which
    recommends to use priority optional for library packages.
  * Clarify NEWS entry about removal of system users.
    Mention in the recent NEWS entry that the associated system groups
    should be removed as well. (Closes: #885061)
  * cryptsetup-generator: Don't mistake NULL input as OOM.
    Fixes systemd-cryptsetup-generator failing to run during boot.
    (Closes: #885201)
  * analyze: Use normal bus connection for "plot" verb.
    Fixes "systemd-analyze plot" failing to run as root. (Closes: #884506)
  * Stop re-enabling systemd services on every upgrade.
    This was done so changes to the [Install] section would be applied on
    upgrades. Forcefully re-enabling a service might overwrite local
    modifications though and thus far, none of the affected services did
    actually change its [Install] section. So remove this code from the
    maintainer scripts as it was apparently doing more harm then good.
    (Closes: #869354)

 -- Michael Biebl <biebl@debian.org>  Tue, 02 Jan 2018 00:35:14 +0100

systemd (236-1) unstable; urgency=medium

  [ Martin Pitt ]
  * debian/tests/upstream: Only show ≥ warning in journal dumps.
    Showing the entire debug log is too hard to scan visually, and most of
    the time the warnings and errors are sufficient to explain a failure.
    Put the journal files into the artifacts though, in case the debug
    information is necessary.

  [ Michael Biebl ]
  * New upstream version 236
    - nspawn: Adjust path to static resolv.conf to support split usr.
      (Closes: #881310)
    - networkd: Don't stop networkd if CONFIG_FIB_RULES=n in kernel.
      (Closes: #881823)
    - core: Fix segfault in compile_bind_mounts() when BindPaths= or
      BindReadOnlyPaths= is set. (Closes: #883380)
    - meson: Link NSS modules with -z nodelete to fix memory leak in
      nss-systemd. (Closes: #883407)
    - logind: Make sure we don't acces m->action_what if it's not initialized.
      (Closes: #882270)
    - systemctl: Ignore shutdown's "-t" argument. (Closes: #882245)
    - core: Be more defensive if we can't determine per-connection socket
      peer. (Closes: #879603)
    - bpf-firewall: Actually invoke BPF_PROG_ATTACH to check whether
      cgroup/bpf is available. (Closes: #878965)
  * Rebase patches
  * Update symbols file for libsystemd0
  * Bump Standards-Version to 4.1.2
  * Clean up old /var/lib/systemd/clock on upgrade.
    The clock file used by systemd-timesyncd is now stored in
    StateDirectory=systemd/timesync. (Closes: #883605)
  * Stop creating systemd-timesync system user.
    DynamicUser=yes has been enabled for systemd-timesyncd.service so
    allocating a system user statically is no longer necessary.
  * Document removal of systemd-{timesync,journal-gateway,journal-upload} user.
    We no longer create those system users as the corresponding services now
    use DynamicUser=yes. Removing those system users automatically is tricky,
    as the relevant services might be running during upgrade. Add a NEWS
    entry instead which documents this change.
  * Revert "udev-rules: Permission changes for /dev/dri/renderD*"
    This would introduce a new system group "render". As the name is rather
    generic, this needs further discussion first, so revert this change for
    now.

 -- Michael Biebl <biebl@debian.org>  Sun, 17 Dec 2017 21:45:51 +0100

systemd (235-3ubuntu3) bionic; urgency=medium

  * netwokrd: add support for RequiredForOnline stanza. (LP: #1737570)
  * resolved.service: set DefaultDependencies=no (LP: #1734167)
  * systemd.postinst: enable persistent journal. (LP: #1618188)
  * core: add support for non-writable unified cgroup hierarchy for container support.
    (LP: #1734410)

 -- Dimitri John Ledkov <xnox@ubuntu.com>  Tue, 12 Dec 2017 13:25:32 +0000

systemd (235-3ubuntu2) bionic; urgency=medium

  * systemd-fsckd: Fix ADT tests to work on s390x too.

 -- Dimitri John Ledkov <xnox@ubuntu.com>  Tue, 21 Nov 2017 16:41:15 +0000

systemd (235-3ubuntu1) bionic; urgency=medium

  * Merge 235-3 from debian:
    - Drop UBUNTU-CVE-2017-15908 included in Debian.

  * Remaining delta from Debian:
    - ship dhclient enter hook for dhclient integration with resolved
    - ship resolvconf integration via stub-resolv.conf
    - ship s390x virtio interface names migration
    - do not disable systemd-resolved upon libnss-resolve removal
    - do not remote fs in containers, for non-degrated boot
    - CVE-2017-15908 in resolved fix loop on packets with pseudo dns types
    - Unlink invocation id key, upon chown failure in containers
    - Change default to UseDomains by default
    - Do not treat failure to set Nice= setting as error in containers
    - Add a condition to systemd-journald-audit.socet to not start in
      containers (fails)
    - Build without any built-in/fallback DNS server setting
    - Enable resolved by default
    - Update autopkgtests for reliability/raciness, and testing for typical
      defaults
    - Always upgrade udev, when running adt tests
    - Skip test-execute on armhf
    - Cherry-pick a few testsuite fixes

  * UBUNTU Do not use nested kvm during ADT tests.

 -- Dimitri John Ledkov <xnox@ubuntu.com>  Tue, 21 Nov 2017 09:34:14 +0000

systemd (235-3) unstable; urgency=medium

  [ Michael Biebl ]
  * Switch from XC-Package-Type to Package-Type. As of dpkg-dev 1.15.7
    Package-Type is recognized as an official field name.
  * Install modprobe configuration file to /lib/modprobe.d.
    Otherwise it is not read by kmod. (Closes: #879191)

  [ Felipe Sateler ]
  * Backport upstream (partial) fix for combined DynamicUser= + User=
    UID was not allowed to be different to GID, which is normally the case in
    debian, due to the group users being allocated the GID 100 without an
    equivalent UID 100 being allocated.
  * Backport upstream patches to fully make DynamicUser=yes + static,
    pre-existing User= work.

  [ Martin Pitt ]
  * Add missing python3-minimal dependency to systemd-tests
  * Drop long-obsolete systemd-bus-proxy system user
    systemd-bus-proxy hasn't been shipped since before stretch and never
    created any files. Thus clean up the obsolete system user on upgrades.
    (Closes: #878182)
  * Drop static systemd-journal-gateway system user
    systemd-journal-gatewayd.service now uses DynamicUser=, so we don't need
    to create this statically any more. Don't remove the user on upgrades
    though, as there is likely still be a running process. (Closes: #878183)
  * Use DynamicUser= for systemd-journal-upload.service.
  * Add Recommends: libnss-systemd to systemd-sysv.
    This is useful to actually be able to resolve dynamically created system
    users with DynamicUser=true. This concept is going to be used much more
    in future versions and (hopefully) third-party .services, so pulling it
    into the default installation seems prudent now.
  * resolved: Fix loop on packets with pseudo dns types.
    (CVE-2017-15908, Closes: #880026, LP: #1725351)
  * bpf-firewall: Properly handle kernels without BPF cgroup but with TRIE maps.
    Fixes "Detaching egress BPF: Invalid argument" log spam. (Closes: #878965)
  * Fix MemoryDenyWriteExecution= bypass with pkey_mprotect() (LP: #1725348)

 -- Martin Pitt <mpitt@debian.org>  Wed, 15 Nov 2017 09:34:00 +0100

systemd (235-2ubuntu3) bionic; urgency=medium

  * Revert "Skip test-bpf in autopkgtest, currently is failing."
    This reverts commit 75cf986e450e062a3d5780d1976e9efef41e6c4c.
  * Fix test-bpf test case on ubuntu.
  * Skip rename tests in containers, crude fix for now.

 -- Dimitri John Ledkov <xnox@ubuntu.com>  Mon, 13 Nov 2017 00:06:42 +0000

systemd (235-2ubuntu2) bionic; urgency=medium

  * Fix test-functions failing with Ubuntu units.
  * tests: switch to using ext4 by default, instead of ext3.
  * Skip test-bpf in autopkgtest, currently is failing.

 -- Dimitri John Ledkov <xnox@ubuntu.com>  Mon, 06 Nov 2017 18:33:39 +0000

systemd (235-2ubuntu1) bionic; urgency=medium

  [ Dimitri John Ledkov ]
  * Merge 235-2 from debian:
    - Drop all upstream cherry-picks
    - Drop test-copy dh_strip size override, fixed upstream

  * Remaining delta from Debian:
    - ship dhclient enter hook for dhclient integration with resolved
    - ship resolvconf integration via stub-resolv.conf
    - ship s390x virtio interface names migration
    - do not disable systemd-resolved upon libnss-resolve removal
    - do not remote fs in containers, for non-degrated boot
    - CVE-2017-15908 in resolved fix loop on packets with pseudo dns types
    - Unlink invocation id key, upon chown failure in containers
    - Change default to UseDomains by default
    - Do not treat failure to set Nice= setting as error in containers
    - Add a condition to systemd-journald-audit.socet to not start in
      containers (fails)
    - Build without any built-in/fallback DNS server setting
    - Enable resolved by default
    - Update autopkgtests for reliability/raciness, and testing for typical
      defaults
    - Always upgrade udev, when running adt tests
    - Skip test-execute on armhf

  * Fix up write_persistent_net_s390x for nullglob

  * Ship systemd sysctl settings.
    Patch systemd's default sysctl settings to drop things that are set
    elsewhere already. The promote secondary IP addresses is required for
    networkd to successfully renew DHCP leases with a change of an IP address.
    Set default package scheduler to Fair Queue CoDel. (LP: #1721223)

  [ Michael Biebl ]
  * Install modprobe configuration file to /lib/modprobe.d.
    Otherwise it is not read by kmod. (Closes: #879191)

 -- Dimitri John Ledkov <xnox@ubuntu.com>  Mon, 30 Oct 2017 17:20:54 +0000

systemd (235-2) unstable; urgency=medium

  * Revert "tests: when running a manager object in a test, migrate to private
    cgroup subroot first"
    This was causing test suite failures when running inside a chroot.

 -- Michael Biebl <biebl@debian.org>  Wed, 11 Oct 2017 00:46:07 +0200

systemd (235-1) unstable; urgency=medium

  [ Michael Biebl ]
  * New upstream version 235
    - cryptsetup-generator: use remote-cryptsetup.target when _netdev is
      present (Closes: #852534)
    - tmpfiles: change btmp mode 0600 → 0660 (Closes: #870638)
    - networkd: For IPv6 addresses do not treat IFA_F_DEPRECATED as not ready
      (Closes: #869995)
    - exec-util,conf-files: skip non-executable files in execute_directories()
      (Closes: #867902)
    - man: update udevadm -y/--sysname-match documentation (Closes: #865081)
    - tmpfiles: silently ignore any path that passes through autofs
      (Closes: #805553)
    - shared: end string with % if one was found at the end of a expandible
      string (Closes: #865450)
  * Refresh patches
  * Bump Build-Depends on libmount-dev to (>= 2.30)
  * Install new modprobe.d config file
  * Bump Standards-Version to 4.1.1

  [ Martin Pitt ]
  * Merge logind-kill-off autopkgtest into logind test.
    This was horribly inefficient as a separate test (from commit
    6bd0dab41e), as that cost two VM resets plus accompanying boots; and
    this does not change any state thus does not require this kind of
    isolation.

 -- Michael Biebl <biebl@debian.org>  Tue, 10 Oct 2017 18:29:28 +0200

systemd (234-3) unstable; urgency=medium

  [ Martin Pitt ]
  * Various fixes for the upstream autopkgtest.

  [ Felipe Sateler ]
  * Add fdisk to the dependencies of the upstream autopkgtest.
    The upstream autopkgtest uses sfdisk, which is now in the non-essential
    fdisk package. (Closes: #872119)
  * Disable nss-systemd on udeb builds
  * Correctly disable resolved on udeb builds
  * Help fix collisions in libsystemd-shared symbols by versioning them.
    Backport upstream patch to version the symbols provided in the private
    library, so that they cannot confuse unversioned pam modules or libraries
    linked into them. (Closes: #873708)

  [ Dimitri John Ledkov ]
  * Cherrypick upstream networkd-test.py assertion/check fixes.
    This resolves ADT test suite failures, when running tests under lxc/lxd
    providers.
  * Cherrypick arm* seccomp fixes.
    This should resolve ADT test failures, on arm64, when running as root.
  * Disable KillUserProcesses, yet again, with meson this time.
  * initramfs-tools: trigger udevadm add actions with subsystems first.
    This updates the initramfs-tools init-top udev script to trigger udevadm
    actions with type specified. This mimics the systemd-udev-trigger.service.
    Without type specified only devices are triggered, but triggering
    subsystems may also be required and should happen before triggering the
    devices. This is the case for example on s390x with zdev generated udev
    rules. (LP: #1713536)

  [ Michael Biebl ]
  * (Re)add --quiet flag to addgroup calls.
    This is now safe with adduser having been fixed to no longer suppress
    fatal error messages if --quiet is used. (Closes: #837871)
  * Switch back to default GCC (Closes: #873661)
  * Drop systemd-timesyncd.service.d/disable-with-time-daemon.conf.
    All major NTP implementations ship a native service file nowadays with a
    Conflicts=systemd-timesyncd.service so this drop-in is no longer
    necessary. (Closes: #873185)

 -- Michael Biebl <biebl@debian.org>  Mon, 04 Sep 2017 00:17:00 +0200

systemd (234-2.3) unstable; urgency=high

  * Non-maintainer upload.
  * Also switch to g++-6 temporarily (needed for some tests):
    - Add g++-6 to Build-Depends
    - Export CXX = g++-6

 -- Cyril Brulebois <kibi@debian.org>  Thu, 24 Aug 2017 02:40:53 +0200

systemd (234-2.2) unstable; urgency=high

  * Non-maintainer upload.
  * Switch to gcc-6 on all architectures, working around an FTBFS on mips64el,
    apparently due to a gcc-7 bug (See: #871514):
    - Add gcc-6 to Build-Depends in debian/control
    - Export CC = gcc-6 in debian/rules

 -- Cyril Brulebois <kibi@debian.org>  Wed, 23 Aug 2017 22:53:09 +0000

systemd (234-2.1) unstable; urgency=high

  * Non-maintainer upload.
  * Fix missing 60-input-id.rules in udev-udeb, which breaks the graphical
    version of the Debian Installer, as no key presses or mouse events get
    processed (Closes: #872598).

 -- Cyril Brulebois <kibi@debian.org>  Wed, 23 Aug 2017 20:41:33 +0200

systemd (234-2ubuntu12.1) artful-security; urgency=medium

  * SECURITY UPDATE: remote DoS in resolve (LP: #1725351)
    - debian/patches/CVE-2017-15908.patch: fix loop on packets with pseudo
      dns types in src/resolve/resolved-dns-packet.c.
    - CVE-2017-15908

 -- Marc Deslauriers <marc.deslauriers@ubuntu.com>  Thu, 26 Oct 2017 07:56:42 -0400

systemd (234-2ubuntu12) artful; urgency=medium

  [ Dimitri John Ledkov ]
  * debian/rules: do not strip test-copy.
    This insures test-copy is large enough for test-copy tests to pass.
    (LP: #1721203)

  [ Michael Biebl ]
  * Drop systemd-timesyncd.service.d/disable-with-time-daemon.conf.
    All major NTP implementations ship a native service file nowadays with a
    Conflicts=systemd-timesyncd.service so this drop-in is no longer
    necessary. (Closes: #873185) (LP: #1721204)

 -- Dimitri John Ledkov <xnox@ubuntu.com>  Wed, 04 Oct 2017 13:28:34 +0100

systemd (234-2ubuntu11) artful; urgency=medium

  * Ubuntu/extra: ship dhclient-enter hook.
    This allows isc-dhcp dhclient to set search domains and nameservers via
    resolved.
  * Disable systemd-networkd-wait-online by default.
    Currently it is not fit for purpose, as it leads to long boot times when
    networking is unplugged or not yet configured on boot. (LP: #1714301)
  * networkd: change UseMTU default to true.
    Cherry-pick upstream change. (LP: #1717471)
  * postinst: drop empty/stock /etc/rc.local (LP: #1716979)
  * Imporve resolvconf integration.
    Make the .path|.service unit that feed resolved data into resolvconf not
    generate failures if resolvconf is not installed.
    Add a check to make sure that resolved does not read /etc/resolv.conf when that
    is symlinked to stub-resolv.conf. (LP: #1717995)
  * core: gracefully bail out keyring operations when chown fails (LP: #1691096)

 -- Dimitri John Ledkov <xnox@ubuntu.com>  Tue, 26 Sep 2017 11:38:02 -0400

systemd (234-2ubuntu10) artful; urgency=medium

  * Do not fail debootstrap if /etc/resolv.conf is immutable. (LP: #1713212)
  * Revert "Create /etc/resolv.conf on resolved start, if it is an empty file."
    As it is ineffective, and correct creation of /etc/resolv.conf has been fixed.
    This reverts commit ccba42504f216f6ffbc54eb2c9af347355f8d86b.
  * initramfs-tools: trigger udevadm add actions with subsystems first.
    This updates the initramfs-tools init-top udev script to trigger udevadm
    actions with type specified. This mimicks the
    systemd-udev-trigger.service. Without type specified only devices are
    triggered, but triggering subsystems may also be required and should happen
    before triggering the devices. This is the case for example on s390x with zdev
    generated udev rules. (LP: #1713536)

 -- Dimitri John Ledkov <xnox@ubuntu.com>  Wed, 30 Aug 2017 11:22:41 +0100

systemd (234-2ubuntu9) artful; urgency=medium

  * boot-and-services: skip gdm3 tests when absent, as it is on s390x.

 -- Dimitri John Ledkov <xnox@ubuntu.com>  Wed, 23 Aug 2017 11:58:57 +0100

systemd (234-2ubuntu8) artful; urgency=medium

  * Enable systemd-networkd by default.

 -- Dimitri John Ledkov <xnox@ubuntu.com>  Tue, 22 Aug 2017 17:50:59 +0100

systemd (234-2ubuntu7) artful; urgency=medium

  * Always setup /etc/resolv.conf on new installations.
    On new installations, /etc/resolv.conf will always exist. Move it to /run
    and replace it with the desired final symlink. (LP: #1712283)
  * Create /etc/resolv.conf on resolved start, if it is an empty file.

 -- Dimitri John Ledkov <xnox@ubuntu.com>  Tue, 22 Aug 2017 16:13:35 +0100

systemd (234-2ubuntu6) artful; urgency=medium

  * Disable KillUserProcesses, yet again, with meson this time.
  * Re-enable reboot tests.

 -- Dimitri John Ledkov <xnox@ubuntu.com>  Thu, 17 Aug 2017 15:22:35 +0100

systemd (234-2ubuntu5) artful; urgency=medium

  * debian/tests: disable i386 & amd64 systemd-fsck test, and add environment
    overrides to allow force execution of those tests locally. LP: #1708051.

 -- Dimitri John Ledkov <xnox@ubuntu.com>  Wed, 16 Aug 2017 13:04:48 +0100

systemd (234-2ubuntu4) artful; urgency=medium

  * debian/tests: disable i386 & amd64 boot-smoke, passes locally. LP:
    #1708051.

 -- Dimitri John Ledkov <xnox@ubuntu.com>  Tue, 15 Aug 2017 14:20:12 +0100

systemd (234-2ubuntu3) artful; urgency=medium

  * debian/tests: Switch to gdm, enforce udev upgrade.

 -- Dimitri John Ledkov <xnox@ubuntu.com>  Mon, 14 Aug 2017 12:02:37 +0100

systemd (234-2ubuntu2) artful; urgency=medium

  * Ignore failures to set Nice priority on services in containers.
  * Disable execute test on armhf.
  * units: set ConditionVirtualization=!private-users on journald audit socket.
    It fails to start in unprivileged containers.
  * boot-smoke: refactor ADT test.
    Wait for system to settle down and get to either running or degraded state,
    then collect all metrics, and exit with an error if any of the tests failed.

 -- Dimitri John Ledkov <xnox@ubuntu.com>  Wed, 02 Aug 2017 03:02:03 +0100

systemd (234-2ubuntu1) artful; urgency=medium

  [ Dimitri John Ledkov ]
  * ubuntu: udev.postinst preserve virtio interfaces names on upgrades, on s390x.
    New udev generates stable interface names on s390x kvm instances, however, upon
    upgrades existing ethX names should be preserved to prevent breaking networking
    and software configurations.
    This patch only affects Ubuntu systems. (Closes: #860246) (LP: #1682437)
  * Set UseDomains to true, by default, on Ubuntu.
    On Ubuntu, fallback DNS servers are disabled, therefore we do not leak queries
    to a preset 3rd party by default. In resolved, dnssec is also disabled by
    default, as too much of the internet is broken and using Ubuntu users to debug
    the internet is not very productive - most of the time the end-user cannot fix
    or know how to notify the site owners about the dnssec mistakes. Inherintally
    the DHCP acquired DNS servers are therefore trusted, and are free to spoof
    records. Not trusting DNS search domains, in such scenario, provides limited
    security or privacy benefits. From user point of view, this also appears to be
    a regression from previous Ubuntu releases which do trust DHCP acquired search
    domains by default.
    Therefore we are enabling UseDomains by default on Ubuntu.
    Users may override this setting in the .network files by specifying
    [DHCP|IPv6AcceptRA] UseDomains=no|route options.
  * resolved: create private stub resolve file for integration with resolvconf.
    The stub-resolve.conf file points at resolved stub resolver, but also lists the
    available search domains. This is required to correctly resolve domains without
    using resolve nss module.
  * Enable systemd-resolved by default
  * Create /etc/resolv.conf at postinst, pointing at the stub resolver.
    The stub resolver file is dynamically managed by systemd-resolved. It points at
    the stub resolver as the nameserver, however it also dynamically updates the
    search stanza, thus non-nss dns tools work correctly with unqualified names and
    correctly use the DHCP acquired search domains.
  * libnss-resolve: do not disable and stop systemd-resolved
    resolved is always used by default on ubuntu via stub resolver, therefore it
    should continue to operate without libnss-resolve module installed.
  * modprobe.d: set max_bonds=0 for bonding module to prevent bond0 creation.
    This prevents confusing networkd, and allows networkd to manage bond0.
  * Cherrypick upstream networkd-test.py assertion/check fixes.
    This resolves ADT test suite failures, when running tests under lxc/lxd
    providers.
  * Cherrypick arm* seccomp fixes.
    This should resolve ADT test failures, on arm64, when running as root.
  * Re-enable seccomp and execute tests on arm.

  [ Balint Reczey ]
  * Skip starting systemd-remount-fs.service in containers
    even when /etc/fstab is present.
    This allows entering fully running state even when /etc/fstab
    lists / to be mounted from a device which is not present in the
    container. (LP: #1576341)

  [ Michael Biebl ]
  * selinux: Enable labeling and access checks for unprivileged users.
    Revert commit that inadvertently broke a lot of SELinux related
    functionality for both unprivileged users and systemd instances running
    as MANAGER_USER and instead deal with the auditd issue by checking for
    the CAP_AUDIT_WRITE capability before opening an audit netlink socket.
    (Closes: #863800)

 -- Dimitri John Ledkov <xnox@ubuntu.com>  Tue, 25 Jul 2017 13:30:58 +0100

systemd (234-2) unstable; urgency=medium

  [ Martin Pitt ]
  * udev README.Debian: Fix name of example *.link file

  [ Felipe Sateler ]
  * test-condition: Don't assume that all non-root users are normal users.
    Automated builders may run under a dedicated system user, and this test
    would fail that.

  [ Michael Biebl ]
  * Revert "units: Tell login to preserve environment"
    Environment=LANG= LANGUAGE= LC_CTYPE= ... as used in the getty units is
    not unsetting the variables but instead sets it to an empty var. Passing
    that environment to login messes up the system locale settings and
    breaks programs like gpg-agent.
    (Closes: #868695)

 -- Michael Biebl <biebl@debian.org>  Thu, 20 Jul 2017 15:13:42 +0200

systemd (234-1ubuntu2) artful; urgency=medium

  * Set UseDomains to true, by default, on Ubuntu.
    On Ubuntu, fallback DNS servers are disabled, therefore we do not leak queries
    to a preset 3rd party by default. In resolved, dnssec is also disabled by
    default, as too much of the internet is broken and using Ubuntu users to debug
    the internet is not very productive - most of the time the end-user cannot fix
    or know how to notify the site owners about the dnssec mistakes. Inherintally
    the DHCP acquired DNS servers are therefore trusted, and are free to spoof
    records. Not trusting DNS search domains, in such scenario, provides limited
    security or privacy benefits. From user point of view, this also appears to be
    a regression from previous Ubuntu releases which do trust DHCP acquired search
    domains by default.
    Therefore we are enabling UseDomains by default on Ubuntu.
    Users may override this setting in the .network files by specifying
    [DHCP|IPv6AcceptRA] UseDomains=no|route options.
  * resolved: create private stub resolve file for integration with resolvconf.
    The stub-resolve.conf file points at resolved stub resolver, but also lists the
    available search domains. This is required to correctly resolve domains without
    using resolve nss module.
  * Enable systemd-resolved by default
  * Create /etc/resolv.conf at postinst, pointing at the stub resolver.
    The stub resolver file is dynamically managed by systemd-resolved. It points at
    the stub resolver as the nameserver, however it also dynamically updates the
    search stanza, thus non-nss dns tools work correctly with unqualified names and
    correctly use the DHCP acquired search domains.
  * libnss-resolve: do not disable and stop systemd-resolved
    resolved is always used by default on ubuntu via stub resolver, therefore it
    should continue to operate without libnss-resolve module installed.

 -- Dimitri John Ledkov <xnox@ubuntu.com>  Fri, 21 Jul 2017 17:07:17 +0100

systemd (234-1ubuntu1) artful; urgency=medium

  [ Dimitri John Ledkov ]
  * Merge with debian, outstanding delta below.
  * ubuntu: udev.postinst preserve virtio interfaces names on upgrades, on s390x.
    New udev generates stable interface names on s390x kvm instances, however, upon
    upgrades existing ethX names should be preserved to prevent breaking networking
    and software configurations.
    This patch only affects Ubuntu systems. (Closes: #860246) (LP: #1682437)
  * debian/tests/root-unittests: disable execute and seccomp tests on arm
    test-seccomp and test-execute fail on arm64 kernels. Marking both tests as
    expected failures. An upstream bug report is filed to resolve these.
    (LP: #1672499)
  * Disable fallback DNS servers.
    This causes resolved to call-home to google, attempt to access network when
    none is available, and spams logs. (LP: #1449001, #1698734)

  [ Balint Reczey ]
  * Skip starting systemd-remount-fs.service in containers
    even when /etc/fstab is present.
    This allows entering fully running state even when /etc/fstab
    lists / to be mounted from a device which is not present in the
    container. (LP: #1576341)

 -- Dimitri John Ledkov <xnox@ubuntu.com>  Mon, 17 Jul 2017 10:59:34 +0100

systemd (234-1) unstable; urgency=medium

  [ Michael Biebl ]
  * New upstream version 234
    - tmpfiles: Create /var/log/lastlog if it does not exist.
      (Closes: #866313)
    - network: Bridge vlan without PVID. (Closes: #859941)
  * Rebase patches
  * Switch build system from autotools to meson.
    Update the Build-Depends accordingly.
  * Update fsckd patch for meson
  * udev autopkgtest: no longer install test-udev binary manually.
    This is now done by the upstream build system.
  * Update symbols file for libsystemd0
  * Update lintian override for systemd-tests.
    Upstream now installs manual and unsafe tests in subdirectories of
    /usr/lib/systemd/tests/, so ignore those as well.
  * Bump Standards-Version to 4.0.0
  * Change priority of libnss-* packages from extra to optional.
  * Use UTF-8 locale when building the package.
    Otherwise meson will be pretty unhappy when trying to process files with
    unicode characters. Use C.UTF-8 as this locale is pretty much guaranteed
    to be available everywhere.
  * Mark test-timesync as manual.
    The test tries to setup inotify watches for /run/systemd/netif/links
    which fails in a buildd environment where systemd is not active.
  * Do not link udev against libsystemd-shared.
    We ship udev in a separate binary package, so can't use
    libsystemd-shared, which is part of the systemd binary package.
  * Avoid requiring a "kvm" system group.
    This group is not universally available and as a result generates a
    warning during boot. As kvm is only really useful if the qemu package is
    installed and this package already takes care of setting up the proper
    permissions for /dev/kvm, drop this rule from 50-udev-default.rules.

  [ Martin Pitt ]
  * udev README.Debian: Update transitional rules and mention *.link files.
    - 01-mac-for-usb.link got replaced with 73-usb-net-by-mac.rules
    - /etc/systemd/network/50-virtio-kernel-names.link is an upgrade
      transition for VMs with virtio
    - Describe *.link files as a simpler/less error prone (but also less
      flexible) way of customizing interface names. (Closes: #868002)

 -- Michael Biebl <biebl@debian.org>  Thu, 13 Jul 2017 17:38:28 +0200

systemd (233-10) unstable; urgency=medium

  [ Martin Pitt ]
  * Adjust var-lib-machines.mount target.
    Upstream PR #6095 changed the location to
    {remote-fs,machines}.target.wants, so just install all available ones.

  [ Dimitri John Ledkov ]
  * Fix out-of-bounds write in systemd-resolved.
    CVE-2017-9445 (Closes: #866147, LP: #1695546)

  [ Michael Biebl ]
  * Be truly quiet in systemctl -q is-enabled (Closes: #866579)
  * Improve RLIMIT_NOFILE handling.
    Use /proc/sys/fs/nr_open to find the current limit of open files
    compiled into the kernel instead of using a hard-coded value of 65536
    for RLIMIT_NOFILE. (Closes: #865449)

  [ Nicolas Braud-Santoni ]
  * debian/extra/rules: Use updated U2F ruleset.
    This ruleset comes from Yubico's libu2f-host. (Closes: #824532)

 -- Michael Biebl <biebl@debian.org>  Mon, 03 Jul 2017 18:51:58 +0200

systemd (233-9) unstable; urgency=medium

  * hwdb: Use path_join() to generate the hwdb_bin path.
    This ensures /lib/udev/hwdb.bin gets the correct SELinux context. Having
    double slashes in the path makes selabel_lookup_raw() return the wrong
    context. (Closes: #851933)
  * Drop no longer needed Breaks against usb-modeswitch
  * Drop Breaks for packages shipping rcS init scripts.
    This transition was completed in stretch.

 -- Michael Biebl <biebl@debian.org>  Mon, 19 Jun 2017 15:10:14 +0200

systemd (233-8ubuntu2) artful; urgency=medium

  * Disable fallback DNS servers.
    This causes resolved to call-home to google, attempt to access network when
    none is available, and spams logs. (LP: #1449001, #1698734)
  * SECURITY UPDATE: Out-of-bounds write in systemd-resolved.
    CVE-2017-9445 (LP: #1695546)

 -- Dimitri John Ledkov <xnox@ubuntu.com>  Wed, 28 Jun 2017 13:27:28 +0100

systemd (233-8ubuntu1) artful; urgency=medium

  Merge from experimental. Existing Ubuntu cherry-picks:
  * TEST-12: cherry-pick upstream fix for compat with new netcat-openbsd.
  * networkd: cherry-pick support for setting bridge port's priority.
    This is a useful feature/bugfix to improve feature parity of networkd with
    ifupdown. This matches netplan's expectations to be able to set bridge port's
    priorities via networked. This featue is to be used by netplan/MAAS/OpenStack.
  * Cherrypick upstream commit to enable system use kernel maximum limit for RLIMIT_NOFILE isntead of hard-coded (low) limit of 65536.
  * debian/tests/root-unittests: disable execute and seccomp tests on arm
    test-seccomp and test-execute fail on arm64 kernels. Marking both tests as
    expected failures. An upstream bug report is filed to resolve these.
  * Cherrypick upstream patch for vio predictable interface names.
  * Cherrypick upstream patch for platform predictable interface names.

  Ubuntu cherry-picks, now also applied in Debian:
  * resolved: fix null pointer dereference crash

  Remaining Ubuntu delta:
  * ubuntu: udev.postinst preserve virtio interfaces names on upgrades, on s390x.
    New udev generates stable interface names on s390x kvm instances, however, upon
    upgrades existing ethX names should be preserved to prevent breaking networking
    and software configurations.
    This patch only affects Ubuntu systems.
  * Skip starting systemd-remount-fs.service in containers
    even when /etc/fstab is present.
    This allows entering fully running state even when /etc/fstab
    lists / to be mounted from a device which is not present in the
    container.

  New Ubuntu cherry-picks:
  * loginctl: Chrerry-pick upstream fix to not ignore multiple session ids.
    (LP: #1682154)

 -- Dimitri John Ledkov <xnox@ubuntu.com>  Mon, 19 Jun 2017 15:24:30 +0100

systemd (233-8) experimental; urgency=medium

  * Bump debhelper compatibility level to 10
  * Drop versioned Build-Depends on dpkg-dev.
    It's no longer necessary as even Jessie ships a new enough version.
  * timesyncd: don't use compiled-in list if FallbackNTP has been configured
    explicitly (Closes: #861769)
  * resolved: fix null pointer p->question dereferencing.
    This fixes a bug which allowed a remote DoS (daemon crash) via a crafted
    DNS response with an empty question section.
    Fixes: CVE-2017-9217 (Closes: #863277)

 -- Michael Biebl <biebl@debian.org>  Mon, 29 May 2017 14:12:08 +0200

systemd (233-7) experimental; urgency=medium

  [ Michael Biebl ]
  * basic/journal-importer: Fix unaligned access in get_data_size()
    (Closes: #862062)
  * ima: Ensure policy exists before asking the kernel to load it
    (Closes: #863111)
  * Add Depends: procps to systemd.
    It's required by /usr/lib/systemd/user/systemd-exit.service which calls
    /bin/kill to stop the systemd --user instance. (Closes: #862292)
  * service: Serialize information about currently executing command
    (Closes: #861157)
  * seccomp: Add clone syscall definitions for mips (Closes: #861171)

  [ Dimitri John Ledkov ]
  * ubuntu: disable dnssec on any ubuntu releases (LP: #1690605)

  [ Felipe Sateler ]
  * Specify nobody user and group.
    Otherwise nss-systemd will translate to group 'nobody', which doesn't
    exist on debian systems.

 -- Michael Biebl <biebl@debian.org>  Wed, 24 May 2017 12:26:18 +0200

systemd (233-6ubuntu3) artful; urgency=medium

  * resolved: fix null pointer dereference crash (LP: #1621396)

 -- Dimitri John Ledkov <xnox@ubuntu.com>  Mon, 22 May 2017 09:29:22 +0100

systemd (233-6ubuntu2) artful; urgency=medium

  [ Michael Biebl ]
  * basic/journal-importer: Fix unaligned access in get_data_size()
    (Closes: #862062)

  [ Dimitri John Ledkov ]
  * ubuntu: disable dnssec on any ubuntu releases (LP: #1690605)
  * Cherrypick upstream patch for vio predictable interface names.
  * Cherrypick upstream patch for platform predictable interface names.
    (LP: #1686784)

  [ Balint Reczey ]
  * Skip starting systemd-remount-fs.service in containers
    even when /etc/fstab is present.
    This allows entering fully running state even when /etc/fstab
    lists / to be mounted from a device which is not present in the
    container. (LP: #1576341)

 -- Dimitri John Ledkov <xnox@ubuntu.com>  Wed, 17 May 2017 19:24:03 +0100

systemd (233-6ubuntu1) artful; urgency=medium

  Merge from Debian, existing changes:
  * ubuntu: udev.postinst preserve virtio interfaces names on upgrades, on s390x.
    New udev generates stable interface names on s390x kvm instances, however, upon
    upgrades existing ethX names should be preserved to prevent breaking networking
    and software configurations.
    This patch only affects Ubuntu systems. (Closes: #860246) (LP: #1682437)
  * TEST-12: cherry-pick upstream fix for compat with new netcat-openbsd.
  * networkd: cherry-pick support for setting bridge port's priority.
    This is a useful feature/bugfix to improve feature parity of networkd with
    ifupdown. This matches netplan's expectations to be able to set bridge port's
    priorities via networked. This featue is to be used by netplan/MAAS/OpenStack.

  New changes:
  * Cherrypick upstream commit to enable system use kernel maximum limit for
    RLIMIT_NOFILE isntead of hard-coded (low) limit of 65536.  (LP: #1686361)
  * debian/tests/root-unittests: disable execute and seccomp tests on arm
    test-seccomp and test-execute fail on arm64 kernels. Marking both tests as
    expected failures. An upstream bug report is filed to resolve these.
    (LP: #1672499)

 -- Dimitri John Ledkov <xnox@ubuntu.com>  Tue, 02 May 2017 11:23:19 +0100

systemd (233-6) experimental; urgency=medium

  [ Felipe Sateler ]
  * Backport upstream PR #5531.
    This delays opening the mdns and llmnr sockets until a network has enabled
    them. This silences annoying messages when networkd receives such packets
    without expecting them: Got mDNS UDP packet on unknown scope.

  [ Martin Pitt ]
  * resolved: Disable DNSSEC by default on stretch and zesty.
    Both Debian stretch and Ubuntu zesty are close to releasing, switch to
    DNSSEC=off by default for those. Users can still turn it back on with
    DNSSEC=allow-downgrade (or even "yes").

  [ Michael Biebl ]
  * Add Conflicts against hal.
    Since v183, udev no longer supports RUN+="socket:". This feature is
    still used by hal, but now generates vast amounts of errors in the
    journal. Thus force the removal of hal by adding a Conflicts to the udev
    package. This is safe, as hal is long dead and no longer useful.
  * Drop systemd-ui Suggests
    systemd-ui is unmaintained upstream and not particularly useful anymore.
  * journal: fix up syslog facility when forwarding native messages.
    Native journal messages (_TRANSPORT=journal) typically don't have a
    syslog facility attached to it. As a result when forwarding the
    messages to syslog they ended up with facility 0 (LOG_KERN).
    Apply syslog_fixup_facility() so we use LOG_USER instead.
    (Closes: #837893)
  * Split upstream tests into systemd-tests binary package (Closes: #859152)
  * Get PACKAGE_VERSION from config.h.
    This also works with meson and is not autotools specific.

  [ Sjoerd Simons ]
  * init-functions Only call daemon-reload when planning to redirect
    systemctl daemon-reload is a quite a heavy operation, it will re-parse
    all configuration and re-run all generators. This should only be done
    when strictly needed. (Closes: #861158)

 -- Michael Biebl <biebl@debian.org>  Fri, 28 Apr 2017 21:47:14 +0200

systemd (233-5ubuntu1) artful; urgency=medium

  [ Felipe Sateler ]
  * Backport upstream PR #5531.
    This delays opening the mdns and llmnr sockets until a network has enabled them.
    This silences annoying messages when networkd receives such packets without
    expecting them:
      Got mDNS UDP packet on unknown scope.

  [ Martin Pitt ]
  * resolved: Disable DNSSEC by default on stretch and zesty.
    Both Debian stretch and Ubuntu zesty are close to releasing, switch to
    DNSSEC=off by default for those. Users can still turn it back on with
    DNSSEC=allow-downgrade (or even "yes").

  [ Michael Biebl ]
  * Add Conflicts against hal.
    Since v183, udev no longer supports RUN+="socket:". This feature is
    still used by hal, but now generates vast amounts of errors in the
    journal. Thus force the removal of hal by adding a Conflicts to the udev
    package. This is safe, as hal is long dead and no longer useful.
  * Drop systemd-ui Suggests
    systemd-ui is unmaintained upstream and not particularly useful anymore.
  * journal: fix up syslog facility when forwarding native messages.
    Native journal messages (_TRANSPORT=journal) typically don't have a
    syslog facility attached to it. As a result when forwarding the
    messages to syslog they ended up with facility 0 (LOG_KERN).
    Apply syslog_fixup_facility() so we use LOG_USER instead. (Closes: #837893)
  * Split upstream tests into systemd-tests binary package (Closes: #859152)
  * Get PACKAGE_VERSION from config.h.
    This also works with meson and is not autotools specific.

  [ Dimitri John Ledkov ]
  * ubuntu: udev.postinst preserve virtio interfaces names on upgrades, on s390x.
    New udev generates stable interface names on s390x kvm instances, however, upon
    upgrades existing ethX names should be preserved to prevent breaking networking
    and software configurations.
    This patch only affects Ubuntu systems. (Closes: #860246) (LP: #1682437)
  * TEST-12: cherry-pick upstream fix for compat with new netcat-openbsd.
  * networkd: cherry-pick support for setting bridge port's priority.
    This is a useful feature/bugfix to improve feature parity of networkd with
    ifupdown. This matches netplan's expectations to be able to set bridge port's
    priorities via networked. This featue is to be used by netplan/MAAS/OpenStack.

 -- Dimitri John Ledkov <xnox@ubuntu.com>  Fri, 21 Apr 2017 14:36:34 +0100

systemd (233-5) experimental; urgency=medium

  * Do not throw a warning in emergency and rescue mode if plymouth is not
    installed.
    Ideally, plymouth should only be referenced via dependencies, not
    ExecStartPre. This at least avoids the confusing error message on
    minimal installations that do not carry plymouth.
  * rules: Allow SPARC vdisk devices when identifying CD drives
    (Closes: #858014)

 -- Michael Biebl <biebl@debian.org>  Tue, 21 Mar 2017 21:00:08 +0100

systemd (233-4) experimental; urgency=medium

  [ Martin Pitt ]
  * udev autopkgtest: Drop obsolete sys.tar.xz fallback.
    This was only necessary for supporting 232 as well.
  * root-unittest: Drop obsolete FIXME comment.
  * Add libpolkit-gobject-1-dev build dep for polkit version detection.
  * Move systemd.link(5) to udev package.
    .link files are being handled by udev, so it should ship the
    corresponding manpage. Bump Breaks/Replaces accordingly. (Closes: #857270)

  [ Michael Biebl ]
  * Restart journald on upgrades (Closes: #851438)
  * Avoid strict DM API versioning.
    Compiling against the dm-ioctl.h header as provided by the Linux kernel
    will embed the DM interface version number. Running an older kernel can
    lead to errors on shutdown when trying to detach DM devices.
    As a workaround, build against a local copy of dm-ioctl.h based on 3.13,
    which is the minimum required version to support DM_DEFERRED_REMOVE.
    (Closes: #856337)

 -- Michael Biebl <biebl@debian.org>  Thu, 16 Mar 2017 18:40:16 +0100

systemd (233-3) experimental; urgency=medium

  [ Michael Biebl ]
  * Install D-Bus policy files in /usr
  * Drop no longer needed maintainer scripts migration code and simplify
    various version checks
  * Fix location of installed tests
  * Override package-name-doesnt-match-sonames lintian warning for libnss-*
  * Don't ship any symlinks in /etc/systemd/system.
    Those should be created dynamically via "systemctl enable".

  [ Martin Pitt ]
  * root-unittests autopkgtest: Skip test-udev.
    It has its own autopkgtest and needs some special preparation. At some
    point that should be merged into root-unittests, but let's quickfix this
    to unbreak upstream CI.

 -- Michael Biebl <biebl@debian.org>  Fri, 03 Mar 2017 19:49:44 +0100

systemd (233-2) experimental; urgency=medium

  * test: skip instead of fail if crypto kmods are not available.
    The Debian buildds have module loading disabled, thus AF_ALG sockets are
    not available during build. Skip the tests that cover those (khash and
    id128) instead of failing them in this case.
    https://github.com/systemd/systemd/issues/5524

 -- Martin Pitt <mpitt@debian.org>  Fri, 03 Mar 2017 11:51:25 +0100

systemd (233-1) experimental; urgency=medium

  [ Martin Pitt ]
  * New upstream release 233:
    - udev: Remove /run/udev/control on stop to avoid sendsigs to kill
      udevd. (Closes: #791944)
    - nspawn: Handle container directory symlinks. (Closes: #805785)
    - Fix mount units to not become "active" when NFS mounts time out.
      (Closes: #835810)
    - hwdb: Rework path/priority comparison when loading files from /etc/
      vs. /lib. (Closes: #845442)
    - machinectl: Fix "list" command when failing to determine OS version.
      (Closes: #849316)
    - Support tilegx architecture. (Closes: #856306)
    - systemd-sleep(8): Point out inhibitor interface as better alternative
      for suspend integration. (Closes: #758279)
    - journalctl: Improve error message wording when specifying boot
      offset with ephemeral journal. (Closes: #839291)
  * Install new systemd-umount and /usr/lib/environment.d/
  * Use "make install-tests" for shipped unit tests
  * Switch back to gold linker on mips*
    Bug #851736 got fixed now.
  * debian/rules: Drop obsolete SETCAP path

  [ Michael Biebl ]
  * Drop upstart jobs for udev
  * Drop /sbin/udevadm compat symlink from udev-udeb and initramfs
  * Drop Breaks and Replaces from pre-jessie

 -- Martin Pitt <mpitt@debian.org>  Thu, 02 Mar 2017 17:10:09 +0100

systemd (232-19) unstable; urgency=medium

  [ Martin Pitt ]
  * debian/README.source: Update patch and changelog handling to current
    reality.
  * root-unittests autopkgtest: Blacklist test-journal-importer.
    This got added in a recent PR, but running this requires using "make
    install-tests" which hasn't landed yet.
  * fsckd: Fix format specifiers on 32 bit architectures.
  * resolved: Fix NSEC proofs for missing TLDs (Closes: #855479)
  * boot-and-services autopkgtest: Skip CgroupsTest on unified hierarchy.
  * boot-smoke autopkgtest: Run in containers, too.
  * logind autopkgtest: Adjust to work in containers.

  [ Dimitri John Ledkov ]
  * Fix resolved failing to follow CNAMES for DNS stub replies (LP: #1647031)
  * Fix emitting change signals with a sessions property in logind
    (LP: #1661568)

  [ Michael Biebl ]
  * If an automount unit is masked, don't react to activation anymore.
    Otherwise we'll hit an assert sooner or later. (Closes: #856035)

  [ Felipe Sateler ]
  * resolved: add the new KSK to the built-in resolved trust anchor.
    The old root key will be discarded in early 2018, so get this into
    stretch.
  * Backport some zsh completion fixes from upstream (Closes: #847203)

 -- Martin Pitt <mpitt@debian.org>  Thu, 02 Mar 2017 09:21:12 +0100

systemd (232-18) unstable; urgency=medium

  * udev autopkgtest: Adjust to script-based test /sys creation.
    PR #5250 changes from the static sys.tar.xz to creating the test /sys
    directory with a script. Get along with both cases until 233 gets
    released and packaged.
  * systemd-resolved.service.d/resolvconf.conf: Don't fail if resolvconf is
    not installed. ReadWritePaths= fails by default if the referenced
    directory does not exist. This happens if resolvconf is not installed, so
    use '-' to ignore the absence. (Closes: #854814)
  * Fix two more seccomp issues.
  * Permit seeing process list of units whose unit files are missing.
  * Fix systemctl --user enable/disable without $XDG_RUNTIME_DIR being set.
    (Closes: #855050)

 -- Martin Pitt <mpitt@debian.org>  Mon, 13 Feb 2017 17:36:12 +0100

systemd (232-17) unstable; urgency=medium

  * Add libcap2-bin build dependency for tests. This will make
    test_exec_capabilityboundingset() actually run. (Closes: #854394)
  * Add iproute2 build dependency for tests. This will make
    test_exec_privatenetwork() actually run; it skips if "ip" is not present.
    (Closes: #854396)
  * autopkgtest: Run all upstream unit tests as root.
    Ship all upstream unit tests in libsystemd-dev, and run them all as root
    in autopkgtest. (Closes: #854392) This also fixes the FTBFS on non-seccomp
    architectures.
  * systemd-resolved.service.d/resolvconf.conf: Allow writing to
    /run/resolvconf. Upstream PR #5283 will introduce permission restrictions
    for systemd-resolved.service, including the lockdown to writing
    /run/systemd/. This will then cause the resolvconf call in our drop-in to
    fail as that needs to write to /run/resolvconf/. Add this to
    ReadWritePaths=. (This is a no-op with the current unrestricted unit).

 -- Martin Pitt <mpitt@debian.org>  Fri, 10 Feb 2017 11:52:46 +0100

systemd (232-16) unstable; urgency=medium

  [ Martin Pitt ]
  * Add autopkgtest for test-seccomp
  * udev: Fix by-id symlinks for devices whose IDs contain whitespace
    (Closes: #851164, LP: #1647485)
  * Add lintian overrides for binary-or-shlib-defines-rpath on shipped test
    programs. This is apparently a new lintian warning on which uploads get
    rejected.  These are only test programs, not in $PATH, and they need to
    link against systemd's internal library.

  [ Michael Biebl ]
  * Fix seccomp filtering. (Closes: #852811)
  * Do not crash on daemon-reexec when /run is full (Closes: #850074)

 -- Martin Pitt <mpitt@debian.org>  Thu, 09 Feb 2017 16:22:43 +0100

systemd (232-15) unstable; urgency=medium

  * Add missing Build-Depends on tzdata.
    It is required to successfully run the test suite. (Closes: #852883)
  * Bump systemd Breaks to ensure it is upgraded in lockstep with udev.
    The sandboxing features used by systemd-udevd.service require systemd
    (>= 232-11). (Closes: #853078)
  * Bump priority of libpam-systemd to standard.
    This reflects the changes that have been made in the archive a while
    ago. See #803184

 -- Michael Biebl <biebl@debian.org>  Wed, 01 Feb 2017 22:45:35 +0100

systemd (232-14) unstable; urgency=medium

  * Deal with NULL pointers more gracefully in unit_free() (Closes: #852202)
  * Fix issues in journald during startup

 -- Michael Biebl <biebl@debian.org>  Mon, 23 Jan 2017 14:52:46 +0100

systemd (232-13) unstable; urgency=medium

  * Re-add versioned Conflicts/Replaces against upstart.
    In Debian the upstart package was never split into upstart and
    upstart-sysv, so we need to keep that for switching from upstart to
    systemd-sysv. (Closes: #852156)
  * Update Vcs-* according to the latest recommendation
  * Update Homepage and the URLs in debian/copyright to use https

 -- Michael Biebl <biebl@debian.org>  Sun, 22 Jan 2017 08:19:28 +0100

systemd (232-12) unstable; urgency=medium

  * Fix build if seccomp support is disabled
  * Enable seccomp support on ppc64

 -- Michael Biebl <biebl@debian.org>  Wed, 18 Jan 2017 19:43:51 +0100

systemd (232-11) unstable; urgency=medium

  [ Martin Pitt ]
  * Fix RestrictAddressFamilies=
    Backport upstream fix for setting up seccomp filters to fix
    RestrictAddressFamilies= on non-amd64 architectures. Drop the hack from
    debian/rules to remove this property from unit files.
    See #843160
  * Use local machine-id for running tests during package build.
    Since "init" and thus "systemd" are not part of debootstrap any more,
    some buildd chroots don't have an /etc/machine-id any more. Port the old
    Add-env-variable-for-machine-ID-path.patch to the current code, use a
    local machine-id again, and always make test suite failures fatal.
    (Closes: #851445)

  [ Michael Biebl ]
  * gpt-auto-generator: support LUKS encrypted root partitions
    (Closes: #851475)
  * Switch to bfd linker on mips*
    The gold linker is currently producing broken libraries on mips*
    resulting in segfaults for users of libsystemd. Switch to bfd until
    binutils has been fixed. (Closes: #851412)
  * Revert "core: turn on specifier expansion for more unit file settings"
    The expansion of the % character broke the fstab-generator and
    specifying the tmpfs size as percentage of physical RAM resulted in the
    size being set to 4k. (Closes: #851492)
  * Drop obsolete Conflicts, Breaks and Replaces
  * Require systemd-shim version which supports v232.
    See #844785

  [ Ondřej Nový ]
  * Redirect try-restart in init-functions hook (Closes: #851688)

 -- Michael Biebl <biebl@debian.org>  Wed, 18 Jan 2017 12:38:54 +0100

systemd (232-10) unstable; urgency=medium

  * Add NULL sentinel to strjoin.
    We haven't cherry-picked upstream commit 605405c6c which introduced a
    strjoin macro that adds the NULL sentinel automatically so we need to do
    it manually. (Closes: #851210)

 -- Michael Biebl <biebl@debian.org>  Fri, 13 Jan 2017 05:08:55 +0100

systemd (232-9) unstable; urgency=medium

  * Use --disable-wheel-group configure switch.
    Instead of mangling the tmpfiles via sed to remove the wheel group, use
    the configure switch which was added upstream in v230.
    See https://github.com/systemd/systemd/issues/2492
  * Update debian/copyright.
    Bob Jenkins released the lookup3.[ch] files as public domain which means
    there is no copyright holder.
  * Drop fallback for older reportbug versions when attaching files
  * debian/extra/init-functions.d/40-systemd: Stop checking for init env var.
    This env variable is no longer set when systemd executes a service so
    it's pointless to check for it.
  * debian/extra/init-functions.d/40-systemd: Stop setting
    _SYSTEMCTL_SKIP_REDIRECT=true.
    It seems we don't actually need it to detect recursive loops (PPID is
    sufficient) and by exporting it we leak _SYSTEMCTL_SKIP_REDIRECT into
    the runtime environment of the service. (Closes: #802018)
  * debian/extra/init-functions.d/40-systemd: Rename _SYSTEMCTL_SKIP_REDIRECT.
    Rename _SYSTEMCTL_SKIP_REDIRECT to SYSTEMCTL_SKIP_REDIRECT to be more
    consistent with other environment variables which are used internally by
    systemd, like SYSTEMCTL_SKIP_SYSV.
  * Various specifier resolution fixes.
    Turn on specifier expansion for more unit file settings.
    See https://github.com/systemd/systemd/pull/4835 (Closes: #781730)

 -- Michael Biebl <biebl@debian.org>  Thu, 12 Jan 2017 16:59:22 +0100

systemd (232-8) unstable; urgency=medium

  [ Martin Pitt ]
  * Drop systemd dependency from libnss-myhostname again.
    This NSS module is completely independent from systemd, unlike the other
    three.
  * Install 71-seat.rules into the initrd.
    This helps plymouth to detect applicable devices. (Closes: #756109)
  * networkd: Fix crash when setting routes.
  * resolved: Drop removal of resolvconf entry on stop.
    This leads to timeouts on shutdown via the resolvconf hooks and does not
    actually help much -- /etc/resolv.conf would then just be empty instead of
    having a nonexisting 127.0.0.53 nameserver, so manually stopping resolved
    in a running system is broken either way. (LP: #1648068)
  * Keep RestrictAddressFamilies on amd64.
    This option and libseccomp currently work on amd64 at least, so let's make
    sure it does not break there as well, and benefit from the additional
    protection at least on this architecture.
  * Explicitly set D-Bus policy dir.
    This is about to change upstream in
    https://github.com/systemd/systemd/pull/4892, but as explained in commit
    2edb1e16fb12f4 we need to keep the policies in /etc/ until stretch+1.

  [ Michael Biebl ]
  * doc: Clarify NoNewPrivileges in systemd.exec(5). (Closes: #756604)
  * core: Rework logic to determine when we decide to add automatic deps for
    mounts.  This adds a concept of "extrinsic" mounts. If mounts are
    extrinsic we consider them managed by something else and do not add
    automatic ordering against umount.target, local-fs.target,
    remote-fs.target. (Closes: #818978)
  * rules: Add persistent links for nbd devices. (Closes: #837999)

 -- Michael Biebl <biebl@debian.org>  Sat, 17 Dec 2016 01:54:18 +0100

systemd (232-7) unstable; urgency=medium

  [ Michael Biebl ]
  * Mark liblz4-tool build dependency as <!nocheck>
  * udev: Try mount -n -o move first
    initramfs-tools is not actually using util-linux mount (yet), so making
    mount -n --move the first alternative would trigger an error message if
    users have built their initramfs without busybox support.

  [ Alexander Kurtz ]
  * debian/extra/kernel-install.d/85-initrd.install: Remove an unnecessary
    variable. (Closes: #845977)

  [ Martin Pitt ]
  * Drop systemd-networkd's "After=dbus.service" ordering, so that it can
    start during early boot (for cloud-init.service). It will auto-connect to
    D-Bus once it becomes available later, and transient (from DHCP) hostname
    and timezone setting do not currently work anyway. (LP: #1636912)
  * Run hwdb/parse_hwdb.py during package build.
  * Package libnss-systemd
  * Make libnss-* depend on the same systemd package version.

 -- Martin Pitt <mpitt@debian.org>  Wed, 30 Nov 2016 14:38:36 +0100

systemd (232-6) unstable; urgency=medium

  * Add policykit-1 test dependency for networkd-test.py.
  * debian/rules: Don't destroy unit symlinks with sed -i.
    Commit 21711e74 introduced a "sed -i" to remove RestrictAddressFamilies=
    from units. This also caused unit symlinks to get turned into real files,
    causing D-Bus activated services like timedated to fail ("two units with
    the same D-Bus name").
  * Fall back to "mount -o move" in udev initramfs script
    klibc's mount does not understand --move, so for the time being we need to
    support both variants. (Closes: #845161)
  * debian/README.Debian: Document how to generate a shutdown log.
    Thanks 積丹尼 Dan Jacobson. (Closes: #826297)

 -- Martin Pitt <mpitt@debian.org>  Mon, 21 Nov 2016 10:39:57 +0100

systemd (232-5) unstable; urgency=medium

  * Add missing liblz4-tool build dependency.
    Fixes test-compress failure during package build.
  * systemd: Ship /var/lib.
    This will soon contain a polkit pkla file.

 -- Martin Pitt <mpitt@debian.org>  Sun, 20 Nov 2016 12:22:52 +0100

systemd (232-4) unstable; urgency=medium

  [ Martin Pitt ]
  * debian/tests/unit-config: Query pkg-config for system unit dir.
    This fixes confusion on merged-/usr systems where both /usr/lib/systemd and
    /lib/systemd exist. It's actually useful to verify that systemd.pc says the
    truth.
  * debian/tests/upstream: Fix clobbering of merged-/usr symlinks
  * debian/tests/systemd-fsckd: Create /etc/default/grub.d if necessary
  * debian/rules: Drop check for linking to libs in /usr.
    This was just an approximation, as booting without an initrd could still be
    broken by library updates (e. g. #828991). With merged /usr now being the
    default this is now completely moot.
  * Move kernel-install initrd script to a later prefix.
    60- does not leave much room for scripts that want to run before initrd
    building (which is usually one of the latest things to do), so bump to 85.
    Thanks to Sjoerd Simons for the suggestion.
  * Disable 99-default.link instead of the udev rule for disabling persistent
    interface names.
    Disabling 80-net-setup-link.rules will also cause ID_NET_DRIVER to not be
    set any more, which breaks 80-container-ve.network and matching on driver
    name in general. So disable the actual default link policy instead. Still
    keep testing for 80-net-setup-link.rules in the upgrade fix and
    73-usb-net-by-mac.rules to keep the desired behaviour on systems which
    already disabled ifnames via that udev rule.
    See https://lists.freedesktop.org/archives/systemd-devel/2016-November/037805.html
  * debian/tests/boot-and-services: Always run seccomp test
    seccomp is now available on all architectures on which Debian and Ubuntu
    run tests, so stop making this test silently skip if seccomp is disabled.
  * Bump libseccomp build dependency as per configure.ac.
  * Replace "Drop RestrictAddressFamilies=" patch with sed call.
    With that it will also apply to upstream builds/CI, and it is structurally
    simpler.
  * Rebuild against libseccomp with fixed shlibs. (Closes: #844497)

  [ Michael Biebl ]
  * fstab-generator: add x-systemd.mount-timeout option. (Closes: #843989)
  * build-sys: do not install ctrl-alt-del.target symlink twice.
    (Closes: #844039)
  * Enable lz4 support.
    While the compression rate is not as good as XZ, it is much faster, so a
    better default for the journal and especially systemd-coredump.
    (Closes: #832010)

  [ Felipe Sateler ]
  * Enable machines.target by default. (Closes: #806787)

  [ Evgeny Vereshchagin ]
  * debian/tests/upstream: Print all journal files.
    We don't print all journal files. This is misleading a bit:
    https://github.com/systemd/systemd/pull/4331#issuecomment-252830790
    https://github.com/systemd/systemd/pull/4395#discussion_r87948836

  [ Luca Boccassi ]
  * Use mount --move in initramfs-tools udev script.
    Due to recent changes in busybox and initramfs-tools the mount
    utility is no longer the one from busybox but from util-linux.
    The latter does not support mount -o move.
    The former supports both -o move and --move, so use it instead to be
    compatible with both.
    See this discussion for more details:
    https://bugs.debian.org/823856 (Closes: #844775)

 -- Michael Biebl <biebl@debian.org>  Sun, 20 Nov 2016 03:34:58 +0100

systemd (232-3) unstable; urgency=medium

  [ Felipe Sateler ]
  * Make systemd-delta less confused on merged-usr systems. (Closes: #843070)
  * Fix wrong paths for /bin/mount when compiled on merged-usr system.
    Then the build system finds /usr/bin/mount which won't exist on a
    split-/usr system. Set the paths explicitly in debian/rules and drop
    Use-different-default-paths-for-various-binaries.patch. (Closes: #843433)

  [ Martin Pitt ]
  * debian/tests/logind: Split out "pid in logind session" test
  * debian/tests/logind: Adjust "in logind session" test for unified cgroup
    hierarchy
  * debian/tests/boot-and-services: Check common properties of CLI programs.
    Verify that CLI programs have a sane behaviour and exit code when being
    called with --help, --version, or an invalid option.
  * nspawn: Fix exit code for --help and --version (Closes: #843544)
  * core: Revert using the unified hierarchy for the systemd cgroup.
    Too many things don't get along with it yet, like docker, LXC, or runc.
    (Closes: #843509)

 -- Martin Pitt <mpitt@debian.org>  Wed, 09 Nov 2016 09:34:45 +0100

systemd (232-2) unstable; urgency=medium

  * Drop RestrictAddressFamilies from service files.
    RestrictAddressFamilies= is broken on 32bit architectures and causes
    various services to fail with a timeout, including
    systemd-udevd.service.
    While this might actually be a libseccomp issue, remove this option for
    now until a proper solution is found. (Closes: #843160)

 -- Michael Biebl <biebl@debian.org>  Sat, 05 Nov 2016 22:43:27 +0100

systemd (232-1) unstable; urgency=medium

  [ Martin Pitt ]
  * New upstream release 232:
    - Fix "systemctl start" when ReadWriteDirectories is a symlink
      (Closes: ##792187)
    - Fix "journalctl --setup-keys" output (Closes: #839097)
    - Run run sysctl service if /proc/sys/net is writable, for containers
      (Closes: #840529)
    - resolved: Add d.f.ip6.arpa to the DNSSEC default negative trust anchors
      (Closes: #834453)
  * debian/tests/logind: Copy the current on-disk unit instead of the
    on-memory one.
  * Build sd-boot on arm64. gnu-efi is available on arm64 now.
    (Closes: #842617)
  * Link test-seccomp against seccomp libs to fix FTBFS
  * debian/rules: Remove nss-systemd (until we package it)
  * Install new systemd-mount

  [ Michael Biebl ]
  * Install new journal-upload.conf man pages in systemd-journal-remote

 -- Martin Pitt <mpitt@debian.org>  Fri, 04 Nov 2016 07:18:10 +0200

systemd (231-10) unstable; urgency=medium

  [ Martin Pitt ]
  * systemctl: Add --wait option to wait until started units terminate again.
  * nss-resolve: return NOTFOUND instead of UNAVAIL on resolution errors.
    This makes it possible to configure a fallback to "dns" without breaking
    DNSSEC, with "resolve [!UNAVAIL=return] dns".
  * libnss-resolve.postinst: Skip dns fallback if resolve is present.
    Only fall back to "dns" if nss-resolve is not installed (for the
    architecture of the calling program). Once it is, we never want to fall
    back to "dns" as that breaks enforcing DNSSEC verification and also
    pointlessly retries NXDOMAIN failures. (LP: #1624071)
  * unit: sent change signal before removing the unit if necessary
    (LP: #1632964)
  * networkd: Fix assertion crash on adding VTI with IPv6 addresses
    (LP: #1633274)
  * debian/tests/upstream: Stop specifying initrd, it is autodetected now.
  * debian/tests/upstream: Add gcc/libc-dev/make test dependencies,
    so that the tests can build helper binaries.

  [ Felipe Sateler ]
  * Explicitly disable installing the upstream-provided PAM configuration.
  * Register interest in the status of dracut and initramfs-tools in reportbug
    template

  [ Michael Biebl ]
  * Stop creating systemd-update-utmp-runlevel.service symlinks manually

 -- Martin Pitt <mpitt@debian.org>  Wed, 26 Oct 2016 13:24:37 +0200

systemd (231-9) unstable; urgency=medium

  * pid1: process zero-length notification messages again.
    Just remove the assertion, the "n" value was not used anyway. This fixes
    a local DoS due to unprocessed/unclosed fds which got introduced by the
    previous fix. (Closes: #839171) (LP: #1628687)
  * pid1: Robustify manager_dispatch_notify_fd()
  * test/networkd-test.py: Add missing writeConfig() helper function.

 -- Martin Pitt <mpitt@debian.org>  Thu, 29 Sep 2016 23:39:24 +0200

systemd (231-8) unstable; urgency=medium

  [ Martin Pitt ]
  * Replace remaining systemctl --failed with --state=failed
    "--failed" is deprecated in favor of --state.
  * debian/shlibs.local.in: More precisely define version of internal shared
    lib.
  * debian/tests/upstream: Drop blacklisting
    These tests now work fine without qemu.
  * debian/tests/storage: Avoid rmmod scsi_debug (LP: #1626737)
  * upstream build system: Install libudev, libsystemd, and nss modules to
    ${rootlibdir}. Drop downstream workaround from debian/rules.
  * Ubuntu: Disable resolved's DNSSEC for the final 16.10 release.
    Resolved's DNSSEC support is still not mature enough, and upstream
    recommends to disable it in stable distro releases still.
  * Fix abort/DoS on zero-length notify message triggers (LP: #1628687)
  * resolved: don't query domain-limited DNS servers for other domains
    (LP: #1588230)

  [ Antonio Ospite ]
  * Update systemd-user pam config to require pam_limits.so.
    (Closes: #838191)

 -- Martin Pitt <mpitt@debian.org>  Thu, 29 Sep 2016 13:40:21 +0200

systemd (231-7) unstable; urgency=medium

  [ Michael Biebl ]
  * fsckd: Do not exit on idle timeout if there are still clients connected
    (Closes: #788050, LP: #1547844)

  [ Martin Pitt ]
  * 73-usb-net-by-mac.rules: Split kernel command line import line.
    Reportedly this makes the rule actually work on some platforms. Thanks Alp
    Toker! (LP: #1593379)
  * debian/tests/boot-smoke: Only run 5 iterations
  * systemd.postinst: Drop obsolete setcap call for systemd-detect-virt.
    Drop corresponding libcap2-bin dependency.
  * debian/tests/systemd-fsckd: Robustify check for "unit was running"
    (LP: #1624406)
  * debian/extra/set-cpufreq: Use powersave with intel_pstate.
    This is what we did on xenial, and apparently powersave is still actually
    better than performance. Thanks to Doug Smythies for the measurements!
    (LP: #1579278)
  * Ubuntu: Move ondemand.service from static to runtime enablement.
    This makes it easier to keep performance, by disabling ondemand.service.
    Side issue in LP: #1579278
  * Revert "networkd: remove route if carrier is lost"
    This causes networkd to drop addresses from unmanaged interfaces in some
    cases. (Closes: #837759)
  * debian/tests/storage: Avoid stderr output of stopping systemd-cryptsetup@.service
  * libnss-*.prerm: Remove possible [key=value] options from NSS modules as well.
    (LP: #1625584)

 -- Martin Pitt <mpitt@debian.org>  Tue, 20 Sep 2016 15:03:06 +0200

systemd (231-6) unstable; urgency=medium

  [ Martin Pitt ]
  * Add alternative iptables-dev build dependencies
    libiptc-dev is very new and not yet present in stable Debian/Ubuntu releases.
    Add it as a fallback build dependency for backports and upstream tests.
  * Detect if seccomp is enabled but seccomp filtering is disabled
    (Closes: #832713)
  * resolved: recognize DNS names with more than one trailing dot as invalid
    (LP: #1600000)
  * debian/tests/smoke: Store udev db dump artifact on failure
  * networkd: limit the number of routes to the kernel limit
  * systemctl: consider service running only when it is in active or reloading state
  * networkd: remove route if carrier is lost
  * Add Ref()/Unref() bus calls for units

  [ Felipe Sateler ]
  * git-cherry-pick: always recreate the patch-queue branch.

  [ Dimitri John Ledkov ]
  * Use idiomatic variables from dpkg include.

 -- Martin Pitt <mpitt@debian.org>  Sun, 11 Sep 2016 15:00:55 +0200

systemd (231-5) unstable; urgency=medium

  [ Iain Lane ]
  * Let graphical-session-pre.target be manually started (LP: #1615341)

  [ Felipe Sateler ]
  * Add basic version of git-cherry-pick
  * Replace Revert-units-add-a-basic-SystemCallFilter-3471.patch with upstream
    patch
  * sysv-generator: better error reporting. (Closes: #830257)

  [ Martin Pitt ]
  * 73-usb-net-by-mac.rules: Test for disabling 80-net-setup-link.rules more
    efficiently. Stop calling readlink at all and just test if
    /etc/udev/rules.d/80-net-setup-link.rules exists -- a common way to
    disable an udev rule is to just "touch" it in /etc/udev/rule.d/ (i. e.
    empty file), and if the rule is customized we cannot really predict anyway
    if the user wants MAC-based USB net names or not. (LP: #1615021)
  * Ship kernel-install (Closes: #744301)
  * Add debian/extra/kernel-install.d/60-initrd.install.
    This kernel-install drop-in copies the initrd of the selected kernel to
    the EFI partition.
  * bootctl: Automatically detect ESP partition.
    This makes bootctl work with Debian's /boot/efi/ mountpoint without having
    to explicitly specify --path.
    Patches cherry-picked from upstream master.
  * systemd.NEWS: Point out that alternatively rcS scripts can be moved to
    rc[2-5]. Thanks to Petter Reinholdtsen for the suggestion!

  [ Michael Biebl ]
  * Enable iptables support (Closes: #787480)
  * Revert "logind: really handle *KeyIgnoreInhibited options in logind.conf"
    The special 'key handling' inhibitors should always work regardless of
    any *IgnoreInhibited settings – otherwise they're nearly useless.
    Update man pages to clarify that *KeyIgnoreInhibited only apply to a
    subset of locks (Closes: #834148)

 -- Martin Pitt <mpitt@debian.org>  Fri, 26 Aug 2016 10:58:07 +0200

systemd (231-4) unstable; urgency=medium

  * Revert "pid1: reconnect to the console before being re-executed"
    This unbreaks consoles after "daemon-reexec". (Closes: #834367)

 -- Martin Pitt <mpitt@debian.org>  Thu, 18 Aug 2016 07:03:13 +0200

systemd (231-3) unstable; urgency=medium

  * resolved resolvconf integration: Run resolvconf without privilege
    restrictions. On some architectures (at least ppc64el), running resolvconf
    does not work with MemoryDenyWriteExecute=yes. (LP: #1609740)
  * Revert unit usage of MemoryDenyWriteExecute=yes. This is implemented
    through seccomp as well. (Closes: #832713)

 -- Martin Pitt <mpitt@debian.org>  Mon, 15 Aug 2016 09:58:09 +0200

systemd (231-2) unstable; urgency=medium

  [ Martin Pitt ]
  * debian/rules: Fix UPSTREAM_VERSION for upstream master builds
  * Limit "link against /usr" check to some critical binaries only and add
    generators
  * debian/rules: Put back cleanup of *.busname (Closes: #833487)
  * debian/tests/localed-x11-keymap: Robustify cleanup
  * debian/tests/localed-x11-keymap: Check that localed works without
    /etc/default/keyboard. This reproduces #833849.
  * Revert "units: add a basic SystemCallFilter (#3471)"
    This causes fatal failures on kernels that don't have seccomp enabled.
    This can be reactivated once
    https://github.com/systemd/systemd/issues/3882 is fixed.
    (Closes: #832713, #832893)

  [ Simon McVittie ]
  * localed: tolerate absence of /etc/default/keyboard.
    The debian-specific patch to read Debian config files was not tolerating
    the absence of /etc/default/keyboard. This causes systemd-localed to
    fail to start on systems where that file isn't populated (like embedded
    systems without keyboards). (Closes: #833849)

 -- Martin Pitt <mpitt@debian.org>  Sun, 14 Aug 2016 10:54:57 +0200

systemd (231-1) unstable; urgency=low

  [ Martin Pitt ]
  * New upstream release 231:
    - Fix "Failed to create directory /str/sys/fs/selinux: Read-only file
      system" warning. (Closes: #830693)
  * systemd.postinst: Remove systemd-networkd-resolvconf-update.path removal
    leftover. (Closes: #830778)
  * Drop support for rcS.d SysV init scripts.
    These are prone to cause dependency loops, and almost all packages with
    rcS scripts now ship a native systemd service.
  * networkd: Handle router advertisements in userspace again.
    Drop Revert-Revert-networkd-ndisc-revert-to-letting-the-k.patch.
    Bug #814566/#815586 got fixed in 230, and #815884 and #815884 and #815793
    are unreproducible and need more reporter feedback.
  * debian/gbp.conf: Enable dch options "full" and "multimaint-merge"
  * systemd-sysv: Add Conflicts: systemd-shim.
    To avoid shim trying to claim the D-Bus interfaces.
  * Add graphical-session.target user unit.
  * Add graphical-session-pre.target user unit
  * Add debian/extra/units-ubuntu/user@.service.d/timeout.conf.
    This avoids long hangs during shutdown if user services fail/hang due to
    X.org going away too early. This is mostly a workaround, so only install
    for Ubuntu for now.
  * Dynamically add upstream version to debian/shlibs.local
  * Set Debian/Ubuntu downstream support URL in journal catalogs
    (Closes: #769187)

  [ Michael Biebl ]
  * Restrict Conflicts: openrc to << 0.20.4-2.1.
    Newer versions of openrc no longer ship conflicting implementations of
    update-rc.d/invoke-rc.d.
  * Add Depends: dbus to systemd-container.
    This is required for systemd-machined and systemd-nspawn to work
    properly. (Closes: #830575)
  * Drop insserv.conf generator.
    We no longer parse /etc/insserv.conf and /etc/insserv.conf.d/* and
    augment services with that dependency information via runtime drop-in
    files. Services which want to provide certain system facilities need to
    pull in the corresponding targets themselves. Either directly in the
    native service unit or by shipping a drop-in snippet for SysV init
    scripts. (Closes: #825858)
  * getty-static.service: Only start if we have a working VC subsystem.
    Use ConditionPathExists=/dev/tty0, the same check as in getty@.service,
    to determine whether we have a functional VC subsystem and we should
    start any gettys. (Closes: #824779)
  * Stop mentioning snapshot and restore in the package description.
    Support for the .snapshot unit type has been removed upstream.
  * Drop sigpwr-container-shutdown.service.
    This is no longer necessary as lxc-stop has been fixed to use SIGRTMIN+3
    to shut down systemd based LXC containers.
    https://github.com/lxc/lxc/pull/1086
    https://www.freedesktop.org/wiki/Software/systemd/ContainerInterface/

  [ Felipe Sateler ]
  * Add versioned breaks for packages shipping rcS init scripts

 -- Martin Pitt <mpitt@debian.org>  Tue, 26 Jul 2016 12:17:14 +0200

systemd (230-7) unstable; urgency=medium

  * Tell dh_shlibdeps to look in the systemd package for libraries. Otherwise
    dpkg-shlibdeps fails to find libsystemd-shared as we no longer create a
    shlibs file for it.
  * Add Build-Depends-Package to libudev1.symbols and libsystemd0.symbols.
    This ensures proper dependencies when a package has a Build-Depends on a
    higher version of libudev-dev or libsystemd-dev then what it gets from the
    used symbols.

 -- Michael Biebl <biebl@debian.org>  Fri, 08 Jul 2016 13:04:33 +0200

systemd (230-6) unstable; urgency=medium

  [ Martin Pitt ]
  * debian/tests/boot-smoke: Stop running in containers again, too unreliable
    on Ubuntu s390x right now.

  [ Michael Biebl ]
  * Bump Build-Depends on debhelper to (>= 9.20160114), required for
    --dbgsym-migration support.
  * Install test-udev binary into $libdir/udev/ not $libdir. Only libraries
    should be installed directly into $libdir.
  * Exclude libsystemd-shared from dh_makeshlibs.

  [ Felipe Sateler ]
  * Do not install libsystemd-shared.so symlink
  * {machine,system}ctl: always pass &changes and &n_changes (Closes: #830144)

  [ Michael Prokop ]
  * debian/tests/logind: Ensure correct version of logind is running.

 -- Michael Biebl <biebl@debian.org>  Thu, 07 Jul 2016 15:22:16 +0200

systemd (230-5) unstable; urgency=medium

  [ Martin Pitt ]
  * Sync test/networkd-test.py with current upstream master, and remove our
    debian/tests/networkd copy. Directly run test/networkd-test.py in
    autopkgtest.
  * debian/extra/rules/73-usb-net-by-mac.rules: Disable when
    /etc/udev/rules.d/80-net-setup-link.rules is a symlink to /dev/null, to be
    consistent with the documented way to disable ifnames. (Closes: #824491,
    LP: #1593379)
  * debian/rules: Ignore libcap-ng.so in the "does anything link against /usr"
    check, to work around libaudit1 recently gaining a new dependency against
    that library (#828991). We have no influence on that ourselves. This fixes
    the FTBFS in the meantime.

  [ Felipe Sateler ]
  * Convert common code into a private shared library. This saves about 9 MB
    of installed size in the systemd package, and some more in systemd-*.

 -- Martin Pitt <mpitt@debian.org>  Fri, 01 Jul 2016 09:15:12 +0200

systemd (230-4) unstable; urgency=medium

  [ Martin Pitt ]
  * tmp.mount: Add nosuid and nodev mount options. This restores compatibility
    with the original SysV int RAMTMP defaults. (Closes: #826377)
  * debian/tests/upstream: Some tests fail on platforms without QEMU at the
    moment due to upstream PR#3587; blacklist these for now if QEMU is not
    available.
  * debian/rules: Don't run the "anything links against /usr" check for
    upstream tests, as those run on Ubuntu 16.04 LTS which does not yet have
    libidn moved to /lib.
  * debian/tests/upstream: Clean up old journals before running a test, to
    avoid printing a wrong one on failure.
  * debian/tests/upstream: Do not run the QEMU tests on i386. Nested QEMU on
    i386 causes testbed hangs on Ubuntu's cloud infrastructure, which is the
    only place where these actually run.
  * resolved: Fix SERVFAIL handling and introduce a new "Cache=" option to
    disable local caching.
  * resolved: Support IPv6 zone indices in resolv.conf. (LP: #1587489)
  * resolved: Update resolv.conf when calling SetLinkDNS().
  * debian/tests/storage: Sync and settle udev after luksFormat, to reduce the
    chance of seeing some half-written signatures.
  * debian/tests/networkd: Stop skipping the two DHCP6 tests, this regression
    seems to have been fixed now.
  * resolved: respond to local resolver requests on 127.0.0.53:53. This
    provides compatibility with clients that don't use NSS but do DNS queries
    directly, such as Chrome.
  * resolved: Don't add route-only domains to /etc/resolv.conf.
  * systemd-resolve: Add --flush-caches and --status commands.
  * Add debian/extra/units/systemd-resolved.service.d/resolvconf.conf to tell
    resolvconf about resolved's builtin DNS server on 127.0.0.53. With that,
    DNS servers picked up via networkd are respected when using resolvconf,
    and software like Chrome that does not do NSS (libnss-resolve) still gets
    proper DNS resolution. Drop the brittle and ugly
    systemd-networkd-resolvconf-update.{path,service} hack instead.
  * debian/tests/boot-smoke: Run in containers as well.

  [ Laurent Bigonville ]
  * Build with IDN support. (Closes: #814528)

 -- Martin Pitt <mpitt@debian.org>  Wed, 29 Jun 2016 15:23:32 +0200

systemd (230-3) unstable; urgency=medium

  [ Martin Pitt ]
  * debian/tests/boot-and-services: Adjust test_tmp_mount() for fixed
    systemctl exit code for "unit not found" in upstream commit ca473d57.
  * debian/tests/boot-and-services, test_no_failed(): Show journal of failed
    units.
  * debian/extra/init-functions.d/40-systemd: Adjust to changed systemctl
    show behaviour in 231: now this fails for nonexisting units instead of
    succeeding with "not-found". Make the code compatible to both for now.
  * Fix networkd integration with resolvconf for domain-limited DNS servers,
    so that these don't appear as global nameservers in resolv.conf. Thanks
    Andy Whitcroft for the initial fix! Add corresponding test case to
    debian/tests/networkd. (LP: #1587762)
  * resolved: Fix comments in resolve.conf for search domain overflows.
    (LP: #1588229)
  * On Ubuntu, provide an "ondemand.service" that replaces
    /etc/init.d/ondemand. The latter does not exist any more when
    "initscripts" falls out of the default installation. (LP: #1584124) This
    now does not do a fixed one-minute wait but uses "Type=idle" instead. This
    also becomes a no-op when the CPU supports "intel_pstate" (≤ 5 years old),
    as on these the ondemand/powersave schedulers are actually detrimental.
    (LP: #1579278)
  * debian/systemd-container.install: Drop *.busname installation, they are
    going away upstream.
  * debian/extra/init-functions.d/40-systemd: Do not call systemctl
    daemon-reload if the script is called as user (like reportbug does). Also
    make sure that daemon-reload will not invoke polkit.
  * Install test-udeb from .libs, to avoid installing the automake shell
    wrapper.
  * Fix transaction restarting in resolved to avoid async processing of
    free'd transactions.
    (Closes: #817210, LP: #1587727, #1587740, #1587762, #1587740)
  * Add "upstream" autopkgtest that runs the test/TEST* upstream integration
    tests in QEMU and nspawn.
  * Build systemd-sysusers binary, for using in rkt. Do not ship the
    corresponding unit and sysusers.d/ files yet, as these need some
    Debianization and an autopkgtest. (Closes: #823322)
  * debian/tests/systemd-fsckd: Adjust was_running() to also work for version
    230.

  [ Michael Biebl ]
  * Add "systemctl daemon-reload" to lsb init-functions hook if the LoadState
    of a service is "not-found". This will run systemd-sysv-generator, so SysV
    init scripts that aren't installed by the package manager should be picked
    up automatically. (Closes: #825913)
  * automount: handle expire_tokens when the mount unit changes its state.
    (Closes: #826512)
  * debian/systemd.preinst: Correctly determine whether a service is enabled.
    Testing for the return code alone is not sufficient as we need to
    differentiate between "generated" and "enabled" services.
    (Closes: #825981)

  [ Felipe Sateler ]
  * Drop configure option --disable-compat-libs. It no longer exists.
  * Add policykit-1 to Suggests. It is used to allow unprivileged users to
    execute certain commands. (Closes: #827756)

 -- Martin Pitt <mpitt@debian.org>  Tue, 21 Jun 2016 23:51:07 +0200

systemd (230-2) unstable; urgency=medium

  [ Martin Pitt ]
  * Don't add a Breaks: against usb-modeswitch when building on Ubuntu; there
    it does not use hotplug.functions and is a lower version.
  * boot-and-services autopkgtest: Add missing xserver-xorg and
    lightdm-greeter test dependencies, so that lightdm can start.
    (See LP #1581106)
  * Re-disable logind's KillUserProcesses option by default. (Closes: #825394)

  [ Michael Biebl ]
  * Drop --disable-silent-rules from debian/rules. This is now handled by dh
    directly depending on whether the DH_QUIET environment variable is set.

 -- Martin Pitt <mpitt@debian.org>  Tue, 31 May 2016 12:02:14 +0200

systemd (230-1) unstable; urgency=medium

  [ Martin Pitt ]
  * New upstream release 230.
    - Fix rare assertion failure in hashmaps. (Closes: #816612)
    - Fix leaking scope units. (Closes: #805477)
    - Fix wrong socket ownership after daemon-reload. (LP: #1577001)
    - udev: Fix touch screen detection. (LP: #1530384)
  * Drop cmdline-upstart-boot autopkgtest. It was still needed up to Ubuntu
    16.04 LTS, but upstart-sysv is not supported any more in Debian and Ubuntu
    now.
  * udev: Drop hotplug.functions, now that the last remaining user of this got
    fixed. Add appropriate versioned Breaks:.
  * debian/extra/rules/70-debian-uaccess.rules: Add some more FIDO u2f devices
    from different vendors. Thanks Atoyama Tokanawa.
  * Remove "bootchart" autopkgtest, this upstream version does not ship
    bootchart any more. It will be packaged separately.

  [ Michael Biebl ]
  * Drop obsolete --disable-bootchart configure switch from udeb build.
  * Remove obsolete /etc/systemd/bootchart.conf conffile on upgrades.

 -- Martin Pitt <mpitt@debian.org>  Mon, 23 May 2016 09:42:51 +0200

systemd (229-6) unstable; urgency=medium

  * systemd-container: Prefer renamed "btrfs-progs" package name over
    "btrfs-tools". (Closes: #822629)
  * systemd-container: Recommend libnss-mymachines. (Closes: #822615)
  * Drop systemd-dbg, in favor of debhelpers' automatic -dbgsym packages.
  * Drop Add-targets-for-compatibility-with-Debian-insserv-sy.patch; we don't
    need $x-display-manager any more as most/all DMs ship native services, and
    $mail-transport-agent is not widely used (not even by our default MTA
    exim4).
  * Unify our two patches for Debian specific configuration files.
  * Drop udev-re-enable-mount-propagation-for-udevd.patch, i. e. run udevd in
    its own slave mount name space again. laptop-mode-tools 1.68 fixed the
    original bug (#762018), thus add a Breaks: to earlier versions.
  * Ship fbdev-blacklist.conf in /lib/modprobe.d/ instead of /etc/modprobe.d/;
    remove the conffile on upgrades.
  * Replace util-Add-hidden-suffixes-for-ucf.patch with patch that got
    committed upstream.
  * Replace Stop-syslog.socket-when-entering-emergency-mode.patch with patch
    that got committed upstream.
  * debian/udev.README.Debian: Adjust documentation of MAC based naming for
    USB network cards to the udev rule, where this was moved to in 229-5.
  * debian/extra/init-functions.d/40-systemd: Invoke status command with
    --no-pager, to avoid blocking scripts that call an init.d script with
    "status" with an unexpected pager process. (Closes: #765175, LP: #1576409)
  * Add debian/extra/rules/70-debian-uaccess.rules: Make FIDO U2F dongles
    accessible to the user session. This avoids having to install libu2f-host0
    (which isn't discoverable at all) to make those devices work.
    (LP: #1387908)
  * libnss-resolve: Enable systemd-resolved.service on package installation,
    as this package makes little sense without resolved.
  * Add a DHCP exit hook for pushing received NTP servers into timesyncd.
    (LP: #1578663)
  * debian/udev.postinst: Fix migration check from the old persistent-net
    generator to not apply to chroots. (Closes: #813141)
  * Revert "enable TasksMax= for all services by default, and set it to 512".
    Introducing a default limit on number of threads broke a lot of software
    which regularly needs more, such as MySQL and RabbitMQ, or services that
    spawn off an indefinite number of subtasks that are not in a scope, like
    LXC or cron. 512 is way too much for most "simple" services, and it's way
    too little for the ones mentioned above. Effective (and much stricter)
    limits should instead be put into units individually.
    (Closes: #823530, LP: #1578080)
  * Split out udev rule to name USB network interfaces by MAC address into
    73-usb-net-by-mac.rules, so that it's easier to disable. (Closes: #824025)
  * 73-usb-net-by-mac.rules: Disable when net.ifnames=0 is specified on the
    kernel command line, to be consistent with disabling the *.link files.
  * 73-special-net-names.rule: Name the IBM integrated management module
    virtual USB network card "ibmimm". Thanks Marco d'Itri!

 -- Martin Pitt <mpitt@debian.org>  Thu, 12 May 2016 09:40:19 +0200

systemd (229-5) unstable; urgency=medium

  * debian/tests/unit-config: Call "daemon-reload" to clean up generated units
    in between tests.
  * debian/tests/unit-config: Check that enable/disable commands are
    idempotent.
  * debian/tests/unit-config: Detect if system units are in /usr/, so that the
    test works on systems with merged /usr.
  * debian/tests/unit-config: Use systemd-sysv-install instead of update-rc.d
    directly, so that the test works under Fedora too.
  * debian/tests/unit-config: Check disabling of a "systemctl link"ed unit,
    and check "systemctl enable" on a unit with full path which is not in the
    standard directories.
  * Rename debian/extra/rules/73-idrac.rules to 73-special-net-names.rules, as
    it is going to get rules for other devices. Also install it into the
    initramfs.
  * debian/extra/rules/73-special-net-names.rules: Add DEVPATH number based
    naming schema for ibmveth devices. (LP: #1561096)
  * Don't set SYSTEMD_READY=0 on DM_UDEV_DISABLE_OTHER_RULES_FLAG=1 devmapper
    devices with "change" events, as this causes spurious unmounting with
    multipath devices. (LP: #1565969)
  * Fix bogus "No [Install] section" warning when enabling a unit with full
    path. (LP: #1563590)
  * debian/tests/cmdline-upstart-boot: In test_rsyslog(), check for messages
    from dbus instead of NetworkManager. NM 1.2 does not seem to log to syslog
    by default any more.
  * Bump Standards-Version to 3.9.8 (no changes necessary).
  * debian/tests/boot-smoke: Add some extra debugging if there are pending
    jobs after 10s, to figure out why lightdm is sometimes "restarting".
    (for LP #1571673)
  * debian/tests/boot-smoke: Configure dummy X.org driver (like in the
    boot-and-services test), to avoid lightdm randomly fail. (LP: #1571673)
  * Move Debian specific patches into debian/patches/debian (which translates
    to "Gbp-Pq: Topic debian" with pq). This keeps upstream vs. Debian
    patches separated without the comments in debian/patches/series (which
    always get removed by "pq export").
  * Don't ship an empty /etc/X11/xinit/xinitrc.d/ directory, this isn't
    supported in Debian. (Closes: #822198)
  * udev: Mark nbd as inactive until connected. (Closes: #812485)
  * On shutdown, unmount /tmp before disabling swap. (Closes: #788303)
  * debian/systemd-coredump.postinst: Do daemon-reload before starting
    systemd-coredump, as the unit file may have changed on upgrades.
    (Closes: #820325)
  * Set MAC based name for USB network interfaces only for universally
    administered (i. e. stable) MACs, not for locally administered (i. e.
    randomly generated) ones. Drop /lib/systemd/network/90-mac-for-usb.link
    (as link files don't currently support globs for MACAddress=) and replace
    with an udev rule in /lib/udev/rules.d/73-special-net-names.rules.
    (Closes: #812575, LP: #1574483)

 -- Martin Pitt <mpitt@debian.org>  Mon, 25 Apr 2016 11:08:11 +0200

systemd (229-4) unstable; urgency=medium

  * Fix assertion crash when processing a (broken) device without a sysfs
    path. (Closes: #819290, LP: #1560695)
  * Fix crash when shutdown is issued from a non-tty. (LP: #1553040)
  * networkd: Stay running while any non-loopback interface is up.
    (Closes: #819414)
  * Fix reading uint32 D-Bus properties on big-endian.
  * Fix crash if an udev device has many tags or devlinks. (LP: #1564976)
  * systemctl, loginctl, etc.: Don't start polkit agent when running as root.
    (LP: #1565617)
  * keymap: Add Add HP ZBook (LP: #1535219) and HP ProBook 440 G3.
  * systemd.resource-control.5: Fix links to cgroup documentation on
    kernel.org. (Closes: #819970)
  * Install test-udev into libudev-dev, so that we have it available for
    autopkgtests.
  * Add "udev" autopkgtest for running the upstream test/udev-test.pl.

 -- Martin Pitt <mpitt@debian.org>  Thu, 07 Apr 2016 08:11:10 +0200

systemd (229-3) unstable; urgency=medium

  [ Martin Pitt ]
  * debian/tests/timedated: Add tests for "timedatectl set-local-rtc".
  * Be more tolerant in parsing /etc/adjtime.
  * debian/systemd.postinst: Don't fail package installation if systemctl
    daemon-reload trigger fails. This does not fix the root cause of the
    reload failures, but at least causes fewer packages to be in a broken
    state after upgrade, so that a reboot or apt-get -f install have a much
    higher chance in succeeding. (For bugs like LP #1502097 or LP #1447654)
  * debian/tests/networkd: Skip test_hogplug_dhcp_ip6 when running against
    upstream as well.
  * debian/tests/boot-and-services: Wait for units to stop with a "systemctl
    is-active" loop instead of static sleeps.
  * debian/tests/networkd: Skip DHCPv6 tests for downstream packages too. This
    is an actual regression in networkd-229, to be investigated. But this
    shouldn't hold up reverse dependencies.
  * Fix assertion in add_random(). (LP: #1554861)
  * debian/tests/boot-and-services: Don't assert on "Stopped Container c1"
    message in NspawnTests.test_service(), this is sometimes not present. Just
    check that the unit did not fail.
  * Add "adduser" dependency to systemd-coredump, to quiesce lintian.
  * Bump Standards-Version to 3.9.7 (no changes necessary).
  * Fix timespec parsing by correctly initializing microseconds.
    (Closes: #818698, LP: #1559038)
  * networkd: Add fallback if FIONREAD is not supported. (Closes: #818488)
  * Cherry-pick various fixes from upstream master.
    - Fixes logout when changing the current target. (Closes: #805442)

  [ Evgeny Vereshchagin ]
  * debian/tests/boot-and-services: Search systemd-coredump's output by
    SYSLOG_IDENTIFIER.
  * Add missing "Recommends: btrfs-tools" to systemd-container.
  * Add systemd-coredump postinst/prerm to start/stop systemd-coredump.socket
    without a reboot. (Closes: #816767)

  [ Felipe Sateler ]
  * Set the paths of loadkeys and setfont via configure arguments, not a patch

 -- Martin Pitt <mpitt@debian.org>  Mon, 21 Mar 2016 14:11:44 +0100

systemd (229-2) unstable; urgency=medium

  * time-util: map ALARM clockids to non-ALARM clockids in now(), to work on
    architectures which don't support CLOCK_BOOTTIME_ALARM. Fixes FTBFS on
    many architectures.
  * debian/systemd.postinst: Add missing newline to /etc/adjtime migration.
    (See #699554)
  * debian/systemd.postinst: Only try to enable tmp.mount if we actually
    copied it to /etc. Don't try to enable a generated unit. (LP: #1545707)
  * debian/tests/boot-and-services: Increase timeouts of test_bash_crash from
    5 to 10 seconds, and sync the journal after every iteration.
  * debian/extra/checkout-upstream: Try again after one minute if git checkout
    fails, to avoid failures from transient network errors.
  * debian/tests/systemd-fsckd: Use grub.d/50-cloudimg-settings.cfg as a
    template for generating our custom one instead of 90-autopkgtest.cfg. The
    latter does not exist on non-x86 architectures and is not relevant for
    this test.
  * debian/tests/boot-and-services: Skip journal test for test_bash_crash when
    running against upstream, as this currently fails most of the time. To be
    investigated.
  * debian/tests/networkd: Skip test_coldplug_dhcp_ip6 when running against
    upstream, as this is brittle there. To be investigated.
  * debian/tests/bootchart: Skip test if bootchart is not available or
    testing in upstream mode. bootchart got removed from master and will be
    moved to a separate repository.
  * debian/tests/boot-and-services: Show verbose journal output on failure in
    nspawn test, and sync journal before.
  * Move systemd-coredump socket and service into systemd-coredump binary
    package.
  * Revert changing the default core dump ulimit and core_pattern. This
    completely breaks core dumps without systemd-coredump. It's also
    contradicting core(8). (Closes: #815020)
  * Fix addresses for type "sit" tunnels. (Closes: #816132)
  * networkd: Go back to letting the kernel handle IPv6 router advertisements,
    as networkd's own currently has too many regressions. Thanks to Stefan
    Lippers-Hollmann for investigating this! (Closes: #814566,
    #814667, #815586, #815884, #815793)

 -- Martin Pitt <mpitt@debian.org>  Sun, 28 Feb 2016 22:16:12 +0100

systemd (229-1) unstable; urgency=medium

  * New upstream release 229.
    - Fix systemctl behaviour in chroots. (Closes: #802780)
    - Fix SELinux context of /run/user/$UID. (Closes: #775651)
    - Add option to optionally turn of color output. (Closes: #783692)
    - Don't git-ignore src/journal-remote/browse.html. (Closes: #805514)
    - Do not warn about Wants depencencies on masked units. (LP: #1543282)
  * debian/systemd.install: Ship the new systemd-resolve.
  * libsystemd0.symbols: Add new symbols from this release.
  * systemd-coredump.postinst: Create systemd-coredump system user.
  * debian/tests/systemd-fsckd: Tame overly strict test for failed plymouth
    unit, which is a race condition with plymouthd auto-stopping.
    (LP: #1543144)
  * Drop timedated-don-t-rely-on-usr-being-mounted-in-the-ini.patch.
    initramfs-tools has mounted /usr since Jessie, and tzdata now creates
    /etc/localtime as a symlink too (see #803144).
  * Use-different-default-paths-for-various-binaries.patch: Drop path changes
    for setcap (which is already a build dep and not used at all) and sulogin
    (which is now in util-linux).
  * Remove obsolete udev maintainer script checks:
    - Drop check for kernel >= 2.6.32, which released in 2009.
    - Drop restarting of some daemons due to the devtmpfs migration, which
      happened before the above kernel even.
    - Drop support for forcing upgrades on kernels known not to work via
      /etc/udev/kernel-upgrade. Don't pretend that this would help, as users
      could end up with a non-bootable system. Always fail early in preinst
      when it's still possible to install a working kernel.
    - Drop postinst test for "running in containers" -- it's actually possible
      to run udev in containers if you mount /sys r/w and you know what you
      are doing. Also, the init.d script and systemd service do that check
      again.
    - Keep the kernel feature and chroot checks, as these are still useful.
      Simplify check_kernel_features() by eliminating some variables.
    - Drop debconf templates. Two of them are obsolete, and having
      CONFIG_SYSFS_DEPRECATED is now so implausible that this doesn't warrant
      the overhead and translator efforts.
  * Drop debian/tests/ifupdown-hotplug. The units moved into ifupdown, so the
    test should go there too (see #814312).
  * debian/tests/control: Reorder tests and add a comment which ones should
    not be run for an upstream build.
  * debian/tests/control: Rearrange tests and avoid removing test dependencies
    to minimize testbed resets.
  * Add debian/extra/checkout-upstream: Script to replace the current
     source with a checkout of an upstream pull request, branch, or commit,
     and remove debian/patches/. Call from debian/rules if $TEST_UPSTREAM is
     set. This will be used for upstream CI.
  * Enable seccomp support on powerpc, ppc64el, and s390x.

 -- Martin Pitt <mpitt@debian.org>  Thu, 11 Feb 2016 21:02:39 +0100

systemd (228-6) unstable; urgency=medium

  * Make-run-lock-tmpfs-an-API-fs.patch: Drop /run/lock from
    tmpfiles.d/legacy.conf to avoid the latter clobbering the permissions of
    /run/lock. Fixes fallout from cleanup in -5 that resulted /run/lock to
    have 0755 permissions instead of 1777. (LP: #1541775)

 -- Martin Pitt <mpitt@debian.org>  Thu, 04 Feb 2016 11:46:54 +0100

systemd (228-5) unstable; urgency=medium

  [ Martin Pitt ]
  * Drop systemd-vconsole-setup.service: It has never been installed/used in
    Debian and is not necessary for Ubuntu any more.
  * Drop halt-local.service. This has never been documented/used in Debian.
    (LP: #1532553)
  * debian/extra/initramfs-tools/scripts/init-bottom/udev: Prefer "nuke"
    again, it comes from klibc-utils. But fall back to "rm" if it does not
    exist.
  * systemd-timesyncd.service.d/disable-with-time-daemon.conf: Also don't run
    if /usr/sbin/VBoxService exists, as virtualbox-guest-utils already
    provides time synchronization with the host. (Closes: #812522)
  * Drop Michael Stapelberg from Uploaders:, he stopped maintenance long ago.
    Thanks Michael for your great work in the past!
  * Replace "sysv-rc" dependency with Conflicts: openrc, file-rc. The
    rationale from #739679 still applies, but with the moving of
    {invoke,update}-rc.d to init-system-helpers we don't actually need
    anything from sysv-rc any more other than the assumption that SysV init
    scripts are enabled in /etc/rc?.d/ for the SysV generator to work (and
    file-rc and openrc don't do that).
  * debian/tests/timedated: Verify /etc/localtime symlink. Skip verifying the
    /etc/timezone file (which is Debian specific) if $TEST_UPSTREAM is set.
  * debian/tests/localed-locale: Check /etc/locale.conf if $TEST_UPSTREAM is
    set.
  * debian/tests/localed-x11-keymap: Test /etc/X11/xorg.conf.d/00-keyboard.conf
    if $TEST_UPSTREAM is set.
  * debian/tests/boot-and-services: Check for reaching graphical.target
    instead of default.target, as the latter is a session systemd state only.
  * debian/tests/boot-and-services: Skip tests which are known to fail/not
    applicable with testing upstream builds.
  * Drop Fix-up-tmpfiles.d-permissions-properly.patch:
    - /run/lock is already created differently by
      Make-run-lock-tmpfs-an-API-fs.patch, and contradicts to that.
    - /run/lock/lockdev/ isn't being used anywhere and got dropped
      upstream; backport the patch (tmpfiles-drop-run-lock-lockdev.patch).
    - Move dropping of "group:wheel" (which has never existed in Debian) into
      debian/rules, to also catch occurrences in other parts of the file which
      the static patch would overlook.
  * Shorten persistent identifier for CCW network interfaces (on s390x only).
    (LP: #1526808)
  * debian/rules: If $TEST_UPSTREAM is set (when building/testing upstream
    master instead of distro packages), don't fail on non-installed new files
    or new library symbols.
  * Add systemd-sysv conflict to upstart-sysv, and version the upstart
    conflict. This works with both Debian's and Ubuntu's upstart packages.

  [ Michael Biebl ]
  * Drop support for the /etc/udev/disabled flag file. This was a workaround
    for udev failing to install with debootstrap because it didn't use
    invoke-rc.d and therefor was not compliant with policy-rc.d. See #520742
    for further details. This is no longer the case, so supporting that file
    only leads to confusion about its purpose.
  * Retrigger cleanup of org.freedesktop.machine1.conf and
    hwclock-save.service now that dpkg has been fixed to correctly pass the
    old version to postinst on upgrade. (Closes: #802545)
  * Only ship *.link files as part of the udev package. The *.network files
    are solely used by systemd-networkd and should therefor be shipped by the
    systemd package. (Closes: #808237)
  * Cherry-pick a few fixes from upstream:
    - Fix unaligned access in initialize_srand(). (Closes: #812928)
    - Don't run kmod-static-nodes.service if module list is empty. This
      requires kmod v23. (Closes: #810367)
    - Fix typo in systemctl(1). (Closes: #807462)
    - Fix systemd-nspawn --link-journal=host to not fail if the directory
      already exists. (Closes: #808222)
    - Fix a typo in logind-dbus.c. The polkit action is named
      org.freedesktop.login1.power-off, not org.freedesktop.login1.poweroff.
    - Don't log an EIO error in gpt-auto-generator if blkid finds something
      which is not a partition table. (Closes: #765586)
    - Apply ACLs to /var/log/journal and also set them explicitly for
      system.journal.
  * Only skip the filesystem check for /usr if the /run/initramfs/fsck-usr
    flag file exists. Otherwise we break booting with dracut which uses
    systemd inside the initramfs. (Closes: #810748)
  * Update the instructions in README.Debian for creating /var/log/journal.
    They are now in line with the documentation in the systemd-journald(8) man
    page and ensure that ACLs and group permissions are properly set.
    (Closes: #800947, #805617)
  * Drop "systemctl daemon-reload" from lsb init-functions hook. This is no
    longer necessary as invoke-rc.d and init-system-helpers take care of this
    nowadays.

 -- Martin Pitt <mpitt@debian.org>  Wed, 03 Feb 2016 10:09:46 +0100

systemd (228-4) unstable; urgency=medium

  * debian/udev.README.Debian: Add alternative way of disabling ifnames.
    (Closes: #809339)
  * Put back /lib/udev/hotplug.functions, until the three remaining packages
    that use it stop doing so. (Closes: #810114)
  * debian/udev.README.Debian: Point out that any change to interface naming
    rules requires an initrd update.

 -- Martin Pitt <mpitt@debian.org>  Mon, 11 Jan 2016 07:12:40 +0100

systemd (228-3) unstable; urgency=medium

  [ Martin Pitt ]
  * debian/rules: Remove temporary debug output from test failures again. All
    Debian buildd kernels are recent enough now, but add a check for kernels
    older than 3.13 and ignore test failures for those.
  * debian/tests/networkd: Factor out dnsmasq specific test "router" setup, so
    that we can test against other implementations.
  * debian/tests/networkd: Add router setup using an (isolated) networkd
    process for configuring the veths and DHCP server.
  * debian/tests/networkd: On failure, only show journal for current test.
  * systemd-networkd-resolvconf-update.service: Wait for getting a name
    server, not just for getting online.
  * debian/tests/boot-and-services: Wait until bash crash stack trace is in
    the journal before asserting on it. Also relax RE to work on non-x86
    architectures.
  * debian/tests/networkd: If /etc/resolv.conf already has three nameservers,
    accept that too (as then the additional test one can't be added any more).
  * Fix FTBFS on x32. Thanks Helmut Grohne! (Closes: #805910)
  * debian/tests/networkd: For IPv6 tests, also wait for IPv4 address to
    arrive; s-n-wait-online already exits after getting an IPv6 address, but
    we verify both.
  * debian/tests/boot-and-services: Don't check for "Requesting system
    poweroff" log message in nspawn test, current upstream master does not
    write that any more. Instead check for "Stopped Container c1".
  * Add "storage" autopkgtest. Initially this covers some basic use cases with
    LUKS cryptsetup devices.
  * Add acl build dependency (for <!nocheck>). Current upstream master now
    needs it for some test cases.
  * debian/extra/initramfs-tools/scripts/init-bottom/udev: Use "rm -rf"
    instead of "nuke". The latter does not exist any more in current
    initramfs-tools.
  * Ignore test failures during "make check" if /etc/machine-id is missing
    (like in ancient local schroots). (Closes: #807884)
  * debian/extra/rules/80-debian-compat.rules: Remember which device got the
    "cdrw", "dvd", or "dvdrw" symlink to avoid changing links on device
    events. (Closes: #774080). Drop the rule for the "cdrom" symlink as that
    is already created in 60-cdrom_id.rules.
  * Eliminate "hotplug.functions" udev helper and put the logging functions
    directly into net.agent. This simplifies the migration of the latter to
    ifupdown.
  * Adjust manpages to keep /usr/lib/systemd/{user*,boot,ntp-units.d,modules*}
    paths, only keep /lib/systemd/{system*,network}. (Closes: #808997)
  * debian/udev.README.Debian: Fix typo and slight wording improvement.
    (Closes: #809513)
  * Drop net.agent, 80-networking.rules, and ifup@.service. These moved to
    ifupdown 0.8.5 now. Add Breaks: to earlier versions.

  [ Michael Biebl ]
  * Bump Build-Depends on libdw-dev to (>= 0.158) as per configure.ac.
    (Closes: #805631)
  * Make sure all swap units are ordered before the swap target. This avoids
    that swap devices are being stopped prematurely during shutdown.
    (Closes: #805133)
  * Drop unneeded /etc/X11/xinit/xinitrc.d/50-systemd-user.sh from the package
    and clean up the conffile on upgrades. We have the dbus-user-session
    package in Debian to properly enable the D-Bus user-session mode which
    also takes care of updating the systemd --user environment.
    (Closes: #795761)
  * Stop testing for unknown arguments in udev maintainer scripts.
  * Drop networking.service.d/systemd.conf. The ifupdown package now ships a
    proper service file so this drop-in file is no longer necessary.

  [ Andreas Henriksson ]
  * Fix LSB init hook to not reload masked services. (Closes: #804882)

 -- Martin Pitt <mpitt@debian.org>  Sat, 02 Jan 2016 17:42:56 +0100

systemd (228-2) unstable; urgency=medium

  * Remove wrong endianness conversion in test-siphash24 to fix FTBFS on
    big-endian machines.
  * Bump libseccomp-dev build dependency to indicate required versions for
    backporting to jessie. (Closes: #805497)

 -- Martin Pitt <mpitt@debian.org>  Thu, 19 Nov 2015 11:37:45 +0100

systemd (228-1) unstable; urgency=medium

  [ Martin Pitt ]
  * New upstream release:
    - Fix journald killing by watchdog. (Closes: #805042)
    - Drop check for /etc/mtab. (Closes: #802025)
    - Follow unit file symlinks in /usr, but not /etc when looking for
      [Install] data, to avoid getting confused by Aliases. (Closes: #719695)
    - journalctl: introduce short options for --since and --until.
      (Closes: #801390)
    - journald: Never accept fds from file systems with mandatory locking.
      (LP: #1514141)
    - Put nspawn containers in correct slice. (LP: #1455828)
  * Cherry-pick some networkd fixes from trunk to fix regressions from 228.
  * debian/rules: Configure with --as-needed to avoid unnecessary binary
    dependencies.
  * systemd-networkd-resolvconf-update.service: Increase StartLimitBurst, as
    this might be legitimately called several times in quick succession. If
    that part of the "networkd" autopkgtest fails, show the journal log for
    that service for easier debugging.
  * debian/tests/boot-and-services: Add test case for systemd-coredump.
  * Add systemd-coredump postinst/prerm to enable/disable this without a
    reboot.
  * debian/tests/networkd: Check for systemd-networkd-wait-online in /usr as
    well, for usage in other distros.
  * debian/tests/logind: Skip suspend test if the kernel does not support
    suspend.
  * debian/tests/logind: Split tests into functions.
  * debian/tests/boot-and-services: Ignore failures of console-setup.service,
    to work around LP: #1516591.
  * debian/tests/control: Restrict boot-smoke test to isolation-machine, it
    does not currently work well in LXC.
  * debian/tests/networkd: Add new test cases for "DHCP=all, IPv4 only,
    disabling RA" (which should always be fast), "DHCP=all, IPv4 only" (which
    will require a longer timeout due to waiting 12s for a potential IPv6 RA
    reply), and "DHCP=ipv4" (with and without RA).
  * debian/tests/networkd: Fix UnicodeDecodeError under 'C' locale.
  * debian/tests/networkd: Show networkctl and journal output on failure.
  * debian/tests/networkd: Fix bytes vs. string TypeError in the IPv6 polling.
    (LP: #1516009)
  * debian/tests/networkd: Show contents of test .network file on failure.
  * debian/tests/networkd: Skip if networkd is already running (safer when
    running on real systems), and add copyright header.
  * Bump util-linux dependencies to >= 2.27.1 to ensure that the mount monitor
    ignores /etc/mtab.

  [ Felipe Sateler ]
  * Enable elfutils support for getting stack traces for systemd-coredump.
  * libnss-my{machines,hostname}.postrm: do not remove entries from
    nsswitch.conf if there are packages from other architectures remaining.

  [ Michael Biebl ]
  * Drop systemd-setup-dgram-qlen.service. This has been made obsolete by
    upstream commit 1985486 which bumps net.unix.max_dgram_qlen to 512 early
    during boot.
  * Various cleanups to the udev maintainer scripts:
    - Remove unused tempdir() function.
    - Properly stop udev daemon on remove.
    - Stop killing udev daemon on failed upgrades and drop the corresponding
      starts from preinst.
    - Stop masking systemd-udevd.service and udev.service during upgrades. We
      restart the udev daemon in postinst, so those masks seem unnecessary.

 -- Martin Pitt <mpitt@debian.org>  Wed, 18 Nov 2015 16:11:59 +0100

systemd (227-3) unstable; urgency=medium

  [ Martin Pitt ]
  * debian/tests/logind: Add tests for scheduled shutdown with and without
    wall message.
  * Import upstream fix for not unmounting system mounts (#801361) and drop
    our revert patch.
  * debian/tests/boot-smoke: Apply check for failed unmounts only to user
    systemd processes, i. e. not to pid 1.
  * Drop Fix-usr-remount-failure-for-split-usr.patch. Jessie has a new enough
    initramfs-tools already, and this was just an error message, not breaking
    the boot.
  * Drop debian-fixup.service in favor of using a tmpfiles.d clause, which is
    faster.
  * Drop Order-remote-fs.target-after-local-fs.target.patch. It's mostly
    academic and only applies to the already known-broken situation that rcS
    init.d scripts depend on $remote_fs.
  * Replace reversion of sd_pid_notify_with_fds() msg_controllen fix with
    proper upstream fix to never block on sending messages on NOTIFY_SOCKET
    socket.
  * Drop check for missing /etc/machine-id on "make check" failure; this isn't
    happening on current buildds any more.
  * Drop Disable-tests-which-fail-on-buildds.patch, to re-evaluate what still
    fails and needs fixing. On failure, show kernel version and /etc/hosts
    to be able to debug them better. The next upload will make the necessary
    adjustments to fix package builds again.

  [ Michael Biebl ]
  * Drop dependency on udev from the systemd package. We don't need udev
    within a container, so this allows us to trim down the footprint by not
    installing the udev package. As the udev package has Priority: important,
    it is still installed by default though.
  * Include the status of the udev package when filing a bug report against
    systemd, and vice versa.
  * Use filter instead of findstring, since findstring also matches
    substrings and we only want direct matches.
  * systemd.bug-script: Fix typo. (Closes: #804512)
  * Re-add bits which call SELinux in systemd-user pam service.
    (Closes: #804565)

  [ Felipe Sateler ]
  * Add libnss-resolve package. (Closes: #798905)
  * Add systemd-coredump package. This Conflicts/Replaces/Provides a new
    "core-dump-handler" virtual package. (Closes: #744964)

 -- Martin Pitt <mpitt@debian.org>  Wed, 11 Nov 2015 15:04:26 +0100

systemd (227-2) unstable; urgency=medium

  * Revert "sd_pid_notify_with_fds: fix computing msg_controllen", it causes
    connection errors from various services on boot. (Closes: #801354)
  * debian/tests/boot-smoke: Check for failed unmounts. This reproduces
    #801361 (but not in a minimal VM, just in a desktop one).
  * Revert "core: add a "Requires=" dependency between units and the
    slices they are located in". This causes user systemd instances to try and
    unmount system mounts (and succeed if you login as root).
    (Closes: #801361)

 -- Martin Pitt <mpitt@debian.org>  Fri, 09 Oct 2015 12:34:27 +0200

systemd (227-1) unstable; urgency=medium

  * New upstream release.
    - Bump watchdog timeout for shipped units to 3 min. (Closes: #776460)
    - gpt-auto-generator: Check fstab for /boot entries. (Closes: #797326)
    - Fix group of RuntimeDirectory dirs. (Closes: #798391)
    - Support %i (and other macros) in RuntimeDirectory. (Closes: #799324)
    - Bump util-linux/libmount-dev dependencies to >= 2.27.
  * debian/libsystemd0.symbols: Add new symbols for this release.
  * debian/extra/initramfs-tools/hooks/udev: Copy all
    /etc/udev/rules.d/*.rules rules which are not merely overriding the one in
    /lib/, not just 70-persistent-net.rules.  They might contain network names
    or other bits which are relevant for the initramfs. (Closes: #795494)
  * ifup@.service: Drop PartOf=network.target; we don't want to stop these
    units during shutdown. Stopping networking.service already shuts down the
    interfaces, but contains the safeguard for NFS or other network file
    systems. Isolating emergency.target still keeps working as before as well,
    as this also stops networking.service. (Closes: #761909, LP: #1492546)

 -- Martin Pitt <mpitt@debian.org>  Thu, 08 Oct 2015 11:34:35 +0200

systemd (226-4) unstable; urgency=medium

  * debian/tests/logind: Be more verbose on failures.
  * Revert networkd calling if-{up,post-down}.d/ scripts. About half of the
    existing hooks are not relevant or even actively detrimental when running
    with networkd. For the relevant ones, a lot of them should be fixed in the
    projects themselves (using IP_FREEBIND etc.). (Closes: #798625)
  * Add systemd-networkd-resolvconf-update.{path,service} units to send DNS
    server updates from networkd to resolvconf, if installed and enabled.
  * Don't restart logind on upgrades any more. This kills X.org (#798097)
    while logind doesn't save/restore its open fds (issue #1163), and also
    gets confused about being idle in between (LP: #1473800)

 -- Martin Pitt <mpitt@debian.org>  Fri, 02 Oct 2015 13:44:28 +0200

systemd (226-3) unstable; urgency=medium

  [ Martin Pitt ]
  * README.Debian: Fix "other" typo. Thanks Salvatore Bonaccorso.
    (Closes: #798737)

  [ Michael Biebl ]
  * Stop building the compat library packages and drop them for good.
  * Update debian/copyright.

 -- Michael Biebl <biebl@debian.org>  Sat, 19 Sep 2015 19:06:51 +0200

systemd (226-2) unstable; urgency=medium

  * debian/udev.init: Mount /dev file system with nosuid. (LP: #1450960)
  * udev.postinst: udev 226 introduced predictable interface names for virtio.
    Create /etc/systemd/network/50-virtio-kernel-names.link on upgrade to
    disable this, to avoid changing e. g. "eth0" to "ens3" in QEMU instances
    and similar environments. (Closes: #799034)

 -- Martin Pitt <mpitt@debian.org>  Tue, 15 Sep 2015 15:21:09 +0200

systemd (226-1) unstable; urgency=medium

  [ Martin Pitt ]
  * New upstream release:
    - Fix scheduled shutdown to not shut down immediately. (Closes: #797763)
    - Fix description of CPE_NAME in os-release(5). (Closes: #797768)
  * debian/libsystemd0.symbols: Add new symbols from this release.
  * Enable libseccomp support for mips64, mips64el, and x32. (Closes: #797403)
  * debian/tests/networkd: Add hotplug tests.
  * Make networkd call if-up.d/ scripts when it brings up interfaces, to
    become compatible with ifupdown and NetworkManager for packages shipping
    hooks. (LP: #1492129)
    - Add debian/extra/systemd-networkd-dispatcher.c: suid root wrapper for
      calling if-up.d/ or if-post-down.d/ hook scripts. Install it as
      root:systemd-networkd 4754 so that only networkd can run it.
    - Add networkd-call-systemd-networkd-dispatcher-when-links.patch: Call the
      above wrapper when links go up/down.
    - debian/tests/networkd: Verify that if-up.d/ and if-post-down.d/ scripts
      get run for a networkd managed interface.
    - Note that if-pre-up.d/ and if-down.d/ scripts are *not* being called, as
      they are often not applicable for networkd (if-pre-up.d) and unreliable
      (if-down.d).
  * Drop udev-finish. We needed this for the autogenerated CD and network
    interface names, but both are gone now.
  * Drop debian/udev.udev-fallback-graphics.upstart. The vesafb module has
    been compiled into the kernel in both Debian and Ubuntu for a fair while,
    this never had a systemd equivalent, and Debian never shipped the
    accompanying rules for determining $PRIMARY_DEVICE_FOR_DISPLAY.
  * debian/control: Remove some boilerplate from the long descriptions, to
    more easily get to the point what a specific package actually does.
  * debian/README.Debian: As systemd is the default init now, replace the
    documentation how to switch to systemd with how to switch back
    (temporarily or permanently) to SysV init. Also move that paragraph to the
    bottom as it's now less important.
  * debian/README.Debian: Add a hint why you may want to enable persistent
    journal, and suggest to uninstall system-log-daemon to avoid duplicate
    logging.
  * debian/README.Debian: Add documentation about networkd integration.
  * Rename 01-mac-for-usb.link to 90-mac-for-usb.link so that it becomes
    easier to override.
  * debian-fixup.service just has one purpose now (make /etc/mtab a symlink),
    so drop the debian/extra/debian-fixup shell script and put the ln command
    directly into debian-fixup.service. Update the description.
  * debian/tests/networkd: Check that /etc/resolv.conf gets the DHCP's
    nameserver in case it is a symlink (i. e. dynamically managed by
    systemd-resolved or resolvconf).
  * systemd-networkd-dispatcher: Also pass on the DNS server list to if-up.d/
    as $IF_DNS_NAMESERVERS, so that resolvconf or similar programs work as
    expected.
  * Drop debian/systemd-journal-remote.postrm: Removing system users is
    potentially dangerous (there might be a leftover process after purging).

  [ Michael Biebl ]
  * Drop libsystemd-login-dev. All reverse dependencies have been updated to
    use libsystemd-dev directly.
  * Update build instructions to use "gbp clone" instead of "gbp-clone" as all
    gbp-* commands have been removed from git-buildpackage.

 -- Martin Pitt <mpitt@debian.org>  Thu, 10 Sep 2015 16:53:53 +0200

systemd (225-1) unstable; urgency=medium

  [ Martin Pitt ]
  * New upstream release.
    - Fixes FTBFS on alpha. (Closes: #792551)
    - Fixes machined state tracking logic. (Closes: #788269)
  * Add better fix for "systemctl link/enable" breakage with full paths.
    (LP: #1480310)
  * debian/rules: Add missing $(dh_options) in overridden debhelper targets.

  [ Felipe Sateler ]
  * Move conffile from systemd to systemd-container package (Closes: #797048)

  [ Michael Biebl ]
  * Drop unnecessary Conflicts/Replaces from systemd-journal-remote.
    None of the files in this package were previously shipped by systemd.
  * Create system users for systemd-journal-{gateway,remote,upload} when
    installing the systemd-journal-remote package.
  * Explicitly turn off the features we don't want in a stage1 build.
    Otherwise ./configure might enable them automatically if the build
    dependencies are installed and "dh_install --fail-missing" will then fail
    due to uninstalled files.
  * Enable GnuTLS support as systemd-journal-remote makes sense mostly with
    encryption enabled.
  * Rely on build profiles to determine which packages should be skipped
    during build and no longer specify that manually.
  * Drop our patch which removes rc-local-generator.
    rc-local.service acts as an ordering barrier even if its condition is
    false, because conditions are evaluated when the service is about to be
    started, not when it is enqueued. We don't want this ordering barrier on
    systems that don't need/use /etc/rc.local.

 -- Michael Biebl <biebl@debian.org>  Sun, 30 Aug 2015 21:18:59 +0200

systemd (224-2) unstable; urgency=medium

  [ Martin Pitt ]
  * Skip systemd-fsckd autopkgtest if /run/initramfs/fsck-root exists, i. e.
    the initramfs already ran fsck.
  * Fix broken ACL in tmpfiles.d/systemd.conf. (Closes: #794645, LP: #1480552)
  * Add debian/tests/unit-config: Test "systemctl link"; reproduces LP#1480310.
  * Add a hack to unbreak "systemctl link". (LP: #1480310)
  * debian/extra/rules-ubuntu/40-hyperv-hotadd.rules: Also apply to Xen, and
    rename to 40-vm-hotadd.rules.
  * Fix networkd crash. (Closes: #796358)
  * debian/rules: Remove all files/empty dirs in systemd which are already
    shipped by systemd-* or udev, instead of an explicit list.
  * Bump "mount" dependency to >= 2.26, to ensure "swapon -o" availability.
    (Closes: #796389)
  * Install /lib/systemd/network/* into udev instead of systemd, as it's
    really udev which is evaluating these.
  * Split out "systemd-container" package with machined and nspawn and enable
    importd. Add new libbz2-dev, zlib1g-dev, and libcurl-dev build deps.
    (LP: #1448900)
  * Move transitional libgcrypt11-dev build dep to libgcrypt20-dev.
  * debian/rules: Limit check for libraries in /usr to systemd and udev
    packages, as other packages like systemd-containers can (and do) link to
    /usr.
  * Build-depend on dpkg-dev (>= 1.17.14) and bump debhelper version for build
    profiles support.
  * Drop "display-managers" autopkgtest, obsolete with dropped
    default-display-manager-generator.
  * boot-and-services autopkgtest: Add systemd-container test dependency for
    the nspawn tests.
  * Don't enable audit support when building with "stage1" profile, to avoid
    circular build dep.

  [ Helmut Grohne ]
  * Improve support for cross-building and bootstrapping.

  [ Michael Biebl ]
  * Drop default-display-manager-generator. All major desktops now use a
    display manager which support the new scheme and setup the
    /etc/systemd/system/display-manager.service symlink correctly.
  * Add new binary package "systemd-journal-remote" with tools for
    sending/receiving remote journal logs:
    systemd-journal-{remote,upload,gatewayd}. (Closes: #742802, LP: #1480952)

 -- Martin Pitt <mpitt@debian.org>  Tue, 25 Aug 2015 12:40:35 +0200

systemd (224-1) unstable; urgency=medium

  * New upstream release.
  * boot-and-services autopkgtest: Ignore thermald. Since 1.4.3-2 it starts by
    default, but fails in most virtual envs.

 -- Martin Pitt <mpitt@debian.org>  Sat, 01 Aug 2015 13:38:57 +0200

systemd (223-2) unstable; urgency=medium

  * Don't enable gnu-efi on ARM. It FTBFSes and cannot really be tested now as
    there is no available hardware.
  * debian/extra/initramfs-tools/hooks/udev: Don't fail if
    /etc/systemd/network/ does not exist. (Closes: #794050)

 -- Martin Pitt <mpitt@debian.org>  Thu, 30 Jul 2015 08:25:51 +0200

systemd (223-1) unstable; urgency=medium

  * New upstream release:
    - Fix systemd-bootchart crash. (Closes: #792403)
    - Trim list of files in /usr/share/doc/systemd/. (Closes: #791839)
    - Fix "Invalid argument" failure with some  journal files.
      (Closes: #792090)
    - tmpfiles: Don't recursively descend into journal directories in /var.
      (Closes: #791897)
    - Don't frequently wake up on disabled TimeoutIdleSec=, in particular in
      automount timers. (LP: #1470845)
    - tmpfiles: Don't delete lost+found/. (Closes: #788193)

  [ Michael Biebl ]
  * udev: Remove obsolete rm_conffile/mv_conffile functions from udev.preinst.
    The udev package is using dpkg-maintscripts-helper now to remove obsolete
    conffiles.
  * systemd: Remove obsolete conffile clean up from pre-wheezy.
  * udev-udeb: Remove scsi_wait_scan hack from the start-udev script as well.

  [ Martin Pitt ]
  * Enable GNU EFI support and add gnu-efi build dep. This enables/ships the
    systemd EFI boot loader. (Closes: #787720, LP: #1472283)
  * networkd autopkgtest: More robust/forceful killing of dnsmasq.
  * ifup@.service: Drop "oneshot" to run ifup in the background during boot.
    This avoids blocking network.target on boot with unavailable hotplug
    interfaces in /etc/network/interfaces. (Closes: #790669, LP: #1425376)
  * systemd.postinst: Avoid confusing error message about
    /run/systemd/was-enabled not existing on reconfiguring.
  * debian/extra/initramfs-tools/hooks/udev: Drop some redundant code.
  * Fix networkd-wait-online -i to properly wait for the given interfaces
    only.
  * Drop debian/extra/base-installer.d/05udev: We use net.ifnames by default
    now, thus we don't need to copy 70-persistent-*.rules any more.
  * debian/extra/start-udev: Run d-i's udevd with "notice" log level, just
    like we did in the initramfs in 219-10.
  * Fix size explosion of networkd (post-223 patch from trunk).

  [ Julian Wollrath ]
  * Copy all .link interface naming definitions to initramfs. (Closes: #793374)

  [ Felipe Sateler ]
  * nss-my*.postinst: configure at the end of the hosts line, not before
    files. (Closes: #789006)

 -- Martin Pitt <mpitt@debian.org>  Thu, 30 Jul 2015 00:02:26 +0200

systemd (222-2) unstable; urgency=medium

  [ Adam Conrad ]
  * debian/udev-udeb.install: Install new bits for net.ifnames (LP: #1473542)
  * debian/extra/initramfs-tools/hooks/udev: Do the same for initramfs-tools.

  [ Martin Pitt ]
  * emergency.service: Wait for plymouth to shut down. Fixes invisible
    emergency shell with plymouth running endlessly. (LP: #1471258)
  * Add "networkd" autopkgtest. Covers basic DHCP on IPv4 and IPv4+6 on a veth
    device.

  [ Michael Biebl ]
  * Bump package priorities of systemd and systemd-sysv to important to match
    what has been used in the Debian archive since Jessie.
  * Drop scsi_wait_scan hack from the udev initramfs-tools script. This Linux
    kernel module has been broken since 2.6.30 and as a result was removed in
    3.5. The Debian Jessie kernel no longer ships this module.
    (Closes: #752775)
  * Drop libsystemd-journald-dev and libsystemd-id128-dev. There are no
    reverse dependencies left and we want to avoid new packages picking up
    a build dependency on those obsolete transitional packages.

 -- Michael Biebl <biebl@debian.org>  Wed, 15 Jul 2015 23:51:15 +0200

systemd (222-1) unstable; urgency=medium

  [ Martin Pitt ]
  * New upstream release:
    - Fix reload killing BusName= units. (Closes: #746151)
    - sysv-generator: detect invalid names and escape them. (Closes: #677075)
    - Document removal of PIDFile on daemon shutdown. (Closes: #734006)
    - Drop Revert-rules-fix-tests-for-removable-state.patch, the auto-suspend
      rules now got dropped entirely.
  * Add Revert-VT-reuse-patches.patch: Revert a couple of logind VT reuse
    patches which alternately broke lightdm and gdm.
  * debian/libsystemd0.symbols: Add new symbols from this release.
  * Disable test-netlink during package build, fails on some buildds.
  * udev.postinst: Don't call addgroup with --quiet, so that if the "input"
    group already exists as a non-system group you get a sensible error
    message. Some broken tutorials forget the --system option.
    (Closes: #769948, LP: #1455956)
  * systemd.postinst: Drop the --quiet from the addgroup calls as well, same
    reason as above. (Closes: #762275)
  * udev: Drop doc dir symlinking. It has caused too much trouble and only
    marginally helps to avoid duplication. Such duplication should be dealt
    with at the distro, not package level.
  * debian/rules: Entirely ignore $LD_PRELOAD instead of just libfakeroot in
    the link check, to also avoid libeatmydata. (Closes: #790546)
  * boot-and-services, display-managers autopkgtests: Install and configure
    dummy X.org driver, so that these work in headless machines/VMs.
  * systemd-fsckd autopkgtest: Stop using/asserting on lightdm, just check
    that default.target is active. lightdm is prone to fail in test
    environments, and fiddling with it in two other autopkgtests is
    sufficient.
  * debian/watch: Adjust to new upstream release model of only providing the
    github tag tarballs.
  * Drop dsl-modem.agent. It hasn't been maintained/tested for many years, few
    if any people actually use this, and this doesn't belong into udev.

  [ Michael Biebl ]
  * Stop building the Python 3 bindings. They were split into a separate
    source package upstream and are now built from src:python-systemd. See
    http://lists.freedesktop.org/archives/systemd-devel/2015-July/033443.html
  * Remove obsolete --disable-chkconfig configure option.
  * Move the man pages for libnss-myhostname, libnss-mymachines and udev.conf
    from systemd into the correct package. Move the zsh completion file for
    udevadm into the udev package as well. Add Breaks/Replaces accordingly.
    (Closes: #790879)
  * Drop rules which remove pre-generated files before build. The upstream
    tarball no longer ships any pre-generated files so this is no longer
    necessary.
  * Fix cleanup rule for Python byte code files.

 -- Michael Biebl <biebl@debian.org>  Wed, 08 Jul 2015 18:56:07 +0200

systemd (221-1) unstable; urgency=medium

  * New upstream release 221:
    - Fix persistent storage links for Xen devices. (LP: #1467151)
    - Drop all backported patches and port the others to new upstream release.
    - debian/rules: Drop workarounds for broken 220 tarball, 221 is fine.

  [ Michael Biebl ]
  * initramfs hook: Stop installing 55-dm.rules, 64-md-raid.rules,
    60-persistent-storage-lvm.rules and 60-persistent-storage-dm.rules.
    The mdadm, lvm2 and dmsetup package provide their own udev hooks nowadays
    to make sure their udev rules files are installed into the initramfs.
    Having the copy rules at two places is confusing and makes debugging
    harder.
  * Make it possible to skip building udeb packages via
    DEB_BUILD_OPTIONS="noudeb". This allows quicker builds for local testing
    and is benefical for derivatives that don't use d-i.
  * Install API documentation for libudev and libsystemd in their respective
    packages. Both libraries use man pages now, so we need to be explicit
    about what is installed where.

  [ Martin Pitt ]
  * ifupdown-hotplug autopkgtest: Different cloud/desktop environments have
    different ways of including /etc/network/interfaces.d/, try to get along
    wit either and skip the test if interfaces.d/ does not get included at
    all.
  * Drop obsolete gtk-doc-tools build dependency, gtkdocize autoreconfig, and
    ./configure options.
  * libudev-dev.install: Drop gtk-doc files, not built by upstream any more
    and replaced with manpages.
  * libsystemd0.symbols: Add new symbols for this release.
  * debian/rules: Fix paths in manpages as we don't currently have a merged
    /usr in Debian but have most systemd things in /lib. This replaces the
    previous huge and maintenance-intense patch.
  * Drop Accept-mountall-specific-fstab-options.patch. Replaced with
    systemd.postinst migration code in Ubuntu.
  * Revert overly aggressive USB autosuspend udev rules change which broke
    various USB keyboards. (Closes: #789723)
  * Have rc-local.service output also go to the console. /etc/rc.local often
    contains status messages which users expect to see during boot.
    (LP: #1468102)
  * debian/rules: Install udev.NEWS into libudev1, to get along with Debian's
    udev -> libudev1 doc dir symlinking. (Closes: #790042)

 -- Martin Pitt <mpitt@debian.org>  Sun, 28 Jun 2015 12:05:36 +0200

systemd (220-7) unstable; urgency=medium

  [ Michael Biebl ]
  * Enable seccomp support on arm64 as well.
  * Replace the remainder of Fix-paths-in-man-pages.patch with an upstream
    provided patch.

  [ Martin Pitt ]
  * Switch to net.ifnames persistent network interfaces (on new
    installations/for new hardware), and deprecate the old
    75-persistent-net-generator.rules. See the ML discussion for details:
        https://lists.debian.org/debian-devel/2015/05/msg00170.html
        https://lists.debian.org/debian-devel/2015/06/msg00018.html
    - Drop Make-net.ifnames-opt-in-instead-of-opt-out.patch, to use
      net.ifnames by default.
    - Revert-udev-network-device-renaming-immediately-give.patch: Adjust
      patch comment.
    - Drop 75-persistent-net-generator.rules, write_net_rules helper and
      rule_generator.functions.
    - Adjust udev's README.Debian accordingly, and describe the migration.
      This needs to happen manually as there is no robust way of doing this
      automatically.
    - Add udev NEWS file for announcing this change and pointing to udev's
      README.
    - udev.postinst: Drop write_interfaces_rules().
    - udev.postinst: Disable net.ifnames on systems which did not support
      75-persistent-net-generator.rules (most importantly, virtualized guests)
      to avoid changing network interface names on upgrade.
    - LP: #1454254
  * fsckd-daemon-for-inter-fsckd-communication.patch: Add fsckd.c to
    POTFILES.in.
  * ifupdown-hotplug autopkgtest: Fix config name in interfaces.d/, it must
    not have a suffix in Debian. Also clean up the file after the test.
  * net.agent: When running under systemd, run everything in the foreground.
    This avoids killing the forked child in the middle of its operation under
    systemd when the parent exits.
  * Check during build that systemd and systemd-journald don't link against
    anything in /usr, to prevent bugs like #771652 and #788913 in the future.
  * Drop Skip-99-systemd.rules-when-not-running-systemd-as-in.patch. The rules
    mostly just attach tags systemd specific properties which are harmless
    under other init systems, and systemd-sysctl also works there.
  * 80-networking.rules: Only call agents for add|remove, as they don't handle
    other events.
  * Restore udev watches on block device changes. (Closes: #789060,
    LP: #1466081)

 -- Martin Pitt <mpitt@debian.org>  Wed, 17 Jun 2015 22:48:53 +0200

systemd (220-6) unstable; urgency=medium

  * Enable seccomp support on the architectures that provide libseccomp.
    (Closes: #760299)
  * boot-and-services autopkgtest: Add SeccompTest for the above.
  * boot-and-services autopkgtest: Check that we don't get an unwanted
    tmp.mount unless /etc/fstab explicitly specifies it.
  * Bump libcap-dev build dep to the version that provides libcap2-udeb.
    (Closes: #787542)
  * Stop installing tmp.mount by default; there are still situations where it
    becomes active through dependencies from other units, which is surprising,
    hides existing data in /tmp during runtime, and it isn't safe to have a
    tmpfs /tmp on every install scenario. (Closes: #783509)
    - d/rules: Ship tmp.mount in /usr/share/systemd/ instead of
      /lib/systemd/systemd.
    - systemd.postinst: When tmp.mount already was enabled, install tmp.mount
      into /etc and keep it enabled.
    - systemd.postinst: When enabling tmp.mount because of RAMTMP=yes, copy it
      from /usr/share.
    - Drop Don-t-mount-tmp-as-tmpfs-by-default.patch and
      PrivateTmp-shouldn-t-require-tmpfs.patch, not necessary any more.

 -- Martin Pitt <mpitt@debian.org>  Thu, 11 Jun 2015 09:25:49 +0200

systemd (220-5) unstable; urgency=medium

  * debian/README.source: Upstream repository moved to github, adjust
    cherry-picking instructions accordingly.
  * debian/control: Replace obsolete Python2 version header with
    X-Python3-Version.
  * dracut: Fix path to systemd-fsck. (Closes: #787553)
  * Ignore test failures during build if /etc/machine-id is missing (which is
    the case in a few buildd chroots still). (Closes: #787258)
  * debian/udev.README.Debian: Move network interface hotplug documentation
    into separate section. Point out that "lo" does not need to be configured
    in ifupdown under systemd.
  * debian/udev.README.Debian: Document net.ifnames, and how to write udev
    rules for custom network names.
  * Add debian/extra/01-mac-for-usb.link: Use MAC based names for network
    interfaces which are (directly or indirectly) on USB. Path based names
    are inadequate for dynamic buses like USB.
  * Fix another escape parsing regression in Exec*= lines. (Closes: #787256)
  * Disable EFI support for udeb build.
  * Refine detection of touch screen devices.

 -- Martin Pitt <mpitt@debian.org>  Sun, 07 Jun 2015 16:52:33 +0200

systemd (220-4) unstable; urgency=medium

  [ Martin Pitt ]
  * debian/extra/initramfs-tools/scripts/init-top/udev: Drop $ROOTDELAY wait.
    This does not concern udev in particular, but is handled by
    initramfs-tools itself (scripts/local). The intention of this parameter is
    not to statically wait for the given time, but wait *up to* that time for
    the root device to appear.
  * Add debian/extra/units/rc-local.service.d/wait-online.conf: Make
    rc-local.service wait for network-online.target (if it gets started). This
    not specified by LSB, but has been behaving that way in Debian under SysV
    init and upstart. (LP: #1451797)
  * Fix parsing of escape characters in Exec*= lines. (Closes: #787256)
  * Drop path_is_mount_point-handle-false-positive-on-some-fs.patch (it was
    already not applied in 220-1). This needs to be re-thought and re-done
    against the current code, and overlayfs in general. On overlayfs this
    still reports false positives for files that changed in the upperdir, but
    this does not break systemd-machine-id-commit any more.
  * Add debian/extra/rules/80-debian-compat.rules, replacing three of our
    patches. These are independent udev rules to change device permissions and
    add CD/DVD symlinks for compatibility with earlier Debian releases.

  [ Michael Biebl ]
  * Bump Depends on util-linux to make sure we have a sulogin implementation
    which properly cleans up its children when emergency.service is restarted.
    (Closes: #784238)
  * Stop using /sbin/udevd and drop the compat symlink.
  * Remove any vestiges of /dev/.udev/. This directory has been replaced by
    /run/udev/ since wheezy.
  * Drop udev migration code from pre-wheezy.

 -- Martin Pitt <mpitt@debian.org>  Tue, 02 Jun 2015 08:16:36 +0200

systemd (220-3) unstable; urgency=medium

  * Fix ProtectSystem=yes to actually protect /usr, not /home.
    (Closes: #787343)
  * sd-device: fix device_get_properties_strv(). Fixes environment for
    processes spawned by udev, in particular "allow-hoplug" ifupdown
    interfaces via ifup@.service. (Closes: #787263)
  * Ignore test failures on mipsel; the three failures are not reproducible on
    the porter box (different kernel?). (See #787258)
  * Add ifupdown-hotplug autopkgtest. Reproduces #787263.
  * udev: Bring back persistent storage symlinks for bcache. Thanks David
    Mohr! (Closes: #787367)
  * sd-device: Fix invalid property strv pointers. This unbreaks the
    environment of udev callouts.

 -- Martin Pitt <mpitt@debian.org>  Mon, 01 Jun 2015 12:58:20 +0200

systemd (220-2) unstable; urgency=low

  * 220-1 was meant to go to experimental, but was accidentally uploaded to
    unstable. This was planned for next week anyway, just not on a Friday;
    we don't revert, but keep an RC bug open for a few days to get broader
    testing. Reupload 220-1 with its changelog actually pointing to unstable
    and with all versions in the .changes.

 -- Martin Pitt <mpitt@debian.org>  Fri, 29 May 2015 18:54:09 +0200

systemd (220-1) unstable; urgency=medium

  [ Martin Pitt ]
  * New upstream release:
    - Ship sdio.ids and ids-update.pl in upstream tarball. (Closes: #780650)
    - Drop non-working "journalctl /dev/sda" example from manpage
      (Closes: #781604)
    - man systemd.network: Explain UseDomains a bit more (not used by
      default). (Closes: #766413)
    - Ignore comments in /etc/hostname (LP: #1053048)
    - Drop all backported patches and port the others to new upstream release.
  * Cherry-pick patch to fix udevd --daemon assertion regression.
  * Cherry-pick patch to fix udevd worker hang.
  * systemd.install: systemd.pc moved back into /usr/share/pkgconfig/.
  * libsystemd0.symbols: Add new symbols from this release.
  * Drop debian/extra/60-keyboard.hwdb for now. Upstream has a newer version,
    and it's not nearly as often updated any more as it used to be.
  * debian/rules: Remove shipped audit_type-to-name.h and
    keyboard-keys-from-name.gperf and regenerate them during build (bug in
    upstream 220 tarball).
  * autopkgtest: Ship/use mock fsck from debian/tests, as it's missing in the
    220 tarball.
  * Add libnss-mymachines binary package. (Closes: #784858)
  * Add libnss-myhostname binary package, taking over from the very old and
    unmaintained standalone source package as per its maintainer's request.
    (Closes: #760514)
  * Drop buildsys-Don-t-default-to-gold-as-the-linker.patch and set LD in
    debian/rules on sparc only. This can be dropped entirely once we build
    GUdev from a separate source.
  * bootchart autopkgtest: Skip test if /proc/schedstat does not exist, i. e.
    the kernel is missing CONFIG_SCHEDSTAT. Bootchart requires this.
  * systemd-fsckd autopkgtest: On Debian plymouth-start stays running, adjust
    was_running() for that.
  * systemd-fsckd autopkgtest: In test_systemd_fsck_with_plymouth_failure(),
    fix plymouthd status check to work under both Debian and Ubuntu.
  * Replace almost all of Fix-paths-in-man-pages.patch with upstreamed
    patches. (The remainder is planned to get fixed upstream as well.)
  * Remove our update-rc.d patches, replace them with upstream patches for
    /lib/systemd/systemd-sysv-install abstraction, and provide one for
    update-rc.d. Also implement "is-enabled" command by directly checking for
    the presence of rcS or rc5 symlinks. (Closes: #760616)
  * Fix path_is_mount_point for files (regression in 220).
  * debian/control: Drop obsolete XS-Testsuite:, dpkg adds it automatically.
  * Use Ubuntu's default NTP server for timesyncd when building on Ubuntu.

  [ Michael Biebl ]
  * Remove /var/run and /var/lock migration code from debian-fixup. The /run
    migration was completed in wheezy so this is no longer necessary.
  * Drop our versioned Depends on initscripts. This was initially added for
    the /run migration and later to ensure we have a mountnfs hook which
    doesn't cause a deadlock under systemd. The /run migration was completed
    in wheezy and jessie ships a fixed mountnfs hook. In addition we now use
    the ignore-dependencies job mode in our lsb init-functions hook, so it's
    safe to drop this dependency.
  * Stop building gudev packages. Upstream has moved the gudev code into a
    separate repository which is now managed on gnome.org. The gudev packages
    will be built from src:libgudev from now on. See also
    http://lists.freedesktop.org/archives/systemd-devel/2015-May/032070.html

 -- Martin Pitt <mpitt@debian.org>  Fri, 29 May 2015 10:37:40 +0200

systemd (219-10) experimental; urgency=medium

  * Fix assertion crash with empty Exec*= paths. (LP: #1454173)
  * Drop Avoid-reload-and-re-start-requests-during-early-boot.patch
    and Avoid-reloading-services-when-shutting-down.patch: This was fixed more
    robustly in invoke-rc.d and service now, see #777113.
  * debian/tests/boot-smoke: Allow 10 seconds for systemd jobs to settle down.
  * Fix "tentative" state of devices which are not in /dev (mostly in
    containers), and avoid overzealous cleanup unmounting of mounts from them.
    (LP: #1444402)
  * debian/extra/udev-helpers/net.agent: Eliminate cat and most grep calls.
  * Drop Set-default-polling-interval-on-removable-devices-as.patch; it's long
    obsolete, CD ejection with the hardware button works properly without it.
  * Re-enable-journal-forwarding-to-syslog.patch: Update patch description,
    journal.conf.d/ exists now.
  * journal: Gracefully handle failure to bind to audit socket, which is known
    to fail in namespaces (containers) with current kernels. Also
    conditionalize systemd-journald-audit.socket on CAP_AUDIT_READ.
    (LP: #1457054)
  * Put back *.agent scripts and use net.agent in Ubuntu. This fixes escaping
    of unit names, reduces the delta, and will make it easier to get a common
    solution for integrating ifup.d/ scripts with networkd.
  * When booting with "quiet", run the initramfs' udevd with "notice" log
    level. (LP: #1432171)
  * Add sigpwr-container-shutdown.service: Power off when receiving SIGPWR in
    a container. This makes lxc-stop work for systemd containers.
    (LP: #1457321)
  * write_net_rules: Escape '{' and '}' characters as well, to make this work
    with busybox grep. Thanks Faidon Liambotis! (Closes: #765577)

 -- Martin Pitt <mpitt@debian.org>  Thu, 21 May 2015 09:43:52 +0200

systemd (219-9) experimental; urgency=medium

  * 75-persistent-net-generator.rules: Fix rules for ibmveth (it's a driver,
    not a subsystem). (LP: #1437375)
  * debian/tests/unit-config: Add tests for systemctl enable/disable on a
    SysV-only unit. Reproduces LP #1447807.
  * Fix systemctl enable for SysV scripts without a native unit. We must not
    try and enable the nonexisting unit then. (LP: #1447807)
  * Drop Add-env-variable-for-machine-ID-path.patch. systemd should always
    be installed via the essential "init" in buildd schroots now.
  * debian/README.source: Update git-buildpackage commands for the renames in
    0.6.24.
  * Make apparmor run before networking, to ensure that profiles apply to
    e. g. dhclient (LP: #1438249):
    - Rename networking.service.d/network-pre.conf to systemd.conf, and add
      After=apparmor.service.
    - ifup@.service: Add After=apparmor.service.
    - Add Breaks: on apparmor << 2.9.2-1, which dropped its dependency to
      $remote_fs.
  * Drop login-don-t-overmount-run-user-UID-on-upgrades.patch and
    login-don-t-overmount-run-user-UID-on-upgrades.patch, these were only
    needed for upgrades from wheezy to jessie.
  * systemd.{pre,post}inst: Clean up obsolete (pre-wheezy/jessie) upgrade
    fixes.
  * systemd-fsckd autopkgtest: Stop assuming that
    /etc/default/grub.d/90-autopkgtest.cfg exists.
  * systemd-fsckd autopkgtest: Add missing plymouth test dependency.
  * Drop core-mount-ensure-that-we-parse-proc-self-mountinfo.patch, and bump
    util-linux dependency to the version which enables
    --enable-libmount-force-mountinfo.

 -- Martin Pitt <mpitt@debian.org>  Wed, 13 May 2015 12:27:21 +0200

systemd (219-8) experimental; urgency=medium

  [ Michael Biebl ]
  * Skip filesystem check if already done by the initramfs. (Closes: #782522)
  * Drop hard-coded versioned dependency on libapparmor1. Bump the
    Build-Depends on libapparmor-dev instead. This ensures a proper versioned
    dependency via Build-Depends-Package.
  * Revert "Make apparmor run before networking". This causes dependency
    cycles while apparmor still depends on $remote_fs.
  * Cleanup hwclock-save.service symlinks when upgrading from the jessie
    version.

  [ Martin Pitt ]
  * cryptsetup: Implement offset and skip options. (Closes: #751707,
    LP: #953875)
  * logind autopkgtest: Add test for suspending on lid switch close.
    This reproduces LP #1444166 (lid switch not working in the first few
    minutes after boot).
  * Reduce the initial suspend supression time from 3 minutes to 30 seconds,
    and make it configurable. (LP: #1444166)
  * Fix double free crash in "systemctl enable" when calling update-rc.d and
    the latter fails. (Closes: #764613, LP: #1426588)
  * hwdb: Fix wireless switch on Dell Latitude (LP: #1441849)
  * Fix assertion crash when reading a service file with missing ' and
    trailing space. (LP: #1447243)
  * ifup@.service: Set IgnoreOnIsolate, so that "systemctl default" does not
    shut down network interfaces. (Closes: #762953, LP: #1449380).
    Add PartOf=network.target, so that stopping network.target also stops
    network interfaces (so that isolating emergency.target and similar work as
    before).
  * Revert upstream commit 743970d which immediately SIGKILLs units during
    shutdown. This leads to problems like bash not being able to write its
    history, mosh not saving its state, and similar failed cleanup actions.
    (Closes: #784720, LP: #1448259)
  * Drop the reversion of "journald: allow restarting journald without losing
    stream connections", and replace with proper upstream fix for
    sd_pid_notify_with_fds(). (See Debian #778970, LP #1423811; LP: #1437896)

 -- Martin Pitt <mpitt@debian.org>  Wed, 29 Apr 2015 17:13:41 +0200

systemd (219-7) experimental; urgency=medium

  [ Martin Pitt ]
  * Make systemd-sysv's dependency to systemd unversioned. The package just
    contains 6 symlinks and thus isn't sensitive at all against version
    mismatches. This avoids running into circular dependencies when testing
    local debs.
  * Revert "udev: Drop hwdb-update dependency" and replace with upstream patch
    which moves it to systemd-udev-trigger.service.
  * display-managers autopkgtest: Properly wait until all jobs are finished.
  * display-managers autopkgtest: Reset failed units between tests, to avoid
    running into restart limits and for better test isolation.
  * Enable timesyncd in virtual machines. (Closes: #762343)

  [ Adam Conrad ]
  * debian/systemd.{triggers,postinst}: Trigger a systemctl daemon-reload
    when init scripts are installed or removed (Closes: #766429)

  [ Didier Roche ]
  * Squash all fsckd patches in one (as fsckd and such will be removed
    soon upstream), containing various fixes from upstream git and refactor
    the connection flow to upstream's suggestion. Modify the man pages to match
    those modifications as well. Amongst others, this suppresses "Couldn't
    connect to plymouth" errors if plymouth is not running.
    (Closes: #782265, LP: #1429171)
  * Keep plymouth localized messages in a separate patch for easier updates in
    the future and refresh to latest upstream.
  * display-managers autopkgtest: Use ExecStart=sleep instead of the actual
    lightdm binary, to avoid errors from lightdm startup. Drop the now
    unnecessary "needs-recommends" to speed up the test.

 -- Martin Pitt <mpitt@debian.org>  Fri, 10 Apr 2015 11:08:33 +0200

systemd (219-6) experimental; urgency=medium

  [ Martin Pitt ]
  * Import patches from v219-stable branch (up to 85a6fab).
  * boot-and-services autopkgtest: Add missing python3 test dependency.
  * Make apparmor run before networking, to ensure that profiles apply to
    e. g. dhclient (LP: #1438249):
    - Rename networking.service.d/network-pre.conf to systemd.conf, and add
      After=apparmor.service.
    - ifup@.service: Add After=apparmor.service.
  * udev: Drop hwdb-update dependency, which got introduced by the above
    v219-stable branch. This causes udev and plymouth to start too late and
    isn't really needed in Debian yet as we don't support stateless systems
    yet and handle hwdb.bin updates through dpkg triggers. (LP: #1439301)

  [ Didier Roche ]
  * Fix mount point detection on overlayfs and similar file systems without
    name_to_handle_at() and st_dev support. (LP: #1411140)

  [ Christian Seiler ]
  * Make the journald to syslog forwarding more robust by increasing the
    maximum datagram queue length from 10 to 512. (Closes: #762700)

  [ Marco d'Itri ]
  * Avoid writing duplicate entries in 70-persistent-net.rules by double
    checking if the new udev rule has already been written for the given
    interface. This happens if multiple add events are generated before the
    write_net_rules script returns and udevd renames the interface.
    (Closes: #765577)

 -- Martin Pitt <mpitt@debian.org>  Thu, 02 Apr 2015 09:14:48 +0200

systemd (219-5) experimental; urgency=medium

  [ Didier Roche ]
  * Add "systemd-fsckd" autopkgtest. (LP: #1427312)
  * cmdline-upstart-boot autopkgtest: Update to Ubuntu's upstart-sysv split
    (test gets skipped on Debian while upstart-sysv does not yet exist there).
  * Cherry-pick a couple of upstream commits for adding transient state,
    fixing a race where mounts become available before the device being
    available.
  * Ensure PrivateTmp doesn't require tmpfs through tmp.mount, but rather adds
    an After relationship. (Closes: #779902)

  [ Martin Pitt ]
  * journald: Suppress expected cases of "Failed to set file attributes"
    errors. (LP: #1427899)
  * Add systemd-sysv.postinst: Update grub on first installation, so that the
    alternative init system boot entries get updated.
  * debian/tests: Call /tmp/autopkgtest-reboot, to work with autopkgtest >=
    3.11.1.
  * Check for correct architecture identifiers for SuperH. (Closes: #779710)
  * Fix tmpfiles.d to only apply the first match again (regression in 219).
    (LP: #1428540)
  * /lib/lsb/init-functions.d/40-systemd: Don't ignore systemd unit
    dependencies in "degraded" mode. (LP: #1429734)

  [ Michael Biebl ]
  * debian/udev.init: Recognize '!' flag with static device lists, to work
    with kmod 20. (Closes: #780263)

  [ Craig Magina ]
  * rules-ubuntu/71-power-switch-proliant.rules: Add support for HP ProLiant
    m400 Server Cartridge soft powerdown on Linux 3.16. (LP: #1428811)

  [ Scott Wakeling ]
  * Rework package description to be more accurate. (Closes: #740372)

 -- Martin Pitt <mpitt@debian.org>  Thu, 26 Mar 2015 16:31:04 +0100

systemd (219-4) experimental; urgency=medium

  * tmpfiles: Avoid creating duplicate ACL entries. Add postinst code to clean
    them up on upgrade. (Closes: #778656)
  * bootchart: Fix path to default init. (LP: #1423867)
  * Add "bootchart" autopkgtest, to spot regressions like the above.
  * autopkgtests: Factorize out "assert.sh" utility functions, and use them in
    the tests for useful failure messages.
  * Downgrade requirement for timedated, hostnamed, localed-locale, and
    logind autopkgtests from machine to container isolation.
  * boot-and-services and display-manager autopkgtest: Add systemd-sysv as
    proper test dependency instead of apt-get installing it. This works now
    also under Ubuntu 15.04.
  * boot-and-services autopkgtest: Check cleanup of temporary files during
    boot. Reproduces #779169.
  * Clean up /tmp/ directory again. (Closes: #779169, LP: #1424992)

 -- Martin Pitt <mpitt@debian.org>  Fri, 27 Feb 2015 07:02:09 +0100

systemd (219-3) experimental; urgency=medium

  * sysv-generator: fix wrong "Overwriting existing symlink" warnings.
    (Closes: #778700)
  * Add systemd-fsckd multiplexer and feed its output to plymouth. This
    provides an aggregate progress report of running file system checks and
    also allows cancelling them with ^C, in both text mode and Plymouth.
    (Closes: #775093, #758902; LP: #1316796)
  * Revert "journald: allow restarting journald without losing stream
    connections". This was a new feature in 219, but currently causes boot
    failures due to logind and other services not starting up properly.
    (Closes: #778970; LP: #1423811)
  * Add "boot-smoke" autopkgtest: Test 20 successful reboots in a row, and
    that there are no connection timeouts or stalled jobs. This reproduces the
    above regression.
  * debian/tests/localed-locale: Set up locale and keyboard default files on a
    minimal unconfigured testbed.
  * Add missing python3 test dependency to cmdline-upstart-boot and
    display-managers autopkgtests.
  * debian/tests/boot-and-services: Skip AppArmor test if AppArmor is not
    enabled.
  * debian/tests/boot-and-services: Reboot also if lightdm was just installed
    but isn't running yet.

 -- Martin Pitt <mpitt@debian.org>  Mon, 23 Feb 2015 09:52:12 +0100

systemd (219-2) experimental; urgency=medium

  * Fix UTF-16 to UTF-8 conversion on big-endian machines. (Closes: #778654)
  * Disable new new test-sigbus, it fails on some buildds due to too old
    kernels. (part of #778654)
  * debian/README.Debian, debian/systemd.postinst: Drop setfacl call for
    /var/log/journal, this is now done automatically by tmpfiles.d/systemd.conf.
  * Drop "acl" dependency, not necessary any more with the above.
  * debian/tests/boot-and-services: Move to using /var/lib/machines/,
    /var/lib/containers is deprecated.

 -- Martin Pitt <mpitt@debian.org>  Wed, 18 Feb 2015 15:29:42 +0100

systemd (219-1) experimental; urgency=medium

  [ Martin Pitt ]
  * New upstream release:
    - Fix spelling mistake in systemd.unit(5). (Closes: #773302)
    - Fix timeouts with D-Bus, leading to SIGFPE. (Closes: #774012)
    - Fix load/save of multiple rfkill states. (Closes: #759489)
    - Non-persistent journal (/run/log/journal) is now readable by group adm.
      (Closes: #771980)
    - Read netdev user mount option to correctly order network mounts after
      network.target. (Closes: #769186)
    - Fix 60-keyboard.hwdb documentation and whitespace handling.
      (Closes: #757367)
    - Fix ThinkPad X1 Carbon 20BT trackpad buttons (LP: #1414930)
    - Drop all backported patches and port the others to new upstream release.
  * Bump libblkid-dev build dependency as per upstream configure.ac.
  * debian/systemd.install: Add new language-fallback-map file.
  * debian/udev.install: Add new systemd-hwdb tool.
  * debian/libsystemd0.symbols: Add new symbols from this release.
  * tmpfiles.d/systemd.conf: Drop "wheel" ACL (that group does not exist in
    Debian) to make the ACL for "adm" actually work.
  * debian/rules: Explicitly disable importd for now; it should still mature a
    bit. Explicitly enable hwdb support.
  * /lib/lsb/init-functions.d/40-systemd: Call systemctl is-system-running
    with --quiet. (LP: #1421058)
  * debian/systemd.postrm: Clean getty@tty1.service and remote-fs.target
    enablement symlinks on purge. (Closes: #778499)
  * Move all Debian specific units in the systemd package into
    debian/extra/units/ and simplify debian/systemd.install.
  * Enable timesyncd by default. Add a config drop-in to not start if ntp,
    openntpd, or chrony is installed. (Closes: #755722)
  * debian/systemd.links: Drop obsolete hwclockfirst.service mask link, this
    was dropped in wheezy's util-linux already.
  * debian/udev.postinst: Call systemd-hwdb instead of udevadm hwdb.

  [ Michael Biebl ]
  * Stop removing firstboot man pages. They are now installed conditionally.

 -- Martin Pitt <mpitt@debian.org>  Tue, 17 Feb 2015 15:51:38 +0100

systemd (218-10) experimental; urgency=medium

  * Pull latest keymaps from upstream git. (LP: #1334968, #1409721)
  * rules: Fix by-path of mmc RPMB partitions and don't blkid them. Avoids
    kernel buffer I/O errors and timeouts. (LP: #1333140)
  * Clean up stale mounts when ejecting CD drives with the hardware eject
    button. (LP: #1168742)
  * Document systemctl --failed option. (Closes: #767267)
  * Quiesce confusing and irrelevant "failed to reset devices.list" warning.
    (LP: #1413193)
  * When booting with systemd-bootchart, default to run systemd rather than
    /sbin/init (which might not be systemd). (LP: #1417059)
  * boot-and-services autopkgtest: Add CgroupsTest to check cgroup
    creation/cleanup behaviour. This reproduces #777601 and verifies the fix
    for it.

 -- Martin Pitt <mpitt@debian.org>  Fri, 13 Feb 2015 12:25:06 +0100

systemd (218-9) experimental; urgency=medium

  [ Martin Pitt ]
  * debian/tests/logind: With dropped systemd-logind-launch we don't have a
    visible /sys/fs/cgroup/systemd/ any more under cgmanager. So adjust the
    test to check /proc/self/cgroup instead.
  * Add unit-config autopkgtest to check systemd unit/sysv init enabling and
    disabling via systemctl. This also reproduces #777613.
  * systemctl: Always install/enable/disable native units, even if there is a
    corresponding SysV script and we call update-rc.d; while the latter
    handles WantedBy=, it does not handle Alias=. (Closes: #777613)
  * cgroup: Don't trim cgroup trees created by someone else, just the ones
    that systemd itself created. This avoids cleaning up empty cgroups from
    e.g. LXC. (Closes: #777601)
  * Don't parse /etc/mtab for current mounts, but /proc/self/mountinfo. If the
    former is a file, it's most likely outdated on boot, leading to race
    conditions and unmounts during boot. (LP: #1419623)

  [ Michael Biebl ]
  * Explicitly disable the features we don't want to build for those with
    autodetection. This ensures reliable build results in dirty build
    environments.
  * Disable AppArmor support in the udeb build.
  * core: Don't fail to run services in --user instances if $HOME is missing.
    (Closes: #759320)

  [ Didier Roche ]
  * default-display-manager-generator: Avoid unnecessary /dev/null symlink and
    warning if there is no display-manager.service unit.

 -- Michael Biebl <biebl@debian.org>  Thu, 12 Feb 2015 18:45:12 +0100

systemd (218-8) experimental; urgency=medium

  [ Martin Pitt ]
  * boot-and-services autopkgtest: Ensure that there are no failed units,
    except possibly systemd-modules-load.service (as that notoriously fails
    with cruft in /etc/modules).
  * Revert "input" system group creation in systemd.postinst from 218-7. It's
    already done in udev.postinst.
  * ifup@.service: Revert checking for existance of ifupdown config for that
    interface, net.agent already does that.
  * Drop Also-redirect-to-update-rc.d-when-not-using-.service.patch; not
    necessary any more with the current version (mangle_names() already takes
    care of this).
  * Merge into Add-support-for-rcS.d-init-scripts-to-the-sysv-gener.patch:
    - Do-not-order-rcS.d-services-after-local-fs.target-if.patch, as it
      partially reverts the above, and is just fixing it.
    - Map-rcS.d-init-script-dependencies-to-their-systemd-.patch as it's just
      adding some missing functionality for the same purpose.
  * Merge Run-update-rc.d-defaults-before-update-rc.d-enable-d.patch into
    Make-systemctl-enable-disable-call-update-rc.d-for-s.patch as the former
    is fixing the latter and is not an independent change.
  * Drop Launch-logind-via-a-shell-wrapper.patch and systemd-logind-launch
    wrapper. The only remaining thing that we need from it is to create
    /run/systemd/, move that into the D-BUS service file directly.
  * /lib/lsb/init-functions.d/40-systemd: Avoid deadlocks during bootup and
    shutdown. DHCP/ifupdown and similar hooks which call "/etc/init.d/foo
    reload" can easily cause deadlocks, since the synchronous wait plus
    systemd's normal behaviour of transactionally processing all dependencies
    first easily causes dependency loops. Thus during boot/shutdown operate
    only on the unit and not on its dependencies, just like SysV behaves.
    (Closes: #777115, LP: #1417010)
  * Only start logind if dbus is installed. This fixes the noisy startup
    failure in environments without dbus, such as LXC containers or servers.
    (part of #772700)
  * Add getty-static.service unit which starts getty@.service on tty 2 to 6 if
    dbus is not installed, and hence logind cannot auto-start them on demand.
    (Closes: #772700)

  [ Michael Biebl ]
  * Update insserv-generator and map $x-display-manager to
    display-manager.service, following the recent change in sysv-generator.
    This avoids creating references to a no longer existing
    x-display-manager.target unit.

 -- Martin Pitt <mpitt@debian.org>  Mon, 09 Feb 2015 18:07:22 +0100

systemd (218-7) experimental; urgency=medium

  [ Martin Pitt ]
  * Don't attempt to mount the same swap partition twice through different
    device node aliases. (Closes: #772182, LP: #1399595)
  * logind: handle closing sessions over daemon restarts. (Closes: #759515,
    LP: #1415104)
  * logind: Fix sd_eviocrevoke ioctl call, to make forced input device release
    after log out actually work.
  * debian/rules: Drop obsolete --disable-multi-seat-x and
    --with-firmware-path configure options.
  * debian/udev.README.Debian: Trim the parts which are obsolete, wrong, or
    described in manpages. Only keep the Debian specific bits.
    (Part of #776546)
  * Actually install udev's README.Debian when building for Debian.
    (Closes: #776546)
  * Create system group "input" which was introduced in 215. (LP: #1414409)
  * ifup@.service: Don't fail if the interface is not configured in
    /etc/network/interfaces at all. (LP: #1414426)

  [ Michael Biebl ]
  * Update Vcs-Browser URL to use cgit and https.
  * Map $x-display-manager LSB facility to display-manager.service instead of
    making it a target. Using a target had the downside that multiple display
    managers could hook into it at the same time which could lead to several
    failed start attempts for the non-default display manager.

 -- Martin Pitt <mpitt@debian.org>  Sun, 01 Feb 2015 20:48:49 +0100

systemd (218-6) experimental; urgency=medium

  [ Martin Pitt ]
  * initramfs hook: Install 61-persistent-storage-android.rules if it exists.
  * Generate POT file during package build, for translators.
  * Pull latest keymaps from upstream git.
  * Order ifup@.service and networking.service after network-pre.target.
    (Closes: #766938)
  * Tone down "Network interface NamePolicy= disabled on kernel commandline,
    ignoring" info message to debug, as we expect this while we disable
    net.ifnames by default. (Closes: #762101, LP: #1411992)

  [ Michael Biebl ]
  * Ship bash-completion for udevadm. (Closes: #776166)
  * Drop rc-local generator in favor of statically enabling rc-local.service,
    and drop halt-local.service which is unnecessary on Debian.
    (Closes: #776170)
  * Drop the obsolete libsystemd-* libraries, there are no reverse
    dependencies left.

 -- Martin Pitt <mpitt@debian.org>  Mon, 26 Jan 2015 15:45:45 +0100

systemd (218-5) experimental; urgency=medium

  * Drop logger.agent. It hasn't been called from any udev rule for a long
    time, and looks obsolete.
  * debian/rules: Configure with --disable-firstboot to replace some manual
    file removals.
  * debian/rules: Remove manual file installation, move them to
    debian/*.install. Move all Debian specific installed files to
    debian/extra/.
  * Merge some changes from the Ubuntu package to reduce the delta; these only
    apply when building on/for Ubuntu:
    - Add 40-hyperv-hotadd.rules: Workaround for LP: #1233466.
    - Add 61-persistent-storage-android.rules to create persistent symlinks
      for partitions with PARTNAME. By Ricardo Salveti.
    - Add 71-power-switch-proliant.rules for supporting the power switches of
      ProLiant Server Cartridges. By Dann Frazier.
    - Add 78-graphics-card.rules: Mark KMS capable graphics devices as
      PRIMARY_DEVICE_FOR_DISPLAY so that we can wait for those in plymouth.
      By Scott James Remnant.
    - Don't install the Debian *.agent scripts. Instead, have Ubuntu's
      80-networking.rules directly pull in ifup@.service, which is much easier
      and more efficient.
  * Make EPERM/EACCESS when applying OOM adjustment for forked processes
    non-fatal. This happens in user namespaces like unprivileged LXC
    containers.
  * Fix assertion failure due to /dev/urandom being unmounted when shutting
    down unprivileged containers. Thanks Stéphane Graber.
  * Enable EFI support. This mostly auto-mounts /sys/firmware/efi/efivars, but
    also provides a generator for auto-detecting the root and the /boot/efi
    partition if they aren't in /etc/fstab. (Closes: #773533)

 -- Martin Pitt <mpitt@debian.org>  Thu, 22 Jan 2015 16:13:46 +0100

systemd (218-4) experimental; urgency=medium

  [ Michael Biebl ]
  * sysv-generator: handle Provides: for non-virtual facility names.
    (Closes: #774335)
  * Fix systemd-remount-fs.service to not fail on remounting /usr if /usr
    isn't mounted yet. This happens with initramfs-tools < 0.118 which we
    might not get into Jessie any more. (Closes: #742048)

  [ Martin Pitt ]
  * fstab-generator: Handle mountall's non-standard "nobootwait" and
    "optional" options. ("bootwait" is already the systemd default behaviour,
    and "showthrough" is irrelevant here, so both can be ignored).
  * Add autopkgtest for one-time boot with upstart when systemd-sysv is
    installed. This test only works under Ubuntu which has a split out
    upstart-bin package, and will be skipped under Debian.
  * debian/ifup@.service: Check if ifup succeeds by calling ifquery, to
    work around ifup not failing on invalid interfaces (see #773539)
  * debian/ifup@.service: Set proper service type (oneshot).
  * sysv-generator: Handle .sh suffixes when translating Provides:.
    (Closes: #775889)
  * sysv-generator: Make real units overwrite symlinks generated by Provides:
    from other units. Fixes failures due to presence of backup or old init.d
    scripts. (Closes: #775404)
  * Fix journal forwarding to syslog in containers without CAP_SYS_ADMIN.
    (Closes: #775067)
  * Re-enable AppArmor support, now that libapparmor1 moved to /lib. Add
    versioned dependency as long as this is still only in experimental.
    (Closes: #775331)
  * Add some missing dpkg and ucf temp files to the "hidden file" filter, to
    e. g. avoid creating units for them through the sysv-generator.
    (Closes: #775903)
  * Silence useless warning about /etc/localtime not being a symlink. This is
    deliberate in Debian with /usr (possibly) being on a separate partition.
    (LP: #1409594)

  [ Christian Kastner ]
  * Use common-session-noninteractive in systemd-user's PAM config, instead of
    common-session. The latter can include PAM modules like libpam-mount which
    expect to be called just once and/or interactively, which already happens
    for login, ssh, or the display-manager. Add pam_systemd.so explicitly, as
    it's not included in -noninteractive, but is always required (and
    idempotent). There is no net change on systemd which don't use manually
    installed PAM modules. (Closes: #739676)

  [ Michael Biebl ]
  * Make sure we run debian-fixup.service after /var has been mounted if /var
    is on a separate partition. Otherwise we might end up creating the
    /var/lock and /var/run symlink in the underlying root filesystem.
    (Closes: #768644)

 -- Martin Pitt <mpitt@debian.org>  Wed, 21 Jan 2015 15:57:50 +0100

systemd (218-3) experimental; urgency=medium

  * build-logind autopkgtest: Re-enforce that sd_login_monitor_new() succeeds,
    and restrict this test to isolation-container. (Reproduces LP #1400203)
  * Bring back patch to make sd_login_monitor_new() work under other init
    systems where /sys/fs/cgroup/systemd/machine does not exist.
    (LP: #1400203)
  * build-login autopkgtest: Build against libsystemd, not libsystemd-login
    any more.
  * Add debian/extra/systemd-vconsole-setup.service dependency shim for
    the console-setup init script, to avoid breaking dependencies of
    third-party packages. Install it for Ubuntu only for now, as in Debian
    plymouth's unit got adjusted. (LP: #1392970, Debian #755194)
  * Mark systemd{,-sysv} as M-A: foreign (thanks lintian).
  * Quiesce maintainer-script-calls-systemctl lintian warning.
  * Quiesce possibly-insecure-handling-of-tmp-files lintian warning, it's
    wrong there (we are handling tmpfiles.d/ files which are not in a temp
    dir).
  * Use dh_installinit's --noscript instead of --no-start for the upstart
    jobs without sysvinit scripts (thanks lintian).
  * Put systemd.pc into arch specific pkgconfig dir, as it contains the arch
    specific libdir value.
  * Don't enable audit by default. It causes flooding of dmesg and syslog,
    suppressing actually important messages. (Closes: #773528)
  * Cherrypick various bug fixes in loopback device setup and netlink socket
    communication. Fixes massive CPU usage due to tight retry loops in user
    LXC containers.

 -- Martin Pitt <mpitt@debian.org>  Mon, 29 Dec 2014 14:55:35 +0100

systemd (218-2) experimental; urgency=medium

  * boot-and-services AppArmor autopkgtest: Stop checking the dmesg log; it is
    racy as sometimes message bursts are suppressed.
  * Fix crash in timedatectl with Etc/UTC.
  * Prefer-etc-X11-default-display-manager-if-present.patch: Drop wrong
    copy&paste'd comment, fix log strings. Thanks Adam D. Barratt.
  * boot-and-services: Robustify Nspawn tests, and show systemd-nspawn output
    on failure.
  * Disable tests which fail on buildds, presumably due to too old kernels,
    misconfigured /etc/hosts, and similar problems. Make failures of the test
    suite fatal now.

 -- Martin Pitt <mpitt@debian.org>  Tue, 16 Dec 2014 08:24:38 +0100

systemd (218-1) experimental; urgency=medium

  * New upstream release. Drop all cherry-picked patches and port the Debian
    specific ones.
    - Create /etc/machine-id on boot if missing. (LP: #1387090)
  * Add new libmount-dev build dependency.
  * Configure with --enable-split-usr.
  * Merge some permanent Ubuntu changes, using dpkg-vendor:
    - Don't symlink udev doc directories.
    - Add epoch to gudev packages; Ubuntu packaged the standalone gudev before
      it got merged into udev.
    - Add Apport hooks for udev and systemd.
  * udev-fallback-graphics upstart job: Guard the modprobe with || true to
    avoid a failure when vesafb is compiled in. (LP: #1367241)

 -- Martin Pitt <mpitt@debian.org>  Sun, 14 Dec 2014 13:58:39 +0100

systemd (217-4) experimental; urgency=medium

  [ Martin Pitt ]
  * Reinstate a debian/extra/rules/50-firmware.rules which immediately tells
    the kernel that userspace firmware loading failed. Otherwise it tries for a
    minute to call the userspace helper (if CONFIG_FW_LOADER_USER_HELPER is
    enabled) in vain, which causes long delays with devices which have a range
    of possible firmware versions. (LP: #1398458)
  * debian/systemd.postinst: Don't always restart journald, as this currently
    can't be done without losing the current journal and breaking attached
    processes. So only restart it from upgrades < 215-3 (where the socket
    location got moved) as an one-time upgrade path from wheezy.
    (Closes: #771122)
  * Revert "Modify insserv generator to mask sysvinit-only display managers".
    This is still under dispute, a bit risky, and might get a different
    implementation. Also, nodm really needs to be fixed properly, working
    around it is both too risky and also too hard to get right.

  [ Didier Roche ]
  * Add display managers autopkgtests.
  * Reset display-manager symlink to match /e/X/d-d-m even if
    display-manager.service was removed. Adapt the autopkgtests for it.
    (LP: #1400680)

 -- Martin Pitt <mpitt@debian.org>  Thu, 11 Dec 2014 18:06:54 +0200

systemd (217-3) experimental; urgency=medium

  [ Martin Pitt ]
  * systemd.bug-script: Really capture stderr of systemd-delta.
    (Closes: #771498)
  * boot-and-services autopkgtest: Give test apparmor job some time to
    actually finish.

  [ Didier Roche ]
  * updated debian/patches/insserv.conf-generator.patch:
    - if /etc/X11/default-display-manager doesn't match a systemd unit
      (or doesn't exist), be less agressive about what to mask: we let
      all sysvinit-only display-manager units enabled to fallback to previous
      behavior and let them starting. (Closes: #771739)

 -- Martin Pitt <mpitt@debian.org>  Tue, 02 Dec 2014 16:53:36 +0100

systemd (217-2) experimental; urgency=medium

  * Re-enable journal forwarding to syslog, until Debian's sysloggers
    can/do all read from the journal directly.
  * Fix hostnamectl exit code on success.
  * Fix "diff failed with error code 1" spew with systemd-delta.
    (Closes: #771397)
  * Re-enable systemd-resolved. This wasn't meant to break the entire
    networkd, just disable the new NSS module. Remove that one manually
    instead. (Closes: #771423, LP: #1397361)
  * Import v217-stable patches (up to commit bfb4c47 from 2014-11-07).
  * Disable AppArmor again. This first requires moving libapparmor to /lib
    (see #771667). (Closes: #771652)
  * systemd.bug-script: Capture stderr of systemd-{delta,analyze}.
    (Closes: #771498)

 -- Martin Pitt <mpitt@debian.org>  Mon, 01 Dec 2014 15:09:09 +0100

systemd (217-1) experimental; urgency=medium

  [ Martin Pitt ]
  * New upstream release. Drop all cherry-picked patches and port the Debian
    specific ones.
  * Disable systemd-resolved for now. It still needs to mature, and
    integration into Debian should be discussed first.
  * Bump util-linux dependency to >= 2.25 as per NEWS.
  * Drop installation of 50-firmware.rules, not shipped upstream any more.
    Firmware loading is now exclusively done by the kernel.
  * Drop installation of readahead related services and code, readahead got
    dropped in this version.
  * Ship new networkctl CLI tool.
  * debian/libsystemd0.symbols: Add new symbols from this release.
  * debian/rules: Call dpkg-gensymbols with -c4 to immediately spot
    changed/missing symbols during build.
  * boot-and-services autopkgtest: Test AppArmor confined units (LP #1396270)
  * Create new "systemd-journal-remote" system group, for
    systemd-tmpfiles-setup.service.

  [ Marc Deslauriers ]
  * Build-depend on libapparmor-dev to enable AppArmor support. (LP: #1396270)

  [ Didier Roche ]
  * Handle display-manager transitions: (Closes: #748668)
    - Add a generator to ensure /etc/X11/default-display-manager is controlling
      which display-manager is started.
    - Modify insserv generator to mask of sysvinit-only dms with insserv
      $x-display-manager tag if they don't match
      /etc/X11/default-display-manager. This avoids starting multiple dms at
      boot.
  * Cherry-pick Shared-add-readlink_value.patch as using that function in the
    generator.

 -- Martin Pitt <mpitt@debian.org>  Fri, 28 Nov 2014 10:53:58 +0100

systemd (215-18) unstable; urgency=medium

  [ Michael Biebl ]
  * manager: Pass correct errno to strerror(), have_ask_password contains
    negative error values which have to be negated when being passed to
    strerror().

  [ Martin Pitt ]
  * Revert upstream commit 743970d which immediately SIGKILLs units during
    shutdown. This leads to problems like bash not being able to write its
    history, mosh not saving its state, and similar failed cleanup actions.
    (Closes: #784720, LP: #1448259)
  * write_net_rules: Escape '{' and '}' characters as well, to make this work
    with busybox grep. Thanks Faidon Liambotis! (Closes: #765577)

 -- Martin Pitt <mpitt@debian.org>  Thu, 21 May 2015 15:49:30 +0200

systemd (215-17) unstable; urgency=high

  * cryptsetup: Implement offset and skip options. (Closes: #751707,
    LP: #953875)

 -- Martin Pitt <mpitt@debian.org>  Thu, 16 Apr 2015 10:26:46 -0500

systemd (215-16) unstable; urgency=medium

  [ Christian Seiler ]
  * Don't run hwclock-save.service in containers. (Closes: #782377)

  [ Michael Biebl ]
  * Do not print anything while passwords are being queried. This should make
    password prompts without plymouth more usable. (Closes: #765013)
  * Skip filesystem check if already done by the initramfs. (Closes: #782522)

 -- Michael Biebl <biebl@debian.org>  Mon, 13 Apr 2015 19:42:32 +0200

systemd (215-15) unstable; urgency=medium

  [ Adam Conrad ]
  * debian/systemd.{triggers,postinst}: Trigger a systemctl daemon-reload
    when init scripts are installed or removed (Closes: #766429)

  [ Martin Pitt ]
  * Fix getty restart loop when PTS device is gone. (Closes: #780711)
  * Run timesyncd in virtual machines. (Closes: #762343)
  * Make logind work in environments without CAP_SYS_ADMIN (mostly
    containers). Thanks Christian Seiler for the backporting!
    (Closes: #778608)
  * Check for correct signatures when setting properties. Fixes systemd
    getting stuck on trying to set invalid property types. (Closes: #781602)

 -- Martin Pitt <mpitt@debian.org>  Thu, 09 Apr 2015 10:12:37 +0200

systemd (215-14) unstable; urgency=medium

  [ Michael Biebl ]
  * Map $x-display-manager LSB facility to display-manager.service instead of
    making it a target. Using a target had the downside that multiple display
    managers could hook into it at the same time which could lead to several
    failed start attempts for the non-default display manager.
  * Update insserv-generator and map $x-display-manager to
    display-manager.service, following the recent change in sysv-generator.
    This avoids creating references to a no longer existing
    x-display-manager.target unit.
  * Cherry-pick upstream fix to increase the SendBuffer of /dev/log to 8M.

  [ Martin Pitt ]
  * scope: Make attachment of initial PIDs more robust. Fixes crash with
    processes that get started by an init.d script with a different (aliased)
    name when the cgroup becomes empty. (Closes: #781210)
  * boot-and-services, display-managers autopkgtests: Add missing python3 test
    dependency.
  * Don't attempt to mount the same swap partition twice through different
    device node aliases. (Closes: #772182, LP: #1399595)

  [ Christian Seiler ]
  * Make the journald to syslog forwarding more robust by increasing the
    maximum datagram queue length from 10 to 512. (Closes: #762700)

  [ Marco d'Itri ]
  * Avoid writing duplicate entries in 70-persistent-net.rules by double
    checking if the new udev rule has already been written for the given
    interface. This happens if multiple add events are generated before the
    write_net_rules script returns and udevd renames the interface.
    (Closes: #765577)

 -- Michael Biebl <biebl@debian.org>  Mon, 30 Mar 2015 13:26:52 +0200

systemd (215-13) unstable; urgency=medium

  [ Martin Pitt ]
  * Add hwclock-save.service to sync the system clock to the hardware clock on
    shutdown, to provide monotonic time for reboots. (Note: this is a hack for
    jessie; the next Debian release will enable timesyncd by default).
    (Closes: #755722)
  * Check for correct architecture identifiers for SuperH. (Closes: #779710)
  * networkd: Fix stopping v4 dhcpclient when the carrier is lost. Thanks
    Christos Trochalakis! (Closes: #779571)
  * Fix segfault with units that depend on themselves. (Closes: #780675)
  * tmpfiles-setup-dev: Call tmpfiles with --boot to allow unsafe device
    creation. Fixes creation of static device nodes with kmod 20.
    (Closes: #780263)

  [ Christian Seiler ]
  * core: Don't migrate PIDs for units that may contain subcgroups.
    This stops messing up lxc/libvirt/other custom cgroup layouts after
    daemon-reload. (Closes: #777164)
  * sysv-generator: add support for /etc/insserv/overrides. (Closes: #759001)

  [ Michael Biebl ]
  * debian/udev.init: Recognize '!' flag with static device lists, to work
    with kmod 20. (Closes: #780263)

  [ Didier Roche ]
  * Ensure PrivateTmp doesn't require tmpfs through tmp.mount, but rather adds
    an After relationship. (Closes: #779902)

 -- Martin Pitt <mpitt@debian.org>  Thu, 26 Mar 2015 14:23:35 +0100

systemd (215-12) unstable; urgency=medium

  [ Martin Pitt ]
  * debian/udev.README.Debian: Trim the parts which are obsolete, wrong, or
    described in manpages. Only keep the Debian specific bits.
    (Part of #776546)
  * Actually install udev's README.Debian when building for Debian.
    (Closes: #776546)
  * Only start logind if dbus is installed. This fixes the noisy startup
    failure in environments without dbus such as LXC containers or servers.
    (part of #772700)
  * Add getty-static.service unit which starts getty@.service on tty 2 to 6 if
    dbus is not installed, and hence logind cannot auto-start them on demand.
    (Closes: #772700)
  * Add unit-config autopkgtest to check systemd unit/sysv init enabling and
    disabling via systemctl. This avoids bugs like #777613 (did not affect
    unstable).
  * cgroup: Don't trim cgroup trees created by someone else, just the ones
    that systemd itself created. This avoids cleaning up empty cgroups from
    e.g. LXC. (Closes: #777601)
  * boot-and-services autopkgtest: Add CgroupsTest to check cgroup
    creation/cleanup behaviour. This reproduces #777601 and verifies the fix
    for it.
  * rules: Fix by-path of mmc RPMB partitions and don't blkid them. Avoids
    kernel buffer I/O errors and timeouts. (LP: #1333140)
  * Document systemctl --failed option. (Closes: #767267)

  [ Michael Biebl ]
  * core: Don't fail to run services in --user instances if $HOME is missing.
    (Closes: #759320)

  [ Didier Roche ]
  * default-display-manager-generator: Avoid unnecessary /dev/null symlink and
    warning if there is no display-manager.service unit.

 -- Martin Pitt <mpitt@debian.org>  Fri, 13 Feb 2015 12:08:31 +0100

systemd (215-11) unstable; urgency=medium

  [ Martin Pitt ]
  * escape-beef-up-new-systemd-escape-tool.patch: Avoid creating a dangling
    symlink, to work around regression in recent patch (see #776257).
  * Order ifup@.service and networking.service after network-pre.target.
    (Closes: #766938)
  * Tone down "Network interface NamePolicy= disabled on kernel commandline,
    ignoring" info message to debug, as we expect this while we disable
    net.ifnames by default. (Closes: #762101, LP: #1411992)
  * logind: handle closing sessions over daemon restarts. (Closes: #759515,
    LP: #1415104)
  * logind: Fix sd_eviocrevoke ioctl call, to make forced input device release
    after log out actually work.
  * debian/patches/series: Move upstreamed patches into the appropriate
    section.

  [ Michael Biebl ]
  * Make sure we run debian-fixup.service after /var has been mounted if /var
    is on a separate partition. Otherwise we might end up creating the
    /var/lock and /var/run symlink in the underlying root filesystem.
    (Closes: #768644)

 -- Martin Pitt <mpitt@debian.org>  Thu, 29 Jan 2015 09:01:54 +0100

systemd (215-10) unstable; urgency=medium

  [ Martin Pitt ]
  * sysv-generator: Handle .sh suffixes when translating Provides:.
    (Closes: #775889)
  * sysv-generator: Make real units overwrite symlinks generated by Provides:
    from other units. Fixes failures due to presence of backup or old init.d
    scripts. (Closes: #775404)
  * Fix journal forwarding to syslog in containers without CAP_SYS_ADMIN.
    (Closes: #775067)

  [ Christian Kastner ]
  * Use common-session-noninteractive in systemd-user's PAM config, instead of
    common-session. The latter can include PAM modules like libpam-mount which
    expect to be called just once and/or interactively, which already happens
    for login, ssh, or the display-manager. Add pam_systemd.so explicitly, as
    it's not included in -noninteractive, but is always required (and
    idempotent). There is no net change on systemd which don't use manually
    installed PAM modules. (Closes: #739676)

 -- Martin Pitt <mpitt@debian.org>  Wed, 21 Jan 2015 13:18:05 +0100

systemd (215-9) unstable; urgency=medium

  [ Didier Roche ]
  * Add display managers autopkgtests.
  * Reset display-manager symlink to match /e/X/d-d-m even if
    display-manager.service was removed. Adapt the autopkgtests for it.

  [ Martin Pitt ]
  * Prefer-etc-X11-default-display-manager-if-present.patch: Drop wrong
    copy&paste'd comment, fix log strings. Thanks Adam D. Barratt.
  * Log all members of cyclic dependencies (loops) even with quiet on the
    kernel cmdline. (Closes: #770504)
  * Don't auto-clean PrivateTmp dir in /var/tmp; in Debian we don't want to
    clean /var/tmp/ automatically. (Closes: #773313)

  [ Michael Biebl ]
  * sysv-generator: handle Provides: for non-virtual facility names.
    (Closes: #774335)
  * Fix systemd-remount-fs.service to not fail on remounting /usr if /usr
    isn't mounted yet. This happens with initramfs-tools < 0.118 which we
    might not get into Jessie any more. (Closes: #742048)

 -- Martin Pitt <mpitt@debian.org>  Tue, 13 Jan 2015 11:24:43 +0100

systemd (215-8) unstable; urgency=medium

  [ Didier Roche ]
  * Cherry-pick shared-add-readlink_value.patch, we will use that function in
    the generator.
  * Cherry-pick util-allow-strappenda-to-take-any-number-of-args.patch, we
    will use that function in the generator.
  * Handle multiple display managers which don't ship a systemd unit or the
    corresponding postinst logic for updating display-manager.service: Add a
    generator to ensure /etc/X11/default-display-manager is controlling which
    display-manager is started. (Closes: #771287)

  [ Sjoerd Simons ]
  * d/p/core-Fix-bind-error-message.patch:
    + Added. Fix error message on bind failure to print the full path
  * d/p/core-Make-binding-notify-private-dbus-socket-more-ro.patch:
    + Added. Be more robust when binding private unix sockets (Based on current
    upstream logic) (Closes: #761306)

  [ Martin Pitt ]
  * Clean up ...journal~ files from unclean shutdowns. (Closes: #771707)
  * debian/systemd.postinst: Don't always restart journald, as this currently
    can't be done without losing the current journal and breaking attached
    processes. So only restart it from upgrades < 215-3 (where the socket
    location got moved) as an one-time upgrade path from wheezy.
    (Closes: #771122)
  * journalctl: Fix help text for --until. (Closes: #766598)
  * Bump systemd's udev dependency to >= 208-8, so that on partial upgrades we
    make sure that the udev package has appropriate Breaks:. In particular,
    this avoids installing current udev with kmod << 14. (Closes: #771726)

  [ Michael Biebl ]
  * systemd.postinst: Move unit enablement after restarting systemd, so that
    we don't fail to enable units with keywords that wheezy's systemd does not
    understand yet. Fixes enabling getty units on wheezy upgrades with
    systemd. (Closes: #771204)

 -- Martin Pitt <mpitt@debian.org>  Fri, 05 Dec 2014 10:01:24 +0100

systemd (215-7) unstable; urgency=medium

  [ Martin Pitt ]
  * Add myself to Uploaders.
  * Add boot-and-services autopkgtest: Check booting with systemd-sysv and
    that the most crucial services behave as expected.
  * logind autopkgtest: Fix stderr output in waiting loop for scsi_debug.
  * Add nspawn test to boot-and-services autopkgtest.
  * Make systemd-nspawn@.service work out of the box: (Closes: #770275)
    - Pre-create /var/lib/container with a secure mode (0700) via tmpfiles.d.
    - Add new try-{guest,host} modes for --link-journal to silently skip
      setting up the guest journal if the host has no persistent journal.
    - Extend boot-and-services autopkgtest to cover systemd-nspawn@.service.
  * Cherry-pick upstream patch to fix SELinux unit access check (regression
    in 215).
  * sysv-generator: Avoid wrong dependencies for failing units. Thanks to
    Michael Biebl for the patch! (Closes: #771118)
  * Cherry-pick patches to recognize and respect the "discard" mount option
    for swap devices. Thanks to Aurelien Jarno for finding and testing!
    (Closes: #769734)

  [ Jon Severinsson]
  * Add /run/shm -> /dev/shm symlink in debian/tmpfiles.d/debian.conf. This
    avoids breakage in Jessie for packages which still refer to /run/shm, and
    while https://wiki.debian.org/ReleaseGoals/RunDirectory is still official.
    (LP: #1320534, Closes: #674755).

 -- Martin Pitt <mpitt@debian.org>  Fri, 28 Nov 2014 06:43:15 +0100

systemd (215-6) unstable; urgency=medium

  [ Martin Pitt ]
  * Cherry-pick upstream patch to fix udev crash in link_config_get().
  * Cherry-pick upstream patch to fix tests in limited schroot environments.
  * Add d/p/Add-env-variable-for-machine-ID-path.patch: Allow specifying an
    alternate /etc/machine-id location. This is necessary for running tests
    as long as it isn't in our base images (see Debian #745876)
  * Run tests during package build. For the first round don't make them fatal
    for now (that will happen once we see results from all the architectures).
  * Drop our Check-for-kmod-binary.patch as the upstream patch
    units-conditionalize-static-device-node-logic-on-CAP.patch supersedes it.
  * Drop Use-comment-systemd.-syntax-in-systemd.mount-man-pag.patch, as
    our util-linux is now recent enough. Bump dependency to >= 2.21.
  * Adjust timedated and hostnamed autopkgtests to current upstream version.
  * Replace our Debian hwdb.bin location patch with what got committed
    upstream. Run hwdb update with the new --usr option to keep current
    behaviour.
  * debian/README.Debian: Document how to debug boot or shutdown problems with
    the debug shell. (Closes: #766039)
  * Skip-99-systemd.rules-when-not-running-systemd-as-in.patch: Call path_id
    under all init systems, to get consistent ID_PATH attributes. This is
    required so that tools like systemd-rfkill can be used with SysVinit or
    upstart scripts, too. (LP: #1387282)
  * Switch libpam-systemd dependencies to prefer systemd-shim over
    systemd-sysv, to implement the CTTE decision #746578. This is a no-op on
    systems which already have systemd-sysv installed, but will prevent
    installing that on upgrades. (Closes: #769747)
  * Remove Tollef from Uploaders: as per his request. Thanks Tollef for all
    you work!
  * net.agent: Properly close stdout/err FDs, to avoid long hangs during udev
    settle. Thanks to Ben Hutchings! (Closes: #754987)
  * Bump Standards-Version to 3.9.6 (no changes necessary).

  [ Didier Roche ]
  * debian/ifup@.service: add a ConditionPath on /run/network, to avoid
    failing the unit if /etc/init.d/networking is disabled. (Closes: #769528)

 -- Martin Pitt <mpitt@debian.org>  Tue, 18 Nov 2014 12:37:22 +0100

systemd (215-5) unstable; urgency=medium

  [ Martin Pitt ]
  * Unblacklist hyperv_fb again, it is needed for graphical support on Hyper-V
    platforms. Thanks Andy Whitcroft! (LP: #1359933)
  * Bump systemd-shim Depends/Breaks to 8-2 to ensure a lockstep upgrade.
    (Closes: #761947)

  [ Sjoerd Simons ]
  * d/p/sd-bus-Accept-no-sender-as-the-destination-field.patch
    + Fix compatibility between systemctl v215 and v208. Resolves issue when
      reloads of services is requested before systemd is re-execed
      (Closes: #762146)

  [ Michael Biebl ]
  * Don't overmount existing /run/user/<UID> directories with a per-user tmpfs
    on upgrades. (Closes: #762041)
  * Re-enable mount propagation for udevd. This avoids that broken software
    like laptop-mode-tools, which runs mount from within udev rules, causes
    the root file system to end up read-only. (Closes: #762018)

 -- Michael Biebl <biebl@debian.org>  Sat, 27 Sep 2014 17:49:47 +0200

systemd (215-4) unstable; urgency=medium

  * Upload to unstable.

 -- Michael Biebl <biebl@debian.org>  Mon, 15 Sep 2014 17:38:30 +0200

systemd (215-3) experimental; urgency=medium

  [ Ben Howard ]
  * 75-persistent-net-generator.rules: Fix matches of HyperV. (LP: #1361272)

  [ Martin Pitt ]
  * 75-persistent-net-generator.rules: Add new MS Azure MAC prefix 00:25:ae.
    (LP: #1367883)

  [ Michael Biebl ]
  * Update upstream v215-stable patch series.
  * The /dev/log socket and /dev/initctl FIFO have been moved to /run and
    replaced by symlinks. Create the symlinks manually on upgrades as well.
    (Closes: #761340)
  * Fix incorrect paths in man pages. (LP: #1357782, Closes: #717491)
  * Make systemd recommend dbus so it is installed on upgrades. The dbus
    system bus is required to run systemd-logind and the autovt feature relies
    on logind. (Closes: #758111)
  * Bump dependency on systemd-shim to (>= 7-2) to ensure we have a version
    which supports systemd >= 209.
  * Rework bug-script to be more upfront about what kind of data is gathered
    and ask the user for permission before attaching the information to the
    bug report. (Closes: #756248)

  [ Sjoerd Simons ]
  * d/p/buildsys-Don-t-default-to-gold-as-the-linker.patch
    + Don't explicitly pick gold as the default linker. Fixes FTBFS on sparc
      (Closes: #760879)

 -- Sjoerd Simons <sjoerd@debian.org>  Sun, 14 Sep 2014 20:14:49 +0200

systemd (215-2) experimental; urgency=medium

  * debian/patches/always-check-for-__BYTE_ORDER-__BIG_ENDIAN-when-chec.patch
    + Added. Fix checking of system endianness. Fixes FTBFS on powerpc
  * debian/patches/timesyncd-when-we-don-t-know-anything-about-the-netw.patch:
    + Let timesyncd go online even if networkd isn't running (from upstream
      git) (Closes: #760087)
  * debian/rules: add systemd-update-utmp-runlevel.service to
    {poweroff, rescue, multi-user, graphical, reboot}.target.wants to trigger
    the runlevel target to be loaded

 -- Sjoerd Simons <sjoerd@debian.org>  Sun, 07 Sep 2014 23:46:02 +0200

systemd (215-1) experimental; urgency=medium

  * New upstream release.
  * Import upstream v215-stable patch series.
  * Rebase remaining Debian patches on top of v215-stable.
  * Drop our Debian-specific run-user.mount unit as upstream now creates a
    per-user tmpfs via logind.
  * Don't rely on new mount from experimental for now and re-add the patch
    which updates the documentation accordingly.
  * Cherry-pick upstream fix to use correct versions for the new symbols that
    were introduced in libudev.
  * Update symbols files
    - Add two new symbols for libudev1.
    - Remove private symbol from libgudev-1.0-0. This symbol was never part of
      the public API and not used anywhere so we don't need a soname bump.
  * Cherry-pick upstream commit to not install busname units if kdbus support
    is disabled.
  * Make /run/lock tmpfs an API fs so it is available during early boot.
    (Closes: #751392)
  * Install new systemd-path and systemd-escape binaries.
  * Cherry-pick upstream commit which fixes the references to the systemctl
    man page. (Closes: #760613)
  * Use the new systemd-escape utility to properly escape the network
    interface name when starting an ifup@.service instance for hotplugged
    network interfaces. Make sure a recent enough systemd version is installed
    by bumping the versioned Breaks accordingly. (Closes: #747044)
  * Order ifup@.service after networking.service so we don't need to setup the
    runtime directory ourselves and we have a defined point during boot when
    hotplugged network interfaces are started.
  * Disable factory-reset feature and remove files associated with it. This
    feature needs more integration work first before it can be enabled in
    Debian.
  * Cherry-pick upstream commit to fix ProtectSystem=full and make the
    ProtectSystem= option consider /bin, /sbin, /lib and /lib64 (if it exists)
    on Debian systems. (Closes: #759689)
  * Use adduser in quiet mode when creating the system users/groups to avoid
    warning messages about the missing home directories. Those are created
    dynamically during runtime. (Closes: #759175)
  * Set the gecos field when creating the system users.
  * Add systemd-bus-proxy system user so systemd-bus-proxyd can properly drop
    its privileges.
  * Re-exec systemd and restart services at the end of postinst.
  * Cherry-pick upstream commit for sd-journal to properly convert
    object->size on big endian which fixes a crash in journalctl --list-boots.
    (Closes: #758392)

 -- Michael Biebl <biebl@debian.org>  Sun, 07 Sep 2014 09:58:48 +0200

systemd (214-1) experimental; urgency=medium

  * New upstream release v214.
    (Closes: #750793, #749268, #747939)

  [ Jon Severinsson ]
  * Import upstream v214-stable patch series.
    - Rebase remaining Debian patches on top of v214-stable.
    - Drop modifications to the now-removed built-in sysvinit support.
  * Install the new combined libsystemd0 library, this library combines all
    functionality of the various libsystemd-* libraries.
    - Deprecate the old libsystemd-* libraries as they've been bundled into
      libsystemd0. The old -dev files now just carry a transitional .pc file.
    - Add new symbols file for libsystemd0.
  * Update symbols file for libgudev-1.0-0.
  * Remove pre-generated rules and unit files in debian/rules clean target.
  * Add new systemd service users in systemd postinst (systemd-timesync,
    systemd-network, systemd-resolve)
  * Add new system group "input" used by udev rules in udev postinst.
  * Try-restart networkd, resolved, and timesyncd after an upgrade.
  * Do not force-enable default-on services on every upgrade.
  * Add support for rcS.d init scripts to the sysv-generator.
    - Do not order rcS.d services after local-fs.target if they do not
      explicitly depend on $local_fs.
    - Map rcS.d init script dependencies to their systemd equivalent.
    - Special-case some dependencies for sysv init scripts for better
      backwards compatibility. (Closes: #726027, #738965).
  * Add systemd depends on new mount. (Closes: #754411)
  * Update /run/initctl symlink target in debian/tmpfiles.d/debian.conf.
  * Remove stored backlog state, rfkill state, random-seed and clock
    information from /var/lib/systemd on systemd purge.

  [ Sjoerd Simons ]
  * debian/patches/shared-include-stdbool.h-in-mkdir.h.patch
    + Added. Include stdbool before using bool in function prototypes. Fixes
      build of the insserv generator
  * Add python-lxml to build-depends for python-systemd
  * Turn on parallel build support
  * Install the new busctl binary and translations
  * Explicitly disable microhttp so the package build doesn't fail if the
    required dependencies for it happen to be installed.
  * debian/control: Make udev break plymouth (<< 0.9.0-7) as older plymouths
    assume udev implementation details that have changed slightly since v213
  * debian/control: Remove b-d on librwap0-dev
  * debian/control: Bump libkmod-dev b-d to >= 15
  * debian/rules: Drop outdated --enable-tcpwrap
  * debian/rules: Explicitly turn off rfkill, networkd, timesyncd and resolved
    for the udeb build
  * debian/rules: Use the debian ntp pool as default ntp servers
  * debian/rules: explicitely configure the maximum system uid/gids instead of
    relying on autodetection

 -- Sjoerd Simons <sjoerd@debian.org>  Sun, 24 Aug 2014 14:54:27 +0200

systemd (208-8) unstable; urgency=medium

  [ Martin Pitt ]
  * Fix duplicate line in copyright. (Closes: #756899)
  * Drop --disable-xattr configure option for udeb, does not exist any more.
  * Add Turkish debconf translations. Thanks Mert Dirik! (Closes: #757498)
  * Backport fix for lazy session-activation on non-seat0 seats.
    (LP: #1355331)

  [ Michael Biebl ]
  * Use "kmod static-nodes --output=/proc/self/fd/1" in make_static_nodes() as
    we can't rely on /dev/stdout to exist at this point during boot.
    (Closes: #757830)
  * Fix udev SysV init script and d-i start script to not write to
    /sys/kernel/uevent_helper unconditionally to not fail on a kernel with
    CONFIG_UEVENT_HELPER unset. (Closes: #756312)
  * Add Breaks: kmod (<< 14) to udev to make sure we have a kmod version
    supporting the static-nodes command.
  * Add Breaks: systemd (<< 208) to udev to avoid partial upgrades. Newer udev
    versions rely on kmod-static-nodes.service being provided by systemd.
    (Closes: #757777)
  * Updated upstream v208-stable patch series to 53b1b6c.
  * Cherry-pick upstream fix to ignore temporary dpkg files. (Closes: #757302)
  * Make emergency.service conflict with rescue.service.
    Otherwise if rescue mode is selected during boot and the emergency mode
    is triggered (e.g. via a broken fstab entry), we have two sulogin
    processes fighting over the tty. (Closes: #757072)
  * Stop syslog.socket when entering emergency mode as otherwise every log
    message triggers the start of the syslog service and its dependencies
    which conflicts with emergency.target. (Closes: #755581)

 -- Michael Biebl <biebl@debian.org>  Thu, 21 Aug 2014 00:14:21 +0200

systemd (208-7) unstable; urgency=medium

  [ Michael Biebl ]
  * Mask remaining services provided by the initscripts package and document
    in more detail why certain services have been masked. (Closes: #659264)
  * Install zsh completions to the correct place. (Closes: #717540)

  [ Jon Severinsson ]
  * Cherry-pick upstream fix for journal file permissions. (Closes: #755062)
  * Map some rcS.d init script dependencies to their systemd equivalent.
  * Update Depends on initscripts to the version with a systemd-compatible
    mountnfs ifup hook. (Closes: #746358)
  * Add Breaks on lvm2 versions without native systemd support.
    (Closes: #678438, #692120)
  * Do not fail udev upgrades if the udev service is already runtime-masked
    when the preinst script is run. (Closes: #755746)
  * Add Pre-Depends on systemd to systemd-sysv, to avoid risking that the
    sysv-compatible symlinks become dangling on a partial install.
  * Ensure that systemctl is usable right after being unpacked, by adding the
    required Pre-Depends to systemd and libsystemd-daemon0. (Closes: #753589)
  * Add support for TuxOnIce hibernation. (Closes: #746463)

  [ Martin Pitt ]
  * Rename "api" autopkgtest to "build-login", and stop requiring that
    sd_login_monitor_new() succeeds. It doesn't in many environments like
    schroot or after upgrades from < 204, and the main point of the test is
    to check that libsystemd-login-dev has correct contents and dependencies.
    Drop "isolation-machine" requirement.
  * Use glibc's xattr support instead of requiring libattr. Fixes FTBFS with
    latest glibc and libattr. Cherrypicked from trunk. Drop libattr1-dev build
    dependency. (Closes: #756097)
  * Build python3-systemd for Python 3 bindings. Drop python-systemd; it does
    not have any reverse dependencies, and we want to encourage moving to
    Python 3. (LP: #1258089)
  * Add simple autopkgtest for python3-systemd.
  * Add dbus dependency to libpam-systemd. (Closes: #755968)
  * Fix /dev/cdrom symlink to appear for all types of drives, not just for
    pure CD-ROM ones. Also, fix the symlinks to stay after change events.
    (LP: #1323777)
  * 75-persistent-net-generator.rules: Adjust Ravello interfaces; they don't
    violate the assignment schema, they should just not be persistent.
    Thanks to Boris Figovsky. (Closes: #747475, LP: #1317776)
  * Reinstate patches to make logind D-BUS activatable.
  * Re-add systemd-shim alternative dependency to libpam-systemd. Version it
    to ensure cgmanager support. (Closes: #754984, LP: #1343802)
  * Convert udev-finish.upstart from a task to a job, to avoid hangs with
    startpar. (Closes: #756631)
  * Add debian/extra/60-keyboard.hwdb: Latest keymaps from upstream git.
    This makes it trivial to backport keymap fixes to stable releases.
    (Closes: #657809; LP: #1322770, #1339998)
  * udev.init: Create static device nodes, as this moved out of udevd.
    Thanks to Michael Biebl for the script! (Closes: #749021)

 -- Martin Pitt <mpitt@debian.org>  Wed, 06 Aug 2014 13:33:22 +0200

systemd (208-6) unstable; urgency=medium

  [ Jon Severinsson ]
  * Add v208-stable patch series.
    - Update Debian patches to apply on top of v208-stable.
    - Move new manpages to libsystemd-*-dev as appropriate.

  [ Michael Biebl ]
  * Upload to unstable.

 -- Michael Biebl <biebl@debian.org>  Wed, 16 Jul 2014 00:44:15 +0200

systemd (208-5) experimental; urgency=medium

  * Merge changes from unstable branch.

 -- Michael Biebl <biebl@debian.org>  Sat, 28 Jun 2014 13:41:32 +0200

systemd (208-4) experimental; urgency=medium

  * Merge changes from unstable branch.
  * Drop alternative dependency on systemd-shim in libpam-systemd. The
    systemd-shim package no longer provides an environment to run
    systemd-logind standalone. See #752939 for further details.

 -- Michael Biebl <biebl@debian.org>  Sat, 28 Jun 2014 01:22:11 +0200

systemd (208-3) experimental; urgency=medium

  * Merge changes from unstable branch.

 -- Michael Biebl <biebl@debian.org>  Wed, 25 Jun 2014 11:29:07 +0200

systemd (208-2) experimental; urgency=medium

  [ Sjoerd Simons ]
  * Don't stop a running user manager from garbage collecting the users. Fixes
    long shutdown times when using a systemd user session

  [ Michael Stapelberg ]
  * Fix bug-script: “systemctl dump” is now “systemd-analyze dump”
    (Closes: #748311)

  [ Michael Biebl ]
  * Merge changes from unstable branch.
  * Cherry-pick upstream fixes to make sd_session_get_vt() actually work.

 -- Michael Biebl <biebl@debian.org>  Tue, 24 Jun 2014 17:45:26 +0200

systemd (208-1) experimental; urgency=medium

  [ Michael Biebl ]
  * New upstream release. (Closes: #729566)
  * Update patches.
  * Update symbols files for libsystemd-journal and libsystemd-login.
  * Install new files and remove the ones we don't use.
  * Install zsh completion files. (Closes: #717540)
  * Create a compat symlink /etc/sysctl.d/99-sysctl.conf as systemd-sysctl no
    longer reads /etc/sysctl.conf.
  * Bump Build-Depends on kmod to (>= 14).
  * Bump Build-Depends on libcryptsetup-dev to (>= 2:1.6.0) for tcrypt
    support.
  * Make kmod-static-nodes.service check for the kmod binary since we don't
    want a hard dependency on kmod e.g. for container installations.
  * Disable various features which aren't required for the udeb build.
  * Move new sd_pid_get_slice and sd_session_get_vt man pages into
    libsystemd-login-dev.
  * Make no-patch-numbers the default for gbp-pq.
  * Adjust systemd-user pam config file for Debian.
    This pam config file is used by libpam-systemd/systemd-logind when
    launching systemd user instances.
  * Drop patches to make logind D-Bus activatable. The cgroup handling has
    been reworked in v205 and logind no longer creates cgroup hierarchies on
    its own. That means that the standalone logind is no longer functional
    without support from systemd (or an equivalent cgroup manager).

  [ Martin Pitt ]
  * Explain patch management in debian/README.source.

 -- Michael Biebl <biebl@debian.org>  Mon, 28 Apr 2014 00:22:57 +0200

systemd (204-14) unstable; urgency=medium

  * Fix SIGABRT in insserv generator caused by incorrect usage of strcat().
    (Closes: #752992)
  * Mark -dev packages as Multi-Arch: same. (Closes: #720017)

 -- Michael Biebl <biebl@debian.org>  Sat, 28 Jun 2014 13:22:43 +0200

systemd (204-13) unstable; urgency=medium

  * Switch back to load the sg module via the kmod builtin. The problem was
    not that the kmod builtin is faster then modprobe but rather the incorrect
    usage of the "=" assignment operator. We need to use "+=" here, so the sg
    module is loaded in addition to other scsi modules, which are loaded via
    the modalias rule. Thanks to Tommaso Colombo for the analysis.
  * Cherry-pick upstream fix which prevents systemd from entering an infinite
    loop when trying to break an ordering cycle. (Closes: #752259)
  * Update insserv generator to not create any drop-in files for services
    where the corresponding SysV init script does not exist.
  * Drop the check for /sys/kernel/uevent_helper from postinst and the SysV
    init script and do not unconditionally overwrite it in the initramfs hook.
    Since a long time now udev has been using the netlink interface to
    communicate with the kernel and with Linux 3.16 it is possible to disable
    CONFIG_UEVENT_HELPER completely. (Closes: #752742)

 -- Michael Biebl <biebl@debian.org>  Sat, 28 Jun 2014 00:01:16 +0200

systemd (204-12) unstable; urgency=medium

  [ Martin Pitt ]
  * Change the sg loading rule (for Debian #657948) back to using modprobe.
    kmod is too fast and then sg races with sd, causing the latter to not see
    SCSI disks.  (Closes: #752591, #752605)

  [ Michael Biebl ]
  * Update udev bug-script to attach instead of paste extra info if a new
    enough reportbug version is available.

 -- Michael Biebl <biebl@debian.org>  Wed, 25 Jun 2014 10:55:12 +0200

systemd (204-11) unstable; urgency=medium

  [ Martin Pitt ]
  * Explain patch management in debian/README.source. (Closes: #739113)
  * Replace "Always probe cpu support drivers" patch with cherry-picked
    upstream fix which is more general.
  * Advertise hibernation only if there's enough free swap. Patches backported
    from current upstream. (LP: #1313522)
  * Fix typo in sg loading rule to make it actually work.

  [ Michael Biebl ]
  * Make no-patch-numbers the default for gbp-pq.
  * Cherry-pick upstream fix to properly handle multiline syslog messages.
    (Closes: #746351)
  * Cherry-pick upstream fix for libudev which fixes a memleak in
    parent_add_child().
  * Drop "-b debian" from Vcs-Git since we use the master branch for
    packaging now.
  * Drop Conflicts: sysvinit (<< 2.88dsf-44~) from systemd-sysv since this
    breaks dist-upgrades from wheezy when switching from sysvinit to
    systemd-sysv as default init. While downgrading the Pre-Depends in
    sysvinit would have been an alternative, dropping the Conflicts and only
    keeping the Replaces was deemed the lesser evil. (Closes: #748355)
  * Use Conflicts instead of Breaks against sysvinit-core. This avoids
    /sbin/init going missing when switching from systemd-sysv to sysvinit.
    While at it, add a Replaces: upstart. (Closes: #751589)
  * Make the SysV compat tools try both /run/initctl and /dev/initctl. This
    makes them usable under sysvinit as PID 1 without requiring any symlinks.
  * Various ifupdown integration fixes
    - Use DefaultDependencies=no in ifup@.service so the service can be
      started as early as possible.
    - Create the ifupdown runtime directory in ifup@.service as we can no
      longer rely on the networking service to do that for us.
    - Don't stop ifup@.service on shutdown but let the networking service take
      care of stopping all hotplugged interfaces.
    - Only start ifup@.service for interfaces configured as allow-hotplug.

  [ Michael Stapelberg ]
  * Clarify that “systemd” does not influence init whereas “systemd-sysv” does
    (Closes: #747741)

  [ Ansgar Burchardt ]
  * Don't use "set +e; set +u" unconditionally in the lsb init-functions hook
    as this might change the behaviour of existing SysV init scripts.
    (Closes: #751472)

 -- Michael Biebl <biebl@debian.org>  Tue, 24 Jun 2014 17:03:43 +0200

systemd (204-10) unstable; urgency=medium

  * In the udeb's udev.startup, make sure that /dev/pts exists.
  * systemd-logind-launch: Set the #files ulimit, for unprivileged LXC
    containers.
  * Drop udev.NEWS, it only applies to pre-squeeze.
  * Remove /var/log/udev on purge.
  * Always probe cpu support drivers. (LP #1207705)
  * On Dell PowerEdge systems, the iDRAC7 and later support a USB Virtual NIC
    for management. Name this interface "idrac" to avoid confusion with "real"
    network interfaces.
  * Drop numerical prefixes from patches, to avoid future diff noise when
    removing, cherry-picking, and merging patches. From now on, always use
    "gbp-pq export --no-patch-numbers" to update them.

 -- Martin Pitt <mpitt@debian.org>  Sun, 27 Apr 2014 11:53:52 +0200

systemd (204-9) unstable; urgency=medium

  * The "Flemish Beef and Beer Stew" release.

  [ Steve Langasek ]
  * Do proper refcounting of the PAM module package on prerm, so that we
    don't drop the module from the PAM config when uninstalling a
    foreign-arch package.  Related to Ubuntu bug #1295521.

  [ Martin Pitt ]
  * debian/udev.udev-finish.upstart: Fix path to tmp-rules,
    debian/extra/rule_generator.functions creates them in /run/udev/.
  * rules: Remove the kernel-install bits; we don't want that in Debian and
    thus it shouldn't appear in dh_install --list-missing output.
  * Ship sd-shutdown.h in libsystemd-daemon-dev.
  * Run dh_install with --fail-missing, to avoid forgetting files when we move
    to new versions.
  * Mount /dev/pts with the correct permissions in the udev, to avoid needing
    pt_chown (not available on all architectures). Thanks Adam Conrad.
  * Add new block of Windows Azure ethernet hardware address to
    75-persistent-net-generator.rules. (LP: #1274348, Closes: #739018)
  * Drop our Debian specific 60-persistent-storage{,-tape}.rules and use the
    upstream rules. They are compatible and do a superset of the
    functionality. (Closes: #645466)
  * Drop our Debian specific 80-drivers.rules and use the upstream rules with
    a patch for the sg module (see #657948). These now stop calling modprobe
    and use the kmod builtin, giving some nice boot speed improvement.
    (Closes: #717404)
  * Drop our Debian specific 50-udev-default.rules and 91-permissions.rules
    and use the upstream rules with a patch for the remaining Debian specific
    default device permissions. Many thanks to Marco d'Itri for researching
    which Debian-specific rules are obsolete! Amongst other things, this now
    also reads the hwdb info for USB devices (Closes: #717405) and gets rid of
    some syntax errors (Closes: #706221)
  * Set default polling interval on removable devices as well, for kernels
    which have "block" built in instead of being a module. (Closes: #713877)
  * Make sd_login_monitor_new() work for logind without systemd.
  * Cherry-pick upstream fix for polkit permissions for rebooting with
    multiple sessions.
  * Kill /etc/udev/links.conf, create_static_nodes, and associated code. It's
    obsolete with devtmpfs (which is required now), and doesn't run with
    systemd or upstart anyway.
  * Drop unnecessary udev.dirs.
  * Add autopkgtests for smoke-testing logind, hostnamed, timedated, localed,
    and a compile/link/run test against libsystemd-login-dev.

  [ Marco d'Itri ]
  * preinst: check for all the system calls required by modern releases
    of udev. (Closes: #648325)
  * Updated fbdev-blacklist.conf for recent kernels.
  * Do not blacklist viafb because it is required on the OLPC XO-1.5.
    (Closes: #705792)
  * Remove write_cd_rules and the associated rules which create "persistent"
    symlinks for CD/DVD devices and replace them with more rules in
    60-cdrom_id, which will create symlinks for one at random among the
    devices installed. Since the common case is having a single device
    then everything will work out just fine most of the times...
    (Closes: #655924)
  * Fix write_net_rules for systemd and sysvinit users by copying the
    temporary rules from /run/udev/ to /etc/udev/. (Closes: #735563)
  * Do not install sysctl.d/50-default.conf because the systemd package
    should not change kernel policies, at least until it will become
    the only supported init system.

  [ Michael Stapelberg ]
  * Add systemd-dbg package, thanks Daniel Schaal (Closes: #742724).
  * Switch from gitpkg to git-buildpackage. Update README.source accordingly.
  * Make libpam-systemd depend on systemd-sysv | systemd-shim. Packages that
    need logind functionality should depend on libpam-systemd.

  [ Michael Biebl ]
  * Do not send potentially private fstab information without prior user
    confirmation. (Closes: #743158)
  * Add support for LSB facilities defined by insserv.
    Parse /etc/insserv.conf.d content and /etc/insserv.conf and generate
    systemd unit drop-in files to add corresponding dependencies. Also ship
    targets for the Debian specific $x-display-manager and
    $mail-transport-agent system facilities. (Closes: #690892)
  * Do not accidentally re-enable /var/tmp cleaning when migrating the TMPTIME
    setting from /etc/default/rcS. Fix up existing broken configurations.
    (Closes: #738862)

 -- Michael Biebl <biebl@debian.org>  Sat, 26 Apr 2014 21:37:29 +0200

systemd (204-8) unstable; urgency=low

  [ Michael Stapelberg ]
  * move manpages from systemd to libsystemd-*-dev as appropriate
    (Closes: #738723)
  * fix systemctl enable/disable/… error message “Failed to issue method call:
    No such file or directory” (the previous upload did actually not contain
    this fix due to a merge conflict) (Closes: #738843)
  * add explicit “Depends: sysv-rc” so that initscript’s “Depends: sysv-rc |
    file-rc” will not be satisfied with file-rc. We need the invoke-rc.d and
    update-rc.d from sysv-rc, file-rc’s doesn’t have support for systemd.
    (Closes: #739679)
  * set capabilities cap_dac_override,cap_sys_ptrace=ep for
    systemd-detect-virt, so that it works for unprivileged users.
    (Closes: #739699)
  * pam: Check $XDG_RUNTIME_DIR owner (Closes: #731300)
  * Ignore chkconfig headers entirely, they are often broken in Debian
    (Closes: #634472)

  [ Michael Biebl ]
  * do a one-time migration of RAMTMP= from /etc/default/rcS and
    /etc/default/tmpfs, i.e. enable tmp.mount (Closes: #738687)
  * Bump Standards-Version to 3.9.5.

 -- Michael Biebl <biebl@debian.org>  Wed, 19 Mar 2014 18:57:35 +0100

systemd (204-7) unstable; urgency=low

  * fix systemctl enable/disable/… error message “Failed to issue method call:
    No such file or directory” (Closes: #734809)
  * bug-script: attach instead of paste extra info with reportbug ≥ 6.5.0
    (Closes: #722530)
  * add stage1 bootstrap support to avoid Build-Depends cycles (Thanks Daniel
    Schepler)
  * cherry-pick:
    order remote mounts from mountinfo before remote-fs.target (77009452cfd)
    (Closes: #719945)
    Fix CPUShares configuration option (ccd90a976dba) (Closes: #737156)
    fix reference in systemd-inhibit(1) (07b4b9b) (Closes: #738316)

 -- Michael Stapelberg <stapelberg@debian.org>  Tue, 11 Feb 2014 23:34:42 +0100

systemd (204-6) unstable; urgency=low

  [ Michael Stapelberg ]
  * Run update-rc.d defaults before update-rc.d <enable|disable>
    (Closes: #722523)
  * preinst: preserve var-{lock,run}.mount when upgrading from 44 to 204
    (Closes: #723936)
  * fstab-generator: don’t rely on /usr being mounted in the initrd
    (Closes: #724797)
  * systemctl: mangle names when avoiding dbus (Closes: #723855)
  * allow group adm read access on /var/log/journal (Closes: #717386)
  * add systemd-journal group (Thanks Guido Günther) (Closes: #724668)
  * copy /etc/localtime instead of symlinking (Closes: #726256)
  * don’t try to start autovt units when not running with systemd as pid 1
    (Closes: #726466)
  * Add breaks/replaces for the new sysvinit-core package (Thanks Alf Gaida)
    (Closes: #733240)
  * Add myself to uploaders

  [ Tollef Fog Heen ]
  * Make 99-systemd.rules check for /run/systemd/systemd instead of the
    ill-named cgroups directory.

  [ Martin Pitt ]
  * debian/udev.upstart: Fix path to udevd, the /sbin/udevd compat symlink
    should go away at some point.
  * debian/udev-udeb.install: Add 64-btrfs.rules and 75-probe_mtd.rules, they
    are potentially useful in a d-i environment.
  * debian/shlibs.local: Drop libudev; this unnecessarily generates overly
    strict dependencies, the libudev ABI is stable.
  * debian/extra/rules/75-persistent-net-generator.rules: Add Ravello systems
    (LP: #1099278)

 -- Michael Stapelberg <stapelberg@debian.org>  Tue, 31 Dec 2013 14:39:44 +0100

systemd (204-5) unstable; urgency=high

  * Cherry-pick 72fd713 from upstream which fixes insecure calling of polkit
    by avoiding a race condition in scraping /proc (CVE-2013-4327).
    Closes: #723713

 -- Michael Biebl <biebl@debian.org>  Mon, 23 Sep 2013 11:59:53 +0200

systemd (204-4) unstable; urgency=low

  * Add preinst check to abort udev upgrade if the currently running kernel
    lacks devtmpfs support. Since udev 176, devtmpfs is mandatory as udev no
    longer creates any device nodes itself. This only affects self-compiled
    kernels which now need CONFIG_DEVTMPFS=y.  Closes: #722580
  * Fix SysV init script to correctly mount a devtmpfs instead of tmpfs. This
    only affects users without an initramfs, which usually is responsible for
    mounting the devtmpfs.  Closes: #722604
  * Drop pre-squeeze upgrade code from maintainer scripts and simplify the
    various upgrade checks.
  * Suppress errors about unknown hwdb builtin. udev 196 introduced a new
    "hwdb" builtin which is not understood by the old udev daemon.
  * Add missing udeb line to shlibs.local. This ensures that udev-udeb gets a
    proper dependency on libudev1-udeb and not libudev1.  Closes: #722939
  * Remove udev-udeb dependency from libudev1-udeb to avoid a circular
    dependency between the two packages. This dependency was copied over from
    the old udev-gtk-udeb package and no longer makes any sense since
    libudev1-udeb only contains a library nowadays.

 -- Michael Biebl <biebl@debian.org>  Wed, 18 Sep 2013 00:05:21 +0200

systemd (204-3) unstable; urgency=low

  [ Michael Biebl ]
  * Upload to unstable.
  * Use /bin/bash in debug-shell.service as Debian doesn't have /sbin/sushell.
  * Only import net.ifaces cmdline property for network devices.
  * Generate strict dependencies between the binary packages using a
    shlibs.local file and add an explicit versioned dependency on
    libsystemd-login0 to systemd to ensure packages are upgraded in sync.
    Closes: #719444
  * Drop obsolete Replaces: libudev0 from udev package.
  * Use correct paths for various binaries, like /sbin/quotaon, which are
    installed in / and not /usr in Debian.  Closes: #721347
  * Don't install kernel-install(8) man page since we don't install the
    corresponding binary either.  Closes: #722180
  * Cherry-pick upstream fixes to make switching runlevels and starting
    reboot via ctrl-alt-del more robust.
  * Cherry-pick upstream fix to properly apply ACLs to Journal files.
    Closes: #717863

  [ Michael Stapelberg ]
  * Make systemctl enable|disable call update-rc.d for SysV init scripts.
    Closes: #709780
  * Don't mount /tmp as tmpfs by default and make it possible to enable this
    feature via "systemctl enable tmp.mount".  Closes: #718906

  [ Daniel Schaal ]
  * Add bug-script to systemd and udev.  Closes: #711245

  [ Ondrej Balaz ]
  * Recognize discard option in /etc/crypttab.  Closes: #719167

 -- Michael Biebl <biebl@debian.org>  Thu, 12 Sep 2013 00:13:11 +0200

systemd (204-2) experimental; urgency=low

  [ Daniel Schaal ]
  * Enable verbose build logs.  Closes: #717465
  * Add handling of Message Catalog files to provide additional information
    for log entries.  Closes: #717427
  * Remove leftover symlink to debian-enable-units.service.  Closes: #717349

  [ Michael Stapelberg ]
  * Install 50-firmware.rules in the initramfs and udeb.  Closes: #717635

  [ Michael Biebl ]
  * Don't pass static start priorities to dh_installinit anymore.
  * Switch the hwdb trigger to interest-noawait.
  * Remove obsolete support for configurable udev root from initramfs.
  * Bind ifup@.service to the network device. This ensures that ifdown is run
    when the device is removed and the service is stopped.
    Closes: #660861, #703033
  * Bump Standards-Version to 3.9.4. No further changes.
  * Add Breaks against consolekit (<< 0.4.6-1) for udev-acl.  Closes: #717385
  * Make all packages Priority: optional, with the exception of udev and
    libudev1, which remain Priority: important, and systemd-sysv, which
    remains Priority: extra due to the conflict with sysvinit.
    Closes: #717365
  * Restart systemd-logind.service on upgrades due to changes in the
    CreateSession D-Bus API between v44 and v204.  Closes: #717403

 -- Michael Biebl <biebl@debian.org>  Wed, 24 Jul 2013 23:47:59 +0200

systemd (204-1) experimental; urgency=low

  * New upstream release.  Closes: #675175, #675177
    - In v183 the udev sources have been merged into the systemd source tree.
      As a result, the udev binary packages will now be built from the systemd
      source package. To align the version numbers 139 releases were skipped.
    - For a complete list of changes, please refer to the NEWS file.
  * Add Marco to Uploaders.
  * Drop Suggests on the various python packages from systemd. The
    systemd-analyze tool has been reimplemented in C.
  * Add binary packages as found in the udev 175-7.2 source package.
  * Wrap dependencies for better readability.
  * Drop hard-coded Depends on libglib2.0-0 from gir1.2-gudev-1.0.
  * Drop old Conflicts, Replaces and Breaks, which are no longer necessary.
  * Make libgudev-1.0-dev depend on gir1.2-gudev-1.0 as per GObject
    introspection mini-policy.  Closes: #691313
  * The hwdb builtin has replaced pci-db and usb-db in udev. Drop the
    Recommends on pciutils and usbutils accordingly.
  * Drop our faketime hack. Upstream uses a custom xsl style sheet now to
    generate the man pages which no longer embeds the build date.
  * Add Depends on libpam-runtime (>= 1.0.1-6) to libpam-systemd as we are
    using pam-auth-update.
  * Explicitly set Section and Priority for the udev binary package.
  * Update Build-Depends:
    - Drop libudev-dev, no longer required.
    - Add gtk-doc-tools and libglib2.0-doc for the API documentation in
      libudev and libgudev.
    - Add libgirepository1.0-dev and gobject-introspection for GObject
      introspection support in libgudev.
    - Add libgcrypt11-dev for encryption support in the journal.
    - Add libblkid-dev for the blkid udev builtin.
  * Use gir dh addon to ensure ${gir:Depends} is properly set.
  * Rename libudev0 → libudev1 for the SONAME bump.
  * Update symbols files. libudev now uses symbols versioning as the other
    libsystemd libraries. The libgudev-1.0-0 symbols file has been copied from
    the old udev package.
  * Run gtkdocize on autoreconf.
  * Enable python bindings for the systemd libraries and ship them in a new
    package named python-systemd.
  * Tighten Depends on libsystemd-id128-dev for libsystemd-journal-dev as per
    libsystemd-journal.pc.
  * Remove obsolete bash-completion scripts on upgrades. Nowadays they are
    installed in /usr/share/bash-completion/completions.
  * Rename conffiles for logind and journald.
  * Rename udev-gtk-udeb → libudev1-udeb to better reflect its actual contents.
  * Build two flavours: a regular build and one for the udev udebs with
    reduced features/dependencies.
  * Create a few compat symlinks for the udev package, most notably
    /sbin/udevadm and /sbin/udevd.
  * Remove the dpkg-triggered debian-enable-units script. This was a temporary
    workaround for wheezy. Packages should use dh-systemd now to properly
    integrate service files with systemd.
  * Update debian/copyright using the machine-readable copyright format 1.0.
  * Integrate changes from udev 175-7 and acknowledge the 175-7.1 and 175-7.2
    non-maintainer uploads.
  * Keep the old persistent network interface naming scheme for now and make
    the new one opt-in via net.ifnames=1 on the kernel command line.
  * Drop the obsolete udev-mtab SysV init script and properly clean up on
    upgrades.
  * Simplify the udev SysV init script and remove experimental and obsolete
    features.
  * Revert upstream commits which dropped support for distro specific
    features and config files.
  * Make logind, hostnamed, localed and timedated D-Bus activatable and
    usable when systemd is not running.
  * Store hwdb binary database in /lib/udev, not /etc/udev. Create the file on
    install and upgrades.
  * Provide a dpkg file trigger for hwdb, so the database is automatically
    updated when packages install files into /lib/udev/hwdb.d.

 -- Michael Biebl <biebl@debian.org>  Fri, 19 Jul 2013 00:32:36 +0200

systemd (44-12) unstable; urgency=low

  * Cherry-pick e17187 from upstream to fix build failures with newer glibc
    where the clock_* symbols have been moved from librt to libc.
    Closes: #701364
  * If the new init-system-helpers package is installed, make the
    debian-enable-units script a no-op. The auto-enabler was meant as a
    temporary workaround and will be removed once all packages use the new
    helper.
  * Update the checks which test if systemd is the active init. The
    recommended check is [ -d /run/systemd/system ] as this will also work
    with a standalone systemd-logind.
  * Set Maintainer to pkg-systemd-maintainers@lists.alioth.debian.org. Add
    Tollef and myself as Uploaders.
  * Stop building the GUI bits. They have been split into a separate source
    package called systemd-ui.

 -- Michael Biebl <biebl@debian.org>  Thu, 20 Jun 2013 01:32:16 +0200

systemd (44-11) unstable; urgency=low

  * Team upload.
  * Run debian-enable-units.service after sysinit.target to ensure our tmp
    files aren't nuked by systemd-tmpfiles.
  * The mountoverflowtmp SysV init script no longer exists so remove that
    from remount-rootfs.service to avoid an unnecessary diff to upstream.
  * Do not fail on purge if /var/lib/systemd is empty and has been removed
    by dpkg.

 -- Michael Biebl <biebl@debian.org>  Wed, 13 Mar 2013 08:03:06 +0100

systemd (44-10) unstable; urgency=low

  * Team upload.
  * Using the return code of "systemctl is-enabled" to determine whether we
    enable a service or not is unreliable since it also returns a non-zero
    exit code for masked services. As we don't want to enable masked services,
    grep for the string "disabled" instead.

 -- Michael Biebl <biebl@debian.org>  Fri, 15 Feb 2013 17:01:24 +0100

systemd (44-9) unstable; urgency=low

  * Team upload.
  * Fix typo in systemd.socket man page.  Closes: #700038
  * Use color specification in "systemctl dot" which is actually
    understood by dot.  Closes: #643689
  * Fix mounting of remote filesystems like NFS.  Closes: #673309
  * Use a file trigger to automatically enable service and socket units. A lot
    of packages simply install systemd units but do not enable them. As a
    result they will be inactive after the next boot. This is a workaround for
    wheezy which will be removed again in jessie.  Closes: #692150

 -- Michael Biebl <biebl@debian.org>  Fri, 15 Feb 2013 13:35:39 +0100

systemd (44-8) unstable; urgency=low

  * Team upload.
  * Use comment=systemd.* syntax in systemd.mount man page. The
    mount/util-linux version in wheezy is not recent enough to support the new
    x-systemd* syntax. Closes: #697141
  * Don't enable persistent storage of journal log files. The journal in v44
    is not yet mature enough.

 -- Michael Biebl <biebl@debian.org>  Sat, 19 Jan 2013 20:05:05 +0100

systemd (44-7) unstable; urgency=low

  * Fix a regression in the init-functions hook wrt reload handling that was
    introduced when dropping the X-Interactive hack.  Closes: #696355

 -- Michael Biebl <biebl@debian.org>  Fri, 21 Dec 2012 00:00:12 +0100

systemd (44-6) unstable; urgency=low

  [ Michael Biebl ]
  * No longer ship the /sys directory in the systemd package since it is
    provided by base-files nowadays.
  * Don't run udev rules if systemd is not active.
  * Converting /var/run, /var/lock and /etc/mtab to symlinks is a one-time
    migration so don't run the debian-fixup script on every boot.

  [ Tollef Fog Heen ]
  * Prevent the systemd package from being removed if it's the active init
    system, since that doesn't work.

  [ Michael Biebl ]
  * Use a separate tmpfs for /run/lock (size 5M) and /run/user (size 100M).
    Those directories are user-writable which could lead to DoS by filling up
    /run.  Closes: #635131

 -- Michael Biebl <biebl@debian.org>  Sun, 16 Dec 2012 21:58:37 +0100

systemd (44-5) unstable; urgency=low

  * Team upload.

  [ Tollef Fog Heen ]
  * disable killing on entering START_PRE, START, thanks to Michael
    Stapelberg for patch.  This avoids killing VMs run through libvirt
    when restarting libvirtd.  Closes: #688635.
  * Avoid reloading services when shutting down, since that won't work and
    makes no sense.  Thanks to Michael Stapelberg for the patch.
    Closes: #635777.
  * Try to determine which init scripts support the reload action
    heuristically.  Closes: #686115, #650382.

  [ Michael Biebl ]
  * Update Vcs-* fields, the Git repository is hosted on alioth now. Set the
    default branch to "debian".
  * Avoid reload and (re)start requests during early boot which can lead to
    deadlocks.  Closes: #624599
  * Make systemd-cgroup work even if not all cgroup mounts are available on
    startup.  Closes: #690916
  * Fix typos in the systemd.path and systemd.unit man page.  Closes: #668344
  * Add watch file to track new upstream releases.

 -- Michael Biebl <biebl@debian.org>  Thu, 25 Oct 2012 21:41:23 +0200

systemd (44-4) unstable; urgency=low

  [ Michael Biebl ]
  * Override timestamp for man page building, thereby avoiding skew
    between architectures which caused problems for multi-arch.
    Closes: #680011

  [ Tollef Fog Heen ]
  * Move diversion removal from postinst to preinst.  Closes: #679728
  * Prevent the journal from crashing when running out of disk space.
    This is 499fb21 from upstream.  Closes: #668047.
  * Stop mounting a tmpfs on /media.  Closes: #665943

 -- Tollef Fog Heen <tfheen@debian.org>  Sun, 01 Jul 2012 08:17:50 +0200

systemd (44-3) unstable; urgency=low

  [ Michael Biebl ]
  * Bump to debhelper 9.
  * Convert to Multi-Arch: same where possible.  Closes: #676615

  [ Tollef Fog Heen ]
  * Cherry-pick d384c7 from upstream to stop journald from leaking
    memory.  Thanks to Andreas Henriksson for testing.  Closes: #677701
  * Ship lsb init script override/integration in /lib/lsb/init-functions.d
    rather than diverting /lib/lsb/init-functions itself.  Add appropriate
    Breaks to ensure upgrades happen.

 -- Tollef Fog Heen <tfheen@debian.org>  Fri, 29 Jun 2012 22:34:16 +0200

systemd (44-2) unstable; urgency=low

  [ Michael Biebl ]
  * Tighten the versions in the maintscript file
  * Ship the /sys directory in the package
  * Re-add workaround for non-interactive PAM sessions
  * Mask checkroot-bootclean (Closes: #670591)
  * Don't ignore errores in systemd-sysv postinst

  [ Tollef Fog Heen ]
  * Bring tmpfiles.d/tmp.conf in line with Debian defaults.  Closes: #675422
  * Make sure /run/sensigs.omit.d exists.
  * Add python-dbus and python-cairo to Suggests, for systemd-analyze.
    Closes: #672965

 -- Tollef Fog Heen <tfheen@debian.org>  Tue, 08 May 2012 18:04:22 +0200

systemd (44-1) unstable; urgency=low

  [ Tollef Fog Heen ]
  * New upstream version.
    - Backport 3492207: journal: PAGE_SIZE is not known on ppc and other
      archs
    - Backport 5a2a2a1: journal: react with immediate rotation to a couple
      of more errors
    - Backport 693ce21: util: never follow symlinks in rm_rf_children()
      Fixes CVE-2012-1174, closes: #664364
  * Drop output message from init-functions hook, it's pointless.
  * Only rmdir /lib/init/rw if it exists.
  * Explicitly order debian-fixup before sysinit.target to prevent a
    possible race condition with the creation of sockets.  Thanks to
    Michael Biebl for debugging this.
  * Always restart the initctl socket on upgrades, to mask sysvinit
    removing it.

  [ Michael Biebl ]
  * Remove workaround for non-interactive sessions from pam config again.
  * Create compat /dev/initctl symlink in case we are upgrading from a system
    running a newer version of sysvinit (using /run/initctl) and sysvinit is
    replaced with systemd-sysv during the upgrade. Closes: #663219
  * Install new man pages.
  * Build-Depend on valac (>= 0.12) instead of valac-0.12. Closes: #663323

 -- Tollef Fog Heen <tfheen@debian.org>  Tue, 03 Apr 2012 19:59:17 +0200

systemd (43-1) experimental; urgency=low

  [ Tollef Fog Heen ]
  * Target upload at experimental due to libkmod dependency
  * New upstream release
    - Update bash-completion for new verbs and arguments. Closes: #650739
    - Fixes local DoS (CVE-2012-1101).  Closes: #662029
    - No longer complains if the kernel lacks audit support.  Closes: #642503
  * Fix up git-to-source package conversion script which makes gitpkg
    happier.
  * Add libkmod-dev to build-depends
  * Add symlink from /bin/systemd to /lib/systemd/systemd.
  * Add --with-distro=debian to configure flags, due to no /etc/os-release
    yet.
  * Add new symbols for libsystemd-login0 to symbols file.
  * Install a tmpfiles.d file for the /dev/initctl → /run/initctl
    migration.  Closes: #657979
  * Disable coredump handling, it's not ready yet.
  * If /run is a symlink, don't try to do the /var/run → /run migration.
    Ditto for /var/lock → /run/lock.  Closes: #647495

  [ Michael Biebl ]
  * Add Build-Depends on liblzma-dev for journal log compression.
  * Add Build-Depends on libgee-dev, required to build systemadm.
  * Bump Standards-Version to 3.9.2. No further changes.
  * Add versioned Build-Depends on automake and autoconf to ensure we have
    recent enough versions. Closes: #657284
  * Add packages for libsystemd-journal and libsystemd-id128.
  * Update symbols file for libsystemd-login.
  * Update configure flags, use rootprefix instead of rootdir.
  * Copy intltool files instead of symlinking them.
  * Re-indent init-functions script.
  * Remove workarounds for services using X-Interactive. The LSB X-Interactive
    support turned out to be broken and has been removed upstream so we no
    longer need any special handling for those type of services.
  * Install new systemd-journalctl, systemd-cat and systemd-cgtop binaries.
  * Install /var/lib/systemd directory.
  * Install /var/log/journal directory where the journal files are stored
    persistently.
  * Setup systemd-journald to not read from /proc/kmsg (ImportKernel=no).
  * Avoid error messages from systemctl in postinst if systemd is not running
    by checking for /sys/fs/cgroup/systemd before executing systemctl.
    Closes: #642749
  * Stop installing lib-init-rw (auto)mount units and try to cleanup
    /lib/init/rw in postinst. Bump dependency on initscripts accordingly.
    Closes: #643699
  * Disable pam_systemd for non-interactive sessions to work around an issue
    with sudo.
  * Use new dh_installdeb maintscript facility to handle obsolete conffiles.
    Bump Build-Depends on debhelper accordingly.
  * Rename bash completion file systemctl-bash-completion.sh →
    systemd-bash-completion.sh.
  * Update /sbin/init symlink. The systemd binary was moved to $pkglibdir.

 -- Tollef Fog Heen <tfheen@debian.org>  Tue, 07 Feb 2012 21:36:34 +0100

systemd (37-1.1) unstable; urgency=low

  * Non-maintainer upload with Tollef's consent.
  * Remove --parallel to workaround a bug in automake 1.11.3 which doesn't
    generate parallel-safe build rules. Closes: #661842
  * Create a compat symlink /run/initctl → /dev/initctl to work with newer
    versions of sysvinit. Closes: #657979

 -- Michael Biebl <biebl@debian.org>  Sat, 03 Mar 2012 17:42:10 +0100

systemd (37-1) unstable; urgency=low

  [ Tollef Fog Heen ]
  * New upstream version
  * Change the type of the debian-fixup service to oneshot.
    Closes: #642961
  * Add ConditionPathIsDirectory to lib-init-rw.automount and
    lib-init-rw.mount so we only activate the unit if the directory
    exists.  Closes: #633059
  * If a sysv service exists in both rcS and rcN.d runlevels, drop the
    rcN.d ones to avoid loops.  Closes: #637037
  * Blacklist fuse init script, we do the same work already internally.
    Closes: #643700
  * Update README.Debian slightly for /run rather than /lib/init/rw

  [ Josh Triplett ]
  * Do a one-time migration of the $TMPTIME setting from /etc/default/rcS to
    /etc/tmpfiles.d/tmp.conf. If /etc/default/rcS has a TMPTIME setting of
    "infinite" or equivalent, migrate it to an /etc/tmpfiles.d/tmp.conf that
    overrides the default /usr/lib/tmpfiles.d/tmp.conf and avoids clearing
    /tmp.  Closes: #643698

 -- Tollef Fog Heen <tfheen@debian.org>  Wed, 28 Sep 2011 20:04:13 +0200

systemd (36-1) unstable; urgency=low

  [ Tollef Fog Heen ]
  * New upstream release. Closes: #634618
    - Various man page fixes. Closes: #623521
  * Add debian-fixup service that symlinks mtab to /proc/mounts and
    migrates /var/run and /var/lock to symlinks to /run

  [ Michael Biebl ]
  * Build for libnotify 0.7.
  * Bump Build-Depends on libudev to (>= 172).
  * Add Build-Depends on libacl1-dev. Required for building systemd-logind
    with ACL support.
  * Split libsystemd-login and libsystemd-daemon into separate binary
    packages.
  * As autoreconf doesn't like intltool, override dh_autoreconf and call
    intltoolize and autoreconf ourselves.
  * Add Build-Depends on intltool.
  * Do a one-time migration of the hwclock configuration. If UTC is set to
    "no" in /etc/default/rcS, create /etc/adjtime and add the "LOCAL" setting.
  * Remove /cgroup cleanup code from postinst.
  * Add Build-Depends on gperf.

 -- Tollef Fog Heen <tfheen@debian.org>  Wed, 14 Sep 2011 08:25:17 +0200

systemd (29-1) unstable; urgency=low

  [ Tollef Fog Heen ]
  * New upstream version, Closes: #630510
    - Includes typo fixes in documentation.  Closes: #623520
  * Fall back to the init script reload function if a native .service file
    doesn't know how to reload.  Closes: #628186
  * Add hard dependency on udev.  Closes: #627921

  [ Michael Biebl ]
  * hwclock-load.service is no longer installed, so we don't need to remove it
    anymore in debian/rules.
  * Install /usr/lib directory for binfmt.d, modules-load.d, tmpfiles.d and
    sysctl.d.
  * Remove obsolete conffiles from /etc/tmpfiles.d on upgrades. Those files
    are installed in /usr/lib/tmpfiles.d now.
  * Depend on util-linux (>= 2.19.1-2) which provides whole-disk locking
    support in fsck and remove our revert patch.
  * Don't choke when systemd was compiled with a different CAP_LAST_CAP then
    what it is run with. Patch cherry-picked from upstream Git.
    Closes: #628081
  * Enable dev-hugepages.automount and dev-mqueue.automount only when enabled
    in kernel. Patch cherry-picked from upstream Git.  Closes: #624522

 -- Tollef Fog Heen <tfheen@debian.org>  Wed, 08 Jun 2011 16:14:31 +0200

systemd (25-2) experimental; urgency=low

  * Handle downgrades more gracefully by removing diversion of
    /lib/lsb/init-functions on downgrades to << 25-1.
  * Cherry-pick a133bf10d09f788079b82f63faa7058a27ba310b from upstream,
    avoids assert when dumping properties.  Closes: #624094
  * Remove "local" in non-function context in init-functions wrapper.

 -- Tollef Fog Heen <tfheen@debian.org>  Wed, 27 Apr 2011 22:20:04 +0200

systemd (25-1) experimental; urgency=low

  * New upstream release, target experimental due to initscripts
    dependency.
    - Fixes where to look for locale config.  Closes: #619166
  * Depend on initscripts >= 2.88dsf-13.4 for /run transition.
  * Add Conflicts on klogd, since it doesn't work correctly with the
    kmg→/dev/log bridge.  Closes: #622555
  * Add suggests on Python for systemd-analyze.
  * Divert /lib/lsb/init-functions instead of (ab)using
    /etc/lsb-base-logging.sh for diverting calls to /etc/init.d/*
  * Remove obsolete conffile /etc/lsb-base-logging.sh.  Closes: #619093
  * Backport 3a90ae048233021833ae828c1fc6bf0eeab46197 from master:
    mkdir /run/systemd/system when starting up

 -- Tollef Fog Heen <tfheen@debian.org>  Sun, 24 Apr 2011 09:02:04 +0200

systemd (20-1) unstable; urgency=low

  * New upstream version
  * Install systemd-machine-id-setup
  * Call systemd-machine-id-setup in postinst
  * Cherry-pick b8a021c9e276adc9bed5ebfa39c3cab0077113c6 from upstream to
    prevent dbus assert error.
  * Enable TCP wrapper support.  Closes: #618409
  * Enable SELinux support.  Closes: #618412
  * Make getty start after Apache2 and OpenVPN (which are the only two
    known users of X-Interactive: yes).  Closes: #618419

 -- Tollef Fog Heen <tfheen@debian.org>  Fri, 11 Mar 2011 19:14:21 +0100

systemd (19-1) experimental; urgency=low

  * New upstream release
  * Add systemd-tmpfiles to systemd package.
  * Add ifup@.service for handling hotplugged interfaces from
    udev.  Closes: #610871
  * Mask mtab.service and udev-mtab.service as they are pointless when
    /etc/mtab is a symlink to /proc/mounts
  * Add breaks on lvm2 (<< 2.02.84-1) since older versions have udev rules
    that don't work well with systemd causing delays on bootup.

 -- Tollef Fog Heen <tfheen@debian.org>  Thu, 17 Feb 2011 07:36:22 +0100

systemd (17-1) experimental; urgency=low

  [ Tollef Fog Heen ]
  * New upstream release
  * Clarify ifupdown instructions in README.Debian somewhat.
    Closes: #613320
  * Silently skip masked services in lsb-base-logging.sh instead of
    failing.  Initial implementation by Michael Biebl.  Closes: #612551
  * Disable systemd-vconsole-setup.service for now.

  [ Michael Biebl ]
  * Bump build dependency on valac-0.10 to (>= 0.10.3).
  * Improve regex in lsb-base-logging.sh for X-Interactive scripts.
    Closes: #613325

 -- Tollef Fog Heen <tfheen@debian.org>  Wed, 16 Feb 2011 21:06:16 +0100

systemd (16-1) experimental; urgency=low

  [ Tollef Fog Heen ]
  * New upstream release.  Closes: #609611
  * Get rid of now obsolete patches that are upstream.
  * Use the built-in cryptsetup support in systemd, build-depend on
    libcryptsetup-dev (>= 2:1.2.0-1) to get a libcryptsetup in /lib.
  * Don't use systemctl redirect for init scripts with X-Interactive: true

  [ Michael Biebl ]
  * Update package description
  * Use v8 debhelper syntax
  * Make single-user mode work
  * Run hwclock-save.service on shutdown
  * Remove dependencies on legacy sysv mount scripts, as we use native
    mounting.

 -- Tollef Fog Heen <tfheen@debian.org>  Sun, 16 Jan 2011 11:04:13 +0100

systemd (15-1) UNRELEASED; urgency=low

  [ Tollef Fog Heen ]
  * New upstream version, thanks a lot to Michael Biebl for help with
    preparing this version.
    - This version handles cycle breaking better.  Closes: #609225
  * Add libaudit-dev to build-depends
  * /usr/share/systemd/session has been renamed to /usr/share/systemd/user
    upstream, adjust build system accordingly.
  * Remove -s from getty serial console invocation.
  * Add dependency on new util-linux to make sure /sbin/agetty exists
  * Don't mount /var/lock with gid=lock (Debian has no such group).
  * Document problem with ifupdown's /etc/network/run being a normal
    directory.

  [ Michael Biebl ]
  * Revert upstream change which requires libnotify 0.7 (not yet available in
    Debian).
  * Use dh-autoreconf for updating the build system.
  * Revert upstream commit which uses fsck -l (needs a newer version of
    util-linux).
  * Explicitly disable cryptsetup support to not accidentally pick up a
    libcryptsetup dependency in a tainted build environment, as the library
    is currently installed in /usr/lib.
  * Remove autogenerated man pages and vala C sources, so they are rebuilt.
  * Use native systemd mount support:
    - Use MountAuto=yes and SwapAuto=yes (default) in system.conf
    - Mask SysV init mount, check and cleanup scripts.
    - Create an alias (symlink) for checkroot (→ remount-rootfs.service) as
      synchronization point for SysV init scripts.
  * Mask x11-common, rmnologin, hostname, bootmisc and bootlogd.
  * Create an alias for procps (→ systemd-sysctl.service) and
    urandom (→ systemd-random-seed-load.service).
  * Create an alias for module-init-tools (→ systemd-modules-load.service) and
    a symlink from /etc/modules-load.d/modules.conf → /etc/modules.
  * Install lsb-base hook which redirects calls to SysV init scripts to
    systemctl: /etc/init.d/<foo> <action> → systemctl <action> <foo.service>
  * Install a (auto)mount unit to mount /lib/init/rw early during boot.

 -- Tollef Fog Heen <tfheen@debian.org>  Sat, 20 Nov 2010 09:28:01 +0100

systemd (11-2) UNRELEASED; urgency=low

  * Tighten depends from systemd-* on systemd to ensure they're upgraded
    in lockstep.  Thanks to Michael Biebl for the patch.
  * Add missing #DEBHELPER# token to libpam-systemd
  * Stop messing with runlevel5/multi-user.target symlink, this is handled
    correctly upstream.
  * Stop shipping /cgroup in the package.
  * Remove tmpwatch services, Debian doesn't have or use tmpwatch.
  * Make sure to enable GTK bits.
  * Ship password agent
  * Clean up cgroups properly on upgrades, thanks to Michael Biebl for the
    patch.  Closes: #599577

 -- Tollef Fog Heen <tfheen@debian.org>  Tue, 02 Nov 2010 21:47:10 +0100

systemd (11-1) experimental; urgency=low

  * New upstream version.  Closes: #597284
  * Add pam-auth-update calls to libpam-systemd's postinst and prerm
  * Make systemd-sysv depend on systemd
  * Now mounts the cgroup fs in /sys/fs/cgroup.  Closes: #595966
  * Add libnotify-dev to build-depends (needed for systemadm)

 -- Tollef Fog Heen <tfheen@debian.org>  Thu, 07 Oct 2010 22:01:19 +0200

systemd (8-2) experimental; urgency=low

  * Hardcode udev rules dir in configure call.
  * Remove README.source as it's no longer accurate.

 -- Tollef Fog Heen <tfheen@debian.org>  Mon, 30 Aug 2010 21:10:26 +0200

systemd (8-1) experimental; urgency=low

  * New upstream release
  * Only ship the top /cgroup
  * Pass --with-rootdir= to configure, to make it think / is / rather
    than //
  * Add PAM module package
  * Fix up dependencies in local-fs.target.  Closes: #594420
  * Move systemadm to its own package.  Closes: #588451
  * Update standards-version (no changes needed)
  * Update README.Debian to explain how to use systemd.
  * Add systemd-sysv package that provides /sbin/init and friends.

 -- Tollef Fog Heen <tfheen@debian.org>  Sat, 07 Aug 2010 07:31:38 +0200

systemd (0~git+20100605+dfd8ee-1) experimental; urgency=low

  * Initial release, upload to experimental.  Closes: #580814

 -- Tollef Fog Heen <tfheen@debian.org>  Fri, 30 Apr 2010 21:02:25 +0200<|MERGE_RESOLUTION|>--- conflicted
+++ resolved
@@ -1,4 +1,178 @@
-<<<<<<< HEAD
+systemd (241-7) unstable; urgency=medium
+
+  [ Michael Biebl ]
+  * network: Fix failure to bring up interface with Linux kernel 5.2.
+    Backport two patches from systemd master in order to fix a bug with 5.2
+    kernels where the network interface fails to come up with the following
+    error: "enp3s0: Could not bring up interface: Invalid argument"
+    (Closes: #931636)
+  * Use /usr/sbin/nologin as nologin shell.
+    In Debian the nologin shell is installed in /usr/sbin, not /sbin.
+    (Closes: #931850)
+
+  [ Mert Dirik ]
+  * 40-systemd: Don't fail if SysV init script uses set -u and $1 is unset
+    (Closes: #931719)
+
+ -- Michael Biebl <biebl@debian.org>  Thu, 18 Jul 2019 19:38:23 +0200
+
+systemd (241-6) unstable; urgency=medium
+
+  * ask-password: Prevent buffer overflow when reading from keyring.
+    Fixes a possible memory corruption that causes systemd-cryptsetup to
+    crash either when a single large password is used or when multiple
+    passwords have already been pushed to the keyring. (Closes: #929726)
+  * Clarify documentation regarding %h/%u/%U specifiers.
+    Make it clear, that setting "User=" has no effect on those specifiers.
+    Also ensure that "%h" is actually resolved to "/root" for the system
+    manager instance as documented in the systemd.unit man page.
+    (Closes: #927911)
+  * network: Behave more gracefully when IPv6 has been disabled.
+    Ignore any configured IPv6 settings when IPv6 has been disabled in the
+    kernel via sysctl. Instead of failing completely, continue and log a
+    warning instead. (Closes: #929469)
+
+ -- Michael Biebl <biebl@debian.org>  Mon, 08 Jul 2019 11:27:51 +0200
+
+systemd (241-5) unstable; urgency=medium
+
+  * Revert "Add check to switch VTs only between K_XLATE or K_UNICODE"
+    This change left the keyboard in an unusable state when exiting an X
+    session. (Closes: #929229)
+
+ -- Michael Biebl <biebl@debian.org>  Fri, 24 May 2019 22:58:59 +0200
+
+systemd (241-4) unstable; urgency=medium
+
+  * journal-remote: Do not request Content-Length if Transfer-Encoding is
+    chunked (Closes: #927008)
+  * systemctl: Restore "systemctl reboot ARG" functionality.
+    Fixes a regression introduced in v240. (Closes: #928659)
+  * random-util: Eat up bad RDRAND values seen on AMD CPUs.
+    Some AMD CPUs return bogus data via RDRAND after a suspend/resume cycle
+    while still reporting success via the carry flag.
+    Filter out invalid data like -1 (and also 0, just to be sure).
+    (Closes: #921267)
+  * Add check to switch VTs only between K_XLATE or K_UNICODE.
+    Switching to K_UNICODE from other than L_XLATE can make the keyboard
+    unusable and possibly leak keypresses from X.
+    (CVE-2018-20839, Closes: #929116)
+  * Document that DRM render nodes are now owned by group "render"
+    (Closes: #926886)
+
+ -- Michael Biebl <biebl@debian.org>  Fri, 17 May 2019 21:16:33 +0200
+
+systemd (241-3) unstable; urgency=high
+
+  [ Michael Biebl ]
+  * Drop systemd-shim alternative from libpam-systemd.
+    A fixed systemd-shim package which works with newer versions of systemd
+    is unlikely to happen given that the systemd-shim package has been
+    removed from the archive. Drop the alternative dependency from
+    libpam-systemd accordingly.
+  * Properly remove duplicate directories from systemd package.
+    When removing duplicate directories from the systemd package, sort the
+    list of directories in reverse order so we properly delete nested
+    directories.
+  * udev: Run programs in the specified order (Closes: #925190)
+  * bash-completion: Use default completion for redirect operators
+    (Closes: #924541)
+  * networkd: Clarify that IPv6 RA uses our own stack, no the kernel's
+    (Closes: #815582)
+  * Revert "Drop systemd-timesyncd.service.d/disable-with-time-daemon.conf"
+    Apparently Conflicts= are not a reliable mechanism to ensure alternative
+    NTP implementations take precedence over systemd-timesyncd.
+    (Closes: #902026)
+  * network: Fix routing policy rule issue.
+    When multiple links request a routing policy, make sure they are all
+    applied correctly. (Closes: #924406)
+  * pam-systemd: Use secure_getenv() rather than getenv()
+    Fixes a vulnerability in the systemd PAM module which insecurely uses
+    the environment and lacks seat verification permitting spoofing an
+    active session to PolicyKit. (CVE-2019-3842)
+
+  [ Martin Pitt ]
+  * Enable udev autopkgtest in containers.
+    This test doesn't actually need udev.service (which is disabled in
+    containers) and works fine in LXC.
+  * Enable boot-and-service autopkgtest in containers
+    - Skip tests which can't work in containers.
+    - Add missing rsyslog test dependency.
+    - e2scrub_reap.service fails in containers, ignore (filed as #926138)
+    - Relax pgrep pattern for gdm, as there's no wayland session in
+      containers.
+
+ -- Michael Biebl <biebl@debian.org>  Mon, 08 Apr 2019 12:59:32 +0200
+
+systemd (241-2) unstable; urgency=medium
+
+  [ Martin Pitt ]
+  * debian/tests/boot-smoke: Create journal and udevdb artifacts on all
+    failures
+  * autopkgtests: Replace obsolete $ADT_* variables
+  * networkd-test: Ignore failures of test_route_only_dns* in containers.
+    This test exposes a race condition when running in LXC, see issue #11848
+    for details. Until that is understood and fixed, skip the test as it's
+    not a recent regression. (Closes: #924539)
+  * Bump Standards-Version to 4.3.0.
+    No changes necessary.
+  * debian/tests/boot-smoke: Only check current boot for connection timeouts.
+    Otherwise we'll catch some
+        Failed to resolve group 'render': Connection timed out
+    messages that happen in earlier boots during VM setup, before the
+    "render" group is created.
+    Fixes https://github.com/systemd/systemd/issues/11875
+  * timedated: Fix emitted value when ntp client is enabled/disabled.
+    Fixes a regression introduced in 241.
+  * debian/tests/timedated: Check enabling/disabling NTP.
+    Assert that `timedatectl set-ntp` correctly controls the service, sets
+    the `org.freedesktop.timedate1 NTP` property, and sends the right
+    `PropertiesChanged` signal.
+    This reproduces <https://github.com/systemd/systemd/issues/11944> and
+    also the earlier <https://github.com/systemd/systemd/issues/9672>.
+
+  [ Michael Biebl ]
+  * Disable fallback DNS servers in resolved (Closes: #923081)
+  * cgtop: Fix processing of controllers other than CPU (Closes: #921280)
+  * udev: Restore debug level when logging a failure in the external prog
+    called by IMPORT{program} (Closes: #924199)
+  * core: Remove "." path components from required mount paths.
+    Fixes mount related failures when a user's home directory contains "/./"
+    (Closes: #923881)
+  * udev.init: Use new s-s-d --notify-await to start udev daemon.
+    Fixes a race condition during startup under SysV init.
+    Add versioned dependency on dpkg (>= 1.19.3) to ensure that a version
+    of start-stop-daemon which supports --notify-await is installed.
+    (Closes: #908796)
+  * Make /dev/dri/renderD* accessible to group "render"
+    Follow upstream and make render nodes available to a dedicated system
+    group "render" instead of "video". Keep the uaccess tag for local,
+    active users.
+
+ -- Michael Biebl <biebl@debian.org>  Fri, 15 Mar 2019 18:33:54 +0100
+
+systemd (241-1) unstable; urgency=medium
+
+  [ Adam Borowski ]
+  * Make libpam-systemd Provide: logind, default-logind.
+    This allows alternate logind implementations such as elogind, without
+    having to recompile every dependent package -- as long as the client API
+    remains compatible.
+    These new virtual packages got policy-approved in #917431. (Closes: #915407)
+
+  [ Felipe Sateler ]
+  * New upstream version 241
+    - Refresh patches
+    - Backport upstream fix for Driver= matches in .network files
+
+  [ Martin Pitt ]
+  * debian/libsystemd0.symbols: Add new symbol from release 241
+  * Fix various bugs and races in networkd tests.
+    This should get the autopkgtest back to green, which regressed with
+    dnsmasq 2.80.
+
+ -- Felipe Sateler <fsateler@debian.org>  Thu, 21 Feb 2019 20:10:15 -0300
+
 systemd (240-6ubuntu13) eoan; urgency=medium
 
   * Drop s390x seccomp fix causing regression on s390x
@@ -239,182 +413,6 @@
   * Release to ubuntu.
 
  -- Dimitri John Ledkov <xnox@ubuntu.com>  Wed, 20 Feb 2019 21:41:03 +0100
-=======
-systemd (241-7) unstable; urgency=medium
-
-  [ Michael Biebl ]
-  * network: Fix failure to bring up interface with Linux kernel 5.2.
-    Backport two patches from systemd master in order to fix a bug with 5.2
-    kernels where the network interface fails to come up with the following
-    error: "enp3s0: Could not bring up interface: Invalid argument"
-    (Closes: #931636)
-  * Use /usr/sbin/nologin as nologin shell.
-    In Debian the nologin shell is installed in /usr/sbin, not /sbin.
-    (Closes: #931850)
-
-  [ Mert Dirik ]
-  * 40-systemd: Don't fail if SysV init script uses set -u and $1 is unset
-    (Closes: #931719)
-
- -- Michael Biebl <biebl@debian.org>  Thu, 18 Jul 2019 19:38:23 +0200
-
-systemd (241-6) unstable; urgency=medium
-
-  * ask-password: Prevent buffer overflow when reading from keyring.
-    Fixes a possible memory corruption that causes systemd-cryptsetup to
-    crash either when a single large password is used or when multiple
-    passwords have already been pushed to the keyring. (Closes: #929726)
-  * Clarify documentation regarding %h/%u/%U specifiers.
-    Make it clear, that setting "User=" has no effect on those specifiers.
-    Also ensure that "%h" is actually resolved to "/root" for the system
-    manager instance as documented in the systemd.unit man page.
-    (Closes: #927911)
-  * network: Behave more gracefully when IPv6 has been disabled.
-    Ignore any configured IPv6 settings when IPv6 has been disabled in the
-    kernel via sysctl. Instead of failing completely, continue and log a
-    warning instead. (Closes: #929469)
-
- -- Michael Biebl <biebl@debian.org>  Mon, 08 Jul 2019 11:27:51 +0200
-
-systemd (241-5) unstable; urgency=medium
-
-  * Revert "Add check to switch VTs only between K_XLATE or K_UNICODE"
-    This change left the keyboard in an unusable state when exiting an X
-    session. (Closes: #929229)
-
- -- Michael Biebl <biebl@debian.org>  Fri, 24 May 2019 22:58:59 +0200
-
-systemd (241-4) unstable; urgency=medium
-
-  * journal-remote: Do not request Content-Length if Transfer-Encoding is
-    chunked (Closes: #927008)
-  * systemctl: Restore "systemctl reboot ARG" functionality.
-    Fixes a regression introduced in v240. (Closes: #928659)
-  * random-util: Eat up bad RDRAND values seen on AMD CPUs.
-    Some AMD CPUs return bogus data via RDRAND after a suspend/resume cycle
-    while still reporting success via the carry flag.
-    Filter out invalid data like -1 (and also 0, just to be sure).
-    (Closes: #921267)
-  * Add check to switch VTs only between K_XLATE or K_UNICODE.
-    Switching to K_UNICODE from other than L_XLATE can make the keyboard
-    unusable and possibly leak keypresses from X.
-    (CVE-2018-20839, Closes: #929116)
-  * Document that DRM render nodes are now owned by group "render"
-    (Closes: #926886)
-
- -- Michael Biebl <biebl@debian.org>  Fri, 17 May 2019 21:16:33 +0200
-
-systemd (241-3) unstable; urgency=high
-
-  [ Michael Biebl ]
-  * Drop systemd-shim alternative from libpam-systemd.
-    A fixed systemd-shim package which works with newer versions of systemd
-    is unlikely to happen given that the systemd-shim package has been
-    removed from the archive. Drop the alternative dependency from
-    libpam-systemd accordingly.
-  * Properly remove duplicate directories from systemd package.
-    When removing duplicate directories from the systemd package, sort the
-    list of directories in reverse order so we properly delete nested
-    directories.
-  * udev: Run programs in the specified order (Closes: #925190)
-  * bash-completion: Use default completion for redirect operators
-    (Closes: #924541)
-  * networkd: Clarify that IPv6 RA uses our own stack, no the kernel's
-    (Closes: #815582)
-  * Revert "Drop systemd-timesyncd.service.d/disable-with-time-daemon.conf"
-    Apparently Conflicts= are not a reliable mechanism to ensure alternative
-    NTP implementations take precedence over systemd-timesyncd.
-    (Closes: #902026)
-  * network: Fix routing policy rule issue.
-    When multiple links request a routing policy, make sure they are all
-    applied correctly. (Closes: #924406)
-  * pam-systemd: Use secure_getenv() rather than getenv()
-    Fixes a vulnerability in the systemd PAM module which insecurely uses
-    the environment and lacks seat verification permitting spoofing an
-    active session to PolicyKit. (CVE-2019-3842)
-
-  [ Martin Pitt ]
-  * Enable udev autopkgtest in containers.
-    This test doesn't actually need udev.service (which is disabled in
-    containers) and works fine in LXC.
-  * Enable boot-and-service autopkgtest in containers
-    - Skip tests which can't work in containers.
-    - Add missing rsyslog test dependency.
-    - e2scrub_reap.service fails in containers, ignore (filed as #926138)
-    - Relax pgrep pattern for gdm, as there's no wayland session in
-      containers.
-
- -- Michael Biebl <biebl@debian.org>  Mon, 08 Apr 2019 12:59:32 +0200
-
-systemd (241-2) unstable; urgency=medium
-
-  [ Martin Pitt ]
-  * debian/tests/boot-smoke: Create journal and udevdb artifacts on all
-    failures
-  * autopkgtests: Replace obsolete $ADT_* variables
-  * networkd-test: Ignore failures of test_route_only_dns* in containers.
-    This test exposes a race condition when running in LXC, see issue #11848
-    for details. Until that is understood and fixed, skip the test as it's
-    not a recent regression. (Closes: #924539)
-  * Bump Standards-Version to 4.3.0.
-    No changes necessary.
-  * debian/tests/boot-smoke: Only check current boot for connection timeouts.
-    Otherwise we'll catch some
-        Failed to resolve group 'render': Connection timed out
-    messages that happen in earlier boots during VM setup, before the
-    "render" group is created.
-    Fixes https://github.com/systemd/systemd/issues/11875
-  * timedated: Fix emitted value when ntp client is enabled/disabled.
-    Fixes a regression introduced in 241.
-  * debian/tests/timedated: Check enabling/disabling NTP.
-    Assert that `timedatectl set-ntp` correctly controls the service, sets
-    the `org.freedesktop.timedate1 NTP` property, and sends the right
-    `PropertiesChanged` signal.
-    This reproduces <https://github.com/systemd/systemd/issues/11944> and
-    also the earlier <https://github.com/systemd/systemd/issues/9672>.
-
-  [ Michael Biebl ]
-  * Disable fallback DNS servers in resolved (Closes: #923081)
-  * cgtop: Fix processing of controllers other than CPU (Closes: #921280)
-  * udev: Restore debug level when logging a failure in the external prog
-    called by IMPORT{program} (Closes: #924199)
-  * core: Remove "." path components from required mount paths.
-    Fixes mount related failures when a user's home directory contains "/./"
-    (Closes: #923881)
-  * udev.init: Use new s-s-d --notify-await to start udev daemon.
-    Fixes a race condition during startup under SysV init.
-    Add versioned dependency on dpkg (>= 1.19.3) to ensure that a version
-    of start-stop-daemon which supports --notify-await is installed.
-    (Closes: #908796)
-  * Make /dev/dri/renderD* accessible to group "render"
-    Follow upstream and make render nodes available to a dedicated system
-    group "render" instead of "video". Keep the uaccess tag for local,
-    active users.
-
- -- Michael Biebl <biebl@debian.org>  Fri, 15 Mar 2019 18:33:54 +0100
-
-systemd (241-1) unstable; urgency=medium
-
-  [ Adam Borowski ]
-  * Make libpam-systemd Provide: logind, default-logind.
-    This allows alternate logind implementations such as elogind, without
-    having to recompile every dependent package -- as long as the client API
-    remains compatible.
-    These new virtual packages got policy-approved in #917431. (Closes: #915407)
-
-  [ Felipe Sateler ]
-  * New upstream version 241
-    - Refresh patches
-    - Backport upstream fix for Driver= matches in .network files
-
-  [ Martin Pitt ]
-  * debian/libsystemd0.symbols: Add new symbol from release 241
-  * Fix various bugs and races in networkd tests.
-    This should get the autopkgtest back to green, which regressed with
-    dnsmasq 2.80.
-
- -- Felipe Sateler <fsateler@debian.org>  Thu, 21 Feb 2019 20:10:15 -0300
->>>>>>> 58f08dd7
 
 systemd (240-6) unstable; urgency=high
 
