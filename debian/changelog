<<<<<<< HEAD
systemd (237-3ubuntu11) cosmic; urgency=medium

  [ Dimitri John Ledkov ]
  * hwdb: Fix wlan/rfkill keycode on Dell systems. (LP: #1762385)
  * Cherrypick upstream fix for corrected detection of Virtualbox & Xen.
    (LP: #1768104)
  * Further improve captive portal workarounds.
    Retry any NXDOMAIN results with lower feature levels, instead of just those
    with 'secure' in the domain name. (LP: #1766969)
  * Bump gbp.conf to cosmic

  [ Michael Biebl ]
  * Add dependencies of libsystemd-shared to Pre-Depends.
    This is necessary so systemctl is functional at all times during a
    dist-upgrade. (Closes: #897986) (LP: #1771791)
  * basic/macros: Rename noreturn into _noreturn_
    "noreturn" is reserved and can be used in other header files we include.
    (Closes: #893426)

  [ Mario Limonciello ]
  * Fix hibernate disk offsets.
    Configure resume offset via sysfs, to enable resume from a swapfile.
    (LP: #1760106)
=======
systemd (238-5) unstable; urgency=medium

  [ Evgeny Vereshchagin ]
  * upstream autopkgtest: Copy journal subdirectories.
    Otherwise logs are missing on failures.

  [ Martin Pitt ]
  * debian/tests/boot-and-services: Ignore cpi.service failure.
    This is apparently a regression in Ubuntu 18.04, not in systemd, so
    ignore it.

  [ Michael Biebl ]
  * sd-bus: Do not try to close already closed fd (Closes: #896781)
  * Use dh_missing to act on uninstalled files.
    The usage of dh_install --fail-missing has been deprecated.
  * meson: Avoid warning about comparison of bool and string.
    The result of this is undefined and will become a hard error in a future
    Meson release.
  * login: Respect --no-wall when cancelling a shutdown request
    (Closes: #897938)
  * Add dependencies of libsystemd-shared to Pre-Depends.
    This is necessary so systemctl is functional at all times during a
    dist-upgrade. (Closes: #897986)
  * Drop dh_strip override, the dbgsym migration is done
>>>>>>> ad462016

  [ Felipe Sateler ]
  * Don't include libmount.h in a header file.
    Kernel and glibc headers both use MS_* constants, but are not in sync, so
<<<<<<< HEAD
    only one of them can be used at a time. Thus, only import them where needed
    Works around #898743

 -- Dimitri John Ledkov <xnox@ubuntu.com>  Sat, 19 May 2018 00:35:30 +0100

systemd (237-3ubuntu10) bionic; urgency=medium

  * Create tmpfiles for persistent journal in postinst only when running
    systemd (LP: #1748659)

 -- Balint Reczey <rbalint@ubuntu.com>  Fri, 20 Apr 2018 18:55:56 +0200

systemd (237-3ubuntu9) bionic; urgency=medium

  * networkd: if RA was implicit, do not await ndisc_configured.
    If RA was iplicit, meaning not otherwise requested, and a kernel default was in
    use. Do not prevent link entering configured state, whilst ndisc configuration
    is pending. Implicit kernel RA, is expected to be asynchronous and
    non-blocking. (LP: #1765173)
  * udev-udeb: ship modprobe.d snippet to force scsi_mod.scan=sync in d-i.
    This ensures that all scans are completed, before installer reaches
    partitioning stage. (LP: #1751813)

 -- Dimitri John Ledkov <xnox@ubuntu.com>  Fri, 20 Apr 2018 04:35:33 +0100

systemd (237-3ubuntu8) bionic; urgency=medium

  * Workaround captive portals not responding to EDNS0 queries (DVE-2018-0001).
    (LP: #1727237)
  * resolved: Listen on both TCP and UDP by default. (LP: #1731522)
  * Recommend networkd-dispatcher (LP: #1762386)
  * Refresh patches

 -- Dimitri John Ledkov <xnox@ubuntu.com>  Thu, 12 Apr 2018 12:12:24 +0100

systemd (237-3ubuntu7) bionic; urgency=medium

  * Introduce suspend then hibernate (LP: #1756006)

 -- Mario Limonciello <mario.limonciello@dell.com>  Mon, 02 Apr 2018 14:25:04 -0500

systemd (237-3ubuntu6) bionic; urgency=medium

  * Adjust the new dropin test, for v237 systemd.
  * Refresh the keyring patch, to the one merged.

 -- Dimitri John Ledkov <xnox@ubuntu.com>  Tue, 27 Mar 2018 13:40:09 +0100

systemd (237-3ubuntu5) bionic; urgency=medium

  * Drop old keyring/invocation_id patch, which made keyring setup be skipped in containers.
  * Use new patch, which sets up session keyring without relying on chown operation.
  * Drop systemd.prerm safety check.
    On Ubuntu, systemd is the only choice, and is essential, via init ->
    systemd-sysv -> systemd dependency chain, thus removing systemd is already
    quite hard, and appropriate warnings are emitted by dpkg. (LP: #1758438)
  * Detect Masked unit with drop-ins. (LP: #1752722)
  * wait-online: do not wait, if no links are managed (neither configured, or failed).
    (LP: #1728181)
  * journald.service: set Nice=-1 to dodge watchdog on soft lockups.
    (LP: #1696970)
  * Refresh all patches.

 -- Dimitri John Ledkov <xnox@ubuntu.com>  Mon, 26 Mar 2018 15:55:25 +0100

systemd (237-3ubuntu4) bionic; urgency=medium

  * systemd-sysv-install: fix name initialisation.
    Only initialise NAME, after --root optional argument has been parsed, otherwise
    NAME is initialized to e.g. `enable', instead of to the `unit-name`, resulting
    in failures. (LP: #1752882)

 -- Dimitri John Ledkov <xnox@ubuntu.com>  Mon, 05 Mar 2018 09:57:58 +0100

systemd (237-3ubuntu3) bionic; urgency=medium

  * tests/control: drop qemu-system-ppc.
    Whilst some tests pass, many regress / fail to boot. This is not a regression,
    as qemu-based tests were not run previously.

 -- Dimitri John Ledkov <xnox@ubuntu.com>  Tue, 20 Feb 2018 17:40:02 +0000

systemd (237-3ubuntu2) bionic; urgency=medium

  * tests/boot-smoke: ignore udevd connection timeouts resolving colord group.
  * tests/systemd-fsckd: ignore systemd_fsck_with_plymouth_failure.
  * tests/control: ensure boot-smoke uses latest systemd & udev.
  * test/test-functions: on PPC64 use hvc0 console.

 -- Dimitri John Ledkov <xnox@ubuntu.com>  Tue, 20 Feb 2018 12:03:14 +0000

systemd (237-3ubuntu1) bionic; urgency=medium
=======
    only one of them can be used at a time. Thus, only import them where
    needed. Works around #898743.

 -- Michael Biebl <biebl@debian.org>  Sat, 26 May 2018 10:31:29 +0200

systemd (238-4) unstable; urgency=medium

  [ Michael Biebl ]
  * udev/net-id: Fix check for address to keep interface names stable
  * debian/copyright: Move global wildcard section to the top

  [ Martin Pitt ]
  * Fix daemon reload failures

  [ Laurent Bigonville ]
  * Fix /sys/fs/cgroup mount when using SELinux.
    Since v236, all cgroups except /sys/fs/cgroup/systemd and
    /sys/fs/cgroup/unified are not mounted when SELinux is enabled (even in
    permissive mode). Disabling SELinux completely restores these cgroups.
    This patch fixes that issue by no longer making the assumption that those
    cgroups are mounted by initrd/dracut before systemd is started.

 -- Michael Biebl <biebl@debian.org>  Sun, 01 Apr 2018 13:02:57 +0200

systemd (238-3) unstable; urgency=medium

  [ Martin Pitt ]
  * Enable systemd-sysusers unit and provide correct Debian static u/gids.
    Add a helper script debian/extra/make-sysusers-basic which generates a
    sysusers.d(5) file from Debian's static master passwd/group files.
    systemd 238 now supports  specifying different uid and gid and a
    non-default login shell, so this is possible now. (Closes: #888126)
  * udev README.Debian: Include initrd rebuild and some clarifications in
    migration.
    While initrd update is already being mentioned in the introductory
    section, it is easy to miss when going through the migration steps, so
    explicitly mention it again. Also add a warning about keeping a fallback
    on misconfigurations, and the possibility to migrate one interface at a
    time.
    Thanks to Karl O. Pinc for the suggestions! (Closes: #881769)

  [ Michael Biebl ]
  * basic/macros: Rename noreturn into _noreturn_.
    "noreturn" is reserved and can be used in other header files we include.
    (Closes: #893426)
  * units: Fix SuccessAction that belongs to [Unit] section not [Service]
    section (Closes: #893282)

 -- Michael Biebl <biebl@debian.org>  Tue, 20 Mar 2018 23:22:57 +0100

systemd (238-2) unstable; urgency=medium

  [ Alf Gaida ]
  * core: do not free stack-allocated strings.
    Fixes a crash in systemd when the cpuacct cgroup controller is not
    available. (Closes: #892360)

 -- Michael Biebl <biebl@debian.org>  Sat, 10 Mar 2018 01:12:47 +0100

systemd (238-1) unstable; urgency=medium

  [ Michael Biebl ]
  * New upstream version 238
    - Fixes systemd-tmpfiles to correctly handle symlinks present in
      non-terminal path components. (CVE-2018-6954, Closes: #890779)
  * Rebase patches
  * Use compat symlinks as provided by upstream.
    As the upstream build system now creates those symlinks for us, we no
    longer have to create them manually.
  * Update symbols file for libsystemd0
  * test-cgroup-util: bail out when running under a buildd environment

  [ Dimitri John Ledkov ]
  * systemd-sysv-install: Fix name initialisation.
    Only initialise NAME after --root optional argument has been parsed,
    otherwise NAME is initialized to e.g. `enable`, instead of to the
    `unit-name`, resulting in failures. (LP: #1752882)

 -- Michael Biebl <biebl@debian.org>  Wed, 07 Mar 2018 23:21:53 +0100

systemd (237-4) unstable; urgency=medium
>>>>>>> ad462016

  [ Gunnar Hjalmarsson ]
  * Fix PO template creation.
    Cherry-pick upstream patches to build a correct systemd.pot including
    the polkit policy files even without policykit-1 being installed.
    (LP: #1707898)

<<<<<<< HEAD
  [ Dimitri John Ledkov ]
  * Blacklist TEST-16-EXTEND-TIMEOUT
  * test/test-functions: use vmlinux for ppc64 tests.

 -- Dimitri John Ledkov <xnox@ubuntu.com>  Mon, 19 Feb 2018 21:15:23 +0000
=======
  [ Michael Biebl ]
  * Drop mask for fuse SysV init script.
    The fuse package has removed its SysV init script a long time ago, so
    the mask is no longer needed.
  * Replace two Debian specific patches which cherry-picks from upstream
    master

 -- Michael Biebl <biebl@debian.org>  Wed, 28 Feb 2018 19:18:34 +0100
>>>>>>> ad462016

systemd (237-3) unstable; urgency=medium

  [ Martin Pitt ]
  * debian/tests/boot-smoke: More robust journal checking.
    Also fail the test if calling journalctl fails, and avoid calling it
    twice. See https://github.com/systemd/systemd/pull/8032
  * Simplify PO template creation.
    Use the existing upstream build system instead of a manual call to
    `intltool-update` and `xgettext` to build systemd.pot. Remove the now
    obsolete intltool build dependency, but still explicitly keep gettext.
    (LP: #1707898)
  * Make systemd-sysv-install robust against existing $ROOT.
    Always initialize `$ROOT`, to avoid the script getting confused by an
    existing outside env variable. Also fix the `--root` option to actually
    work, the previous approach was conceptually broken due to how shell
    quoting works. Make the work with `set -u`. (Closes: #890436)

  [ Felipe Sateler ]
  * Backport upstream patch fixing a wrong assert() call (Closes: #890423)

 -- Michael Biebl <biebl@debian.org>  Wed, 14 Feb 2018 23:07:17 +0100

systemd (237-2ubuntu3) bionic; urgency=medium

  * test/test-fs-util: detect container, in addition to root.
    On armhf, during autopkgtests, whilst root is avilable, full capabilities in
    parent namespace are not, since the tests are run in an LXD container.
    This should resolve armhf autopkgtest failure.
  * test/test-functions: launch qemu-system with -vga none.
    Should resolve booting qemu-system-ppc64 without seabios.
  * tests/upstream: skip parts of extend time out tests, regressed.
    (LP: #1750364)

 -- Dimitri John Ledkov <xnox@ubuntu.com>  Mon, 19 Feb 2018 13:32:07 +0000

systemd (237-2ubuntu2) bionic; urgency=medium

  * Fix cryptsetup tests by shipping 95-dm-notify udev rule. (LP: #1749432)
  * debian/tests/systemd-fsckd: update assertions expectations for v237
    fsck got rewritten to use "safe_fork" and whilst previously it would ignore the
    error, when fsck is terminated by signal PIPE, it no longer does so. Thus one
    should expect systemd-fsck-root.service to have failed in certain test cases.

 -- Dimitri John Ledkov <xnox@ubuntu.com>  Thu, 15 Feb 2018 00:32:54 +0000

systemd (237-2ubuntu1) bionic; urgency=medium

  [ Michael Vogt ]
  * Add "AssumedApparmorLabel=unconfined" to timedate1 dbus service file
    (LP: #1749000)

  [ Martin Pitt ]
  * debian/tests/boot-smoke: More robust journal checking.
    Also fail the test if calling journalctl fails, and avoid calling it
    twice. See https://github.com/systemd/systemd/pull/8032

  [ Gunnar Hjalmarsson ]
  * Fix creation of translation template
    - State the gettext package domain "systemd" explicitly, as with the
      move to meson it ended up as "untitled.pot"
    - Call xgettext to extract strings from polkit *.policy.in files, which
      intltool-update ignores. (LP: #1707898)

  [ Dimitri John Ledkov ]
  * Enable qemu tests on all architectures LP: #1749540

 -- Dimitri John Ledkov <xnox@ubuntu.com>  Wed, 14 Feb 2018 16:43:12 +0000

systemd (237-2) unstable; urgency=medium

  * Drop debian/extra/rules/70-debian-uaccess.rules.
    Up-to-date udev rules for U2F devices are shipped in libu2f-udev nowadays.
    (Closes: #889665)
  * service: relax PID file symlink chain checks a bit.
    Let's read the PID file after all if there's a potentially unsafe symlink
    chain in place. But if we do, then refuse taking the PID if its outside of
    the cgroup. (Closes: #889144)

 -- Michael Biebl <biebl@debian.org>  Fri, 09 Feb 2018 23:35:31 +0100

systemd (237-1ubuntu3) bionic; urgency=medium

  * Re-enable gnu-efi on arm64, binutils is fixed
  * Cherrpick PR8133 to resolve too strict PidFile handling, which breaks
    services starting with potentially insecure pidfiles e.g. munin
  * Disable LLMNR and MulticastDNS by default LP: #1739672

 -- Dimitri John Ledkov <xnox@ubuntu.com>  Fri, 09 Feb 2018 15:49:01 +0000

systemd (237-1ubuntu2) bionic; urgency=medium

  * Disable gnu-efi on arm64, due to FTBFS. LP: #1746765

 -- Dimitri John Ledkov <xnox@ubuntu.com>  Fri, 02 Feb 2018 23:30:05 +0000

systemd (237-1ubuntu1) bionic; urgency=medium

  * Remaining delta from Debian:
    - ship dhclient enter hook for dhclient integration with resolved
    - Use stub-resolv.conf as the default provider of /etc/resolv.conf
    - ship s390x virtio interface names migration
    - do not disable systemd-resolved upon libnss-resolve removal
    - do not remount fs in containers, for non-degrated boot
    - Unlink invocation id key, upon chown failure in containers
    - Change default to UseDomains by default
    - Do not treat failure to set Nice= setting as error in containers
    - Add a condition to systemd-journald-audit.socet to not start in
      containers (fails)
    - Build without any built-in/fallback DNS server setting
    - Enable resolved by default
    - Update autopkgtests for reliability/raciness, and testing for typical
      defaults
    - Always upgrade udev, when running adt tests
    - Skip test-execute on armhf
    - Cherry-pick a few testsuite fixes
    - Do not use nested kvm during ADT tests
    - Fix ADT systemd-fsckd tests to work on s390x too
    - Enable persistent journal by default

 -- Dimitri John Ledkov <xnox@ubuntu.com>  Tue, 30 Jan 2018 13:52:27 +0000

systemd (237-1) unstable; urgency=medium

  * New upstream version 237
  * Rebase patches
  * Update symbols file for libsystemd0
  * Update Vcs-* to point to https://salsa.debian.org
  * Bump Standards-Version to 4.1.3
  * Set Rules-Requires-Root to no

 -- Michael Biebl <biebl@debian.org>  Tue, 30 Jan 2018 01:55:24 +0100

systemd (236-4) unstable; urgency=medium

  [ Felipe Sateler ]
  * Allow systemd-timesyncd to start when libnss-systemd is not installed.
    Pick upstream patch requiring the existence of the systemd-timesync user
    only when running as root, which is not the case for the system unit.
    (Closes: #887343)

  [ Nicolas Braud-Santoni ]
  * debian/copyright: Refer to the CC0 license file (Closes: #882629)

  [ Michael Biebl ]
  * Add Build-Depends on python3-evdev <!nocheck>
    This is used by hwdb/parse_hwdb.py to perform additional validation on
    hwdb files.

 -- Michael Biebl <biebl@debian.org>  Sun, 28 Jan 2018 22:29:32 +0100

systemd (236-3) unstable; urgency=medium

  * Revert "core/execute: RuntimeDirectory= or friends requires mount
    namespace"
    This was making mounts from SSH sessions invisible to the system.
    (Closes: #885325)

 -- Michael Biebl <biebl@debian.org>  Thu, 11 Jan 2018 16:46:04 +0100

systemd (236-2) unstable; urgency=medium

  * Downgrade priority of libudev1 to optional.
    This makes it compliant with recent versions of debian-policy which
    recommends to use priority optional for library packages.
  * Clarify NEWS entry about removal of system users.
    Mention in the recent NEWS entry that the associated system groups
    should be removed as well. (Closes: #885061)
  * cryptsetup-generator: Don't mistake NULL input as OOM.
    Fixes systemd-cryptsetup-generator failing to run during boot.
    (Closes: #885201)
  * analyze: Use normal bus connection for "plot" verb.
    Fixes "systemd-analyze plot" failing to run as root. (Closes: #884506)
  * Stop re-enabling systemd services on every upgrade.
    This was done so changes to the [Install] section would be applied on
    upgrades. Forcefully re-enabling a service might overwrite local
    modifications though and thus far, none of the affected services did
    actually change its [Install] section. So remove this code from the
    maintainer scripts as it was apparently doing more harm then good.
    (Closes: #869354)

 -- Michael Biebl <biebl@debian.org>  Tue, 02 Jan 2018 00:35:14 +0100

systemd (236-1) unstable; urgency=medium

  [ Martin Pitt ]
  * debian/tests/upstream: Only show ≥ warning in journal dumps.
    Showing the entire debug log is too hard to scan visually, and most of
    the time the warnings and errors are sufficient to explain a failure.
    Put the journal files into the artifacts though, in case the debug
    information is necessary.

  [ Michael Biebl ]
  * New upstream version 236
    - nspawn: Adjust path to static resolv.conf to support split usr.
      (Closes: #881310)
    - networkd: Don't stop networkd if CONFIG_FIB_RULES=n in kernel.
      (Closes: #881823)
    - core: Fix segfault in compile_bind_mounts() when BindPaths= or
      BindReadOnlyPaths= is set. (Closes: #883380)
    - meson: Link NSS modules with -z nodelete to fix memory leak in
      nss-systemd. (Closes: #883407)
    - logind: Make sure we don't acces m->action_what if it's not initialized.
      (Closes: #882270)
    - systemctl: Ignore shutdown's "-t" argument. (Closes: #882245)
    - core: Be more defensive if we can't determine per-connection socket
      peer. (Closes: #879603)
    - bpf-firewall: Actually invoke BPF_PROG_ATTACH to check whether
      cgroup/bpf is available. (Closes: #878965)
  * Rebase patches
  * Update symbols file for libsystemd0
  * Bump Standards-Version to 4.1.2
  * Clean up old /var/lib/systemd/clock on upgrade.
    The clock file used by systemd-timesyncd is now stored in
    StateDirectory=systemd/timesync. (Closes: #883605)
  * Stop creating systemd-timesync system user.
    DynamicUser=yes has been enabled for systemd-timesyncd.service so
    allocating a system user statically is no longer necessary.
  * Document removal of systemd-{timesync,journal-gateway,journal-upload} user.
    We no longer create those system users as the corresponding services now
    use DynamicUser=yes. Removing those system users automatically is tricky,
    as the relevant services might be running during upgrade. Add a NEWS
    entry instead which documents this change.
  * Revert "udev-rules: Permission changes for /dev/dri/renderD*"
    This would introduce a new system group "render". As the name is rather
    generic, this needs further discussion first, so revert this change for
    now.

 -- Michael Biebl <biebl@debian.org>  Sun, 17 Dec 2017 21:45:51 +0100

systemd (235-3ubuntu3) bionic; urgency=medium

  * netwokrd: add support for RequiredForOnline stanza. (LP: #1737570)
  * resolved.service: set DefaultDependencies=no (LP: #1734167)
  * systemd.postinst: enable persistent journal. (LP: #1618188)
  * core: add support for non-writable unified cgroup hierarchy for container support.
    (LP: #1734410)

 -- Dimitri John Ledkov <xnox@ubuntu.com>  Tue, 12 Dec 2017 13:25:32 +0000

systemd (235-3ubuntu2) bionic; urgency=medium

  * systemd-fsckd: Fix ADT tests to work on s390x too.

 -- Dimitri John Ledkov <xnox@ubuntu.com>  Tue, 21 Nov 2017 16:41:15 +0000

systemd (235-3ubuntu1) bionic; urgency=medium

  * Merge 235-3 from debian:
    - Drop UBUNTU-CVE-2017-15908 included in Debian.

  * Remaining delta from Debian:
    - ship dhclient enter hook for dhclient integration with resolved
    - ship resolvconf integration via stub-resolv.conf
    - ship s390x virtio interface names migration
    - do not disable systemd-resolved upon libnss-resolve removal
    - do not remote fs in containers, for non-degrated boot
    - CVE-2017-15908 in resolved fix loop on packets with pseudo dns types
    - Unlink invocation id key, upon chown failure in containers
    - Change default to UseDomains by default
    - Do not treat failure to set Nice= setting as error in containers
    - Add a condition to systemd-journald-audit.socet to not start in
      containers (fails)
    - Build without any built-in/fallback DNS server setting
    - Enable resolved by default
    - Update autopkgtests for reliability/raciness, and testing for typical
      defaults
    - Always upgrade udev, when running adt tests
    - Skip test-execute on armhf
    - Cherry-pick a few testsuite fixes

  * UBUNTU Do not use nested kvm during ADT tests.

 -- Dimitri John Ledkov <xnox@ubuntu.com>  Tue, 21 Nov 2017 09:34:14 +0000

systemd (235-3) unstable; urgency=medium

  [ Michael Biebl ]
  * Switch from XC-Package-Type to Package-Type. As of dpkg-dev 1.15.7
    Package-Type is recognized as an official field name.
  * Install modprobe configuration file to /lib/modprobe.d.
    Otherwise it is not read by kmod. (Closes: #879191)

  [ Felipe Sateler ]
  * Backport upstream (partial) fix for combined DynamicUser= + User=
    UID was not allowed to be different to GID, which is normally the case in
    debian, due to the group users being allocated the GID 100 without an
    equivalent UID 100 being allocated.
  * Backport upstream patches to fully make DynamicUser=yes + static,
    pre-existing User= work.

  [ Martin Pitt ]
  * Add missing python3-minimal dependency to systemd-tests
  * Drop long-obsolete systemd-bus-proxy system user
    systemd-bus-proxy hasn't been shipped since before stretch and never
    created any files. Thus clean up the obsolete system user on upgrades.
    (Closes: #878182)
  * Drop static systemd-journal-gateway system user
    systemd-journal-gatewayd.service now uses DynamicUser=, so we don't need
    to create this statically any more. Don't remove the user on upgrades
    though, as there is likely still be a running process. (Closes: #878183)
  * Use DynamicUser= for systemd-journal-upload.service.
  * Add Recommends: libnss-systemd to systemd-sysv.
    This is useful to actually be able to resolve dynamically created system
    users with DynamicUser=true. This concept is going to be used much more
    in future versions and (hopefully) third-party .services, so pulling it
    into the default installation seems prudent now.
  * resolved: Fix loop on packets with pseudo dns types.
    (CVE-2017-15908, Closes: #880026, LP: #1725351)
  * bpf-firewall: Properly handle kernels without BPF cgroup but with TRIE maps.
    Fixes "Detaching egress BPF: Invalid argument" log spam. (Closes: #878965)
  * Fix MemoryDenyWriteExecution= bypass with pkey_mprotect() (LP: #1725348)

 -- Martin Pitt <mpitt@debian.org>  Wed, 15 Nov 2017 09:34:00 +0100

systemd (235-2ubuntu3) bionic; urgency=medium

  * Revert "Skip test-bpf in autopkgtest, currently is failing."
    This reverts commit 75cf986e450e062a3d5780d1976e9efef41e6c4c.
  * Fix test-bpf test case on ubuntu.
  * Skip rename tests in containers, crude fix for now.

 -- Dimitri John Ledkov <xnox@ubuntu.com>  Mon, 13 Nov 2017 00:06:42 +0000

systemd (235-2ubuntu2) bionic; urgency=medium

  * Fix test-functions failing with Ubuntu units.
  * tests: switch to using ext4 by default, instead of ext3.
  * Skip test-bpf in autopkgtest, currently is failing.

 -- Dimitri John Ledkov <xnox@ubuntu.com>  Mon, 06 Nov 2017 18:33:39 +0000

systemd (235-2ubuntu1) bionic; urgency=medium

  [ Dimitri John Ledkov ]
  * Merge 235-2 from debian:
    - Drop all upstream cherry-picks
    - Drop test-copy dh_strip size override, fixed upstream

  * Remaining delta from Debian:
    - ship dhclient enter hook for dhclient integration with resolved
    - ship resolvconf integration via stub-resolv.conf
    - ship s390x virtio interface names migration
    - do not disable systemd-resolved upon libnss-resolve removal
    - do not remote fs in containers, for non-degrated boot
    - CVE-2017-15908 in resolved fix loop on packets with pseudo dns types
    - Unlink invocation id key, upon chown failure in containers
    - Change default to UseDomains by default
    - Do not treat failure to set Nice= setting as error in containers
    - Add a condition to systemd-journald-audit.socet to not start in
      containers (fails)
    - Build without any built-in/fallback DNS server setting
    - Enable resolved by default
    - Update autopkgtests for reliability/raciness, and testing for typical
      defaults
    - Always upgrade udev, when running adt tests
    - Skip test-execute on armhf

  * Fix up write_persistent_net_s390x for nullglob

  * Ship systemd sysctl settings.
    Patch systemd's default sysctl settings to drop things that are set
    elsewhere already. The promote secondary IP addresses is required for
    networkd to successfully renew DHCP leases with a change of an IP address.
    Set default package scheduler to Fair Queue CoDel. (LP: #1721223)

  [ Michael Biebl ]
  * Install modprobe configuration file to /lib/modprobe.d.
    Otherwise it is not read by kmod. (Closes: #879191)

 -- Dimitri John Ledkov <xnox@ubuntu.com>  Mon, 30 Oct 2017 17:20:54 +0000

systemd (235-2) unstable; urgency=medium

  * Revert "tests: when running a manager object in a test, migrate to private
    cgroup subroot first"
    This was causing test suite failures when running inside a chroot.

 -- Michael Biebl <biebl@debian.org>  Wed, 11 Oct 2017 00:46:07 +0200

systemd (235-1) unstable; urgency=medium

  [ Michael Biebl ]
  * New upstream version 235
    - cryptsetup-generator: use remote-cryptsetup.target when _netdev is
      present (Closes: #852534)
    - tmpfiles: change btmp mode 0600 → 0660 (Closes: #870638)
    - networkd: For IPv6 addresses do not treat IFA_F_DEPRECATED as not ready
      (Closes: #869995)
    - exec-util,conf-files: skip non-executable files in execute_directories()
      (Closes: #867902)
    - man: update udevadm -y/--sysname-match documentation (Closes: #865081)
    - tmpfiles: silently ignore any path that passes through autofs
      (Closes: #805553)
    - shared: end string with % if one was found at the end of a expandible
      string (Closes: #865450)
  * Refresh patches
  * Bump Build-Depends on libmount-dev to (>= 2.30)
  * Install new modprobe.d config file
  * Bump Standards-Version to 4.1.1

  [ Martin Pitt ]
  * Merge logind-kill-off autopkgtest into logind test.
    This was horribly inefficient as a separate test (from commit
    6bd0dab41e), as that cost two VM resets plus accompanying boots; and
    this does not change any state thus does not require this kind of
    isolation.

 -- Michael Biebl <biebl@debian.org>  Tue, 10 Oct 2017 18:29:28 +0200

systemd (234-3) unstable; urgency=medium

  [ Martin Pitt ]
  * Various fixes for the upstream autopkgtest.

  [ Felipe Sateler ]
  * Add fdisk to the dependencies of the upstream autopkgtest.
    The upstream autopkgtest uses sfdisk, which is now in the non-essential
    fdisk package. (Closes: #872119)
  * Disable nss-systemd on udeb builds
  * Correctly disable resolved on udeb builds
  * Help fix collisions in libsystemd-shared symbols by versioning them.
    Backport upstream patch to version the symbols provided in the private
    library, so that they cannot confuse unversioned pam modules or libraries
    linked into them. (Closes: #873708)

  [ Dimitri John Ledkov ]
  * Cherrypick upstream networkd-test.py assertion/check fixes.
    This resolves ADT test suite failures, when running tests under lxc/lxd
    providers.
  * Cherrypick arm* seccomp fixes.
    This should resolve ADT test failures, on arm64, when running as root.
  * Disable KillUserProcesses, yet again, with meson this time.
  * initramfs-tools: trigger udevadm add actions with subsystems first.
    This updates the initramfs-tools init-top udev script to trigger udevadm
    actions with type specified. This mimics the systemd-udev-trigger.service.
    Without type specified only devices are triggered, but triggering
    subsystems may also be required and should happen before triggering the
    devices. This is the case for example on s390x with zdev generated udev
    rules. (LP: #1713536)

  [ Michael Biebl ]
  * (Re)add --quiet flag to addgroup calls.
    This is now safe with adduser having been fixed to no longer suppress
    fatal error messages if --quiet is used. (Closes: #837871)
  * Switch back to default GCC (Closes: #873661)
  * Drop systemd-timesyncd.service.d/disable-with-time-daemon.conf.
    All major NTP implementations ship a native service file nowadays with a
    Conflicts=systemd-timesyncd.service so this drop-in is no longer
    necessary. (Closes: #873185)

 -- Michael Biebl <biebl@debian.org>  Mon, 04 Sep 2017 00:17:00 +0200

systemd (234-2.3) unstable; urgency=high

  * Non-maintainer upload.
  * Also switch to g++-6 temporarily (needed for some tests):
    - Add g++-6 to Build-Depends
    - Export CXX = g++-6

 -- Cyril Brulebois <kibi@debian.org>  Thu, 24 Aug 2017 02:40:53 +0200

systemd (234-2.2) unstable; urgency=high

  * Non-maintainer upload.
  * Switch to gcc-6 on all architectures, working around an FTBFS on mips64el,
    apparently due to a gcc-7 bug (See: #871514):
    - Add gcc-6 to Build-Depends in debian/control
    - Export CC = gcc-6 in debian/rules

 -- Cyril Brulebois <kibi@debian.org>  Wed, 23 Aug 2017 22:53:09 +0000

systemd (234-2.1) unstable; urgency=high

  * Non-maintainer upload.
  * Fix missing 60-input-id.rules in udev-udeb, which breaks the graphical
    version of the Debian Installer, as no key presses or mouse events get
    processed (Closes: #872598).

 -- Cyril Brulebois <kibi@debian.org>  Wed, 23 Aug 2017 20:41:33 +0200

systemd (234-2ubuntu12.1) artful-security; urgency=medium

  * SECURITY UPDATE: remote DoS in resolve (LP: #1725351)
    - debian/patches/CVE-2017-15908.patch: fix loop on packets with pseudo
      dns types in src/resolve/resolved-dns-packet.c.
    - CVE-2017-15908

 -- Marc Deslauriers <marc.deslauriers@ubuntu.com>  Thu, 26 Oct 2017 07:56:42 -0400

systemd (234-2ubuntu12) artful; urgency=medium

  [ Dimitri John Ledkov ]
  * debian/rules: do not strip test-copy.
    This insures test-copy is large enough for test-copy tests to pass.
    (LP: #1721203)

  [ Michael Biebl ]
  * Drop systemd-timesyncd.service.d/disable-with-time-daemon.conf.
    All major NTP implementations ship a native service file nowadays with a
    Conflicts=systemd-timesyncd.service so this drop-in is no longer
    necessary. (Closes: #873185) (LP: #1721204)

 -- Dimitri John Ledkov <xnox@ubuntu.com>  Wed, 04 Oct 2017 13:28:34 +0100

systemd (234-2ubuntu11) artful; urgency=medium

  * Ubuntu/extra: ship dhclient-enter hook.
    This allows isc-dhcp dhclient to set search domains and nameservers via
    resolved.
  * Disable systemd-networkd-wait-online by default.
    Currently it is not fit for purpose, as it leads to long boot times when
    networking is unplugged or not yet configured on boot. (LP: #1714301)
  * networkd: change UseMTU default to true.
    Cherry-pick upstream change. (LP: #1717471)
  * postinst: drop empty/stock /etc/rc.local (LP: #1716979)
  * Imporve resolvconf integration.
    Make the .path|.service unit that feed resolved data into resolvconf not
    generate failures if resolvconf is not installed.
    Add a check to make sure that resolved does not read /etc/resolv.conf when that
    is symlinked to stub-resolv.conf. (LP: #1717995)
  * core: gracefully bail out keyring operations when chown fails (LP: #1691096)

 -- Dimitri John Ledkov <xnox@ubuntu.com>  Tue, 26 Sep 2017 11:38:02 -0400

systemd (234-2ubuntu10) artful; urgency=medium

  * Do not fail debootstrap if /etc/resolv.conf is immutable. (LP: #1713212)
  * Revert "Create /etc/resolv.conf on resolved start, if it is an empty file."
    As it is ineffective, and correct creation of /etc/resolv.conf has been fixed.
    This reverts commit ccba42504f216f6ffbc54eb2c9af347355f8d86b.
  * initramfs-tools: trigger udevadm add actions with subsystems first.
    This updates the initramfs-tools init-top udev script to trigger udevadm
    actions with type specified. This mimicks the
    systemd-udev-trigger.service. Without type specified only devices are
    triggered, but triggering subsystems may also be required and should happen
    before triggering the devices. This is the case for example on s390x with zdev
    generated udev rules. (LP: #1713536)

 -- Dimitri John Ledkov <xnox@ubuntu.com>  Wed, 30 Aug 2017 11:22:41 +0100

systemd (234-2ubuntu9) artful; urgency=medium

  * boot-and-services: skip gdm3 tests when absent, as it is on s390x.

 -- Dimitri John Ledkov <xnox@ubuntu.com>  Wed, 23 Aug 2017 11:58:57 +0100

systemd (234-2ubuntu8) artful; urgency=medium

  * Enable systemd-networkd by default.

 -- Dimitri John Ledkov <xnox@ubuntu.com>  Tue, 22 Aug 2017 17:50:59 +0100

systemd (234-2ubuntu7) artful; urgency=medium

  * Always setup /etc/resolv.conf on new installations.
    On new installations, /etc/resolv.conf will always exist. Move it to /run
    and replace it with the desired final symlink. (LP: #1712283)
  * Create /etc/resolv.conf on resolved start, if it is an empty file.

 -- Dimitri John Ledkov <xnox@ubuntu.com>  Tue, 22 Aug 2017 16:13:35 +0100

systemd (234-2ubuntu6) artful; urgency=medium

  * Disable KillUserProcesses, yet again, with meson this time.
  * Re-enable reboot tests.

 -- Dimitri John Ledkov <xnox@ubuntu.com>  Thu, 17 Aug 2017 15:22:35 +0100

systemd (234-2ubuntu5) artful; urgency=medium

  * debian/tests: disable i386 & amd64 systemd-fsck test, and add environment
    overrides to allow force execution of those tests locally. LP: #1708051.

 -- Dimitri John Ledkov <xnox@ubuntu.com>  Wed, 16 Aug 2017 13:04:48 +0100

systemd (234-2ubuntu4) artful; urgency=medium

  * debian/tests: disable i386 & amd64 boot-smoke, passes locally. LP:
    #1708051.

 -- Dimitri John Ledkov <xnox@ubuntu.com>  Tue, 15 Aug 2017 14:20:12 +0100

systemd (234-2ubuntu3) artful; urgency=medium

  * debian/tests: Switch to gdm, enforce udev upgrade.

 -- Dimitri John Ledkov <xnox@ubuntu.com>  Mon, 14 Aug 2017 12:02:37 +0100

systemd (234-2ubuntu2) artful; urgency=medium

  * Ignore failures to set Nice priority on services in containers.
  * Disable execute test on armhf.
  * units: set ConditionVirtualization=!private-users on journald audit socket.
    It fails to start in unprivileged containers.
  * boot-smoke: refactor ADT test.
    Wait for system to settle down and get to either running or degraded state,
    then collect all metrics, and exit with an error if any of the tests failed.

 -- Dimitri John Ledkov <xnox@ubuntu.com>  Wed, 02 Aug 2017 03:02:03 +0100

systemd (234-2ubuntu1) artful; urgency=medium

  [ Dimitri John Ledkov ]
  * ubuntu: udev.postinst preserve virtio interfaces names on upgrades, on s390x.
    New udev generates stable interface names on s390x kvm instances, however, upon
    upgrades existing ethX names should be preserved to prevent breaking networking
    and software configurations.
    This patch only affects Ubuntu systems. (Closes: #860246) (LP: #1682437)
  * Set UseDomains to true, by default, on Ubuntu.
    On Ubuntu, fallback DNS servers are disabled, therefore we do not leak queries
    to a preset 3rd party by default. In resolved, dnssec is also disabled by
    default, as too much of the internet is broken and using Ubuntu users to debug
    the internet is not very productive - most of the time the end-user cannot fix
    or know how to notify the site owners about the dnssec mistakes. Inherintally
    the DHCP acquired DNS servers are therefore trusted, and are free to spoof
    records. Not trusting DNS search domains, in such scenario, provides limited
    security or privacy benefits. From user point of view, this also appears to be
    a regression from previous Ubuntu releases which do trust DHCP acquired search
    domains by default.
    Therefore we are enabling UseDomains by default on Ubuntu.
    Users may override this setting in the .network files by specifying
    [DHCP|IPv6AcceptRA] UseDomains=no|route options.
  * resolved: create private stub resolve file for integration with resolvconf.
    The stub-resolve.conf file points at resolved stub resolver, but also lists the
    available search domains. This is required to correctly resolve domains without
    using resolve nss module.
  * Enable systemd-resolved by default
  * Create /etc/resolv.conf at postinst, pointing at the stub resolver.
    The stub resolver file is dynamically managed by systemd-resolved. It points at
    the stub resolver as the nameserver, however it also dynamically updates the
    search stanza, thus non-nss dns tools work correctly with unqualified names and
    correctly use the DHCP acquired search domains.
  * libnss-resolve: do not disable and stop systemd-resolved
    resolved is always used by default on ubuntu via stub resolver, therefore it
    should continue to operate without libnss-resolve module installed.
  * modprobe.d: set max_bonds=0 for bonding module to prevent bond0 creation.
    This prevents confusing networkd, and allows networkd to manage bond0.
  * Cherrypick upstream networkd-test.py assertion/check fixes.
    This resolves ADT test suite failures, when running tests under lxc/lxd
    providers.
  * Cherrypick arm* seccomp fixes.
    This should resolve ADT test failures, on arm64, when running as root.
  * Re-enable seccomp and execute tests on arm.

  [ Balint Reczey ]
  * Skip starting systemd-remount-fs.service in containers
    even when /etc/fstab is present.
    This allows entering fully running state even when /etc/fstab
    lists / to be mounted from a device which is not present in the
    container. (LP: #1576341)

  [ Michael Biebl ]
  * selinux: Enable labeling and access checks for unprivileged users.
    Revert commit that inadvertently broke a lot of SELinux related
    functionality for both unprivileged users and systemd instances running
    as MANAGER_USER and instead deal with the auditd issue by checking for
    the CAP_AUDIT_WRITE capability before opening an audit netlink socket.
    (Closes: #863800)

 -- Dimitri John Ledkov <xnox@ubuntu.com>  Tue, 25 Jul 2017 13:30:58 +0100

systemd (234-2) unstable; urgency=medium

  [ Martin Pitt ]
  * udev README.Debian: Fix name of example *.link file

  [ Felipe Sateler ]
  * test-condition: Don't assume that all non-root users are normal users.
    Automated builders may run under a dedicated system user, and this test
    would fail that.

  [ Michael Biebl ]
  * Revert "units: Tell login to preserve environment"
    Environment=LANG= LANGUAGE= LC_CTYPE= ... as used in the getty units is
    not unsetting the variables but instead sets it to an empty var. Passing
    that environment to login messes up the system locale settings and
    breaks programs like gpg-agent.
    (Closes: #868695)

 -- Michael Biebl <biebl@debian.org>  Thu, 20 Jul 2017 15:13:42 +0200

systemd (234-1ubuntu2) artful; urgency=medium

  * Set UseDomains to true, by default, on Ubuntu.
    On Ubuntu, fallback DNS servers are disabled, therefore we do not leak queries
    to a preset 3rd party by default. In resolved, dnssec is also disabled by
    default, as too much of the internet is broken and using Ubuntu users to debug
    the internet is not very productive - most of the time the end-user cannot fix
    or know how to notify the site owners about the dnssec mistakes. Inherintally
    the DHCP acquired DNS servers are therefore trusted, and are free to spoof
    records. Not trusting DNS search domains, in such scenario, provides limited
    security or privacy benefits. From user point of view, this also appears to be
    a regression from previous Ubuntu releases which do trust DHCP acquired search
    domains by default.
    Therefore we are enabling UseDomains by default on Ubuntu.
    Users may override this setting in the .network files by specifying
    [DHCP|IPv6AcceptRA] UseDomains=no|route options.
  * resolved: create private stub resolve file for integration with resolvconf.
    The stub-resolve.conf file points at resolved stub resolver, but also lists the
    available search domains. This is required to correctly resolve domains without
    using resolve nss module.
  * Enable systemd-resolved by default
  * Create /etc/resolv.conf at postinst, pointing at the stub resolver.
    The stub resolver file is dynamically managed by systemd-resolved. It points at
    the stub resolver as the nameserver, however it also dynamically updates the
    search stanza, thus non-nss dns tools work correctly with unqualified names and
    correctly use the DHCP acquired search domains.
  * libnss-resolve: do not disable and stop systemd-resolved
    resolved is always used by default on ubuntu via stub resolver, therefore it
    should continue to operate without libnss-resolve module installed.

 -- Dimitri John Ledkov <xnox@ubuntu.com>  Fri, 21 Jul 2017 17:07:17 +0100

systemd (234-1ubuntu1) artful; urgency=medium

  [ Dimitri John Ledkov ]
  * Merge with debian, outstanding delta below.
  * ubuntu: udev.postinst preserve virtio interfaces names on upgrades, on s390x.
    New udev generates stable interface names on s390x kvm instances, however, upon
    upgrades existing ethX names should be preserved to prevent breaking networking
    and software configurations.
    This patch only affects Ubuntu systems. (Closes: #860246) (LP: #1682437)
  * debian/tests/root-unittests: disable execute and seccomp tests on arm
    test-seccomp and test-execute fail on arm64 kernels. Marking both tests as
    expected failures. An upstream bug report is filed to resolve these.
    (LP: #1672499)
  * Disable fallback DNS servers.
    This causes resolved to call-home to google, attempt to access network when
    none is available, and spams logs. (LP: #1449001, #1698734)

  [ Balint Reczey ]
  * Skip starting systemd-remount-fs.service in containers
    even when /etc/fstab is present.
    This allows entering fully running state even when /etc/fstab
    lists / to be mounted from a device which is not present in the
    container. (LP: #1576341)

 -- Dimitri John Ledkov <xnox@ubuntu.com>  Mon, 17 Jul 2017 10:59:34 +0100

systemd (234-1) unstable; urgency=medium

  [ Michael Biebl ]
  * New upstream version 234
    - tmpfiles: Create /var/log/lastlog if it does not exist.
      (Closes: #866313)
    - network: Bridge vlan without PVID. (Closes: #859941)
  * Rebase patches
  * Switch build system from autotools to meson.
    Update the Build-Depends accordingly.
  * Update fsckd patch for meson
  * udev autopkgtest: no longer install test-udev binary manually.
    This is now done by the upstream build system.
  * Update symbols file for libsystemd0
  * Update lintian override for systemd-tests.
    Upstream now installs manual and unsafe tests in subdirectories of
    /usr/lib/systemd/tests/, so ignore those as well.
  * Bump Standards-Version to 4.0.0
  * Change priority of libnss-* packages from extra to optional.
  * Use UTF-8 locale when building the package.
    Otherwise meson will be pretty unhappy when trying to process files with
    unicode characters. Use C.UTF-8 as this locale is pretty much guaranteed
    to be available everywhere.
  * Mark test-timesync as manual.
    The test tries to setup inotify watches for /run/systemd/netif/links
    which fails in a buildd environment where systemd is not active.
  * Do not link udev against libsystemd-shared.
    We ship udev in a separate binary package, so can't use
    libsystemd-shared, which is part of the systemd binary package.
  * Avoid requiring a "kvm" system group.
    This group is not universally available and as a result generates a
    warning during boot. As kvm is only really useful if the qemu package is
    installed and this package already takes care of setting up the proper
    permissions for /dev/kvm, drop this rule from 50-udev-default.rules.

  [ Martin Pitt ]
  * udev README.Debian: Update transitional rules and mention *.link files.
    - 01-mac-for-usb.link got replaced with 73-usb-net-by-mac.rules
    - /etc/systemd/network/50-virtio-kernel-names.link is an upgrade
      transition for VMs with virtio
    - Describe *.link files as a simpler/less error prone (but also less
      flexible) way of customizing interface names. (Closes: #868002)

 -- Michael Biebl <biebl@debian.org>  Thu, 13 Jul 2017 17:38:28 +0200

systemd (233-10) unstable; urgency=medium

  [ Martin Pitt ]
  * Adjust var-lib-machines.mount target.
    Upstream PR #6095 changed the location to
    {remote-fs,machines}.target.wants, so just install all available ones.

  [ Dimitri John Ledkov ]
  * Fix out-of-bounds write in systemd-resolved.
    CVE-2017-9445 (Closes: #866147, LP: #1695546)

  [ Michael Biebl ]
  * Be truly quiet in systemctl -q is-enabled (Closes: #866579)
  * Improve RLIMIT_NOFILE handling.
    Use /proc/sys/fs/nr_open to find the current limit of open files
    compiled into the kernel instead of using a hard-coded value of 65536
    for RLIMIT_NOFILE. (Closes: #865449)

  [ Nicolas Braud-Santoni ]
  * debian/extra/rules: Use updated U2F ruleset.
    This ruleset comes from Yubico's libu2f-host. (Closes: #824532)

 -- Michael Biebl <biebl@debian.org>  Mon, 03 Jul 2017 18:51:58 +0200

systemd (233-9) unstable; urgency=medium

  * hwdb: Use path_join() to generate the hwdb_bin path.
    This ensures /lib/udev/hwdb.bin gets the correct SELinux context. Having
    double slashes in the path makes selabel_lookup_raw() return the wrong
    context. (Closes: #851933)
  * Drop no longer needed Breaks against usb-modeswitch
  * Drop Breaks for packages shipping rcS init scripts.
    This transition was completed in stretch.

 -- Michael Biebl <biebl@debian.org>  Mon, 19 Jun 2017 15:10:14 +0200

systemd (233-8ubuntu2) artful; urgency=medium

  * Disable fallback DNS servers.
    This causes resolved to call-home to google, attempt to access network when
    none is available, and spams logs. (LP: #1449001, #1698734)
  * SECURITY UPDATE: Out-of-bounds write in systemd-resolved.
    CVE-2017-9445 (LP: #1695546)

 -- Dimitri John Ledkov <xnox@ubuntu.com>  Wed, 28 Jun 2017 13:27:28 +0100

systemd (233-8ubuntu1) artful; urgency=medium

  Merge from experimental. Existing Ubuntu cherry-picks:
  * TEST-12: cherry-pick upstream fix for compat with new netcat-openbsd.
  * networkd: cherry-pick support for setting bridge port's priority.
    This is a useful feature/bugfix to improve feature parity of networkd with
    ifupdown. This matches netplan's expectations to be able to set bridge port's
    priorities via networked. This featue is to be used by netplan/MAAS/OpenStack.
  * Cherrypick upstream commit to enable system use kernel maximum limit for RLIMIT_NOFILE isntead of hard-coded (low) limit of 65536.
  * debian/tests/root-unittests: disable execute and seccomp tests on arm
    test-seccomp and test-execute fail on arm64 kernels. Marking both tests as
    expected failures. An upstream bug report is filed to resolve these.
  * Cherrypick upstream patch for vio predictable interface names.
  * Cherrypick upstream patch for platform predictable interface names.

  Ubuntu cherry-picks, now also applied in Debian:
  * resolved: fix null pointer dereference crash

  Remaining Ubuntu delta:
  * ubuntu: udev.postinst preserve virtio interfaces names on upgrades, on s390x.
    New udev generates stable interface names on s390x kvm instances, however, upon
    upgrades existing ethX names should be preserved to prevent breaking networking
    and software configurations.
    This patch only affects Ubuntu systems.
  * Skip starting systemd-remount-fs.service in containers
    even when /etc/fstab is present.
    This allows entering fully running state even when /etc/fstab
    lists / to be mounted from a device which is not present in the
    container.

  New Ubuntu cherry-picks:
  * loginctl: Chrerry-pick upstream fix to not ignore multiple session ids.
    (LP: #1682154)

 -- Dimitri John Ledkov <xnox@ubuntu.com>  Mon, 19 Jun 2017 15:24:30 +0100

systemd (233-8) experimental; urgency=medium

  * Bump debhelper compatibility level to 10
  * Drop versioned Build-Depends on dpkg-dev.
    It's no longer necessary as even Jessie ships a new enough version.
  * timesyncd: don't use compiled-in list if FallbackNTP has been configured
    explicitly (Closes: #861769)
  * resolved: fix null pointer p->question dereferencing.
    This fixes a bug which allowed a remote DoS (daemon crash) via a crafted
    DNS response with an empty question section.
    Fixes: CVE-2017-9217 (Closes: #863277)

 -- Michael Biebl <biebl@debian.org>  Mon, 29 May 2017 14:12:08 +0200

systemd (233-7) experimental; urgency=medium

  [ Michael Biebl ]
  * basic/journal-importer: Fix unaligned access in get_data_size()
    (Closes: #862062)
  * ima: Ensure policy exists before asking the kernel to load it
    (Closes: #863111)
  * Add Depends: procps to systemd.
    It's required by /usr/lib/systemd/user/systemd-exit.service which calls
    /bin/kill to stop the systemd --user instance. (Closes: #862292)
  * service: Serialize information about currently executing command
    (Closes: #861157)
  * seccomp: Add clone syscall definitions for mips (Closes: #861171)

  [ Dimitri John Ledkov ]
  * ubuntu: disable dnssec on any ubuntu releases (LP: #1690605)

  [ Felipe Sateler ]
  * Specify nobody user and group.
    Otherwise nss-systemd will translate to group 'nobody', which doesn't
    exist on debian systems.

 -- Michael Biebl <biebl@debian.org>  Wed, 24 May 2017 12:26:18 +0200

systemd (233-6ubuntu3) artful; urgency=medium

  * resolved: fix null pointer dereference crash (LP: #1621396)

 -- Dimitri John Ledkov <xnox@ubuntu.com>  Mon, 22 May 2017 09:29:22 +0100

systemd (233-6ubuntu2) artful; urgency=medium

  [ Michael Biebl ]
  * basic/journal-importer: Fix unaligned access in get_data_size()
    (Closes: #862062)

  [ Dimitri John Ledkov ]
  * ubuntu: disable dnssec on any ubuntu releases (LP: #1690605)
  * Cherrypick upstream patch for vio predictable interface names.
  * Cherrypick upstream patch for platform predictable interface names.
    (LP: #1686784)

  [ Balint Reczey ]
  * Skip starting systemd-remount-fs.service in containers
    even when /etc/fstab is present.
    This allows entering fully running state even when /etc/fstab
    lists / to be mounted from a device which is not present in the
    container. (LP: #1576341)

 -- Dimitri John Ledkov <xnox@ubuntu.com>  Wed, 17 May 2017 19:24:03 +0100

systemd (233-6ubuntu1) artful; urgency=medium

  Merge from Debian, existing changes: 
  * ubuntu: udev.postinst preserve virtio interfaces names on upgrades, on s390x.
    New udev generates stable interface names on s390x kvm instances, however, upon
    upgrades existing ethX names should be preserved to prevent breaking networking
    and software configurations.
    This patch only affects Ubuntu systems. (Closes: #860246) (LP: #1682437)
  * TEST-12: cherry-pick upstream fix for compat with new netcat-openbsd.
  * networkd: cherry-pick support for setting bridge port's priority.
    This is a useful feature/bugfix to improve feature parity of networkd with
    ifupdown. This matches netplan's expectations to be able to set bridge port's
    priorities via networked. This featue is to be used by netplan/MAAS/OpenStack.

  New changes:
  * Cherrypick upstream commit to enable system use kernel maximum limit for
    RLIMIT_NOFILE isntead of hard-coded (low) limit of 65536.  (LP: #1686361)
  * debian/tests/root-unittests: disable execute and seccomp tests on arm
    test-seccomp and test-execute fail on arm64 kernels. Marking both tests as
    expected failures. An upstream bug report is filed to resolve these.
    (LP: #1672499)

 -- Dimitri John Ledkov <xnox@ubuntu.com>  Tue, 02 May 2017 11:23:19 +0100

systemd (233-6) experimental; urgency=medium

  [ Felipe Sateler ]
  * Backport upstream PR #5531.
    This delays opening the mdns and llmnr sockets until a network has enabled
    them. This silences annoying messages when networkd receives such packets
    without expecting them: Got mDNS UDP packet on unknown scope.

  [ Martin Pitt ]
  * resolved: Disable DNSSEC by default on stretch and zesty.
    Both Debian stretch and Ubuntu zesty are close to releasing, switch to
    DNSSEC=off by default for those. Users can still turn it back on with
    DNSSEC=allow-downgrade (or even "yes").

  [ Michael Biebl ]
  * Add Conflicts against hal.
    Since v183, udev no longer supports RUN+="socket:". This feature is
    still used by hal, but now generates vast amounts of errors in the
    journal. Thus force the removal of hal by adding a Conflicts to the udev
    package. This is safe, as hal is long dead and no longer useful.
  * Drop systemd-ui Suggests
    systemd-ui is unmaintained upstream and not particularly useful anymore.
  * journal: fix up syslog facility when forwarding native messages.
    Native journal messages (_TRANSPORT=journal) typically don't have a
    syslog facility attached to it. As a result when forwarding the
    messages to syslog they ended up with facility 0 (LOG_KERN).
    Apply syslog_fixup_facility() so we use LOG_USER instead.
    (Closes: #837893)
  * Split upstream tests into systemd-tests binary package (Closes: #859152)
  * Get PACKAGE_VERSION from config.h.
    This also works with meson and is not autotools specific.

  [ Sjoerd Simons ]
  * init-functions Only call daemon-reload when planning to redirect
    systemctl daemon-reload is a quite a heavy operation, it will re-parse
    all configuration and re-run all generators. This should only be done
    when strictly needed. (Closes: #861158)

 -- Michael Biebl <biebl@debian.org>  Fri, 28 Apr 2017 21:47:14 +0200

systemd (233-5ubuntu1) artful; urgency=medium

  [ Felipe Sateler ]
  * Backport upstream PR #5531.
    This delays opening the mdns and llmnr sockets until a network has enabled them.
    This silences annoying messages when networkd receives such packets without
    expecting them:
      Got mDNS UDP packet on unknown scope.

  [ Martin Pitt ]
  * resolved: Disable DNSSEC by default on stretch and zesty.
    Both Debian stretch and Ubuntu zesty are close to releasing, switch to
    DNSSEC=off by default for those. Users can still turn it back on with
    DNSSEC=allow-downgrade (or even "yes").

  [ Michael Biebl ]
  * Add Conflicts against hal.
    Since v183, udev no longer supports RUN+="socket:". This feature is
    still used by hal, but now generates vast amounts of errors in the
    journal. Thus force the removal of hal by adding a Conflicts to the udev
    package. This is safe, as hal is long dead and no longer useful.
  * Drop systemd-ui Suggests
    systemd-ui is unmaintained upstream and not particularly useful anymore.
  * journal: fix up syslog facility when forwarding native messages.
    Native journal messages (_TRANSPORT=journal) typically don't have a
    syslog facility attached to it. As a result when forwarding the
    messages to syslog they ended up with facility 0 (LOG_KERN).
    Apply syslog_fixup_facility() so we use LOG_USER instead. (Closes: #837893)
  * Split upstream tests into systemd-tests binary package (Closes: #859152)
  * Get PACKAGE_VERSION from config.h.
    This also works with meson and is not autotools specific.

  [ Dimitri John Ledkov ]
  * ubuntu: udev.postinst preserve virtio interfaces names on upgrades, on s390x.
    New udev generates stable interface names on s390x kvm instances, however, upon
    upgrades existing ethX names should be preserved to prevent breaking networking
    and software configurations.
    This patch only affects Ubuntu systems. (Closes: #860246) (LP: #1682437)
  * TEST-12: cherry-pick upstream fix for compat with new netcat-openbsd.
  * networkd: cherry-pick support for setting bridge port's priority.
    This is a useful feature/bugfix to improve feature parity of networkd with
    ifupdown. This matches netplan's expectations to be able to set bridge port's
    priorities via networked. This featue is to be used by netplan/MAAS/OpenStack.

 -- Dimitri John Ledkov <xnox@ubuntu.com>  Fri, 21 Apr 2017 14:36:34 +0100

systemd (233-5) experimental; urgency=medium

  * Do not throw a warning in emergency and rescue mode if plymouth is not
    installed.
    Ideally, plymouth should only be referenced via dependencies, not
    ExecStartPre. This at least avoids the confusing error message on
    minimal installations that do not carry plymouth.
  * rules: Allow SPARC vdisk devices when identifying CD drives
    (Closes: #858014)

 -- Michael Biebl <biebl@debian.org>  Tue, 21 Mar 2017 21:00:08 +0100

systemd (233-4) experimental; urgency=medium

  [ Martin Pitt ]
  * udev autopkgtest: Drop obsolete sys.tar.xz fallback.
    This was only necessary for supporting 232 as well.
  * root-unittest: Drop obsolete FIXME comment.
  * Add libpolkit-gobject-1-dev build dep for polkit version detection.
  * Move systemd.link(5) to udev package.
    .link files are being handled by udev, so it should ship the
    corresponding manpage. Bump Breaks/Replaces accordingly. (Closes: #857270)

  [ Michael Biebl ]
  * Restart journald on upgrades (Closes: #851438)
  * Avoid strict DM API versioning.
    Compiling against the dm-ioctl.h header as provided by the Linux kernel
    will embed the DM interface version number. Running an older kernel can
    lead to errors on shutdown when trying to detach DM devices.
    As a workaround, build against a local copy of dm-ioctl.h based on 3.13,
    which is the minimum required version to support DM_DEFERRED_REMOVE.
    (Closes: #856337)

 -- Michael Biebl <biebl@debian.org>  Thu, 16 Mar 2017 18:40:16 +0100

systemd (233-3) experimental; urgency=medium

  [ Michael Biebl ]
  * Install D-Bus policy files in /usr
  * Drop no longer needed maintainer scripts migration code and simplify
    various version checks
  * Fix location of installed tests
  * Override package-name-doesnt-match-sonames lintian warning for libnss-*
  * Don't ship any symlinks in /etc/systemd/system.
    Those should be created dynamically via "systemctl enable".

  [ Martin Pitt ]
  * root-unittests autopkgtest: Skip test-udev.
    It has its own autopkgtest and needs some special preparation. At some
    point that should be merged into root-unittests, but let's quickfix this
    to unbreak upstream CI.

 -- Michael Biebl <biebl@debian.org>  Fri, 03 Mar 2017 19:49:44 +0100

systemd (233-2) experimental; urgency=medium

  * test: skip instead of fail if crypto kmods are not available.
    The Debian buildds have module loading disabled, thus AF_ALG sockets are
    not available during build. Skip the tests that cover those (khash and
    id128) instead of failing them in this case.
    https://github.com/systemd/systemd/issues/5524

 -- Martin Pitt <mpitt@debian.org>  Fri, 03 Mar 2017 11:51:25 +0100

systemd (233-1) experimental; urgency=medium

  [ Martin Pitt ]
  * New upstream release 233:
    - udev: Remove /run/udev/control on stop to avoid sendsigs to kill
      udevd. (Closes: #791944)
    - nspawn: Handle container directory symlinks. (Closes: #805785)
    - Fix mount units to not become "active" when NFS mounts time out.
      (Closes: #835810)
    - hwdb: Rework path/priority comparison when loading files from /etc/
      vs. /lib. (Closes: #845442)
    - machinectl: Fix "list" command when failing to determine OS version.
      (Closes: #849316)
    - Support tilegx architecture. (Closes: #856306)
    - systemd-sleep(8): Point out inhibitor interface as better alternative
      for suspend integration. (Closes: #758279)
    - journalctl: Improve error message wording when specifying boot
      offset with ephemeral journal. (Closes: #839291)
  * Install new systemd-umount and /usr/lib/environment.d/
  * Use "make install-tests" for shipped unit tests
  * Switch back to gold linker on mips*
    Bug #851736 got fixed now.
  * debian/rules: Drop obsolete SETCAP path

  [ Michael Biebl ]
  * Drop upstart jobs for udev
  * Drop /sbin/udevadm compat symlink from udev-udeb and initramfs
  * Drop Breaks and Replaces from pre-jessie

 -- Martin Pitt <mpitt@debian.org>  Thu, 02 Mar 2017 17:10:09 +0100

systemd (232-19) unstable; urgency=medium

  [ Martin Pitt ]
  * debian/README.source: Update patch and changelog handling to current
    reality.
  * root-unittests autopkgtest: Blacklist test-journal-importer.
    This got added in a recent PR, but running this requires using "make
    install-tests" which hasn't landed yet.
  * fsckd: Fix format specifiers on 32 bit architectures.
  * resolved: Fix NSEC proofs for missing TLDs (Closes: #855479)
  * boot-and-services autopkgtest: Skip CgroupsTest on unified hierarchy.
  * boot-smoke autopkgtest: Run in containers, too.
  * logind autopkgtest: Adjust to work in containers.

  [ Dimitri John Ledkov ]
  * Fix resolved failing to follow CNAMES for DNS stub replies (LP: #1647031)
  * Fix emitting change signals with a sessions property in logind
    (LP: #1661568)

  [ Michael Biebl ]
  * If an automount unit is masked, don't react to activation anymore.
    Otherwise we'll hit an assert sooner or later. (Closes: #856035)

  [ Felipe Sateler ]
  * resolved: add the new KSK to the built-in resolved trust anchor.
    The old root key will be discarded in early 2018, so get this into
    stretch.
  * Backport some zsh completion fixes from upstream (Closes: #847203)

 -- Martin Pitt <mpitt@debian.org>  Thu, 02 Mar 2017 09:21:12 +0100

systemd (232-18) unstable; urgency=medium

  * udev autopkgtest: Adjust to script-based test /sys creation.
    PR #5250 changes from the static sys.tar.xz to creating the test /sys
    directory with a script. Get along with both cases until 233 gets
    released and packaged.
  * systemd-resolved.service.d/resolvconf.conf: Don't fail if resolvconf is
    not installed. ReadWritePaths= fails by default if the referenced
    directory does not exist. This happens if resolvconf is not installed, so
    use '-' to ignore the absence. (Closes: #854814)
  * Fix two more seccomp issues.
  * Permit seeing process list of units whose unit files are missing.
  * Fix systemctl --user enable/disable without $XDG_RUNTIME_DIR being set.
    (Closes: #855050)

 -- Martin Pitt <mpitt@debian.org>  Mon, 13 Feb 2017 17:36:12 +0100

systemd (232-17) unstable; urgency=medium

  * Add libcap2-bin build dependency for tests. This will make
    test_exec_capabilityboundingset() actually run. (Closes: #854394)
  * Add iproute2 build dependency for tests. This will make
    test_exec_privatenetwork() actually run; it skips if "ip" is not present.
    (Closes: #854396)
  * autopkgtest: Run all upstream unit tests as root.
    Ship all upstream unit tests in libsystemd-dev, and run them all as root
    in autopkgtest. (Closes: #854392) This also fixes the FTBFS on non-seccomp
    architectures.
  * systemd-resolved.service.d/resolvconf.conf: Allow writing to
    /run/resolvconf. Upstream PR #5283 will introduce permission restrictions
    for systemd-resolved.service, including the lockdown to writing
    /run/systemd/. This will then cause the resolvconf call in our drop-in to
    fail as that needs to write to /run/resolvconf/. Add this to
    ReadWritePaths=. (This is a no-op with the current unrestricted unit).

 -- Martin Pitt <mpitt@debian.org>  Fri, 10 Feb 2017 11:52:46 +0100

systemd (232-16) unstable; urgency=medium

  [ Martin Pitt ]
  * Add autopkgtest for test-seccomp
  * udev: Fix by-id symlinks for devices whose IDs contain whitespace
    (Closes: #851164, LP: #1647485)
  * Add lintian overrides for binary-or-shlib-defines-rpath on shipped test
    programs. This is apparently a new lintian warning on which uploads get
    rejected.  These are only test programs, not in $PATH, and they need to
    link against systemd's internal library.

  [ Michael Biebl ]
  * Fix seccomp filtering. (Closes: #852811)
  * Do not crash on daemon-reexec when /run is full (Closes: #850074)

 -- Martin Pitt <mpitt@debian.org>  Thu, 09 Feb 2017 16:22:43 +0100

systemd (232-15) unstable; urgency=medium

  * Add missing Build-Depends on tzdata.
    It is required to successfully run the test suite. (Closes: #852883)
  * Bump systemd Breaks to ensure it is upgraded in lockstep with udev.
    The sandboxing features used by systemd-udevd.service require systemd
    (>= 232-11). (Closes: #853078)
  * Bump priority of libpam-systemd to standard.
    This reflects the changes that have been made in the archive a while
    ago. See #803184

 -- Michael Biebl <biebl@debian.org>  Wed, 01 Feb 2017 22:45:35 +0100

systemd (232-14) unstable; urgency=medium

  * Deal with NULL pointers more gracefully in unit_free() (Closes: #852202)
  * Fix issues in journald during startup

 -- Michael Biebl <biebl@debian.org>  Mon, 23 Jan 2017 14:52:46 +0100

systemd (232-13) unstable; urgency=medium

  * Re-add versioned Conflicts/Replaces against upstart.
    In Debian the upstart package was never split into upstart and
    upstart-sysv, so we need to keep that for switching from upstart to
    systemd-sysv. (Closes: #852156)
  * Update Vcs-* according to the latest recommendation
  * Update Homepage and the URLs in debian/copyright to use https

 -- Michael Biebl <biebl@debian.org>  Sun, 22 Jan 2017 08:19:28 +0100

systemd (232-12) unstable; urgency=medium

  * Fix build if seccomp support is disabled
  * Enable seccomp support on ppc64

 -- Michael Biebl <biebl@debian.org>  Wed, 18 Jan 2017 19:43:51 +0100

systemd (232-11) unstable; urgency=medium

  [ Martin Pitt ]
  * Fix RestrictAddressFamilies=
    Backport upstream fix for setting up seccomp filters to fix
    RestrictAddressFamilies= on non-amd64 architectures. Drop the hack from
    debian/rules to remove this property from unit files.
    See #843160
  * Use local machine-id for running tests during package build.
    Since "init" and thus "systemd" are not part of debootstrap any more,
    some buildd chroots don't have an /etc/machine-id any more. Port the old
    Add-env-variable-for-machine-ID-path.patch to the current code, use a
    local machine-id again, and always make test suite failures fatal.
    (Closes: #851445)

  [ Michael Biebl ]
  * gpt-auto-generator: support LUKS encrypted root partitions
    (Closes: #851475)
  * Switch to bfd linker on mips*
    The gold linker is currently producing broken libraries on mips*
    resulting in segfaults for users of libsystemd. Switch to bfd until
    binutils has been fixed. (Closes: #851412)
  * Revert "core: turn on specifier expansion for more unit file settings"
    The expansion of the % character broke the fstab-generator and
    specifying the tmpfs size as percentage of physical RAM resulted in the
    size being set to 4k. (Closes: #851492)
  * Drop obsolete Conflicts, Breaks and Replaces
  * Require systemd-shim version which supports v232.
    See #844785

  [ Ondřej Nový ]
  * Redirect try-restart in init-functions hook (Closes: #851688)

 -- Michael Biebl <biebl@debian.org>  Wed, 18 Jan 2017 12:38:54 +0100

systemd (232-10) unstable; urgency=medium

  * Add NULL sentinel to strjoin.
    We haven't cherry-picked upstream commit 605405c6c which introduced a
    strjoin macro that adds the NULL sentinel automatically so we need to do
    it manually. (Closes: #851210)

 -- Michael Biebl <biebl@debian.org>  Fri, 13 Jan 2017 05:08:55 +0100

systemd (232-9) unstable; urgency=medium

  * Use --disable-wheel-group configure switch.
    Instead of mangling the tmpfiles via sed to remove the wheel group, use
    the configure switch which was added upstream in v230.
    See https://github.com/systemd/systemd/issues/2492
  * Update debian/copyright.
    Bob Jenkins released the lookup3.[ch] files as public domain which means
    there is no copyright holder.
  * Drop fallback for older reportbug versions when attaching files
  * debian/extra/init-functions.d/40-systemd: Stop checking for init env var.
    This env variable is no longer set when systemd executes a service so
    it's pointless to check for it.
  * debian/extra/init-functions.d/40-systemd: Stop setting
    _SYSTEMCTL_SKIP_REDIRECT=true.
    It seems we don't actually need it to detect recursive loops (PPID is
    sufficient) and by exporting it we leak _SYSTEMCTL_SKIP_REDIRECT into
    the runtime environment of the service. (Closes: #802018)
  * debian/extra/init-functions.d/40-systemd: Rename _SYSTEMCTL_SKIP_REDIRECT.
    Rename _SYSTEMCTL_SKIP_REDIRECT to SYSTEMCTL_SKIP_REDIRECT to be more
    consistent with other environment variables which are used internally by
    systemd, like SYSTEMCTL_SKIP_SYSV.
  * Various specifier resolution fixes.
    Turn on specifier expansion for more unit file settings.
    See https://github.com/systemd/systemd/pull/4835 (Closes: #781730)

 -- Michael Biebl <biebl@debian.org>  Thu, 12 Jan 2017 16:59:22 +0100

systemd (232-8) unstable; urgency=medium

  [ Martin Pitt ]
  * Drop systemd dependency from libnss-myhostname again.
    This NSS module is completely independent from systemd, unlike the other
    three.
  * Install 71-seat.rules into the initrd.
    This helps plymouth to detect applicable devices. (Closes: #756109)
  * networkd: Fix crash when setting routes.
  * resolved: Drop removal of resolvconf entry on stop.
    This leads to timeouts on shutdown via the resolvconf hooks and does not
    actually help much -- /etc/resolv.conf would then just be empty instead of
    having a nonexisting 127.0.0.53 nameserver, so manually stopping resolved
    in a running system is broken either way. (LP: #1648068)
  * Keep RestrictAddressFamilies on amd64.
    This option and libseccomp currently work on amd64 at least, so let's make
    sure it does not break there as well, and benefit from the additional
    protection at least on this architecture.
  * Explicitly set D-Bus policy dir.
    This is about to change upstream in
    https://github.com/systemd/systemd/pull/4892, but as explained in commit
    2edb1e16fb12f4 we need to keep the policies in /etc/ until stretch+1.

  [ Michael Biebl ]
  * doc: Clarify NoNewPrivileges in systemd.exec(5). (Closes: #756604)
  * core: Rework logic to determine when we decide to add automatic deps for
    mounts.  This adds a concept of "extrinsic" mounts. If mounts are
    extrinsic we consider them managed by something else and do not add
    automatic ordering against umount.target, local-fs.target,
    remote-fs.target. (Closes: #818978)
  * rules: Add persistent links for nbd devices. (Closes: #837999)

 -- Michael Biebl <biebl@debian.org>  Sat, 17 Dec 2016 01:54:18 +0100

systemd (232-7) unstable; urgency=medium

  [ Michael Biebl ]
  * Mark liblz4-tool build dependency as <!nocheck>
  * udev: Try mount -n -o move first
    initramfs-tools is not actually using util-linux mount (yet), so making
    mount -n --move the first alternative would trigger an error message if
    users have built their initramfs without busybox support.

  [ Alexander Kurtz ]
  * debian/extra/kernel-install.d/85-initrd.install: Remove an unnecessary
    variable. (Closes: #845977)

  [ Martin Pitt ]
  * Drop systemd-networkd's "After=dbus.service" ordering, so that it can
    start during early boot (for cloud-init.service). It will auto-connect to
    D-Bus once it becomes available later, and transient (from DHCP) hostname
    and timezone setting do not currently work anyway. (LP: #1636912)
  * Run hwdb/parse_hwdb.py during package build.
  * Package libnss-systemd
  * Make libnss-* depend on the same systemd package version.

 -- Martin Pitt <mpitt@debian.org>  Wed, 30 Nov 2016 14:38:36 +0100

systemd (232-6) unstable; urgency=medium

  * Add policykit-1 test dependency for networkd-test.py.
  * debian/rules: Don't destroy unit symlinks with sed -i.
    Commit 21711e74 introduced a "sed -i" to remove RestrictAddressFamilies=
    from units. This also caused unit symlinks to get turned into real files,
    causing D-Bus activated services like timedated to fail ("two units with
    the same D-Bus name").
  * Fall back to "mount -o move" in udev initramfs script
    klibc's mount does not understand --move, so for the time being we need to
    support both variants. (Closes: #845161)
  * debian/README.Debian: Document how to generate a shutdown log.
    Thanks 積丹尼 Dan Jacobson. (Closes: #826297)

 -- Martin Pitt <mpitt@debian.org>  Mon, 21 Nov 2016 10:39:57 +0100

systemd (232-5) unstable; urgency=medium

  * Add missing liblz4-tool build dependency.
    Fixes test-compress failure during package build.
  * systemd: Ship /var/lib.
    This will soon contain a polkit pkla file.

 -- Martin Pitt <mpitt@debian.org>  Sun, 20 Nov 2016 12:22:52 +0100

systemd (232-4) unstable; urgency=medium

  [ Martin Pitt ]
  * debian/tests/unit-config: Query pkg-config for system unit dir.
    This fixes confusion on merged-/usr systems where both /usr/lib/systemd and
    /lib/systemd exist. It's actually useful to verify that systemd.pc says the
    truth.
  * debian/tests/upstream: Fix clobbering of merged-/usr symlinks
  * debian/tests/systemd-fsckd: Create /etc/default/grub.d if necessary
  * debian/rules: Drop check for linking to libs in /usr.
    This was just an approximation, as booting without an initrd could still be
    broken by library updates (e. g. #828991). With merged /usr now being the
    default this is now completely moot.
  * Move kernel-install initrd script to a later prefix.
    60- does not leave much room for scripts that want to run before initrd
    building (which is usually one of the latest things to do), so bump to 85.
    Thanks to Sjoerd Simons for the suggestion.
  * Disable 99-default.link instead of the udev rule for disabling persistent
    interface names.
    Disabling 80-net-setup-link.rules will also cause ID_NET_DRIVER to not be
    set any more, which breaks 80-container-ve.network and matching on driver
    name in general. So disable the actual default link policy instead. Still
    keep testing for 80-net-setup-link.rules in the upgrade fix and
    73-usb-net-by-mac.rules to keep the desired behaviour on systems which
    already disabled ifnames via that udev rule.
    See https://lists.freedesktop.org/archives/systemd-devel/2016-November/037805.html
  * debian/tests/boot-and-services: Always run seccomp test
    seccomp is now available on all architectures on which Debian and Ubuntu
    run tests, so stop making this test silently skip if seccomp is disabled.
  * Bump libseccomp build dependency as per configure.ac.
  * Replace "Drop RestrictAddressFamilies=" patch with sed call.
    With that it will also apply to upstream builds/CI, and it is structurally
    simpler.
  * Rebuild against libseccomp with fixed shlibs. (Closes: #844497)

  [ Michael Biebl ]
  * fstab-generator: add x-systemd.mount-timeout option. (Closes: #843989)
  * build-sys: do not install ctrl-alt-del.target symlink twice.
    (Closes: #844039)
  * Enable lz4 support.
    While the compression rate is not as good as XZ, it is much faster, so a
    better default for the journal and especially systemd-coredump.
    (Closes: #832010)

  [ Felipe Sateler ]
  * Enable machines.target by default. (Closes: #806787)

  [ Evgeny Vereshchagin ]
  * debian/tests/upstream: Print all journal files.
    We don't print all journal files. This is misleading a bit:
    https://github.com/systemd/systemd/pull/4331#issuecomment-252830790
    https://github.com/systemd/systemd/pull/4395#discussion_r87948836

  [ Luca Boccassi ]
  * Use mount --move in initramfs-tools udev script.
    Due to recent changes in busybox and initramfs-tools the mount
    utility is no longer the one from busybox but from util-linux.
    The latter does not support mount -o move.
    The former supports both -o move and --move, so use it instead to be
    compatible with both.
    See this discussion for more details:
    https://bugs.debian.org/823856 (Closes: #844775)

 -- Michael Biebl <biebl@debian.org>  Sun, 20 Nov 2016 03:34:58 +0100

systemd (232-3) unstable; urgency=medium

  [ Felipe Sateler ]
  * Make systemd-delta less confused on merged-usr systems. (Closes: #843070)
  * Fix wrong paths for /bin/mount when compiled on merged-usr system.
    Then the build system finds /usr/bin/mount which won't exist on a
    split-/usr system. Set the paths explicitly in debian/rules and drop
    Use-different-default-paths-for-various-binaries.patch. (Closes: #843433)

  [ Martin Pitt ]
  * debian/tests/logind: Split out "pid in logind session" test
  * debian/tests/logind: Adjust "in logind session" test for unified cgroup
    hierarchy
  * debian/tests/boot-and-services: Check common properties of CLI programs.
    Verify that CLI programs have a sane behaviour and exit code when being
    called with --help, --version, or an invalid option.
  * nspawn: Fix exit code for --help and --version (Closes: #843544)
  * core: Revert using the unified hierarchy for the systemd cgroup.
    Too many things don't get along with it yet, like docker, LXC, or runc.
    (Closes: #843509)

 -- Martin Pitt <mpitt@debian.org>  Wed, 09 Nov 2016 09:34:45 +0100

systemd (232-2) unstable; urgency=medium

  * Drop RestrictAddressFamilies from service files.
    RestrictAddressFamilies= is broken on 32bit architectures and causes
    various services to fail with a timeout, including
    systemd-udevd.service.
    While this might actually be a libseccomp issue, remove this option for
    now until a proper solution is found. (Closes: #843160)

 -- Michael Biebl <biebl@debian.org>  Sat, 05 Nov 2016 22:43:27 +0100

systemd (232-1) unstable; urgency=medium

  [ Martin Pitt ]
  * New upstream release 232:
    - Fix "systemctl start" when ReadWriteDirectories is a symlink
      (Closes: ##792187)
    - Fix "journalctl --setup-keys" output (Closes: #839097)
    - Run run sysctl service if /proc/sys/net is writable, for containers
      (Closes: #840529)
    - resolved: Add d.f.ip6.arpa to the DNSSEC default negative trust anchors
      (Closes: #834453)
  * debian/tests/logind: Copy the current on-disk unit instead of the
    on-memory one.
  * Build sd-boot on arm64. gnu-efi is available on arm64 now.
    (Closes: #842617)
  * Link test-seccomp against seccomp libs to fix FTBFS
  * debian/rules: Remove nss-systemd (until we package it)
  * Install new systemd-mount

  [ Michael Biebl ]
  * Install new journal-upload.conf man pages in systemd-journal-remote

 -- Martin Pitt <mpitt@debian.org>  Fri, 04 Nov 2016 07:18:10 +0200

systemd (231-10) unstable; urgency=medium

  [ Martin Pitt ]
  * systemctl: Add --wait option to wait until started units terminate again.
  * nss-resolve: return NOTFOUND instead of UNAVAIL on resolution errors.
    This makes it possible to configure a fallback to "dns" without breaking
    DNSSEC, with "resolve [!UNAVAIL=return] dns".
  * libnss-resolve.postinst: Skip dns fallback if resolve is present.
    Only fall back to "dns" if nss-resolve is not installed (for the
    architecture of the calling program). Once it is, we never want to fall
    back to "dns" as that breaks enforcing DNSSEC verification and also
    pointlessly retries NXDOMAIN failures. (LP: #1624071)
  * unit: sent change signal before removing the unit if necessary
    (LP: #1632964)
  * networkd: Fix assertion crash on adding VTI with IPv6 addresses
    (LP: #1633274)
  * debian/tests/upstream: Stop specifying initrd, it is autodetected now.
  * debian/tests/upstream: Add gcc/libc-dev/make test dependencies,
    so that the tests can build helper binaries.

  [ Felipe Sateler ]
  * Explicitly disable installing the upstream-provided PAM configuration.
  * Register interest in the status of dracut and initramfs-tools in reportbug
    template

  [ Michael Biebl ]
  * Stop creating systemd-update-utmp-runlevel.service symlinks manually

 -- Martin Pitt <mpitt@debian.org>  Wed, 26 Oct 2016 13:24:37 +0200

systemd (231-9) unstable; urgency=medium

  * pid1: process zero-length notification messages again.
    Just remove the assertion, the "n" value was not used anyway. This fixes
    a local DoS due to unprocessed/unclosed fds which got introduced by the
    previous fix. (Closes: #839171) (LP: #1628687)
  * pid1: Robustify manager_dispatch_notify_fd()
  * test/networkd-test.py: Add missing writeConfig() helper function.

 -- Martin Pitt <mpitt@debian.org>  Thu, 29 Sep 2016 23:39:24 +0200

systemd (231-8) unstable; urgency=medium

  [ Martin Pitt ]
  * Replace remaining systemctl --failed with --state=failed
    "--failed" is deprecated in favor of --state.
  * debian/shlibs.local.in: More precisely define version of internal shared
    lib.
  * debian/tests/upstream: Drop blacklisting
    These tests now work fine without qemu.
  * debian/tests/storage: Avoid rmmod scsi_debug (LP: #1626737)
  * upstream build system: Install libudev, libsystemd, and nss modules to
    ${rootlibdir}. Drop downstream workaround from debian/rules.
  * Ubuntu: Disable resolved's DNSSEC for the final 16.10 release.
    Resolved's DNSSEC support is still not mature enough, and upstream
    recommends to disable it in stable distro releases still.
  * Fix abort/DoS on zero-length notify message triggers (LP: #1628687)
  * resolved: don't query domain-limited DNS servers for other domains
    (LP: #1588230)

  [ Antonio Ospite ]
  * Update systemd-user pam config to require pam_limits.so.
    (Closes: #838191)

 -- Martin Pitt <mpitt@debian.org>  Thu, 29 Sep 2016 13:40:21 +0200

systemd (231-7) unstable; urgency=medium

  [ Michael Biebl ]
  * fsckd: Do not exit on idle timeout if there are still clients connected
    (Closes: #788050, LP: #1547844)

  [ Martin Pitt ]
  * 73-usb-net-by-mac.rules: Split kernel command line import line.
    Reportedly this makes the rule actually work on some platforms. Thanks Alp
    Toker! (LP: #1593379)
  * debian/tests/boot-smoke: Only run 5 iterations
  * systemd.postinst: Drop obsolete setcap call for systemd-detect-virt.
    Drop corresponding libcap2-bin dependency.
  * debian/tests/systemd-fsckd: Robustify check for "unit was running"
    (LP: #1624406)
  * debian/extra/set-cpufreq: Use powersave with intel_pstate.
    This is what we did on xenial, and apparently powersave is still actually
    better than performance. Thanks to Doug Smythies for the measurements!
    (LP: #1579278)
  * Ubuntu: Move ondemand.service from static to runtime enablement.
    This makes it easier to keep performance, by disabling ondemand.service.
    Side issue in LP: #1579278
  * Revert "networkd: remove route if carrier is lost"
    This causes networkd to drop addresses from unmanaged interfaces in some
    cases. (Closes: #837759)
  * debian/tests/storage: Avoid stderr output of stopping systemd-cryptsetup@.service
  * libnss-*.prerm: Remove possible [key=value] options from NSS modules as well.
    (LP: #1625584)

 -- Martin Pitt <mpitt@debian.org>  Tue, 20 Sep 2016 15:03:06 +0200

systemd (231-6) unstable; urgency=medium

  [ Martin Pitt ]
  * Add alternative iptables-dev build dependencies
    libiptc-dev is very new and not yet present in stable Debian/Ubuntu releases.
    Add it as a fallback build dependency for backports and upstream tests.
  * Detect if seccomp is enabled but seccomp filtering is disabled
    (Closes: #832713)
  * resolved: recognize DNS names with more than one trailing dot as invalid
    (LP: #1600000)
  * debian/tests/smoke: Store udev db dump artifact on failure
  * networkd: limit the number of routes to the kernel limit
  * systemctl: consider service running only when it is in active or reloading state
  * networkd: remove route if carrier is lost
  * Add Ref()/Unref() bus calls for units

  [ Felipe Sateler ]
  * git-cherry-pick: always recreate the patch-queue branch.

  [ Dimitri John Ledkov ]
  * Use idiomatic variables from dpkg include.

 -- Martin Pitt <mpitt@debian.org>  Sun, 11 Sep 2016 15:00:55 +0200

systemd (231-5) unstable; urgency=medium

  [ Iain Lane ]
  * Let graphical-session-pre.target be manually started (LP: #1615341)

  [ Felipe Sateler ]
  * Add basic version of git-cherry-pick
  * Replace Revert-units-add-a-basic-SystemCallFilter-3471.patch with upstream
    patch
  * sysv-generator: better error reporting. (Closes: #830257)

  [ Martin Pitt ]
  * 73-usb-net-by-mac.rules: Test for disabling 80-net-setup-link.rules more
    efficiently. Stop calling readlink at all and just test if
    /etc/udev/rules.d/80-net-setup-link.rules exists -- a common way to
    disable an udev rule is to just "touch" it in /etc/udev/rule.d/ (i. e.
    empty file), and if the rule is customized we cannot really predict anyway
    if the user wants MAC-based USB net names or not. (LP: #1615021)
  * Ship kernel-install (Closes: #744301)
  * Add debian/extra/kernel-install.d/60-initrd.install.
    This kernel-install drop-in copies the initrd of the selected kernel to
    the EFI partition.
  * bootctl: Automatically detect ESP partition.
    This makes bootctl work with Debian's /boot/efi/ mountpoint without having
    to explicitly specify --path.
    Patches cherry-picked from upstream master.
  * systemd.NEWS: Point out that alternatively rcS scripts can be moved to
    rc[2-5]. Thanks to Petter Reinholdtsen for the suggestion!

  [ Michael Biebl ]
  * Enable iptables support (Closes: #787480)
  * Revert "logind: really handle *KeyIgnoreInhibited options in logind.conf"
    The special 'key handling' inhibitors should always work regardless of
    any *IgnoreInhibited settings – otherwise they're nearly useless.
    Update man pages to clarify that *KeyIgnoreInhibited only apply to a
    subset of locks (Closes: #834148)

 -- Martin Pitt <mpitt@debian.org>  Fri, 26 Aug 2016 10:58:07 +0200

systemd (231-4) unstable; urgency=medium

  * Revert "pid1: reconnect to the console before being re-executed"
    This unbreaks consoles after "daemon-reexec". (Closes: #834367)

 -- Martin Pitt <mpitt@debian.org>  Thu, 18 Aug 2016 07:03:13 +0200

systemd (231-3) unstable; urgency=medium

  * resolved resolvconf integration: Run resolvconf without privilege
    restrictions. On some architectures (at least ppc64el), running resolvconf
    does not work with MemoryDenyWriteExecute=yes. (LP: #1609740)
  * Revert unit usage of MemoryDenyWriteExecute=yes. This is implemented
    through seccomp as well. (Closes: #832713)

 -- Martin Pitt <mpitt@debian.org>  Mon, 15 Aug 2016 09:58:09 +0200

systemd (231-2) unstable; urgency=medium

  [ Martin Pitt ]
  * debian/rules: Fix UPSTREAM_VERSION for upstream master builds
  * Limit "link against /usr" check to some critical binaries only and add
    generators
  * debian/rules: Put back cleanup of *.busname (Closes: #833487)
  * debian/tests/localed-x11-keymap: Robustify cleanup
  * debian/tests/localed-x11-keymap: Check that localed works without
    /etc/default/keyboard. This reproduces #833849.
  * Revert "units: add a basic SystemCallFilter (#3471)"
    This causes fatal failures on kernels that don't have seccomp enabled.
    This can be reactivated once
    https://github.com/systemd/systemd/issues/3882 is fixed.
    (Closes: #832713, #832893)

  [ Simon McVittie ]
  * localed: tolerate absence of /etc/default/keyboard.
    The debian-specific patch to read Debian config files was not tolerating
    the absence of /etc/default/keyboard. This causes systemd-localed to
    fail to start on systems where that file isn't populated (like embedded
    systems without keyboards). (Closes: #833849)

 -- Martin Pitt <mpitt@debian.org>  Sun, 14 Aug 2016 10:54:57 +0200

systemd (231-1) unstable; urgency=low

  [ Martin Pitt ]
  * New upstream release 231:
    - Fix "Failed to create directory /str/sys/fs/selinux: Read-only file
      system" warning. (Closes: #830693)
  * systemd.postinst: Remove systemd-networkd-resolvconf-update.path removal
    leftover. (Closes: #830778)
  * Drop support for rcS.d SysV init scripts.
    These are prone to cause dependency loops, and almost all packages with
    rcS scripts now ship a native systemd service.
  * networkd: Handle router advertisements in userspace again.
    Drop Revert-Revert-networkd-ndisc-revert-to-letting-the-k.patch.
    Bug #814566/#815586 got fixed in 230, and #815884 and #815884 and #815793
    are unreproducible and need more reporter feedback.
  * debian/gbp.conf: Enable dch options "full" and "multimaint-merge"
  * systemd-sysv: Add Conflicts: systemd-shim.
    To avoid shim trying to claim the D-Bus interfaces.
  * Add graphical-session.target user unit.
  * Add graphical-session-pre.target user unit
  * Add debian/extra/units-ubuntu/user@.service.d/timeout.conf.
    This avoids long hangs during shutdown if user services fail/hang due to
    X.org going away too early. This is mostly a workaround, so only install
    for Ubuntu for now.
  * Dynamically add upstream version to debian/shlibs.local
  * Set Debian/Ubuntu downstream support URL in journal catalogs
    (Closes: #769187)

  [ Michael Biebl ]
  * Restrict Conflicts: openrc to << 0.20.4-2.1.
    Newer versions of openrc no longer ship conflicting implementations of
    update-rc.d/invoke-rc.d.
  * Add Depends: dbus to systemd-container.
    This is required for systemd-machined and systemd-nspawn to work
    properly. (Closes: #830575)
  * Drop insserv.conf generator.
    We no longer parse /etc/insserv.conf and /etc/insserv.conf.d/* and
    augment services with that dependency information via runtime drop-in
    files. Services which want to provide certain system facilities need to
    pull in the corresponding targets themselves. Either directly in the
    native service unit or by shipping a drop-in snippet for SysV init
    scripts. (Closes: #825858)
  * getty-static.service: Only start if we have a working VC subsystem.
    Use ConditionPathExists=/dev/tty0, the same check as in getty@.service,
    to determine whether we have a functional VC subsystem and we should
    start any gettys. (Closes: #824779)
  * Stop mentioning snapshot and restore in the package description.
    Support for the .snapshot unit type has been removed upstream.
  * Drop sigpwr-container-shutdown.service.
    This is no longer necessary as lxc-stop has been fixed to use SIGRTMIN+3
    to shut down systemd based LXC containers.
    https://github.com/lxc/lxc/pull/1086
    https://www.freedesktop.org/wiki/Software/systemd/ContainerInterface/

  [ Felipe Sateler ]
  * Add versioned breaks for packages shipping rcS init scripts

 -- Martin Pitt <mpitt@debian.org>  Tue, 26 Jul 2016 12:17:14 +0200

systemd (230-7) unstable; urgency=medium

  * Tell dh_shlibdeps to look in the systemd package for libraries. Otherwise
    dpkg-shlibdeps fails to find libsystemd-shared as we no longer create a
    shlibs file for it.
  * Add Build-Depends-Package to libudev1.symbols and libsystemd0.symbols.
    This ensures proper dependencies when a package has a Build-Depends on a
    higher version of libudev-dev or libsystemd-dev then what it gets from the
    used symbols.

 -- Michael Biebl <biebl@debian.org>  Fri, 08 Jul 2016 13:04:33 +0200

systemd (230-6) unstable; urgency=medium

  [ Martin Pitt ]
  * debian/tests/boot-smoke: Stop running in containers again, too unreliable
    on Ubuntu s390x right now.

  [ Michael Biebl ]
  * Bump Build-Depends on debhelper to (>= 9.20160114), required for
    --dbgsym-migration support.
  * Install test-udev binary into $libdir/udev/ not $libdir. Only libraries
    should be installed directly into $libdir.
  * Exclude libsystemd-shared from dh_makeshlibs.

  [ Felipe Sateler ]
  * Do not install libsystemd-shared.so symlink
  * {machine,system}ctl: always pass &changes and &n_changes (Closes: #830144)

  [ Michael Prokop ]
  * debian/tests/logind: Ensure correct version of logind is running.

 -- Michael Biebl <biebl@debian.org>  Thu, 07 Jul 2016 15:22:16 +0200

systemd (230-5) unstable; urgency=medium

  [ Martin Pitt ]
  * Sync test/networkd-test.py with current upstream master, and remove our
    debian/tests/networkd copy. Directly run test/networkd-test.py in
    autopkgtest.
  * debian/extra/rules/73-usb-net-by-mac.rules: Disable when
    /etc/udev/rules.d/80-net-setup-link.rules is a symlink to /dev/null, to be
    consistent with the documented way to disable ifnames. (Closes: #824491,
    LP: #1593379)
  * debian/rules: Ignore libcap-ng.so in the "does anything link against /usr"
    check, to work around libaudit1 recently gaining a new dependency against
    that library (#828991). We have no influence on that ourselves. This fixes
    the FTBFS in the meantime.

  [ Felipe Sateler ]
  * Convert common code into a private shared library. This saves about 9 MB
    of installed size in the systemd package, and some more in systemd-*.

 -- Martin Pitt <mpitt@debian.org>  Fri, 01 Jul 2016 09:15:12 +0200

systemd (230-4) unstable; urgency=medium

  [ Martin Pitt ]
  * tmp.mount: Add nosuid and nodev mount options. This restores compatibility
    with the original SysV int RAMTMP defaults. (Closes: #826377)
  * debian/tests/upstream: Some tests fail on platforms without QEMU at the
    moment due to upstream PR#3587; blacklist these for now if QEMU is not
    available.
  * debian/rules: Don't run the "anything links against /usr" check for
    upstream tests, as those run on Ubuntu 16.04 LTS which does not yet have
    libidn moved to /lib.
  * debian/tests/upstream: Clean up old journals before running a test, to
    avoid printing a wrong one on failure.
  * debian/tests/upstream: Do not run the QEMU tests on i386. Nested QEMU on
    i386 causes testbed hangs on Ubuntu's cloud infrastructure, which is the
    only place where these actually run.
  * resolved: Fix SERVFAIL handling and introduce a new "Cache=" option to
    disable local caching.
  * resolved: Support IPv6 zone indices in resolv.conf. (LP: #1587489)
  * resolved: Update resolv.conf when calling SetLinkDNS().
  * debian/tests/storage: Sync and settle udev after luksFormat, to reduce the
    chance of seeing some half-written signatures.
  * debian/tests/networkd: Stop skipping the two DHCP6 tests, this regression
    seems to have been fixed now.
  * resolved: respond to local resolver requests on 127.0.0.53:53. This
    provides compatibility with clients that don't use NSS but do DNS queries
    directly, such as Chrome.
  * resolved: Don't add route-only domains to /etc/resolv.conf.
  * systemd-resolve: Add --flush-caches and --status commands.
  * Add debian/extra/units/systemd-resolved.service.d/resolvconf.conf to tell
    resolvconf about resolved's builtin DNS server on 127.0.0.53. With that,
    DNS servers picked up via networkd are respected when using resolvconf,
    and software like Chrome that does not do NSS (libnss-resolve) still gets
    proper DNS resolution. Drop the brittle and ugly
    systemd-networkd-resolvconf-update.{path,service} hack instead.
  * debian/tests/boot-smoke: Run in containers as well.

  [ Laurent Bigonville ]
  * Build with IDN support. (Closes: #814528)

 -- Martin Pitt <mpitt@debian.org>  Wed, 29 Jun 2016 15:23:32 +0200

systemd (230-3) unstable; urgency=medium

  [ Martin Pitt ]
  * debian/tests/boot-and-services: Adjust test_tmp_mount() for fixed
    systemctl exit code for "unit not found" in upstream commit ca473d57.
  * debian/tests/boot-and-services, test_no_failed(): Show journal of failed
    units.
  * debian/extra/init-functions.d/40-systemd: Adjust to changed systemctl
    show behaviour in 231: now this fails for nonexisting units instead of
    succeeding with "not-found". Make the code compatible to both for now.
  * Fix networkd integration with resolvconf for domain-limited DNS servers,
    so that these don't appear as global nameservers in resolv.conf. Thanks
    Andy Whitcroft for the initial fix! Add corresponding test case to
    debian/tests/networkd. (LP: #1587762)
  * resolved: Fix comments in resolve.conf for search domain overflows.
    (LP: #1588229)
  * On Ubuntu, provide an "ondemand.service" that replaces
    /etc/init.d/ondemand. The latter does not exist any more when
    "initscripts" falls out of the default installation. (LP: #1584124) This
    now does not do a fixed one-minute wait but uses "Type=idle" instead. This
    also becomes a no-op when the CPU supports "intel_pstate" (≤ 5 years old),
    as on these the ondemand/powersave schedulers are actually detrimental.
    (LP: #1579278)
  * debian/systemd-container.install: Drop *.busname installation, they are
    going away upstream.
  * debian/extra/init-functions.d/40-systemd: Do not call systemctl
    daemon-reload if the script is called as user (like reportbug does). Also
    make sure that daemon-reload will not invoke polkit.
  * Install test-udeb from .libs, to avoid installing the automake shell
    wrapper.
  * Fix transaction restarting in resolved to avoid async processing of
    free'd transactions.
    (Closes: #817210, LP: #1587727, #1587740, #1587762, #1587740)
  * Add "upstream" autopkgtest that runs the test/TEST* upstream integration
    tests in QEMU and nspawn.
  * Build systemd-sysusers binary, for using in rkt. Do not ship the
    corresponding unit and sysusers.d/ files yet, as these need some
    Debianization and an autopkgtest. (Closes: #823322)
  * debian/tests/systemd-fsckd: Adjust was_running() to also work for version
    230.

  [ Michael Biebl ]
  * Add "systemctl daemon-reload" to lsb init-functions hook if the LoadState
    of a service is "not-found". This will run systemd-sysv-generator, so SysV
    init scripts that aren't installed by the package manager should be picked
    up automatically. (Closes: #825913)
  * automount: handle expire_tokens when the mount unit changes its state.
    (Closes: #826512)
  * debian/systemd.preinst: Correctly determine whether a service is enabled.
    Testing for the return code alone is not sufficient as we need to
    differentiate between "generated" and "enabled" services.
    (Closes: #825981)

  [ Felipe Sateler ]
  * Drop configure option --disable-compat-libs. It no longer exists.
  * Add policykit-1 to Suggests. It is used to allow unprivileged users to
    execute certain commands. (Closes: #827756)

 -- Martin Pitt <mpitt@debian.org>  Tue, 21 Jun 2016 23:51:07 +0200

systemd (230-2) unstable; urgency=medium

  [ Martin Pitt ]
  * Don't add a Breaks: against usb-modeswitch when building on Ubuntu; there
    it does not use hotplug.functions and is a lower version.
  * boot-and-services autopkgtest: Add missing xserver-xorg and
    lightdm-greeter test dependencies, so that lightdm can start.
    (See LP #1581106)
  * Re-disable logind's KillUserProcesses option by default. (Closes: #825394)

  [ Michael Biebl ]
  * Drop --disable-silent-rules from debian/rules. This is now handled by dh
    directly depending on whether the DH_QUIET environment variable is set.

 -- Martin Pitt <mpitt@debian.org>  Tue, 31 May 2016 12:02:14 +0200

systemd (230-1) unstable; urgency=medium

  [ Martin Pitt ]
  * New upstream release 230.
    - Fix rare assertion failure in hashmaps. (Closes: #816612)
    - Fix leaking scope units. (Closes: #805477)
    - Fix wrong socket ownership after daemon-reload. (LP: #1577001)
    - udev: Fix touch screen detection. (LP: #1530384)
  * Drop cmdline-upstart-boot autopkgtest. It was still needed up to Ubuntu
    16.04 LTS, but upstart-sysv is not supported any more in Debian and Ubuntu
    now.
  * udev: Drop hotplug.functions, now that the last remaining user of this got
    fixed. Add appropriate versioned Breaks:.
  * debian/extra/rules/70-debian-uaccess.rules: Add some more FIDO u2f devices
    from different vendors. Thanks Atoyama Tokanawa.
  * Remove "bootchart" autopkgtest, this upstream version does not ship
    bootchart any more. It will be packaged separately.

  [ Michael Biebl ]
  * Drop obsolete --disable-bootchart configure switch from udeb build.
  * Remove obsolete /etc/systemd/bootchart.conf conffile on upgrades.

 -- Martin Pitt <mpitt@debian.org>  Mon, 23 May 2016 09:42:51 +0200

systemd (229-6) unstable; urgency=medium

  * systemd-container: Prefer renamed "btrfs-progs" package name over
    "btrfs-tools". (Closes: #822629)
  * systemd-container: Recommend libnss-mymachines. (Closes: #822615)
  * Drop systemd-dbg, in favor of debhelpers' automatic -dbgsym packages.
  * Drop Add-targets-for-compatibility-with-Debian-insserv-sy.patch; we don't
    need $x-display-manager any more as most/all DMs ship native services, and
    $mail-transport-agent is not widely used (not even by our default MTA
    exim4).
  * Unify our two patches for Debian specific configuration files.
  * Drop udev-re-enable-mount-propagation-for-udevd.patch, i. e. run udevd in
    its own slave mount name space again. laptop-mode-tools 1.68 fixed the
    original bug (#762018), thus add a Breaks: to earlier versions.
  * Ship fbdev-blacklist.conf in /lib/modprobe.d/ instead of /etc/modprobe.d/;
    remove the conffile on upgrades.
  * Replace util-Add-hidden-suffixes-for-ucf.patch with patch that got
    committed upstream.
  * Replace Stop-syslog.socket-when-entering-emergency-mode.patch with patch
    that got committed upstream.
  * debian/udev.README.Debian: Adjust documentation of MAC based naming for
    USB network cards to the udev rule, where this was moved to in 229-5.
  * debian/extra/init-functions.d/40-systemd: Invoke status command with
    --no-pager, to avoid blocking scripts that call an init.d script with
    "status" with an unexpected pager process. (Closes: #765175, LP: #1576409)
  * Add debian/extra/rules/70-debian-uaccess.rules: Make FIDO U2F dongles
    accessible to the user session. This avoids having to install libu2f-host0
    (which isn't discoverable at all) to make those devices work.
    (LP: #1387908)
  * libnss-resolve: Enable systemd-resolved.service on package installation,
    as this package makes little sense without resolved.
  * Add a DHCP exit hook for pushing received NTP servers into timesyncd.
    (LP: #1578663)
  * debian/udev.postinst: Fix migration check from the old persistent-net
    generator to not apply to chroots. (Closes: #813141)
  * Revert "enable TasksMax= for all services by default, and set it to 512".
    Introducing a default limit on number of threads broke a lot of software
    which regularly needs more, such as MySQL and RabbitMQ, or services that
    spawn off an indefinite number of subtasks that are not in a scope, like
    LXC or cron. 512 is way too much for most "simple" services, and it's way
    too little for the ones mentioned above. Effective (and much stricter)
    limits should instead be put into units individually.
    (Closes: #823530, LP: #1578080)
  * Split out udev rule to name USB network interfaces by MAC address into
    73-usb-net-by-mac.rules, so that it's easier to disable. (Closes: #824025)
  * 73-usb-net-by-mac.rules: Disable when net.ifnames=0 is specified on the
    kernel command line, to be consistent with disabling the *.link files.
  * 73-special-net-names.rule: Name the IBM integrated management module
    virtual USB network card "ibmimm". Thanks Marco d'Itri!

 -- Martin Pitt <mpitt@debian.org>  Thu, 12 May 2016 09:40:19 +0200

systemd (229-5) unstable; urgency=medium

  * debian/tests/unit-config: Call "daemon-reload" to clean up generated units
    in between tests.
  * debian/tests/unit-config: Check that enable/disable commands are
    idempotent.
  * debian/tests/unit-config: Detect if system units are in /usr/, so that the
    test works on systems with merged /usr.
  * debian/tests/unit-config: Use systemd-sysv-install instead of update-rc.d
    directly, so that the test works under Fedora too.
  * debian/tests/unit-config: Check disabling of a "systemctl link"ed unit,
    and check "systemctl enable" on a unit with full path which is not in the
    standard directories.
  * Rename debian/extra/rules/73-idrac.rules to 73-special-net-names.rules, as
    it is going to get rules for other devices. Also install it into the
    initramfs.
  * debian/extra/rules/73-special-net-names.rules: Add DEVPATH number based
    naming schema for ibmveth devices. (LP: #1561096)
  * Don't set SYSTEMD_READY=0 on DM_UDEV_DISABLE_OTHER_RULES_FLAG=1 devmapper
    devices with "change" events, as this causes spurious unmounting with
    multipath devices. (LP: #1565969)
  * Fix bogus "No [Install] section" warning when enabling a unit with full
    path. (LP: #1563590)
  * debian/tests/cmdline-upstart-boot: In test_rsyslog(), check for messages
    from dbus instead of NetworkManager. NM 1.2 does not seem to log to syslog
    by default any more.
  * Bump Standards-Version to 3.9.8 (no changes necessary).
  * debian/tests/boot-smoke: Add some extra debugging if there are pending
    jobs after 10s, to figure out why lightdm is sometimes "restarting".
    (for LP #1571673)
  * debian/tests/boot-smoke: Configure dummy X.org driver (like in the
    boot-and-services test), to avoid lightdm randomly fail. (LP: #1571673)
  * Move Debian specific patches into debian/patches/debian (which translates
    to "Gbp-Pq: Topic debian" with pq). This keeps upstream vs. Debian
    patches separated without the comments in debian/patches/series (which
    always get removed by "pq export").
  * Don't ship an empty /etc/X11/xinit/xinitrc.d/ directory, this isn't
    supported in Debian. (Closes: #822198)
  * udev: Mark nbd as inactive until connected. (Closes: #812485)
  * On shutdown, unmount /tmp before disabling swap. (Closes: #788303)
  * debian/systemd-coredump.postinst: Do daemon-reload before starting
    systemd-coredump, as the unit file may have changed on upgrades.
    (Closes: #820325)
  * Set MAC based name for USB network interfaces only for universally
    administered (i. e. stable) MACs, not for locally administered (i. e.
    randomly generated) ones. Drop /lib/systemd/network/90-mac-for-usb.link
    (as link files don't currently support globs for MACAddress=) and replace
    with an udev rule in /lib/udev/rules.d/73-special-net-names.rules.
    (Closes: #812575, LP: #1574483)

 -- Martin Pitt <mpitt@debian.org>  Mon, 25 Apr 2016 11:08:11 +0200

systemd (229-4) unstable; urgency=medium

  * Fix assertion crash when processing a (broken) device without a sysfs
    path. (Closes: #819290, LP: #1560695)
  * Fix crash when shutdown is issued from a non-tty. (LP: #1553040)
  * networkd: Stay running while any non-loopback interface is up.
    (Closes: #819414)
  * Fix reading uint32 D-Bus properties on big-endian.
  * Fix crash if an udev device has many tags or devlinks. (LP: #1564976)
  * systemctl, loginctl, etc.: Don't start polkit agent when running as root.
    (LP: #1565617)
  * keymap: Add Add HP ZBook (LP: #1535219) and HP ProBook 440 G3.
  * systemd.resource-control.5: Fix links to cgroup documentation on
    kernel.org. (Closes: #819970)
  * Install test-udev into libudev-dev, so that we have it available for
    autopkgtests.
  * Add "udev" autopkgtest for running the upstream test/udev-test.pl.

 -- Martin Pitt <mpitt@debian.org>  Thu, 07 Apr 2016 08:11:10 +0200

systemd (229-3) unstable; urgency=medium

  [ Martin Pitt ]
  * debian/tests/timedated: Add tests for "timedatectl set-local-rtc".
  * Be more tolerant in parsing /etc/adjtime.
  * debian/systemd.postinst: Don't fail package installation if systemctl
    daemon-reload trigger fails. This does not fix the root cause of the
    reload failures, but at least causes fewer packages to be in a broken
    state after upgrade, so that a reboot or apt-get -f install have a much
    higher chance in succeeding. (For bugs like LP #1502097 or LP #1447654)
  * debian/tests/networkd: Skip test_hogplug_dhcp_ip6 when running against
    upstream as well.
  * debian/tests/boot-and-services: Wait for units to stop with a "systemctl
    is-active" loop instead of static sleeps.
  * debian/tests/networkd: Skip DHCPv6 tests for downstream packages too. This
    is an actual regression in networkd-229, to be investigated. But this
    shouldn't hold up reverse dependencies.
  * Fix assertion in add_random(). (LP: #1554861)
  * debian/tests/boot-and-services: Don't assert on "Stopped Container c1"
    message in NspawnTests.test_service(), this is sometimes not present. Just
    check that the unit did not fail.
  * Add "adduser" dependency to systemd-coredump, to quiesce lintian.
  * Bump Standards-Version to 3.9.7 (no changes necessary).
  * Fix timespec parsing by correctly initializing microseconds.
    (Closes: #818698, LP: #1559038)
  * networkd: Add fallback if FIONREAD is not supported. (Closes: #818488)
  * Cherry-pick various fixes from upstream master.
    - Fixes logout when changing the current target. (Closes: #805442)

  [ Evgeny Vereshchagin ]
  * debian/tests/boot-and-services: Search systemd-coredump's output by
    SYSLOG_IDENTIFIER.
  * Add missing "Recommends: btrfs-tools" to systemd-container.
  * Add systemd-coredump postinst/prerm to start/stop systemd-coredump.socket
    without a reboot. (Closes: #816767)

  [ Felipe Sateler ]
  * Set the paths of loadkeys and setfont via configure arguments, not a patch

 -- Martin Pitt <mpitt@debian.org>  Mon, 21 Mar 2016 14:11:44 +0100

systemd (229-2) unstable; urgency=medium

  * time-util: map ALARM clockids to non-ALARM clockids in now(), to work on
    architectures which don't support CLOCK_BOOTTIME_ALARM. Fixes FTBFS on
    many architectures.
  * debian/systemd.postinst: Add missing newline to /etc/adjtime migration.
    (See #699554)
  * debian/systemd.postinst: Only try to enable tmp.mount if we actually
    copied it to /etc. Don't try to enable a generated unit. (LP: #1545707)
  * debian/tests/boot-and-services: Increase timeouts of test_bash_crash from
    5 to 10 seconds, and sync the journal after every iteration.
  * debian/extra/checkout-upstream: Try again after one minute if git checkout
    fails, to avoid failures from transient network errors.
  * debian/tests/systemd-fsckd: Use grub.d/50-cloudimg-settings.cfg as a
    template for generating our custom one instead of 90-autopkgtest.cfg. The
    latter does not exist on non-x86 architectures and is not relevant for
    this test.
  * debian/tests/boot-and-services: Skip journal test for test_bash_crash when
    running against upstream, as this currently fails most of the time. To be
    investigated.
  * debian/tests/networkd: Skip test_coldplug_dhcp_ip6 when running against
    upstream, as this is brittle there. To be investigated.
  * debian/tests/bootchart: Skip test if bootchart is not available or
    testing in upstream mode. bootchart got removed from master and will be
    moved to a separate repository.
  * debian/tests/boot-and-services: Show verbose journal output on failure in
    nspawn test, and sync journal before.
  * Move systemd-coredump socket and service into systemd-coredump binary
    package.
  * Revert changing the default core dump ulimit and core_pattern. This
    completely breaks core dumps without systemd-coredump. It's also
    contradicting core(8). (Closes: #815020)
  * Fix addresses for type "sit" tunnels. (Closes: #816132)
  * networkd: Go back to letting the kernel handle IPv6 router advertisements,
    as networkd's own currently has too many regressions. Thanks to Stefan
    Lippers-Hollmann for investigating this! (Closes: #814566,
    #814667, #815586, #815884, #815793)

 -- Martin Pitt <mpitt@debian.org>  Sun, 28 Feb 2016 22:16:12 +0100

systemd (229-1) unstable; urgency=medium

  * New upstream release 229.
    - Fix systemctl behaviour in chroots. (Closes: #802780)
    - Fix SELinux context of /run/user/$UID. (Closes: #775651)
    - Add option to optionally turn of color output. (Closes: #783692)
    - Don't git-ignore src/journal-remote/browse.html. (Closes: #805514)
    - Do not warn about Wants depencencies on masked units. (LP: #1543282)
  * debian/systemd.install: Ship the new systemd-resolve.
  * libsystemd0.symbols: Add new symbols from this release.
  * systemd-coredump.postinst: Create systemd-coredump system user.
  * debian/tests/systemd-fsckd: Tame overly strict test for failed plymouth
    unit, which is a race condition with plymouthd auto-stopping.
    (LP: #1543144)
  * Drop timedated-don-t-rely-on-usr-being-mounted-in-the-ini.patch.
    initramfs-tools has mounted /usr since Jessie, and tzdata now creates
    /etc/localtime as a symlink too (see #803144).
  * Use-different-default-paths-for-various-binaries.patch: Drop path changes
    for setcap (which is already a build dep and not used at all) and sulogin
    (which is now in util-linux).
  * Remove obsolete udev maintainer script checks:
    - Drop check for kernel >= 2.6.32, which released in 2009.
    - Drop restarting of some daemons due to the devtmpfs migration, which
      happened before the above kernel even.
    - Drop support for forcing upgrades on kernels known not to work via
      /etc/udev/kernel-upgrade. Don't pretend that this would help, as users
      could end up with a non-bootable system. Always fail early in preinst
      when it's still possible to install a working kernel.
    - Drop postinst test for "running in containers" -- it's actually possible
      to run udev in containers if you mount /sys r/w and you know what you
      are doing. Also, the init.d script and systemd service do that check
      again.
    - Keep the kernel feature and chroot checks, as these are still useful.
      Simplify check_kernel_features() by eliminating some variables.
    - Drop debconf templates. Two of them are obsolete, and having
      CONFIG_SYSFS_DEPRECATED is now so implausible that this doesn't warrant
      the overhead and translator efforts.
  * Drop debian/tests/ifupdown-hotplug. The units moved into ifupdown, so the
    test should go there too (see #814312).
  * debian/tests/control: Reorder tests and add a comment which ones should
    not be run for an upstream build.
  * debian/tests/control: Rearrange tests and avoid removing test dependencies
    to minimize testbed resets.
  * Add debian/extra/checkout-upstream: Script to replace the current
     source with a checkout of an upstream pull request, branch, or commit,
     and remove debian/patches/. Call from debian/rules if $TEST_UPSTREAM is
     set. This will be used for upstream CI.
  * Enable seccomp support on powerpc, ppc64el, and s390x.

 -- Martin Pitt <mpitt@debian.org>  Thu, 11 Feb 2016 21:02:39 +0100

systemd (228-6) unstable; urgency=medium

  * Make-run-lock-tmpfs-an-API-fs.patch: Drop /run/lock from
    tmpfiles.d/legacy.conf to avoid the latter clobbering the permissions of
    /run/lock. Fixes fallout from cleanup in -5 that resulted /run/lock to
    have 0755 permissions instead of 1777. (LP: #1541775)

 -- Martin Pitt <mpitt@debian.org>  Thu, 04 Feb 2016 11:46:54 +0100

systemd (228-5) unstable; urgency=medium

  [ Martin Pitt ]
  * Drop systemd-vconsole-setup.service: It has never been installed/used in
    Debian and is not necessary for Ubuntu any more.
  * Drop halt-local.service. This has never been documented/used in Debian.
    (LP: #1532553)
  * debian/extra/initramfs-tools/scripts/init-bottom/udev: Prefer "nuke"
    again, it comes from klibc-utils. But fall back to "rm" if it does not
    exist.
  * systemd-timesyncd.service.d/disable-with-time-daemon.conf: Also don't run
    if /usr/sbin/VBoxService exists, as virtualbox-guest-utils already
    provides time synchronization with the host. (Closes: #812522)
  * Drop Michael Stapelberg from Uploaders:, he stopped maintenance long ago.
    Thanks Michael for your great work in the past!
  * Replace "sysv-rc" dependency with Conflicts: openrc, file-rc. The
    rationale from #739679 still applies, but with the moving of
    {invoke,update}-rc.d to init-system-helpers we don't actually need
    anything from sysv-rc any more other than the assumption that SysV init
    scripts are enabled in /etc/rc?.d/ for the SysV generator to work (and
    file-rc and openrc don't do that).
  * debian/tests/timedated: Verify /etc/localtime symlink. Skip verifying the
    /etc/timezone file (which is Debian specific) if $TEST_UPSTREAM is set.
  * debian/tests/localed-locale: Check /etc/locale.conf if $TEST_UPSTREAM is
    set.
  * debian/tests/localed-x11-keymap: Test /etc/X11/xorg.conf.d/00-keyboard.conf
    if $TEST_UPSTREAM is set.
  * debian/tests/boot-and-services: Check for reaching graphical.target
    instead of default.target, as the latter is a session systemd state only.
  * debian/tests/boot-and-services: Skip tests which are known to fail/not
    applicable with testing upstream builds.
  * Drop Fix-up-tmpfiles.d-permissions-properly.patch:
    - /run/lock is already created differently by
      Make-run-lock-tmpfs-an-API-fs.patch, and contradicts to that.
    - /run/lock/lockdev/ isn't being used anywhere and got dropped
      upstream; backport the patch (tmpfiles-drop-run-lock-lockdev.patch).
    - Move dropping of "group:wheel" (which has never existed in Debian) into
      debian/rules, to also catch occurrences in other parts of the file which
      the static patch would overlook.
  * Shorten persistent identifier for CCW network interfaces (on s390x only).
    (LP: #1526808)
  * debian/rules: If $TEST_UPSTREAM is set (when building/testing upstream
    master instead of distro packages), don't fail on non-installed new files
    or new library symbols.
  * Add systemd-sysv conflict to upstart-sysv, and version the upstart
    conflict. This works with both Debian's and Ubuntu's upstart packages.

  [ Michael Biebl ]
  * Drop support for the /etc/udev/disabled flag file. This was a workaround
    for udev failing to install with debootstrap because it didn't use
    invoke-rc.d and therefor was not compliant with policy-rc.d. See #520742
    for further details. This is no longer the case, so supporting that file
    only leads to confusion about its purpose.
  * Retrigger cleanup of org.freedesktop.machine1.conf and
    hwclock-save.service now that dpkg has been fixed to correctly pass the
    old version to postinst on upgrade. (Closes: #802545)
  * Only ship *.link files as part of the udev package. The *.network files
    are solely used by systemd-networkd and should therefor be shipped by the
    systemd package. (Closes: #808237)
  * Cherry-pick a few fixes from upstream:
    - Fix unaligned access in initialize_srand(). (Closes: #812928)
    - Don't run kmod-static-nodes.service if module list is empty. This
      requires kmod v23. (Closes: #810367)
    - Fix typo in systemctl(1). (Closes: #807462)
    - Fix systemd-nspawn --link-journal=host to not fail if the directory
      already exists. (Closes: #808222)
    - Fix a typo in logind-dbus.c. The polkit action is named
      org.freedesktop.login1.power-off, not org.freedesktop.login1.poweroff.
    - Don't log an EIO error in gpt-auto-generator if blkid finds something
      which is not a partition table. (Closes: #765586)
    - Apply ACLs to /var/log/journal and also set them explicitly for
      system.journal.
  * Only skip the filesystem check for /usr if the /run/initramfs/fsck-usr
    flag file exists. Otherwise we break booting with dracut which uses
    systemd inside the initramfs. (Closes: #810748)
  * Update the instructions in README.Debian for creating /var/log/journal.
    They are now in line with the documentation in the systemd-journald(8) man
    page and ensure that ACLs and group permissions are properly set.
    (Closes: #800947, #805617)
  * Drop "systemctl daemon-reload" from lsb init-functions hook. This is no
    longer necessary as invoke-rc.d and init-system-helpers take care of this
    nowadays.

 -- Martin Pitt <mpitt@debian.org>  Wed, 03 Feb 2016 10:09:46 +0100

systemd (228-4) unstable; urgency=medium

  * debian/udev.README.Debian: Add alternative way of disabling ifnames.
    (Closes: #809339)
  * Put back /lib/udev/hotplug.functions, until the three remaining packages
    that use it stop doing so. (Closes: #810114)
  * debian/udev.README.Debian: Point out that any change to interface naming
    rules requires an initrd update.

 -- Martin Pitt <mpitt@debian.org>  Mon, 11 Jan 2016 07:12:40 +0100

systemd (228-3) unstable; urgency=medium

  [ Martin Pitt ]
  * debian/rules: Remove temporary debug output from test failures again. All
    Debian buildd kernels are recent enough now, but add a check for kernels
    older than 3.13 and ignore test failures for those.
  * debian/tests/networkd: Factor out dnsmasq specific test "router" setup, so
    that we can test against other implementations.
  * debian/tests/networkd: Add router setup using an (isolated) networkd
    process for configuring the veths and DHCP server.
  * debian/tests/networkd: On failure, only show journal for current test.
  * systemd-networkd-resolvconf-update.service: Wait for getting a name
    server, not just for getting online.
  * debian/tests/boot-and-services: Wait until bash crash stack trace is in
    the journal before asserting on it. Also relax RE to work on non-x86
    architectures.
  * debian/tests/networkd: If /etc/resolv.conf already has three nameservers,
    accept that too (as then the additional test one can't be added any more).
  * Fix FTBFS on x32. Thanks Helmut Grohne! (Closes: #805910)
  * debian/tests/networkd: For IPv6 tests, also wait for IPv4 address to
    arrive; s-n-wait-online already exits after getting an IPv6 address, but
    we verify both.
  * debian/tests/boot-and-services: Don't check for "Requesting system
    poweroff" log message in nspawn test, current upstream master does not
    write that any more. Instead check for "Stopped Container c1".
  * Add "storage" autopkgtest. Initially this covers some basic use cases with
    LUKS cryptsetup devices.
  * Add acl build dependency (for <!nocheck>). Current upstream master now
    needs it for some test cases.
  * debian/extra/initramfs-tools/scripts/init-bottom/udev: Use "rm -rf"
    instead of "nuke". The latter does not exist any more in current
    initramfs-tools.
  * Ignore test failures during "make check" if /etc/machine-id is missing
    (like in ancient local schroots). (Closes: #807884)
  * debian/extra/rules/80-debian-compat.rules: Remember which device got the
    "cdrw", "dvd", or "dvdrw" symlink to avoid changing links on device
    events. (Closes: #774080). Drop the rule for the "cdrom" symlink as that
    is already created in 60-cdrom_id.rules.
  * Eliminate "hotplug.functions" udev helper and put the logging functions
    directly into net.agent. This simplifies the migration of the latter to
    ifupdown.
  * Adjust manpages to keep /usr/lib/systemd/{user*,boot,ntp-units.d,modules*}
    paths, only keep /lib/systemd/{system*,network}. (Closes: #808997)
  * debian/udev.README.Debian: Fix typo and slight wording improvement.
    (Closes: #809513)
  * Drop net.agent, 80-networking.rules, and ifup@.service. These moved to
    ifupdown 0.8.5 now. Add Breaks: to earlier versions.

  [ Michael Biebl ]
  * Bump Build-Depends on libdw-dev to (>= 0.158) as per configure.ac.
    (Closes: #805631)
  * Make sure all swap units are ordered before the swap target. This avoids
    that swap devices are being stopped prematurely during shutdown.
    (Closes: #805133)
  * Drop unneeded /etc/X11/xinit/xinitrc.d/50-systemd-user.sh from the package
    and clean up the conffile on upgrades. We have the dbus-user-session
    package in Debian to properly enable the D-Bus user-session mode which
    also takes care of updating the systemd --user environment.
    (Closes: #795761)
  * Stop testing for unknown arguments in udev maintainer scripts.
  * Drop networking.service.d/systemd.conf. The ifupdown package now ships a
    proper service file so this drop-in file is no longer necessary.

  [ Andreas Henriksson ]
  * Fix LSB init hook to not reload masked services. (Closes: #804882)

 -- Martin Pitt <mpitt@debian.org>  Sat, 02 Jan 2016 17:42:56 +0100

systemd (228-2) unstable; urgency=medium

  * Remove wrong endianness conversion in test-siphash24 to fix FTBFS on
    big-endian machines.
  * Bump libseccomp-dev build dependency to indicate required versions for
    backporting to jessie. (Closes: #805497)

 -- Martin Pitt <mpitt@debian.org>  Thu, 19 Nov 2015 11:37:45 +0100

systemd (228-1) unstable; urgency=medium

  [ Martin Pitt ]
  * New upstream release:
    - Fix journald killing by watchdog. (Closes: #805042)
    - Drop check for /etc/mtab. (Closes: #802025)
    - Follow unit file symlinks in /usr, but not /etc when looking for
      [Install] data, to avoid getting confused by Aliases. (Closes: #719695)
    - journalctl: introduce short options for --since and --until.
      (Closes: #801390)
    - journald: Never accept fds from file systems with mandatory locking.
      (LP: #1514141)
    - Put nspawn containers in correct slice. (LP: #1455828)
  * Cherry-pick some networkd fixes from trunk to fix regressions from 228.
  * debian/rules: Configure with --as-needed to avoid unnecessary binary
    dependencies.
  * systemd-networkd-resolvconf-update.service: Increase StartLimitBurst, as
    this might be legitimately called several times in quick succession. If
    that part of the "networkd" autopkgtest fails, show the journal log for
    that service for easier debugging.
  * debian/tests/boot-and-services: Add test case for systemd-coredump.
  * Add systemd-coredump postinst/prerm to enable/disable this without a
    reboot.
  * debian/tests/networkd: Check for systemd-networkd-wait-online in /usr as
    well, for usage in other distros.
  * debian/tests/logind: Skip suspend test if the kernel does not support
    suspend.
  * debian/tests/logind: Split tests into functions.
  * debian/tests/boot-and-services: Ignore failures of console-setup.service,
    to work around LP: #1516591.
  * debian/tests/control: Restrict boot-smoke test to isolation-machine, it
    does not currently work well in LXC.
  * debian/tests/networkd: Add new test cases for "DHCP=all, IPv4 only,
    disabling RA" (which should always be fast), "DHCP=all, IPv4 only" (which
    will require a longer timeout due to waiting 12s for a potential IPv6 RA
    reply), and "DHCP=ipv4" (with and without RA).
  * debian/tests/networkd: Fix UnicodeDecodeError under 'C' locale.
  * debian/tests/networkd: Show networkctl and journal output on failure.
  * debian/tests/networkd: Fix bytes vs. string TypeError in the IPv6 polling.
    (LP: #1516009)
  * debian/tests/networkd: Show contents of test .network file on failure.
  * debian/tests/networkd: Skip if networkd is already running (safer when
    running on real systems), and add copyright header.
  * Bump util-linux dependencies to >= 2.27.1 to ensure that the mount monitor
    ignores /etc/mtab.

  [ Felipe Sateler ]
  * Enable elfutils support for getting stack traces for systemd-coredump.
  * libnss-my{machines,hostname}.postrm: do not remove entries from
    nsswitch.conf if there are packages from other architectures remaining.

  [ Michael Biebl ]
  * Drop systemd-setup-dgram-qlen.service. This has been made obsolete by
    upstream commit 1985486 which bumps net.unix.max_dgram_qlen to 512 early
    during boot.
  * Various cleanups to the udev maintainer scripts:
    - Remove unused tempdir() function.
    - Properly stop udev daemon on remove.
    - Stop killing udev daemon on failed upgrades and drop the corresponding
      starts from preinst.
    - Stop masking systemd-udevd.service and udev.service during upgrades. We
      restart the udev daemon in postinst, so those masks seem unnecessary.

 -- Martin Pitt <mpitt@debian.org>  Wed, 18 Nov 2015 16:11:59 +0100

systemd (227-3) unstable; urgency=medium

  [ Martin Pitt ]
  * debian/tests/logind: Add tests for scheduled shutdown with and without
    wall message.
  * Import upstream fix for not unmounting system mounts (#801361) and drop
    our revert patch.
  * debian/tests/boot-smoke: Apply check for failed unmounts only to user
    systemd processes, i. e. not to pid 1.
  * Drop Fix-usr-remount-failure-for-split-usr.patch. Jessie has a new enough
    initramfs-tools already, and this was just an error message, not breaking
    the boot.
  * Drop debian-fixup.service in favor of using a tmpfiles.d clause, which is
    faster.
  * Drop Order-remote-fs.target-after-local-fs.target.patch. It's mostly
    academic and only applies to the already known-broken situation that rcS
    init.d scripts depend on $remote_fs.
  * Replace reversion of sd_pid_notify_with_fds() msg_controllen fix with
    proper upstream fix to never block on sending messages on NOTIFY_SOCKET
    socket.
  * Drop check for missing /etc/machine-id on "make check" failure; this isn't
    happening on current buildds any more.
  * Drop Disable-tests-which-fail-on-buildds.patch, to re-evaluate what still
    fails and needs fixing. On failure, show kernel version and /etc/hosts
    to be able to debug them better. The next upload will make the necessary
    adjustments to fix package builds again.

  [ Michael Biebl ]
  * Drop dependency on udev from the systemd package. We don't need udev
    within a container, so this allows us to trim down the footprint by not
    installing the udev package. As the udev package has Priority: important,
    it is still installed by default though.
  * Include the status of the udev package when filing a bug report against
    systemd, and vice versa.
  * Use filter instead of findstring, since findstring also matches
    substrings and we only want direct matches.
  * systemd.bug-script: Fix typo. (Closes: #804512)
  * Re-add bits which call SELinux in systemd-user pam service.
    (Closes: #804565)

  [ Felipe Sateler ]
  * Add libnss-resolve package. (Closes: #798905)
  * Add systemd-coredump package. This Conflicts/Replaces/Provides a new
    "core-dump-handler" virtual package. (Closes: #744964)

 -- Martin Pitt <mpitt@debian.org>  Wed, 11 Nov 2015 15:04:26 +0100

systemd (227-2) unstable; urgency=medium

  * Revert "sd_pid_notify_with_fds: fix computing msg_controllen", it causes
    connection errors from various services on boot. (Closes: #801354)
  * debian/tests/boot-smoke: Check for failed unmounts. This reproduces
    #801361 (but not in a minimal VM, just in a desktop one).
  * Revert "core: add a "Requires=" dependency between units and the
    slices they are located in". This causes user systemd instances to try and
    unmount system mounts (and succeed if you login as root).
    (Closes: #801361)

 -- Martin Pitt <mpitt@debian.org>  Fri, 09 Oct 2015 12:34:27 +0200

systemd (227-1) unstable; urgency=medium

  * New upstream release.
    - Bump watchdog timeout for shipped units to 3 min. (Closes: #776460)
    - gpt-auto-generator: Check fstab for /boot entries. (Closes: #797326)
    - Fix group of RuntimeDirectory dirs. (Closes: #798391)
    - Support %i (and other macros) in RuntimeDirectory. (Closes: #799324)
    - Bump util-linux/libmount-dev dependencies to >= 2.27.
  * debian/libsystemd0.symbols: Add new symbols for this release.
  * debian/extra/initramfs-tools/hooks/udev: Copy all
    /etc/udev/rules.d/*.rules rules which are not merely overriding the one in
    /lib/, not just 70-persistent-net.rules.  They might contain network names
    or other bits which are relevant for the initramfs. (Closes: #795494)
  * ifup@.service: Drop PartOf=network.target; we don't want to stop these
    units during shutdown. Stopping networking.service already shuts down the
    interfaces, but contains the safeguard for NFS or other network file
    systems. Isolating emergency.target still keeps working as before as well,
    as this also stops networking.service. (Closes: #761909, LP: #1492546)

 -- Martin Pitt <mpitt@debian.org>  Thu, 08 Oct 2015 11:34:35 +0200

systemd (226-4) unstable; urgency=medium

  * debian/tests/logind: Be more verbose on failures.
  * Revert networkd calling if-{up,post-down}.d/ scripts. About half of the
    existing hooks are not relevant or even actively detrimental when running
    with networkd. For the relevant ones, a lot of them should be fixed in the
    projects themselves (using IP_FREEBIND etc.). (Closes: #798625)
  * Add systemd-networkd-resolvconf-update.{path,service} units to send DNS
    server updates from networkd to resolvconf, if installed and enabled.
  * Don't restart logind on upgrades any more. This kills X.org (#798097)
    while logind doesn't save/restore its open fds (issue #1163), and also
    gets confused about being idle in between (LP: #1473800)

 -- Martin Pitt <mpitt@debian.org>  Fri, 02 Oct 2015 13:44:28 +0200

systemd (226-3) unstable; urgency=medium

  [ Martin Pitt ]
  * README.Debian: Fix "other" typo. Thanks Salvatore Bonaccorso.
    (Closes: #798737)

  [ Michael Biebl ]
  * Stop building the compat library packages and drop them for good.
  * Update debian/copyright.

 -- Michael Biebl <biebl@debian.org>  Sat, 19 Sep 2015 19:06:51 +0200

systemd (226-2) unstable; urgency=medium

  * debian/udev.init: Mount /dev file system with nosuid. (LP: #1450960)
  * udev.postinst: udev 226 introduced predictable interface names for virtio.
    Create /etc/systemd/network/50-virtio-kernel-names.link on upgrade to
    disable this, to avoid changing e. g. "eth0" to "ens3" in QEMU instances
    and similar environments. (Closes: #799034)

 -- Martin Pitt <mpitt@debian.org>  Tue, 15 Sep 2015 15:21:09 +0200

systemd (226-1) unstable; urgency=medium

  [ Martin Pitt ]
  * New upstream release:
    - Fix scheduled shutdown to not shut down immediately. (Closes: #797763)
    - Fix description of CPE_NAME in os-release(5). (Closes: #797768)
  * debian/libsystemd0.symbols: Add new symbols from this release.
  * Enable libseccomp support for mips64, mips64el, and x32. (Closes: #797403)
  * debian/tests/networkd: Add hotplug tests.
  * Make networkd call if-up.d/ scripts when it brings up interfaces, to
    become compatible with ifupdown and NetworkManager for packages shipping
    hooks. (LP: #1492129)
    - Add debian/extra/systemd-networkd-dispatcher.c: suid root wrapper for
      calling if-up.d/ or if-post-down.d/ hook scripts. Install it as
      root:systemd-networkd 4754 so that only networkd can run it.
    - Add networkd-call-systemd-networkd-dispatcher-when-links.patch: Call the
      above wrapper when links go up/down.
    - debian/tests/networkd: Verify that if-up.d/ and if-post-down.d/ scripts
      get run for a networkd managed interface.
    - Note that if-pre-up.d/ and if-down.d/ scripts are *not* being called, as
      they are often not applicable for networkd (if-pre-up.d) and unreliable
      (if-down.d).
  * Drop udev-finish. We needed this for the autogenerated CD and network
    interface names, but both are gone now.
  * Drop debian/udev.udev-fallback-graphics.upstart. The vesafb module has
    been compiled into the kernel in both Debian and Ubuntu for a fair while,
    this never had a systemd equivalent, and Debian never shipped the
    accompanying rules for determining $PRIMARY_DEVICE_FOR_DISPLAY.
  * debian/control: Remove some boilerplate from the long descriptions, to
    more easily get to the point what a specific package actually does.
  * debian/README.Debian: As systemd is the default init now, replace the
    documentation how to switch to systemd with how to switch back
    (temporarily or permanently) to SysV init. Also move that paragraph to the
    bottom as it's now less important.
  * debian/README.Debian: Add a hint why you may want to enable persistent
    journal, and suggest to uninstall system-log-daemon to avoid duplicate
    logging.
  * debian/README.Debian: Add documentation about networkd integration.
  * Rename 01-mac-for-usb.link to 90-mac-for-usb.link so that it becomes
    easier to override.
  * debian-fixup.service just has one purpose now (make /etc/mtab a symlink),
    so drop the debian/extra/debian-fixup shell script and put the ln command
    directly into debian-fixup.service. Update the description.
  * debian/tests/networkd: Check that /etc/resolv.conf gets the DHCP's
    nameserver in case it is a symlink (i. e. dynamically managed by
    systemd-resolved or resolvconf).
  * systemd-networkd-dispatcher: Also pass on the DNS server list to if-up.d/
    as $IF_DNS_NAMESERVERS, so that resolvconf or similar programs work as
    expected.
  * Drop debian/systemd-journal-remote.postrm: Removing system users is
    potentially dangerous (there might be a leftover process after purging).

  [ Michael Biebl ]
  * Drop libsystemd-login-dev. All reverse dependencies have been updated to
    use libsystemd-dev directly.
  * Update build instructions to use "gbp clone" instead of "gbp-clone" as all
    gbp-* commands have been removed from git-buildpackage.

 -- Martin Pitt <mpitt@debian.org>  Thu, 10 Sep 2015 16:53:53 +0200

systemd (225-1) unstable; urgency=medium

  [ Martin Pitt ]
  * New upstream release.
    - Fixes FTBFS on alpha. (Closes: #792551)
    - Fixes machined state tracking logic. (Closes: #788269)
  * Add better fix for "systemctl link/enable" breakage with full paths.
    (LP: #1480310)
  * debian/rules: Add missing $(dh_options) in overridden debhelper targets.

  [ Felipe Sateler ]
  * Move conffile from systemd to systemd-container package (Closes: #797048)

  [ Michael Biebl ]
  * Drop unnecessary Conflicts/Replaces from systemd-journal-remote.
    None of the files in this package were previously shipped by systemd.
  * Create system users for systemd-journal-{gateway,remote,upload} when
    installing the systemd-journal-remote package.
  * Explicitly turn off the features we don't want in a stage1 build.
    Otherwise ./configure might enable them automatically if the build
    dependencies are installed and "dh_install --fail-missing" will then fail
    due to uninstalled files.
  * Enable GnuTLS support as systemd-journal-remote makes sense mostly with
    encryption enabled.
  * Rely on build profiles to determine which packages should be skipped
    during build and no longer specify that manually.
  * Drop our patch which removes rc-local-generator.
    rc-local.service acts as an ordering barrier even if its condition is
    false, because conditions are evaluated when the service is about to be
    started, not when it is enqueued. We don't want this ordering barrier on
    systems that don't need/use /etc/rc.local.

 -- Michael Biebl <biebl@debian.org>  Sun, 30 Aug 2015 21:18:59 +0200

systemd (224-2) unstable; urgency=medium

  [ Martin Pitt ]
  * Skip systemd-fsckd autopkgtest if /run/initramfs/fsck-root exists, i. e.
    the initramfs already ran fsck.
  * Fix broken ACL in tmpfiles.d/systemd.conf. (Closes: #794645, LP: #1480552)
  * Add debian/tests/unit-config: Test "systemctl link"; reproduces LP#1480310.
  * Add a hack to unbreak "systemctl link". (LP: #1480310)
  * debian/extra/rules-ubuntu/40-hyperv-hotadd.rules: Also apply to Xen, and
    rename to 40-vm-hotadd.rules.
  * Fix networkd crash. (Closes: #796358)
  * debian/rules: Remove all files/empty dirs in systemd which are already
    shipped by systemd-* or udev, instead of an explicit list.
  * Bump "mount" dependency to >= 2.26, to ensure "swapon -o" availability.
    (Closes: #796389)
  * Install /lib/systemd/network/* into udev instead of systemd, as it's
    really udev which is evaluating these.
  * Split out "systemd-container" package with machined and nspawn and enable
    importd. Add new libbz2-dev, zlib1g-dev, and libcurl-dev build deps.
    (LP: #1448900)
  * Move transitional libgcrypt11-dev build dep to libgcrypt20-dev.
  * debian/rules: Limit check for libraries in /usr to systemd and udev
    packages, as other packages like systemd-containers can (and do) link to
    /usr.
  * Build-depend on dpkg-dev (>= 1.17.14) and bump debhelper version for build
    profiles support.
  * Drop "display-managers" autopkgtest, obsolete with dropped
    default-display-manager-generator.
  * boot-and-services autopkgtest: Add systemd-container test dependency for
    the nspawn tests.
  * Don't enable audit support when building with "stage1" profile, to avoid
    circular build dep.

  [ Helmut Grohne ]
  * Improve support for cross-building and bootstrapping.

  [ Michael Biebl ]
  * Drop default-display-manager-generator. All major desktops now use a
    display manager which support the new scheme and setup the
    /etc/systemd/system/display-manager.service symlink correctly.
  * Add new binary package "systemd-journal-remote" with tools for
    sending/receiving remote journal logs:
    systemd-journal-{remote,upload,gatewayd}. (Closes: #742802, LP: #1480952)

 -- Martin Pitt <mpitt@debian.org>  Tue, 25 Aug 2015 12:40:35 +0200

systemd (224-1) unstable; urgency=medium

  * New upstream release.
  * boot-and-services autopkgtest: Ignore thermald. Since 1.4.3-2 it starts by
    default, but fails in most virtual envs.

 -- Martin Pitt <mpitt@debian.org>  Sat, 01 Aug 2015 13:38:57 +0200

systemd (223-2) unstable; urgency=medium

  * Don't enable gnu-efi on ARM. It FTBFSes and cannot really be tested now as
    there is no available hardware.
  * debian/extra/initramfs-tools/hooks/udev: Don't fail if
    /etc/systemd/network/ does not exist. (Closes: #794050)

 -- Martin Pitt <mpitt@debian.org>  Thu, 30 Jul 2015 08:25:51 +0200

systemd (223-1) unstable; urgency=medium

  * New upstream release:
    - Fix systemd-bootchart crash. (Closes: #792403)
    - Trim list of files in /usr/share/doc/systemd/. (Closes: #791839)
    - Fix "Invalid argument" failure with some  journal files.
      (Closes: #792090)
    - tmpfiles: Don't recursively descend into journal directories in /var.
      (Closes: #791897)
    - Don't frequently wake up on disabled TimeoutIdleSec=, in particular in
      automount timers. (LP: #1470845)
    - tmpfiles: Don't delete lost+found/. (Closes: #788193)

  [ Michael Biebl ]
  * udev: Remove obsolete rm_conffile/mv_conffile functions from udev.preinst.
    The udev package is using dpkg-maintscripts-helper now to remove obsolete
    conffiles.
  * systemd: Remove obsolete conffile clean up from pre-wheezy.
  * udev-udeb: Remove scsi_wait_scan hack from the start-udev script as well.

  [ Martin Pitt ]
  * Enable GNU EFI support and add gnu-efi build dep. This enables/ships the
    systemd EFI boot loader. (Closes: #787720, LP: #1472283)
  * networkd autopkgtest: More robust/forceful killing of dnsmasq.
  * ifup@.service: Drop "oneshot" to run ifup in the background during boot.
    This avoids blocking network.target on boot with unavailable hotplug
    interfaces in /etc/network/interfaces. (Closes: #790669, LP: #1425376)
  * systemd.postinst: Avoid confusing error message about
    /run/systemd/was-enabled not existing on reconfiguring.
  * debian/extra/initramfs-tools/hooks/udev: Drop some redundant code.
  * Fix networkd-wait-online -i to properly wait for the given interfaces
    only.
  * Drop debian/extra/base-installer.d/05udev: We use net.ifnames by default
    now, thus we don't need to copy 70-persistent-*.rules any more.
  * debian/extra/start-udev: Run d-i's udevd with "notice" log level, just
    like we did in the initramfs in 219-10.
  * Fix size explosion of networkd (post-223 patch from trunk).

  [ Julian Wollrath ]
  * Copy all .link interface naming definitions to initramfs. (Closes: #793374)

  [ Felipe Sateler ]
  * nss-my*.postinst: configure at the end of the hosts line, not before
    files. (Closes: #789006)

 -- Martin Pitt <mpitt@debian.org>  Thu, 30 Jul 2015 00:02:26 +0200

systemd (222-2) unstable; urgency=medium

  [ Adam Conrad ]
  * debian/udev-udeb.install: Install new bits for net.ifnames (LP: #1473542)
  * debian/extra/initramfs-tools/hooks/udev: Do the same for initramfs-tools.

  [ Martin Pitt ]
  * emergency.service: Wait for plymouth to shut down. Fixes invisible
    emergency shell with plymouth running endlessly. (LP: #1471258)
  * Add "networkd" autopkgtest. Covers basic DHCP on IPv4 and IPv4+6 on a veth
    device.

  [ Michael Biebl ]
  * Bump package priorities of systemd and systemd-sysv to important to match
    what has been used in the Debian archive since Jessie.
  * Drop scsi_wait_scan hack from the udev initramfs-tools script. This Linux
    kernel module has been broken since 2.6.30 and as a result was removed in
    3.5. The Debian Jessie kernel no longer ships this module.
    (Closes: #752775)
  * Drop libsystemd-journald-dev and libsystemd-id128-dev. There are no
    reverse dependencies left and we want to avoid new packages picking up
    a build dependency on those obsolete transitional packages.

 -- Michael Biebl <biebl@debian.org>  Wed, 15 Jul 2015 23:51:15 +0200

systemd (222-1) unstable; urgency=medium

  [ Martin Pitt ]
  * New upstream release:
    - Fix reload killing BusName= units. (Closes: #746151)
    - sysv-generator: detect invalid names and escape them. (Closes: #677075)
    - Document removal of PIDFile on daemon shutdown. (Closes: #734006)
    - Drop Revert-rules-fix-tests-for-removable-state.patch, the auto-suspend
      rules now got dropped entirely.
  * Add Revert-VT-reuse-patches.patch: Revert a couple of logind VT reuse
    patches which alternately broke lightdm and gdm.
  * debian/libsystemd0.symbols: Add new symbols from this release.
  * Disable test-netlink during package build, fails on some buildds.
  * udev.postinst: Don't call addgroup with --quiet, so that if the "input"
    group already exists as a non-system group you get a sensible error
    message. Some broken tutorials forget the --system option.
    (Closes: #769948, LP: #1455956)
  * systemd.postinst: Drop the --quiet from the addgroup calls as well, same
    reason as above. (Closes: #762275)
  * udev: Drop doc dir symlinking. It has caused too much trouble and only
    marginally helps to avoid duplication. Such duplication should be dealt
    with at the distro, not package level.
  * debian/rules: Entirely ignore $LD_PRELOAD instead of just libfakeroot in
    the link check, to also avoid libeatmydata. (Closes: #790546)
  * boot-and-services, display-managers autopkgtests: Install and configure
    dummy X.org driver, so that these work in headless machines/VMs.
  * systemd-fsckd autopkgtest: Stop using/asserting on lightdm, just check
    that default.target is active. lightdm is prone to fail in test
    environments, and fiddling with it in two other autopkgtests is
    sufficient.
  * debian/watch: Adjust to new upstream release model of only providing the
    github tag tarballs.
  * Drop dsl-modem.agent. It hasn't been maintained/tested for many years, few
    if any people actually use this, and this doesn't belong into udev.

  [ Michael Biebl ]
  * Stop building the Python 3 bindings. They were split into a separate
    source package upstream and are now built from src:python-systemd. See
    http://lists.freedesktop.org/archives/systemd-devel/2015-July/033443.html
  * Remove obsolete --disable-chkconfig configure option.
  * Move the man pages for libnss-myhostname, libnss-mymachines and udev.conf
    from systemd into the correct package. Move the zsh completion file for
    udevadm into the udev package as well. Add Breaks/Replaces accordingly.
    (Closes: #790879)
  * Drop rules which remove pre-generated files before build. The upstream
    tarball no longer ships any pre-generated files so this is no longer
    necessary.
  * Fix cleanup rule for Python byte code files.

 -- Michael Biebl <biebl@debian.org>  Wed, 08 Jul 2015 18:56:07 +0200

systemd (221-1) unstable; urgency=medium

  * New upstream release 221:
    - Fix persistent storage links for Xen devices. (LP: #1467151)
    - Drop all backported patches and port the others to new upstream release.
    - debian/rules: Drop workarounds for broken 220 tarball, 221 is fine.

  [ Michael Biebl ]
  * initramfs hook: Stop installing 55-dm.rules, 64-md-raid.rules,
    60-persistent-storage-lvm.rules and 60-persistent-storage-dm.rules.
    The mdadm, lvm2 and dmsetup package provide their own udev hooks nowadays
    to make sure their udev rules files are installed into the initramfs.
    Having the copy rules at two places is confusing and makes debugging
    harder.
  * Make it possible to skip building udeb packages via
    DEB_BUILD_OPTIONS="noudeb". This allows quicker builds for local testing
    and is benefical for derivatives that don't use d-i.
  * Install API documentation for libudev and libsystemd in their respective
    packages. Both libraries use man pages now, so we need to be explicit
    about what is installed where.

  [ Martin Pitt ]
  * ifupdown-hotplug autopkgtest: Different cloud/desktop environments have
    different ways of including /etc/network/interfaces.d/, try to get along
    wit either and skip the test if interfaces.d/ does not get included at
    all.
  * Drop obsolete gtk-doc-tools build dependency, gtkdocize autoreconfig, and
    ./configure options.
  * libudev-dev.install: Drop gtk-doc files, not built by upstream any more
    and replaced with manpages.
  * libsystemd0.symbols: Add new symbols for this release.
  * debian/rules: Fix paths in manpages as we don't currently have a merged
    /usr in Debian but have most systemd things in /lib. This replaces the
    previous huge and maintenance-intense patch.
  * Drop Accept-mountall-specific-fstab-options.patch. Replaced with
    systemd.postinst migration code in Ubuntu.
  * Revert overly aggressive USB autosuspend udev rules change which broke
    various USB keyboards. (Closes: #789723)
  * Have rc-local.service output also go to the console. /etc/rc.local often
    contains status messages which users expect to see during boot.
    (LP: #1468102)
  * debian/rules: Install udev.NEWS into libudev1, to get along with Debian's
    udev -> libudev1 doc dir symlinking. (Closes: #790042)

 -- Martin Pitt <mpitt@debian.org>  Sun, 28 Jun 2015 12:05:36 +0200

systemd (220-7) unstable; urgency=medium

  [ Michael Biebl ]
  * Enable seccomp support on arm64 as well.
  * Replace the remainder of Fix-paths-in-man-pages.patch with an upstream
    provided patch.

  [ Martin Pitt ]
  * Switch to net.ifnames persistent network interfaces (on new
    installations/for new hardware), and deprecate the old
    75-persistent-net-generator.rules. See the ML discussion for details:
        https://lists.debian.org/debian-devel/2015/05/msg00170.html
        https://lists.debian.org/debian-devel/2015/06/msg00018.html
    - Drop Make-net.ifnames-opt-in-instead-of-opt-out.patch, to use
      net.ifnames by default.
    - Revert-udev-network-device-renaming-immediately-give.patch: Adjust
      patch comment.
    - Drop 75-persistent-net-generator.rules, write_net_rules helper and
      rule_generator.functions.
    - Adjust udev's README.Debian accordingly, and describe the migration.
      This needs to happen manually as there is no robust way of doing this
      automatically.
    - Add udev NEWS file for announcing this change and pointing to udev's
      README.
    - udev.postinst: Drop write_interfaces_rules().
    - udev.postinst: Disable net.ifnames on systems which did not support
      75-persistent-net-generator.rules (most importantly, virtualized guests)
      to avoid changing network interface names on upgrade.
    - LP: #1454254
  * fsckd-daemon-for-inter-fsckd-communication.patch: Add fsckd.c to
    POTFILES.in.
  * ifupdown-hotplug autopkgtest: Fix config name in interfaces.d/, it must
    not have a suffix in Debian. Also clean up the file after the test.
  * net.agent: When running under systemd, run everything in the foreground.
    This avoids killing the forked child in the middle of its operation under
    systemd when the parent exits.
  * Check during build that systemd and systemd-journald don't link against
    anything in /usr, to prevent bugs like #771652 and #788913 in the future.
  * Drop Skip-99-systemd.rules-when-not-running-systemd-as-in.patch. The rules
    mostly just attach tags systemd specific properties which are harmless
    under other init systems, and systemd-sysctl also works there.
  * 80-networking.rules: Only call agents for add|remove, as they don't handle
    other events.
  * Restore udev watches on block device changes. (Closes: #789060,
    LP: #1466081)

 -- Martin Pitt <mpitt@debian.org>  Wed, 17 Jun 2015 22:48:53 +0200

systemd (220-6) unstable; urgency=medium

  * Enable seccomp support on the architectures that provide libseccomp.
    (Closes: #760299)
  * boot-and-services autopkgtest: Add SeccompTest for the above.
  * boot-and-services autopkgtest: Check that we don't get an unwanted
    tmp.mount unless /etc/fstab explicitly specifies it.
  * Bump libcap-dev build dep to the version that provides libcap2-udeb.
    (Closes: #787542)
  * Stop installing tmp.mount by default; there are still situations where it
    becomes active through dependencies from other units, which is surprising,
    hides existing data in /tmp during runtime, and it isn't safe to have a
    tmpfs /tmp on every install scenario. (Closes: #783509)
    - d/rules: Ship tmp.mount in /usr/share/systemd/ instead of
      /lib/systemd/systemd.
    - systemd.postinst: When tmp.mount already was enabled, install tmp.mount
      into /etc and keep it enabled.
    - systemd.postinst: When enabling tmp.mount because of RAMTMP=yes, copy it
      from /usr/share.
    - Drop Don-t-mount-tmp-as-tmpfs-by-default.patch and
      PrivateTmp-shouldn-t-require-tmpfs.patch, not necessary any more.

 -- Martin Pitt <mpitt@debian.org>  Thu, 11 Jun 2015 09:25:49 +0200

systemd (220-5) unstable; urgency=medium

  * debian/README.source: Upstream repository moved to github, adjust
    cherry-picking instructions accordingly.
  * debian/control: Replace obsolete Python2 version header with
    X-Python3-Version.
  * dracut: Fix path to systemd-fsck. (Closes: #787553)
  * Ignore test failures during build if /etc/machine-id is missing (which is
    the case in a few buildd chroots still). (Closes: #787258)
  * debian/udev.README.Debian: Move network interface hotplug documentation
    into separate section. Point out that "lo" does not need to be configured
    in ifupdown under systemd.
  * debian/udev.README.Debian: Document net.ifnames, and how to write udev
    rules for custom network names.
  * Add debian/extra/01-mac-for-usb.link: Use MAC based names for network
    interfaces which are (directly or indirectly) on USB. Path based names
    are inadequate for dynamic buses like USB.
  * Fix another escape parsing regression in Exec*= lines. (Closes: #787256)
  * Disable EFI support for udeb build.
  * Refine detection of touch screen devices.

 -- Martin Pitt <mpitt@debian.org>  Sun, 07 Jun 2015 16:52:33 +0200

systemd (220-4) unstable; urgency=medium

  [ Martin Pitt ]
  * debian/extra/initramfs-tools/scripts/init-top/udev: Drop $ROOTDELAY wait.
    This does not concern udev in particular, but is handled by
    initramfs-tools itself (scripts/local). The intention of this parameter is
    not to statically wait for the given time, but wait *up to* that time for
    the root device to appear.
  * Add debian/extra/units/rc-local.service.d/wait-online.conf: Make
    rc-local.service wait for network-online.target (if it gets started). This
    not specified by LSB, but has been behaving that way in Debian under SysV
    init and upstart. (LP: #1451797)
  * Fix parsing of escape characters in Exec*= lines. (Closes: #787256)
  * Drop path_is_mount_point-handle-false-positive-on-some-fs.patch (it was
    already not applied in 220-1). This needs to be re-thought and re-done
    against the current code, and overlayfs in general. On overlayfs this
    still reports false positives for files that changed in the upperdir, but
    this does not break systemd-machine-id-commit any more.
  * Add debian/extra/rules/80-debian-compat.rules, replacing three of our
    patches. These are independent udev rules to change device permissions and
    add CD/DVD symlinks for compatibility with earlier Debian releases.

  [ Michael Biebl ]
  * Bump Depends on util-linux to make sure we have a sulogin implementation
    which properly cleans up its children when emergency.service is restarted.
    (Closes: #784238)
  * Stop using /sbin/udevd and drop the compat symlink.
  * Remove any vestiges of /dev/.udev/. This directory has been replaced by
    /run/udev/ since wheezy.
  * Drop udev migration code from pre-wheezy.

 -- Martin Pitt <mpitt@debian.org>  Tue, 02 Jun 2015 08:16:36 +0200

systemd (220-3) unstable; urgency=medium

  * Fix ProtectSystem=yes to actually protect /usr, not /home.
    (Closes: #787343)
  * sd-device: fix device_get_properties_strv(). Fixes environment for
    processes spawned by udev, in particular "allow-hoplug" ifupdown
    interfaces via ifup@.service. (Closes: #787263)
  * Ignore test failures on mipsel; the three failures are not reproducible on
    the porter box (different kernel?). (See #787258)
  * Add ifupdown-hotplug autopkgtest. Reproduces #787263.
  * udev: Bring back persistent storage symlinks for bcache. Thanks David
    Mohr! (Closes: #787367)
  * sd-device: Fix invalid property strv pointers. This unbreaks the
    environment of udev callouts.

 -- Martin Pitt <mpitt@debian.org>  Mon, 01 Jun 2015 12:58:20 +0200

systemd (220-2) unstable; urgency=low

  * 220-1 was meant to go to experimental, but was accidentally uploaded to
    unstable. This was planned for next week anyway, just not on a Friday;
    we don't revert, but keep an RC bug open for a few days to get broader
    testing. Reupload 220-1 with its changelog actually pointing to unstable
    and with all versions in the .changes.

 -- Martin Pitt <mpitt@debian.org>  Fri, 29 May 2015 18:54:09 +0200

systemd (220-1) unstable; urgency=medium

  [ Martin Pitt ]
  * New upstream release:
    - Ship sdio.ids and ids-update.pl in upstream tarball. (Closes: #780650)
    - Drop non-working "journalctl /dev/sda" example from manpage
      (Closes: #781604)
    - man systemd.network: Explain UseDomains a bit more (not used by
      default). (Closes: #766413)
    - Ignore comments in /etc/hostname (LP: #1053048)
    - Drop all backported patches and port the others to new upstream release.
  * Cherry-pick patch to fix udevd --daemon assertion regression.
  * Cherry-pick patch to fix udevd worker hang.
  * systemd.install: systemd.pc moved back into /usr/share/pkgconfig/.
  * libsystemd0.symbols: Add new symbols from this release.
  * Drop debian/extra/60-keyboard.hwdb for now. Upstream has a newer version,
    and it's not nearly as often updated any more as it used to be.
  * debian/rules: Remove shipped audit_type-to-name.h and
    keyboard-keys-from-name.gperf and regenerate them during build (bug in
    upstream 220 tarball).
  * autopkgtest: Ship/use mock fsck from debian/tests, as it's missing in the
    220 tarball.
  * Add libnss-mymachines binary package. (Closes: #784858)
  * Add libnss-myhostname binary package, taking over from the very old and
    unmaintained standalone source package as per its maintainer's request.
    (Closes: #760514)
  * Drop buildsys-Don-t-default-to-gold-as-the-linker.patch and set LD in
    debian/rules on sparc only. This can be dropped entirely once we build
    GUdev from a separate source.
  * bootchart autopkgtest: Skip test if /proc/schedstat does not exist, i. e.
    the kernel is missing CONFIG_SCHEDSTAT. Bootchart requires this.
  * systemd-fsckd autopkgtest: On Debian plymouth-start stays running, adjust
    was_running() for that.
  * systemd-fsckd autopkgtest: In test_systemd_fsck_with_plymouth_failure(),
    fix plymouthd status check to work under both Debian and Ubuntu.
  * Replace almost all of Fix-paths-in-man-pages.patch with upstreamed
    patches. (The remainder is planned to get fixed upstream as well.)
  * Remove our update-rc.d patches, replace them with upstream patches for
    /lib/systemd/systemd-sysv-install abstraction, and provide one for
    update-rc.d. Also implement "is-enabled" command by directly checking for
    the presence of rcS or rc5 symlinks. (Closes: #760616)
  * Fix path_is_mount_point for files (regression in 220).
  * debian/control: Drop obsolete XS-Testsuite:, dpkg adds it automatically.
  * Use Ubuntu's default NTP server for timesyncd when building on Ubuntu.

  [ Michael Biebl ]
  * Remove /var/run and /var/lock migration code from debian-fixup. The /run
    migration was completed in wheezy so this is no longer necessary.
  * Drop our versioned Depends on initscripts. This was initially added for
    the /run migration and later to ensure we have a mountnfs hook which
    doesn't cause a deadlock under systemd. The /run migration was completed
    in wheezy and jessie ships a fixed mountnfs hook. In addition we now use
    the ignore-dependencies job mode in our lsb init-functions hook, so it's
    safe to drop this dependency.
  * Stop building gudev packages. Upstream has moved the gudev code into a
    separate repository which is now managed on gnome.org. The gudev packages
    will be built from src:libgudev from now on. See also
    http://lists.freedesktop.org/archives/systemd-devel/2015-May/032070.html

 -- Martin Pitt <mpitt@debian.org>  Fri, 29 May 2015 10:37:40 +0200

systemd (219-10) experimental; urgency=medium

  * Fix assertion crash with empty Exec*= paths. (LP: #1454173)
  * Drop Avoid-reload-and-re-start-requests-during-early-boot.patch
    and Avoid-reloading-services-when-shutting-down.patch: This was fixed more
    robustly in invoke-rc.d and service now, see #777113.
  * debian/tests/boot-smoke: Allow 10 seconds for systemd jobs to settle down.
  * Fix "tentative" state of devices which are not in /dev (mostly in
    containers), and avoid overzealous cleanup unmounting of mounts from them.
    (LP: #1444402)
  * debian/extra/udev-helpers/net.agent: Eliminate cat and most grep calls.
  * Drop Set-default-polling-interval-on-removable-devices-as.patch; it's long
    obsolete, CD ejection with the hardware button works properly without it.
  * Re-enable-journal-forwarding-to-syslog.patch: Update patch description,
    journal.conf.d/ exists now.
  * journal: Gracefully handle failure to bind to audit socket, which is known
    to fail in namespaces (containers) with current kernels. Also
    conditionalize systemd-journald-audit.socket on CAP_AUDIT_READ.
    (LP: #1457054)
  * Put back *.agent scripts and use net.agent in Ubuntu. This fixes escaping
    of unit names, reduces the delta, and will make it easier to get a common
    solution for integrating ifup.d/ scripts with networkd.
  * When booting with "quiet", run the initramfs' udevd with "notice" log
    level. (LP: #1432171)
  * Add sigpwr-container-shutdown.service: Power off when receiving SIGPWR in
    a container. This makes lxc-stop work for systemd containers.
    (LP: #1457321)
  * write_net_rules: Escape '{' and '}' characters as well, to make this work
    with busybox grep. Thanks Faidon Liambotis! (Closes: #765577)

 -- Martin Pitt <mpitt@debian.org>  Thu, 21 May 2015 09:43:52 +0200

systemd (219-9) experimental; urgency=medium

  * 75-persistent-net-generator.rules: Fix rules for ibmveth (it's a driver,
    not a subsystem). (LP: #1437375)
  * debian/tests/unit-config: Add tests for systemctl enable/disable on a
    SysV-only unit. Reproduces LP #1447807.
  * Fix systemctl enable for SysV scripts without a native unit. We must not
    try and enable the nonexisting unit then. (LP: #1447807)
  * Drop Add-env-variable-for-machine-ID-path.patch. systemd should always
    be installed via the essential "init" in buildd schroots now.
  * debian/README.source: Update git-buildpackage commands for the renames in
    0.6.24.
  * Make apparmor run before networking, to ensure that profiles apply to
    e. g. dhclient (LP: #1438249):
    - Rename networking.service.d/network-pre.conf to systemd.conf, and add
      After=apparmor.service.
    - ifup@.service: Add After=apparmor.service.
    - Add Breaks: on apparmor << 2.9.2-1, which dropped its dependency to
      $remote_fs.
  * Drop login-don-t-overmount-run-user-UID-on-upgrades.patch and
    login-don-t-overmount-run-user-UID-on-upgrades.patch, these were only
    needed for upgrades from wheezy to jessie.
  * systemd.{pre,post}inst: Clean up obsolete (pre-wheezy/jessie) upgrade
    fixes.
  * systemd-fsckd autopkgtest: Stop assuming that
    /etc/default/grub.d/90-autopkgtest.cfg exists.
  * systemd-fsckd autopkgtest: Add missing plymouth test dependency.
  * Drop core-mount-ensure-that-we-parse-proc-self-mountinfo.patch, and bump
    util-linux dependency to the version which enables
    --enable-libmount-force-mountinfo.

 -- Martin Pitt <mpitt@debian.org>  Wed, 13 May 2015 12:27:21 +0200

systemd (219-8) experimental; urgency=medium

  [ Michael Biebl ]
  * Skip filesystem check if already done by the initramfs. (Closes: #782522)
  * Drop hard-coded versioned dependency on libapparmor1. Bump the
    Build-Depends on libapparmor-dev instead. This ensures a proper versioned
    dependency via Build-Depends-Package.
  * Revert "Make apparmor run before networking". This causes dependency
    cycles while apparmor still depends on $remote_fs.
  * Cleanup hwclock-save.service symlinks when upgrading from the jessie
    version.

  [ Martin Pitt ]
  * cryptsetup: Implement offset and skip options. (Closes: #751707,
    LP: #953875)
  * logind autopkgtest: Add test for suspending on lid switch close.
    This reproduces LP #1444166 (lid switch not working in the first few
    minutes after boot).
  * Reduce the initial suspend supression time from 3 minutes to 30 seconds,
    and make it configurable. (LP: #1444166)
  * Fix double free crash in "systemctl enable" when calling update-rc.d and
    the latter fails. (Closes: #764613, LP: #1426588)
  * hwdb: Fix wireless switch on Dell Latitude (LP: #1441849)
  * Fix assertion crash when reading a service file with missing ' and
    trailing space. (LP: #1447243)
  * ifup@.service: Set IgnoreOnIsolate, so that "systemctl default" does not
    shut down network interfaces. (Closes: #762953, LP: #1449380).
    Add PartOf=network.target, so that stopping network.target also stops
    network interfaces (so that isolating emergency.target and similar work as
    before).
  * Revert upstream commit 743970d which immediately SIGKILLs units during
    shutdown. This leads to problems like bash not being able to write its
    history, mosh not saving its state, and similar failed cleanup actions.
    (Closes: #784720, LP: #1448259)
  * Drop the reversion of "journald: allow restarting journald without losing
    stream connections", and replace with proper upstream fix for
    sd_pid_notify_with_fds(). (See Debian #778970, LP #1423811; LP: #1437896)

 -- Martin Pitt <mpitt@debian.org>  Wed, 29 Apr 2015 17:13:41 +0200

systemd (219-7) experimental; urgency=medium

  [ Martin Pitt ]
  * Make systemd-sysv's dependency to systemd unversioned. The package just
    contains 6 symlinks and thus isn't sensitive at all against version
    mismatches. This avoids running into circular dependencies when testing
    local debs.
  * Revert "udev: Drop hwdb-update dependency" and replace with upstream patch
    which moves it to systemd-udev-trigger.service.
  * display-managers autopkgtest: Properly wait until all jobs are finished.
  * display-managers autopkgtest: Reset failed units between tests, to avoid
    running into restart limits and for better test isolation.
  * Enable timesyncd in virtual machines. (Closes: #762343)

  [ Adam Conrad ]
  * debian/systemd.{triggers,postinst}: Trigger a systemctl daemon-reload
    when init scripts are installed or removed (Closes: #766429)

  [ Didier Roche ]
  * Squash all fsckd patches in one (as fsckd and such will be removed
    soon upstream), containing various fixes from upstream git and refactor
    the connection flow to upstream's suggestion. Modify the man pages to match
    those modifications as well. Amongst others, this suppresses "Couldn't
    connect to plymouth" errors if plymouth is not running.
    (Closes: #782265, LP: #1429171)
  * Keep plymouth localized messages in a separate patch for easier updates in
    the future and refresh to latest upstream.
  * display-managers autopkgtest: Use ExecStart=sleep instead of the actual
    lightdm binary, to avoid errors from lightdm startup. Drop the now
    unnecessary "needs-recommends" to speed up the test.

 -- Martin Pitt <mpitt@debian.org>  Fri, 10 Apr 2015 11:08:33 +0200

systemd (219-6) experimental; urgency=medium

  [ Martin Pitt ]
  * Import patches from v219-stable branch (up to 85a6fab).
  * boot-and-services autopkgtest: Add missing python3 test dependency.
  * Make apparmor run before networking, to ensure that profiles apply to
    e. g. dhclient (LP: #1438249):
    - Rename networking.service.d/network-pre.conf to systemd.conf, and add
      After=apparmor.service.
    - ifup@.service: Add After=apparmor.service.
  * udev: Drop hwdb-update dependency, which got introduced by the above
    v219-stable branch. This causes udev and plymouth to start too late and
    isn't really needed in Debian yet as we don't support stateless systems
    yet and handle hwdb.bin updates through dpkg triggers. (LP: #1439301)

  [ Didier Roche ]
  * Fix mount point detection on overlayfs and similar file systems without
    name_to_handle_at() and st_dev support. (LP: #1411140)

  [ Christian Seiler ]
  * Make the journald to syslog forwarding more robust by increasing the
    maximum datagram queue length from 10 to 512. (Closes: #762700)

  [ Marco d'Itri ]
  * Avoid writing duplicate entries in 70-persistent-net.rules by double
    checking if the new udev rule has already been written for the given
    interface. This happens if multiple add events are generated before the
    write_net_rules script returns and udevd renames the interface.
    (Closes: #765577)

 -- Martin Pitt <mpitt@debian.org>  Thu, 02 Apr 2015 09:14:48 +0200

systemd (219-5) experimental; urgency=medium

  [ Didier Roche ]
  * Add "systemd-fsckd" autopkgtest. (LP: #1427312)
  * cmdline-upstart-boot autopkgtest: Update to Ubuntu's upstart-sysv split
    (test gets skipped on Debian while upstart-sysv does not yet exist there).
  * Cherry-pick a couple of upstream commits for adding transient state,
    fixing a race where mounts become available before the device being
    available.
  * Ensure PrivateTmp doesn't require tmpfs through tmp.mount, but rather adds
    an After relationship. (Closes: #779902)

  [ Martin Pitt ]
  * journald: Suppress expected cases of "Failed to set file attributes"
    errors. (LP: #1427899)
  * Add systemd-sysv.postinst: Update grub on first installation, so that the
    alternative init system boot entries get updated.
  * debian/tests: Call /tmp/autopkgtest-reboot, to work with autopkgtest >=
    3.11.1.
  * Check for correct architecture identifiers for SuperH. (Closes: #779710)
  * Fix tmpfiles.d to only apply the first match again (regression in 219).
    (LP: #1428540)
  * /lib/lsb/init-functions.d/40-systemd: Don't ignore systemd unit
    dependencies in "degraded" mode. (LP: #1429734)

  [ Michael Biebl ]
  * debian/udev.init: Recognize '!' flag with static device lists, to work
    with kmod 20. (Closes: #780263)

  [ Craig Magina ]
  * rules-ubuntu/71-power-switch-proliant.rules: Add support for HP ProLiant
    m400 Server Cartridge soft powerdown on Linux 3.16. (LP: #1428811)

  [ Scott Wakeling ]
  * Rework package description to be more accurate. (Closes: #740372)

 -- Martin Pitt <mpitt@debian.org>  Thu, 26 Mar 2015 16:31:04 +0100

systemd (219-4) experimental; urgency=medium

  * tmpfiles: Avoid creating duplicate ACL entries. Add postinst code to clean
    them up on upgrade. (Closes: #778656)
  * bootchart: Fix path to default init. (LP: #1423867)
  * Add "bootchart" autopkgtest, to spot regressions like the above.
  * autopkgtests: Factorize out "assert.sh" utility functions, and use them in
    the tests for useful failure messages.
  * Downgrade requirement for timedated, hostnamed, localed-locale, and
    logind autopkgtests from machine to container isolation.
  * boot-and-services and display-manager autopkgtest: Add systemd-sysv as
    proper test dependency instead of apt-get installing it. This works now
    also under Ubuntu 15.04.
  * boot-and-services autopkgtest: Check cleanup of temporary files during
    boot. Reproduces #779169.
  * Clean up /tmp/ directory again. (Closes: #779169, LP: #1424992)

 -- Martin Pitt <mpitt@debian.org>  Fri, 27 Feb 2015 07:02:09 +0100

systemd (219-3) experimental; urgency=medium

  * sysv-generator: fix wrong "Overwriting existing symlink" warnings.
    (Closes: #778700)
  * Add systemd-fsckd multiplexer and feed its output to plymouth. This
    provides an aggregate progress report of running file system checks and
    also allows cancelling them with ^C, in both text mode and Plymouth.
    (Closes: #775093, #758902; LP: #1316796)
  * Revert "journald: allow restarting journald without losing stream
    connections". This was a new feature in 219, but currently causes boot
    failures due to logind and other services not starting up properly.
    (Closes: #778970; LP: #1423811)
  * Add "boot-smoke" autopkgtest: Test 20 successful reboots in a row, and
    that there are no connection timeouts or stalled jobs. This reproduces the
    above regression.
  * debian/tests/localed-locale: Set up locale and keyboard default files on a
    minimal unconfigured testbed.
  * Add missing python3 test dependency to cmdline-upstart-boot and
    display-managers autopkgtests.
  * debian/tests/boot-and-services: Skip AppArmor test if AppArmor is not
    enabled.
  * debian/tests/boot-and-services: Reboot also if lightdm was just installed
    but isn't running yet.

 -- Martin Pitt <mpitt@debian.org>  Mon, 23 Feb 2015 09:52:12 +0100

systemd (219-2) experimental; urgency=medium

  * Fix UTF-16 to UTF-8 conversion on big-endian machines. (Closes: #778654)
  * Disable new new test-sigbus, it fails on some buildds due to too old
    kernels. (part of #778654)
  * debian/README.Debian, debian/systemd.postinst: Drop setfacl call for
    /var/log/journal, this is now done automatically by tmpfiles.d/systemd.conf.
  * Drop "acl" dependency, not necessary any more with the above.
  * debian/tests/boot-and-services: Move to using /var/lib/machines/,
    /var/lib/containers is deprecated.

 -- Martin Pitt <mpitt@debian.org>  Wed, 18 Feb 2015 15:29:42 +0100

systemd (219-1) experimental; urgency=medium

  [ Martin Pitt ]
  * New upstream release:
    - Fix spelling mistake in systemd.unit(5). (Closes: #773302)
    - Fix timeouts with D-Bus, leading to SIGFPE. (Closes: #774012)
    - Fix load/save of multiple rfkill states. (Closes: #759489)
    - Non-persistent journal (/run/log/journal) is now readable by group adm.
      (Closes: #771980)
    - Read netdev user mount option to correctly order network mounts after
      network.target. (Closes: #769186)
    - Fix 60-keyboard.hwdb documentation and whitespace handling.
      (Closes: #757367)
    - Fix ThinkPad X1 Carbon 20BT trackpad buttons (LP: #1414930)
    - Drop all backported patches and port the others to new upstream release.
  * Bump libblkid-dev build dependency as per upstream configure.ac.
  * debian/systemd.install: Add new language-fallback-map file.
  * debian/udev.install: Add new systemd-hwdb tool.
  * debian/libsystemd0.symbols: Add new symbols from this release.
  * tmpfiles.d/systemd.conf: Drop "wheel" ACL (that group does not exist in
    Debian) to make the ACL for "adm" actually work.
  * debian/rules: Explicitly disable importd for now; it should still mature a
    bit. Explicitly enable hwdb support.
  * /lib/lsb/init-functions.d/40-systemd: Call systemctl is-system-running
    with --quiet. (LP: #1421058)
  * debian/systemd.postrm: Clean getty@tty1.service and remote-fs.target
    enablement symlinks on purge. (Closes: #778499)
  * Move all Debian specific units in the systemd package into
    debian/extra/units/ and simplify debian/systemd.install.
  * Enable timesyncd by default. Add a config drop-in to not start if ntp,
    openntpd, or chrony is installed. (Closes: #755722)
  * debian/systemd.links: Drop obsolete hwclockfirst.service mask link, this
    was dropped in wheezy's util-linux already.
  * debian/udev.postinst: Call systemd-hwdb instead of udevadm hwdb.

  [ Michael Biebl ]
  * Stop removing firstboot man pages. They are now installed conditionally.

 -- Martin Pitt <mpitt@debian.org>  Tue, 17 Feb 2015 15:51:38 +0100

systemd (218-10) experimental; urgency=medium

  * Pull latest keymaps from upstream git. (LP: #1334968, #1409721)
  * rules: Fix by-path of mmc RPMB partitions and don't blkid them. Avoids
    kernel buffer I/O errors and timeouts. (LP: #1333140)
  * Clean up stale mounts when ejecting CD drives with the hardware eject
    button. (LP: #1168742)
  * Document systemctl --failed option. (Closes: #767267)
  * Quiesce confusing and irrelevant "failed to reset devices.list" warning.
    (LP: #1413193)
  * When booting with systemd-bootchart, default to run systemd rather than
    /sbin/init (which might not be systemd). (LP: #1417059)
  * boot-and-services autopkgtest: Add CgroupsTest to check cgroup
    creation/cleanup behaviour. This reproduces #777601 and verifies the fix
    for it.

 -- Martin Pitt <mpitt@debian.org>  Fri, 13 Feb 2015 12:25:06 +0100

systemd (218-9) experimental; urgency=medium

  [ Martin Pitt ]
  * debian/tests/logind: With dropped systemd-logind-launch we don't have a
    visible /sys/fs/cgroup/systemd/ any more under cgmanager. So adjust the
    test to check /proc/self/cgroup instead.
  * Add unit-config autopkgtest to check systemd unit/sysv init enabling and
    disabling via systemctl. This also reproduces #777613.
  * systemctl: Always install/enable/disable native units, even if there is a
    corresponding SysV script and we call update-rc.d; while the latter
    handles WantedBy=, it does not handle Alias=. (Closes: #777613)
  * cgroup: Don't trim cgroup trees created by someone else, just the ones
    that systemd itself created. This avoids cleaning up empty cgroups from
    e.g. LXC. (Closes: #777601)
  * Don't parse /etc/mtab for current mounts, but /proc/self/mountinfo. If the
    former is a file, it's most likely outdated on boot, leading to race
    conditions and unmounts during boot. (LP: #1419623)

  [ Michael Biebl ]
  * Explicitly disable the features we don't want to build for those with
    autodetection. This ensures reliable build results in dirty build
    environments.
  * Disable AppArmor support in the udeb build.
  * core: Don't fail to run services in --user instances if $HOME is missing.
    (Closes: #759320)

  [ Didier Roche ]
  * default-display-manager-generator: Avoid unnecessary /dev/null symlink and
    warning if there is no display-manager.service unit.

 -- Michael Biebl <biebl@debian.org>  Thu, 12 Feb 2015 18:45:12 +0100

systemd (218-8) experimental; urgency=medium

  [ Martin Pitt ]
  * boot-and-services autopkgtest: Ensure that there are no failed units,
    except possibly systemd-modules-load.service (as that notoriously fails
    with cruft in /etc/modules).
  * Revert "input" system group creation in systemd.postinst from 218-7. It's
    already done in udev.postinst.
  * ifup@.service: Revert checking for existance of ifupdown config for that
    interface, net.agent already does that.
  * Drop Also-redirect-to-update-rc.d-when-not-using-.service.patch; not
    necessary any more with the current version (mangle_names() already takes
    care of this).
  * Merge into Add-support-for-rcS.d-init-scripts-to-the-sysv-gener.patch:
    - Do-not-order-rcS.d-services-after-local-fs.target-if.patch, as it
      partially reverts the above, and is just fixing it.
    - Map-rcS.d-init-script-dependencies-to-their-systemd-.patch as it's just
      adding some missing functionality for the same purpose.
  * Merge Run-update-rc.d-defaults-before-update-rc.d-enable-d.patch into
    Make-systemctl-enable-disable-call-update-rc.d-for-s.patch as the former
    is fixing the latter and is not an independent change.
  * Drop Launch-logind-via-a-shell-wrapper.patch and systemd-logind-launch
    wrapper. The only remaining thing that we need from it is to create
    /run/systemd/, move that into the D-BUS service file directly.
  * /lib/lsb/init-functions.d/40-systemd: Avoid deadlocks during bootup and
    shutdown. DHCP/ifupdown and similar hooks which call "/etc/init.d/foo
    reload" can easily cause deadlocks, since the synchronous wait plus
    systemd's normal behaviour of transactionally processing all dependencies
    first easily causes dependency loops. Thus during boot/shutdown operate
    only on the unit and not on its dependencies, just like SysV behaves.
    (Closes: #777115, LP: #1417010)
  * Only start logind if dbus is installed. This fixes the noisy startup
    failure in environments without dbus, such as LXC containers or servers.
    (part of #772700)
  * Add getty-static.service unit which starts getty@.service on tty 2 to 6 if
    dbus is not installed, and hence logind cannot auto-start them on demand.
    (Closes: #772700)

  [ Michael Biebl ]
  * Update insserv-generator and map $x-display-manager to
    display-manager.service, following the recent change in sysv-generator.
    This avoids creating references to a no longer existing
    x-display-manager.target unit.

 -- Martin Pitt <mpitt@debian.org>  Mon, 09 Feb 2015 18:07:22 +0100

systemd (218-7) experimental; urgency=medium

  [ Martin Pitt ]
  * Don't attempt to mount the same swap partition twice through different
    device node aliases. (Closes: #772182, LP: #1399595)
  * logind: handle closing sessions over daemon restarts. (Closes: #759515,
    LP: #1415104)
  * logind: Fix sd_eviocrevoke ioctl call, to make forced input device release
    after log out actually work.
  * debian/rules: Drop obsolete --disable-multi-seat-x and
    --with-firmware-path configure options.
  * debian/udev.README.Debian: Trim the parts which are obsolete, wrong, or
    described in manpages. Only keep the Debian specific bits.
    (Part of #776546)
  * Actually install udev's README.Debian when building for Debian.
    (Closes: #776546)
  * Create system group "input" which was introduced in 215. (LP: #1414409)
  * ifup@.service: Don't fail if the interface is not configured in
    /etc/network/interfaces at all. (LP: #1414426)

  [ Michael Biebl ]
  * Update Vcs-Browser URL to use cgit and https.
  * Map $x-display-manager LSB facility to display-manager.service instead of
    making it a target. Using a target had the downside that multiple display
    managers could hook into it at the same time which could lead to several
    failed start attempts for the non-default display manager.

 -- Martin Pitt <mpitt@debian.org>  Sun, 01 Feb 2015 20:48:49 +0100

systemd (218-6) experimental; urgency=medium

  [ Martin Pitt ]
  * initramfs hook: Install 61-persistent-storage-android.rules if it exists.
  * Generate POT file during package build, for translators.
  * Pull latest keymaps from upstream git.
  * Order ifup@.service and networking.service after network-pre.target.
    (Closes: #766938)
  * Tone down "Network interface NamePolicy= disabled on kernel commandline,
    ignoring" info message to debug, as we expect this while we disable
    net.ifnames by default. (Closes: #762101, LP: #1411992)

  [ Michael Biebl ]
  * Ship bash-completion for udevadm. (Closes: #776166)
  * Drop rc-local generator in favor of statically enabling rc-local.service,
    and drop halt-local.service which is unnecessary on Debian.
    (Closes: #776170)
  * Drop the obsolete libsystemd-* libraries, there are no reverse
    dependencies left.

 -- Martin Pitt <mpitt@debian.org>  Mon, 26 Jan 2015 15:45:45 +0100

systemd (218-5) experimental; urgency=medium

  * Drop logger.agent. It hasn't been called from any udev rule for a long
    time, and looks obsolete.
  * debian/rules: Configure with --disable-firstboot to replace some manual
    file removals.
  * debian/rules: Remove manual file installation, move them to
    debian/*.install. Move all Debian specific installed files to
    debian/extra/.
  * Merge some changes from the Ubuntu package to reduce the delta; these only
    apply when building on/for Ubuntu:
    - Add 40-hyperv-hotadd.rules: Workaround for LP: #1233466.
    - Add 61-persistent-storage-android.rules to create persistent symlinks
      for partitions with PARTNAME. By Ricardo Salveti.
    - Add 71-power-switch-proliant.rules for supporting the power switches of
      ProLiant Server Cartridges. By Dann Frazier.
    - Add 78-graphics-card.rules: Mark KMS capable graphics devices as
      PRIMARY_DEVICE_FOR_DISPLAY so that we can wait for those in plymouth.
      By Scott James Remnant.
    - Don't install the Debian *.agent scripts. Instead, have Ubuntu's
      80-networking.rules directly pull in ifup@.service, which is much easier
      and more efficient.
  * Make EPERM/EACCESS when applying OOM adjustment for forked processes
    non-fatal. This happens in user namespaces like unprivileged LXC
    containers.
  * Fix assertion failure due to /dev/urandom being unmounted when shutting
    down unprivileged containers. Thanks Stéphane Graber.
  * Enable EFI support. This mostly auto-mounts /sys/firmware/efi/efivars, but
    also provides a generator for auto-detecting the root and the /boot/efi
    partition if they aren't in /etc/fstab. (Closes: #773533)

 -- Martin Pitt <mpitt@debian.org>  Thu, 22 Jan 2015 16:13:46 +0100

systemd (218-4) experimental; urgency=medium

  [ Michael Biebl ]
  * sysv-generator: handle Provides: for non-virtual facility names.
    (Closes: #774335)
  * Fix systemd-remount-fs.service to not fail on remounting /usr if /usr
    isn't mounted yet. This happens with initramfs-tools < 0.118 which we
    might not get into Jessie any more. (Closes: #742048)

  [ Martin Pitt ]
  * fstab-generator: Handle mountall's non-standard "nobootwait" and
    "optional" options. ("bootwait" is already the systemd default behaviour,
    and "showthrough" is irrelevant here, so both can be ignored).
  * Add autopkgtest for one-time boot with upstart when systemd-sysv is
    installed. This test only works under Ubuntu which has a split out
    upstart-bin package, and will be skipped under Debian.
  * debian/ifup@.service: Check if ifup succeeds by calling ifquery, to
    work around ifup not failing on invalid interfaces (see #773539)
  * debian/ifup@.service: Set proper service type (oneshot).
  * sysv-generator: Handle .sh suffixes when translating Provides:.
    (Closes: #775889)
  * sysv-generator: Make real units overwrite symlinks generated by Provides:
    from other units. Fixes failures due to presence of backup or old init.d
    scripts. (Closes: #775404)
  * Fix journal forwarding to syslog in containers without CAP_SYS_ADMIN.
    (Closes: #775067)
  * Re-enable AppArmor support, now that libapparmor1 moved to /lib. Add
    versioned dependency as long as this is still only in experimental.
    (Closes: #775331)
  * Add some missing dpkg and ucf temp files to the "hidden file" filter, to
    e. g. avoid creating units for them through the sysv-generator.
    (Closes: #775903)
  * Silence useless warning about /etc/localtime not being a symlink. This is
    deliberate in Debian with /usr (possibly) being on a separate partition.
    (LP: #1409594)

  [ Christian Kastner ]
  * Use common-session-noninteractive in systemd-user's PAM config, instead of
    common-session. The latter can include PAM modules like libpam-mount which
    expect to be called just once and/or interactively, which already happens
    for login, ssh, or the display-manager. Add pam_systemd.so explicitly, as
    it's not included in -noninteractive, but is always required (and
    idempotent). There is no net change on systemd which don't use manually
    installed PAM modules. (Closes: #739676)

  [ Michael Biebl ]
  * Make sure we run debian-fixup.service after /var has been mounted if /var
    is on a separate partition. Otherwise we might end up creating the
    /var/lock and /var/run symlink in the underlying root filesystem.
    (Closes: #768644)

 -- Martin Pitt <mpitt@debian.org>  Wed, 21 Jan 2015 15:57:50 +0100

systemd (218-3) experimental; urgency=medium

  * build-logind autopkgtest: Re-enforce that sd_login_monitor_new() succeeds,
    and restrict this test to isolation-container. (Reproduces LP #1400203)
  * Bring back patch to make sd_login_monitor_new() work under other init
    systems where /sys/fs/cgroup/systemd/machine does not exist.
    (LP: #1400203)
  * build-login autopkgtest: Build against libsystemd, not libsystemd-login
    any more.
  * Add debian/extra/systemd-vconsole-setup.service dependency shim for
    the console-setup init script, to avoid breaking dependencies of
    third-party packages. Install it for Ubuntu only for now, as in Debian
    plymouth's unit got adjusted. (LP: #1392970, Debian #755194)
  * Mark systemd{,-sysv} as M-A: foreign (thanks lintian).
  * Quiesce maintainer-script-calls-systemctl lintian warning.
  * Quiesce possibly-insecure-handling-of-tmp-files lintian warning, it's
    wrong there (we are handling tmpfiles.d/ files which are not in a temp
    dir).
  * Use dh_installinit's --noscript instead of --no-start for the upstart
    jobs without sysvinit scripts (thanks lintian).
  * Put systemd.pc into arch specific pkgconfig dir, as it contains the arch
    specific libdir value.
  * Don't enable audit by default. It causes flooding of dmesg and syslog,
    suppressing actually important messages. (Closes: #773528)
  * Cherrypick various bug fixes in loopback device setup and netlink socket
    communication. Fixes massive CPU usage due to tight retry loops in user
    LXC containers.

 -- Martin Pitt <mpitt@debian.org>  Mon, 29 Dec 2014 14:55:35 +0100

systemd (218-2) experimental; urgency=medium

  * boot-and-services AppArmor autopkgtest: Stop checking the dmesg log; it is
    racy as sometimes message bursts are suppressed.
  * Fix crash in timedatectl with Etc/UTC.
  * Prefer-etc-X11-default-display-manager-if-present.patch: Drop wrong
    copy&paste'd comment, fix log strings. Thanks Adam D. Barratt.
  * boot-and-services: Robustify Nspawn tests, and show systemd-nspawn output
    on failure.
  * Disable tests which fail on buildds, presumably due to too old kernels,
    misconfigured /etc/hosts, and similar problems. Make failures of the test
    suite fatal now.

 -- Martin Pitt <mpitt@debian.org>  Tue, 16 Dec 2014 08:24:38 +0100

systemd (218-1) experimental; urgency=medium

  * New upstream release. Drop all cherry-picked patches and port the Debian
    specific ones.
    - Create /etc/machine-id on boot if missing. (LP: #1387090)
  * Add new libmount-dev build dependency.
  * Configure with --enable-split-usr.
  * Merge some permanent Ubuntu changes, using dpkg-vendor:
    - Don't symlink udev doc directories.
    - Add epoch to gudev packages; Ubuntu packaged the standalone gudev before
      it got merged into udev.
    - Add Apport hooks for udev and systemd.
  * udev-fallback-graphics upstart job: Guard the modprobe with || true to
    avoid a failure when vesafb is compiled in. (LP: #1367241)

 -- Martin Pitt <mpitt@debian.org>  Sun, 14 Dec 2014 13:58:39 +0100

systemd (217-4) experimental; urgency=medium

  [ Martin Pitt ]
  * Reinstate a debian/extra/rules/50-firmware.rules which immediately tells
    the kernel that userspace firmware loading failed. Otherwise it tries for a
    minute to call the userspace helper (if CONFIG_FW_LOADER_USER_HELPER is
    enabled) in vain, which causes long delays with devices which have a range
    of possible firmware versions. (LP: #1398458)
  * debian/systemd.postinst: Don't always restart journald, as this currently
    can't be done without losing the current journal and breaking attached
    processes. So only restart it from upgrades < 215-3 (where the socket
    location got moved) as an one-time upgrade path from wheezy.
    (Closes: #771122)
  * Revert "Modify insserv generator to mask sysvinit-only display managers".
    This is still under dispute, a bit risky, and might get a different
    implementation. Also, nodm really needs to be fixed properly, working
    around it is both too risky and also too hard to get right.

  [ Didier Roche ]
  * Add display managers autopkgtests.
  * Reset display-manager symlink to match /e/X/d-d-m even if
    display-manager.service was removed. Adapt the autopkgtests for it.
    (LP: #1400680)

 -- Martin Pitt <mpitt@debian.org>  Thu, 11 Dec 2014 18:06:54 +0200

systemd (217-3) experimental; urgency=medium

  [ Martin Pitt ]
  * systemd.bug-script: Really capture stderr of systemd-delta.
    (Closes: #771498)
  * boot-and-services autopkgtest: Give test apparmor job some time to
    actually finish.

  [ Didier Roche ]
  * updated debian/patches/insserv.conf-generator.patch:
    - if /etc/X11/default-display-manager doesn't match a systemd unit
      (or doesn't exist), be less agressive about what to mask: we let
      all sysvinit-only display-manager units enabled to fallback to previous
      behavior and let them starting. (Closes: #771739)

 -- Martin Pitt <mpitt@debian.org>  Tue, 02 Dec 2014 16:53:36 +0100

systemd (217-2) experimental; urgency=medium

  * Re-enable journal forwarding to syslog, until Debian's sysloggers
    can/do all read from the journal directly.
  * Fix hostnamectl exit code on success.
  * Fix "diff failed with error code 1" spew with systemd-delta.
    (Closes: #771397)
  * Re-enable systemd-resolved. This wasn't meant to break the entire
    networkd, just disable the new NSS module. Remove that one manually
    instead. (Closes: #771423, LP: #1397361)
  * Import v217-stable patches (up to commit bfb4c47 from 2014-11-07).
  * Disable AppArmor again. This first requires moving libapparmor to /lib
    (see #771667). (Closes: #771652)
  * systemd.bug-script: Capture stderr of systemd-{delta,analyze}.
    (Closes: #771498)

 -- Martin Pitt <mpitt@debian.org>  Mon, 01 Dec 2014 15:09:09 +0100

systemd (217-1) experimental; urgency=medium

  [ Martin Pitt ]
  * New upstream release. Drop all cherry-picked patches and port the Debian
    specific ones.
  * Disable systemd-resolved for now. It still needs to mature, and
    integration into Debian should be discussed first.
  * Bump util-linux dependency to >= 2.25 as per NEWS.
  * Drop installation of 50-firmware.rules, not shipped upstream any more.
    Firmware loading is now exclusively done by the kernel.
  * Drop installation of readahead related services and code, readahead got
    dropped in this version.
  * Ship new networkctl CLI tool.
  * debian/libsystemd0.symbols: Add new symbols from this release.
  * debian/rules: Call dpkg-gensymbols with -c4 to immediately spot
    changed/missing symbols during build.
  * boot-and-services autopkgtest: Test AppArmor confined units (LP #1396270)
  * Create new "systemd-journal-remote" system group, for
    systemd-tmpfiles-setup.service.

  [ Marc Deslauriers ]
  * Build-depend on libapparmor-dev to enable AppArmor support. (LP: #1396270)

  [ Didier Roche ]
  * Handle display-manager transitions: (Closes: #748668)
    - Add a generator to ensure /etc/X11/default-display-manager is controlling
      which display-manager is started.
    - Modify insserv generator to mask of sysvinit-only dms with insserv
      $x-display-manager tag if they don't match
      /etc/X11/default-display-manager. This avoids starting multiple dms at
      boot.
  * Cherry-pick Shared-add-readlink_value.patch as using that function in the
    generator.

 -- Martin Pitt <mpitt@debian.org>  Fri, 28 Nov 2014 10:53:58 +0100

systemd (215-18) unstable; urgency=medium

  [ Michael Biebl ]
  * manager: Pass correct errno to strerror(), have_ask_password contains
    negative error values which have to be negated when being passed to
    strerror().

  [ Martin Pitt ]
  * Revert upstream commit 743970d which immediately SIGKILLs units during
    shutdown. This leads to problems like bash not being able to write its
    history, mosh not saving its state, and similar failed cleanup actions.
    (Closes: #784720, LP: #1448259)
  * write_net_rules: Escape '{' and '}' characters as well, to make this work
    with busybox grep. Thanks Faidon Liambotis! (Closes: #765577)

 -- Martin Pitt <mpitt@debian.org>  Thu, 21 May 2015 15:49:30 +0200

systemd (215-17) unstable; urgency=high

  * cryptsetup: Implement offset and skip options. (Closes: #751707,
    LP: #953875)

 -- Martin Pitt <mpitt@debian.org>  Thu, 16 Apr 2015 10:26:46 -0500

systemd (215-16) unstable; urgency=medium

  [ Christian Seiler ]
  * Don't run hwclock-save.service in containers. (Closes: #782377)

  [ Michael Biebl ]
  * Do not print anything while passwords are being queried. This should make
    password prompts without plymouth more usable. (Closes: #765013)
  * Skip filesystem check if already done by the initramfs. (Closes: #782522)

 -- Michael Biebl <biebl@debian.org>  Mon, 13 Apr 2015 19:42:32 +0200

systemd (215-15) unstable; urgency=medium

  [ Adam Conrad ]
  * debian/systemd.{triggers,postinst}: Trigger a systemctl daemon-reload
    when init scripts are installed or removed (Closes: #766429)

  [ Martin Pitt ]
  * Fix getty restart loop when PTS device is gone. (Closes: #780711)
  * Run timesyncd in virtual machines. (Closes: #762343)
  * Make logind work in environments without CAP_SYS_ADMIN (mostly
    containers). Thanks Christian Seiler for the backporting!
    (Closes: #778608)
  * Check for correct signatures when setting properties. Fixes systemd
    getting stuck on trying to set invalid property types. (Closes: #781602)

 -- Martin Pitt <mpitt@debian.org>  Thu, 09 Apr 2015 10:12:37 +0200

systemd (215-14) unstable; urgency=medium

  [ Michael Biebl ]
  * Map $x-display-manager LSB facility to display-manager.service instead of
    making it a target. Using a target had the downside that multiple display
    managers could hook into it at the same time which could lead to several
    failed start attempts for the non-default display manager.
  * Update insserv-generator and map $x-display-manager to
    display-manager.service, following the recent change in sysv-generator.
    This avoids creating references to a no longer existing
    x-display-manager.target unit.
  * Cherry-pick upstream fix to increase the SendBuffer of /dev/log to 8M.

  [ Martin Pitt ]
  * scope: Make attachment of initial PIDs more robust. Fixes crash with
    processes that get started by an init.d script with a different (aliased)
    name when the cgroup becomes empty. (Closes: #781210)
  * boot-and-services, display-managers autopkgtests: Add missing python3 test
    dependency.
  * Don't attempt to mount the same swap partition twice through different
    device node aliases. (Closes: #772182, LP: #1399595)

  [ Christian Seiler ]
  * Make the journald to syslog forwarding more robust by increasing the
    maximum datagram queue length from 10 to 512. (Closes: #762700)

  [ Marco d'Itri ]
  * Avoid writing duplicate entries in 70-persistent-net.rules by double
    checking if the new udev rule has already been written for the given
    interface. This happens if multiple add events are generated before the
    write_net_rules script returns and udevd renames the interface.
    (Closes: #765577)

 -- Michael Biebl <biebl@debian.org>  Mon, 30 Mar 2015 13:26:52 +0200

systemd (215-13) unstable; urgency=medium

  [ Martin Pitt ]
  * Add hwclock-save.service to sync the system clock to the hardware clock on
    shutdown, to provide monotonic time for reboots. (Note: this is a hack for
    jessie; the next Debian release will enable timesyncd by default).
    (Closes: #755722)
  * Check for correct architecture identifiers for SuperH. (Closes: #779710)
  * networkd: Fix stopping v4 dhcpclient when the carrier is lost. Thanks
    Christos Trochalakis! (Closes: #779571)
  * Fix segfault with units that depend on themselves. (Closes: #780675)
  * tmpfiles-setup-dev: Call tmpfiles with --boot to allow unsafe device
    creation. Fixes creation of static device nodes with kmod 20.
    (Closes: #780263)

  [ Christian Seiler ]
  * core: Don't migrate PIDs for units that may contain subcgroups.
    This stops messing up lxc/libvirt/other custom cgroup layouts after
    daemon-reload. (Closes: #777164)
  * sysv-generator: add support for /etc/insserv/overrides. (Closes: #759001)

  [ Michael Biebl ]
  * debian/udev.init: Recognize '!' flag with static device lists, to work
    with kmod 20. (Closes: #780263)

  [ Didier Roche ]
  * Ensure PrivateTmp doesn't require tmpfs through tmp.mount, but rather adds
    an After relationship. (Closes: #779902)

 -- Martin Pitt <mpitt@debian.org>  Thu, 26 Mar 2015 14:23:35 +0100

systemd (215-12) unstable; urgency=medium

  [ Martin Pitt ]
  * debian/udev.README.Debian: Trim the parts which are obsolete, wrong, or
    described in manpages. Only keep the Debian specific bits.
    (Part of #776546)
  * Actually install udev's README.Debian when building for Debian.
    (Closes: #776546)
  * Only start logind if dbus is installed. This fixes the noisy startup
    failure in environments without dbus such as LXC containers or servers.
    (part of #772700)
  * Add getty-static.service unit which starts getty@.service on tty 2 to 6 if
    dbus is not installed, and hence logind cannot auto-start them on demand.
    (Closes: #772700)
  * Add unit-config autopkgtest to check systemd unit/sysv init enabling and
    disabling via systemctl. This avoids bugs like #777613 (did not affect
    unstable).
  * cgroup: Don't trim cgroup trees created by someone else, just the ones
    that systemd itself created. This avoids cleaning up empty cgroups from
    e.g. LXC. (Closes: #777601)
  * boot-and-services autopkgtest: Add CgroupsTest to check cgroup
    creation/cleanup behaviour. This reproduces #777601 and verifies the fix
    for it.
  * rules: Fix by-path of mmc RPMB partitions and don't blkid them. Avoids
    kernel buffer I/O errors and timeouts. (LP: #1333140)
  * Document systemctl --failed option. (Closes: #767267)

  [ Michael Biebl ]
  * core: Don't fail to run services in --user instances if $HOME is missing.
    (Closes: #759320)

  [ Didier Roche ]
  * default-display-manager-generator: Avoid unnecessary /dev/null symlink and
    warning if there is no display-manager.service unit.

 -- Martin Pitt <mpitt@debian.org>  Fri, 13 Feb 2015 12:08:31 +0100

systemd (215-11) unstable; urgency=medium

  [ Martin Pitt ]
  * escape-beef-up-new-systemd-escape-tool.patch: Avoid creating a dangling
    symlink, to work around regression in recent patch (see #776257).
  * Order ifup@.service and networking.service after network-pre.target.
    (Closes: #766938)
  * Tone down "Network interface NamePolicy= disabled on kernel commandline,
    ignoring" info message to debug, as we expect this while we disable
    net.ifnames by default. (Closes: #762101, LP: #1411992)
  * logind: handle closing sessions over daemon restarts. (Closes: #759515,
    LP: #1415104)
  * logind: Fix sd_eviocrevoke ioctl call, to make forced input device release
    after log out actually work.
  * debian/patches/series: Move upstreamed patches into the appropriate
    section.

  [ Michael Biebl ]
  * Make sure we run debian-fixup.service after /var has been mounted if /var
    is on a separate partition. Otherwise we might end up creating the
    /var/lock and /var/run symlink in the underlying root filesystem.
    (Closes: #768644)

 -- Martin Pitt <mpitt@debian.org>  Thu, 29 Jan 2015 09:01:54 +0100

systemd (215-10) unstable; urgency=medium

  [ Martin Pitt ]
  * sysv-generator: Handle .sh suffixes when translating Provides:.
    (Closes: #775889)
  * sysv-generator: Make real units overwrite symlinks generated by Provides:
    from other units. Fixes failures due to presence of backup or old init.d
    scripts. (Closes: #775404)
  * Fix journal forwarding to syslog in containers without CAP_SYS_ADMIN.
    (Closes: #775067)

  [ Christian Kastner ]
  * Use common-session-noninteractive in systemd-user's PAM config, instead of
    common-session. The latter can include PAM modules like libpam-mount which
    expect to be called just once and/or interactively, which already happens
    for login, ssh, or the display-manager. Add pam_systemd.so explicitly, as
    it's not included in -noninteractive, but is always required (and
    idempotent). There is no net change on systemd which don't use manually
    installed PAM modules. (Closes: #739676)

 -- Martin Pitt <mpitt@debian.org>  Wed, 21 Jan 2015 13:18:05 +0100

systemd (215-9) unstable; urgency=medium

  [ Didier Roche ]
  * Add display managers autopkgtests.
  * Reset display-manager symlink to match /e/X/d-d-m even if
    display-manager.service was removed. Adapt the autopkgtests for it.

  [ Martin Pitt ]
  * Prefer-etc-X11-default-display-manager-if-present.patch: Drop wrong
    copy&paste'd comment, fix log strings. Thanks Adam D. Barratt.
  * Log all members of cyclic dependencies (loops) even with quiet on the
    kernel cmdline. (Closes: #770504)
  * Don't auto-clean PrivateTmp dir in /var/tmp; in Debian we don't want to
    clean /var/tmp/ automatically. (Closes: #773313)

  [ Michael Biebl ]
  * sysv-generator: handle Provides: for non-virtual facility names.
    (Closes: #774335)
  * Fix systemd-remount-fs.service to not fail on remounting /usr if /usr
    isn't mounted yet. This happens with initramfs-tools < 0.118 which we
    might not get into Jessie any more. (Closes: #742048)

 -- Martin Pitt <mpitt@debian.org>  Tue, 13 Jan 2015 11:24:43 +0100

systemd (215-8) unstable; urgency=medium

  [ Didier Roche ]
  * Cherry-pick shared-add-readlink_value.patch, we will use that function in
    the generator.
  * Cherry-pick util-allow-strappenda-to-take-any-number-of-args.patch, we
    will use that function in the generator.
  * Handle multiple display managers which don't ship a systemd unit or the
    corresponding postinst logic for updating display-manager.service: Add a
    generator to ensure /etc/X11/default-display-manager is controlling which
    display-manager is started. (Closes: #771287)

  [ Sjoerd Simons ]
  * d/p/core-Fix-bind-error-message.patch:
    + Added. Fix error message on bind failure to print the full path
  * d/p/core-Make-binding-notify-private-dbus-socket-more-ro.patch:
    + Added. Be more robust when binding private unix sockets (Based on current
    upstream logic) (Closes: #761306)

  [ Martin Pitt ]
  * Clean up ...journal~ files from unclean shutdowns. (Closes: #771707)
  * debian/systemd.postinst: Don't always restart journald, as this currently
    can't be done without losing the current journal and breaking attached
    processes. So only restart it from upgrades < 215-3 (where the socket
    location got moved) as an one-time upgrade path from wheezy.
    (Closes: #771122)
  * journalctl: Fix help text for --until. (Closes: #766598)
  * Bump systemd's udev dependency to >= 208-8, so that on partial upgrades we
    make sure that the udev package has appropriate Breaks:. In particular,
    this avoids installing current udev with kmod << 14. (Closes: #771726)

  [ Michael Biebl ]
  * systemd.postinst: Move unit enablement after restarting systemd, so that
    we don't fail to enable units with keywords that wheezy's systemd does not
    understand yet. Fixes enabling getty units on wheezy upgrades with
    systemd. (Closes: #771204)

 -- Martin Pitt <mpitt@debian.org>  Fri, 05 Dec 2014 10:01:24 +0100

systemd (215-7) unstable; urgency=medium

  [ Martin Pitt ]
  * Add myself to Uploaders.
  * Add boot-and-services autopkgtest: Check booting with systemd-sysv and
    that the most crucial services behave as expected.
  * logind autopkgtest: Fix stderr output in waiting loop for scsi_debug.
  * Add nspawn test to boot-and-services autopkgtest.
  * Make systemd-nspawn@.service work out of the box: (Closes: #770275)
    - Pre-create /var/lib/container with a secure mode (0700) via tmpfiles.d.
    - Add new try-{guest,host} modes for --link-journal to silently skip
      setting up the guest journal if the host has no persistent journal.
    - Extend boot-and-services autopkgtest to cover systemd-nspawn@.service.
  * Cherry-pick upstream patch to fix SELinux unit access check (regression
    in 215).
  * sysv-generator: Avoid wrong dependencies for failing units. Thanks to
    Michael Biebl for the patch! (Closes: #771118)
  * Cherry-pick patches to recognize and respect the "discard" mount option
    for swap devices. Thanks to Aurelien Jarno for finding and testing!
    (Closes: #769734)

  [ Jon Severinsson]
  * Add /run/shm -> /dev/shm symlink in debian/tmpfiles.d/debian.conf. This
    avoids breakage in Jessie for packages which still refer to /run/shm, and
    while https://wiki.debian.org/ReleaseGoals/RunDirectory is still official.
    (LP: #1320534, Closes: #674755).

 -- Martin Pitt <mpitt@debian.org>  Fri, 28 Nov 2014 06:43:15 +0100

systemd (215-6) unstable; urgency=medium

  [ Martin Pitt ]
  * Cherry-pick upstream patch to fix udev crash in link_config_get().
  * Cherry-pick upstream patch to fix tests in limited schroot environments.
  * Add d/p/Add-env-variable-for-machine-ID-path.patch: Allow specifying an
    alternate /etc/machine-id location. This is necessary for running tests
    as long as it isn't in our base images (see Debian #745876)
  * Run tests during package build. For the first round don't make them fatal
    for now (that will happen once we see results from all the architectures).
  * Drop our Check-for-kmod-binary.patch as the upstream patch
    units-conditionalize-static-device-node-logic-on-CAP.patch supersedes it.
  * Drop Use-comment-systemd.-syntax-in-systemd.mount-man-pag.patch, as
    our util-linux is now recent enough. Bump dependency to >= 2.21.
  * Adjust timedated and hostnamed autopkgtests to current upstream version.
  * Replace our Debian hwdb.bin location patch with what got committed
    upstream. Run hwdb update with the new --usr option to keep current
    behaviour.
  * debian/README.Debian: Document how to debug boot or shutdown problems with
    the debug shell. (Closes: #766039)
  * Skip-99-systemd.rules-when-not-running-systemd-as-in.patch: Call path_id
    under all init systems, to get consistent ID_PATH attributes. This is
    required so that tools like systemd-rfkill can be used with SysVinit or
    upstart scripts, too. (LP: #1387282)
  * Switch libpam-systemd dependencies to prefer systemd-shim over
    systemd-sysv, to implement the CTTE decision #746578. This is a no-op on
    systems which already have systemd-sysv installed, but will prevent
    installing that on upgrades. (Closes: #769747)
  * Remove Tollef from Uploaders: as per his request. Thanks Tollef for all
    you work!
  * net.agent: Properly close stdout/err FDs, to avoid long hangs during udev
    settle. Thanks to Ben Hutchings! (Closes: #754987)
  * Bump Standards-Version to 3.9.6 (no changes necessary).

  [ Didier Roche ]
  * debian/ifup@.service: add a ConditionPath on /run/network, to avoid
    failing the unit if /etc/init.d/networking is disabled. (Closes: #769528)

 -- Martin Pitt <mpitt@debian.org>  Tue, 18 Nov 2014 12:37:22 +0100

systemd (215-5) unstable; urgency=medium

  [ Martin Pitt ]
  * Unblacklist hyperv_fb again, it is needed for graphical support on Hyper-V
    platforms. Thanks Andy Whitcroft! (LP: #1359933)
  * Bump systemd-shim Depends/Breaks to 8-2 to ensure a lockstep upgrade.
    (Closes: #761947)

  [ Sjoerd Simons ]
  * d/p/sd-bus-Accept-no-sender-as-the-destination-field.patch
    + Fix compatibility between systemctl v215 and v208. Resolves issue when
      reloads of services is requested before systemd is re-execed
      (Closes: #762146)

  [ Michael Biebl ]
  * Don't overmount existing /run/user/<UID> directories with a per-user tmpfs
    on upgrades. (Closes: #762041)
  * Re-enable mount propagation for udevd. This avoids that broken software
    like laptop-mode-tools, which runs mount from within udev rules, causes
    the root file system to end up read-only. (Closes: #762018)

 -- Michael Biebl <biebl@debian.org>  Sat, 27 Sep 2014 17:49:47 +0200

systemd (215-4) unstable; urgency=medium

  * Upload to unstable.

 -- Michael Biebl <biebl@debian.org>  Mon, 15 Sep 2014 17:38:30 +0200

systemd (215-3) experimental; urgency=medium

  [ Ben Howard ]
  * 75-persistent-net-generator.rules: Fix matches of HyperV. (LP: #1361272)

  [ Martin Pitt ]
  * 75-persistent-net-generator.rules: Add new MS Azure MAC prefix 00:25:ae.
    (LP: #1367883)

  [ Michael Biebl ]
  * Update upstream v215-stable patch series.
  * The /dev/log socket and /dev/initctl FIFO have been moved to /run and
    replaced by symlinks. Create the symlinks manually on upgrades as well.
    (Closes: #761340)
  * Fix incorrect paths in man pages. (LP: #1357782, Closes: #717491)
  * Make systemd recommend dbus so it is installed on upgrades. The dbus
    system bus is required to run systemd-logind and the autovt feature relies
    on logind. (Closes: #758111)
  * Bump dependency on systemd-shim to (>= 7-2) to ensure we have a version
    which supports systemd >= 209.
  * Rework bug-script to be more upfront about what kind of data is gathered
    and ask the user for permission before attaching the information to the
    bug report. (Closes: #756248)

  [ Sjoerd Simons ]
  * d/p/buildsys-Don-t-default-to-gold-as-the-linker.patch
    + Don't explicitly pick gold as the default linker. Fixes FTBFS on sparc
      (Closes: #760879)

 -- Sjoerd Simons <sjoerd@debian.org>  Sun, 14 Sep 2014 20:14:49 +0200

systemd (215-2) experimental; urgency=medium

  * debian/patches/always-check-for-__BYTE_ORDER-__BIG_ENDIAN-when-chec.patch
    + Added. Fix checking of system endianness. Fixes FTBFS on powerpc
  * debian/patches/timesyncd-when-we-don-t-know-anything-about-the-netw.patch:
    + Let timesyncd go online even if networkd isn't running (from upstream
      git) (Closes: #760087)
  * debian/rules: add systemd-update-utmp-runlevel.service to
    {poweroff, rescue, multi-user, graphical, reboot}.target.wants to trigger
    the runlevel target to be loaded

 -- Sjoerd Simons <sjoerd@debian.org>  Sun, 07 Sep 2014 23:46:02 +0200

systemd (215-1) experimental; urgency=medium

  * New upstream release.
  * Import upstream v215-stable patch series.
  * Rebase remaining Debian patches on top of v215-stable.
  * Drop our Debian-specific run-user.mount unit as upstream now creates a
    per-user tmpfs via logind.
  * Don't rely on new mount from experimental for now and re-add the patch
    which updates the documentation accordingly.
  * Cherry-pick upstream fix to use correct versions for the new symbols that
    were introduced in libudev.
  * Update symbols files
    - Add two new symbols for libudev1.
    - Remove private symbol from libgudev-1.0-0. This symbol was never part of
      the public API and not used anywhere so we don't need a soname bump.
  * Cherry-pick upstream commit to not install busname units if kdbus support
    is disabled.
  * Make /run/lock tmpfs an API fs so it is available during early boot.
    (Closes: #751392)
  * Install new systemd-path and systemd-escape binaries.
  * Cherry-pick upstream commit which fixes the references to the systemctl
    man page. (Closes: #760613)
  * Use the new systemd-escape utility to properly escape the network
    interface name when starting an ifup@.service instance for hotplugged
    network interfaces. Make sure a recent enough systemd version is installed
    by bumping the versioned Breaks accordingly. (Closes: #747044)
  * Order ifup@.service after networking.service so we don't need to setup the
    runtime directory ourselves and we have a defined point during boot when
    hotplugged network interfaces are started.
  * Disable factory-reset feature and remove files associated with it. This
    feature needs more integration work first before it can be enabled in
    Debian.
  * Cherry-pick upstream commit to fix ProtectSystem=full and make the
    ProtectSystem= option consider /bin, /sbin, /lib and /lib64 (if it exists)
    on Debian systems. (Closes: #759689)
  * Use adduser in quiet mode when creating the system users/groups to avoid
    warning messages about the missing home directories. Those are created
    dynamically during runtime. (Closes: #759175)
  * Set the gecos field when creating the system users.
  * Add systemd-bus-proxy system user so systemd-bus-proxyd can properly drop
    its privileges.
  * Re-exec systemd and restart services at the end of postinst.
  * Cherry-pick upstream commit for sd-journal to properly convert
    object->size on big endian which fixes a crash in journalctl --list-boots.
    (Closes: #758392)

 -- Michael Biebl <biebl@debian.org>  Sun, 07 Sep 2014 09:58:48 +0200

systemd (214-1) experimental; urgency=medium

  * New upstream release v214.
    (Closes: #750793, #749268, #747939)

  [ Jon Severinsson ]
  * Import upstream v214-stable patch series.
    - Rebase remaining Debian patches on top of v214-stable.
    - Drop modifications to the now-removed built-in sysvinit support.
  * Install the new combined libsystemd0 library, this library combines all
    functionality of the various libsystemd-* libraries.
    - Deprecate the old libsystemd-* libraries as they've been bundled into
      libsystemd0. The old -dev files now just carry a transitional .pc file.
    - Add new symbols file for libsystemd0.
  * Update symbols file for libgudev-1.0-0.
  * Remove pre-generated rules and unit files in debian/rules clean target.
  * Add new systemd service users in systemd postinst (systemd-timesync,
    systemd-network, systemd-resolve)
  * Add new system group "input" used by udev rules in udev postinst.
  * Try-restart networkd, resolved, and timesyncd after an upgrade.
  * Do not force-enable default-on services on every upgrade.
  * Add support for rcS.d init scripts to the sysv-generator.
    - Do not order rcS.d services after local-fs.target if they do not
      explicitly depend on $local_fs.
    - Map rcS.d init script dependencies to their systemd equivalent.
    - Special-case some dependencies for sysv init scripts for better
      backwards compatibility. (Closes: #726027, #738965).
  * Add systemd depends on new mount. (Closes: #754411)
  * Update /run/initctl symlink target in debian/tmpfiles.d/debian.conf.
  * Remove stored backlog state, rfkill state, random-seed and clock
    information from /var/lib/systemd on systemd purge.

  [ Sjoerd Simons ]
  * debian/patches/shared-include-stdbool.h-in-mkdir.h.patch
    + Added. Include stdbool before using bool in function prototypes. Fixes
      build of the insserv generator
  * Add python-lxml to build-depends for python-systemd
  * Turn on parallel build support
  * Install the new busctl binary and translations
  * Explicitly disable microhttp so the package build doesn't fail if the
    required dependencies for it happen to be installed.
  * debian/control: Make udev break plymouth (<< 0.9.0-7) as older plymouths
    assume udev implementation details that have changed slightly since v213
  * debian/control: Remove b-d on librwap0-dev
  * debian/control: Bump libkmod-dev b-d to >= 15
  * debian/rules: Drop outdated --enable-tcpwrap
  * debian/rules: Explicitly turn off rfkill, networkd, timesyncd and resolved
    for the udeb build
  * debian/rules: Use the debian ntp pool as default ntp servers
  * debian/rules: explicitely configure the maximum system uid/gids instead of
    relying on autodetection

 -- Sjoerd Simons <sjoerd@debian.org>  Sun, 24 Aug 2014 14:54:27 +0200

systemd (208-8) unstable; urgency=medium

  [ Martin Pitt ]
  * Fix duplicate line in copyright. (Closes: #756899)
  * Drop --disable-xattr configure option for udeb, does not exist any more.
  * Add Turkish debconf translations. Thanks Mert Dirik! (Closes: #757498)
  * Backport fix for lazy session-activation on non-seat0 seats.
    (LP: #1355331)

  [ Michael Biebl ]
  * Use "kmod static-nodes --output=/proc/self/fd/1" in make_static_nodes() as
    we can't rely on /dev/stdout to exist at this point during boot.
    (Closes: #757830)
  * Fix udev SysV init script and d-i start script to not write to
    /sys/kernel/uevent_helper unconditionally to not fail on a kernel with
    CONFIG_UEVENT_HELPER unset. (Closes: #756312)
  * Add Breaks: kmod (<< 14) to udev to make sure we have a kmod version
    supporting the static-nodes command.
  * Add Breaks: systemd (<< 208) to udev to avoid partial upgrades. Newer udev
    versions rely on kmod-static-nodes.service being provided by systemd.
    (Closes: #757777)
  * Updated upstream v208-stable patch series to 53b1b6c.
  * Cherry-pick upstream fix to ignore temporary dpkg files. (Closes: #757302)
  * Make emergency.service conflict with rescue.service.
    Otherwise if rescue mode is selected during boot and the emergency mode
    is triggered (e.g. via a broken fstab entry), we have two sulogin
    processes fighting over the tty. (Closes: #757072)
  * Stop syslog.socket when entering emergency mode as otherwise every log
    message triggers the start of the syslog service and its dependencies
    which conflicts with emergency.target. (Closes: #755581)

 -- Michael Biebl <biebl@debian.org>  Thu, 21 Aug 2014 00:14:21 +0200

systemd (208-7) unstable; urgency=medium

  [ Michael Biebl ]
  * Mask remaining services provided by the initscripts package and document
    in more detail why certain services have been masked. (Closes: #659264)
  * Install zsh completions to the correct place. (Closes: #717540)

  [ Jon Severinsson ]
  * Cherry-pick upstream fix for journal file permissions. (Closes: #755062)
  * Map some rcS.d init script dependencies to their systemd equivalent.
  * Update Depends on initscripts to the version with a systemd-compatible
    mountnfs ifup hook. (Closes: #746358)
  * Add Breaks on lvm2 versions without native systemd support.
    (Closes: #678438, #692120)
  * Do not fail udev upgrades if the udev service is already runtime-masked
    when the preinst script is run. (Closes: #755746)
  * Add Pre-Depends on systemd to systemd-sysv, to avoid risking that the
    sysv-compatible symlinks become dangling on a partial install.
  * Ensure that systemctl is usable right after being unpacked, by adding the
    required Pre-Depends to systemd and libsystemd-daemon0. (Closes: #753589)
  * Add support for TuxOnIce hibernation. (Closes: #746463)

  [ Martin Pitt ]
  * Rename "api" autopkgtest to "build-login", and stop requiring that
    sd_login_monitor_new() succeeds. It doesn't in many environments like
    schroot or after upgrades from < 204, and the main point of the test is
    to check that libsystemd-login-dev has correct contents and dependencies.
    Drop "isolation-machine" requirement.
  * Use glibc's xattr support instead of requiring libattr. Fixes FTBFS with
    latest glibc and libattr. Cherrypicked from trunk. Drop libattr1-dev build
    dependency. (Closes: #756097)
  * Build python3-systemd for Python 3 bindings. Drop python-systemd; it does
    not have any reverse dependencies, and we want to encourage moving to
    Python 3. (LP: #1258089)
  * Add simple autopkgtest for python3-systemd.
  * Add dbus dependency to libpam-systemd. (Closes: #755968)
  * Fix /dev/cdrom symlink to appear for all types of drives, not just for
    pure CD-ROM ones. Also, fix the symlinks to stay after change events.
    (LP: #1323777)
  * 75-persistent-net-generator.rules: Adjust Ravello interfaces; they don't
    violate the assignment schema, they should just not be persistent.
    Thanks to Boris Figovsky. (Closes: #747475, LP: #1317776)
  * Reinstate patches to make logind D-BUS activatable.
  * Re-add systemd-shim alternative dependency to libpam-systemd. Version it
    to ensure cgmanager support. (Closes: #754984, LP: #1343802)
  * Convert udev-finish.upstart from a task to a job, to avoid hangs with
    startpar. (Closes: #756631)
  * Add debian/extra/60-keyboard.hwdb: Latest keymaps from upstream git.
    This makes it trivial to backport keymap fixes to stable releases.
    (Closes: #657809; LP: #1322770, #1339998)
  * udev.init: Create static device nodes, as this moved out of udevd.
    Thanks to Michael Biebl for the script! (Closes: #749021)

 -- Martin Pitt <mpitt@debian.org>  Wed, 06 Aug 2014 13:33:22 +0200

systemd (208-6) unstable; urgency=medium

  [ Jon Severinsson ]
  * Add v208-stable patch series.
    - Update Debian patches to apply on top of v208-stable.
    - Move new manpages to libsystemd-*-dev as appropriate.

  [ Michael Biebl ]
  * Upload to unstable.

 -- Michael Biebl <biebl@debian.org>  Wed, 16 Jul 2014 00:44:15 +0200

systemd (208-5) experimental; urgency=medium

  * Merge changes from unstable branch.

 -- Michael Biebl <biebl@debian.org>  Sat, 28 Jun 2014 13:41:32 +0200

systemd (208-4) experimental; urgency=medium

  * Merge changes from unstable branch.
  * Drop alternative dependency on systemd-shim in libpam-systemd. The
    systemd-shim package no longer provides an environment to run
    systemd-logind standalone. See #752939 for further details.

 -- Michael Biebl <biebl@debian.org>  Sat, 28 Jun 2014 01:22:11 +0200

systemd (208-3) experimental; urgency=medium

  * Merge changes from unstable branch.

 -- Michael Biebl <biebl@debian.org>  Wed, 25 Jun 2014 11:29:07 +0200

systemd (208-2) experimental; urgency=medium

  [ Sjoerd Simons ]
  * Don't stop a running user manager from garbage collecting the users. Fixes
    long shutdown times when using a systemd user session

  [ Michael Stapelberg ]
  * Fix bug-script: “systemctl dump” is now “systemd-analyze dump”
    (Closes: #748311)

  [ Michael Biebl ]
  * Merge changes from unstable branch.
  * Cherry-pick upstream fixes to make sd_session_get_vt() actually work.

 -- Michael Biebl <biebl@debian.org>  Tue, 24 Jun 2014 17:45:26 +0200

systemd (208-1) experimental; urgency=medium

  [ Michael Biebl ]
  * New upstream release. (Closes: #729566)
  * Update patches.
  * Update symbols files for libsystemd-journal and libsystemd-login.
  * Install new files and remove the ones we don't use.
  * Install zsh completion files. (Closes: #717540)
  * Create a compat symlink /etc/sysctl.d/99-sysctl.conf as systemd-sysctl no
    longer reads /etc/sysctl.conf.
  * Bump Build-Depends on kmod to (>= 14).
  * Bump Build-Depends on libcryptsetup-dev to (>= 2:1.6.0) for tcrypt
    support.
  * Make kmod-static-nodes.service check for the kmod binary since we don't
    want a hard dependency on kmod e.g. for container installations.
  * Disable various features which aren't required for the udeb build.
  * Move new sd_pid_get_slice and sd_session_get_vt man pages into
    libsystemd-login-dev.
  * Make no-patch-numbers the default for gbp-pq.
  * Adjust systemd-user pam config file for Debian.
    This pam config file is used by libpam-systemd/systemd-logind when
    launching systemd user instances.
  * Drop patches to make logind D-Bus activatable. The cgroup handling has
    been reworked in v205 and logind no longer creates cgroup hierarchies on
    its own. That means that the standalone logind is no longer functional
    without support from systemd (or an equivalent cgroup manager).

  [ Martin Pitt ]
  * Explain patch management in debian/README.source.

 -- Michael Biebl <biebl@debian.org>  Mon, 28 Apr 2014 00:22:57 +0200

systemd (204-14) unstable; urgency=medium

  * Fix SIGABRT in insserv generator caused by incorrect usage of strcat().
    (Closes: #752992)
  * Mark -dev packages as Multi-Arch: same. (Closes: #720017)

 -- Michael Biebl <biebl@debian.org>  Sat, 28 Jun 2014 13:22:43 +0200

systemd (204-13) unstable; urgency=medium

  * Switch back to load the sg module via the kmod builtin. The problem was
    not that the kmod builtin is faster then modprobe but rather the incorrect
    usage of the "=" assignment operator. We need to use "+=" here, so the sg
    module is loaded in addition to other scsi modules, which are loaded via
    the modalias rule. Thanks to Tommaso Colombo for the analysis.
  * Cherry-pick upstream fix which prevents systemd from entering an infinite
    loop when trying to break an ordering cycle. (Closes: #752259)
  * Update insserv generator to not create any drop-in files for services
    where the corresponding SysV init script does not exist.
  * Drop the check for /sys/kernel/uevent_helper from postinst and the SysV
    init script and do not unconditionally overwrite it in the initramfs hook.
    Since a long time now udev has been using the netlink interface to
    communicate with the kernel and with Linux 3.16 it is possible to disable
    CONFIG_UEVENT_HELPER completely. (Closes: #752742)

 -- Michael Biebl <biebl@debian.org>  Sat, 28 Jun 2014 00:01:16 +0200

systemd (204-12) unstable; urgency=medium

  [ Martin Pitt ]
  * Change the sg loading rule (for Debian #657948) back to using modprobe.
    kmod is too fast and then sg races with sd, causing the latter to not see
    SCSI disks.  (Closes: #752591, #752605)

  [ Michael Biebl ]
  * Update udev bug-script to attach instead of paste extra info if a new
    enough reportbug version is available.

 -- Michael Biebl <biebl@debian.org>  Wed, 25 Jun 2014 10:55:12 +0200

systemd (204-11) unstable; urgency=medium

  [ Martin Pitt ]
  * Explain patch management in debian/README.source. (Closes: #739113)
  * Replace "Always probe cpu support drivers" patch with cherry-picked
    upstream fix which is more general.
  * Advertise hibernation only if there's enough free swap. Patches backported
    from current upstream. (LP: #1313522)
  * Fix typo in sg loading rule to make it actually work.

  [ Michael Biebl ]
  * Make no-patch-numbers the default for gbp-pq.
  * Cherry-pick upstream fix to properly handle multiline syslog messages.
    (Closes: #746351)
  * Cherry-pick upstream fix for libudev which fixes a memleak in
    parent_add_child().
  * Drop "-b debian" from Vcs-Git since we use the master branch for
    packaging now.
  * Drop Conflicts: sysvinit (<< 2.88dsf-44~) from systemd-sysv since this
    breaks dist-upgrades from wheezy when switching from sysvinit to
    systemd-sysv as default init. While downgrading the Pre-Depends in
    sysvinit would have been an alternative, dropping the Conflicts and only
    keeping the Replaces was deemed the lesser evil. (Closes: #748355)
  * Use Conflicts instead of Breaks against sysvinit-core. This avoids
    /sbin/init going missing when switching from systemd-sysv to sysvinit.
    While at it, add a Replaces: upstart. (Closes: #751589)
  * Make the SysV compat tools try both /run/initctl and /dev/initctl. This
    makes them usable under sysvinit as PID 1 without requiring any symlinks.
  * Various ifupdown integration fixes
    - Use DefaultDependencies=no in ifup@.service so the service can be
      started as early as possible.
    - Create the ifupdown runtime directory in ifup@.service as we can no
      longer rely on the networking service to do that for us.
    - Don't stop ifup@.service on shutdown but let the networking service take
      care of stopping all hotplugged interfaces.
    - Only start ifup@.service for interfaces configured as allow-hotplug.

  [ Michael Stapelberg ]
  * Clarify that “systemd” does not influence init whereas “systemd-sysv” does
    (Closes: #747741)

  [ Ansgar Burchardt ]
  * Don't use "set +e; set +u" unconditionally in the lsb init-functions hook
    as this might change the behaviour of existing SysV init scripts.
    (Closes: #751472)

 -- Michael Biebl <biebl@debian.org>  Tue, 24 Jun 2014 17:03:43 +0200

systemd (204-10) unstable; urgency=medium

  * In the udeb's udev.startup, make sure that /dev/pts exists.
  * systemd-logind-launch: Set the #files ulimit, for unprivileged LXC
    containers.
  * Drop udev.NEWS, it only applies to pre-squeeze.
  * Remove /var/log/udev on purge.
  * Always probe cpu support drivers. (LP #1207705)
  * On Dell PowerEdge systems, the iDRAC7 and later support a USB Virtual NIC
    for management. Name this interface "idrac" to avoid confusion with "real"
    network interfaces.
  * Drop numerical prefixes from patches, to avoid future diff noise when
    removing, cherry-picking, and merging patches. From now on, always use
    "gbp-pq export --no-patch-numbers" to update them.

 -- Martin Pitt <mpitt@debian.org>  Sun, 27 Apr 2014 11:53:52 +0200

systemd (204-9) unstable; urgency=medium

  * The "Flemish Beef and Beer Stew" release.

  [ Steve Langasek ]
  * Do proper refcounting of the PAM module package on prerm, so that we
    don't drop the module from the PAM config when uninstalling a
    foreign-arch package.  Related to Ubuntu bug #1295521.

  [ Martin Pitt ]
  * debian/udev.udev-finish.upstart: Fix path to tmp-rules,
    debian/extra/rule_generator.functions creates them in /run/udev/.
  * rules: Remove the kernel-install bits; we don't want that in Debian and
    thus it shouldn't appear in dh_install --list-missing output.
  * Ship sd-shutdown.h in libsystemd-daemon-dev.
  * Run dh_install with --fail-missing, to avoid forgetting files when we move
    to new versions.
  * Mount /dev/pts with the correct permissions in the udev, to avoid needing
    pt_chown (not available on all architectures). Thanks Adam Conrad.
  * Add new block of Windows Azure ethernet hardware address to
    75-persistent-net-generator.rules. (LP: #1274348, Closes: #739018)
  * Drop our Debian specific 60-persistent-storage{,-tape}.rules and use the
    upstream rules. They are compatible and do a superset of the
    functionality. (Closes: #645466)
  * Drop our Debian specific 80-drivers.rules and use the upstream rules with
    a patch for the sg module (see #657948). These now stop calling modprobe
    and use the kmod builtin, giving some nice boot speed improvement.
    (Closes: #717404)
  * Drop our Debian specific 50-udev-default.rules and 91-permissions.rules
    and use the upstream rules with a patch for the remaining Debian specific
    default device permissions. Many thanks to Marco d'Itri for researching
    which Debian-specific rules are obsolete! Amongst other things, this now
    also reads the hwdb info for USB devices (Closes: #717405) and gets rid of
    some syntax errors (Closes: #706221)
  * Set default polling interval on removable devices as well, for kernels
    which have "block" built in instead of being a module. (Closes: #713877)
  * Make sd_login_monitor_new() work for logind without systemd.
  * Cherry-pick upstream fix for polkit permissions for rebooting with
    multiple sessions.
  * Kill /etc/udev/links.conf, create_static_nodes, and associated code. It's
    obsolete with devtmpfs (which is required now), and doesn't run with
    systemd or upstart anyway.
  * Drop unnecessary udev.dirs.
  * Add autopkgtests for smoke-testing logind, hostnamed, timedated, localed,
    and a compile/link/run test against libsystemd-login-dev.

  [ Marco d'Itri ]
  * preinst: check for all the system calls required by modern releases
    of udev. (Closes: #648325)
  * Updated fbdev-blacklist.conf for recent kernels.
  * Do not blacklist viafb because it is required on the OLPC XO-1.5.
    (Closes: #705792)
  * Remove write_cd_rules and the associated rules which create "persistent"
    symlinks for CD/DVD devices and replace them with more rules in
    60-cdrom_id, which will create symlinks for one at random among the
    devices installed. Since the common case is having a single device
    then everything will work out just fine most of the times...
    (Closes: #655924)
  * Fix write_net_rules for systemd and sysvinit users by copying the
    temporary rules from /run/udev/ to /etc/udev/. (Closes: #735563)
  * Do not install sysctl.d/50-default.conf because the systemd package
    should not change kernel policies, at least until it will become
    the only supported init system.

  [ Michael Stapelberg ]
  * Add systemd-dbg package, thanks Daniel Schaal (Closes: #742724).
  * Switch from gitpkg to git-buildpackage. Update README.source accordingly.
  * Make libpam-systemd depend on systemd-sysv | systemd-shim. Packages that
    need logind functionality should depend on libpam-systemd.

  [ Michael Biebl ]
  * Do not send potentially private fstab information without prior user
    confirmation. (Closes: #743158)
  * Add support for LSB facilities defined by insserv.
    Parse /etc/insserv.conf.d content and /etc/insserv.conf and generate
    systemd unit drop-in files to add corresponding dependencies. Also ship
    targets for the Debian specific $x-display-manager and
    $mail-transport-agent system facilities. (Closes: #690892)
  * Do not accidentally re-enable /var/tmp cleaning when migrating the TMPTIME
    setting from /etc/default/rcS. Fix up existing broken configurations.
    (Closes: #738862)

 -- Michael Biebl <biebl@debian.org>  Sat, 26 Apr 2014 21:37:29 +0200

systemd (204-8) unstable; urgency=low

  [ Michael Stapelberg ]
  * move manpages from systemd to libsystemd-*-dev as appropriate
    (Closes: #738723)
  * fix systemctl enable/disable/… error message “Failed to issue method call:
    No such file or directory” (the previous upload did actually not contain
    this fix due to a merge conflict) (Closes: #738843)
  * add explicit “Depends: sysv-rc” so that initscript’s “Depends: sysv-rc |
    file-rc” will not be satisfied with file-rc. We need the invoke-rc.d and
    update-rc.d from sysv-rc, file-rc’s doesn’t have support for systemd.
    (Closes: #739679)
  * set capabilities cap_dac_override,cap_sys_ptrace=ep for
    systemd-detect-virt, so that it works for unprivileged users.
    (Closes: #739699)
  * pam: Check $XDG_RUNTIME_DIR owner (Closes: #731300)
  * Ignore chkconfig headers entirely, they are often broken in Debian
    (Closes: #634472)

  [ Michael Biebl ]
  * do a one-time migration of RAMTMP= from /etc/default/rcS and
    /etc/default/tmpfs, i.e. enable tmp.mount (Closes: #738687)
  * Bump Standards-Version to 3.9.5.

 -- Michael Biebl <biebl@debian.org>  Wed, 19 Mar 2014 18:57:35 +0100

systemd (204-7) unstable; urgency=low

  * fix systemctl enable/disable/… error message “Failed to issue method call:
    No such file or directory” (Closes: #734809)
  * bug-script: attach instead of paste extra info with reportbug ≥ 6.5.0
    (Closes: #722530)
  * add stage1 bootstrap support to avoid Build-Depends cycles (Thanks Daniel
    Schepler)
  * cherry-pick:
    order remote mounts from mountinfo before remote-fs.target (77009452cfd)
    (Closes: #719945)
    Fix CPUShares configuration option (ccd90a976dba) (Closes: #737156)
    fix reference in systemd-inhibit(1) (07b4b9b) (Closes: #738316)

 -- Michael Stapelberg <stapelberg@debian.org>  Tue, 11 Feb 2014 23:34:42 +0100

systemd (204-6) unstable; urgency=low

  [ Michael Stapelberg ]
  * Run update-rc.d defaults before update-rc.d <enable|disable>
    (Closes: #722523)
  * preinst: preserve var-{lock,run}.mount when upgrading from 44 to 204
    (Closes: #723936)
  * fstab-generator: don’t rely on /usr being mounted in the initrd
    (Closes: #724797)
  * systemctl: mangle names when avoiding dbus (Closes: #723855)
  * allow group adm read access on /var/log/journal (Closes: #717386)
  * add systemd-journal group (Thanks Guido Günther) (Closes: #724668)
  * copy /etc/localtime instead of symlinking (Closes: #726256)
  * don’t try to start autovt units when not running with systemd as pid 1
    (Closes: #726466)
  * Add breaks/replaces for the new sysvinit-core package (Thanks Alf Gaida)
    (Closes: #733240)
  * Add myself to uploaders

  [ Tollef Fog Heen ]
  * Make 99-systemd.rules check for /run/systemd/systemd instead of the
    ill-named cgroups directory.

  [ Martin Pitt ]
  * debian/udev.upstart: Fix path to udevd, the /sbin/udevd compat symlink
    should go away at some point.
  * debian/udev-udeb.install: Add 64-btrfs.rules and 75-probe_mtd.rules, they
    are potentially useful in a d-i environment.
  * debian/shlibs.local: Drop libudev; this unnecessarily generates overly
    strict dependencies, the libudev ABI is stable.
  * debian/extra/rules/75-persistent-net-generator.rules: Add Ravello systems
    (LP: #1099278)

 -- Michael Stapelberg <stapelberg@debian.org>  Tue, 31 Dec 2013 14:39:44 +0100

systemd (204-5) unstable; urgency=high

  * Cherry-pick 72fd713 from upstream which fixes insecure calling of polkit
    by avoiding a race condition in scraping /proc (CVE-2013-4327).
    Closes: #723713

 -- Michael Biebl <biebl@debian.org>  Mon, 23 Sep 2013 11:59:53 +0200

systemd (204-4) unstable; urgency=low

  * Add preinst check to abort udev upgrade if the currently running kernel
    lacks devtmpfs support. Since udev 176, devtmpfs is mandatory as udev no
    longer creates any device nodes itself. This only affects self-compiled
    kernels which now need CONFIG_DEVTMPFS=y.  Closes: #722580
  * Fix SysV init script to correctly mount a devtmpfs instead of tmpfs. This
    only affects users without an initramfs, which usually is responsible for
    mounting the devtmpfs.  Closes: #722604
  * Drop pre-squeeze upgrade code from maintainer scripts and simplify the
    various upgrade checks.
  * Suppress errors about unknown hwdb builtin. udev 196 introduced a new
    "hwdb" builtin which is not understood by the old udev daemon.
  * Add missing udeb line to shlibs.local. This ensures that udev-udeb gets a
    proper dependency on libudev1-udeb and not libudev1.  Closes: #722939
  * Remove udev-udeb dependency from libudev1-udeb to avoid a circular
    dependency between the two packages. This dependency was copied over from
    the old udev-gtk-udeb package and no longer makes any sense since
    libudev1-udeb only contains a library nowadays.

 -- Michael Biebl <biebl@debian.org>  Wed, 18 Sep 2013 00:05:21 +0200

systemd (204-3) unstable; urgency=low

  [ Michael Biebl ]
  * Upload to unstable.
  * Use /bin/bash in debug-shell.service as Debian doesn't have /sbin/sushell.
  * Only import net.ifaces cmdline property for network devices.
  * Generate strict dependencies between the binary packages using a
    shlibs.local file and add an explicit versioned dependency on
    libsystemd-login0 to systemd to ensure packages are upgraded in sync.
    Closes: #719444
  * Drop obsolete Replaces: libudev0 from udev package.
  * Use correct paths for various binaries, like /sbin/quotaon, which are
    installed in / and not /usr in Debian.  Closes: #721347
  * Don't install kernel-install(8) man page since we don't install the
    corresponding binary either.  Closes: #722180
  * Cherry-pick upstream fixes to make switching runlevels and starting
    reboot via ctrl-alt-del more robust.
  * Cherry-pick upstream fix to properly apply ACLs to Journal files.
    Closes: #717863

  [ Michael Stapelberg ]
  * Make systemctl enable|disable call update-rc.d for SysV init scripts.
    Closes: #709780
  * Don't mount /tmp as tmpfs by default and make it possible to enable this
    feature via "systemctl enable tmp.mount".  Closes: #718906

  [ Daniel Schaal ]
  * Add bug-script to systemd and udev.  Closes: #711245

  [ Ondrej Balaz ]
  * Recognize discard option in /etc/crypttab.  Closes: #719167

 -- Michael Biebl <biebl@debian.org>  Thu, 12 Sep 2013 00:13:11 +0200

systemd (204-2) experimental; urgency=low

  [ Daniel Schaal ]
  * Enable verbose build logs.  Closes: #717465
  * Add handling of Message Catalog files to provide additional information
    for log entries.  Closes: #717427
  * Remove leftover symlink to debian-enable-units.service.  Closes: #717349

  [ Michael Stapelberg ]
  * Install 50-firmware.rules in the initramfs and udeb.  Closes: #717635

  [ Michael Biebl ]
  * Don't pass static start priorities to dh_installinit anymore.
  * Switch the hwdb trigger to interest-noawait.
  * Remove obsolete support for configurable udev root from initramfs.
  * Bind ifup@.service to the network device. This ensures that ifdown is run
    when the device is removed and the service is stopped.
    Closes: #660861, #703033
  * Bump Standards-Version to 3.9.4. No further changes.
  * Add Breaks against consolekit (<< 0.4.6-1) for udev-acl.  Closes: #717385
  * Make all packages Priority: optional, with the exception of udev and
    libudev1, which remain Priority: important, and systemd-sysv, which
    remains Priority: extra due to the conflict with sysvinit.
    Closes: #717365
  * Restart systemd-logind.service on upgrades due to changes in the
    CreateSession D-Bus API between v44 and v204.  Closes: #717403

 -- Michael Biebl <biebl@debian.org>  Wed, 24 Jul 2013 23:47:59 +0200

systemd (204-1) experimental; urgency=low

  * New upstream release.  Closes: #675175, #675177
    - In v183 the udev sources have been merged into the systemd source tree.
      As a result, the udev binary packages will now be built from the systemd
      source package. To align the version numbers 139 releases were skipped.
    - For a complete list of changes, please refer to the NEWS file.
  * Add Marco to Uploaders.
  * Drop Suggests on the various python packages from systemd. The
    systemd-analyze tool has been reimplemented in C.
  * Add binary packages as found in the udev 175-7.2 source package.
  * Wrap dependencies for better readability.
  * Drop hard-coded Depends on libglib2.0-0 from gir1.2-gudev-1.0.
  * Drop old Conflicts, Replaces and Breaks, which are no longer necessary.
  * Make libgudev-1.0-dev depend on gir1.2-gudev-1.0 as per GObject
    introspection mini-policy.  Closes: #691313
  * The hwdb builtin has replaced pci-db and usb-db in udev. Drop the
    Recommends on pciutils and usbutils accordingly.
  * Drop our faketime hack. Upstream uses a custom xsl style sheet now to
    generate the man pages which no longer embeds the build date.
  * Add Depends on libpam-runtime (>= 1.0.1-6) to libpam-systemd as we are
    using pam-auth-update.
  * Explicitly set Section and Priority for the udev binary package.
  * Update Build-Depends:
    - Drop libudev-dev, no longer required.
    - Add gtk-doc-tools and libglib2.0-doc for the API documentation in
      libudev and libgudev.
    - Add libgirepository1.0-dev and gobject-introspection for GObject
      introspection support in libgudev.
    - Add libgcrypt11-dev for encryption support in the journal.
    - Add libblkid-dev for the blkid udev builtin.
  * Use gir dh addon to ensure ${gir:Depends} is properly set.
  * Rename libudev0 → libudev1 for the SONAME bump.
  * Update symbols files. libudev now uses symbols versioning as the other
    libsystemd libraries. The libgudev-1.0-0 symbols file has been copied from
    the old udev package.
  * Run gtkdocize on autoreconf.
  * Enable python bindings for the systemd libraries and ship them in a new
    package named python-systemd.
  * Tighten Depends on libsystemd-id128-dev for libsystemd-journal-dev as per
    libsystemd-journal.pc.
  * Remove obsolete bash-completion scripts on upgrades. Nowadays they are
    installed in /usr/share/bash-completion/completions.
  * Rename conffiles for logind and journald.
  * Rename udev-gtk-udeb → libudev1-udeb to better reflect its actual contents.
  * Build two flavours: a regular build and one for the udev udebs with
    reduced features/dependencies.
  * Create a few compat symlinks for the udev package, most notably
    /sbin/udevadm and /sbin/udevd.
  * Remove the dpkg-triggered debian-enable-units script. This was a temporary
    workaround for wheezy. Packages should use dh-systemd now to properly
    integrate service files with systemd.
  * Update debian/copyright using the machine-readable copyright format 1.0.
  * Integrate changes from udev 175-7 and acknowledge the 175-7.1 and 175-7.2
    non-maintainer uploads.
  * Keep the old persistent network interface naming scheme for now and make
    the new one opt-in via net.ifnames=1 on the kernel command line.
  * Drop the obsolete udev-mtab SysV init script and properly clean up on
    upgrades.
  * Simplify the udev SysV init script and remove experimental and obsolete
    features.
  * Revert upstream commits which dropped support for distro specific
    features and config files.
  * Make logind, hostnamed, localed and timedated D-Bus activatable and
    usable when systemd is not running.
  * Store hwdb binary database in /lib/udev, not /etc/udev. Create the file on
    install and upgrades.
  * Provide a dpkg file trigger for hwdb, so the database is automatically
    updated when packages install files into /lib/udev/hwdb.d.

 -- Michael Biebl <biebl@debian.org>  Fri, 19 Jul 2013 00:32:36 +0200

systemd (44-12) unstable; urgency=low

  * Cherry-pick e17187 from upstream to fix build failures with newer glibc
    where the clock_* symbols have been moved from librt to libc.
    Closes: #701364
  * If the new init-system-helpers package is installed, make the
    debian-enable-units script a no-op. The auto-enabler was meant as a
    temporary workaround and will be removed once all packages use the new
    helper.
  * Update the checks which test if systemd is the active init. The
    recommended check is [ -d /run/systemd/system ] as this will also work
    with a standalone systemd-logind.
  * Set Maintainer to pkg-systemd-maintainers@lists.alioth.debian.org. Add
    Tollef and myself as Uploaders.
  * Stop building the GUI bits. They have been split into a separate source
    package called systemd-ui.

 -- Michael Biebl <biebl@debian.org>  Thu, 20 Jun 2013 01:32:16 +0200

systemd (44-11) unstable; urgency=low

  * Team upload.
  * Run debian-enable-units.service after sysinit.target to ensure our tmp
    files aren't nuked by systemd-tmpfiles.
  * The mountoverflowtmp SysV init script no longer exists so remove that
    from remount-rootfs.service to avoid an unnecessary diff to upstream.
  * Do not fail on purge if /var/lib/systemd is empty and has been removed
    by dpkg.

 -- Michael Biebl <biebl@debian.org>  Wed, 13 Mar 2013 08:03:06 +0100

systemd (44-10) unstable; urgency=low

  * Team upload.
  * Using the return code of "systemctl is-enabled" to determine whether we
    enable a service or not is unreliable since it also returns a non-zero
    exit code for masked services. As we don't want to enable masked services,
    grep for the string "disabled" instead.

 -- Michael Biebl <biebl@debian.org>  Fri, 15 Feb 2013 17:01:24 +0100

systemd (44-9) unstable; urgency=low

  * Team upload.
  * Fix typo in systemd.socket man page.  Closes: #700038
  * Use color specification in "systemctl dot" which is actually
    understood by dot.  Closes: #643689
  * Fix mounting of remote filesystems like NFS.  Closes: #673309
  * Use a file trigger to automatically enable service and socket units. A lot
    of packages simply install systemd units but do not enable them. As a
    result they will be inactive after the next boot. This is a workaround for
    wheezy which will be removed again in jessie.  Closes: #692150

 -- Michael Biebl <biebl@debian.org>  Fri, 15 Feb 2013 13:35:39 +0100

systemd (44-8) unstable; urgency=low

  * Team upload.
  * Use comment=systemd.* syntax in systemd.mount man page. The
    mount/util-linux version in wheezy is not recent enough to support the new
    x-systemd* syntax. Closes: #697141
  * Don't enable persistent storage of journal log files. The journal in v44
    is not yet mature enough.

 -- Michael Biebl <biebl@debian.org>  Sat, 19 Jan 2013 20:05:05 +0100

systemd (44-7) unstable; urgency=low

  * Fix a regression in the init-functions hook wrt reload handling that was
    introduced when dropping the X-Interactive hack.  Closes: #696355

 -- Michael Biebl <biebl@debian.org>  Fri, 21 Dec 2012 00:00:12 +0100

systemd (44-6) unstable; urgency=low

  [ Michael Biebl ]
  * No longer ship the /sys directory in the systemd package since it is
    provided by base-files nowadays.
  * Don't run udev rules if systemd is not active.
  * Converting /var/run, /var/lock and /etc/mtab to symlinks is a one-time
    migration so don't run the debian-fixup script on every boot.

  [ Tollef Fog Heen ]
  * Prevent the systemd package from being removed if it's the active init
    system, since that doesn't work.

  [ Michael Biebl ]
  * Use a separate tmpfs for /run/lock (size 5M) and /run/user (size 100M).
    Those directories are user-writable which could lead to DoS by filling up
    /run.  Closes: #635131

 -- Michael Biebl <biebl@debian.org>  Sun, 16 Dec 2012 21:58:37 +0100

systemd (44-5) unstable; urgency=low

  * Team upload.

  [ Tollef Fog Heen ]
  * disable killing on entering START_PRE, START, thanks to Michael
    Stapelberg for patch.  This avoids killing VMs run through libvirt
    when restarting libvirtd.  Closes: #688635.
  * Avoid reloading services when shutting down, since that won't work and
    makes no sense.  Thanks to Michael Stapelberg for the patch.
    Closes: #635777.
  * Try to determine which init scripts support the reload action
    heuristically.  Closes: #686115, #650382.

  [ Michael Biebl ]
  * Update Vcs-* fields, the Git repository is hosted on alioth now. Set the
    default branch to "debian".
  * Avoid reload and (re)start requests during early boot which can lead to
    deadlocks.  Closes: #624599
  * Make systemd-cgroup work even if not all cgroup mounts are available on
    startup.  Closes: #690916
  * Fix typos in the systemd.path and systemd.unit man page.  Closes: #668344
  * Add watch file to track new upstream releases.

 -- Michael Biebl <biebl@debian.org>  Thu, 25 Oct 2012 21:41:23 +0200

systemd (44-4) unstable; urgency=low

  [ Michael Biebl ]
  * Override timestamp for man page building, thereby avoiding skew
    between architectures which caused problems for multi-arch.
    Closes: #680011

  [ Tollef Fog Heen ]
  * Move diversion removal from postinst to preinst.  Closes: #679728
  * Prevent the journal from crashing when running out of disk space.
    This is 499fb21 from upstream.  Closes: #668047.
  * Stop mounting a tmpfs on /media.  Closes: #665943

 -- Tollef Fog Heen <tfheen@debian.org>  Sun, 01 Jul 2012 08:17:50 +0200

systemd (44-3) unstable; urgency=low

  [ Michael Biebl ]
  * Bump to debhelper 9.
  * Convert to Multi-Arch: same where possible.  Closes: #676615

  [ Tollef Fog Heen ]
  * Cherry-pick d384c7 from upstream to stop journald from leaking
    memory.  Thanks to Andreas Henriksson for testing.  Closes: #677701
  * Ship lsb init script override/integration in /lib/lsb/init-functions.d
    rather than diverting /lib/lsb/init-functions itself.  Add appropriate
    Breaks to ensure upgrades happen.

 -- Tollef Fog Heen <tfheen@debian.org>  Fri, 29 Jun 2012 22:34:16 +0200

systemd (44-2) unstable; urgency=low

  [ Michael Biebl ]
  * Tighten the versions in the maintscript file
  * Ship the /sys directory in the package
  * Re-add workaround for non-interactive PAM sessions
  * Mask checkroot-bootclean (Closes: #670591)
  * Don't ignore errores in systemd-sysv postinst

  [ Tollef Fog Heen ]
  * Bring tmpfiles.d/tmp.conf in line with Debian defaults.  Closes: #675422
  * Make sure /run/sensigs.omit.d exists.
  * Add python-dbus and python-cairo to Suggests, for systemd-analyze.
    Closes: #672965

 -- Tollef Fog Heen <tfheen@debian.org>  Tue, 08 May 2012 18:04:22 +0200

systemd (44-1) unstable; urgency=low

  [ Tollef Fog Heen ]
  * New upstream version.
    - Backport 3492207: journal: PAGE_SIZE is not known on ppc and other
      archs
    - Backport 5a2a2a1: journal: react with immediate rotation to a couple
      of more errors
    - Backport 693ce21: util: never follow symlinks in rm_rf_children()
      Fixes CVE-2012-1174, closes: #664364
  * Drop output message from init-functions hook, it's pointless.
  * Only rmdir /lib/init/rw if it exists.
  * Explicitly order debian-fixup before sysinit.target to prevent a
    possible race condition with the creation of sockets.  Thanks to
    Michael Biebl for debugging this.
  * Always restart the initctl socket on upgrades, to mask sysvinit
    removing it.

  [ Michael Biebl ]
  * Remove workaround for non-interactive sessions from pam config again.
  * Create compat /dev/initctl symlink in case we are upgrading from a system
    running a newer version of sysvinit (using /run/initctl) and sysvinit is
    replaced with systemd-sysv during the upgrade. Closes: #663219
  * Install new man pages.
  * Build-Depend on valac (>= 0.12) instead of valac-0.12. Closes: #663323

 -- Tollef Fog Heen <tfheen@debian.org>  Tue, 03 Apr 2012 19:59:17 +0200

systemd (43-1) experimental; urgency=low

  [ Tollef Fog Heen ]
  * Target upload at experimental due to libkmod dependency
  * New upstream release
    - Update bash-completion for new verbs and arguments. Closes: #650739
    - Fixes local DoS (CVE-2012-1101).  Closes: #662029
    - No longer complains if the kernel lacks audit support.  Closes: #642503
  * Fix up git-to-source package conversion script which makes gitpkg
    happier.
  * Add libkmod-dev to build-depends
  * Add symlink from /bin/systemd to /lib/systemd/systemd.
  * Add --with-distro=debian to configure flags, due to no /etc/os-release
    yet.
  * Add new symbols for libsystemd-login0 to symbols file.
  * Install a tmpfiles.d file for the /dev/initctl → /run/initctl
    migration.  Closes: #657979
  * Disable coredump handling, it's not ready yet.
  * If /run is a symlink, don't try to do the /var/run → /run migration.
    Ditto for /var/lock → /run/lock.  Closes: #647495

  [ Michael Biebl ]
  * Add Build-Depends on liblzma-dev for journal log compression.
  * Add Build-Depends on libgee-dev, required to build systemadm.
  * Bump Standards-Version to 3.9.2. No further changes.
  * Add versioned Build-Depends on automake and autoconf to ensure we have
    recent enough versions. Closes: #657284
  * Add packages for libsystemd-journal and libsystemd-id128.
  * Update symbols file for libsystemd-login.
  * Update configure flags, use rootprefix instead of rootdir.
  * Copy intltool files instead of symlinking them.
  * Re-indent init-functions script.
  * Remove workarounds for services using X-Interactive. The LSB X-Interactive
    support turned out to be broken and has been removed upstream so we no
    longer need any special handling for those type of services.
  * Install new systemd-journalctl, systemd-cat and systemd-cgtop binaries.
  * Install /var/lib/systemd directory.
  * Install /var/log/journal directory where the journal files are stored
    persistently.
  * Setup systemd-journald to not read from /proc/kmsg (ImportKernel=no).
  * Avoid error messages from systemctl in postinst if systemd is not running
    by checking for /sys/fs/cgroup/systemd before executing systemctl.
    Closes: #642749
  * Stop installing lib-init-rw (auto)mount units and try to cleanup
    /lib/init/rw in postinst. Bump dependency on initscripts accordingly.
    Closes: #643699
  * Disable pam_systemd for non-interactive sessions to work around an issue
    with sudo.
  * Use new dh_installdeb maintscript facility to handle obsolete conffiles.
    Bump Build-Depends on debhelper accordingly.
  * Rename bash completion file systemctl-bash-completion.sh →
    systemd-bash-completion.sh.
  * Update /sbin/init symlink. The systemd binary was moved to $pkglibdir.

 -- Tollef Fog Heen <tfheen@debian.org>  Tue, 07 Feb 2012 21:36:34 +0100

systemd (37-1.1) unstable; urgency=low

  * Non-maintainer upload with Tollef's consent.
  * Remove --parallel to workaround a bug in automake 1.11.3 which doesn't
    generate parallel-safe build rules. Closes: #661842
  * Create a compat symlink /run/initctl → /dev/initctl to work with newer
    versions of sysvinit. Closes: #657979

 -- Michael Biebl <biebl@debian.org>  Sat, 03 Mar 2012 17:42:10 +0100

systemd (37-1) unstable; urgency=low

  [ Tollef Fog Heen ]
  * New upstream version
  * Change the type of the debian-fixup service to oneshot.
    Closes: #642961
  * Add ConditionPathIsDirectory to lib-init-rw.automount and
    lib-init-rw.mount so we only activate the unit if the directory
    exists.  Closes: #633059
  * If a sysv service exists in both rcS and rcN.d runlevels, drop the
    rcN.d ones to avoid loops.  Closes: #637037
  * Blacklist fuse init script, we do the same work already internally.
    Closes: #643700
  * Update README.Debian slightly for /run rather than /lib/init/rw

  [ Josh Triplett ]
  * Do a one-time migration of the $TMPTIME setting from /etc/default/rcS to
    /etc/tmpfiles.d/tmp.conf. If /etc/default/rcS has a TMPTIME setting of
    "infinite" or equivalent, migrate it to an /etc/tmpfiles.d/tmp.conf that
    overrides the default /usr/lib/tmpfiles.d/tmp.conf and avoids clearing
    /tmp.  Closes: #643698

 -- Tollef Fog Heen <tfheen@debian.org>  Wed, 28 Sep 2011 20:04:13 +0200

systemd (36-1) unstable; urgency=low

  [ Tollef Fog Heen ]
  * New upstream release. Closes: #634618
    - Various man page fixes. Closes: #623521
  * Add debian-fixup service that symlinks mtab to /proc/mounts and
    migrates /var/run and /var/lock to symlinks to /run

  [ Michael Biebl ]
  * Build for libnotify 0.7.
  * Bump Build-Depends on libudev to (>= 172).
  * Add Build-Depends on libacl1-dev. Required for building systemd-logind
    with ACL support.
  * Split libsystemd-login and libsystemd-daemon into separate binary
    packages.
  * As autoreconf doesn't like intltool, override dh_autoreconf and call
    intltoolize and autoreconf ourselves.
  * Add Build-Depends on intltool.
  * Do a one-time migration of the hwclock configuration. If UTC is set to
    "no" in /etc/default/rcS, create /etc/adjtime and add the "LOCAL" setting.
  * Remove /cgroup cleanup code from postinst.
  * Add Build-Depends on gperf.

 -- Tollef Fog Heen <tfheen@debian.org>  Wed, 14 Sep 2011 08:25:17 +0200

systemd (29-1) unstable; urgency=low

  [ Tollef Fog Heen ]
  * New upstream version, Closes: #630510
    - Includes typo fixes in documentation.  Closes: #623520
  * Fall back to the init script reload function if a native .service file
    doesn't know how to reload.  Closes: #628186
  * Add hard dependency on udev.  Closes: #627921

  [ Michael Biebl ]
  * hwclock-load.service is no longer installed, so we don't need to remove it
    anymore in debian/rules.
  * Install /usr/lib directory for binfmt.d, modules-load.d, tmpfiles.d and
    sysctl.d.
  * Remove obsolete conffiles from /etc/tmpfiles.d on upgrades. Those files
    are installed in /usr/lib/tmpfiles.d now.
  * Depend on util-linux (>= 2.19.1-2) which provides whole-disk locking
    support in fsck and remove our revert patch.
  * Don't choke when systemd was compiled with a different CAP_LAST_CAP then
    what it is run with. Patch cherry-picked from upstream Git.
    Closes: #628081
  * Enable dev-hugepages.automount and dev-mqueue.automount only when enabled
    in kernel. Patch cherry-picked from upstream Git.  Closes: #624522

 -- Tollef Fog Heen <tfheen@debian.org>  Wed, 08 Jun 2011 16:14:31 +0200

systemd (25-2) experimental; urgency=low

  * Handle downgrades more gracefully by removing diversion of
    /lib/lsb/init-functions on downgrades to << 25-1.
  * Cherry-pick a133bf10d09f788079b82f63faa7058a27ba310b from upstream,
    avoids assert when dumping properties.  Closes: #624094
  * Remove "local" in non-function context in init-functions wrapper.

 -- Tollef Fog Heen <tfheen@debian.org>  Wed, 27 Apr 2011 22:20:04 +0200

systemd (25-1) experimental; urgency=low

  * New upstream release, target experimental due to initscripts
    dependency.
    - Fixes where to look for locale config.  Closes: #619166
  * Depend on initscripts >= 2.88dsf-13.4 for /run transition.
  * Add Conflicts on klogd, since it doesn't work correctly with the
    kmg→/dev/log bridge.  Closes: #622555
  * Add suggests on Python for systemd-analyze.
  * Divert /lib/lsb/init-functions instead of (ab)using
    /etc/lsb-base-logging.sh for diverting calls to /etc/init.d/*
  * Remove obsolete conffile /etc/lsb-base-logging.sh.  Closes: #619093
  * Backport 3a90ae048233021833ae828c1fc6bf0eeab46197 from master:
    mkdir /run/systemd/system when starting up

 -- Tollef Fog Heen <tfheen@debian.org>  Sun, 24 Apr 2011 09:02:04 +0200

systemd (20-1) unstable; urgency=low

  * New upstream version
  * Install systemd-machine-id-setup
  * Call systemd-machine-id-setup in postinst
  * Cherry-pick b8a021c9e276adc9bed5ebfa39c3cab0077113c6 from upstream to
    prevent dbus assert error.
  * Enable TCP wrapper support.  Closes: #618409
  * Enable SELinux support.  Closes: #618412
  * Make getty start after Apache2 and OpenVPN (which are the only two
    known users of X-Interactive: yes).  Closes: #618419

 -- Tollef Fog Heen <tfheen@debian.org>  Fri, 11 Mar 2011 19:14:21 +0100

systemd (19-1) experimental; urgency=low

  * New upstream release
  * Add systemd-tmpfiles to systemd package.
  * Add ifup@.service for handling hotplugged interfaces from
    udev.  Closes: #610871
  * Mask mtab.service and udev-mtab.service as they are pointless when
    /etc/mtab is a symlink to /proc/mounts
  * Add breaks on lvm2 (<< 2.02.84-1) since older versions have udev rules
    that don't work well with systemd causing delays on bootup.

 -- Tollef Fog Heen <tfheen@debian.org>  Thu, 17 Feb 2011 07:36:22 +0100

systemd (17-1) experimental; urgency=low

  [ Tollef Fog Heen ]
  * New upstream release
  * Clarify ifupdown instructions in README.Debian somewhat.
    Closes: #613320
  * Silently skip masked services in lsb-base-logging.sh instead of
    failing.  Initial implementation by Michael Biebl.  Closes: #612551
  * Disable systemd-vconsole-setup.service for now.

  [ Michael Biebl ]
  * Bump build dependency on valac-0.10 to (>= 0.10.3).
  * Improve regex in lsb-base-logging.sh for X-Interactive scripts.
    Closes: #613325

 -- Tollef Fog Heen <tfheen@debian.org>  Wed, 16 Feb 2011 21:06:16 +0100

systemd (16-1) experimental; urgency=low

  [ Tollef Fog Heen ]
  * New upstream release.  Closes: #609611
  * Get rid of now obsolete patches that are upstream.
  * Use the built-in cryptsetup support in systemd, build-depend on
    libcryptsetup-dev (>= 2:1.2.0-1) to get a libcryptsetup in /lib.
  * Don't use systemctl redirect for init scripts with X-Interactive: true

  [ Michael Biebl ]
  * Update package description
  * Use v8 debhelper syntax
  * Make single-user mode work
  * Run hwclock-save.service on shutdown
  * Remove dependencies on legacy sysv mount scripts, as we use native
    mounting.

 -- Tollef Fog Heen <tfheen@debian.org>  Sun, 16 Jan 2011 11:04:13 +0100

systemd (15-1) UNRELEASED; urgency=low

  [ Tollef Fog Heen ]
  * New upstream version, thanks a lot to Michael Biebl for help with
    preparing this version.
    - This version handles cycle breaking better.  Closes: #609225
  * Add libaudit-dev to build-depends
  * /usr/share/systemd/session has been renamed to /usr/share/systemd/user
    upstream, adjust build system accordingly.
  * Remove -s from getty serial console invocation.
  * Add dependency on new util-linux to make sure /sbin/agetty exists
  * Don't mount /var/lock with gid=lock (Debian has no such group).
  * Document problem with ifupdown's /etc/network/run being a normal
    directory.

  [ Michael Biebl ]
  * Revert upstream change which requires libnotify 0.7 (not yet available in
    Debian).
  * Use dh-autoreconf for updating the build system.
  * Revert upstream commit which uses fsck -l (needs a newer version of
    util-linux).
  * Explicitly disable cryptsetup support to not accidentally pick up a
    libcryptsetup dependency in a tainted build environment, as the library
    is currently installed in /usr/lib.
  * Remove autogenerated man pages and vala C sources, so they are rebuilt.
  * Use native systemd mount support:
    - Use MountAuto=yes and SwapAuto=yes (default) in system.conf
    - Mask SysV init mount, check and cleanup scripts.
    - Create an alias (symlink) for checkroot (→ remount-rootfs.service) as
      synchronization point for SysV init scripts.
  * Mask x11-common, rmnologin, hostname, bootmisc and bootlogd.
  * Create an alias for procps (→ systemd-sysctl.service) and
    urandom (→ systemd-random-seed-load.service).
  * Create an alias for module-init-tools (→ systemd-modules-load.service) and
    a symlink from /etc/modules-load.d/modules.conf → /etc/modules.
  * Install lsb-base hook which redirects calls to SysV init scripts to
    systemctl: /etc/init.d/<foo> <action> → systemctl <action> <foo.service>
  * Install a (auto)mount unit to mount /lib/init/rw early during boot.

 -- Tollef Fog Heen <tfheen@debian.org>  Sat, 20 Nov 2010 09:28:01 +0100

systemd (11-2) UNRELEASED; urgency=low

  * Tighten depends from systemd-* on systemd to ensure they're upgraded
    in lockstep.  Thanks to Michael Biebl for the patch.
  * Add missing #DEBHELPER# token to libpam-systemd
  * Stop messing with runlevel5/multi-user.target symlink, this is handled
    correctly upstream.
  * Stop shipping /cgroup in the package.
  * Remove tmpwatch services, Debian doesn't have or use tmpwatch.
  * Make sure to enable GTK bits.
  * Ship password agent
  * Clean up cgroups properly on upgrades, thanks to Michael Biebl for the
    patch.  Closes: #599577

 -- Tollef Fog Heen <tfheen@debian.org>  Tue, 02 Nov 2010 21:47:10 +0100

systemd (11-1) experimental; urgency=low

  * New upstream version.  Closes: #597284
  * Add pam-auth-update calls to libpam-systemd's postinst and prerm
  * Make systemd-sysv depend on systemd
  * Now mounts the cgroup fs in /sys/fs/cgroup.  Closes: #595966
  * Add libnotify-dev to build-depends (needed for systemadm)

 -- Tollef Fog Heen <tfheen@debian.org>  Thu, 07 Oct 2010 22:01:19 +0200

systemd (8-2) experimental; urgency=low

  * Hardcode udev rules dir in configure call.
  * Remove README.source as it's no longer accurate.

 -- Tollef Fog Heen <tfheen@debian.org>  Mon, 30 Aug 2010 21:10:26 +0200

systemd (8-1) experimental; urgency=low

  * New upstream release
  * Only ship the top /cgroup
  * Pass --with-rootdir= to configure, to make it think / is / rather
    than //
  * Add PAM module package
  * Fix up dependencies in local-fs.target.  Closes: #594420
  * Move systemadm to its own package.  Closes: #588451
  * Update standards-version (no changes needed)
  * Update README.Debian to explain how to use systemd.
  * Add systemd-sysv package that provides /sbin/init and friends.

 -- Tollef Fog Heen <tfheen@debian.org>  Sat, 07 Aug 2010 07:31:38 +0200

systemd (0~git+20100605+dfd8ee-1) experimental; urgency=low

  * Initial release, upload to experimental.  Closes: #580814

 -- Tollef Fog Heen <tfheen@debian.org>  Fri, 30 Apr 2010 21:02:25 +0200<|MERGE_RESOLUTION|>--- conflicted
+++ resolved
@@ -1,28 +1,3 @@
-<<<<<<< HEAD
-systemd (237-3ubuntu11) cosmic; urgency=medium
-
-  [ Dimitri John Ledkov ]
-  * hwdb: Fix wlan/rfkill keycode on Dell systems. (LP: #1762385)
-  * Cherrypick upstream fix for corrected detection of Virtualbox & Xen.
-    (LP: #1768104)
-  * Further improve captive portal workarounds.
-    Retry any NXDOMAIN results with lower feature levels, instead of just those
-    with 'secure' in the domain name. (LP: #1766969)
-  * Bump gbp.conf to cosmic
-
-  [ Michael Biebl ]
-  * Add dependencies of libsystemd-shared to Pre-Depends.
-    This is necessary so systemctl is functional at all times during a
-    dist-upgrade. (Closes: #897986) (LP: #1771791)
-  * basic/macros: Rename noreturn into _noreturn_
-    "noreturn" is reserved and can be used in other header files we include.
-    (Closes: #893426)
-
-  [ Mario Limonciello ]
-  * Fix hibernate disk offsets.
-    Configure resume offset via sysfs, to enable resume from a swapfile.
-    (LP: #1760106)
-=======
 systemd (238-5) unstable; urgency=medium
 
   [ Evgeny Vereshchagin ]
@@ -47,105 +22,10 @@
     This is necessary so systemctl is functional at all times during a
     dist-upgrade. (Closes: #897986)
   * Drop dh_strip override, the dbgsym migration is done
->>>>>>> ad462016
 
   [ Felipe Sateler ]
   * Don't include libmount.h in a header file.
     Kernel and glibc headers both use MS_* constants, but are not in sync, so
-<<<<<<< HEAD
-    only one of them can be used at a time. Thus, only import them where needed
-    Works around #898743
-
- -- Dimitri John Ledkov <xnox@ubuntu.com>  Sat, 19 May 2018 00:35:30 +0100
-
-systemd (237-3ubuntu10) bionic; urgency=medium
-
-  * Create tmpfiles for persistent journal in postinst only when running
-    systemd (LP: #1748659)
-
- -- Balint Reczey <rbalint@ubuntu.com>  Fri, 20 Apr 2018 18:55:56 +0200
-
-systemd (237-3ubuntu9) bionic; urgency=medium
-
-  * networkd: if RA was implicit, do not await ndisc_configured.
-    If RA was iplicit, meaning not otherwise requested, and a kernel default was in
-    use. Do not prevent link entering configured state, whilst ndisc configuration
-    is pending. Implicit kernel RA, is expected to be asynchronous and
-    non-blocking. (LP: #1765173)
-  * udev-udeb: ship modprobe.d snippet to force scsi_mod.scan=sync in d-i.
-    This ensures that all scans are completed, before installer reaches
-    partitioning stage. (LP: #1751813)
-
- -- Dimitri John Ledkov <xnox@ubuntu.com>  Fri, 20 Apr 2018 04:35:33 +0100
-
-systemd (237-3ubuntu8) bionic; urgency=medium
-
-  * Workaround captive portals not responding to EDNS0 queries (DVE-2018-0001).
-    (LP: #1727237)
-  * resolved: Listen on both TCP and UDP by default. (LP: #1731522)
-  * Recommend networkd-dispatcher (LP: #1762386)
-  * Refresh patches
-
- -- Dimitri John Ledkov <xnox@ubuntu.com>  Thu, 12 Apr 2018 12:12:24 +0100
-
-systemd (237-3ubuntu7) bionic; urgency=medium
-
-  * Introduce suspend then hibernate (LP: #1756006)
-
- -- Mario Limonciello <mario.limonciello@dell.com>  Mon, 02 Apr 2018 14:25:04 -0500
-
-systemd (237-3ubuntu6) bionic; urgency=medium
-
-  * Adjust the new dropin test, for v237 systemd.
-  * Refresh the keyring patch, to the one merged.
-
- -- Dimitri John Ledkov <xnox@ubuntu.com>  Tue, 27 Mar 2018 13:40:09 +0100
-
-systemd (237-3ubuntu5) bionic; urgency=medium
-
-  * Drop old keyring/invocation_id patch, which made keyring setup be skipped in containers.
-  * Use new patch, which sets up session keyring without relying on chown operation.
-  * Drop systemd.prerm safety check.
-    On Ubuntu, systemd is the only choice, and is essential, via init ->
-    systemd-sysv -> systemd dependency chain, thus removing systemd is already
-    quite hard, and appropriate warnings are emitted by dpkg. (LP: #1758438)
-  * Detect Masked unit with drop-ins. (LP: #1752722)
-  * wait-online: do not wait, if no links are managed (neither configured, or failed).
-    (LP: #1728181)
-  * journald.service: set Nice=-1 to dodge watchdog on soft lockups.
-    (LP: #1696970)
-  * Refresh all patches.
-
- -- Dimitri John Ledkov <xnox@ubuntu.com>  Mon, 26 Mar 2018 15:55:25 +0100
-
-systemd (237-3ubuntu4) bionic; urgency=medium
-
-  * systemd-sysv-install: fix name initialisation.
-    Only initialise NAME, after --root optional argument has been parsed, otherwise
-    NAME is initialized to e.g. `enable', instead of to the `unit-name`, resulting
-    in failures. (LP: #1752882)
-
- -- Dimitri John Ledkov <xnox@ubuntu.com>  Mon, 05 Mar 2018 09:57:58 +0100
-
-systemd (237-3ubuntu3) bionic; urgency=medium
-
-  * tests/control: drop qemu-system-ppc.
-    Whilst some tests pass, many regress / fail to boot. This is not a regression,
-    as qemu-based tests were not run previously.
-
- -- Dimitri John Ledkov <xnox@ubuntu.com>  Tue, 20 Feb 2018 17:40:02 +0000
-
-systemd (237-3ubuntu2) bionic; urgency=medium
-
-  * tests/boot-smoke: ignore udevd connection timeouts resolving colord group.
-  * tests/systemd-fsckd: ignore systemd_fsck_with_plymouth_failure.
-  * tests/control: ensure boot-smoke uses latest systemd & udev.
-  * test/test-functions: on PPC64 use hvc0 console.
-
- -- Dimitri John Ledkov <xnox@ubuntu.com>  Tue, 20 Feb 2018 12:03:14 +0000
-
-systemd (237-3ubuntu1) bionic; urgency=medium
-=======
     only one of them can be used at a time. Thus, only import them where
     needed. Works around #898743.
 
@@ -227,7 +107,6 @@
  -- Michael Biebl <biebl@debian.org>  Wed, 07 Mar 2018 23:21:53 +0100
 
 systemd (237-4) unstable; urgency=medium
->>>>>>> ad462016
 
   [ Gunnar Hjalmarsson ]
   * Fix PO template creation.
@@ -235,13 +114,6 @@
     the polkit policy files even without policykit-1 being installed.
     (LP: #1707898)
 
-<<<<<<< HEAD
-  [ Dimitri John Ledkov ]
-  * Blacklist TEST-16-EXTEND-TIMEOUT
-  * test/test-functions: use vmlinux for ppc64 tests.
-
- -- Dimitri John Ledkov <xnox@ubuntu.com>  Mon, 19 Feb 2018 21:15:23 +0000
-=======
   [ Michael Biebl ]
   * Drop mask for fuse SysV init script.
     The fuse package has removed its SysV init script a long time ago, so
@@ -250,7 +122,138 @@
     master
 
  -- Michael Biebl <biebl@debian.org>  Wed, 28 Feb 2018 19:18:34 +0100
->>>>>>> ad462016
+
+systemd (237-3ubuntu11) cosmic; urgency=medium
+
+  [ Dimitri John Ledkov ]
+  * hwdb: Fix wlan/rfkill keycode on Dell systems. (LP: #1762385)
+  * Cherrypick upstream fix for corrected detection of Virtualbox & Xen.
+    (LP: #1768104)
+  * Further improve captive portal workarounds.
+    Retry any NXDOMAIN results with lower feature levels, instead of just those
+    with 'secure' in the domain name. (LP: #1766969)
+  * Bump gbp.conf to cosmic
+
+  [ Michael Biebl ]
+  * Add dependencies of libsystemd-shared to Pre-Depends.
+    This is necessary so systemctl is functional at all times during a
+    dist-upgrade. (Closes: #897986) (LP: #1771791)
+  * basic/macros: Rename noreturn into _noreturn_
+    "noreturn" is reserved and can be used in other header files we include.
+    (Closes: #893426)
+
+  [ Mario Limonciello ]
+  * Fix hibernate disk offsets.
+    Configure resume offset via sysfs, to enable resume from a swapfile.
+    (LP: #1760106)
+
+  [ Felipe Sateler ]
+  * Don't include libmount.h in a header file.
+    Kernel and glibc headers both use MS_* constants, but are not in sync, so
+    only one of them can be used at a time. Thus, only import them where needed
+    Works around #898743
+
+ -- Dimitri John Ledkov <xnox@ubuntu.com>  Sat, 19 May 2018 00:35:30 +0100
+
+systemd (237-3ubuntu10) bionic; urgency=medium
+
+  * Create tmpfiles for persistent journal in postinst only when running
+    systemd (LP: #1748659)
+
+ -- Balint Reczey <rbalint@ubuntu.com>  Fri, 20 Apr 2018 18:55:56 +0200
+
+systemd (237-3ubuntu9) bionic; urgency=medium
+
+  * networkd: if RA was implicit, do not await ndisc_configured.
+    If RA was iplicit, meaning not otherwise requested, and a kernel default was in
+    use. Do not prevent link entering configured state, whilst ndisc configuration
+    is pending. Implicit kernel RA, is expected to be asynchronous and
+    non-blocking. (LP: #1765173)
+  * udev-udeb: ship modprobe.d snippet to force scsi_mod.scan=sync in d-i.
+    This ensures that all scans are completed, before installer reaches
+    partitioning stage. (LP: #1751813)
+
+ -- Dimitri John Ledkov <xnox@ubuntu.com>  Fri, 20 Apr 2018 04:35:33 +0100
+
+systemd (237-3ubuntu8) bionic; urgency=medium
+
+  * Workaround captive portals not responding to EDNS0 queries (DVE-2018-0001).
+    (LP: #1727237)
+  * resolved: Listen on both TCP and UDP by default. (LP: #1731522)
+  * Recommend networkd-dispatcher (LP: #1762386)
+  * Refresh patches
+
+ -- Dimitri John Ledkov <xnox@ubuntu.com>  Thu, 12 Apr 2018 12:12:24 +0100
+
+systemd (237-3ubuntu7) bionic; urgency=medium
+
+  * Introduce suspend then hibernate (LP: #1756006)
+
+ -- Mario Limonciello <mario.limonciello@dell.com>  Mon, 02 Apr 2018 14:25:04 -0500
+
+systemd (237-3ubuntu6) bionic; urgency=medium
+
+  * Adjust the new dropin test, for v237 systemd.
+  * Refresh the keyring patch, to the one merged.
+
+ -- Dimitri John Ledkov <xnox@ubuntu.com>  Tue, 27 Mar 2018 13:40:09 +0100
+
+systemd (237-3ubuntu5) bionic; urgency=medium
+
+  * Drop old keyring/invocation_id patch, which made keyring setup be skipped in containers.
+  * Use new patch, which sets up session keyring without relying on chown operation.
+  * Drop systemd.prerm safety check.
+    On Ubuntu, systemd is the only choice, and is essential, via init ->
+    systemd-sysv -> systemd dependency chain, thus removing systemd is already
+    quite hard, and appropriate warnings are emitted by dpkg. (LP: #1758438)
+  * Detect Masked unit with drop-ins. (LP: #1752722)
+  * wait-online: do not wait, if no links are managed (neither configured, or failed).
+    (LP: #1728181)
+  * journald.service: set Nice=-1 to dodge watchdog on soft lockups.
+    (LP: #1696970)
+  * Refresh all patches.
+
+ -- Dimitri John Ledkov <xnox@ubuntu.com>  Mon, 26 Mar 2018 15:55:25 +0100
+
+systemd (237-3ubuntu4) bionic; urgency=medium
+
+  * systemd-sysv-install: fix name initialisation.
+    Only initialise NAME, after --root optional argument has been parsed, otherwise
+    NAME is initialized to e.g. `enable', instead of to the `unit-name`, resulting
+    in failures. (LP: #1752882)
+
+ -- Dimitri John Ledkov <xnox@ubuntu.com>  Mon, 05 Mar 2018 09:57:58 +0100
+
+systemd (237-3ubuntu3) bionic; urgency=medium
+
+  * tests/control: drop qemu-system-ppc.
+    Whilst some tests pass, many regress / fail to boot. This is not a regression,
+    as qemu-based tests were not run previously.
+
+ -- Dimitri John Ledkov <xnox@ubuntu.com>  Tue, 20 Feb 2018 17:40:02 +0000
+
+systemd (237-3ubuntu2) bionic; urgency=medium
+
+  * tests/boot-smoke: ignore udevd connection timeouts resolving colord group.
+  * tests/systemd-fsckd: ignore systemd_fsck_with_plymouth_failure.
+  * tests/control: ensure boot-smoke uses latest systemd & udev.
+  * test/test-functions: on PPC64 use hvc0 console.
+
+ -- Dimitri John Ledkov <xnox@ubuntu.com>  Tue, 20 Feb 2018 12:03:14 +0000
+
+systemd (237-3ubuntu1) bionic; urgency=medium
+
+  [ Gunnar Hjalmarsson ]
+  * Fix PO template creation.
+    Cherry-pick upstream patches to build a correct systemd.pot including
+    the polkit policy files even without policykit-1 being installed.
+    (LP: #1707898)
+
+  [ Dimitri John Ledkov ]
+  * Blacklist TEST-16-EXTEND-TIMEOUT
+  * test/test-functions: use vmlinux for ppc64 tests.
+
+ -- Dimitri John Ledkov <xnox@ubuntu.com>  Mon, 19 Feb 2018 21:15:23 +0000
 
 systemd (237-3) unstable; urgency=medium
 
