<<<<<<< HEAD
systemd (250.3-2~bpo11+1) bullseye-backports; urgency=medium

  * Rebuild for bullseye-backports

 -- Michael Biebl <biebl@debian.org>  Mon, 31 Jan 2022 22:18:27 +0100
=======
systemd (250.4-1) unstable; urgency=medium

  [ Dimitri John Ledkov ]
  * udev-udeb: ship modprobe.d snippet to force scsi_mod.scan=sync in d-i.

  [ Luca Boccassi ]
  * Build with dh_package_notes
  * New upstream version 250.4
  * Drop patches merged upstream
  * Remove unneeded ${shlibs:Depends}
  * autopkgtest: add libdw-dev to unit-tests job.
  * Rebase patches on top of v250.4

 -- Luca Boccassi <bluca@debian.org>  Tue, 15 Mar 2022 11:03:08 +0000
>>>>>>> da0a133f

systemd (250.3-2) unstable; urgency=medium

  [ Yu Watanabe ]
  * upstream-ci: logind test: use drop-in config
  * upstream-ci: logind test: also show logs of systemd-suspend.service
  * upstream-ci: logind test: make sure the fake lid switch processed by
    udevd. Also, wait for other uevents, which possibly triggered by the
    lid switch, being processed.
  * upstream-ci: logind test: fix drop-in config.

  [ Luca Boccassi ]
  * Add myself to Uploaders
  * systemd-tests: ignore hardening-no-relro too. Test binaries, we don't
    care about hardening flags
  * Backport patches to fix build reproducibility. EFI binaries have the
    path embedded which breaks reproducibility, backport patches from
    upstream to fix it.

  [ Michael Biebl ]
  * Add Recommends: dbus-user-session to libpam-systemd. For a fully
    functioning systemd --user instance we want dbus-user-session
    installed.
  * Report status of dbus-user-session in systemd reportbug template. Most
    users will likely file bugs for systemd --user related issues against
    the main systemd package and not libpam-systemd.

 -- Luca Boccassi <bluca@debian.org>  Wed, 26 Jan 2022 23:35:36 +0000

systemd (250.3-1) unstable; urgency=medium

  [ Luca Boccassi ]
  * Update d/copyright listing for debian/*
    Fixes Lintian warning: update-debian-copyright
  * d/copyright: remove unused GPL-2 stanza
  * d/watch: bump to version 4
  * d/control: drop redundant Section/Priority fields.
    Fixes Lintian warning: installable-field-mirrors-source
  * d/control: extend descriptions of libudev and libsystemd
  * systemd-oomd: add dependency on adduser.
    Needed by postinst script.
  * systemd-oomd: fix description-synopsis-starts-with-article Lintian warning
  * systemd-standalone-*: copy manpages too
  * Lintian: ignore very-long-line-length-in-source-file.
    It's not a useful check, and it flags test data and such.
  * Lintian: ignore source-contains-data-from-ieee-data-oui-db.
    Data formats are not compatible, this is for hwdb.
  * Lintian: ignore systemd-service-file-missing-install-key.
    If we don't add [Install], it's because we don't want it and the units are
    events-driven or enabled statically.
  * Lintian: ignore spare-manual-page.
    Lintian is not really good at associating manpages to package contents,
    so just ignore this, as we have and will keep adding docs related
    to unit types and so on.
  * Lintian: ignore package-supports-alternative-init-but-no-init.d-script.
    Well, duh!
  * Lintian: ignore package-contains-documentation-outside-usr-share-doc.
    False positives on test data and a web page.
  * Lintian: ignore current set of package-contains-empty-directory.
    These are shipped to provide a skeleton installation.
  * Update Lintian override for
    systemd-service-file-refers-to-unusual-wantedby-target
  * Lintian: ignore systemd: shared-library-lacks-prerequisites false positive
    on EFI binary
  * Lintian: ignore maintainer-script-calls-systemctl in more packages
  * Lintian: ignore executable-not-elf-or-script false positives for EFI
    binaries
  * Lintian: ignore spellcheck false positives
  * Lintian: ignore hardening-no-fortify-functions for test binaries
  * Ignore blhc false positives.
    blhc hits false positives due to EFI PE-COFF binaries,
    c++ fuzzing binaries and meson flags listings, ignore them.
  * Add d/gitlab-ci.yml.
    Disable unit tests, as some are failing due to the build environment.

  [ Michael Biebl ]
  * New upstream version 250.3
    - network: wireguard: do not add routes to AllowedIPs= by default.
      (Closes: #1003955)
  * Add Recommends: libdw1 to systemd-coredump.
    Starting with v250, systemd-coredump will use libdw/libelf via dlopen()
    rather than directly linking against it. It is not a hard dependency but
    we want to have it installed by default.
    While hard-coding the library name is not ideal, we currently don't have
    better means to derive this information automatically. (Closes: #1003879)

 -- Michael Biebl <biebl@debian.org>  Tue, 18 Jan 2022 18:52:45 +0100

systemd (250.2-3) unstable; urgency=medium

  [ Luca Boccassi ]
  * Build with and suggest fido2 and tpm libraries.
    These are used via dlopen only if available by some tools like
    systemd-cryptsetup, systemd-cryptenroll and systemd-repart,
    with graceful fallbacks if they are not found.
    Build-depend on them so that the features get compiled in
    (apart from stage1 builds), and add appropriate Suggests.
    (Closes: #991129, #1003383)
  * Disable libcryptsetup-plugins.
    They are new, and might not even be supported by libcryptsetup yet
  * Build-depend on libssl-dev.
    Required to use libfido2-dev until #1003699 is fixed

  [ Michael Biebl ]
  * Don't stop systemd-oomd.socket during upgrades.
    This works around an issue in systemd which doesn't process multiple
    units that are passed to systemctl as a single transaction with the
    correct ordering. (Closes: #1003641)

 -- Michael Biebl <biebl@debian.org>  Fri, 14 Jan 2022 13:54:34 +0100

systemd (250.2-2) unstable; urgency=medium

  * Ship systemd-oomd.socket in correct systemd-oomd package
  * Don't install dbus-org.freedesktop.oom1.service symlink (Closes: #1003580)

 -- Michael Biebl <biebl@debian.org>  Wed, 12 Jan 2022 20:52:26 +0100

systemd (250.2-1) unstable; urgency=medium

  * New upstream version 250.2
    - shared/rm-rf: loop over nested directories instead of recursing.
      Fixes uncontrolled recursion in systemd-tmpfiles.
      (CVE-2021-3997, Closes: #1003467)
  * test: explicitly configure oomd stuff via dropins
  * autopkgtest: add systemd-oomd dependency to upstream test.
    We want systemd-oomd to be tested via the upstream provided
    TEST-55-OOMD.
  * Rebase patches
  * Upload to unstable

 -- Michael Biebl <biebl@debian.org>  Tue, 11 Jan 2022 12:58:15 +0100

systemd (250.1-2) experimental; urgency=medium

  [ Lukas Märdian ]
  * d/rules: Enable build of systemd-oomd
  * d/control: Ship oomd in a systemd-oomd package.
    Deploying the default configuration as used in Fedora.
  * Start systemd-oomd.service after package installation

  [ Michael Biebl ]
  * oomd: move oomctl to bindir
  * Enable systemd-repart and ship it in the main systemd package.
    Add fdisk as test dependency, needed by test-repart which calls sfdisk.
  * test-repart: append /sbin and /usr/sbin to $PATH= so sfdisk can be found

 -- Michael Biebl <biebl@debian.org>  Sat, 08 Jan 2022 23:45:06 +0100

systemd (250.1-1) experimental; urgency=medium

  * New upstream version 250.1
  * Rebase patches

 -- Michael Biebl <biebl@debian.org>  Wed, 05 Jan 2022 21:42:54 +0100

systemd (250-2) experimental; urgency=medium

  * Drop separate udeb build.
    The only real benefit from a separate build apparently is that udev does
    not get a dependency on libacl and libselinux. But we have udebs for
    those dependencies anyway.
    Dropping the separate build basically cuts the build times in half and
    simplifies debian/rules quite a bit.
    It also brings udev as used in d-i closer to what is actually used in
    the installed system, which is a good thing.
  * Cherry-pick various fixes targeted for v250-stable

 -- Michael Biebl <biebl@debian.org>  Sun, 02 Jan 2022 21:41:56 +0100

systemd (250-1) experimental; urgency=medium

  * New upstream version 250
  * Rebase patches
  * Update symbol versions for the v250 release

 -- Michael Biebl <biebl@debian.org>  Fri, 24 Dec 2021 13:02:05 +0100

systemd (250~rc3-1) experimental; urgency=medium

  [ Michael Biebl ]
  * New upstream version 250~rc3
  * Switch debian-branch to experimental
  * Bump meson Build-Depends to (>= 0.53.2)
  * Rebase patches
  * Update symbols file for libsystemd0
  * Update removal of upstream provided license files
  * Use -Durlify=false instead of shipping an upstream revert patch
  * Explicitly disable OpenSSL support.
    We don't want to pick up an OpenSSL dependency in a tainted build
    environment and pull a second crypto stack into systemd's dependencies.
  * autopkgtest: install dbus-user-session for upstream test.
    Required by TEST-43-PRIVATEUSER-UNPRIV and TEST-20-MAINPIDGAMES.
  * Revert "Temporarily disable LTO"
  * Small updates to debian/copyright
  * Remove dbus introspection files

  [ Luca Boccassi ]
  * autopkgtest: install libdw and libelf for upstream test.
    Pulled in via dlopen since https://github.com/systemd/systemd/pull/21454

 -- Michael Biebl <biebl@debian.org>  Tue, 21 Dec 2021 01:10:16 +0100

systemd (249.7-1) unstable; urgency=medium

  * New upstream version 249.7
  * Rebase patches

 -- Michael Biebl <biebl@debian.org>  Fri, 19 Nov 2021 21:11:45 +0100

systemd (249.6-3) unstable; urgency=medium

  * scope: count successful cgroup additions when delegating via D-Bus
    (Closes: #999745)

 -- Michael Biebl <biebl@debian.org>  Thu, 18 Nov 2021 21:13:02 +0100

systemd (249.6-2) unstable; urgency=medium

  * Consider dbus-broker in systemd-logind.service Condition check
    (Closes: #999569)
  * Temporarily disable LTO.
    This is a test to see if it fixes the failure to build reproducibly on
    arm*.
  * sysusers: split up systemd.conf (Closes: #990349)

 -- Michael Biebl <biebl@debian.org>  Sat, 13 Nov 2021 18:29:11 +0100

systemd (249.6-1) unstable; urgency=medium

  [ Michael Biebl ]
  * New upstream version 249.6
  * Rebase patches
  * test: use kbd-mode-map we ship in one more test case
  * Bump Standards-Version to 4.6.0
  * Drop obsolete C/R upstart from systemd-sysv
  * Drop obsolete dpkg (>= 1.19.3) | systemd-sysv dependency from udev.
    It was added to ensure we have a dpkg with --notify-await which is now
    satisfied by a dpkg from oldstable.
  * Make the C/R against systemd versioned in
    systemd-standalone-{sysusers,tmpfiles}
    Those were added to facilitate an upgrade from bullseye. The version
    makes it more explicit.
  * Drop obsolete migration code for RAMTMP, TPMTIME and UTC

  [ Luca Boccassi ]
  * Depend on default-dbus-system-bus | dbus-system-bus.
    Allows users to install only a single system bus implementation.
    Prefer the default (dbus-daemon).

 -- Michael Biebl <biebl@debian.org>  Thu, 11 Nov 2021 22:04:31 +0100

systemd (249.5-2) unstable; urgency=medium

  [ Helmut Grohne ]
  * Fix FTCBFS: Annotate python3-jinja2 dependency with :native
    (Closes: #996501)

  [ Michael Biebl ]
  * hwdb: Allow console users access to media* nodes (Closes: #996749)

 -- Michael Biebl <biebl@debian.org>  Tue, 02 Nov 2021 17:29:45 +0100

systemd (249.5-1) unstable; urgency=medium

  * New upstream version 249.5
  * Rebase patches
  * Update debian/copyright
  * Clean up lintian overrides

 -- Michael Biebl <biebl@debian.org>  Tue, 12 Oct 2021 22:39:59 +0200

systemd (249.4-2) unstable; urgency=medium

  * Upload to unstable
  * Remove unused initialize_coredump() function
  * Fix #993738 by pulling the patches from upstream PR#20603

 -- Michael Biebl <biebl@debian.org>  Tue, 12 Oct 2021 14:03:31 +0200

systemd (249.4-1) experimental; urgency=medium

  * New upstream version 249.4
  * Rebase patches

 -- Michael Biebl <biebl@debian.org>  Mon, 30 Aug 2021 11:20:16 +0200

systemd (249.3-4) experimental; urgency=medium

  * Add Conflicts/Replaces: systemd to systemd-standalone-{sysusers,tmpfiles}
    This allows upgrades from older systemd versions which do not have
    Provides: systemd-{sysusers,tmpfiles}. (Closes: #992376)

 -- Michael Biebl <biebl@debian.org>  Wed, 25 Aug 2021 09:35:03 +0200

systemd (249.3-3) experimental; urgency=medium

  * Use C/R/P for systemd-sysusers and systemd-tmpfiles.
    It's an interface/facility that can only be provided by a single package
    at a time.

 -- Michael Biebl <biebl@debian.org>  Thu, 12 Aug 2021 22:45:02 +0200

systemd (249.3-2) experimental; urgency=medium

  * Provide standalone binaries for sysusers and tmpfiles (Closes: #946456)
  * Fix test dependencies of upstream test.
    After splitting out the standalone binaries for sysusers and tmpfiles
    into separate packages (which conflict with the main systemd package),
    we can no longer use the '@' notation in the upstream test.
    This reverts commit 5eeeb1b562a1a9802df105091bda4741c263336d and also
    adds systemd-tests and systemd-timesyncd to the upstream test
    dependencies.

 -- Michael Biebl <biebl@debian.org>  Sun, 08 Aug 2021 22:51:18 +0200

systemd (249.3-1) experimental; urgency=medium

  * New upstream version 249.3
  * Rebase patches
  * Remove obsolete systemd-resolve compat symlink

 -- Michael Biebl <biebl@debian.org>  Sun, 08 Aug 2021 22:39:25 +0200

systemd (249.2-2) experimental; urgency=medium

  * Remove obsolete upgrade code from maintainer scripts
  * Clean up old versions from maintscript files
  * Drop obsolete systemd Breaks/Replaces
  * Drop obsolete python-dbusmock Breaks
  * Turn versioned systemd-shim Breaks into unversioned Conflicts.
    There never was a fixed systemd-shim version before it was removed from
    the archive.
  * Drop patches which are no longer needed after bullseye
  * Stop setting up device symlinks for CD-RW/DVD drives.
    Those udev rules were a Debian specific workaround that were mainly
    added for compat with older software which wasn't able to automatically
    discover those types of devices. Those rules didn't provide
    stable/predictable names though, so remove them. (Closes: #991639)
  * autopkgtest: add systemd-timesyncd dependency to timedated test.
    We need systemd-timesyncd in the timedated test, not just an arbitrary
    provider of time-daemon.
  * autopkgtest: clean up dependencies of boot-smoke test.
    A lot of the dependencies are not needed but were originally added to
    avoid a testbed reset and make it possible to reuse the testbed of the
    upstream test. This turned out to be a maintenance problem and the
    dependencies were not updated accordingly. Instead of trying to keep the
    two tests in sync, trim down the boot-smoke dependencies to its bare
    minimum.

 -- Michael Biebl <biebl@debian.org>  Sat, 31 Jul 2021 21:49:05 +0200

systemd (249.2-1) experimental; urgency=medium

  * New upstream version 249.2
  * Rebase patches

 -- Michael Biebl <biebl@debian.org>  Fri, 23 Jul 2021 21:44:35 +0200

systemd (249.1-1) experimental; urgency=medium

  * New upstream version 249.1
    - basic/unit-name: do not use strdupa() on a path (CVE-2021-33910)

 -- Michael Biebl <biebl@debian.org>  Tue, 20 Jul 2021 21:20:12 +0200

systemd (249-1) experimental; urgency=medium

  * New upstream version 249
  * Rebase patches
  * Update symbol versions for the v249 release
  * Fix removal of systemd-hwdb-update.service.
    As we don't support factory-reset, we don't need this service.
    In Debian, the hwdb binary database is updated via a dpkg file trigger.

 -- Michael Biebl <biebl@debian.org>  Wed, 07 Jul 2021 22:33:31 +0200

systemd (249~rc3-1) experimental; urgency=medium

  * New upstream version 249~rc3
  * Rebase patches

 -- Michael Biebl <biebl@debian.org>  Thu, 01 Jul 2021 23:55:11 +0200

systemd (249~rc2-1) experimental; urgency=medium

  * New upstream version 249~rc2
  * Rebase patches

 -- Michael Biebl <biebl@debian.org>  Sun, 27 Jun 2021 17:10:18 +0200

systemd (249~rc1-1) experimental; urgency=medium

  [ Michael Biebl ]
  * New upstream version 249~rc1
  * Rebase patches
  * Replace m4 Build-Depends with python3-jinja2
  * Update symbols file for libsystemd0
  * test: do not run 'meson configure' if NO_BUILD is set
  * test: drop the mawk-incompatible expression
  * Add gawk <!nocheck> to Build-Depends.
    It is used in tools/check-directives.sh which is run during "meson test".
  * autopkgtest: add udev dependency to unit-tests.
    Without a properly set up hwdb the test-sd-hwdb test is skipped.

  [ Luca Boccassi ]
  * autopkgtest: add dependency on dosfstools for upstream test.
    Needed to create EFI partition (vfat)

 -- Michael Biebl <biebl@debian.org>  Thu, 17 Jun 2021 18:09:43 +0200

systemd (248.3-1) experimental; urgency=medium

  [ Michael Biebl ]
  * New upstream version 248.3
  * Rebase patches

  [ Dan Streetman ]
  * d/t: replace 'root-unittests' shell script with simple call to upstream script.
    The upstream test runner script is much better, as it only prints failing test
    output, and gives a summary of the test results at the end.

 -- Michael Biebl <biebl@debian.org>  Wed, 19 May 2021 13:09:57 +0200

systemd (248.2-1) experimental; urgency=medium

  * New upstream version 248.2

 -- Michael Biebl <biebl@debian.org>  Sun, 09 May 2021 21:17:10 +0200

systemd (248.1-1) experimental; urgency=medium

  [ Michael Biebl ]
  * New upstream version 248.1
  * Rebase patches
  * d/e/checkout-upstream: switch to main branch
  * Update make-fbdev-blacklist to not blacklist hyperv_fb

  [ Luca Boccassi ]
  * systemd.install: catch all files installed in usr/bin and bin.
    At the moment, individual binaries are mentioned specifically in the
    install file.  When new binaries are added, manual work is needed to get
    them packaged, which affects the upstream autopkgtest-based CI.
    Change systemd.install to instead pick up everything from usr/bin and bin.
  * upstream suite: add build-dep on vim-tiny.
    Required by some of the images in the upstream test suite

  [ Zbigniew Jędrzejewski-Szmek ]
  * Let "upstream" test use upstream test runner

  [ Dan Streetman ]
  * Slight adjustments to previous patch for deny/black-list naming.
    Also add in two vars used by the integration runner script
  * d/t/upstream: use NO_BUILD=1.
    Also don't bother sed-modifying test-functions file, as the NO_BUILD
    changes remove the need for that.
  * d/t/control: install all binary packages for upstream test.
    With the change to just call the upstream script to run the integration
    tests, the packages to test need to be installed so the test-function
    script can list out the files each package contains, and copy those files
    into each nspawn and/or qemu testbed. Without all packages installed,
    some tests fail; specifically TEST-30 currently requires systemd-timesyncd
    which was not previously installed for the 'upstream' test suite.
    This changes the control file to just install all binary packages, using
    the '@' notation.
  * d/t/boot-smoke: update test to avoid false negatives

  [ Frantisek Sumsal ]
  * upstream-ci: fix test_no_failed() check.
    Without `--plain` `systemctl` prints a circle (●) in the first column
    for each failed service, which with the current code interferes with
    attempted journal listing for each such service.

 -- Michael Biebl <biebl@debian.org>  Fri, 07 May 2021 12:25:15 +0200

systemd (248-1) experimental; urgency=medium

  [ Balint Reczey ]
  * New upstream version 248
    - add support for answering DNSSEC questions on the stub resolver
      (Closes: #988132)
    - turn off DNSSEC validation when timesyncd resolves hostnames
      (Closes: #898530)
    - add networkd/nspawn nftables backend
      (Closes: #934584)
    - support ipv6 for masquerade and dnat in nspawn and networkd
      (Closes: #934676)
  * Refresh patches
  * debian/rules: Enable new systemd-sysext tool
  * debian/rules: Build support for flushing of the nscd caches
  * debian/rules: Build translations for debs but not for udebs
  * debian/rules: Build without TPM2 support.
    This is a new feature and needs further review.
  * Ship systemd-cryptenroll in systemd package
  * Update symbols file for libsystemd0
  * debian/tests/control: Upstream test depends on attr
  * debian/udev.postinst: Create the sgx system group.
    Intel SGX enclave device nodes are now owned by this group.
  * debian/rules: Don't ship README files in (/usr)/lib/*.d.
    README files are typically shipped in /usr/share/doc.
  * Revert "pager: stop disabling urlification under a pager"
    Debian and Ubuntu do not yet have a less version that supports
    urlification. This requires less 563 or later.

 -- Michael Biebl <biebl@debian.org>  Thu, 06 May 2021 23:00:08 +0200

systemd (247.9-4) unstable; urgency=medium

  * Revert "tests/udev-test.pl: add multiple device test"
    Follow-up to make sure the udev autopkgtest passes successfully again
    after reverting the multipath symlink race fix.
  * test: Fix flakiness in TEST-10-ISSUE-2467
  * autopktest: Fix timedated test dependencies.
    Add an explicit systemd-timesyncd dependency as it is required by the
    timedated test.
  * autopkgtest: Merge configuration of logind test with timedated and related
    tests.
    They share the same restrictions and merging them avoids a bit of
    duplication.
  * Revert "test: disable DnsmasqClientTest.test_resolved_etc_hosts in
    networkd-test.py"
    Let's see if this test is still flaky on debci.
  * networkd-test: fix resolved_domain_restricted_dns.
    Cherry-pick upstream commit which hopefully fixes the flakiness in
    DnsmasqClientTest.test_resolved_domain_restricted_dns.

 -- Michael Biebl <biebl@debian.org>  Fri, 01 Oct 2021 10:12:14 +0200

systemd (247.9-3) unstable; urgency=medium

  * Revert multipath symlink race fix.
    Revert upstream commits which caused a regression in udev resulting in
    long delays when processing partitions with the same label.
    (Closes: #993738)

 -- Michael Biebl <biebl@debian.org>  Sat, 25 Sep 2021 22:01:17 +0200

systemd (247.9-2) unstable; urgency=medium

  * Demote systemd-timesyncd from Depends to Recommends.
    This avoids a dependency cycle between systemd and systemd-timesyncd and
    thus makes dist upgrades more predictable and robust.
    It also allows minimal, systemd based containers where no NTP client is
    strictly necessary.
    To ensure that systemd-timesyncd is installed in a default installation
    created by d-i, bump its priority to standard. (Closes: #986651, #993947)

 -- Michael Biebl <biebl@debian.org>  Wed, 22 Sep 2021 21:10:53 +0200

systemd (247.9-1) unstable; urgency=medium

  [ Michael Biebl ]
  * New upstream version 247.9
  * Rebase patches
  * Fix removal of systemd-hwdb-update.service.
    As we don't support factory-reset, we don't need this service.
    In Debian, the hwdb binary database is updated via a dpkg file trigger.

  [ Balint Reczey ]
  * debian/rules: Don't ship README files in (/usr)/lib/*.d.
    README files are typically shipped in /usr/share/doc.

 -- Michael Biebl <biebl@debian.org>  Sun, 15 Aug 2021 21:10:56 +0200

systemd (247.3-6) unstable; urgency=high

  * Non-maintainer upload (acked by maintainers)
  * unit-name: generate a clear error code when converting an overly long fs
    path to a unit name
  * basic/unit-name: do not use strdupa() on a path (CVE-2021-33910)
  * basic/unit-name: adjust comments

 -- Salvatore Bonaccorso <carnil@debian.org>  Tue, 13 Jul 2021 19:29:24 +0200

systemd (247.3-5) unstable; urgency=medium

  * udev-udeb: setup /dev/fd, /dev/std{in,out,err} symlinks.
    As systemd-udevd no longer sets them up itself, we create them manually
    after mounting devtmpfs. This avoids breaking applications which expect
    those symlinks. (Closes: #975018)

 -- Michael Biebl <biebl@debian.org>  Mon, 12 Apr 2021 20:21:24 +0200

systemd (247.3-4) unstable; urgency=medium

  [ Luca Boccassi ]
  * Backport patch to fix assert with invalid LoadCredentials=
    Regression introduced in v247, fixed in v249, see:
    https://github.com/systemd/systemd/issues/19178
    (Closes: #986302)

  [ Michael Biebl ]
  * network: Delay addition of IPv6 Proxy NDP addresses.
    Fixes "IPv6 Proxy NDP addresses are being lost from interfaces after
    networkd adds them". (Closes: #985510)

 -- Michael Biebl <biebl@debian.org>  Sun, 11 Apr 2021 16:06:46 +0200

systemd (247.3-3) unstable; urgency=medium

  * pkg-config: make prefix overridable again (Closes: #984763)
  * Revert "units: turn off DNSSEC validation when timesyncd resolves
    hostnames"
    Support for SYSTEMD_NSS_RESOLVE_VALIDATE=0 requires the changes from
    https://github.com/systemd/systemd/pull/17823 for the dnssec bypass
    logic. Those are rather invasive changes and not suitable for a stable
    backport.

 -- Michael Biebl <biebl@debian.org>  Thu, 11 Mar 2021 18:09:35 +0100

systemd (247.3-2) unstable; urgency=medium

  * Downgrade a couple of warnings to debug.
    If a package still ships only a SysV init script or if a service file or
    tmpfile uses /var/run, downgrade those messages to debug. We can use
    lintian to detect those issues.
    For service files and tmpfiles in /etc, keep the warning, as those files
    are typically added locally and aren't checked by lintian.
    (Closes: #981407)
  * core: fix mtime calculation of dropin files
    (Closes: #975289)
  * analyze: slightly reword PrivateTmp= message
    (Closes: #931753)
  * rules: move ID_SMARTCARD_READER definition to a <70 configuration
    (Closes: #978011)
  * units: turn off DNSSEC validation when timesyncd resolves hostnames
    (Closes: #898530)
  * table: drop trailing white spaces of the last cell in row
    (Closes: #980820)

 -- Michael Biebl <biebl@debian.org>  Sat, 06 Mar 2021 22:32:14 +0100

systemd (247.3-1) unstable; urgency=medium

  [ Michael Biebl ]
  * New upstream version 247.3
  * Rebase patches

  [ Ioanna Alifieraki ]
  * systemctl: return error code when scheduled shutdown fails

 -- Michael Biebl <biebl@debian.org>  Wed, 03 Feb 2021 17:11:39 +0100

systemd (247.2-5) unstable; urgency=medium

  [ Matthias Klumpp ]
  * Configure localed to run locale-gen to generate missing locale.
    This applies an (upstreamed) patch to permit systemd-localed to run
    locale-gen to generate missing locale when requested to switch the
    system locale.
    This makes localectl usable on Debian for changing locale without
    breaking system localization or even prevent certain applications from
    running at all after switching to a non-generated locale.

  [ Michael Biebl ]
  * systemctl: do not shutdown immediately on scheduled shutdown.
    When, for whatever reason, a scheduled shutdown fails to be set, systemd
    will proceed with immediate shutdown without allowing the user to react.
    This is counterintuitive because when a scheduled shutdown is issued,
    it means the user wants to shutdown at a specified time in the future,
    not immediately. (Closes: #931235)
  * test: disable DnsmasqClientTest.test_resolved_etc_hosts in
    networkd-test.py.
    This test appears to be flaky.
    See: #979716
  * Bump Standards-Version to 4.5.1
  * Set upstream metadata fields: Bug-Submit, Bug-Database, Repository,
    Repository-Browse

 -- Michael Biebl <biebl@debian.org>  Mon, 18 Jan 2021 13:45:15 +0100

systemd (247.2-4) unstable; urgency=medium

  * Move libraries and NSS modules from /lib to /usr/lib.
    Keep libpam_systemd.so installed in /lib, as PAM doesn't support
    loading PAM modules from /usr/lib on a split-usr system.

 -- Michael Biebl <biebl@debian.org>  Sat, 02 Jan 2021 17:06:01 +0100

systemd (247.2-3) unstable; urgency=medium

  * test: use modern qemu numa arguments
    This fixes TEST-36-NUMAPOLICY from the upstream autopkgtest when using
    qemu >= 5.2.
  * Increase timeout when running unit tests.
    The default timeout for individual unit tests is 30s. On slower
    architectures and environments like reproducible-builds, this sometimes
    is not enough.
    Instead of fine-tuning the timeout for each individual test, we instead
    increase the timeouts by a factor of 10.
  * init-functions, getty-static.service: Don't hard-code path to systemctl
    binary.
    This should simplify an eventual move of systemctl from /bin to
    /usr/bin.
  * getty-static.service: Skip if dbus-broker is installed.
    Check for the binary in /usr/bin as this makes it easier to move the
    service files from /lib/systemd to /usr/lib/systemd.

 -- Michael Biebl <biebl@debian.org>  Sat, 26 Dec 2020 13:33:41 +0100

systemd (247.2-2) unstable; urgency=medium

  * Switch to "unified" cgroup hierarchy (i.e. cgroupv2) (Closes: #943981)

 -- Michael Biebl <biebl@debian.org>  Mon, 21 Dec 2020 20:06:49 +0100

systemd (247.2-1) unstable; urgency=medium

  [ Balint Reczey ]
  * debian/systemd.NEWS: Mention udev rules changes in 247

  [ Michael Biebl ]
  * New upstream version 247.2
  * Rebase patches
  * test: fix fd_is_mount_point() check

 -- Michael Biebl <biebl@debian.org>  Sun, 20 Dec 2020 20:44:31 +0100

systemd (247.1-4) unstable; urgency=medium

  [ наб ]
  * debian/extra/kernel-install.d/85-initrd.install: Don't install initrd when
    an explicit path was passed (Closes: #970213)
  * debian/extra/kernel-install.d/85-initrd.install: Match initrd installation
    messages and uninstallation to 90-loaderentry.install

  [ Michael Biebl ]
  * sd-device: keep escaped strings in DEVLINK= property (Closes: #976699)

 -- Michael Biebl <biebl@debian.org>  Fri, 11 Dec 2020 20:25:31 +0100

systemd (247.1-3) unstable; urgency=medium

  * d/t/timedated: Ignore return code of dbus-monitor in wait_mon()
    We are not really interested in the return code and error messages from
    dbus-monitor after killing it, so ignore them to avoid undesired
    autopkgtest failures.

 -- Michael Biebl <biebl@debian.org>  Thu, 03 Dec 2020 23:53:29 +0100

systemd (247.1-2) unstable; urgency=medium

  [ Michael Biebl ]
  * Upload to unstable
  * Revert "d/t/timedated: use /bin/bash to work around job handling issue in
    dash"

  [ Balint Reczey ]
  * debian/tests/timedated: Wait for the killed child only.
    There may be other children of the script due to autopkgtest machinery
    and they exit after the script exited. (LP: #1904406)

 -- Michael Biebl <biebl@debian.org>  Wed, 02 Dec 2020 23:25:32 +0100

systemd (247.1-1) experimental; urgency=medium

  * New upstream version 247.1

 -- Michael Biebl <biebl@debian.org>  Tue, 01 Dec 2020 17:17:28 +0100

systemd (247-1) experimental; urgency=medium

  * New upstream version 247
  * Rebase patches
  * Update symbol versions for the v247 release

 -- Michael Biebl <biebl@debian.org>  Thu, 26 Nov 2020 19:46:41 +0100

systemd (247~rc2-3) experimental; urgency=medium

  * Merge changes from unstable
  * sd-device: make sd_device_has_current_tag() compatible with udev database
    generated by older udevd
    (Closes: #974730)
  * Add Breaks: udev (<< 247~) to systemd.
    This ensures that udev is upgraded alongside systemd and both support
    the new udev tags concept introduced in v247. (Closes: #975554)

 -- Michael Biebl <biebl@debian.org>  Thu, 26 Nov 2020 18:18:53 +0100

systemd (247~rc2-2) experimental; urgency=medium

  * missing: define several syscall numbers for MIPS arch (Closes: #974619)

 -- Michael Biebl <biebl@debian.org>  Fri, 13 Nov 2020 19:22:04 +0100

systemd (247~rc2-1) experimental; urgency=medium

  [ Michael Biebl ]
  * New upstream version 247~rc2
    - tmpfiles: Handle filesystems without ACL support in more cases
      (Closes: #972135)
  * Rebase patches
  * Explicitly disable oomd
  * Use -Dmode=release as we want a release, not developer, build
  * Update symbols file for libudev1 and libsystemd0

  [ Luca Boccassi ]
  * systemd-container: install systemd-dissect binary.
    Required for TEST-50-DISSECT since:
    https://github.com/systemd/systemd/pull/16046
  * d/t/control: install squashfs-tools for upstream test.
    Required by TEST-50-DISSECT since upstream PR:
    https://github.com/systemd/systemd/pull/16046

  [ Dan Streetman ]
  * d/control: update meson minimum version
    https://github.com/systemd/systemd/pull/13842#issuecomment-601105975
  * d/t/upstream: convert 'blacklist' term to 'deny-list'
    Support transition for upstream-ci from
    https://github.com/systemd/systemd/pull/16262

 -- Michael Biebl <biebl@debian.org>  Thu, 12 Nov 2020 21:23:22 +0100

systemd (246.6-5) unstable; urgency=medium

  * Drop non-functional DefaultTasksMax patch.
    This patch was supposed to remove the DefaultTasksMax limit, but lost
    its actual logic over 4 years ago, when the patches were rebased for the
    v231 release. Since nobody has complained so far, we can assume it is
    safe to drop this patch. (Closes: #975335)
  * test-seccomp: accept ENOSYS from sysctl(2) too.
    It seems that kernel 5.9 started returning that.
  * test/test-functions: copy /usr/lib/pam.d into $initdir.
    The systemd-user file has been moved from /etc/pam.d into /usr/lib/pam.d,
    so test-functions needs to copy it from /usr/lib/pam.d instead.

 -- Michael Biebl <biebl@debian.org>  Tue, 24 Nov 2020 21:53:25 +0100

systemd (246.6-4) unstable; urgency=medium

  * Revert "Trigger a systemctl daemon-reload when init scripts are installed
    or removed"
    Remove the dpkg file trigger which called systemctl daemon-reload whenever
    a SysV init script was installed. We have proper support in debhelper
    nowadays which makes this superfluous and we want to avoid unnecessary
    systemctl daemon-reload calls.

 -- Michael Biebl <biebl@debian.org>  Thu, 19 Nov 2020 22:35:48 +0100

systemd (246.6-3) unstable; urgency=medium

  * pam: include pam_keyinit session module in systemd-user.
    We want that systemd --user gets its own keyring, not the basic keyring
    set up by systemd --system.
  * pam: move systemd-user PAM config from /etc/pam.d to /usr/lib/pam.d.
    This is supported since PAM 1.2 and we want as little files in /etc as
    possible.
  * init-functions: update LSB hook to not use ignore-dependencies
    job-mode=ignore-dependencies, as currently used in the LSB hook during
    bootup and shutdown, can have undesired side-effects, like changing the
    ordering of services and ultimately causing them to fail, due to unmet
    dependencies.
    So simplify that, and only apply --no-block on reload requests during
    bootup and shutdown. (Closes: #960594)
  * d/t/timedated: use /bin/bash to work around job handling issue in dash.
    See: #975010

 -- Michael Biebl <biebl@debian.org>  Tue, 17 Nov 2020 23:34:07 +0100

systemd (246.6-2) unstable; urgency=medium

  * XDG autostart improvements
    - Add support for Path= in XDG Desktop File
    - Ignore more common XDG Desktop Entry fields
    - Lower most info messages to debug level (Closes: #968116)
  * Re-enable seccomp support on riscv64.
    This should be safe now, as the code has fallbacks for systems with
    older libseccomp versions.
  * Move sysusers.d/sysctl.d/binfmt.d/modules-load.d back to /usr.
    In Debian, late mounting of /usr is no longer supported, so it is safe
    to install those files in /usr.
    We want those facilities in /usr, not /, as this will make an eventual
    switch to a merged-usr setup easier. (Closes: #971282)
  * units: update serial-getty@.service to support 57600 baud rate
    (Closes: #969144)
  * bootspec: don't fail with EIO if searching for ESP and finding one without
    an enveloping partition table
    (Closes: #970534)

 -- Michael Biebl <biebl@debian.org>  Thu, 15 Oct 2020 23:48:34 +0200

systemd (246.6-1) unstable; urgency=medium

  * New upstream version 246.6
  * Rebase patches

 -- Michael Biebl <biebl@debian.org>  Mon, 21 Sep 2020 20:28:36 +0200

systemd (246.5-1) unstable; urgency=medium

  * New upstream version 246.5
    - network: fix NDisc handling for the case when multiple routers exist
      (Closes: #969599)
    - core/socket: we may get ENOTCONN from socket_instantiate_service()
      (Closes: #970156)
  * Rebase patches

 -- Michael Biebl <biebl@debian.org>  Mon, 14 Sep 2020 08:04:39 +0200

systemd (246.4-1) unstable; urgency=medium

  * New upstream version 246.4
  * Rebase patches

 -- Michael Biebl <biebl@debian.org>  Wed, 02 Sep 2020 13:30:52 +0200

systemd (246.3-1) unstable; urgency=medium

  * New upstream version 246.3
  * Rebase patches

 -- Michael Biebl <biebl@debian.org>  Sat, 29 Aug 2020 18:39:32 +0200

systemd (246.2-2) unstable; urgency=medium

  [ Balint Reczey ]
  * debian/systemd.postinst: Restart systemd-networkd.socket on incompatible
    change.
    PassCredentials=yes is replaced with PassPacketInfo=yes and extra padding is
    dropped, too.
    (Closes: #968589, LP: #1891716)

  [ Michael Biebl ]
  * Fix restart of systemd-networkd.socket.
    We can't restart the socket while systemd-networkd.service is still
    active. Instead we stop the socket and ensure, that a try-restart of
    systemd-networkd.service also starts the socket.
  * seccomp: Add support for riscv64 (Closes: #954312)
  * Support missing conditions/asserts everywhere (Closes: #968612)
  * path: Skip directories when finalising $PATH search (Closes: #969006)

 -- Michael Biebl <biebl@debian.org>  Sat, 29 Aug 2020 16:24:49 +0200

systemd (246.2-1) unstable; urgency=medium

  * New upstream version 246.2
  * Remove resolvconf.conf drop-in, resolved integration moved to resolvconf
    package
  * Rebase patches
  * Add versioned Breaks against resolvconf (<< 1.83~) to systemd.
    The PathExists= directive was changed in v246 to match the documented
    behaviour but now causes resolvconf-pull-resolved.service to be
    continuously triggered by resolvconf-pull-resolved.path.
    This requires a fix in the resolvconf package, see #968015.
    (Closes: #967906)
  * Keep journal files compatible with older versions.
    Disable the KEYED-HASH journal feature by default and keep LZ4 (instead
    of ZSTD) as default compression for new journal files. Otherwise journal
    files are incompatible and can't be read by older journalctl
    implementations.
    This patch can be dropped in bullseye+1, as journalctl from bullseye
    will then be able to read journal files with those features.
    (Closes: #968055)

 -- Michael Biebl <biebl@debian.org>  Mon, 17 Aug 2020 22:28:09 +0200

systemd (246.1-1) unstable; urgency=medium

  * New upstream version 246.1
  * Rebase patches

 -- Michael Biebl <biebl@debian.org>  Sun, 16 Aug 2020 13:14:46 +0200

systemd (246-2) unstable; urgency=medium

  * Upload to unstable

 -- Michael Biebl <biebl@debian.org>  Mon, 03 Aug 2020 09:46:27 +0200

systemd (246-1) experimental; urgency=medium

  * New upstream version 246
  * Rebase patches
  * Update symbols file for libsystemd0
  * Bump libapparmor-dev Build-Depends to (>= 2.13)
  * Disable libfido2 support.
    This is only used by homed which we don't enable.

 -- Michael Biebl <biebl@debian.org>  Thu, 30 Jul 2020 22:22:24 +0200

systemd (245.7-1) unstable; urgency=medium

  [ Michael Biebl ]
  * New upstream version 245.7
    - resolve: enable RES_TRUSTAD towards the 127.0.0.53 stub resolver
      (Closes: #965371)
    - basic/cap-list: parse/print numerical capabilities
      (Closes: #964926)
  * Rebase patches

  [ Dan Streetman ]
  * Add libzstd-dev and zstd as build and test deps.
    https://github.com/systemd/systemd/pull/15422

 -- Michael Biebl <biebl@debian.org>  Mon, 27 Jul 2020 23:24:47 +0200

systemd (245.6-3) unstable; urgency=medium

  [ Dan Streetman ]
  * d/t/upstream: capture new merged 'system.journal' from tests.
    https://github.com/systemd/systemd/pull/15281
  * d/t/upstream: use --directory or --file param for journalctl.
    Properly tell journalctl if the journal to parse is a dir or file.
  * d/t/storage: check for ext2 or ext4 fs when using crypttab 'tmp' option.
    https://github.com/systemd/systemd/pull/15853

  [ Martin Pitt ]
  * debian/tests/localed-locale: Fix for environments without en_US.UTF-8.
    Unconditionally back up/restore locale configuration files and generate
    en_US.UTF-8. Previously the test failed in environments which have some
    locale other than en_US.UTF-8 in /etc/default/locale.
    Also fix the assertion of /etc/locale.conf not being present after
    localectl. This only applies to Debian/Ubuntu tests, not upstream ones.

  [ Dimitri John Ledkov ]
  * Enable EFI/bootctl on armhf.

 -- Michael Biebl <biebl@debian.org>  Tue, 14 Jul 2020 18:16:57 +0200

systemd (245.6-2) unstable; urgency=medium

  [ Dan Streetman ]
  * 40-vm-hotadd.rules: check offline before onlining memory/cpus.
    The kernel will return EINVAL if the memory or cpu is already online,
    which is harmless, but adds a confusing error to the log. Avoid the error
    message by only onlining if the memory or cpu is currently offline.
    (LP: #1876018)

  [ Michael Biebl ]
  * d/t/boot-and-services: use canonical name for NetworkManager service
  * Fix build with libmicrohttpd 0.9.71.
    The return type of callbacks was changed from int to an enum.

  [ Youfu Zhang ]
  * fsckd: avoid useless CR displayed on console (LP: #1692353)

  [ Balint Reczey ]
  * dhclient-exit-hooks.d/timesyncd: Act only when systemd-timesyncd is available.
    Otherwise the hook script might trigger an error if the
    systemd-timesyncd package is uninstalled but not purged. (LP: #1873031)

 -- Michael Biebl <biebl@debian.org>  Sun, 05 Jul 2020 11:44:39 +0200

systemd (245.6-1) unstable; urgency=medium

  [ Michael Biebl ]
  * New upstream version 245.6
  * Rebase patches

  [ Balint Reczey ]
  * debian/tests/boot-and-services: Handle missing fstab (LP: #1877078)

 -- Michael Biebl <biebl@debian.org>  Mon, 08 Jun 2020 00:56:37 +0200

systemd (245.5-3) unstable; urgency=medium

  [ Michael Biebl ]
  * Bump priority of libnss-systemd to standard
  * logind: avoid shadow lookups when doing userdb client side
  * Disable DNSSEC support by default in resolved.
    The upstream default, DNSSEC=allow-downgrade can lead to compatibility
    issues with certain network access points. Previously, DNSSEC support
    was only turned off when built for a stable Debian release, but it is
    safer and more consistent to just generally change the default to
    DNSSEC=no. (Closes: #959996)
  * Bump debhelper compatibility level to 13.
    Use the debhelper-compat package to declare the compatibility level and
    drop debian/compat.
  * Convert to dh_installsystemd and disable dh_installsystemduser
  * Drop custom initramfs update code.
    Now handled by dh_installinitramfs which is enabled by default in compat
    level 12 and above.

  [ Dan Streetman ]
  * Cherry-pick fix from upstream master to adjust UseGateway= default
    - network: change UseGateway= default to UseRoutes= setting
    - network: honor SetDNSRoutes= even if UseGateway=False
    (LP: #1867375)

  [ Topi Miettinen ]
  * Delete empty lines at end of file.
    Upstream commit hooks don't allow empty lines and of course they serve no
    purpose.

 -- Michael Biebl <biebl@debian.org>  Sun, 17 May 2020 19:28:49 +0200

systemd (245.5-2) unstable; urgency=medium

  * Cherry-pick various fixes from upstream master
    - network: add a flag to ignore gateway provided by DHCP server
    - userdb: when doing client-side NSS look-ups optionally avoid shadow
      look-ups
    - nss-systemd: don't synthesize root/nobody when iterating
    - core: make sure we don't get confused when setting TERM for a tty fd
    - core: make sure to restore the control command id, too
  * Install 60-block.rules in udev-udeb and initramfs-tools.
    The block device rules were split out from 60-persistent-storage.rules
    into its own rules file in v220. Those rules ensure that change events
    are emitted and the udev db is updated after metadata changes.
    Thanks to Pascal Hambourg (Closes: #958397)

 -- Michael Biebl <biebl@debian.org>  Mon, 27 Apr 2020 17:38:44 +0200

systemd (245.5-1) unstable; urgency=medium

  [ Michael Biebl ]
  * New upstream version 245.5
  * Rebase patches

  [ Dan Streetman ]
  * Follow symlinks when finding link files to copy into initramfs.
    If the /{etc,lib}/systemd/network directory itself is a symlink, the find
    command will not actually find any of the files in the dir it links to.
    Use the find -L param to follow symlinks.
    (LP: #1868892)
  * Remove Ubuntu-specific ondemand.service.
    New processors handle scaling/throttling in internal firmware
    (e.g. intel_pstate), and do not require OS config.
    Additionally, nobody else does this, not even Debian.

 -- Michael Biebl <biebl@debian.org>  Sat, 18 Apr 2020 20:41:18 +0200

systemd (245.4-4) unstable; urgency=medium

  * Drop Conflicts: virtualbox-guest-utils from systemd-timesyncd.
    Otherwise this could lead to virtualbox-guest-utils being uninstalled on
    upgrades which is not intended. (Closes: #956436)
  * pid1: automatically generate systemd-remount-fs.service deps, plus enable
    systemd-pstore from sysinit.target
  * Fix systemd-pstore.service enablement symlink on upgrades.
    It is now started via sysinit.target. Also clean up the symlink on
    purge.

 -- Michael Biebl <biebl@debian.org>  Mon, 13 Apr 2020 11:34:31 +0200

systemd (245.4-3) unstable; urgency=medium

  [ Dan Streetman ]
  * d/rules: in dh_auto_test, include meson param --print-errorlogs.
    Also, don't cat testlog.txt; it's noisy and not very helpful.
    Upstream request:
    https://github.com/systemd/systemd/pull/14338#issuecomment-603432989

  [ Michael Biebl ]
  * pid1: by default make user units inherit their umask from the user manager
    (Closes: #945000)
  * user-util: rework how we validate user names.
    This reworks the user validation infrastructure. There are now two
    modes. In regular mode we are strict and test against a strict set of
    valid chars. And in "relaxed" mode we just filter out some really
    obvious, dangerous stuff. i.e. strict is whitelisting what is OK, but
    "relaxed" is blacklisting what is really not OK.
    The idea is that we use strict mode whenever we allocate a new user,
    while "relaxed" mode is used when we process users registered elsewhere.
    (Closes: #955541)

 -- Michael Biebl <biebl@debian.org>  Fri, 10 Apr 2020 11:55:15 +0200

systemd (245.4-2) unstable; urgency=medium

  [ Balint Reczey ]
  * Ship systemd-timesyncd in a separate package.
    The new systemd-timesyncd package conflicting with other NTP-related
    packages resolves the problems arising when running systemd-timesyncd
    and other NTP servers on the same system.
    (LP: #1849156, Closes: #805927, #947936)

 -- Michael Biebl <biebl@debian.org>  Sat, 04 Apr 2020 08:59:50 +0200

systemd (245.4-1) unstable; urgency=medium

  [ Michael Biebl ]
  * New upstream version 245.4
    - Allow names starting with a digit (Closes: #954174)
    - Recognize davfs as network file system (Closes: #954755)
  * Enable systemd-pstore.service by default on new installs and upgrades
    (Closes: #952767)
  * Revert "Enable seccomp support on riscv64"
    This requires further changes to the source code and a newer, not yet
    officially released, libseccomp. Since this complicates backports revert
    this change for the time being.

  [ Dan Streetman ]
  * d/t/logind: use grep -s when checking /sys/power/state.
    Some kernels in Ubuntu (e.g. linux-kvm) do not enable CONFIG_PM, which
    results in stderr output when the logind test tries to grep the power
    state file, causing the test to fail.  The test already handles skipping
    the test if suspend isn't supported, so just use -s to suppress grep
    from printing to stderr if the file doesn't exist.

 -- Michael Biebl <biebl@debian.org>  Thu, 02 Apr 2020 11:58:18 +0200

systemd (245.2-1) unstable; urgency=medium

  * New upstream version 245.2
  * Rebase patches
  * Enable seccomp support on riscv64 (Closes: #954077)
  * Drop migration code for the switch from DynamicUser=yes to no.
    This code is no longer needed as it only affected systems between 239-1
    and 239-5, i.e. it never affected a stable release.

 -- Michael Biebl <biebl@debian.org>  Wed, 18 Mar 2020 23:32:08 +0100

systemd (245-2) unstable; urgency=medium

  * Revert "job: Don't mark as redundant if deps are relevant"
    This change negatively affects plymouth which was no longer properly
    stopped after the system has completed booting. The running plymouth
    daemon can trigger a VT switch (to tty1). (Closes: #953670)

 -- Michael Biebl <biebl@debian.org>  Thu, 12 Mar 2020 13:55:26 +0100

systemd (245-1) unstable; urgency=medium

  [ Balint Reczey ]
  * New upstream version 245
  * Refresh patches
  * Update symbols

  [ Michael Biebl ]
  * Disable repart, userdb, homed, fdisk, pwquality, p11kit feature.
    Those are new features which drag in new dependencies and need further
    review first.
  * analyze: Fix table time output
  * execute: Fix migration from DynamicUser=yes to no
  * Drop manual clean up of /var/lib/private/systemd/timesync.
    This is now done properly by systemd itself when a service switches from
    DynamicUser=yes to no.

 -- Michael Biebl <biebl@debian.org>  Wed, 11 Mar 2020 13:33:37 +0100

systemd (244.3-1) unstable; urgency=medium

  * New upstream version 244.3
    - Revert "Support Plugable UD-PRO8 dock"
      Unfortunately the same usb hub is used in other places, and causes
      numerous regressions. (Closes: #951330)

 -- Michael Biebl <biebl@debian.org>  Sat, 15 Feb 2020 15:44:45 +0100

systemd (244.2-1) unstable; urgency=medium

  [ Michael Biebl ]
  * New upstream version 244.2
    - polkit: when authorizing via PolicyKit re-resolve callback/userdata
      instead of caching it (CVE-2020-1712, Closes: #950732)
  * Rebase patches
  * Bump Standards-Version to 4.5.0

  [ Balint Reczey ]
  * Remove empty /var/log/journal/ on purge

 -- Michael Biebl <biebl@debian.org>  Fri, 07 Feb 2020 19:24:20 +0100

systemd (244.1-3) unstable; urgency=medium

  * Update documentation regarding network interface naming.
    Document that 73-usb-net-by-mac.link needs to be masked together with
    99-default.link if one wants to disable the systemd naming scheme and keep
    the kernel-provided names. (Closes: #946196)
  * Update debian/rules clean target to remove all Python bytecode
  * Update systemd package description.
    Recommend init=/lib/systemd/systemd instead of init=/bin/systemd.
    The latter is just a compat symlink which might go away eventually.
  * shared/dropin: fix assert for invalid drop-in.
    Fixes an assertion when running systemctl cat on inexistent
    unit templates. (Closes: #950489)
  * core: call dynamic_user_acquire() only when 'group' is non-null.
    Fixes an assertion in systemd which could happen if a unit is reloaded
    and the unit is in bad-setting state. (Closes: #950409)
  * Don't fail upgrade if /proc is not mounted.
    Applying ACLs on /var/log/journal via systemd-tmpfiles requires a
    mounted /proc. Skip this step if /proc is not available, e.g. in a
    chroot. (Closes: #950533)

 -- Michael Biebl <biebl@debian.org>  Tue, 04 Feb 2020 00:11:55 +0100

systemd (244.1-2) unstable; urgency=medium

  * Report status of libpam-systemd and libnss-systemd in systemd reportbug
    template.
    Since the libpam-systemd Recommends was moved from systemd to
    systemd-sysv we no longer get this information automatically, so request
    it explicitly.
  * Drop btrfs-progs Recommends from systemd-container.
    Upstream has dropped the logic of setting up /var/lib/machines as btrfs
    loopback mount so this Recommends is no longer necessary.
  * Fix processing of dpkg triggers in systemd.
    We need to use $@ instead of "$@" so we can iterate through the
    individual trigger names which are passed as a space separated list in
    the second argument.
  * Fix cleanup of timesyncd state directory
  * Enable persistent journal.
    Create /var/log/journal on upgrades and new installs. This enables
    persistent journal in auto mode. (Closes: #717388)

 -- Michael Biebl <biebl@debian.org>  Sat, 01 Feb 2020 02:59:12 +0100

systemd (244.1-1) unstable; urgency=medium

  [ Michael Biebl ]
  * New upstream version 244.1
    - network: fix segfault in parsing SendOption= (Closes: #946475)
  * core: don't allow perpetual units to be masked (Closes: #948710)

  [ Balint Reczey ]
  * debian/watch: Switch to watch tags at github.com/systemd/systemd-stable.
    Upstream point releases appear there.

  [ Helmut Grohne ]
  * Add basic support for the noinsttest build profile
  * Annotate dbus build dependency with <!noinsttest>
    The dbus library is needed for building tests. As such it must be
    present unless we disable both build time and installed tests.
    Previously, building with the nocheck profile worked, but it didn't
    reproduce a regular build.

 -- Michael Biebl <biebl@debian.org>  Sat, 25 Jan 2020 18:53:23 +0100

systemd (244-3) unstable; urgency=medium

  * Update udev-udeb to use 73-usb-net-by-mac.link

 -- Michael Biebl <biebl@debian.org>  Mon, 02 Dec 2019 23:44:52 +0100

systemd (244-2) unstable; urgency=medium

  * Add lintian override for udev.
    60-autosuspend-chromiumos.rules triggers a udev-rule-missing-subsystem
    warning. This is a false positive, as SUBSYSTEM is tested at the
    beginning of the rules file.
  * Add lintian override for systemd-container
    systemd-nspawn@.service triggers a
    systemd-service-file-refers-to-unusual-wantedby-target warning but
    nspawn containers are supposed to be started via machines.target.
  * Make it easier to override MAC based name policy for USB network adapters.
    Replace 73-usb-net-by-mac.rules with 73-usb-net-by-mac.link. The .link
    file provides the same functionality but makes it easier to set a custom
    name for USB network adapters via the systemd.link mechanism.
    Thanks to Benjamin Poirier (Closes: #941636)
  * Move libpam-systemd Recommends from systemd to systemd-sysv.
    libpam-systemd is only really useful if systemd is PID 1 and the systemd
    package should be installable without affecting another installed init
    system. (Closes: #926316)
  * Upload to unstable

 -- Michael Biebl <biebl@debian.org>  Mon, 02 Dec 2019 17:57:55 +0100

systemd (244-1) experimental; urgency=medium

  * New upstream version 244
    - udev: do not propagate error when executing PROGRAM and IMPORT{program}
      (Closes: #944675)
    - sd-event: don't invalidate source type on disconnect
      (Closes: #945332)
  * Rebase patches

 -- Michael Biebl <biebl@debian.org>  Sat, 30 Nov 2019 16:39:57 +0100

systemd (243-9) unstable; urgency=medium

  [ Daniel Kahn Gillmor ]
  * resolved: fix connection failures with TLS 1.3 and GnuTLS (Closes: #945507)

 -- Michael Biebl <biebl@debian.org>  Fri, 29 Nov 2019 21:33:19 +0100

systemd (243-8) unstable; urgency=medium

  * udevadm: ignore EROFS and return earlier.
    Fixes failures of "udevadm trigger" in containers with a readonly /sys.
    (Closes: #944860)
  * udev: silence warning about PROGRAM+= or IMPORT+= rules (Closes: #944917)
  * man: add entry about SpeedMeter= (Closes: #944597)
  * udev: drop SystemCallArchitectures=native from systemd-udevd.service.
    We can't really control what helper programs are run from other udev
    rules. E.g. running i386 binaries under amd64 is a valid use case and
    should not trigger a SIGSYS failure. (Closes: #869719)

 -- Michael Biebl <biebl@debian.org>  Tue, 19 Nov 2019 09:17:12 +0100

systemd (243-7) unstable; urgency=medium

  * Fix build failure on arm64 with libseccomp >= 2.4.2

 -- Michael Biebl <biebl@debian.org>  Fri, 15 Nov 2019 22:01:17 +0100

systemd (243-6) unstable; urgency=medium

  * Revert "sysusers: properly mark generated accounts as locked"
    We shouldn't lock the accounts because people actually need to use them, and
    if they are locked, various tools will refuse.
  * udev: ignore error caused by device disconnection.
    During an add or change event, the device may be disconnected.
    (Closes: #944586)
  * udev: do not append newline when writing attributes

 -- Michael Biebl <biebl@debian.org>  Thu, 14 Nov 2019 14:09:49 +0100

systemd (243-5) unstable; urgency=medium

  * Switch default hierarchy (back) to hybrid.
    Since v243, the new upstream default is unified, but this still causes
    regressions in important packages, like LXC or Docker, so switch the
    default back to hybrid for now.
  * Drop masks for SysV init scripts that have been dropped
  * Drop masks for SysV init scripts provided by initscripts and bootlogd
  * logind: fix emission of PropertiesChanged signal for users and seats
  * Bump Standards Version to 4.4.1
  * Upload to unstable

 -- Michael Biebl <biebl@debian.org>  Mon, 11 Nov 2019 00:58:41 +0100

systemd (243-4) experimental; urgency=medium

   * Merge changes from unstable branch

 -- Michael Biebl <biebl@debian.org>  Sat, 09 Nov 2019 01:15:08 +0100

systemd (243-3) experimental; urgency=medium

  * Import patches from v243-stable branch (up to ef677436aa)

 -- Michael Biebl <biebl@debian.org>  Mon, 14 Oct 2019 15:26:01 +0200

systemd (243-2) experimental; urgency=medium

  * Import patches from v243-stable branch (up to fab6f010ac)

 -- Michael Biebl <biebl@debian.org>  Sun, 22 Sep 2019 12:46:02 +0200

systemd (243-1) experimental; urgency=medium

  * New upstream version 243
  * Merge changes from unstable branch

 -- Michael Biebl <biebl@debian.org>  Thu, 05 Sep 2019 01:21:49 +0200

systemd (243~rc2-1) experimental; urgency=medium

  * New upstream version 243~rc2
    - man: document that "systemd-analyze blame/critical-chain" is not useful
      to track down job latency. (Closes: #920234)
    - systemctl: process all units matched by a glob in the cat verb by
      default. (Closes: #904913)
    - units: automatically revert to /run logging on shutdown if necessary.
      Prevents /var staying busy on shutdown due to journald.
      (Closes: #851402)
    - bash-completion: don't sort syslog priorities. (Closes: #913222)
    - man: add example for setting multiple properties at once.
      (Closes: #807464)
  * Rebase patches
  * Update symbols file for libsystemd0
  * core: stop removing non-existent and duplicate lookup paths
  * Install static-nodes-permissions.conf tmpfile in udev

 -- Michael Biebl <biebl@debian.org>  Sat, 31 Aug 2019 00:20:41 +0200

systemd (242-8) unstable; urgency=medium

  [ Dan Streetman ]
  * d/extra/rules/73-special-net-names.rules: use $$ instead of $ in PROGRAM=
    value.
    Fixes incorrect variable substitution.
  * Rework and improve blacklist handling in debian/tests/upstream

  [ Balint Reczey ]
  * Various improvements to debian/extra/checkout-upstream making it more
    straightforward to override the default behaviour
  * Use package version as systemd's reported version (LP: #1849158)

  [ Michael Biebl]
  * debiant/tests/udev: replace deprecated ADTTMP with AUTOPKGTEST_TMP

 -- Michael Biebl <biebl@debian.org>  Fri, 08 Nov 2019 23:18:00 +0100

systemd (242-7) unstable; urgency=medium

  * sleep: properly pass verb to sleep script
  * core: factor root_directory application out of apply_working_directory.
    Fixes RootDirectory not working when used in combination with User.
    (Closes: #939408)
  * shared/bus-util: drop trusted annotation from
    bus_open_system_watch_bind_with_description().
    This ensures that access controls on systemd-resolved's D-Bus interface
    are enforced properly.
    (CVE-2019-15718, Closes: #939353)

 -- Michael Biebl <biebl@debian.org>  Wed, 04 Sep 2019 19:34:17 +0200

systemd (242-6) unstable; urgency=medium

  [ Dan Streetman ]
  * d/t/control: upstream test requires qemu-system-ppc on ppc64el
  * d/t/control: install seabios for upstream test.
    Some archs (at least arm64) qemu implementation require the vga bios.

  [ Michael Biebl ]
  * Drop unused lintian override
  * network: fix ListenPort= in [WireGuard] section (Closes: #936198)
  * d/e/r/73-usb-net-by-mac.rules: import net.ifnames only for network devices
    (Closes: #934589)
  * d/e/r/73-usb-net-by-mac.rules: skip if iface name was provided by
    user-space
  * Drop dbus activation stub service.
    Since dbus 1.11.0, a dbus-daemon that is run with --systemd-activation
    automatically assumes that o.fd.systemd1 is an activatable service.
    As a result, with a new enough dbus version,
    /usr/share/dbus-1/services/org.freedesktop.systemd1.service and
    /usr/share/dbus-1/system-services/org.freedesktop.systemd1.service
    become unnecessary and can be removed. (Closes: #914015)
  * Revert "core: check start limit on condition checks too"
    If a unit was referenced too often, it hit the restart limit and the
    unit was marked as failed. Fixes a regression introduced in v242.
    (Closes: #935829)

  [ Michael Prokop ]
  * README.Debian: document KillUserProcesses behavior in Debian

 -- Michael Biebl <biebl@debian.org>  Tue, 03 Sep 2019 11:09:07 +0200

systemd (242-5) unstable; urgency=medium

  [ Dan Streetman ]
  * d/rules: add CONFFGLAGS_UPSTREAM to dh_auto_configure -- params

  [ Michael Biebl ]
  * core: never propagate reload failure to service result.
    Fixes a regression introduced in v239 where the main process of a
    service unit gets killed on reload if ExecReload fails. (Closes: #936032)
  * shared/seccomp: add sync_file_range2.
    Some architectures need the arguments to be reordered because of alignment
    issues. Otherwise, it's the same as sync_file_range.
    Fixes sync_file_range failures in nspawn containers on arm, ppc.
    (Closes: #935091)
  * bash-completion: don't sort syslog priorities.
    By default, the available completions are sorted alphabetically, which
    is counterproductive in case of syslog priorities. Override the default
    behavior using the `nosort` option. (Closes: #913222)
  * test-bpf: skip test when run inside containers

 -- Michael Biebl <biebl@debian.org>  Thu, 29 Aug 2019 16:18:18 +0200

systemd (242-4) unstable; urgency=medium

  * Upload to unstable

 -- Michael Biebl <biebl@debian.org>  Wed, 21 Aug 2019 22:09:13 +0200

systemd (242-3) experimental; urgency=medium

  [ Dan Streetman ]
  * d/t/boot-and-services: fix test_failing()
  * d/t/boot-and-services: check for any kernel message, not just first kernel
    message (Closes: #929730)
  * d/t/upstream: add TEST-30, TEST-34 to blacklist
  * d/t/timedated: replace systemctl is-active with systemctl show
  * d/t/control: root-unittests can break networking, add breaks-testbed
  * d/t/control: mark udev test skippable
  * d/t/upstream: always cleanup after (and before) each test
  * d/t/control: upstream test requires dmeventd
  * d/e/checkout-upstream: don't remove .git
  * d/e/checkout-upstream: move change to debian/ files above other changes
  * d/e/checkout-upstream: add UPSTREAM_KEEP_CHANGELOG param
  * d/e/checkout-upstream: create git commits for each change
  * d/e/checkout-upstream: switch from 'quilt' to 'native' format
  * d/e/checkout-upstream: set user.name, user.email if unset
  * d/t/storage: change plaintext_name to include testname
  * d/t/storage: increase wait for plaintext_dev from 5 to 30 seconds
  * d/t/storage: wait for service to start, only stop if active
  * d/t/storage: don't search for 'scsi_debug' in ask_password
  * d/t/storage: manage scsi_debug using add_hosts (Closes: #929728)
  * d/t/storage: use short timeout waiting for scsi_debug block dev to appear
  * d/t/storage: convert password agent into normal Thread
  * d/t/storage: fail if socket info not in ask_password contents
  * d/t/boot-smoke: pass failure reason to fail() to print instead of separate
    echo
  * d/t/boot-smoke: in fail() set +e so errors are ignored while gathering
    data
  * d/t/boot-smoke: gather still running jobs in fail()
  * d/t/boot-smoke: wait for is-system-running
  * d/t/boot-smoke: call fail if pidof polkitd fails
  * d/t/boot-smoke: remove check for running jobs

  [ Michael Biebl ]
  * d/t/boot-smoke: check for NetworkManager instead of D-Bus activated
    polkitd (Closes: #934992)

 -- Michael Biebl <biebl@debian.org>  Wed, 21 Aug 2019 00:12:22 +0200

systemd (242-2) experimental; urgency=medium

  [ Michael Biebl ]
  * Drop dependency on lsb-base.
    It is only needed when booting with sysvinit and initscripts, but
    initscripts already Depends on lsb-base (see #864999).
  * Stop removing enablement symlinks in /etc/systemd/system.
    With v242 this is no longer necessary as `ninja install` will no longer
    create those symlinks.
  * Replace manual removal of halt-local.service with upstream patch

  [ Dimitri John Ledkov ]
  * Build manpages in .deb variant.
    Upstream snapshots are switching to building manpages off by default.

  [ Luca Boccassi ]
  * Enable portabled and install related files in systemd-container.
    Keep disabled for the udeb profile. (Closes: #918606)

 -- Michael Biebl <biebl@debian.org>  Fri, 07 Jun 2019 22:41:50 +0200

systemd (242-1) experimental; urgency=medium

  * New upstream version 242
    - Change ownership/mode of the execution directories also for static users
      (Closes: #919231)
    - A new boolean sandboxing option RestrictSUIDSGID= has been added that is
      built on seccomp. When turned on, creation of SUID/SGID files is
      prohibited. The NoNewPrivileges= and the new RestrictSUIDSGID= options
      are now implied if DynamicUser= is turned on for a service.
      (Closes: #928102, CVE-2019-3843, CVE-2019-3844)
  * Drop Revert-udev-network-device-renaming-immediately-give.patch.
    This patch needs ongoing maintenance work to be adapted to new releases
    and fails to apply with v242. Instead of investing more time into it we
    are going to drop the patch as it was a hack anyway.
  * Rebase patches
  * Drop pre-stretch migration code
  * Drop /sbin/udevadm compat symlink (Closes: #852580)
  * socket-util: Make sure flush_accept() doesn't hang on unexpected
    EOPNOTSUPP
  * Enable regexp matching support in journalctl using pcre2 (Closes: #898892)
  * Switch from libidn to libidn2 (Closes: #928615)

 -- Michael Biebl <biebl@debian.org>  Wed, 08 May 2019 01:33:56 +0200

systemd (241-7) unstable; urgency=medium

  [ Michael Biebl ]
  * network: Fix failure to bring up interface with Linux kernel 5.2.
    Backport two patches from systemd master in order to fix a bug with 5.2
    kernels where the network interface fails to come up with the following
    error: "enp3s0: Could not bring up interface: Invalid argument"
    (Closes: #931636)
  * Use /usr/sbin/nologin as nologin shell.
    In Debian the nologin shell is installed in /usr/sbin, not /sbin.
    (Closes: #931850)

  [ Mert Dirik ]
  * 40-systemd: Don't fail if SysV init script uses set -u and $1 is unset
    (Closes: #931719)

 -- Michael Biebl <biebl@debian.org>  Thu, 18 Jul 2019 19:38:23 +0200

systemd (241-6) unstable; urgency=medium

  * ask-password: Prevent buffer overflow when reading from keyring.
    Fixes a possible memory corruption that causes systemd-cryptsetup to
    crash either when a single large password is used or when multiple
    passwords have already been pushed to the keyring. (Closes: #929726)
  * Clarify documentation regarding %h/%u/%U specifiers.
    Make it clear, that setting "User=" has no effect on those specifiers.
    Also ensure that "%h" is actually resolved to "/root" for the system
    manager instance as documented in the systemd.unit man page.
    (Closes: #927911)
  * network: Behave more gracefully when IPv6 has been disabled.
    Ignore any configured IPv6 settings when IPv6 has been disabled in the
    kernel via sysctl. Instead of failing completely, continue and log a
    warning instead. (Closes: #929469)

 -- Michael Biebl <biebl@debian.org>  Mon, 08 Jul 2019 11:27:51 +0200

systemd (241-5) unstable; urgency=medium

  * Revert "Add check to switch VTs only between K_XLATE or K_UNICODE"
    This change left the keyboard in an unusable state when exiting an X
    session. (Closes: #929229)

 -- Michael Biebl <biebl@debian.org>  Fri, 24 May 2019 22:58:59 +0200

systemd (241-4) unstable; urgency=medium

  * journal-remote: Do not request Content-Length if Transfer-Encoding is
    chunked (Closes: #927008)
  * systemctl: Restore "systemctl reboot ARG" functionality.
    Fixes a regression introduced in v240. (Closes: #928659)
  * random-util: Eat up bad RDRAND values seen on AMD CPUs.
    Some AMD CPUs return bogus data via RDRAND after a suspend/resume cycle
    while still reporting success via the carry flag.
    Filter out invalid data like -1 (and also 0, just to be sure).
    (Closes: #921267)
  * Add check to switch VTs only between K_XLATE or K_UNICODE.
    Switching to K_UNICODE from other than L_XLATE can make the keyboard
    unusable and possibly leak keypresses from X.
    (CVE-2018-20839, Closes: #929116)
  * Document that DRM render nodes are now owned by group "render"
    (Closes: #926886)

 -- Michael Biebl <biebl@debian.org>  Fri, 17 May 2019 21:16:33 +0200

systemd (241-3) unstable; urgency=high

  [ Michael Biebl ]
  * Drop systemd-shim alternative from libpam-systemd.
    A fixed systemd-shim package which works with newer versions of systemd
    is unlikely to happen given that the systemd-shim package has been
    removed from the archive. Drop the alternative dependency from
    libpam-systemd accordingly.
  * Properly remove duplicate directories from systemd package.
    When removing duplicate directories from the systemd package, sort the
    list of directories in reverse order so we properly delete nested
    directories.
  * udev: Run programs in the specified order (Closes: #925190)
  * bash-completion: Use default completion for redirect operators
    (Closes: #924541)
  * networkd: Clarify that IPv6 RA uses our own stack, no the kernel's
    (Closes: #815582)
  * Revert "Drop systemd-timesyncd.service.d/disable-with-time-daemon.conf"
    Apparently Conflicts= are not a reliable mechanism to ensure alternative
    NTP implementations take precedence over systemd-timesyncd.
    (Closes: #902026)
  * network: Fix routing policy rule issue.
    When multiple links request a routing policy, make sure they are all
    applied correctly. (Closes: #924406)
  * pam-systemd: Use secure_getenv() rather than getenv()
    Fixes a vulnerability in the systemd PAM module which insecurely uses
    the environment and lacks seat verification permitting spoofing an
    active session to PolicyKit. (CVE-2019-3842)

  [ Martin Pitt ]
  * Enable udev autopkgtest in containers.
    This test doesn't actually need udev.service (which is disabled in
    containers) and works fine in LXC.
  * Enable boot-and-service autopkgtest in containers
    - Skip tests which can't work in containers.
    - Add missing rsyslog test dependency.
    - e2scrub_reap.service fails in containers, ignore (filed as #926138)
    - Relax pgrep pattern for gdm, as there's no wayland session in
      containers.

 -- Michael Biebl <biebl@debian.org>  Mon, 08 Apr 2019 12:59:32 +0200

systemd (241-2) unstable; urgency=medium

  [ Martin Pitt ]
  * debian/tests/boot-smoke: Create journal and udevdb artifacts on all
    failures
  * autopkgtests: Replace obsolete $ADT_* variables
  * networkd-test: Ignore failures of test_route_only_dns* in containers.
    This test exposes a race condition when running in LXC, see issue #11848
    for details. Until that is understood and fixed, skip the test as it's
    not a recent regression. (Closes: #924539)
  * Bump Standards-Version to 4.3.0.
    No changes necessary.
  * debian/tests/boot-smoke: Only check current boot for connection timeouts.
    Otherwise we'll catch some
        Failed to resolve group 'render': Connection timed out
    messages that happen in earlier boots during VM setup, before the
    "render" group is created.
    Fixes https://github.com/systemd/systemd/issues/11875
  * timedated: Fix emitted value when ntp client is enabled/disabled.
    Fixes a regression introduced in 241.
  * debian/tests/timedated: Check enabling/disabling NTP.
    Assert that `timedatectl set-ntp` correctly controls the service, sets
    the `org.freedesktop.timedate1 NTP` property, and sends the right
    `PropertiesChanged` signal.
    This reproduces <https://github.com/systemd/systemd/issues/11944> and
    also the earlier <https://github.com/systemd/systemd/issues/9672>.

  [ Michael Biebl ]
  * Disable fallback DNS servers in resolved (Closes: #923081)
  * cgtop: Fix processing of controllers other than CPU (Closes: #921280)
  * udev: Restore debug level when logging a failure in the external prog
    called by IMPORT{program} (Closes: #924199)
  * core: Remove "." path components from required mount paths.
    Fixes mount related failures when a user's home directory contains "/./"
    (Closes: #923881)
  * udev.init: Use new s-s-d --notify-await to start udev daemon.
    Fixes a race condition during startup under SysV init.
    Add versioned dependency on dpkg (>= 1.19.3) to ensure that a version
    of start-stop-daemon which supports --notify-await is installed.
    (Closes: #908796)
  * Make /dev/dri/renderD* accessible to group "render"
    Follow upstream and make render nodes available to a dedicated system
    group "render" instead of "video". Keep the uaccess tag for local,
    active users.

 -- Michael Biebl <biebl@debian.org>  Fri, 15 Mar 2019 18:33:54 +0100

systemd (241-1) unstable; urgency=medium

  [ Adam Borowski ]
  * Make libpam-systemd Provide: logind, default-logind.
    This allows alternate logind implementations such as elogind, without
    having to recompile every dependent package -- as long as the client API
    remains compatible.
    These new virtual packages got policy-approved in #917431. (Closes: #915407)

  [ Felipe Sateler ]
  * New upstream version 241
    - Refresh patches
    - Backport upstream fix for Driver= matches in .network files

  [ Martin Pitt ]
  * debian/libsystemd0.symbols: Add new symbol from release 241
  * Fix various bugs and races in networkd tests.
    This should get the autopkgtest back to green, which regressed with
    dnsmasq 2.80.

 -- Felipe Sateler <fsateler@debian.org>  Thu, 21 Feb 2019 20:10:15 -0300

systemd (240-6) unstable; urgency=high

  * High urgency as this fixes a vulnerability.

  [ Felipe Sateler ]
  * Reenable pristine-tar in gbp.conf.
    The pristine-tar bug has been fixed, so we can use it again.
    This reverts commit 9fcfbbf6fea15eacfa3fad74240431c5f2c3300e.
  * d/watch: add version mangle to transform -rc to ~rc.
    Upstream has started releasing rcs, so let's account for that
  * Fix comment about why we disable hwclock.service.
    Systemd nowadays doesn't do it itself because the kernel does it on its
    own when necessary, and when not, it is not safe to save the hwclock (eg,
    there is no certainty the system clock
    is correct)
  * udev: Backport upstream preventing mass killings when not running under
    systemd (Closes: #918764)

  [ Dimitri John Ledkov ]
  * debian/tests/storage: improve cleanups.
    On fast ppc64el machines, cryptsetup start job may not complete by the
    time tearDown is executed. In that case stop, causes to simply cancel the
    start job without actually cleaning up the dmsetup node. This leads to
    failing subsequent test as it no longer starts with a clean device. Thus
    ensure the systemd-cryptsetup unit is started, before stopping it.
    Also rmmod scsi_debug module at the end, to allow re-running the test in a
    loop.
  * debian/tests/upstream: Mark TEST-13-NSPAWN-SMOKE as flakey.
  * debian/tests/control: add socat to upstream tests for pull #11591
  * Blacklist TEST-10-ISSUE-2467 #11706
  * debian/tests/storage: fix for LUKS2 and avoid interactive password
    prompts.

  [ Martin Pitt ]
  * udevadm: Fix segfault with subsystem-match containing '/'
    (Closes: #919206)
  * sd-bus: if we receive an invalid dbus message, ignore and proceed
  * sd-bus: enforce a size limit on D-Bus object paths.
    This avoids accessing/modifying memory outside of the allocated stack
    region by sending specially crafted D-Bus messages with very large object
    paths.
    Vulnerability discovered by Chris Coulson <chris.coulson@canonical.com>,
    patch provided by Riccardo Schirone <rschiron@redhat.com>.
    (CVE-2019-6454)

 -- Martin Pitt <mpitt@debian.org>  Mon, 18 Feb 2019 13:54:04 +0000

systemd (240-5) unstable; urgency=medium

  [ Felipe Sateler ]
  * Revert interface renaming changes. (Closes: #919390)

  [ Martin Pitt ]
  * process-util: Fix memory leak (Closes: #920018)

 -- Martin Pitt <mpitt@debian.org>  Sun, 27 Jan 2019 21:33:07 +0000

systemd (240-4) unstable; urgency=medium

  [ Benjamin Drung ]
  * Fix shellcheck issues in initramfs-tools scripts

  [ Michael Biebl ]
  * Import patches from v240-stable branch (up to f02b5472c6)
    - Fixes a problem in logind closing the controlling terminal when using
      startx. (Closes: #918927)
    - Fixes various journald vulnerabilities via attacker controlled alloca.
      (CVE-2018-16864, CVE-2018-16865, Closes: #918841, Closes: #918848)
  * sd-device-monitor: Fix ordering of setting buffer size.
    Fixes an issue with uevents not being processed properly during coldplug
    stage and some kernel modules not being loaded via "udevadm trigger".
    (Closes: #917607)
  * meson: Stop setting -fPIE globally.
    Setting -fPIE globally can lead to miscompilations on certain
    architectures. Instead use the b_pie=true build option, which was
    introduced in meson 0.49. Bump the Build-Depends accordingly.
    (Closes: #909396)

 -- Michael Biebl <biebl@debian.org>  Sat, 12 Jan 2019 21:49:44 +0100

systemd (240-3) unstable; urgency=medium

  * udev.init: Trigger add events for subsystems.
    Update the SysV init script and mimic the behaviour of the initramfs and
    systemd-udev-trigger.service which first trigger subsystems and then
    devices during the coldplug stage.
  * udevadm: Refuse to run trigger, control, settle and monitor commands in
    chroot (Closes: #917633)
  * network: Set link state configuring before setting addresses.
    Fixes a crash in systemd-networkd caused by an assertion failure.
    (Closes: #918658)
  * libudev-util: Make util_replace_whitespace() read only len characters.
    Fixes a regression where /dev/disk/by-id/ names had additional
    underscores.
  * man: Update color of journal logs in DEBUG level (Closes: #917948)
  * Remove old state directory of systemd-timesyncd on upgrades.
    Otherwise timesyncd will fail to update the clock file if it was created
    as /var/lib/private/systemd/timesync/clock.
    This was the case when the service was using DynamicUser=yes which it no
    longer does in v240. (Closes: #918190)

 -- Michael Biebl <biebl@debian.org>  Wed, 09 Jan 2019 18:40:57 +0100

systemd (240-2) unstable; urgency=medium

  * Pass separate dev_t var to device_path_parse_major_minor.
    Fixes FTBFS on mips/mipsel (MIPS/O32). (Closes: #917195)
  * test-json: Check absolute and relative difference in floating point test.
    Fixes FTBFS due to test-suite failures on armel, armhf and hppa.
    (Closes: #917215)
  * sd-device: Fix segfault when error occurs in device_new_from_{nulstr,strv}()
    Fixes a segfault in systemd-udevd when debug logging is enabled.
  * udev-event: Do not read stdout or stderr if the pipefd is not created.
    This fixes problems with device-mapper symlinks no longer being created
    or certain devices not being marked as ready. (Closes: #917124)
  * Don't bump fs.nr_open in PID 1.
    In v240, systemd bumped fs.nr_open in PID 1 to the highest possible
    value. Processes that are spawned directly by systemd, will have
    RLIMIT_NOFILE be set to 512K (hard).
    pam_limits in Debian defaults to "set_all", i.e. for limits which are
    not explicitly configured in /etc/security/limits.conf, the value from
    PID 1 is taken, which means for login sessions, RLIMIT_NOFILE is set to
    the highest possible value instead of 512K. Not every software is able
    to deal with such an RLIMIT_NOFILE properly.
    While this is arguably a questionable default in Debian's pam_limit,
    work around this problem by not bumping fs.nr_open in PID 1.
    (Closes: #917167)

 -- Michael Biebl <biebl@debian.org>  Thu, 27 Dec 2018 14:03:57 +0100

systemd (240-1) unstable; urgency=medium

  [ Michael Biebl ]
  * New upstream version 240
    - core: Skip cgroup_subtree_mask_valid update if UNIT_STUB
      (Closes: #903011)
    - machined: Rework referencing of machine scopes from machined
      (Closes: #903288)
    - timesync: Fix serialization of IP address
      (Closes: #916516)
    - core: Don't track jobs-finishing-during-reload explicitly
      (Closes: #916678)
  * Rebase patches
  * Install new systemd-id128 binary
  * Update symbols file for libsystemd0
  * Update nss build options

  [ Martin Pitt ]
  * tests: Disable some flaky upstream tests.
    See https://github.com/systemd/systemd/issues/11195
  * tests: Disable flaky TEST-17-UDEV-WANTS upstream test.
    See https://github.com/systemd/systemd/issues/11195

 -- Michael Biebl <biebl@debian.org>  Sat, 22 Dec 2018 16:01:43 +0100

systemd (239-15) unstable; urgency=medium

  [ Felipe Sateler ]
  * Fix container check in udev init script.
    Udev needs writable /sys, so the init script tried to check before
    starting. Unfortunately, the check was inverted. Let's add the missing
    '!' to negate the check.
    (Closes: #915261)
  * Add myself to uploaders

  [ Michael Biebl ]
  * Remove obsolete systemd-shim conffile on upgrades.
    The D-Bus policy file was dropped from the systemd-shim package in
    version 8-4, but apparently there are cases where users removed the
    package before that cleanup happened. The D-Bus policy file that was
    shipped by systemd-shim was much more restrictive and now prevents
    calling GetDynamicUsers() and other recent APIs on systemd Manager.
    (Closes: #914285)

 -- Felipe Sateler <fsateler@debian.org>  Wed, 05 Dec 2018 21:03:34 -0300

systemd (239-14) unstable; urgency=medium

  [ Michael Biebl ]
  * autopkgtest: Drop test_custom_cgroup_cleanup from boot-and-services
  * resolved: Increase size of TCP stub replies (Closes: #915049)
  * meson: Unify linux/stat.h check with other checks and use _GNU_SOURCE.
    Fixes a build failure with glibc 2.28.
  * Drop procps dependency from systemd.
    The systemd-exit.service user service no longer uses the "kill" binary.
  * Simplify container check in udev SysV init script.
    Instead of using "ps" to detect a container environment, simply test if
    /sys is writable. This matches what's used in systemd-udevd.service via
    ConditionPathIsReadWrite=/sys and follows
    https://www.freedesktop.org/wiki/Software/systemd/ContainerInterface/
    This means we no longer need procps, so drop that dependency from the
    udev package. (Closes: #915095)

  [ Mert Dirik ]
  * 40-systemd: Honour __init_d_script_name.
    Make /lib/lsb/init-functions.d/40-systemd use __init_d_script_name
    (if available) to figure out real script name. (Closes: #826214)
  * 40-systemd: Improve heuristics for init-d-script.
    Improve heuristics for scripts run via init-d-script so that the
    redirection works even for older init-d-script versions without the
    __init_d_script_name variable.

 -- Michael Biebl <biebl@debian.org>  Sun, 02 Dec 2018 01:00:01 +0100

systemd (239-13) unstable; urgency=medium

  * autopktest: Add e2fsprogs dependency to upstream test.
    Some of the upstream tests require mkfs.ext4. (Closes: #887250)
  * systemctl: Tell update-rc.d to skip creating any systemd symlinks.
    When calling update-rc.d via systemd-sysv-install, tell it to skip
    creating any systemd symlinks as we want to handle those directly in
    systemctl. Older update-rc.d versions will ignore that request, but
    that's ok. This means we don't need a versioned dependency against
    init-system-helpers. (Closes: #743217)
  * pam_systemd: Suppress LOG_DEBUG log messages if debugging is off
    (Closes: #825949)
  * Drop cgroup-don-t-trim-cgroup-trees-created-by-someone-el.patch.
    The patch is no longer necessary as lxc.service now uses Delegate=yes.
  * Remove obsolete Replaces from pre-jessie

 -- Michael Biebl <biebl@debian.org>  Tue, 20 Nov 2018 19:44:39 +0100

systemd (239-12) unstable; urgency=high

  [ Martin Pitt ]
  * Enable QEMU on more architectures in "upstream" autopkgtest.
    Taken from the Ubuntu package, so apparently QEMU works well enough on
    these architectures now.
  * autopkgtest: Avoid test bed reset for boot-smoke.
    Make "boot-smoke"'s dependencies a strict superset of "upstream"'s, so
    that autopkgtest doesn't have to provide a new testbed.
  * Fix wrong "nobody" group from sysusers.d.
    Fix our make-sysusers-basic sysusers.d generator to special-case the
    nobody group. "nobody" user and "nogroup" group both have the same ID
    65534, which is the only special case for Debian's static users/groups.
    So specify the gid explicitly, to avoid systemd-sysusers creating a
    dynamic system group for "nobody".
    Also clean up the group on upgrades.
    Thanks to Keh-Ming Luoh for the original patch! (Closes: #912525)

  [ Michael Biebl ]
  * autopkgtest: Use shutil.which() which is provided by Python 3
  * Drop non-existing gnuefi=false build option.
    This was mistakenly added when converting from autotools to meson.
  * core: When deserializing state always use read_line(…, LONG_LINE_MAX, …)
    Fixes a vulnerability in unit_deserialize which allows an attacker to
    supply arbitrary state across systemd re-execution via NotifyAccess.
    (CVE-2018-15686, Closes: #912005)
  * meson: Use the host architecture compiler/linker for src/boot/efi.
    Fixes cross build failure for arm64. (Closes: #905381)
  * systemd: Do not pass .wants fragment path to manager_load_unit.
    Fixes an issue with overridden units in /etc not being used due to a
    .wants/ symlink pointing to /lib. (Closes: #907054)
  * machined: When reading os-release file, join PID namespace too.
    This ensures that we properly acquire the os-release file from containers.
    (Closes: #911231)

 -- Michael Biebl <biebl@debian.org>  Sat, 17 Nov 2018 18:39:21 +0100

systemd (239-11) unstable; urgency=high

  [ Michael Biebl ]
  * debian/tests/upstream: Clean up after each test run.
    Otherwise the loopback images used by qemu are not properly released and
    we might run out of disk space.
  * dhcp6: Make sure we have enough space for the DHCP6 option header.
    Fixes out-of-bounds heap write in systemd-networkd dhcpv6 option
    handling.
    (CVE-2018-15688, LP: #1795921, Closes: #912008)
  * chown-recursive: Rework the recursive logic to use O_PATH.
    Fixes a race condition in chown_one() which allows an attacker to cause
    systemd to set arbitrary permissions on arbitrary files.
    (CVE-2018-15687, LP: #1796692, Closes: #912007)

  [ Martin Pitt ]
  * debian/tests/boot-and-services: Use gdm instead of lightdm.
    This seems to work more reliably, on Ubuntu CI's i386 instances lightdm
    fails.

  [ Manuel A. Fernandez Montecelo ]
  * Run "meson test" instead of "ninja test"
    Upstream developers of meson recommend to run it in this way, because
    "ninja test" just calls "meson test", and by using meson directly and
    using extra command line arguments it is possible to control aspects of
    how the tests are run.
  * Increase timeout for test in riscv64.
    The buildds for the riscv64 arch used at the moment are slow, so increase
    the timeouts for this arch by a factor of 10, for good measure.
    (Closes: #906429)

 -- Michael Biebl <biebl@debian.org>  Sun, 28 Oct 2018 13:02:18 +0100

systemd (239-10) unstable; urgency=medium

  [ Michael Biebl ]
  * meson: Rename -Ddebug to -Ddebug-extra.
    Meson added -Doptimization and -Ddebug options, which obviously causes
    a conflict with our -Ddebug options. Let's rename it.
    (Closes: #909455)
  * Add conflicts against consolekit.
    Letting both ConsoleKit and logind manage dynamic device permissions
    will only lead to inconsistent and unexpected results.

  [ Felipe Sateler ]
  * Link systemctl binary statically against libshared.
    This reduces the Pre-Depends list considerably, and is more resilient
    against borked installs.

 -- Michael Biebl <biebl@debian.org>  Tue, 25 Sep 2018 16:11:12 +0200

systemd (239-9) unstable; urgency=medium

  * autopkgtest: Remove needs-recommends runtime restriction.
    This restriction has been deprecated and there are plans to remove it
    altogether. The tests pass withouth needs-recommends, so it seems safe
    to remove.
  * test: Use installed catalogs when test-catalog is not located at build
    dir.
    This makes it possible to run test-catalog as installed test, so we no
    longer need to mark it as EXFAIL in our root-unittests autopkgtest.
  * test: Use "systemd-runtest.env" to set $SYSTEMD_TEST_DATA and
    $SYSTEMD_CATALOG_DIR.
    This avoids embedding ABS_{SRC,BUILD}_DIR into libsystemd-shared.so and
    the test binaries and should make the build reproducible.
    (Closes: #908365)

 -- Michael Biebl <biebl@debian.org>  Wed, 12 Sep 2018 19:07:38 +0200

systemd (239-8) unstable; urgency=medium

  [ Michael Biebl ]
  * Clean up dbus-org.freedesktop.timesync1.service Alias on purge
    (Closes: #904290)
  * user-runtime-dir: Fix wrong SELinux context (Closes: #908026)
  * core: Fix gid when DynamicUser=yes with static user (Closes: #904335)
  * Remove udev control socket on shutdown under sysvinit.
    The udev control socket is no longer removed automatically when the
    daemon is stopped. As this can confuse other software, update the SysV
    init script to remove the control socket manually and make sure the init
    script is executed on shutdown (runlevel 0) and reboot (runlevel 6).
    (Closes: #791944)
  * Bump Standards-Version to 4.2.1

  [ Martin Pitt ]
  * timedated: Fix wrong PropertyChanged values and refcounting

 -- Michael Biebl <biebl@debian.org>  Fri, 07 Sep 2018 08:41:12 +0200

systemd (239-7) unstable; urgency=medium

  * autopkgtest: Add iputils-ping dependency to root-unittests.
    The ping binary is required by test-bpf.
  * autopkgtest: Add dbus-user-session and libpam-systemd dependency to
    root-unittests.
    Without a working D-Bus user session, a lot of the test-bus-* tests are
    skipped.
  * network/link: Fix logic error in matching devices by MAC (Closes: #904198)

 -- Michael Biebl <biebl@debian.org>  Sun, 22 Jul 2018 13:40:15 +0200

systemd (239-6) unstable; urgency=medium

  [ Martin Pitt ]
  * autopkgtest: Install libnss-systemd.
    Make sure that dynamic users can be resolved. This e. g. prevents a
    startup failure for systemd-resolved.
  * autopkgtest: Add missing python3 test dependency for udev test

  [ Michael Biebl ]
  * autopkgtest: Make AppArmor violator test work with merged-usr
  * Make /dev/kvm accessible to local users and group kvm.
    Re-add the uaccess tag to /dev/kvm to make it accessible to local
    users. Access is also granted via group kvm, so create that in
    udev.postinst. (Closes: #887852)
  * Move a few man pages from systemd to systemd-journal-remote.
    The systemd package shipped a few systemd-journal-remote and
    systemd-journal-upload related man pages which really belong into the
    systemd-journal-remote package. Move those man pages into the correct
    package and add a Breaks/Replaces against systemd accordingly.
    (Closes: #903557)
  * autopkgtest: Drop no-longer needed workaround from upstream test
  * Go back to statically allocate system users for timesyncd, networkd and
    resolved.
    There are currently too many open issues related to D-Bus and the usage
    of DynamicUser. (Closes: #902971)
  * Change python3-minimal dependency to python3.
    While we strictly only need python3-minimal, the usage of
    python3-minimal triggers a lintian error: depends-on-python-minimal
  * test: Drop SKIP_INITRD for QEMU-based tests.
    The Debian Linux kernel ships ext4 support as a module, so we require an
    initrd to successfully start the QEMU images.
  * debian/tests/localed-x11-keymap: Deal with absence of
    /etc/default/keyboard more gracefully
  * autopkgtest: Add various dependencies to make upstream test pass on Debian
    - netcat-openbsd: Required by TEST-12-ISSUE-3171.
    - busybox-static: Required by TEST-13-NSPAWN-SMOKE.
    - plymouth: Required by TEST-15-DROPIN and TEST-22-TMPFILES.
  * Drop seccomp system call filter for udev.
    The seccomp based system call whitelist requires at least systemd 239 to
    be the active init and during a dist-upgrade we can't guarantee that
    systemd has been fully configured before udev is restarted.
    The versioned systemd Breaks that was added to udev for #902185 didn't
    really fix this issue, so revert that change again. (Closes: #903224)

 -- Michael Biebl <biebl@debian.org>  Thu, 19 Jul 2018 00:04:54 +0200

systemd (239-5) unstable; urgency=medium

  * Add inverse version restriction of the Breaks to the systemd-shim
    alternative in libpam-systemd.
    Otherwise apt will fail to find an installation path for libpam-systemd
    in cases where libpam-systemd is an indirect dependency. (Closes: #902998)

 -- Michael Biebl <biebl@debian.org>  Thu, 05 Jul 2018 11:50:10 +0200

systemd (239-4) unstable; urgency=medium

  [ Michael Biebl ]
  * Drop outdated section from README.Debian about switching back to SysV init
  * sleep: Fix one more printf format of a fiemap field
  * basic: Add missing comma in raw_clone assembly for sparc
  * bus-util: Make log level lower in request_name_destroy_callback()
  * tmpfiles: Specify access mode for /run/systemd/netif
  * Add Breaks against python-dbusmock (<< 0.18) to systemd.
    The logind and timedated tests in python-dbusmock were broken by the
    latest systemd release and had to be adjusted to work with systemd 239.
    See #902602
  * Drop patches which try to support running systemd services without systemd
    as pid 1.
    No one is currently actively maintaining systemd-shim, which means that
    e.g. running systemd-logind no longer works when systemd is not pid 1.
    Thus drop our no longer working patches. Bump the Breaks against
    systemd-shim accordingly.
    See #895292, #901404, #901405

  [ Martin Pitt ]
  * test: fix networkd-test.py rate limiting and dynamic user

 -- Michael Biebl <biebl@debian.org>  Tue, 03 Jul 2018 23:36:28 +0200

systemd (239-3) unstable; urgency=medium

  * Revert "systemctl: when removing enablement or mask symlinks, cover both
    /run and /etc"
    We currently have packages in the archive which use
    "systemctl --runtime unmask" and are broken by this change.
    This is a intermediate step until it is clear whether upstream will
    revert this commit or whether we will have to update affected packages
    to deal with this changed behaviour.
    See #902287 and https://github.com/systemd/systemd/issues/9393

 -- Michael Biebl <biebl@debian.org>  Wed, 27 Jun 2018 14:46:06 +0200

systemd (239-2) unstable; urgency=medium

  * sleep: Fix printf format of fiemap fields.
    This should fix a FTBFS on ia64.
  * timesync: Change type of drift_freq to int64_t.
    This should fix a FTBFS on x32.
  * Bump systemd Breaks to ensure it is upgraded in lockstep with udev.
    The hardening features used by systemd-udevd.service require systemd 239
    and udev will fail to start with older versions. (Closes: #902185)

 -- Michael Biebl <biebl@debian.org>  Wed, 27 Jun 2018 13:59:24 +0200

systemd (239-1) unstable; urgency=medium

  [ Michael Biebl ]
  * New upstream version 239
  * Drop alternative iptables-dev Build-Depends.
    It is no longer needed as both Ubuntu and Debian now ship libiptc-dev in
    their latest stable (LTS) release.
  * Drop alternative btrfs-tools Recommends.
    It is no longer needed as btrfs-progs is now available in both Debian
    and Ubuntu and keeping the alternative around prevents the transitional
    package from being autoremoved.
  * Disable installation of RPM macros.
    This avoids having to remove them manually later on.
  * Drop cleanup rules for libtool .la files.
    With the switch to Meson, libtool is no longer used.
  * Drop fallback for older kernels when running the test suite.
    We now assume that we have a kernel newer then 3.13.
  * Stop cleaning up .busname units.
    Those are gone upstream, so we no longer need to remove them manually.
  * Update symbols file for libsystemd0
  * Rebase patches
  * Install new resolvectl tool.
    Don't ship the /sbin/resolvconf compat symlink in the systemd package,
    as this would cause a file conflict with the resolvconf and openresolv
    package.
  * Disable support for "Portable Services"
    This is still an experimental feature.
  * Disable pristine-tar in gbp.conf.
    It is currently not possible to import the systemd v239 tarball using
    pristine-tar due to #902115.
  * Bump Build-Depends on meson to (>= 0.44)
  * Stop setting the path for the kill binary, no longer necessary
  * Stop creating systemd-network and systemd-resolve system user
    systemd-networkd.service and systemd-resolved.service now use
    DynamicUser=yes.

  [ Dimitri John Ledkov ]
  * Run all upstream tests, and then report all that failed.

 -- Michael Biebl <biebl@debian.org>  Sat, 23 Jun 2018 00:18:08 +0200

systemd (238-5) unstable; urgency=medium

  [ Evgeny Vereshchagin ]
  * upstream autopkgtest: Copy journal subdirectories.
    Otherwise logs are missing on failures.

  [ Martin Pitt ]
  * debian/tests/boot-and-services: Ignore cpi.service failure.
    This is apparently a regression in Ubuntu 18.04, not in systemd, so
    ignore it.

  [ Michael Biebl ]
  * sd-bus: Do not try to close already closed fd (Closes: #896781)
  * Use dh_missing to act on uninstalled files.
    The usage of dh_install --fail-missing has been deprecated.
  * meson: Avoid warning about comparison of bool and string.
    The result of this is undefined and will become a hard error in a future
    Meson release.
  * login: Respect --no-wall when cancelling a shutdown request
    (Closes: #897938)
  * Add dependencies of libsystemd-shared to Pre-Depends.
    This is necessary so systemctl is functional at all times during a
    dist-upgrade. (Closes: #897986)
  * Drop dh_strip override, the dbgsym migration is done

  [ Felipe Sateler ]
  * Don't include libmount.h in a header file.
    Kernel and glibc headers both use MS_* constants, but are not in sync, so
    only one of them can be used at a time. Thus, only import them where
    needed. Works around #898743.

 -- Michael Biebl <biebl@debian.org>  Sat, 26 May 2018 10:31:29 +0200

systemd (238-4) unstable; urgency=medium

  [ Michael Biebl ]
  * udev/net-id: Fix check for address to keep interface names stable
  * debian/copyright: Move global wildcard section to the top

  [ Martin Pitt ]
  * Fix daemon reload failures

  [ Laurent Bigonville ]
  * Fix /sys/fs/cgroup mount when using SELinux.
    Since v236, all cgroups except /sys/fs/cgroup/systemd and
    /sys/fs/cgroup/unified are not mounted when SELinux is enabled (even in
    permissive mode). Disabling SELinux completely restores these cgroups.
    This patch fixes that issue by no longer making the assumption that those
    cgroups are mounted by initrd/dracut before systemd is started.

 -- Michael Biebl <biebl@debian.org>  Sun, 01 Apr 2018 13:02:57 +0200

systemd (238-3) unstable; urgency=medium

  [ Martin Pitt ]
  * Enable systemd-sysusers unit and provide correct Debian static u/gids.
    Add a helper script debian/extra/make-sysusers-basic which generates a
    sysusers.d(5) file from Debian's static master passwd/group files.
    systemd 238 now supports  specifying different uid and gid and a
    non-default login shell, so this is possible now. (Closes: #888126)
  * udev README.Debian: Include initrd rebuild and some clarifications in
    migration.
    While initrd update is already being mentioned in the introductory
    section, it is easy to miss when going through the migration steps, so
    explicitly mention it again. Also add a warning about keeping a fallback
    on misconfigurations, and the possibility to migrate one interface at a
    time.
    Thanks to Karl O. Pinc for the suggestions! (Closes: #881769)

  [ Michael Biebl ]
  * basic/macros: Rename noreturn into _noreturn_.
    "noreturn" is reserved and can be used in other header files we include.
    (Closes: #893426)
  * units: Fix SuccessAction that belongs to [Unit] section not [Service]
    section (Closes: #893282)

 -- Michael Biebl <biebl@debian.org>  Tue, 20 Mar 2018 23:22:57 +0100

systemd (238-2) unstable; urgency=medium

  [ Alf Gaida ]
  * core: do not free stack-allocated strings.
    Fixes a crash in systemd when the cpuacct cgroup controller is not
    available. (Closes: #892360)

 -- Michael Biebl <biebl@debian.org>  Sat, 10 Mar 2018 01:12:47 +0100

systemd (238-1) unstable; urgency=medium

  [ Michael Biebl ]
  * New upstream version 238
    - Fixes systemd-tmpfiles to correctly handle symlinks present in
      non-terminal path components. (CVE-2018-6954, Closes: #890779)
  * Rebase patches
  * Use compat symlinks as provided by upstream.
    As the upstream build system now creates those symlinks for us, we no
    longer have to create them manually.
  * Update symbols file for libsystemd0
  * test-cgroup-util: bail out when running under a buildd environment

  [ Dimitri John Ledkov ]
  * systemd-sysv-install: Fix name initialisation.
    Only initialise NAME after --root optional argument has been parsed,
    otherwise NAME is initialized to e.g. `enable`, instead of to the
    `unit-name`, resulting in failures. (LP: #1752882)

 -- Michael Biebl <biebl@debian.org>  Wed, 07 Mar 2018 23:21:53 +0100

systemd (237-4) unstable; urgency=medium

  [ Gunnar Hjalmarsson ]
  * Fix PO template creation.
    Cherry-pick upstream patches to build a correct systemd.pot including
    the polkit policy files even without policykit-1 being installed.
    (LP: #1707898)

  [ Michael Biebl ]
  * Drop mask for fuse SysV init script.
    The fuse package has removed its SysV init script a long time ago, so
    the mask is no longer needed.
  * Replace two Debian specific patches which cherry-picks from upstream
    master

 -- Michael Biebl <biebl@debian.org>  Wed, 28 Feb 2018 19:18:34 +0100

systemd (237-3) unstable; urgency=medium

  [ Martin Pitt ]
  * debian/tests/boot-smoke: More robust journal checking.
    Also fail the test if calling journalctl fails, and avoid calling it
    twice. See https://github.com/systemd/systemd/pull/8032
  * Simplify PO template creation.
    Use the existing upstream build system instead of a manual call to
    `intltool-update` and `xgettext` to build systemd.pot. Remove the now
    obsolete intltool build dependency, but still explicitly keep gettext.
    (LP: #1707898)
  * Make systemd-sysv-install robust against existing $ROOT.
    Always initialize `$ROOT`, to avoid the script getting confused by an
    existing outside env variable. Also fix the `--root` option to actually
    work, the previous approach was conceptually broken due to how shell
    quoting works. Make the work with `set -u`. (Closes: #890436)

  [ Felipe Sateler ]
  * Backport upstream patch fixing a wrong assert() call (Closes: #890423)

 -- Michael Biebl <biebl@debian.org>  Wed, 14 Feb 2018 23:07:17 +0100

systemd (237-2) unstable; urgency=medium

  * Drop debian/extra/rules/70-debian-uaccess.rules.
    Up-to-date udev rules for U2F devices are shipped in libu2f-udev nowadays.
    (Closes: #889665)
  * service: relax PID file symlink chain checks a bit.
    Let's read the PID file after all if there's a potentially unsafe symlink
    chain in place. But if we do, then refuse taking the PID if its outside of
    the cgroup. (Closes: #889144)

 -- Michael Biebl <biebl@debian.org>  Fri, 09 Feb 2018 23:35:31 +0100

systemd (237-1) unstable; urgency=medium

  * New upstream version 237
  * Rebase patches
  * Update symbols file for libsystemd0
  * Update Vcs-* to point to https://salsa.debian.org
  * Bump Standards-Version to 4.1.3
  * Set Rules-Requires-Root to no

 -- Michael Biebl <biebl@debian.org>  Tue, 30 Jan 2018 01:55:24 +0100

systemd (236-4) unstable; urgency=medium

  [ Felipe Sateler ]
  * Allow systemd-timesyncd to start when libnss-systemd is not installed.
    Pick upstream patch requiring the existence of the systemd-timesync user
    only when running as root, which is not the case for the system unit.
    (Closes: #887343)

  [ Nicolas Braud-Santoni ]
  * debian/copyright: Refer to the CC0 license file (Closes: #882629)

  [ Michael Biebl ]
  * Add Build-Depends on python3-evdev <!nocheck>
    This is used by hwdb/parse_hwdb.py to perform additional validation on
    hwdb files.

 -- Michael Biebl <biebl@debian.org>  Sun, 28 Jan 2018 22:29:32 +0100

systemd (236-3) unstable; urgency=medium

  * Revert "core/execute: RuntimeDirectory= or friends requires mount
    namespace"
    This was making mounts from SSH sessions invisible to the system.
    (Closes: #885325)

 -- Michael Biebl <biebl@debian.org>  Thu, 11 Jan 2018 16:46:04 +0100

systemd (236-2) unstable; urgency=medium

  * Downgrade priority of libudev1 to optional.
    This makes it compliant with recent versions of debian-policy which
    recommends to use priority optional for library packages.
  * Clarify NEWS entry about removal of system users.
    Mention in the recent NEWS entry that the associated system groups
    should be removed as well. (Closes: #885061)
  * cryptsetup-generator: Don't mistake NULL input as OOM.
    Fixes systemd-cryptsetup-generator failing to run during boot.
    (Closes: #885201)
  * analyze: Use normal bus connection for "plot" verb.
    Fixes "systemd-analyze plot" failing to run as root. (Closes: #884506)
  * Stop re-enabling systemd services on every upgrade.
    This was done so changes to the [Install] section would be applied on
    upgrades. Forcefully re-enabling a service might overwrite local
    modifications though and thus far, none of the affected services did
    actually change its [Install] section. So remove this code from the
    maintainer scripts as it was apparently doing more harm then good.
    (Closes: #869354)

 -- Michael Biebl <biebl@debian.org>  Tue, 02 Jan 2018 00:35:14 +0100

systemd (236-1) unstable; urgency=medium

  [ Martin Pitt ]
  * debian/tests/upstream: Only show ≥ warning in journal dumps.
    Showing the entire debug log is too hard to scan visually, and most of
    the time the warnings and errors are sufficient to explain a failure.
    Put the journal files into the artifacts though, in case the debug
    information is necessary.

  [ Michael Biebl ]
  * New upstream version 236
    - nspawn: Adjust path to static resolv.conf to support split usr.
      (Closes: #881310)
    - networkd: Don't stop networkd if CONFIG_FIB_RULES=n in kernel.
      (Closes: #881823)
    - core: Fix segfault in compile_bind_mounts() when BindPaths= or
      BindReadOnlyPaths= is set. (Closes: #883380)
    - meson: Link NSS modules with -z nodelete to fix memory leak in
      nss-systemd. (Closes: #883407)
    - logind: Make sure we don't acces m->action_what if it's not initialized.
      (Closes: #882270)
    - systemctl: Ignore shutdown's "-t" argument. (Closes: #882245)
    - core: Be more defensive if we can't determine per-connection socket
      peer. (Closes: #879603)
    - bpf-firewall: Actually invoke BPF_PROG_ATTACH to check whether
      cgroup/bpf is available. (Closes: #878965)
  * Rebase patches
  * Update symbols file for libsystemd0
  * Bump Standards-Version to 4.1.2
  * Clean up old /var/lib/systemd/clock on upgrade.
    The clock file used by systemd-timesyncd is now stored in
    StateDirectory=systemd/timesync. (Closes: #883605)
  * Stop creating systemd-timesync system user.
    DynamicUser=yes has been enabled for systemd-timesyncd.service so
    allocating a system user statically is no longer necessary.
  * Document removal of systemd-{timesync,journal-gateway,journal-upload} user.
    We no longer create those system users as the corresponding services now
    use DynamicUser=yes. Removing those system users automatically is tricky,
    as the relevant services might be running during upgrade. Add a NEWS
    entry instead which documents this change.
  * Revert "udev-rules: Permission changes for /dev/dri/renderD*"
    This would introduce a new system group "render". As the name is rather
    generic, this needs further discussion first, so revert this change for
    now.

 -- Michael Biebl <biebl@debian.org>  Sun, 17 Dec 2017 21:45:51 +0100

systemd (235-3) unstable; urgency=medium

  [ Michael Biebl ]
  * Switch from XC-Package-Type to Package-Type. As of dpkg-dev 1.15.7
    Package-Type is recognized as an official field name.
  * Install modprobe configuration file to /lib/modprobe.d.
    Otherwise it is not read by kmod. (Closes: #879191)

  [ Felipe Sateler ]
  * Backport upstream (partial) fix for combined DynamicUser= + User=
    UID was not allowed to be different to GID, which is normally the case in
    debian, due to the group users being allocated the GID 100 without an
    equivalent UID 100 being allocated.
  * Backport upstream patches to fully make DynamicUser=yes + static,
    pre-existing User= work.

  [ Martin Pitt ]
  * Add missing python3-minimal dependency to systemd-tests
  * Drop long-obsolete systemd-bus-proxy system user
    systemd-bus-proxy hasn't been shipped since before stretch and never
    created any files. Thus clean up the obsolete system user on upgrades.
    (Closes: #878182)
  * Drop static systemd-journal-gateway system user
    systemd-journal-gatewayd.service now uses DynamicUser=, so we don't need
    to create this statically any more. Don't remove the user on upgrades
    though, as there is likely still be a running process. (Closes: #878183)
  * Use DynamicUser= for systemd-journal-upload.service.
  * Add Recommends: libnss-systemd to systemd-sysv.
    This is useful to actually be able to resolve dynamically created system
    users with DynamicUser=true. This concept is going to be used much more
    in future versions and (hopefully) third-party .services, so pulling it
    into the default installation seems prudent now.
  * resolved: Fix loop on packets with pseudo dns types.
    (CVE-2017-15908, Closes: #880026, LP: #1725351)
  * bpf-firewall: Properly handle kernels without BPF cgroup but with TRIE maps.
    Fixes "Detaching egress BPF: Invalid argument" log spam. (Closes: #878965)
  * Fix MemoryDenyWriteExecution= bypass with pkey_mprotect() (LP: #1725348)

 -- Martin Pitt <mpitt@debian.org>  Wed, 15 Nov 2017 09:34:00 +0100

systemd (235-2) unstable; urgency=medium

  * Revert "tests: when running a manager object in a test, migrate to private
    cgroup subroot first"
    This was causing test suite failures when running inside a chroot.

 -- Michael Biebl <biebl@debian.org>  Wed, 11 Oct 2017 00:46:07 +0200

systemd (235-1) unstable; urgency=medium

  [ Michael Biebl ]
  * New upstream version 235
    - cryptsetup-generator: use remote-cryptsetup.target when _netdev is
      present (Closes: #852534)
    - tmpfiles: change btmp mode 0600 → 0660 (Closes: #870638)
    - networkd: For IPv6 addresses do not treat IFA_F_DEPRECATED as not ready
      (Closes: #869995)
    - exec-util,conf-files: skip non-executable files in execute_directories()
      (Closes: #867902)
    - man: update udevadm -y/--sysname-match documentation (Closes: #865081)
    - tmpfiles: silently ignore any path that passes through autofs
      (Closes: #805553)
    - shared: end string with % if one was found at the end of a expandible
      string (Closes: #865450)
  * Refresh patches
  * Bump Build-Depends on libmount-dev to (>= 2.30)
  * Install new modprobe.d config file
  * Bump Standards-Version to 4.1.1

  [ Martin Pitt ]
  * Merge logind-kill-off autopkgtest into logind test.
    This was horribly inefficient as a separate test (from commit
    6bd0dab41e), as that cost two VM resets plus accompanying boots; and
    this does not change any state thus does not require this kind of
    isolation.

 -- Michael Biebl <biebl@debian.org>  Tue, 10 Oct 2017 18:29:28 +0200

systemd (234-3) unstable; urgency=medium

  [ Martin Pitt ]
  * Various fixes for the upstream autopkgtest.

  [ Felipe Sateler ]
  * Add fdisk to the dependencies of the upstream autopkgtest.
    The upstream autopkgtest uses sfdisk, which is now in the non-essential
    fdisk package. (Closes: #872119)
  * Disable nss-systemd on udeb builds
  * Correctly disable resolved on udeb builds
  * Help fix collisions in libsystemd-shared symbols by versioning them.
    Backport upstream patch to version the symbols provided in the private
    library, so that they cannot confuse unversioned pam modules or libraries
    linked into them. (Closes: #873708)

  [ Dimitri John Ledkov ]
  * Cherrypick upstream networkd-test.py assertion/check fixes.
    This resolves ADT test suite failures, when running tests under lxc/lxd
    providers.
  * Cherrypick arm* seccomp fixes.
    This should resolve ADT test failures, on arm64, when running as root.
  * Disable KillUserProcesses, yet again, with meson this time.
  * initramfs-tools: trigger udevadm add actions with subsystems first.
    This updates the initramfs-tools init-top udev script to trigger udevadm
    actions with type specified. This mimics the systemd-udev-trigger.service.
    Without type specified only devices are triggered, but triggering
    subsystems may also be required and should happen before triggering the
    devices. This is the case for example on s390x with zdev generated udev
    rules. (LP: #1713536)

  [ Michael Biebl ]
  * (Re)add --quiet flag to addgroup calls.
    This is now safe with adduser having been fixed to no longer suppress
    fatal error messages if --quiet is used. (Closes: #837871)
  * Switch back to default GCC (Closes: #873661)
  * Drop systemd-timesyncd.service.d/disable-with-time-daemon.conf.
    All major NTP implementations ship a native service file nowadays with a
    Conflicts=systemd-timesyncd.service so this drop-in is no longer
    necessary. (Closes: #873185)

 -- Michael Biebl <biebl@debian.org>  Mon, 04 Sep 2017 00:17:00 +0200

systemd (234-2.3) unstable; urgency=high

  * Non-maintainer upload.
  * Also switch to g++-6 temporarily (needed for some tests):
    - Add g++-6 to Build-Depends
    - Export CXX = g++-6

 -- Cyril Brulebois <kibi@debian.org>  Thu, 24 Aug 2017 02:40:53 +0200

systemd (234-2.2) unstable; urgency=high

  * Non-maintainer upload.
  * Switch to gcc-6 on all architectures, working around an FTBFS on mips64el,
    apparently due to a gcc-7 bug (See: #871514):
    - Add gcc-6 to Build-Depends in debian/control
    - Export CC = gcc-6 in debian/rules

 -- Cyril Brulebois <kibi@debian.org>  Wed, 23 Aug 2017 22:53:09 +0000

systemd (234-2.1) unstable; urgency=high

  * Non-maintainer upload.
  * Fix missing 60-input-id.rules in udev-udeb, which breaks the graphical
    version of the Debian Installer, as no key presses or mouse events get
    processed (Closes: #872598).

 -- Cyril Brulebois <kibi@debian.org>  Wed, 23 Aug 2017 20:41:33 +0200

systemd (234-2) unstable; urgency=medium

  [ Martin Pitt ]
  * udev README.Debian: Fix name of example *.link file

  [ Felipe Sateler ]
  * test-condition: Don't assume that all non-root users are normal users.
    Automated builders may run under a dedicated system user, and this test
    would fail that.

  [ Michael Biebl ]
  * Revert "units: Tell login to preserve environment"
    Environment=LANG= LANGUAGE= LC_CTYPE= ... as used in the getty units is
    not unsetting the variables but instead sets it to an empty var. Passing
    that environment to login messes up the system locale settings and
    breaks programs like gpg-agent.
    (Closes: #868695)

 -- Michael Biebl <biebl@debian.org>  Thu, 20 Jul 2017 15:13:42 +0200

systemd (234-1) unstable; urgency=medium

  [ Michael Biebl ]
  * New upstream version 234
    - tmpfiles: Create /var/log/lastlog if it does not exist.
      (Closes: #866313)
    - network: Bridge vlan without PVID. (Closes: #859941)
  * Rebase patches
  * Switch build system from autotools to meson.
    Update the Build-Depends accordingly.
  * Update fsckd patch for meson
  * udev autopkgtest: no longer install test-udev binary manually.
    This is now done by the upstream build system.
  * Update symbols file for libsystemd0
  * Update lintian override for systemd-tests.
    Upstream now installs manual and unsafe tests in subdirectories of
    /usr/lib/systemd/tests/, so ignore those as well.
  * Bump Standards-Version to 4.0.0
  * Change priority of libnss-* packages from extra to optional.
  * Use UTF-8 locale when building the package.
    Otherwise meson will be pretty unhappy when trying to process files with
    unicode characters. Use C.UTF-8 as this locale is pretty much guaranteed
    to be available everywhere.
  * Mark test-timesync as manual.
    The test tries to setup inotify watches for /run/systemd/netif/links
    which fails in a buildd environment where systemd is not active.
  * Do not link udev against libsystemd-shared.
    We ship udev in a separate binary package, so can't use
    libsystemd-shared, which is part of the systemd binary package.
  * Avoid requiring a "kvm" system group.
    This group is not universally available and as a result generates a
    warning during boot. As kvm is only really useful if the qemu package is
    installed and this package already takes care of setting up the proper
    permissions for /dev/kvm, drop this rule from 50-udev-default.rules.

  [ Martin Pitt ]
  * udev README.Debian: Update transitional rules and mention *.link files.
    - 01-mac-for-usb.link got replaced with 73-usb-net-by-mac.rules
    - /etc/systemd/network/50-virtio-kernel-names.link is an upgrade
      transition for VMs with virtio
    - Describe *.link files as a simpler/less error prone (but also less
      flexible) way of customizing interface names. (Closes: #868002)

 -- Michael Biebl <biebl@debian.org>  Thu, 13 Jul 2017 17:38:28 +0200

systemd (233-10) unstable; urgency=medium

  [ Martin Pitt ]
  * Adjust var-lib-machines.mount target.
    Upstream PR #6095 changed the location to
    {remote-fs,machines}.target.wants, so just install all available ones.

  [ Dimitri John Ledkov ]
  * Fix out-of-bounds write in systemd-resolved.
    CVE-2017-9445 (Closes: #866147, LP: #1695546)

  [ Michael Biebl ]
  * Be truly quiet in systemctl -q is-enabled (Closes: #866579)
  * Improve RLIMIT_NOFILE handling.
    Use /proc/sys/fs/nr_open to find the current limit of open files
    compiled into the kernel instead of using a hard-coded value of 65536
    for RLIMIT_NOFILE. (Closes: #865449)

  [ Nicolas Braud-Santoni ]
  * debian/extra/rules: Use updated U2F ruleset.
    This ruleset comes from Yubico's libu2f-host. (Closes: #824532)

 -- Michael Biebl <biebl@debian.org>  Mon, 03 Jul 2017 18:51:58 +0200

systemd (233-9) unstable; urgency=medium

  * hwdb: Use path_join() to generate the hwdb_bin path.
    This ensures /lib/udev/hwdb.bin gets the correct SELinux context. Having
    double slashes in the path makes selabel_lookup_raw() return the wrong
    context. (Closes: #851933)
  * Drop no longer needed Breaks against usb-modeswitch
  * Drop Breaks for packages shipping rcS init scripts.
    This transition was completed in stretch.

 -- Michael Biebl <biebl@debian.org>  Mon, 19 Jun 2017 15:10:14 +0200

systemd (233-8) experimental; urgency=medium

  * Bump debhelper compatibility level to 10
  * Drop versioned Build-Depends on dpkg-dev.
    It's no longer necessary as even Jessie ships a new enough version.
  * timesyncd: don't use compiled-in list if FallbackNTP has been configured
    explicitly (Closes: #861769)
  * resolved: fix null pointer p->question dereferencing.
    This fixes a bug which allowed a remote DoS (daemon crash) via a crafted
    DNS response with an empty question section.
    Fixes: CVE-2017-9217 (Closes: #863277)

 -- Michael Biebl <biebl@debian.org>  Mon, 29 May 2017 14:12:08 +0200

systemd (233-7) experimental; urgency=medium

  [ Michael Biebl ]
  * basic/journal-importer: Fix unaligned access in get_data_size()
    (Closes: #862062)
  * ima: Ensure policy exists before asking the kernel to load it
    (Closes: #863111)
  * Add Depends: procps to systemd.
    It's required by /usr/lib/systemd/user/systemd-exit.service which calls
    /bin/kill to stop the systemd --user instance. (Closes: #862292)
  * service: Serialize information about currently executing command
    (Closes: #861157)
  * seccomp: Add clone syscall definitions for mips (Closes: #861171)

  [ Dimitri John Ledkov ]
  * ubuntu: disable dnssec on any ubuntu releases (LP: #1690605)

  [ Felipe Sateler ]
  * Specify nobody user and group.
    Otherwise nss-systemd will translate to group 'nobody', which doesn't
    exist on debian systems.

 -- Michael Biebl <biebl@debian.org>  Wed, 24 May 2017 12:26:18 +0200

systemd (233-6) experimental; urgency=medium

  [ Felipe Sateler ]
  * Backport upstream PR #5531.
    This delays opening the mdns and llmnr sockets until a network has enabled
    them. This silences annoying messages when networkd receives such packets
    without expecting them: Got mDNS UDP packet on unknown scope.

  [ Martin Pitt ]
  * resolved: Disable DNSSEC by default on stretch and zesty.
    Both Debian stretch and Ubuntu zesty are close to releasing, switch to
    DNSSEC=off by default for those. Users can still turn it back on with
    DNSSEC=allow-downgrade (or even "yes").

  [ Michael Biebl ]
  * Add Conflicts against hal.
    Since v183, udev no longer supports RUN+="socket:". This feature is
    still used by hal, but now generates vast amounts of errors in the
    journal. Thus force the removal of hal by adding a Conflicts to the udev
    package. This is safe, as hal is long dead and no longer useful.
  * Drop systemd-ui Suggests
    systemd-ui is unmaintained upstream and not particularly useful anymore.
  * journal: fix up syslog facility when forwarding native messages.
    Native journal messages (_TRANSPORT=journal) typically don't have a
    syslog facility attached to it. As a result when forwarding the
    messages to syslog they ended up with facility 0 (LOG_KERN).
    Apply syslog_fixup_facility() so we use LOG_USER instead.
    (Closes: #837893)
  * Split upstream tests into systemd-tests binary package (Closes: #859152)
  * Get PACKAGE_VERSION from config.h.
    This also works with meson and is not autotools specific.

  [ Sjoerd Simons ]
  * init-functions Only call daemon-reload when planning to redirect
    systemctl daemon-reload is a quite a heavy operation, it will re-parse
    all configuration and re-run all generators. This should only be done
    when strictly needed. (Closes: #861158)

 -- Michael Biebl <biebl@debian.org>  Fri, 28 Apr 2017 21:47:14 +0200

systemd (233-5) experimental; urgency=medium

  * Do not throw a warning in emergency and rescue mode if plymouth is not
    installed.
    Ideally, plymouth should only be referenced via dependencies, not
    ExecStartPre. This at least avoids the confusing error message on
    minimal installations that do not carry plymouth.
  * rules: Allow SPARC vdisk devices when identifying CD drives
    (Closes: #858014)

 -- Michael Biebl <biebl@debian.org>  Tue, 21 Mar 2017 21:00:08 +0100

systemd (233-4) experimental; urgency=medium

  [ Martin Pitt ]
  * udev autopkgtest: Drop obsolete sys.tar.xz fallback.
    This was only necessary for supporting 232 as well.
  * root-unittest: Drop obsolete FIXME comment.
  * Add libpolkit-gobject-1-dev build dep for polkit version detection.
  * Move systemd.link(5) to udev package.
    .link files are being handled by udev, so it should ship the
    corresponding manpage. Bump Breaks/Replaces accordingly. (Closes: #857270)

  [ Michael Biebl ]
  * Restart journald on upgrades (Closes: #851438)
  * Avoid strict DM API versioning.
    Compiling against the dm-ioctl.h header as provided by the Linux kernel
    will embed the DM interface version number. Running an older kernel can
    lead to errors on shutdown when trying to detach DM devices.
    As a workaround, build against a local copy of dm-ioctl.h based on 3.13,
    which is the minimum required version to support DM_DEFERRED_REMOVE.
    (Closes: #856337)

 -- Michael Biebl <biebl@debian.org>  Thu, 16 Mar 2017 18:40:16 +0100

systemd (233-3) experimental; urgency=medium

  [ Michael Biebl ]
  * Install D-Bus policy files in /usr
  * Drop no longer needed maintainer scripts migration code and simplify
    various version checks
  * Fix location of installed tests
  * Override package-name-doesnt-match-sonames lintian warning for libnss-*
  * Don't ship any symlinks in /etc/systemd/system.
    Those should be created dynamically via "systemctl enable".

  [ Martin Pitt ]
  * root-unittests autopkgtest: Skip test-udev.
    It has its own autopkgtest and needs some special preparation. At some
    point that should be merged into root-unittests, but let's quickfix this
    to unbreak upstream CI.

 -- Michael Biebl <biebl@debian.org>  Fri, 03 Mar 2017 19:49:44 +0100

systemd (233-2) experimental; urgency=medium

  * test: skip instead of fail if crypto kmods are not available.
    The Debian buildds have module loading disabled, thus AF_ALG sockets are
    not available during build. Skip the tests that cover those (khash and
    id128) instead of failing them in this case.
    https://github.com/systemd/systemd/issues/5524

 -- Martin Pitt <mpitt@debian.org>  Fri, 03 Mar 2017 11:51:25 +0100

systemd (233-1) experimental; urgency=medium

  [ Martin Pitt ]
  * New upstream release 233:
    - udev: Remove /run/udev/control on stop to avoid sendsigs to kill
      udevd. (Closes: #791944)
    - nspawn: Handle container directory symlinks. (Closes: #805785)
    - Fix mount units to not become "active" when NFS mounts time out.
      (Closes: #835810)
    - hwdb: Rework path/priority comparison when loading files from /etc/
      vs. /lib. (Closes: #845442)
    - machinectl: Fix "list" command when failing to determine OS version.
      (Closes: #849316)
    - Support tilegx architecture. (Closes: #856306)
    - systemd-sleep(8): Point out inhibitor interface as better alternative
      for suspend integration. (Closes: #758279)
    - journalctl: Improve error message wording when specifying boot
      offset with ephemeral journal. (Closes: #839291)
  * Install new systemd-umount and /usr/lib/environment.d/
  * Use "make install-tests" for shipped unit tests
  * Switch back to gold linker on mips*
    Bug #851736 got fixed now.
  * debian/rules: Drop obsolete SETCAP path

  [ Michael Biebl ]
  * Drop upstart jobs for udev
  * Drop /sbin/udevadm compat symlink from udev-udeb and initramfs
  * Drop Breaks and Replaces from pre-jessie

 -- Martin Pitt <mpitt@debian.org>  Thu, 02 Mar 2017 17:10:09 +0100

systemd (232-19) unstable; urgency=medium

  [ Martin Pitt ]
  * debian/README.source: Update patch and changelog handling to current
    reality.
  * root-unittests autopkgtest: Blacklist test-journal-importer.
    This got added in a recent PR, but running this requires using "make
    install-tests" which hasn't landed yet.
  * fsckd: Fix format specifiers on 32 bit architectures.
  * resolved: Fix NSEC proofs for missing TLDs (Closes: #855479)
  * boot-and-services autopkgtest: Skip CgroupsTest on unified hierarchy.
  * boot-smoke autopkgtest: Run in containers, too.
  * logind autopkgtest: Adjust to work in containers.

  [ Dimitri John Ledkov ]
  * Fix resolved failing to follow CNAMES for DNS stub replies (LP: #1647031)
  * Fix emitting change signals with a sessions property in logind
    (LP: #1661568)

  [ Michael Biebl ]
  * If an automount unit is masked, don't react to activation anymore.
    Otherwise we'll hit an assert sooner or later. (Closes: #856035)

  [ Felipe Sateler ]
  * resolved: add the new KSK to the built-in resolved trust anchor.
    The old root key will be discarded in early 2018, so get this into
    stretch.
  * Backport some zsh completion fixes from upstream (Closes: #847203)

 -- Martin Pitt <mpitt@debian.org>  Thu, 02 Mar 2017 09:21:12 +0100

systemd (232-18) unstable; urgency=medium

  * udev autopkgtest: Adjust to script-based test /sys creation.
    PR #5250 changes from the static sys.tar.xz to creating the test /sys
    directory with a script. Get along with both cases until 233 gets
    released and packaged.
  * systemd-resolved.service.d/resolvconf.conf: Don't fail if resolvconf is
    not installed. ReadWritePaths= fails by default if the referenced
    directory does not exist. This happens if resolvconf is not installed, so
    use '-' to ignore the absence. (Closes: #854814)
  * Fix two more seccomp issues.
  * Permit seeing process list of units whose unit files are missing.
  * Fix systemctl --user enable/disable without $XDG_RUNTIME_DIR being set.
    (Closes: #855050)

 -- Martin Pitt <mpitt@debian.org>  Mon, 13 Feb 2017 17:36:12 +0100

systemd (232-17) unstable; urgency=medium

  * Add libcap2-bin build dependency for tests. This will make
    test_exec_capabilityboundingset() actually run. (Closes: #854394)
  * Add iproute2 build dependency for tests. This will make
    test_exec_privatenetwork() actually run; it skips if "ip" is not present.
    (Closes: #854396)
  * autopkgtest: Run all upstream unit tests as root.
    Ship all upstream unit tests in libsystemd-dev, and run them all as root
    in autopkgtest. (Closes: #854392) This also fixes the FTBFS on non-seccomp
    architectures.
  * systemd-resolved.service.d/resolvconf.conf: Allow writing to
    /run/resolvconf. Upstream PR #5283 will introduce permission restrictions
    for systemd-resolved.service, including the lockdown to writing
    /run/systemd/. This will then cause the resolvconf call in our drop-in to
    fail as that needs to write to /run/resolvconf/. Add this to
    ReadWritePaths=. (This is a no-op with the current unrestricted unit).

 -- Martin Pitt <mpitt@debian.org>  Fri, 10 Feb 2017 11:52:46 +0100

systemd (232-16) unstable; urgency=medium

  [ Martin Pitt ]
  * Add autopkgtest for test-seccomp
  * udev: Fix by-id symlinks for devices whose IDs contain whitespace
    (Closes: #851164, LP: #1647485)
  * Add lintian overrides for binary-or-shlib-defines-rpath on shipped test
    programs. This is apparently a new lintian warning on which uploads get
    rejected.  These are only test programs, not in $PATH, and they need to
    link against systemd's internal library.

  [ Michael Biebl ]
  * Fix seccomp filtering. (Closes: #852811)
  * Do not crash on daemon-reexec when /run is full (Closes: #850074)

 -- Martin Pitt <mpitt@debian.org>  Thu, 09 Feb 2017 16:22:43 +0100

systemd (232-15) unstable; urgency=medium

  * Add missing Build-Depends on tzdata.
    It is required to successfully run the test suite. (Closes: #852883)
  * Bump systemd Breaks to ensure it is upgraded in lockstep with udev.
    The sandboxing features used by systemd-udevd.service require systemd
    (>= 232-11). (Closes: #853078)
  * Bump priority of libpam-systemd to standard.
    This reflects the changes that have been made in the archive a while
    ago. See #803184

 -- Michael Biebl <biebl@debian.org>  Wed, 01 Feb 2017 22:45:35 +0100

systemd (232-14) unstable; urgency=medium

  * Deal with NULL pointers more gracefully in unit_free() (Closes: #852202)
  * Fix issues in journald during startup

 -- Michael Biebl <biebl@debian.org>  Mon, 23 Jan 2017 14:52:46 +0100

systemd (232-13) unstable; urgency=medium

  * Re-add versioned Conflicts/Replaces against upstart.
    In Debian the upstart package was never split into upstart and
    upstart-sysv, so we need to keep that for switching from upstart to
    systemd-sysv. (Closes: #852156)
  * Update Vcs-* according to the latest recommendation
  * Update Homepage and the URLs in debian/copyright to use https

 -- Michael Biebl <biebl@debian.org>  Sun, 22 Jan 2017 08:19:28 +0100

systemd (232-12) unstable; urgency=medium

  * Fix build if seccomp support is disabled
  * Enable seccomp support on ppc64

 -- Michael Biebl <biebl@debian.org>  Wed, 18 Jan 2017 19:43:51 +0100

systemd (232-11) unstable; urgency=medium

  [ Martin Pitt ]
  * Fix RestrictAddressFamilies=
    Backport upstream fix for setting up seccomp filters to fix
    RestrictAddressFamilies= on non-amd64 architectures. Drop the hack from
    debian/rules to remove this property from unit files.
    See #843160
  * Use local machine-id for running tests during package build.
    Since "init" and thus "systemd" are not part of debootstrap any more,
    some buildd chroots don't have an /etc/machine-id any more. Port the old
    Add-env-variable-for-machine-ID-path.patch to the current code, use a
    local machine-id again, and always make test suite failures fatal.
    (Closes: #851445)

  [ Michael Biebl ]
  * gpt-auto-generator: support LUKS encrypted root partitions
    (Closes: #851475)
  * Switch to bfd linker on mips*
    The gold linker is currently producing broken libraries on mips*
    resulting in segfaults for users of libsystemd. Switch to bfd until
    binutils has been fixed. (Closes: #851412)
  * Revert "core: turn on specifier expansion for more unit file settings"
    The expansion of the % character broke the fstab-generator and
    specifying the tmpfs size as percentage of physical RAM resulted in the
    size being set to 4k. (Closes: #851492)
  * Drop obsolete Conflicts, Breaks and Replaces
  * Require systemd-shim version which supports v232.
    See #844785

  [ Ondřej Nový ]
  * Redirect try-restart in init-functions hook (Closes: #851688)

 -- Michael Biebl <biebl@debian.org>  Wed, 18 Jan 2017 12:38:54 +0100

systemd (232-10) unstable; urgency=medium

  * Add NULL sentinel to strjoin.
    We haven't cherry-picked upstream commit 605405c6c which introduced a
    strjoin macro that adds the NULL sentinel automatically so we need to do
    it manually. (Closes: #851210)

 -- Michael Biebl <biebl@debian.org>  Fri, 13 Jan 2017 05:08:55 +0100

systemd (232-9) unstable; urgency=medium

  * Use --disable-wheel-group configure switch.
    Instead of mangling the tmpfiles via sed to remove the wheel group, use
    the configure switch which was added upstream in v230.
    See https://github.com/systemd/systemd/issues/2492
  * Update debian/copyright.
    Bob Jenkins released the lookup3.[ch] files as public domain which means
    there is no copyright holder.
  * Drop fallback for older reportbug versions when attaching files
  * debian/extra/init-functions.d/40-systemd: Stop checking for init env var.
    This env variable is no longer set when systemd executes a service so
    it's pointless to check for it.
  * debian/extra/init-functions.d/40-systemd: Stop setting
    _SYSTEMCTL_SKIP_REDIRECT=true.
    It seems we don't actually need it to detect recursive loops (PPID is
    sufficient) and by exporting it we leak _SYSTEMCTL_SKIP_REDIRECT into
    the runtime environment of the service. (Closes: #802018)
  * debian/extra/init-functions.d/40-systemd: Rename _SYSTEMCTL_SKIP_REDIRECT.
    Rename _SYSTEMCTL_SKIP_REDIRECT to SYSTEMCTL_SKIP_REDIRECT to be more
    consistent with other environment variables which are used internally by
    systemd, like SYSTEMCTL_SKIP_SYSV.
  * Various specifier resolution fixes.
    Turn on specifier expansion for more unit file settings.
    See https://github.com/systemd/systemd/pull/4835 (Closes: #781730)

 -- Michael Biebl <biebl@debian.org>  Thu, 12 Jan 2017 16:59:22 +0100

systemd (232-8) unstable; urgency=medium

  [ Martin Pitt ]
  * Drop systemd dependency from libnss-myhostname again.
    This NSS module is completely independent from systemd, unlike the other
    three.
  * Install 71-seat.rules into the initrd.
    This helps plymouth to detect applicable devices. (Closes: #756109)
  * networkd: Fix crash when setting routes.
  * resolved: Drop removal of resolvconf entry on stop.
    This leads to timeouts on shutdown via the resolvconf hooks and does not
    actually help much -- /etc/resolv.conf would then just be empty instead of
    having a nonexisting 127.0.0.53 nameserver, so manually stopping resolved
    in a running system is broken either way. (LP: #1648068)
  * Keep RestrictAddressFamilies on amd64.
    This option and libseccomp currently work on amd64 at least, so let's make
    sure it does not break there as well, and benefit from the additional
    protection at least on this architecture.
  * Explicitly set D-Bus policy dir.
    This is about to change upstream in
    https://github.com/systemd/systemd/pull/4892, but as explained in commit
    2edb1e16fb12f4 we need to keep the policies in /etc/ until stretch+1.

  [ Michael Biebl ]
  * doc: Clarify NoNewPrivileges in systemd.exec(5). (Closes: #756604)
  * core: Rework logic to determine when we decide to add automatic deps for
    mounts.  This adds a concept of "extrinsic" mounts. If mounts are
    extrinsic we consider them managed by something else and do not add
    automatic ordering against umount.target, local-fs.target,
    remote-fs.target. (Closes: #818978)
  * rules: Add persistent links for nbd devices. (Closes: #837999)

 -- Michael Biebl <biebl@debian.org>  Sat, 17 Dec 2016 01:54:18 +0100

systemd (232-7) unstable; urgency=medium

  [ Michael Biebl ]
  * Mark liblz4-tool build dependency as <!nocheck>
  * udev: Try mount -n -o move first
    initramfs-tools is not actually using util-linux mount (yet), so making
    mount -n --move the first alternative would trigger an error message if
    users have built their initramfs without busybox support.

  [ Alexander Kurtz ]
  * debian/extra/kernel-install.d/85-initrd.install: Remove an unnecessary
    variable. (Closes: #845977)

  [ Martin Pitt ]
  * Drop systemd-networkd's "After=dbus.service" ordering, so that it can
    start during early boot (for cloud-init.service). It will auto-connect to
    D-Bus once it becomes available later, and transient (from DHCP) hostname
    and timezone setting do not currently work anyway. (LP: #1636912)
  * Run hwdb/parse_hwdb.py during package build.
  * Package libnss-systemd
  * Make libnss-* depend on the same systemd package version.

 -- Martin Pitt <mpitt@debian.org>  Wed, 30 Nov 2016 14:38:36 +0100

systemd (232-6) unstable; urgency=medium

  * Add policykit-1 test dependency for networkd-test.py.
  * debian/rules: Don't destroy unit symlinks with sed -i.
    Commit 21711e74 introduced a "sed -i" to remove RestrictAddressFamilies=
    from units. This also caused unit symlinks to get turned into real files,
    causing D-Bus activated services like timedated to fail ("two units with
    the same D-Bus name").
  * Fall back to "mount -o move" in udev initramfs script
    klibc's mount does not understand --move, so for the time being we need to
    support both variants. (Closes: #845161)
  * debian/README.Debian: Document how to generate a shutdown log.
    Thanks 積丹尼 Dan Jacobson. (Closes: #826297)

 -- Martin Pitt <mpitt@debian.org>  Mon, 21 Nov 2016 10:39:57 +0100

systemd (232-5) unstable; urgency=medium

  * Add missing liblz4-tool build dependency.
    Fixes test-compress failure during package build.
  * systemd: Ship /var/lib.
    This will soon contain a polkit pkla file.

 -- Martin Pitt <mpitt@debian.org>  Sun, 20 Nov 2016 12:22:52 +0100

systemd (232-4) unstable; urgency=medium

  [ Martin Pitt ]
  * debian/tests/unit-config: Query pkg-config for system unit dir.
    This fixes confusion on merged-/usr systems where both /usr/lib/systemd and
    /lib/systemd exist. It's actually useful to verify that systemd.pc says the
    truth.
  * debian/tests/upstream: Fix clobbering of merged-/usr symlinks
  * debian/tests/systemd-fsckd: Create /etc/default/grub.d if necessary
  * debian/rules: Drop check for linking to libs in /usr.
    This was just an approximation, as booting without an initrd could still be
    broken by library updates (e. g. #828991). With merged /usr now being the
    default this is now completely moot.
  * Move kernel-install initrd script to a later prefix.
    60- does not leave much room for scripts that want to run before initrd
    building (which is usually one of the latest things to do), so bump to 85.
    Thanks to Sjoerd Simons for the suggestion.
  * Disable 99-default.link instead of the udev rule for disabling persistent
    interface names.
    Disabling 80-net-setup-link.rules will also cause ID_NET_DRIVER to not be
    set any more, which breaks 80-container-ve.network and matching on driver
    name in general. So disable the actual default link policy instead. Still
    keep testing for 80-net-setup-link.rules in the upgrade fix and
    73-usb-net-by-mac.rules to keep the desired behaviour on systems which
    already disabled ifnames via that udev rule.
    See https://lists.freedesktop.org/archives/systemd-devel/2016-November/037805.html
  * debian/tests/boot-and-services: Always run seccomp test
    seccomp is now available on all architectures on which Debian and Ubuntu
    run tests, so stop making this test silently skip if seccomp is disabled.
  * Bump libseccomp build dependency as per configure.ac.
  * Replace "Drop RestrictAddressFamilies=" patch with sed call.
    With that it will also apply to upstream builds/CI, and it is structurally
    simpler.
  * Rebuild against libseccomp with fixed shlibs. (Closes: #844497)

  [ Michael Biebl ]
  * fstab-generator: add x-systemd.mount-timeout option. (Closes: #843989)
  * build-sys: do not install ctrl-alt-del.target symlink twice.
    (Closes: #844039)
  * Enable lz4 support.
    While the compression rate is not as good as XZ, it is much faster, so a
    better default for the journal and especially systemd-coredump.
    (Closes: #832010)

  [ Felipe Sateler ]
  * Enable machines.target by default. (Closes: #806787)

  [ Evgeny Vereshchagin ]
  * debian/tests/upstream: Print all journal files.
    We don't print all journal files. This is misleading a bit:
    https://github.com/systemd/systemd/pull/4331#issuecomment-252830790
    https://github.com/systemd/systemd/pull/4395#discussion_r87948836

  [ Luca Boccassi ]
  * Use mount --move in initramfs-tools udev script.
    Due to recent changes in busybox and initramfs-tools the mount
    utility is no longer the one from busybox but from util-linux.
    The latter does not support mount -o move.
    The former supports both -o move and --move, so use it instead to be
    compatible with both.
    See this discussion for more details:
    https://bugs.debian.org/823856 (Closes: #844775)

 -- Michael Biebl <biebl@debian.org>  Sun, 20 Nov 2016 03:34:58 +0100

systemd (232-3) unstable; urgency=medium

  [ Felipe Sateler ]
  * Make systemd-delta less confused on merged-usr systems. (Closes: #843070)
  * Fix wrong paths for /bin/mount when compiled on merged-usr system.
    Then the build system finds /usr/bin/mount which won't exist on a
    split-/usr system. Set the paths explicitly in debian/rules and drop
    Use-different-default-paths-for-various-binaries.patch. (Closes: #843433)

  [ Martin Pitt ]
  * debian/tests/logind: Split out "pid in logind session" test
  * debian/tests/logind: Adjust "in logind session" test for unified cgroup
    hierarchy
  * debian/tests/boot-and-services: Check common properties of CLI programs.
    Verify that CLI programs have a sane behaviour and exit code when being
    called with --help, --version, or an invalid option.
  * nspawn: Fix exit code for --help and --version (Closes: #843544)
  * core: Revert using the unified hierarchy for the systemd cgroup.
    Too many things don't get along with it yet, like docker, LXC, or runc.
    (Closes: #843509)

 -- Martin Pitt <mpitt@debian.org>  Wed, 09 Nov 2016 09:34:45 +0100

systemd (232-2) unstable; urgency=medium

  * Drop RestrictAddressFamilies from service files.
    RestrictAddressFamilies= is broken on 32bit architectures and causes
    various services to fail with a timeout, including
    systemd-udevd.service.
    While this might actually be a libseccomp issue, remove this option for
    now until a proper solution is found. (Closes: #843160)

 -- Michael Biebl <biebl@debian.org>  Sat, 05 Nov 2016 22:43:27 +0100

systemd (232-1) unstable; urgency=medium

  [ Martin Pitt ]
  * New upstream release 232:
    - Fix "systemctl start" when ReadWriteDirectories is a symlink
      (Closes: ##792187)
    - Fix "journalctl --setup-keys" output (Closes: #839097)
    - Run run sysctl service if /proc/sys/net is writable, for containers
      (Closes: #840529)
    - resolved: Add d.f.ip6.arpa to the DNSSEC default negative trust anchors
      (Closes: #834453)
  * debian/tests/logind: Copy the current on-disk unit instead of the
    on-memory one.
  * Build sd-boot on arm64. gnu-efi is available on arm64 now.
    (Closes: #842617)
  * Link test-seccomp against seccomp libs to fix FTBFS
  * debian/rules: Remove nss-systemd (until we package it)
  * Install new systemd-mount

  [ Michael Biebl ]
  * Install new journal-upload.conf man pages in systemd-journal-remote

 -- Martin Pitt <mpitt@debian.org>  Fri, 04 Nov 2016 07:18:10 +0200

systemd (231-10) unstable; urgency=medium

  [ Martin Pitt ]
  * systemctl: Add --wait option to wait until started units terminate again.
  * nss-resolve: return NOTFOUND instead of UNAVAIL on resolution errors.
    This makes it possible to configure a fallback to "dns" without breaking
    DNSSEC, with "resolve [!UNAVAIL=return] dns".
  * libnss-resolve.postinst: Skip dns fallback if resolve is present.
    Only fall back to "dns" if nss-resolve is not installed (for the
    architecture of the calling program). Once it is, we never want to fall
    back to "dns" as that breaks enforcing DNSSEC verification and also
    pointlessly retries NXDOMAIN failures. (LP: #1624071)
  * unit: sent change signal before removing the unit if necessary
    (LP: #1632964)
  * networkd: Fix assertion crash on adding VTI with IPv6 addresses
    (LP: #1633274)
  * debian/tests/upstream: Stop specifying initrd, it is autodetected now.
  * debian/tests/upstream: Add gcc/libc-dev/make test dependencies,
    so that the tests can build helper binaries.

  [ Felipe Sateler ]
  * Explicitly disable installing the upstream-provided PAM configuration.
  * Register interest in the status of dracut and initramfs-tools in reportbug
    template

  [ Michael Biebl ]
  * Stop creating systemd-update-utmp-runlevel.service symlinks manually

 -- Martin Pitt <mpitt@debian.org>  Wed, 26 Oct 2016 13:24:37 +0200

systemd (231-9) unstable; urgency=medium

  * pid1: process zero-length notification messages again.
    Just remove the assertion, the "n" value was not used anyway. This fixes
    a local DoS due to unprocessed/unclosed fds which got introduced by the
    previous fix. (Closes: #839171) (LP: #1628687)
  * pid1: Robustify manager_dispatch_notify_fd()
  * test/networkd-test.py: Add missing writeConfig() helper function.

 -- Martin Pitt <mpitt@debian.org>  Thu, 29 Sep 2016 23:39:24 +0200

systemd (231-8) unstable; urgency=medium

  [ Martin Pitt ]
  * Replace remaining systemctl --failed with --state=failed
    "--failed" is deprecated in favor of --state.
  * debian/shlibs.local.in: More precisely define version of internal shared
    lib.
  * debian/tests/upstream: Drop blacklisting
    These tests now work fine without qemu.
  * debian/tests/storage: Avoid rmmod scsi_debug (LP: #1626737)
  * upstream build system: Install libudev, libsystemd, and nss modules to
    ${rootlibdir}. Drop downstream workaround from debian/rules.
  * Ubuntu: Disable resolved's DNSSEC for the final 16.10 release.
    Resolved's DNSSEC support is still not mature enough, and upstream
    recommends to disable it in stable distro releases still.
  * Fix abort/DoS on zero-length notify message triggers (LP: #1628687)
  * resolved: don't query domain-limited DNS servers for other domains
    (LP: #1588230)

  [ Antonio Ospite ]
  * Update systemd-user pam config to require pam_limits.so.
    (Closes: #838191)

 -- Martin Pitt <mpitt@debian.org>  Thu, 29 Sep 2016 13:40:21 +0200

systemd (231-7) unstable; urgency=medium

  [ Michael Biebl ]
  * fsckd: Do not exit on idle timeout if there are still clients connected
    (Closes: #788050, LP: #1547844)

  [ Martin Pitt ]
  * 73-usb-net-by-mac.rules: Split kernel command line import line.
    Reportedly this makes the rule actually work on some platforms. Thanks Alp
    Toker! (LP: #1593379)
  * debian/tests/boot-smoke: Only run 5 iterations
  * systemd.postinst: Drop obsolete setcap call for systemd-detect-virt.
    Drop corresponding libcap2-bin dependency.
  * debian/tests/systemd-fsckd: Robustify check for "unit was running"
    (LP: #1624406)
  * debian/extra/set-cpufreq: Use powersave with intel_pstate.
    This is what we did on xenial, and apparently powersave is still actually
    better than performance. Thanks to Doug Smythies for the measurements!
    (LP: #1579278)
  * Ubuntu: Move ondemand.service from static to runtime enablement.
    This makes it easier to keep performance, by disabling ondemand.service.
    Side issue in LP: #1579278
  * Revert "networkd: remove route if carrier is lost"
    This causes networkd to drop addresses from unmanaged interfaces in some
    cases. (Closes: #837759)
  * debian/tests/storage: Avoid stderr output of stopping systemd-cryptsetup@.service
  * libnss-*.prerm: Remove possible [key=value] options from NSS modules as well.
    (LP: #1625584)

 -- Martin Pitt <mpitt@debian.org>  Tue, 20 Sep 2016 15:03:06 +0200

systemd (231-6) unstable; urgency=medium

  [ Martin Pitt ]
  * Add alternative iptables-dev build dependencies
    libiptc-dev is very new and not yet present in stable Debian/Ubuntu releases.
    Add it as a fallback build dependency for backports and upstream tests.
  * Detect if seccomp is enabled but seccomp filtering is disabled
    (Closes: #832713)
  * resolved: recognize DNS names with more than one trailing dot as invalid
    (LP: #1600000)
  * debian/tests/smoke: Store udev db dump artifact on failure
  * networkd: limit the number of routes to the kernel limit
  * systemctl: consider service running only when it is in active or reloading state
  * networkd: remove route if carrier is lost
  * Add Ref()/Unref() bus calls for units

  [ Felipe Sateler ]
  * git-cherry-pick: always recreate the patch-queue branch.

  [ Dimitri John Ledkov ]
  * Use idiomatic variables from dpkg include.

 -- Martin Pitt <mpitt@debian.org>  Sun, 11 Sep 2016 15:00:55 +0200

systemd (231-5) unstable; urgency=medium

  [ Iain Lane ]
  * Let graphical-session-pre.target be manually started (LP: #1615341)

  [ Felipe Sateler ]
  * Add basic version of git-cherry-pick
  * Replace Revert-units-add-a-basic-SystemCallFilter-3471.patch with upstream
    patch
  * sysv-generator: better error reporting. (Closes: #830257)

  [ Martin Pitt ]
  * 73-usb-net-by-mac.rules: Test for disabling 80-net-setup-link.rules more
    efficiently. Stop calling readlink at all and just test if
    /etc/udev/rules.d/80-net-setup-link.rules exists -- a common way to
    disable an udev rule is to just "touch" it in /etc/udev/rule.d/ (i. e.
    empty file), and if the rule is customized we cannot really predict anyway
    if the user wants MAC-based USB net names or not. (LP: #1615021)
  * Ship kernel-install (Closes: #744301)
  * Add debian/extra/kernel-install.d/60-initrd.install.
    This kernel-install drop-in copies the initrd of the selected kernel to
    the EFI partition.
  * bootctl: Automatically detect ESP partition.
    This makes bootctl work with Debian's /boot/efi/ mountpoint without having
    to explicitly specify --path.
    Patches cherry-picked from upstream master.
  * systemd.NEWS: Point out that alternatively rcS scripts can be moved to
    rc[2-5]. Thanks to Petter Reinholdtsen for the suggestion!

  [ Michael Biebl ]
  * Enable iptables support (Closes: #787480)
  * Revert "logind: really handle *KeyIgnoreInhibited options in logind.conf"
    The special 'key handling' inhibitors should always work regardless of
    any *IgnoreInhibited settings – otherwise they're nearly useless.
    Update man pages to clarify that *KeyIgnoreInhibited only apply to a
    subset of locks (Closes: #834148)

 -- Martin Pitt <mpitt@debian.org>  Fri, 26 Aug 2016 10:58:07 +0200

systemd (231-4) unstable; urgency=medium

  * Revert "pid1: reconnect to the console before being re-executed"
    This unbreaks consoles after "daemon-reexec". (Closes: #834367)

 -- Martin Pitt <mpitt@debian.org>  Thu, 18 Aug 2016 07:03:13 +0200

systemd (231-3) unstable; urgency=medium

  * resolved resolvconf integration: Run resolvconf without privilege
    restrictions. On some architectures (at least ppc64el), running resolvconf
    does not work with MemoryDenyWriteExecute=yes. (LP: #1609740)
  * Revert unit usage of MemoryDenyWriteExecute=yes. This is implemented
    through seccomp as well. (Closes: #832713)

 -- Martin Pitt <mpitt@debian.org>  Mon, 15 Aug 2016 09:58:09 +0200

systemd (231-2) unstable; urgency=medium

  [ Martin Pitt ]
  * debian/rules: Fix UPSTREAM_VERSION for upstream master builds
  * Limit "link against /usr" check to some critical binaries only and add
    generators
  * debian/rules: Put back cleanup of *.busname (Closes: #833487)
  * debian/tests/localed-x11-keymap: Robustify cleanup
  * debian/tests/localed-x11-keymap: Check that localed works without
    /etc/default/keyboard. This reproduces #833849.
  * Revert "units: add a basic SystemCallFilter (#3471)"
    This causes fatal failures on kernels that don't have seccomp enabled.
    This can be reactivated once
    https://github.com/systemd/systemd/issues/3882 is fixed.
    (Closes: #832713, #832893)

  [ Simon McVittie ]
  * localed: tolerate absence of /etc/default/keyboard.
    The debian-specific patch to read Debian config files was not tolerating
    the absence of /etc/default/keyboard. This causes systemd-localed to
    fail to start on systems where that file isn't populated (like embedded
    systems without keyboards). (Closes: #833849)

 -- Martin Pitt <mpitt@debian.org>  Sun, 14 Aug 2016 10:54:57 +0200

systemd (231-1) unstable; urgency=low

  [ Martin Pitt ]
  * New upstream release 231:
    - Fix "Failed to create directory /str/sys/fs/selinux: Read-only file
      system" warning. (Closes: #830693)
  * systemd.postinst: Remove systemd-networkd-resolvconf-update.path removal
    leftover. (Closes: #830778)
  * Drop support for rcS.d SysV init scripts.
    These are prone to cause dependency loops, and almost all packages with
    rcS scripts now ship a native systemd service.
  * networkd: Handle router advertisements in userspace again.
    Drop Revert-Revert-networkd-ndisc-revert-to-letting-the-k.patch.
    Bug #814566/#815586 got fixed in 230, and #815884 and #815884 and #815793
    are unreproducible and need more reporter feedback.
  * debian/gbp.conf: Enable dch options "full" and "multimaint-merge"
  * systemd-sysv: Add Conflicts: systemd-shim.
    To avoid shim trying to claim the D-Bus interfaces.
  * Add graphical-session.target user unit.
  * Add graphical-session-pre.target user unit
  * Add debian/extra/units-ubuntu/user@.service.d/timeout.conf.
    This avoids long hangs during shutdown if user services fail/hang due to
    X.org going away too early. This is mostly a workaround, so only install
    for Ubuntu for now.
  * Dynamically add upstream version to debian/shlibs.local
  * Set Debian/Ubuntu downstream support URL in journal catalogs
    (Closes: #769187)

  [ Michael Biebl ]
  * Restrict Conflicts: openrc to << 0.20.4-2.1.
    Newer versions of openrc no longer ship conflicting implementations of
    update-rc.d/invoke-rc.d.
  * Add Depends: dbus to systemd-container.
    This is required for systemd-machined and systemd-nspawn to work
    properly. (Closes: #830575)
  * Drop insserv.conf generator.
    We no longer parse /etc/insserv.conf and /etc/insserv.conf.d/* and
    augment services with that dependency information via runtime drop-in
    files. Services which want to provide certain system facilities need to
    pull in the corresponding targets themselves. Either directly in the
    native service unit or by shipping a drop-in snippet for SysV init
    scripts. (Closes: #825858)
  * getty-static.service: Only start if we have a working VC subsystem.
    Use ConditionPathExists=/dev/tty0, the same check as in getty@.service,
    to determine whether we have a functional VC subsystem and we should
    start any gettys. (Closes: #824779)
  * Stop mentioning snapshot and restore in the package description.
    Support for the .snapshot unit type has been removed upstream.
  * Drop sigpwr-container-shutdown.service.
    This is no longer necessary as lxc-stop has been fixed to use SIGRTMIN+3
    to shut down systemd based LXC containers.
    https://github.com/lxc/lxc/pull/1086
    https://www.freedesktop.org/wiki/Software/systemd/ContainerInterface/

  [ Felipe Sateler ]
  * Add versioned breaks for packages shipping rcS init scripts

 -- Martin Pitt <mpitt@debian.org>  Tue, 26 Jul 2016 12:17:14 +0200

systemd (230-7) unstable; urgency=medium

  * Tell dh_shlibdeps to look in the systemd package for libraries. Otherwise
    dpkg-shlibdeps fails to find libsystemd-shared as we no longer create a
    shlibs file for it.
  * Add Build-Depends-Package to libudev1.symbols and libsystemd0.symbols.
    This ensures proper dependencies when a package has a Build-Depends on a
    higher version of libudev-dev or libsystemd-dev then what it gets from the
    used symbols.

 -- Michael Biebl <biebl@debian.org>  Fri, 08 Jul 2016 13:04:33 +0200

systemd (230-6) unstable; urgency=medium

  [ Martin Pitt ]
  * debian/tests/boot-smoke: Stop running in containers again, too unreliable
    on Ubuntu s390x right now.

  [ Michael Biebl ]
  * Bump Build-Depends on debhelper to (>= 9.20160114), required for
    --dbgsym-migration support.
  * Install test-udev binary into $libdir/udev/ not $libdir. Only libraries
    should be installed directly into $libdir.
  * Exclude libsystemd-shared from dh_makeshlibs.

  [ Felipe Sateler ]
  * Do not install libsystemd-shared.so symlink
  * {machine,system}ctl: always pass &changes and &n_changes (Closes: #830144)

  [ Michael Prokop ]
  * debian/tests/logind: Ensure correct version of logind is running.

 -- Michael Biebl <biebl@debian.org>  Thu, 07 Jul 2016 15:22:16 +0200

systemd (230-5) unstable; urgency=medium

  [ Martin Pitt ]
  * Sync test/networkd-test.py with current upstream master, and remove our
    debian/tests/networkd copy. Directly run test/networkd-test.py in
    autopkgtest.
  * debian/extra/rules/73-usb-net-by-mac.rules: Disable when
    /etc/udev/rules.d/80-net-setup-link.rules is a symlink to /dev/null, to be
    consistent with the documented way to disable ifnames. (Closes: #824491,
    LP: #1593379)
  * debian/rules: Ignore libcap-ng.so in the "does anything link against /usr"
    check, to work around libaudit1 recently gaining a new dependency against
    that library (#828991). We have no influence on that ourselves. This fixes
    the FTBFS in the meantime.

  [ Felipe Sateler ]
  * Convert common code into a private shared library. This saves about 9 MB
    of installed size in the systemd package, and some more in systemd-*.

 -- Martin Pitt <mpitt@debian.org>  Fri, 01 Jul 2016 09:15:12 +0200

systemd (230-4) unstable; urgency=medium

  [ Martin Pitt ]
  * tmp.mount: Add nosuid and nodev mount options. This restores compatibility
    with the original SysV int RAMTMP defaults. (Closes: #826377)
  * debian/tests/upstream: Some tests fail on platforms without QEMU at the
    moment due to upstream PR#3587; blacklist these for now if QEMU is not
    available.
  * debian/rules: Don't run the "anything links against /usr" check for
    upstream tests, as those run on Ubuntu 16.04 LTS which does not yet have
    libidn moved to /lib.
  * debian/tests/upstream: Clean up old journals before running a test, to
    avoid printing a wrong one on failure.
  * debian/tests/upstream: Do not run the QEMU tests on i386. Nested QEMU on
    i386 causes testbed hangs on Ubuntu's cloud infrastructure, which is the
    only place where these actually run.
  * resolved: Fix SERVFAIL handling and introduce a new "Cache=" option to
    disable local caching.
  * resolved: Support IPv6 zone indices in resolv.conf. (LP: #1587489)
  * resolved: Update resolv.conf when calling SetLinkDNS().
  * debian/tests/storage: Sync and settle udev after luksFormat, to reduce the
    chance of seeing some half-written signatures.
  * debian/tests/networkd: Stop skipping the two DHCP6 tests, this regression
    seems to have been fixed now.
  * resolved: respond to local resolver requests on 127.0.0.53:53. This
    provides compatibility with clients that don't use NSS but do DNS queries
    directly, such as Chrome.
  * resolved: Don't add route-only domains to /etc/resolv.conf.
  * systemd-resolve: Add --flush-caches and --status commands.
  * Add debian/extra/units/systemd-resolved.service.d/resolvconf.conf to tell
    resolvconf about resolved's builtin DNS server on 127.0.0.53. With that,
    DNS servers picked up via networkd are respected when using resolvconf,
    and software like Chrome that does not do NSS (libnss-resolve) still gets
    proper DNS resolution. Drop the brittle and ugly
    systemd-networkd-resolvconf-update.{path,service} hack instead.
  * debian/tests/boot-smoke: Run in containers as well.

  [ Laurent Bigonville ]
  * Build with IDN support. (Closes: #814528)

 -- Martin Pitt <mpitt@debian.org>  Wed, 29 Jun 2016 15:23:32 +0200

systemd (230-3) unstable; urgency=medium

  [ Martin Pitt ]
  * debian/tests/boot-and-services: Adjust test_tmp_mount() for fixed
    systemctl exit code for "unit not found" in upstream commit ca473d57.
  * debian/tests/boot-and-services, test_no_failed(): Show journal of failed
    units.
  * debian/extra/init-functions.d/40-systemd: Adjust to changed systemctl
    show behaviour in 231: now this fails for nonexisting units instead of
    succeeding with "not-found". Make the code compatible to both for now.
  * Fix networkd integration with resolvconf for domain-limited DNS servers,
    so that these don't appear as global nameservers in resolv.conf. Thanks
    Andy Whitcroft for the initial fix! Add corresponding test case to
    debian/tests/networkd. (LP: #1587762)
  * resolved: Fix comments in resolve.conf for search domain overflows.
    (LP: #1588229)
  * On Ubuntu, provide an "ondemand.service" that replaces
    /etc/init.d/ondemand. The latter does not exist any more when
    "initscripts" falls out of the default installation. (LP: #1584124) This
    now does not do a fixed one-minute wait but uses "Type=idle" instead. This
    also becomes a no-op when the CPU supports "intel_pstate" (≤ 5 years old),
    as on these the ondemand/powersave schedulers are actually detrimental.
    (LP: #1579278)
  * debian/systemd-container.install: Drop *.busname installation, they are
    going away upstream.
  * debian/extra/init-functions.d/40-systemd: Do not call systemctl
    daemon-reload if the script is called as user (like reportbug does). Also
    make sure that daemon-reload will not invoke polkit.
  * Install test-udeb from .libs, to avoid installing the automake shell
    wrapper.
  * Fix transaction restarting in resolved to avoid async processing of
    free'd transactions.
    (Closes: #817210, LP: #1587727, #1587740, #1587762, #1587740)
  * Add "upstream" autopkgtest that runs the test/TEST* upstream integration
    tests in QEMU and nspawn.
  * Build systemd-sysusers binary, for using in rkt. Do not ship the
    corresponding unit and sysusers.d/ files yet, as these need some
    Debianization and an autopkgtest. (Closes: #823322)
  * debian/tests/systemd-fsckd: Adjust was_running() to also work for version
    230.

  [ Michael Biebl ]
  * Add "systemctl daemon-reload" to lsb init-functions hook if the LoadState
    of a service is "not-found". This will run systemd-sysv-generator, so SysV
    init scripts that aren't installed by the package manager should be picked
    up automatically. (Closes: #825913)
  * automount: handle expire_tokens when the mount unit changes its state.
    (Closes: #826512)
  * debian/systemd.preinst: Correctly determine whether a service is enabled.
    Testing for the return code alone is not sufficient as we need to
    differentiate between "generated" and "enabled" services.
    (Closes: #825981)

  [ Felipe Sateler ]
  * Drop configure option --disable-compat-libs. It no longer exists.
  * Add policykit-1 to Suggests. It is used to allow unprivileged users to
    execute certain commands. (Closes: #827756)

 -- Martin Pitt <mpitt@debian.org>  Tue, 21 Jun 2016 23:51:07 +0200

systemd (230-2) unstable; urgency=medium

  [ Martin Pitt ]
  * Don't add a Breaks: against usb-modeswitch when building on Ubuntu; there
    it does not use hotplug.functions and is a lower version.
  * boot-and-services autopkgtest: Add missing xserver-xorg and
    lightdm-greeter test dependencies, so that lightdm can start.
    (See LP #1581106)
  * Re-disable logind's KillUserProcesses option by default. (Closes: #825394)

  [ Michael Biebl ]
  * Drop --disable-silent-rules from debian/rules. This is now handled by dh
    directly depending on whether the DH_QUIET environment variable is set.

 -- Martin Pitt <mpitt@debian.org>  Tue, 31 May 2016 12:02:14 +0200

systemd (230-1) unstable; urgency=medium

  [ Martin Pitt ]
  * New upstream release 230.
    - Fix rare assertion failure in hashmaps. (Closes: #816612)
    - Fix leaking scope units. (Closes: #805477)
    - Fix wrong socket ownership after daemon-reload. (LP: #1577001)
    - udev: Fix touch screen detection. (LP: #1530384)
  * Drop cmdline-upstart-boot autopkgtest. It was still needed up to Ubuntu
    16.04 LTS, but upstart-sysv is not supported any more in Debian and Ubuntu
    now.
  * udev: Drop hotplug.functions, now that the last remaining user of this got
    fixed. Add appropriate versioned Breaks:.
  * debian/extra/rules/70-debian-uaccess.rules: Add some more FIDO u2f devices
    from different vendors. Thanks Atoyama Tokanawa.
  * Remove "bootchart" autopkgtest, this upstream version does not ship
    bootchart any more. It will be packaged separately.

  [ Michael Biebl ]
  * Drop obsolete --disable-bootchart configure switch from udeb build.
  * Remove obsolete /etc/systemd/bootchart.conf conffile on upgrades.

 -- Martin Pitt <mpitt@debian.org>  Mon, 23 May 2016 09:42:51 +0200

systemd (229-6) unstable; urgency=medium

  * systemd-container: Prefer renamed "btrfs-progs" package name over
    "btrfs-tools". (Closes: #822629)
  * systemd-container: Recommend libnss-mymachines. (Closes: #822615)
  * Drop systemd-dbg, in favor of debhelpers' automatic -dbgsym packages.
  * Drop Add-targets-for-compatibility-with-Debian-insserv-sy.patch; we don't
    need $x-display-manager any more as most/all DMs ship native services, and
    $mail-transport-agent is not widely used (not even by our default MTA
    exim4).
  * Unify our two patches for Debian specific configuration files.
  * Drop udev-re-enable-mount-propagation-for-udevd.patch, i. e. run udevd in
    its own slave mount name space again. laptop-mode-tools 1.68 fixed the
    original bug (#762018), thus add a Breaks: to earlier versions.
  * Ship fbdev-blacklist.conf in /lib/modprobe.d/ instead of /etc/modprobe.d/;
    remove the conffile on upgrades.
  * Replace util-Add-hidden-suffixes-for-ucf.patch with patch that got
    committed upstream.
  * Replace Stop-syslog.socket-when-entering-emergency-mode.patch with patch
    that got committed upstream.
  * debian/udev.README.Debian: Adjust documentation of MAC based naming for
    USB network cards to the udev rule, where this was moved to in 229-5.
  * debian/extra/init-functions.d/40-systemd: Invoke status command with
    --no-pager, to avoid blocking scripts that call an init.d script with
    "status" with an unexpected pager process. (Closes: #765175, LP: #1576409)
  * Add debian/extra/rules/70-debian-uaccess.rules: Make FIDO U2F dongles
    accessible to the user session. This avoids having to install libu2f-host0
    (which isn't discoverable at all) to make those devices work.
    (LP: #1387908)
  * libnss-resolve: Enable systemd-resolved.service on package installation,
    as this package makes little sense without resolved.
  * Add a DHCP exit hook for pushing received NTP servers into timesyncd.
    (LP: #1578663)
  * debian/udev.postinst: Fix migration check from the old persistent-net
    generator to not apply to chroots. (Closes: #813141)
  * Revert "enable TasksMax= for all services by default, and set it to 512".
    Introducing a default limit on number of threads broke a lot of software
    which regularly needs more, such as MySQL and RabbitMQ, or services that
    spawn off an indefinite number of subtasks that are not in a scope, like
    LXC or cron. 512 is way too much for most "simple" services, and it's way
    too little for the ones mentioned above. Effective (and much stricter)
    limits should instead be put into units individually.
    (Closes: #823530, LP: #1578080)
  * Split out udev rule to name USB network interfaces by MAC address into
    73-usb-net-by-mac.rules, so that it's easier to disable. (Closes: #824025)
  * 73-usb-net-by-mac.rules: Disable when net.ifnames=0 is specified on the
    kernel command line, to be consistent with disabling the *.link files.
  * 73-special-net-names.rule: Name the IBM integrated management module
    virtual USB network card "ibmimm". Thanks Marco d'Itri!

 -- Martin Pitt <mpitt@debian.org>  Thu, 12 May 2016 09:40:19 +0200

systemd (229-5) unstable; urgency=medium

  * debian/tests/unit-config: Call "daemon-reload" to clean up generated units
    in between tests.
  * debian/tests/unit-config: Check that enable/disable commands are
    idempotent.
  * debian/tests/unit-config: Detect if system units are in /usr/, so that the
    test works on systems with merged /usr.
  * debian/tests/unit-config: Use systemd-sysv-install instead of update-rc.d
    directly, so that the test works under Fedora too.
  * debian/tests/unit-config: Check disabling of a "systemctl link"ed unit,
    and check "systemctl enable" on a unit with full path which is not in the
    standard directories.
  * Rename debian/extra/rules/73-idrac.rules to 73-special-net-names.rules, as
    it is going to get rules for other devices. Also install it into the
    initramfs.
  * debian/extra/rules/73-special-net-names.rules: Add DEVPATH number based
    naming schema for ibmveth devices. (LP: #1561096)
  * Don't set SYSTEMD_READY=0 on DM_UDEV_DISABLE_OTHER_RULES_FLAG=1 devmapper
    devices with "change" events, as this causes spurious unmounting with
    multipath devices. (LP: #1565969)
  * Fix bogus "No [Install] section" warning when enabling a unit with full
    path. (LP: #1563590)
  * debian/tests/cmdline-upstart-boot: In test_rsyslog(), check for messages
    from dbus instead of NetworkManager. NM 1.2 does not seem to log to syslog
    by default any more.
  * Bump Standards-Version to 3.9.8 (no changes necessary).
  * debian/tests/boot-smoke: Add some extra debugging if there are pending
    jobs after 10s, to figure out why lightdm is sometimes "restarting".
    (for LP #1571673)
  * debian/tests/boot-smoke: Configure dummy X.org driver (like in the
    boot-and-services test), to avoid lightdm randomly fail. (LP: #1571673)
  * Move Debian specific patches into debian/patches/debian (which translates
    to "Gbp-Pq: Topic debian" with pq). This keeps upstream vs. Debian
    patches separated without the comments in debian/patches/series (which
    always get removed by "pq export").
  * Don't ship an empty /etc/X11/xinit/xinitrc.d/ directory, this isn't
    supported in Debian. (Closes: #822198)
  * udev: Mark nbd as inactive until connected. (Closes: #812485)
  * On shutdown, unmount /tmp before disabling swap. (Closes: #788303)
  * debian/systemd-coredump.postinst: Do daemon-reload before starting
    systemd-coredump, as the unit file may have changed on upgrades.
    (Closes: #820325)
  * Set MAC based name for USB network interfaces only for universally
    administered (i. e. stable) MACs, not for locally administered (i. e.
    randomly generated) ones. Drop /lib/systemd/network/90-mac-for-usb.link
    (as link files don't currently support globs for MACAddress=) and replace
    with an udev rule in /lib/udev/rules.d/73-special-net-names.rules.
    (Closes: #812575, LP: #1574483)

 -- Martin Pitt <mpitt@debian.org>  Mon, 25 Apr 2016 11:08:11 +0200

systemd (229-4) unstable; urgency=medium

  * Fix assertion crash when processing a (broken) device without a sysfs
    path. (Closes: #819290, LP: #1560695)
  * Fix crash when shutdown is issued from a non-tty. (LP: #1553040)
  * networkd: Stay running while any non-loopback interface is up.
    (Closes: #819414)
  * Fix reading uint32 D-Bus properties on big-endian.
  * Fix crash if an udev device has many tags or devlinks. (LP: #1564976)
  * systemctl, loginctl, etc.: Don't start polkit agent when running as root.
    (LP: #1565617)
  * keymap: Add Add HP ZBook (LP: #1535219) and HP ProBook 440 G3.
  * systemd.resource-control.5: Fix links to cgroup documentation on
    kernel.org. (Closes: #819970)
  * Install test-udev into libudev-dev, so that we have it available for
    autopkgtests.
  * Add "udev" autopkgtest for running the upstream test/udev-test.pl.

 -- Martin Pitt <mpitt@debian.org>  Thu, 07 Apr 2016 08:11:10 +0200

systemd (229-3) unstable; urgency=medium

  [ Martin Pitt ]
  * debian/tests/timedated: Add tests for "timedatectl set-local-rtc".
  * Be more tolerant in parsing /etc/adjtime.
  * debian/systemd.postinst: Don't fail package installation if systemctl
    daemon-reload trigger fails. This does not fix the root cause of the
    reload failures, but at least causes fewer packages to be in a broken
    state after upgrade, so that a reboot or apt-get -f install have a much
    higher chance in succeeding. (For bugs like LP #1502097 or LP #1447654)
  * debian/tests/networkd: Skip test_hogplug_dhcp_ip6 when running against
    upstream as well.
  * debian/tests/boot-and-services: Wait for units to stop with a "systemctl
    is-active" loop instead of static sleeps.
  * debian/tests/networkd: Skip DHCPv6 tests for downstream packages too. This
    is an actual regression in networkd-229, to be investigated. But this
    shouldn't hold up reverse dependencies.
  * Fix assertion in add_random(). (LP: #1554861)
  * debian/tests/boot-and-services: Don't assert on "Stopped Container c1"
    message in NspawnTests.test_service(), this is sometimes not present. Just
    check that the unit did not fail.
  * Add "adduser" dependency to systemd-coredump, to quiesce lintian.
  * Bump Standards-Version to 3.9.7 (no changes necessary).
  * Fix timespec parsing by correctly initializing microseconds.
    (Closes: #818698, LP: #1559038)
  * networkd: Add fallback if FIONREAD is not supported. (Closes: #818488)
  * Cherry-pick various fixes from upstream master.
    - Fixes logout when changing the current target. (Closes: #805442)

  [ Evgeny Vereshchagin ]
  * debian/tests/boot-and-services: Search systemd-coredump's output by
    SYSLOG_IDENTIFIER.
  * Add missing "Recommends: btrfs-tools" to systemd-container.
  * Add systemd-coredump postinst/prerm to start/stop systemd-coredump.socket
    without a reboot. (Closes: #816767)

  [ Felipe Sateler ]
  * Set the paths of loadkeys and setfont via configure arguments, not a patch

 -- Martin Pitt <mpitt@debian.org>  Mon, 21 Mar 2016 14:11:44 +0100

systemd (229-2) unstable; urgency=medium

  * time-util: map ALARM clockids to non-ALARM clockids in now(), to work on
    architectures which don't support CLOCK_BOOTTIME_ALARM. Fixes FTBFS on
    many architectures.
  * debian/systemd.postinst: Add missing newline to /etc/adjtime migration.
    (See #699554)
  * debian/systemd.postinst: Only try to enable tmp.mount if we actually
    copied it to /etc. Don't try to enable a generated unit. (LP: #1545707)
  * debian/tests/boot-and-services: Increase timeouts of test_bash_crash from
    5 to 10 seconds, and sync the journal after every iteration.
  * debian/extra/checkout-upstream: Try again after one minute if git checkout
    fails, to avoid failures from transient network errors.
  * debian/tests/systemd-fsckd: Use grub.d/50-cloudimg-settings.cfg as a
    template for generating our custom one instead of 90-autopkgtest.cfg. The
    latter does not exist on non-x86 architectures and is not relevant for
    this test.
  * debian/tests/boot-and-services: Skip journal test for test_bash_crash when
    running against upstream, as this currently fails most of the time. To be
    investigated.
  * debian/tests/networkd: Skip test_coldplug_dhcp_ip6 when running against
    upstream, as this is brittle there. To be investigated.
  * debian/tests/bootchart: Skip test if bootchart is not available or
    testing in upstream mode. bootchart got removed from master and will be
    moved to a separate repository.
  * debian/tests/boot-and-services: Show verbose journal output on failure in
    nspawn test, and sync journal before.
  * Move systemd-coredump socket and service into systemd-coredump binary
    package.
  * Revert changing the default core dump ulimit and core_pattern. This
    completely breaks core dumps without systemd-coredump. It's also
    contradicting core(8). (Closes: #815020)
  * Fix addresses for type "sit" tunnels. (Closes: #816132)
  * networkd: Go back to letting the kernel handle IPv6 router advertisements,
    as networkd's own currently has too many regressions. Thanks to Stefan
    Lippers-Hollmann for investigating this! (Closes: #814566,
    #814667, #815586, #815884, #815793)

 -- Martin Pitt <mpitt@debian.org>  Sun, 28 Feb 2016 22:16:12 +0100

systemd (229-1) unstable; urgency=medium

  * New upstream release 229.
    - Fix systemctl behaviour in chroots. (Closes: #802780)
    - Fix SELinux context of /run/user/$UID. (Closes: #775651)
    - Add option to optionally turn of color output. (Closes: #783692)
    - Don't git-ignore src/journal-remote/browse.html. (Closes: #805514)
    - Do not warn about Wants depencencies on masked units. (LP: #1543282)
  * debian/systemd.install: Ship the new systemd-resolve.
  * libsystemd0.symbols: Add new symbols from this release.
  * systemd-coredump.postinst: Create systemd-coredump system user.
  * debian/tests/systemd-fsckd: Tame overly strict test for failed plymouth
    unit, which is a race condition with plymouthd auto-stopping.
    (LP: #1543144)
  * Drop timedated-don-t-rely-on-usr-being-mounted-in-the-ini.patch.
    initramfs-tools has mounted /usr since Jessie, and tzdata now creates
    /etc/localtime as a symlink too (see #803144).
  * Use-different-default-paths-for-various-binaries.patch: Drop path changes
    for setcap (which is already a build dep and not used at all) and sulogin
    (which is now in util-linux).
  * Remove obsolete udev maintainer script checks:
    - Drop check for kernel >= 2.6.32, which released in 2009.
    - Drop restarting of some daemons due to the devtmpfs migration, which
      happened before the above kernel even.
    - Drop support for forcing upgrades on kernels known not to work via
      /etc/udev/kernel-upgrade. Don't pretend that this would help, as users
      could end up with a non-bootable system. Always fail early in preinst
      when it's still possible to install a working kernel.
    - Drop postinst test for "running in containers" -- it's actually possible
      to run udev in containers if you mount /sys r/w and you know what you
      are doing. Also, the init.d script and systemd service do that check
      again.
    - Keep the kernel feature and chroot checks, as these are still useful.
      Simplify check_kernel_features() by eliminating some variables.
    - Drop debconf templates. Two of them are obsolete, and having
      CONFIG_SYSFS_DEPRECATED is now so implausible that this doesn't warrant
      the overhead and translator efforts.
  * Drop debian/tests/ifupdown-hotplug. The units moved into ifupdown, so the
    test should go there too (see #814312).
  * debian/tests/control: Reorder tests and add a comment which ones should
    not be run for an upstream build.
  * debian/tests/control: Rearrange tests and avoid removing test dependencies
    to minimize testbed resets.
  * Add debian/extra/checkout-upstream: Script to replace the current
     source with a checkout of an upstream pull request, branch, or commit,
     and remove debian/patches/. Call from debian/rules if $TEST_UPSTREAM is
     set. This will be used for upstream CI.
  * Enable seccomp support on powerpc, ppc64el, and s390x.

 -- Martin Pitt <mpitt@debian.org>  Thu, 11 Feb 2016 21:02:39 +0100

systemd (228-6) unstable; urgency=medium

  * Make-run-lock-tmpfs-an-API-fs.patch: Drop /run/lock from
    tmpfiles.d/legacy.conf to avoid the latter clobbering the permissions of
    /run/lock. Fixes fallout from cleanup in -5 that resulted /run/lock to
    have 0755 permissions instead of 1777. (LP: #1541775)

 -- Martin Pitt <mpitt@debian.org>  Thu, 04 Feb 2016 11:46:54 +0100

systemd (228-5) unstable; urgency=medium

  [ Martin Pitt ]
  * Drop systemd-vconsole-setup.service: It has never been installed/used in
    Debian and is not necessary for Ubuntu any more.
  * Drop halt-local.service. This has never been documented/used in Debian.
    (LP: #1532553)
  * debian/extra/initramfs-tools/scripts/init-bottom/udev: Prefer "nuke"
    again, it comes from klibc-utils. But fall back to "rm" if it does not
    exist.
  * systemd-timesyncd.service.d/disable-with-time-daemon.conf: Also don't run
    if /usr/sbin/VBoxService exists, as virtualbox-guest-utils already
    provides time synchronization with the host. (Closes: #812522)
  * Drop Michael Stapelberg from Uploaders:, he stopped maintenance long ago.
    Thanks Michael for your great work in the past!
  * Replace "sysv-rc" dependency with Conflicts: openrc, file-rc. The
    rationale from #739679 still applies, but with the moving of
    {invoke,update}-rc.d to init-system-helpers we don't actually need
    anything from sysv-rc any more other than the assumption that SysV init
    scripts are enabled in /etc/rc?.d/ for the SysV generator to work (and
    file-rc and openrc don't do that).
  * debian/tests/timedated: Verify /etc/localtime symlink. Skip verifying the
    /etc/timezone file (which is Debian specific) if $TEST_UPSTREAM is set.
  * debian/tests/localed-locale: Check /etc/locale.conf if $TEST_UPSTREAM is
    set.
  * debian/tests/localed-x11-keymap: Test /etc/X11/xorg.conf.d/00-keyboard.conf
    if $TEST_UPSTREAM is set.
  * debian/tests/boot-and-services: Check for reaching graphical.target
    instead of default.target, as the latter is a session systemd state only.
  * debian/tests/boot-and-services: Skip tests which are known to fail/not
    applicable with testing upstream builds.
  * Drop Fix-up-tmpfiles.d-permissions-properly.patch:
    - /run/lock is already created differently by
      Make-run-lock-tmpfs-an-API-fs.patch, and contradicts to that.
    - /run/lock/lockdev/ isn't being used anywhere and got dropped
      upstream; backport the patch (tmpfiles-drop-run-lock-lockdev.patch).
    - Move dropping of "group:wheel" (which has never existed in Debian) into
      debian/rules, to also catch occurrences in other parts of the file which
      the static patch would overlook.
  * Shorten persistent identifier for CCW network interfaces (on s390x only).
    (LP: #1526808)
  * debian/rules: If $TEST_UPSTREAM is set (when building/testing upstream
    master instead of distro packages), don't fail on non-installed new files
    or new library symbols.
  * Add systemd-sysv conflict to upstart-sysv, and version the upstart
    conflict. This works with both Debian's and Ubuntu's upstart packages.

  [ Michael Biebl ]
  * Drop support for the /etc/udev/disabled flag file. This was a workaround
    for udev failing to install with debootstrap because it didn't use
    invoke-rc.d and therefor was not compliant with policy-rc.d. See #520742
    for further details. This is no longer the case, so supporting that file
    only leads to confusion about its purpose.
  * Retrigger cleanup of org.freedesktop.machine1.conf and
    hwclock-save.service now that dpkg has been fixed to correctly pass the
    old version to postinst on upgrade. (Closes: #802545)
  * Only ship *.link files as part of the udev package. The *.network files
    are solely used by systemd-networkd and should therefor be shipped by the
    systemd package. (Closes: #808237)
  * Cherry-pick a few fixes from upstream:
    - Fix unaligned access in initialize_srand(). (Closes: #812928)
    - Don't run kmod-static-nodes.service if module list is empty. This
      requires kmod v23. (Closes: #810367)
    - Fix typo in systemctl(1). (Closes: #807462)
    - Fix systemd-nspawn --link-journal=host to not fail if the directory
      already exists. (Closes: #808222)
    - Fix a typo in logind-dbus.c. The polkit action is named
      org.freedesktop.login1.power-off, not org.freedesktop.login1.poweroff.
    - Don't log an EIO error in gpt-auto-generator if blkid finds something
      which is not a partition table. (Closes: #765586)
    - Apply ACLs to /var/log/journal and also set them explicitly for
      system.journal.
  * Only skip the filesystem check for /usr if the /run/initramfs/fsck-usr
    flag file exists. Otherwise we break booting with dracut which uses
    systemd inside the initramfs. (Closes: #810748)
  * Update the instructions in README.Debian for creating /var/log/journal.
    They are now in line with the documentation in the systemd-journald(8) man
    page and ensure that ACLs and group permissions are properly set.
    (Closes: #800947, #805617)
  * Drop "systemctl daemon-reload" from lsb init-functions hook. This is no
    longer necessary as invoke-rc.d and init-system-helpers take care of this
    nowadays.

 -- Martin Pitt <mpitt@debian.org>  Wed, 03 Feb 2016 10:09:46 +0100

systemd (228-4) unstable; urgency=medium

  * debian/udev.README.Debian: Add alternative way of disabling ifnames.
    (Closes: #809339)
  * Put back /lib/udev/hotplug.functions, until the three remaining packages
    that use it stop doing so. (Closes: #810114)
  * debian/udev.README.Debian: Point out that any change to interface naming
    rules requires an initrd update.

 -- Martin Pitt <mpitt@debian.org>  Mon, 11 Jan 2016 07:12:40 +0100

systemd (228-3) unstable; urgency=medium

  [ Martin Pitt ]
  * debian/rules: Remove temporary debug output from test failures again. All
    Debian buildd kernels are recent enough now, but add a check for kernels
    older than 3.13 and ignore test failures for those.
  * debian/tests/networkd: Factor out dnsmasq specific test "router" setup, so
    that we can test against other implementations.
  * debian/tests/networkd: Add router setup using an (isolated) networkd
    process for configuring the veths and DHCP server.
  * debian/tests/networkd: On failure, only show journal for current test.
  * systemd-networkd-resolvconf-update.service: Wait for getting a name
    server, not just for getting online.
  * debian/tests/boot-and-services: Wait until bash crash stack trace is in
    the journal before asserting on it. Also relax RE to work on non-x86
    architectures.
  * debian/tests/networkd: If /etc/resolv.conf already has three nameservers,
    accept that too (as then the additional test one can't be added any more).
  * Fix FTBFS on x32. Thanks Helmut Grohne! (Closes: #805910)
  * debian/tests/networkd: For IPv6 tests, also wait for IPv4 address to
    arrive; s-n-wait-online already exits after getting an IPv6 address, but
    we verify both.
  * debian/tests/boot-and-services: Don't check for "Requesting system
    poweroff" log message in nspawn test, current upstream master does not
    write that any more. Instead check for "Stopped Container c1".
  * Add "storage" autopkgtest. Initially this covers some basic use cases with
    LUKS cryptsetup devices.
  * Add acl build dependency (for <!nocheck>). Current upstream master now
    needs it for some test cases.
  * debian/extra/initramfs-tools/scripts/init-bottom/udev: Use "rm -rf"
    instead of "nuke". The latter does not exist any more in current
    initramfs-tools.
  * Ignore test failures during "make check" if /etc/machine-id is missing
    (like in ancient local schroots). (Closes: #807884)
  * debian/extra/rules/80-debian-compat.rules: Remember which device got the
    "cdrw", "dvd", or "dvdrw" symlink to avoid changing links on device
    events. (Closes: #774080). Drop the rule for the "cdrom" symlink as that
    is already created in 60-cdrom_id.rules.
  * Eliminate "hotplug.functions" udev helper and put the logging functions
    directly into net.agent. This simplifies the migration of the latter to
    ifupdown.
  * Adjust manpages to keep /usr/lib/systemd/{user*,boot,ntp-units.d,modules*}
    paths, only keep /lib/systemd/{system*,network}. (Closes: #808997)
  * debian/udev.README.Debian: Fix typo and slight wording improvement.
    (Closes: #809513)
  * Drop net.agent, 80-networking.rules, and ifup@.service. These moved to
    ifupdown 0.8.5 now. Add Breaks: to earlier versions.

  [ Michael Biebl ]
  * Bump Build-Depends on libdw-dev to (>= 0.158) as per configure.ac.
    (Closes: #805631)
  * Make sure all swap units are ordered before the swap target. This avoids
    that swap devices are being stopped prematurely during shutdown.
    (Closes: #805133)
  * Drop unneeded /etc/X11/xinit/xinitrc.d/50-systemd-user.sh from the package
    and clean up the conffile on upgrades. We have the dbus-user-session
    package in Debian to properly enable the D-Bus user-session mode which
    also takes care of updating the systemd --user environment.
    (Closes: #795761)
  * Stop testing for unknown arguments in udev maintainer scripts.
  * Drop networking.service.d/systemd.conf. The ifupdown package now ships a
    proper service file so this drop-in file is no longer necessary.

  [ Andreas Henriksson ]
  * Fix LSB init hook to not reload masked services. (Closes: #804882)

 -- Martin Pitt <mpitt@debian.org>  Sat, 02 Jan 2016 17:42:56 +0100

systemd (228-2) unstable; urgency=medium

  * Remove wrong endianness conversion in test-siphash24 to fix FTBFS on
    big-endian machines.
  * Bump libseccomp-dev build dependency to indicate required versions for
    backporting to jessie. (Closes: #805497)

 -- Martin Pitt <mpitt@debian.org>  Thu, 19 Nov 2015 11:37:45 +0100

systemd (228-1) unstable; urgency=medium

  [ Martin Pitt ]
  * New upstream release:
    - Fix journald killing by watchdog. (Closes: #805042)
    - Drop check for /etc/mtab. (Closes: #802025)
    - Follow unit file symlinks in /usr, but not /etc when looking for
      [Install] data, to avoid getting confused by Aliases. (Closes: #719695)
    - journalctl: introduce short options for --since and --until.
      (Closes: #801390)
    - journald: Never accept fds from file systems with mandatory locking.
      (LP: #1514141)
    - Put nspawn containers in correct slice. (LP: #1455828)
  * Cherry-pick some networkd fixes from trunk to fix regressions from 228.
  * debian/rules: Configure with --as-needed to avoid unnecessary binary
    dependencies.
  * systemd-networkd-resolvconf-update.service: Increase StartLimitBurst, as
    this might be legitimately called several times in quick succession. If
    that part of the "networkd" autopkgtest fails, show the journal log for
    that service for easier debugging.
  * debian/tests/boot-and-services: Add test case for systemd-coredump.
  * Add systemd-coredump postinst/prerm to enable/disable this without a
    reboot.
  * debian/tests/networkd: Check for systemd-networkd-wait-online in /usr as
    well, for usage in other distros.
  * debian/tests/logind: Skip suspend test if the kernel does not support
    suspend.
  * debian/tests/logind: Split tests into functions.
  * debian/tests/boot-and-services: Ignore failures of console-setup.service,
    to work around LP: #1516591.
  * debian/tests/control: Restrict boot-smoke test to isolation-machine, it
    does not currently work well in LXC.
  * debian/tests/networkd: Add new test cases for "DHCP=all, IPv4 only,
    disabling RA" (which should always be fast), "DHCP=all, IPv4 only" (which
    will require a longer timeout due to waiting 12s for a potential IPv6 RA
    reply), and "DHCP=ipv4" (with and without RA).
  * debian/tests/networkd: Fix UnicodeDecodeError under 'C' locale.
  * debian/tests/networkd: Show networkctl and journal output on failure.
  * debian/tests/networkd: Fix bytes vs. string TypeError in the IPv6 polling.
    (LP: #1516009)
  * debian/tests/networkd: Show contents of test .network file on failure.
  * debian/tests/networkd: Skip if networkd is already running (safer when
    running on real systems), and add copyright header.
  * Bump util-linux dependencies to >= 2.27.1 to ensure that the mount monitor
    ignores /etc/mtab.

  [ Felipe Sateler ]
  * Enable elfutils support for getting stack traces for systemd-coredump.
  * libnss-my{machines,hostname}.postrm: do not remove entries from
    nsswitch.conf if there are packages from other architectures remaining.

  [ Michael Biebl ]
  * Drop systemd-setup-dgram-qlen.service. This has been made obsolete by
    upstream commit 1985486 which bumps net.unix.max_dgram_qlen to 512 early
    during boot.
  * Various cleanups to the udev maintainer scripts:
    - Remove unused tempdir() function.
    - Properly stop udev daemon on remove.
    - Stop killing udev daemon on failed upgrades and drop the corresponding
      starts from preinst.
    - Stop masking systemd-udevd.service and udev.service during upgrades. We
      restart the udev daemon in postinst, so those masks seem unnecessary.

 -- Martin Pitt <mpitt@debian.org>  Wed, 18 Nov 2015 16:11:59 +0100

systemd (227-3) unstable; urgency=medium

  [ Martin Pitt ]
  * debian/tests/logind: Add tests for scheduled shutdown with and without
    wall message.
  * Import upstream fix for not unmounting system mounts (#801361) and drop
    our revert patch.
  * debian/tests/boot-smoke: Apply check for failed unmounts only to user
    systemd processes, i. e. not to pid 1.
  * Drop Fix-usr-remount-failure-for-split-usr.patch. Jessie has a new enough
    initramfs-tools already, and this was just an error message, not breaking
    the boot.
  * Drop debian-fixup.service in favor of using a tmpfiles.d clause, which is
    faster.
  * Drop Order-remote-fs.target-after-local-fs.target.patch. It's mostly
    academic and only applies to the already known-broken situation that rcS
    init.d scripts depend on $remote_fs.
  * Replace reversion of sd_pid_notify_with_fds() msg_controllen fix with
    proper upstream fix to never block on sending messages on NOTIFY_SOCKET
    socket.
  * Drop check for missing /etc/machine-id on "make check" failure; this isn't
    happening on current buildds any more.
  * Drop Disable-tests-which-fail-on-buildds.patch, to re-evaluate what still
    fails and needs fixing. On failure, show kernel version and /etc/hosts
    to be able to debug them better. The next upload will make the necessary
    adjustments to fix package builds again.

  [ Michael Biebl ]
  * Drop dependency on udev from the systemd package. We don't need udev
    within a container, so this allows us to trim down the footprint by not
    installing the udev package. As the udev package has Priority: important,
    it is still installed by default though.
  * Include the status of the udev package when filing a bug report against
    systemd, and vice versa.
  * Use filter instead of findstring, since findstring also matches
    substrings and we only want direct matches.
  * systemd.bug-script: Fix typo. (Closes: #804512)
  * Re-add bits which call SELinux in systemd-user pam service.
    (Closes: #804565)

  [ Felipe Sateler ]
  * Add libnss-resolve package. (Closes: #798905)
  * Add systemd-coredump package. This Conflicts/Replaces/Provides a new
    "core-dump-handler" virtual package. (Closes: #744964)

 -- Martin Pitt <mpitt@debian.org>  Wed, 11 Nov 2015 15:04:26 +0100

systemd (227-2) unstable; urgency=medium

  * Revert "sd_pid_notify_with_fds: fix computing msg_controllen", it causes
    connection errors from various services on boot. (Closes: #801354)
  * debian/tests/boot-smoke: Check for failed unmounts. This reproduces
    #801361 (but not in a minimal VM, just in a desktop one).
  * Revert "core: add a "Requires=" dependency between units and the
    slices they are located in". This causes user systemd instances to try and
    unmount system mounts (and succeed if you login as root).
    (Closes: #801361)

 -- Martin Pitt <mpitt@debian.org>  Fri, 09 Oct 2015 12:34:27 +0200

systemd (227-1) unstable; urgency=medium

  * New upstream release.
    - Bump watchdog timeout for shipped units to 3 min. (Closes: #776460)
    - gpt-auto-generator: Check fstab for /boot entries. (Closes: #797326)
    - Fix group of RuntimeDirectory dirs. (Closes: #798391)
    - Support %i (and other macros) in RuntimeDirectory. (Closes: #799324)
    - Bump util-linux/libmount-dev dependencies to >= 2.27.
  * debian/libsystemd0.symbols: Add new symbols for this release.
  * debian/extra/initramfs-tools/hooks/udev: Copy all
    /etc/udev/rules.d/*.rules rules which are not merely overriding the one in
    /lib/, not just 70-persistent-net.rules.  They might contain network names
    or other bits which are relevant for the initramfs. (Closes: #795494)
  * ifup@.service: Drop PartOf=network.target; we don't want to stop these
    units during shutdown. Stopping networking.service already shuts down the
    interfaces, but contains the safeguard for NFS or other network file
    systems. Isolating emergency.target still keeps working as before as well,
    as this also stops networking.service. (Closes: #761909, LP: #1492546)

 -- Martin Pitt <mpitt@debian.org>  Thu, 08 Oct 2015 11:34:35 +0200

systemd (226-4) unstable; urgency=medium

  * debian/tests/logind: Be more verbose on failures.
  * Revert networkd calling if-{up,post-down}.d/ scripts. About half of the
    existing hooks are not relevant or even actively detrimental when running
    with networkd. For the relevant ones, a lot of them should be fixed in the
    projects themselves (using IP_FREEBIND etc.). (Closes: #798625)
  * Add systemd-networkd-resolvconf-update.{path,service} units to send DNS
    server updates from networkd to resolvconf, if installed and enabled.
  * Don't restart logind on upgrades any more. This kills X.org (#798097)
    while logind doesn't save/restore its open fds (issue #1163), and also
    gets confused about being idle in between (LP: #1473800)

 -- Martin Pitt <mpitt@debian.org>  Fri, 02 Oct 2015 13:44:28 +0200

systemd (226-3) unstable; urgency=medium

  [ Martin Pitt ]
  * README.Debian: Fix "other" typo. Thanks Salvatore Bonaccorso.
    (Closes: #798737)

  [ Michael Biebl ]
  * Stop building the compat library packages and drop them for good.
  * Update debian/copyright.

 -- Michael Biebl <biebl@debian.org>  Sat, 19 Sep 2015 19:06:51 +0200

systemd (226-2) unstable; urgency=medium

  * debian/udev.init: Mount /dev file system with nosuid. (LP: #1450960)
  * udev.postinst: udev 226 introduced predictable interface names for virtio.
    Create /etc/systemd/network/50-virtio-kernel-names.link on upgrade to
    disable this, to avoid changing e. g. "eth0" to "ens3" in QEMU instances
    and similar environments. (Closes: #799034)

 -- Martin Pitt <mpitt@debian.org>  Tue, 15 Sep 2015 15:21:09 +0200

systemd (226-1) unstable; urgency=medium

  [ Martin Pitt ]
  * New upstream release:
    - Fix scheduled shutdown to not shut down immediately. (Closes: #797763)
    - Fix description of CPE_NAME in os-release(5). (Closes: #797768)
  * debian/libsystemd0.symbols: Add new symbols from this release.
  * Enable libseccomp support for mips64, mips64el, and x32. (Closes: #797403)
  * debian/tests/networkd: Add hotplug tests.
  * Make networkd call if-up.d/ scripts when it brings up interfaces, to
    become compatible with ifupdown and NetworkManager for packages shipping
    hooks. (LP: #1492129)
    - Add debian/extra/systemd-networkd-dispatcher.c: suid root wrapper for
      calling if-up.d/ or if-post-down.d/ hook scripts. Install it as
      root:systemd-networkd 4754 so that only networkd can run it.
    - Add networkd-call-systemd-networkd-dispatcher-when-links.patch: Call the
      above wrapper when links go up/down.
    - debian/tests/networkd: Verify that if-up.d/ and if-post-down.d/ scripts
      get run for a networkd managed interface.
    - Note that if-pre-up.d/ and if-down.d/ scripts are *not* being called, as
      they are often not applicable for networkd (if-pre-up.d) and unreliable
      (if-down.d).
  * Drop udev-finish. We needed this for the autogenerated CD and network
    interface names, but both are gone now.
  * Drop debian/udev.udev-fallback-graphics.upstart. The vesafb module has
    been compiled into the kernel in both Debian and Ubuntu for a fair while,
    this never had a systemd equivalent, and Debian never shipped the
    accompanying rules for determining $PRIMARY_DEVICE_FOR_DISPLAY.
  * debian/control: Remove some boilerplate from the long descriptions, to
    more easily get to the point what a specific package actually does.
  * debian/README.Debian: As systemd is the default init now, replace the
    documentation how to switch to systemd with how to switch back
    (temporarily or permanently) to SysV init. Also move that paragraph to the
    bottom as it's now less important.
  * debian/README.Debian: Add a hint why you may want to enable persistent
    journal, and suggest to uninstall system-log-daemon to avoid duplicate
    logging.
  * debian/README.Debian: Add documentation about networkd integration.
  * Rename 01-mac-for-usb.link to 90-mac-for-usb.link so that it becomes
    easier to override.
  * debian-fixup.service just has one purpose now (make /etc/mtab a symlink),
    so drop the debian/extra/debian-fixup shell script and put the ln command
    directly into debian-fixup.service. Update the description.
  * debian/tests/networkd: Check that /etc/resolv.conf gets the DHCP's
    nameserver in case it is a symlink (i. e. dynamically managed by
    systemd-resolved or resolvconf).
  * systemd-networkd-dispatcher: Also pass on the DNS server list to if-up.d/
    as $IF_DNS_NAMESERVERS, so that resolvconf or similar programs work as
    expected.
  * Drop debian/systemd-journal-remote.postrm: Removing system users is
    potentially dangerous (there might be a leftover process after purging).

  [ Michael Biebl ]
  * Drop libsystemd-login-dev. All reverse dependencies have been updated to
    use libsystemd-dev directly.
  * Update build instructions to use "gbp clone" instead of "gbp-clone" as all
    gbp-* commands have been removed from git-buildpackage.

 -- Martin Pitt <mpitt@debian.org>  Thu, 10 Sep 2015 16:53:53 +0200

systemd (225-1) unstable; urgency=medium

  [ Martin Pitt ]
  * New upstream release.
    - Fixes FTBFS on alpha. (Closes: #792551)
    - Fixes machined state tracking logic. (Closes: #788269)
  * Add better fix for "systemctl link/enable" breakage with full paths.
    (LP: #1480310)
  * debian/rules: Add missing $(dh_options) in overridden debhelper targets.

  [ Felipe Sateler ]
  * Move conffile from systemd to systemd-container package (Closes: #797048)

  [ Michael Biebl ]
  * Drop unnecessary Conflicts/Replaces from systemd-journal-remote.
    None of the files in this package were previously shipped by systemd.
  * Create system users for systemd-journal-{gateway,remote,upload} when
    installing the systemd-journal-remote package.
  * Explicitly turn off the features we don't want in a stage1 build.
    Otherwise ./configure might enable them automatically if the build
    dependencies are installed and "dh_install --fail-missing" will then fail
    due to uninstalled files.
  * Enable GnuTLS support as systemd-journal-remote makes sense mostly with
    encryption enabled.
  * Rely on build profiles to determine which packages should be skipped
    during build and no longer specify that manually.
  * Drop our patch which removes rc-local-generator.
    rc-local.service acts as an ordering barrier even if its condition is
    false, because conditions are evaluated when the service is about to be
    started, not when it is enqueued. We don't want this ordering barrier on
    systems that don't need/use /etc/rc.local.

 -- Michael Biebl <biebl@debian.org>  Sun, 30 Aug 2015 21:18:59 +0200

systemd (224-2) unstable; urgency=medium

  [ Martin Pitt ]
  * Skip systemd-fsckd autopkgtest if /run/initramfs/fsck-root exists, i. e.
    the initramfs already ran fsck.
  * Fix broken ACL in tmpfiles.d/systemd.conf. (Closes: #794645, LP: #1480552)
  * Add debian/tests/unit-config: Test "systemctl link"; reproduces LP#1480310.
  * Add a hack to unbreak "systemctl link". (LP: #1480310)
  * debian/extra/rules-ubuntu/40-hyperv-hotadd.rules: Also apply to Xen, and
    rename to 40-vm-hotadd.rules.
  * Fix networkd crash. (Closes: #796358)
  * debian/rules: Remove all files/empty dirs in systemd which are already
    shipped by systemd-* or udev, instead of an explicit list.
  * Bump "mount" dependency to >= 2.26, to ensure "swapon -o" availability.
    (Closes: #796389)
  * Install /lib/systemd/network/* into udev instead of systemd, as it's
    really udev which is evaluating these.
  * Split out "systemd-container" package with machined and nspawn and enable
    importd. Add new libbz2-dev, zlib1g-dev, and libcurl-dev build deps.
    (LP: #1448900)
  * Move transitional libgcrypt11-dev build dep to libgcrypt20-dev.
  * debian/rules: Limit check for libraries in /usr to systemd and udev
    packages, as other packages like systemd-containers can (and do) link to
    /usr.
  * Build-depend on dpkg-dev (>= 1.17.14) and bump debhelper version for build
    profiles support.
  * Drop "display-managers" autopkgtest, obsolete with dropped
    default-display-manager-generator.
  * boot-and-services autopkgtest: Add systemd-container test dependency for
    the nspawn tests.
  * Don't enable audit support when building with "stage1" profile, to avoid
    circular build dep.

  [ Helmut Grohne ]
  * Improve support for cross-building and bootstrapping.

  [ Michael Biebl ]
  * Drop default-display-manager-generator. All major desktops now use a
    display manager which support the new scheme and setup the
    /etc/systemd/system/display-manager.service symlink correctly.
  * Add new binary package "systemd-journal-remote" with tools for
    sending/receiving remote journal logs:
    systemd-journal-{remote,upload,gatewayd}. (Closes: #742802, LP: #1480952)

 -- Martin Pitt <mpitt@debian.org>  Tue, 25 Aug 2015 12:40:35 +0200

systemd (224-1) unstable; urgency=medium

  * New upstream release.
  * boot-and-services autopkgtest: Ignore thermald. Since 1.4.3-2 it starts by
    default, but fails in most virtual envs.

 -- Martin Pitt <mpitt@debian.org>  Sat, 01 Aug 2015 13:38:57 +0200

systemd (223-2) unstable; urgency=medium

  * Don't enable gnu-efi on ARM. It FTBFSes and cannot really be tested now as
    there is no available hardware.
  * debian/extra/initramfs-tools/hooks/udev: Don't fail if
    /etc/systemd/network/ does not exist. (Closes: #794050)

 -- Martin Pitt <mpitt@debian.org>  Thu, 30 Jul 2015 08:25:51 +0200

systemd (223-1) unstable; urgency=medium

  * New upstream release:
    - Fix systemd-bootchart crash. (Closes: #792403)
    - Trim list of files in /usr/share/doc/systemd/. (Closes: #791839)
    - Fix "Invalid argument" failure with some  journal files.
      (Closes: #792090)
    - tmpfiles: Don't recursively descend into journal directories in /var.
      (Closes: #791897)
    - Don't frequently wake up on disabled TimeoutIdleSec=, in particular in
      automount timers. (LP: #1470845)
    - tmpfiles: Don't delete lost+found/. (Closes: #788193)

  [ Michael Biebl ]
  * udev: Remove obsolete rm_conffile/mv_conffile functions from udev.preinst.
    The udev package is using dpkg-maintscripts-helper now to remove obsolete
    conffiles.
  * systemd: Remove obsolete conffile clean up from pre-wheezy.
  * udev-udeb: Remove scsi_wait_scan hack from the start-udev script as well.

  [ Martin Pitt ]
  * Enable GNU EFI support and add gnu-efi build dep. This enables/ships the
    systemd EFI boot loader. (Closes: #787720, LP: #1472283)
  * networkd autopkgtest: More robust/forceful killing of dnsmasq.
  * ifup@.service: Drop "oneshot" to run ifup in the background during boot.
    This avoids blocking network.target on boot with unavailable hotplug
    interfaces in /etc/network/interfaces. (Closes: #790669, LP: #1425376)
  * systemd.postinst: Avoid confusing error message about
    /run/systemd/was-enabled not existing on reconfiguring.
  * debian/extra/initramfs-tools/hooks/udev: Drop some redundant code.
  * Fix networkd-wait-online -i to properly wait for the given interfaces
    only.
  * Drop debian/extra/base-installer.d/05udev: We use net.ifnames by default
    now, thus we don't need to copy 70-persistent-*.rules any more.
  * debian/extra/start-udev: Run d-i's udevd with "notice" log level, just
    like we did in the initramfs in 219-10.
  * Fix size explosion of networkd (post-223 patch from trunk).

  [ Julian Wollrath ]
  * Copy all .link interface naming definitions to initramfs. (Closes: #793374)

  [ Felipe Sateler ]
  * nss-my*.postinst: configure at the end of the hosts line, not before
    files. (Closes: #789006)

 -- Martin Pitt <mpitt@debian.org>  Thu, 30 Jul 2015 00:02:26 +0200

systemd (222-2) unstable; urgency=medium

  [ Adam Conrad ]
  * debian/udev-udeb.install: Install new bits for net.ifnames (LP: #1473542)
  * debian/extra/initramfs-tools/hooks/udev: Do the same for initramfs-tools.

  [ Martin Pitt ]
  * emergency.service: Wait for plymouth to shut down. Fixes invisible
    emergency shell with plymouth running endlessly. (LP: #1471258)
  * Add "networkd" autopkgtest. Covers basic DHCP on IPv4 and IPv4+6 on a veth
    device.

  [ Michael Biebl ]
  * Bump package priorities of systemd and systemd-sysv to important to match
    what has been used in the Debian archive since Jessie.
  * Drop scsi_wait_scan hack from the udev initramfs-tools script. This Linux
    kernel module has been broken since 2.6.30 and as a result was removed in
    3.5. The Debian Jessie kernel no longer ships this module.
    (Closes: #752775)
  * Drop libsystemd-journald-dev and libsystemd-id128-dev. There are no
    reverse dependencies left and we want to avoid new packages picking up
    a build dependency on those obsolete transitional packages.

 -- Michael Biebl <biebl@debian.org>  Wed, 15 Jul 2015 23:51:15 +0200

systemd (222-1) unstable; urgency=medium

  [ Martin Pitt ]
  * New upstream release:
    - Fix reload killing BusName= units. (Closes: #746151)
    - sysv-generator: detect invalid names and escape them. (Closes: #677075)
    - Document removal of PIDFile on daemon shutdown. (Closes: #734006)
    - Drop Revert-rules-fix-tests-for-removable-state.patch, the auto-suspend
      rules now got dropped entirely.
  * Add Revert-VT-reuse-patches.patch: Revert a couple of logind VT reuse
    patches which alternately broke lightdm and gdm.
  * debian/libsystemd0.symbols: Add new symbols from this release.
  * Disable test-netlink during package build, fails on some buildds.
  * udev.postinst: Don't call addgroup with --quiet, so that if the "input"
    group already exists as a non-system group you get a sensible error
    message. Some broken tutorials forget the --system option.
    (Closes: #769948, LP: #1455956)
  * systemd.postinst: Drop the --quiet from the addgroup calls as well, same
    reason as above. (Closes: #762275)
  * udev: Drop doc dir symlinking. It has caused too much trouble and only
    marginally helps to avoid duplication. Such duplication should be dealt
    with at the distro, not package level.
  * debian/rules: Entirely ignore $LD_PRELOAD instead of just libfakeroot in
    the link check, to also avoid libeatmydata. (Closes: #790546)
  * boot-and-services, display-managers autopkgtests: Install and configure
    dummy X.org driver, so that these work in headless machines/VMs.
  * systemd-fsckd autopkgtest: Stop using/asserting on lightdm, just check
    that default.target is active. lightdm is prone to fail in test
    environments, and fiddling with it in two other autopkgtests is
    sufficient.
  * debian/watch: Adjust to new upstream release model of only providing the
    github tag tarballs.
  * Drop dsl-modem.agent. It hasn't been maintained/tested for many years, few
    if any people actually use this, and this doesn't belong into udev.

  [ Michael Biebl ]
  * Stop building the Python 3 bindings. They were split into a separate
    source package upstream and are now built from src:python-systemd. See
    http://lists.freedesktop.org/archives/systemd-devel/2015-July/033443.html
  * Remove obsolete --disable-chkconfig configure option.
  * Move the man pages for libnss-myhostname, libnss-mymachines and udev.conf
    from systemd into the correct package. Move the zsh completion file for
    udevadm into the udev package as well. Add Breaks/Replaces accordingly.
    (Closes: #790879)
  * Drop rules which remove pre-generated files before build. The upstream
    tarball no longer ships any pre-generated files so this is no longer
    necessary.
  * Fix cleanup rule for Python byte code files.

 -- Michael Biebl <biebl@debian.org>  Wed, 08 Jul 2015 18:56:07 +0200

systemd (221-1) unstable; urgency=medium

  * New upstream release 221:
    - Fix persistent storage links for Xen devices. (LP: #1467151)
    - Drop all backported patches and port the others to new upstream release.
    - debian/rules: Drop workarounds for broken 220 tarball, 221 is fine.

  [ Michael Biebl ]
  * initramfs hook: Stop installing 55-dm.rules, 64-md-raid.rules,
    60-persistent-storage-lvm.rules and 60-persistent-storage-dm.rules.
    The mdadm, lvm2 and dmsetup package provide their own udev hooks nowadays
    to make sure their udev rules files are installed into the initramfs.
    Having the copy rules at two places is confusing and makes debugging
    harder.
  * Make it possible to skip building udeb packages via
    DEB_BUILD_OPTIONS="noudeb". This allows quicker builds for local testing
    and is benefical for derivatives that don't use d-i.
  * Install API documentation for libudev and libsystemd in their respective
    packages. Both libraries use man pages now, so we need to be explicit
    about what is installed where.

  [ Martin Pitt ]
  * ifupdown-hotplug autopkgtest: Different cloud/desktop environments have
    different ways of including /etc/network/interfaces.d/, try to get along
    wit either and skip the test if interfaces.d/ does not get included at
    all.
  * Drop obsolete gtk-doc-tools build dependency, gtkdocize autoreconfig, and
    ./configure options.
  * libudev-dev.install: Drop gtk-doc files, not built by upstream any more
    and replaced with manpages.
  * libsystemd0.symbols: Add new symbols for this release.
  * debian/rules: Fix paths in manpages as we don't currently have a merged
    /usr in Debian but have most systemd things in /lib. This replaces the
    previous huge and maintenance-intense patch.
  * Drop Accept-mountall-specific-fstab-options.patch. Replaced with
    systemd.postinst migration code in Ubuntu.
  * Revert overly aggressive USB autosuspend udev rules change which broke
    various USB keyboards. (Closes: #789723)
  * Have rc-local.service output also go to the console. /etc/rc.local often
    contains status messages which users expect to see during boot.
    (LP: #1468102)
  * debian/rules: Install udev.NEWS into libudev1, to get along with Debian's
    udev -> libudev1 doc dir symlinking. (Closes: #790042)

 -- Martin Pitt <mpitt@debian.org>  Sun, 28 Jun 2015 12:05:36 +0200

systemd (220-7) unstable; urgency=medium

  [ Michael Biebl ]
  * Enable seccomp support on arm64 as well.
  * Replace the remainder of Fix-paths-in-man-pages.patch with an upstream
    provided patch.

  [ Martin Pitt ]
  * Switch to net.ifnames persistent network interfaces (on new
    installations/for new hardware), and deprecate the old
    75-persistent-net-generator.rules. See the ML discussion for details:
        https://lists.debian.org/debian-devel/2015/05/msg00170.html
        https://lists.debian.org/debian-devel/2015/06/msg00018.html
    - Drop Make-net.ifnames-opt-in-instead-of-opt-out.patch, to use
      net.ifnames by default.
    - Revert-udev-network-device-renaming-immediately-give.patch: Adjust
      patch comment.
    - Drop 75-persistent-net-generator.rules, write_net_rules helper and
      rule_generator.functions.
    - Adjust udev's README.Debian accordingly, and describe the migration.
      This needs to happen manually as there is no robust way of doing this
      automatically.
    - Add udev NEWS file for announcing this change and pointing to udev's
      README.
    - udev.postinst: Drop write_interfaces_rules().
    - udev.postinst: Disable net.ifnames on systems which did not support
      75-persistent-net-generator.rules (most importantly, virtualized guests)
      to avoid changing network interface names on upgrade.
    - LP: #1454254
  * fsckd-daemon-for-inter-fsckd-communication.patch: Add fsckd.c to
    POTFILES.in.
  * ifupdown-hotplug autopkgtest: Fix config name in interfaces.d/, it must
    not have a suffix in Debian. Also clean up the file after the test.
  * net.agent: When running under systemd, run everything in the foreground.
    This avoids killing the forked child in the middle of its operation under
    systemd when the parent exits.
  * Check during build that systemd and systemd-journald don't link against
    anything in /usr, to prevent bugs like #771652 and #788913 in the future.
  * Drop Skip-99-systemd.rules-when-not-running-systemd-as-in.patch. The rules
    mostly just attach tags systemd specific properties which are harmless
    under other init systems, and systemd-sysctl also works there.
  * 80-networking.rules: Only call agents for add|remove, as they don't handle
    other events.
  * Restore udev watches on block device changes. (Closes: #789060,
    LP: #1466081)

 -- Martin Pitt <mpitt@debian.org>  Wed, 17 Jun 2015 22:48:53 +0200

systemd (220-6) unstable; urgency=medium

  * Enable seccomp support on the architectures that provide libseccomp.
    (Closes: #760299)
  * boot-and-services autopkgtest: Add SeccompTest for the above.
  * boot-and-services autopkgtest: Check that we don't get an unwanted
    tmp.mount unless /etc/fstab explicitly specifies it.
  * Bump libcap-dev build dep to the version that provides libcap2-udeb.
    (Closes: #787542)
  * Stop installing tmp.mount by default; there are still situations where it
    becomes active through dependencies from other units, which is surprising,
    hides existing data in /tmp during runtime, and it isn't safe to have a
    tmpfs /tmp on every install scenario. (Closes: #783509)
    - d/rules: Ship tmp.mount in /usr/share/systemd/ instead of
      /lib/systemd/systemd.
    - systemd.postinst: When tmp.mount already was enabled, install tmp.mount
      into /etc and keep it enabled.
    - systemd.postinst: When enabling tmp.mount because of RAMTMP=yes, copy it
      from /usr/share.
    - Drop Don-t-mount-tmp-as-tmpfs-by-default.patch and
      PrivateTmp-shouldn-t-require-tmpfs.patch, not necessary any more.

 -- Martin Pitt <mpitt@debian.org>  Thu, 11 Jun 2015 09:25:49 +0200

systemd (220-5) unstable; urgency=medium

  * debian/README.source: Upstream repository moved to github, adjust
    cherry-picking instructions accordingly.
  * debian/control: Replace obsolete Python2 version header with
    X-Python3-Version.
  * dracut: Fix path to systemd-fsck. (Closes: #787553)
  * Ignore test failures during build if /etc/machine-id is missing (which is
    the case in a few buildd chroots still). (Closes: #787258)
  * debian/udev.README.Debian: Move network interface hotplug documentation
    into separate section. Point out that "lo" does not need to be configured
    in ifupdown under systemd.
  * debian/udev.README.Debian: Document net.ifnames, and how to write udev
    rules for custom network names.
  * Add debian/extra/01-mac-for-usb.link: Use MAC based names for network
    interfaces which are (directly or indirectly) on USB. Path based names
    are inadequate for dynamic buses like USB.
  * Fix another escape parsing regression in Exec*= lines. (Closes: #787256)
  * Disable EFI support for udeb build.
  * Refine detection of touch screen devices.

 -- Martin Pitt <mpitt@debian.org>  Sun, 07 Jun 2015 16:52:33 +0200

systemd (220-4) unstable; urgency=medium

  [ Martin Pitt ]
  * debian/extra/initramfs-tools/scripts/init-top/udev: Drop $ROOTDELAY wait.
    This does not concern udev in particular, but is handled by
    initramfs-tools itself (scripts/local). The intention of this parameter is
    not to statically wait for the given time, but wait *up to* that time for
    the root device to appear.
  * Add debian/extra/units/rc-local.service.d/wait-online.conf: Make
    rc-local.service wait for network-online.target (if it gets started). This
    not specified by LSB, but has been behaving that way in Debian under SysV
    init and upstart. (LP: #1451797)
  * Fix parsing of escape characters in Exec*= lines. (Closes: #787256)
  * Drop path_is_mount_point-handle-false-positive-on-some-fs.patch (it was
    already not applied in 220-1). This needs to be re-thought and re-done
    against the current code, and overlayfs in general. On overlayfs this
    still reports false positives for files that changed in the upperdir, but
    this does not break systemd-machine-id-commit any more.
  * Add debian/extra/rules/80-debian-compat.rules, replacing three of our
    patches. These are independent udev rules to change device permissions and
    add CD/DVD symlinks for compatibility with earlier Debian releases.

  [ Michael Biebl ]
  * Bump Depends on util-linux to make sure we have a sulogin implementation
    which properly cleans up its children when emergency.service is restarted.
    (Closes: #784238)
  * Stop using /sbin/udevd and drop the compat symlink.
  * Remove any vestiges of /dev/.udev/. This directory has been replaced by
    /run/udev/ since wheezy.
  * Drop udev migration code from pre-wheezy.

 -- Martin Pitt <mpitt@debian.org>  Tue, 02 Jun 2015 08:16:36 +0200

systemd (220-3) unstable; urgency=medium

  * Fix ProtectSystem=yes to actually protect /usr, not /home.
    (Closes: #787343)
  * sd-device: fix device_get_properties_strv(). Fixes environment for
    processes spawned by udev, in particular "allow-hoplug" ifupdown
    interfaces via ifup@.service. (Closes: #787263)
  * Ignore test failures on mipsel; the three failures are not reproducible on
    the porter box (different kernel?). (See #787258)
  * Add ifupdown-hotplug autopkgtest. Reproduces #787263.
  * udev: Bring back persistent storage symlinks for bcache. Thanks David
    Mohr! (Closes: #787367)
  * sd-device: Fix invalid property strv pointers. This unbreaks the
    environment of udev callouts.

 -- Martin Pitt <mpitt@debian.org>  Mon, 01 Jun 2015 12:58:20 +0200

systemd (220-2) unstable; urgency=low

  * 220-1 was meant to go to experimental, but was accidentally uploaded to
    unstable. This was planned for next week anyway, just not on a Friday;
    we don't revert, but keep an RC bug open for a few days to get broader
    testing. Reupload 220-1 with its changelog actually pointing to unstable
    and with all versions in the .changes.

 -- Martin Pitt <mpitt@debian.org>  Fri, 29 May 2015 18:54:09 +0200

systemd (220-1) unstable; urgency=medium

  [ Martin Pitt ]
  * New upstream release:
    - Ship sdio.ids and ids-update.pl in upstream tarball. (Closes: #780650)
    - Drop non-working "journalctl /dev/sda" example from manpage
      (Closes: #781604)
    - man systemd.network: Explain UseDomains a bit more (not used by
      default). (Closes: #766413)
    - Ignore comments in /etc/hostname (LP: #1053048)
    - Drop all backported patches and port the others to new upstream release.
  * Cherry-pick patch to fix udevd --daemon assertion regression.
  * Cherry-pick patch to fix udevd worker hang.
  * systemd.install: systemd.pc moved back into /usr/share/pkgconfig/.
  * libsystemd0.symbols: Add new symbols from this release.
  * Drop debian/extra/60-keyboard.hwdb for now. Upstream has a newer version,
    and it's not nearly as often updated any more as it used to be.
  * debian/rules: Remove shipped audit_type-to-name.h and
    keyboard-keys-from-name.gperf and regenerate them during build (bug in
    upstream 220 tarball).
  * autopkgtest: Ship/use mock fsck from debian/tests, as it's missing in the
    220 tarball.
  * Add libnss-mymachines binary package. (Closes: #784858)
  * Add libnss-myhostname binary package, taking over from the very old and
    unmaintained standalone source package as per its maintainer's request.
    (Closes: #760514)
  * Drop buildsys-Don-t-default-to-gold-as-the-linker.patch and set LD in
    debian/rules on sparc only. This can be dropped entirely once we build
    GUdev from a separate source.
  * bootchart autopkgtest: Skip test if /proc/schedstat does not exist, i. e.
    the kernel is missing CONFIG_SCHEDSTAT. Bootchart requires this.
  * systemd-fsckd autopkgtest: On Debian plymouth-start stays running, adjust
    was_running() for that.
  * systemd-fsckd autopkgtest: In test_systemd_fsck_with_plymouth_failure(),
    fix plymouthd status check to work under both Debian and Ubuntu.
  * Replace almost all of Fix-paths-in-man-pages.patch with upstreamed
    patches. (The remainder is planned to get fixed upstream as well.)
  * Remove our update-rc.d patches, replace them with upstream patches for
    /lib/systemd/systemd-sysv-install abstraction, and provide one for
    update-rc.d. Also implement "is-enabled" command by directly checking for
    the presence of rcS or rc5 symlinks. (Closes: #760616)
  * Fix path_is_mount_point for files (regression in 220).
  * debian/control: Drop obsolete XS-Testsuite:, dpkg adds it automatically.
  * Use Ubuntu's default NTP server for timesyncd when building on Ubuntu.

  [ Michael Biebl ]
  * Remove /var/run and /var/lock migration code from debian-fixup. The /run
    migration was completed in wheezy so this is no longer necessary.
  * Drop our versioned Depends on initscripts. This was initially added for
    the /run migration and later to ensure we have a mountnfs hook which
    doesn't cause a deadlock under systemd. The /run migration was completed
    in wheezy and jessie ships a fixed mountnfs hook. In addition we now use
    the ignore-dependencies job mode in our lsb init-functions hook, so it's
    safe to drop this dependency.
  * Stop building gudev packages. Upstream has moved the gudev code into a
    separate repository which is now managed on gnome.org. The gudev packages
    will be built from src:libgudev from now on. See also
    http://lists.freedesktop.org/archives/systemd-devel/2015-May/032070.html

 -- Martin Pitt <mpitt@debian.org>  Fri, 29 May 2015 10:37:40 +0200

systemd (219-10) experimental; urgency=medium

  * Fix assertion crash with empty Exec*= paths. (LP: #1454173)
  * Drop Avoid-reload-and-re-start-requests-during-early-boot.patch
    and Avoid-reloading-services-when-shutting-down.patch: This was fixed more
    robustly in invoke-rc.d and service now, see #777113.
  * debian/tests/boot-smoke: Allow 10 seconds for systemd jobs to settle down.
  * Fix "tentative" state of devices which are not in /dev (mostly in
    containers), and avoid overzealous cleanup unmounting of mounts from them.
    (LP: #1444402)
  * debian/extra/udev-helpers/net.agent: Eliminate cat and most grep calls.
  * Drop Set-default-polling-interval-on-removable-devices-as.patch; it's long
    obsolete, CD ejection with the hardware button works properly without it.
  * Re-enable-journal-forwarding-to-syslog.patch: Update patch description,
    journal.conf.d/ exists now.
  * journal: Gracefully handle failure to bind to audit socket, which is known
    to fail in namespaces (containers) with current kernels. Also
    conditionalize systemd-journald-audit.socket on CAP_AUDIT_READ.
    (LP: #1457054)
  * Put back *.agent scripts and use net.agent in Ubuntu. This fixes escaping
    of unit names, reduces the delta, and will make it easier to get a common
    solution for integrating ifup.d/ scripts with networkd.
  * When booting with "quiet", run the initramfs' udevd with "notice" log
    level. (LP: #1432171)
  * Add sigpwr-container-shutdown.service: Power off when receiving SIGPWR in
    a container. This makes lxc-stop work for systemd containers.
    (LP: #1457321)
  * write_net_rules: Escape '{' and '}' characters as well, to make this work
    with busybox grep. Thanks Faidon Liambotis! (Closes: #765577)

 -- Martin Pitt <mpitt@debian.org>  Thu, 21 May 2015 09:43:52 +0200

systemd (219-9) experimental; urgency=medium

  * 75-persistent-net-generator.rules: Fix rules for ibmveth (it's a driver,
    not a subsystem). (LP: #1437375)
  * debian/tests/unit-config: Add tests for systemctl enable/disable on a
    SysV-only unit. Reproduces LP #1447807.
  * Fix systemctl enable for SysV scripts without a native unit. We must not
    try and enable the nonexisting unit then. (LP: #1447807)
  * Drop Add-env-variable-for-machine-ID-path.patch. systemd should always
    be installed via the essential "init" in buildd schroots now.
  * debian/README.source: Update git-buildpackage commands for the renames in
    0.6.24.
  * Make apparmor run before networking, to ensure that profiles apply to
    e. g. dhclient (LP: #1438249):
    - Rename networking.service.d/network-pre.conf to systemd.conf, and add
      After=apparmor.service.
    - ifup@.service: Add After=apparmor.service.
    - Add Breaks: on apparmor << 2.9.2-1, which dropped its dependency to
      $remote_fs.
  * Drop login-don-t-overmount-run-user-UID-on-upgrades.patch and
    login-don-t-overmount-run-user-UID-on-upgrades.patch, these were only
    needed for upgrades from wheezy to jessie.
  * systemd.{pre,post}inst: Clean up obsolete (pre-wheezy/jessie) upgrade
    fixes.
  * systemd-fsckd autopkgtest: Stop assuming that
    /etc/default/grub.d/90-autopkgtest.cfg exists.
  * systemd-fsckd autopkgtest: Add missing plymouth test dependency.
  * Drop core-mount-ensure-that-we-parse-proc-self-mountinfo.patch, and bump
    util-linux dependency to the version which enables
    --enable-libmount-force-mountinfo.

 -- Martin Pitt <mpitt@debian.org>  Wed, 13 May 2015 12:27:21 +0200

systemd (219-8) experimental; urgency=medium

  [ Michael Biebl ]
  * Skip filesystem check if already done by the initramfs. (Closes: #782522)
  * Drop hard-coded versioned dependency on libapparmor1. Bump the
    Build-Depends on libapparmor-dev instead. This ensures a proper versioned
    dependency via Build-Depends-Package.
  * Revert "Make apparmor run before networking". This causes dependency
    cycles while apparmor still depends on $remote_fs.
  * Cleanup hwclock-save.service symlinks when upgrading from the jessie
    version.

  [ Martin Pitt ]
  * cryptsetup: Implement offset and skip options. (Closes: #751707,
    LP: #953875)
  * logind autopkgtest: Add test for suspending on lid switch close.
    This reproduces LP #1444166 (lid switch not working in the first few
    minutes after boot).
  * Reduce the initial suspend supression time from 3 minutes to 30 seconds,
    and make it configurable. (LP: #1444166)
  * Fix double free crash in "systemctl enable" when calling update-rc.d and
    the latter fails. (Closes: #764613, LP: #1426588)
  * hwdb: Fix wireless switch on Dell Latitude (LP: #1441849)
  * Fix assertion crash when reading a service file with missing ' and
    trailing space. (LP: #1447243)
  * ifup@.service: Set IgnoreOnIsolate, so that "systemctl default" does not
    shut down network interfaces. (Closes: #762953, LP: #1449380).
    Add PartOf=network.target, so that stopping network.target also stops
    network interfaces (so that isolating emergency.target and similar work as
    before).
  * Revert upstream commit 743970d which immediately SIGKILLs units during
    shutdown. This leads to problems like bash not being able to write its
    history, mosh not saving its state, and similar failed cleanup actions.
    (Closes: #784720, LP: #1448259)
  * Drop the reversion of "journald: allow restarting journald without losing
    stream connections", and replace with proper upstream fix for
    sd_pid_notify_with_fds(). (See Debian #778970, LP #1423811; LP: #1437896)

 -- Martin Pitt <mpitt@debian.org>  Wed, 29 Apr 2015 17:13:41 +0200

systemd (219-7) experimental; urgency=medium

  [ Martin Pitt ]
  * Make systemd-sysv's dependency to systemd unversioned. The package just
    contains 6 symlinks and thus isn't sensitive at all against version
    mismatches. This avoids running into circular dependencies when testing
    local debs.
  * Revert "udev: Drop hwdb-update dependency" and replace with upstream patch
    which moves it to systemd-udev-trigger.service.
  * display-managers autopkgtest: Properly wait until all jobs are finished.
  * display-managers autopkgtest: Reset failed units between tests, to avoid
    running into restart limits and for better test isolation.
  * Enable timesyncd in virtual machines. (Closes: #762343)

  [ Adam Conrad ]
  * debian/systemd.{triggers,postinst}: Trigger a systemctl daemon-reload
    when init scripts are installed or removed (Closes: #766429)

  [ Didier Roche ]
  * Squash all fsckd patches in one (as fsckd and such will be removed
    soon upstream), containing various fixes from upstream git and refactor
    the connection flow to upstream's suggestion. Modify the man pages to match
    those modifications as well. Amongst others, this suppresses "Couldn't
    connect to plymouth" errors if plymouth is not running.
    (Closes: #782265, LP: #1429171)
  * Keep plymouth localized messages in a separate patch for easier updates in
    the future and refresh to latest upstream.
  * display-managers autopkgtest: Use ExecStart=sleep instead of the actual
    lightdm binary, to avoid errors from lightdm startup. Drop the now
    unnecessary "needs-recommends" to speed up the test.

 -- Martin Pitt <mpitt@debian.org>  Fri, 10 Apr 2015 11:08:33 +0200

systemd (219-6) experimental; urgency=medium

  [ Martin Pitt ]
  * Import patches from v219-stable branch (up to 85a6fab).
  * boot-and-services autopkgtest: Add missing python3 test dependency.
  * Make apparmor run before networking, to ensure that profiles apply to
    e. g. dhclient (LP: #1438249):
    - Rename networking.service.d/network-pre.conf to systemd.conf, and add
      After=apparmor.service.
    - ifup@.service: Add After=apparmor.service.
  * udev: Drop hwdb-update dependency, which got introduced by the above
    v219-stable branch. This causes udev and plymouth to start too late and
    isn't really needed in Debian yet as we don't support stateless systems
    yet and handle hwdb.bin updates through dpkg triggers. (LP: #1439301)

  [ Didier Roche ]
  * Fix mount point detection on overlayfs and similar file systems without
    name_to_handle_at() and st_dev support. (LP: #1411140)

  [ Christian Seiler ]
  * Make the journald to syslog forwarding more robust by increasing the
    maximum datagram queue length from 10 to 512. (Closes: #762700)

  [ Marco d'Itri ]
  * Avoid writing duplicate entries in 70-persistent-net.rules by double
    checking if the new udev rule has already been written for the given
    interface. This happens if multiple add events are generated before the
    write_net_rules script returns and udevd renames the interface.
    (Closes: #765577)

 -- Martin Pitt <mpitt@debian.org>  Thu, 02 Apr 2015 09:14:48 +0200

systemd (219-5) experimental; urgency=medium

  [ Didier Roche ]
  * Add "systemd-fsckd" autopkgtest. (LP: #1427312)
  * cmdline-upstart-boot autopkgtest: Update to Ubuntu's upstart-sysv split
    (test gets skipped on Debian while upstart-sysv does not yet exist there).
  * Cherry-pick a couple of upstream commits for adding transient state,
    fixing a race where mounts become available before the device being
    available.
  * Ensure PrivateTmp doesn't require tmpfs through tmp.mount, but rather adds
    an After relationship. (Closes: #779902)

  [ Martin Pitt ]
  * journald: Suppress expected cases of "Failed to set file attributes"
    errors. (LP: #1427899)
  * Add systemd-sysv.postinst: Update grub on first installation, so that the
    alternative init system boot entries get updated.
  * debian/tests: Call /tmp/autopkgtest-reboot, to work with autopkgtest >=
    3.11.1.
  * Check for correct architecture identifiers for SuperH. (Closes: #779710)
  * Fix tmpfiles.d to only apply the first match again (regression in 219).
    (LP: #1428540)
  * /lib/lsb/init-functions.d/40-systemd: Don't ignore systemd unit
    dependencies in "degraded" mode. (LP: #1429734)

  [ Michael Biebl ]
  * debian/udev.init: Recognize '!' flag with static device lists, to work
    with kmod 20. (Closes: #780263)

  [ Craig Magina ]
  * rules-ubuntu/71-power-switch-proliant.rules: Add support for HP ProLiant
    m400 Server Cartridge soft powerdown on Linux 3.16. (LP: #1428811)

  [ Scott Wakeling ]
  * Rework package description to be more accurate. (Closes: #740372)

 -- Martin Pitt <mpitt@debian.org>  Thu, 26 Mar 2015 16:31:04 +0100

systemd (219-4) experimental; urgency=medium

  * tmpfiles: Avoid creating duplicate ACL entries. Add postinst code to clean
    them up on upgrade. (Closes: #778656)
  * bootchart: Fix path to default init. (LP: #1423867)
  * Add "bootchart" autopkgtest, to spot regressions like the above.
  * autopkgtests: Factorize out "assert.sh" utility functions, and use them in
    the tests for useful failure messages.
  * Downgrade requirement for timedated, hostnamed, localed-locale, and
    logind autopkgtests from machine to container isolation.
  * boot-and-services and display-manager autopkgtest: Add systemd-sysv as
    proper test dependency instead of apt-get installing it. This works now
    also under Ubuntu 15.04.
  * boot-and-services autopkgtest: Check cleanup of temporary files during
    boot. Reproduces #779169.
  * Clean up /tmp/ directory again. (Closes: #779169, LP: #1424992)

 -- Martin Pitt <mpitt@debian.org>  Fri, 27 Feb 2015 07:02:09 +0100

systemd (219-3) experimental; urgency=medium

  * sysv-generator: fix wrong "Overwriting existing symlink" warnings.
    (Closes: #778700)
  * Add systemd-fsckd multiplexer and feed its output to plymouth. This
    provides an aggregate progress report of running file system checks and
    also allows cancelling them with ^C, in both text mode and Plymouth.
    (Closes: #775093, #758902; LP: #1316796)
  * Revert "journald: allow restarting journald without losing stream
    connections". This was a new feature in 219, but currently causes boot
    failures due to logind and other services not starting up properly.
    (Closes: #778970; LP: #1423811)
  * Add "boot-smoke" autopkgtest: Test 20 successful reboots in a row, and
    that there are no connection timeouts or stalled jobs. This reproduces the
    above regression.
  * debian/tests/localed-locale: Set up locale and keyboard default files on a
    minimal unconfigured testbed.
  * Add missing python3 test dependency to cmdline-upstart-boot and
    display-managers autopkgtests.
  * debian/tests/boot-and-services: Skip AppArmor test if AppArmor is not
    enabled.
  * debian/tests/boot-and-services: Reboot also if lightdm was just installed
    but isn't running yet.

 -- Martin Pitt <mpitt@debian.org>  Mon, 23 Feb 2015 09:52:12 +0100

systemd (219-2) experimental; urgency=medium

  * Fix UTF-16 to UTF-8 conversion on big-endian machines. (Closes: #778654)
  * Disable new new test-sigbus, it fails on some buildds due to too old
    kernels. (part of #778654)
  * debian/README.Debian, debian/systemd.postinst: Drop setfacl call for
    /var/log/journal, this is now done automatically by tmpfiles.d/systemd.conf.
  * Drop "acl" dependency, not necessary any more with the above.
  * debian/tests/boot-and-services: Move to using /var/lib/machines/,
    /var/lib/containers is deprecated.

 -- Martin Pitt <mpitt@debian.org>  Wed, 18 Feb 2015 15:29:42 +0100

systemd (219-1) experimental; urgency=medium

  [ Martin Pitt ]
  * New upstream release:
    - Fix spelling mistake in systemd.unit(5). (Closes: #773302)
    - Fix timeouts with D-Bus, leading to SIGFPE. (Closes: #774012)
    - Fix load/save of multiple rfkill states. (Closes: #759489)
    - Non-persistent journal (/run/log/journal) is now readable by group adm.
      (Closes: #771980)
    - Read netdev user mount option to correctly order network mounts after
      network.target. (Closes: #769186)
    - Fix 60-keyboard.hwdb documentation and whitespace handling.
      (Closes: #757367)
    - Fix ThinkPad X1 Carbon 20BT trackpad buttons (LP: #1414930)
    - Drop all backported patches and port the others to new upstream release.
  * Bump libblkid-dev build dependency as per upstream configure.ac.
  * debian/systemd.install: Add new language-fallback-map file.
  * debian/udev.install: Add new systemd-hwdb tool.
  * debian/libsystemd0.symbols: Add new symbols from this release.
  * tmpfiles.d/systemd.conf: Drop "wheel" ACL (that group does not exist in
    Debian) to make the ACL for "adm" actually work.
  * debian/rules: Explicitly disable importd for now; it should still mature a
    bit. Explicitly enable hwdb support.
  * /lib/lsb/init-functions.d/40-systemd: Call systemctl is-system-running
    with --quiet. (LP: #1421058)
  * debian/systemd.postrm: Clean getty@tty1.service and remote-fs.target
    enablement symlinks on purge. (Closes: #778499)
  * Move all Debian specific units in the systemd package into
    debian/extra/units/ and simplify debian/systemd.install.
  * Enable timesyncd by default. Add a config drop-in to not start if ntp,
    openntpd, or chrony is installed. (Closes: #755722)
  * debian/systemd.links: Drop obsolete hwclockfirst.service mask link, this
    was dropped in wheezy's util-linux already.
  * debian/udev.postinst: Call systemd-hwdb instead of udevadm hwdb.

  [ Michael Biebl ]
  * Stop removing firstboot man pages. They are now installed conditionally.

 -- Martin Pitt <mpitt@debian.org>  Tue, 17 Feb 2015 15:51:38 +0100

systemd (218-10) experimental; urgency=medium

  * Pull latest keymaps from upstream git. (LP: #1334968, #1409721)
  * rules: Fix by-path of mmc RPMB partitions and don't blkid them. Avoids
    kernel buffer I/O errors and timeouts. (LP: #1333140)
  * Clean up stale mounts when ejecting CD drives with the hardware eject
    button. (LP: #1168742)
  * Document systemctl --failed option. (Closes: #767267)
  * Quiesce confusing and irrelevant "failed to reset devices.list" warning.
    (LP: #1413193)
  * When booting with systemd-bootchart, default to run systemd rather than
    /sbin/init (which might not be systemd). (LP: #1417059)
  * boot-and-services autopkgtest: Add CgroupsTest to check cgroup
    creation/cleanup behaviour. This reproduces #777601 and verifies the fix
    for it.

 -- Martin Pitt <mpitt@debian.org>  Fri, 13 Feb 2015 12:25:06 +0100

systemd (218-9) experimental; urgency=medium

  [ Martin Pitt ]
  * debian/tests/logind: With dropped systemd-logind-launch we don't have a
    visible /sys/fs/cgroup/systemd/ any more under cgmanager. So adjust the
    test to check /proc/self/cgroup instead.
  * Add unit-config autopkgtest to check systemd unit/sysv init enabling and
    disabling via systemctl. This also reproduces #777613.
  * systemctl: Always install/enable/disable native units, even if there is a
    corresponding SysV script and we call update-rc.d; while the latter
    handles WantedBy=, it does not handle Alias=. (Closes: #777613)
  * cgroup: Don't trim cgroup trees created by someone else, just the ones
    that systemd itself created. This avoids cleaning up empty cgroups from
    e.g. LXC. (Closes: #777601)
  * Don't parse /etc/mtab for current mounts, but /proc/self/mountinfo. If the
    former is a file, it's most likely outdated on boot, leading to race
    conditions and unmounts during boot. (LP: #1419623)

  [ Michael Biebl ]
  * Explicitly disable the features we don't want to build for those with
    autodetection. This ensures reliable build results in dirty build
    environments.
  * Disable AppArmor support in the udeb build.
  * core: Don't fail to run services in --user instances if $HOME is missing.
    (Closes: #759320)

  [ Didier Roche ]
  * default-display-manager-generator: Avoid unnecessary /dev/null symlink and
    warning if there is no display-manager.service unit.

 -- Michael Biebl <biebl@debian.org>  Thu, 12 Feb 2015 18:45:12 +0100

systemd (218-8) experimental; urgency=medium

  [ Martin Pitt ]
  * boot-and-services autopkgtest: Ensure that there are no failed units,
    except possibly systemd-modules-load.service (as that notoriously fails
    with cruft in /etc/modules).
  * Revert "input" system group creation in systemd.postinst from 218-7. It's
    already done in udev.postinst.
  * ifup@.service: Revert checking for existance of ifupdown config for that
    interface, net.agent already does that.
  * Drop Also-redirect-to-update-rc.d-when-not-using-.service.patch; not
    necessary any more with the current version (mangle_names() already takes
    care of this).
  * Merge into Add-support-for-rcS.d-init-scripts-to-the-sysv-gener.patch:
    - Do-not-order-rcS.d-services-after-local-fs.target-if.patch, as it
      partially reverts the above, and is just fixing it.
    - Map-rcS.d-init-script-dependencies-to-their-systemd-.patch as it's just
      adding some missing functionality for the same purpose.
  * Merge Run-update-rc.d-defaults-before-update-rc.d-enable-d.patch into
    Make-systemctl-enable-disable-call-update-rc.d-for-s.patch as the former
    is fixing the latter and is not an independent change.
  * Drop Launch-logind-via-a-shell-wrapper.patch and systemd-logind-launch
    wrapper. The only remaining thing that we need from it is to create
    /run/systemd/, move that into the D-BUS service file directly.
  * /lib/lsb/init-functions.d/40-systemd: Avoid deadlocks during bootup and
    shutdown. DHCP/ifupdown and similar hooks which call "/etc/init.d/foo
    reload" can easily cause deadlocks, since the synchronous wait plus
    systemd's normal behaviour of transactionally processing all dependencies
    first easily causes dependency loops. Thus during boot/shutdown operate
    only on the unit and not on its dependencies, just like SysV behaves.
    (Closes: #777115, LP: #1417010)
  * Only start logind if dbus is installed. This fixes the noisy startup
    failure in environments without dbus, such as LXC containers or servers.
    (part of #772700)
  * Add getty-static.service unit which starts getty@.service on tty 2 to 6 if
    dbus is not installed, and hence logind cannot auto-start them on demand.
    (Closes: #772700)

  [ Michael Biebl ]
  * Update insserv-generator and map $x-display-manager to
    display-manager.service, following the recent change in sysv-generator.
    This avoids creating references to a no longer existing
    x-display-manager.target unit.

 -- Martin Pitt <mpitt@debian.org>  Mon, 09 Feb 2015 18:07:22 +0100

systemd (218-7) experimental; urgency=medium

  [ Martin Pitt ]
  * Don't attempt to mount the same swap partition twice through different
    device node aliases. (Closes: #772182, LP: #1399595)
  * logind: handle closing sessions over daemon restarts. (Closes: #759515,
    LP: #1415104)
  * logind: Fix sd_eviocrevoke ioctl call, to make forced input device release
    after log out actually work.
  * debian/rules: Drop obsolete --disable-multi-seat-x and
    --with-firmware-path configure options.
  * debian/udev.README.Debian: Trim the parts which are obsolete, wrong, or
    described in manpages. Only keep the Debian specific bits.
    (Part of #776546)
  * Actually install udev's README.Debian when building for Debian.
    (Closes: #776546)
  * Create system group "input" which was introduced in 215. (LP: #1414409)
  * ifup@.service: Don't fail if the interface is not configured in
    /etc/network/interfaces at all. (LP: #1414426)

  [ Michael Biebl ]
  * Update Vcs-Browser URL to use cgit and https.
  * Map $x-display-manager LSB facility to display-manager.service instead of
    making it a target. Using a target had the downside that multiple display
    managers could hook into it at the same time which could lead to several
    failed start attempts for the non-default display manager.

 -- Martin Pitt <mpitt@debian.org>  Sun, 01 Feb 2015 20:48:49 +0100

systemd (218-6) experimental; urgency=medium

  [ Martin Pitt ]
  * initramfs hook: Install 61-persistent-storage-android.rules if it exists.
  * Generate POT file during package build, for translators.
  * Pull latest keymaps from upstream git.
  * Order ifup@.service and networking.service after network-pre.target.
    (Closes: #766938)
  * Tone down "Network interface NamePolicy= disabled on kernel commandline,
    ignoring" info message to debug, as we expect this while we disable
    net.ifnames by default. (Closes: #762101, LP: #1411992)

  [ Michael Biebl ]
  * Ship bash-completion for udevadm. (Closes: #776166)
  * Drop rc-local generator in favor of statically enabling rc-local.service,
    and drop halt-local.service which is unnecessary on Debian.
    (Closes: #776170)
  * Drop the obsolete libsystemd-* libraries, there are no reverse
    dependencies left.

 -- Martin Pitt <mpitt@debian.org>  Mon, 26 Jan 2015 15:45:45 +0100

systemd (218-5) experimental; urgency=medium

  * Drop logger.agent. It hasn't been called from any udev rule for a long
    time, and looks obsolete.
  * debian/rules: Configure with --disable-firstboot to replace some manual
    file removals.
  * debian/rules: Remove manual file installation, move them to
    debian/*.install. Move all Debian specific installed files to
    debian/extra/.
  * Merge some changes from the Ubuntu package to reduce the delta; these only
    apply when building on/for Ubuntu:
    - Add 40-hyperv-hotadd.rules: Workaround for LP: #1233466.
    - Add 61-persistent-storage-android.rules to create persistent symlinks
      for partitions with PARTNAME. By Ricardo Salveti.
    - Add 71-power-switch-proliant.rules for supporting the power switches of
      ProLiant Server Cartridges. By Dann Frazier.
    - Add 78-graphics-card.rules: Mark KMS capable graphics devices as
      PRIMARY_DEVICE_FOR_DISPLAY so that we can wait for those in plymouth.
      By Scott James Remnant.
    - Don't install the Debian *.agent scripts. Instead, have Ubuntu's
      80-networking.rules directly pull in ifup@.service, which is much easier
      and more efficient.
  * Make EPERM/EACCESS when applying OOM adjustment for forked processes
    non-fatal. This happens in user namespaces like unprivileged LXC
    containers.
  * Fix assertion failure due to /dev/urandom being unmounted when shutting
    down unprivileged containers. Thanks Stéphane Graber.
  * Enable EFI support. This mostly auto-mounts /sys/firmware/efi/efivars, but
    also provides a generator for auto-detecting the root and the /boot/efi
    partition if they aren't in /etc/fstab. (Closes: #773533)

 -- Martin Pitt <mpitt@debian.org>  Thu, 22 Jan 2015 16:13:46 +0100

systemd (218-4) experimental; urgency=medium

  [ Michael Biebl ]
  * sysv-generator: handle Provides: for non-virtual facility names.
    (Closes: #774335)
  * Fix systemd-remount-fs.service to not fail on remounting /usr if /usr
    isn't mounted yet. This happens with initramfs-tools < 0.118 which we
    might not get into Jessie any more. (Closes: #742048)

  [ Martin Pitt ]
  * fstab-generator: Handle mountall's non-standard "nobootwait" and
    "optional" options. ("bootwait" is already the systemd default behaviour,
    and "showthrough" is irrelevant here, so both can be ignored).
  * Add autopkgtest for one-time boot with upstart when systemd-sysv is
    installed. This test only works under Ubuntu which has a split out
    upstart-bin package, and will be skipped under Debian.
  * debian/ifup@.service: Check if ifup succeeds by calling ifquery, to
    work around ifup not failing on invalid interfaces (see #773539)
  * debian/ifup@.service: Set proper service type (oneshot).
  * sysv-generator: Handle .sh suffixes when translating Provides:.
    (Closes: #775889)
  * sysv-generator: Make real units overwrite symlinks generated by Provides:
    from other units. Fixes failures due to presence of backup or old init.d
    scripts. (Closes: #775404)
  * Fix journal forwarding to syslog in containers without CAP_SYS_ADMIN.
    (Closes: #775067)
  * Re-enable AppArmor support, now that libapparmor1 moved to /lib. Add
    versioned dependency as long as this is still only in experimental.
    (Closes: #775331)
  * Add some missing dpkg and ucf temp files to the "hidden file" filter, to
    e. g. avoid creating units for them through the sysv-generator.
    (Closes: #775903)
  * Silence useless warning about /etc/localtime not being a symlink. This is
    deliberate in Debian with /usr (possibly) being on a separate partition.
    (LP: #1409594)

  [ Christian Kastner ]
  * Use common-session-noninteractive in systemd-user's PAM config, instead of
    common-session. The latter can include PAM modules like libpam-mount which
    expect to be called just once and/or interactively, which already happens
    for login, ssh, or the display-manager. Add pam_systemd.so explicitly, as
    it's not included in -noninteractive, but is always required (and
    idempotent). There is no net change on systemd which don't use manually
    installed PAM modules. (Closes: #739676)

  [ Michael Biebl ]
  * Make sure we run debian-fixup.service after /var has been mounted if /var
    is on a separate partition. Otherwise we might end up creating the
    /var/lock and /var/run symlink in the underlying root filesystem.
    (Closes: #768644)

 -- Martin Pitt <mpitt@debian.org>  Wed, 21 Jan 2015 15:57:50 +0100

systemd (218-3) experimental; urgency=medium

  * build-logind autopkgtest: Re-enforce that sd_login_monitor_new() succeeds,
    and restrict this test to isolation-container. (Reproduces LP #1400203)
  * Bring back patch to make sd_login_monitor_new() work under other init
    systems where /sys/fs/cgroup/systemd/machine does not exist.
    (LP: #1400203)
  * build-login autopkgtest: Build against libsystemd, not libsystemd-login
    any more.
  * Add debian/extra/systemd-vconsole-setup.service dependency shim for
    the console-setup init script, to avoid breaking dependencies of
    third-party packages. Install it for Ubuntu only for now, as in Debian
    plymouth's unit got adjusted. (LP: #1392970, Debian #755194)
  * Mark systemd{,-sysv} as M-A: foreign (thanks lintian).
  * Quiesce maintainer-script-calls-systemctl lintian warning.
  * Quiesce possibly-insecure-handling-of-tmp-files lintian warning, it's
    wrong there (we are handling tmpfiles.d/ files which are not in a temp
    dir).
  * Use dh_installinit's --noscript instead of --no-start for the upstart
    jobs without sysvinit scripts (thanks lintian).
  * Put systemd.pc into arch specific pkgconfig dir, as it contains the arch
    specific libdir value.
  * Don't enable audit by default. It causes flooding of dmesg and syslog,
    suppressing actually important messages. (Closes: #773528)
  * Cherrypick various bug fixes in loopback device setup and netlink socket
    communication. Fixes massive CPU usage due to tight retry loops in user
    LXC containers.

 -- Martin Pitt <mpitt@debian.org>  Mon, 29 Dec 2014 14:55:35 +0100

systemd (218-2) experimental; urgency=medium

  * boot-and-services AppArmor autopkgtest: Stop checking the dmesg log; it is
    racy as sometimes message bursts are suppressed.
  * Fix crash in timedatectl with Etc/UTC.
  * Prefer-etc-X11-default-display-manager-if-present.patch: Drop wrong
    copy&paste'd comment, fix log strings. Thanks Adam D. Barratt.
  * boot-and-services: Robustify Nspawn tests, and show systemd-nspawn output
    on failure.
  * Disable tests which fail on buildds, presumably due to too old kernels,
    misconfigured /etc/hosts, and similar problems. Make failures of the test
    suite fatal now.

 -- Martin Pitt <mpitt@debian.org>  Tue, 16 Dec 2014 08:24:38 +0100

systemd (218-1) experimental; urgency=medium

  * New upstream release. Drop all cherry-picked patches and port the Debian
    specific ones.
    - Create /etc/machine-id on boot if missing. (LP: #1387090)
  * Add new libmount-dev build dependency.
  * Configure with --enable-split-usr.
  * Merge some permanent Ubuntu changes, using dpkg-vendor:
    - Don't symlink udev doc directories.
    - Add epoch to gudev packages; Ubuntu packaged the standalone gudev before
      it got merged into udev.
    - Add Apport hooks for udev and systemd.
  * udev-fallback-graphics upstart job: Guard the modprobe with || true to
    avoid a failure when vesafb is compiled in. (LP: #1367241)

 -- Martin Pitt <mpitt@debian.org>  Sun, 14 Dec 2014 13:58:39 +0100

systemd (217-4) experimental; urgency=medium

  [ Martin Pitt ]
  * Reinstate a debian/extra/rules/50-firmware.rules which immediately tells
    the kernel that userspace firmware loading failed. Otherwise it tries for a
    minute to call the userspace helper (if CONFIG_FW_LOADER_USER_HELPER is
    enabled) in vain, which causes long delays with devices which have a range
    of possible firmware versions. (LP: #1398458)
  * debian/systemd.postinst: Don't always restart journald, as this currently
    can't be done without losing the current journal and breaking attached
    processes. So only restart it from upgrades < 215-3 (where the socket
    location got moved) as an one-time upgrade path from wheezy.
    (Closes: #771122)
  * Revert "Modify insserv generator to mask sysvinit-only display managers".
    This is still under dispute, a bit risky, and might get a different
    implementation. Also, nodm really needs to be fixed properly, working
    around it is both too risky and also too hard to get right.

  [ Didier Roche ]
  * Add display managers autopkgtests.
  * Reset display-manager symlink to match /e/X/d-d-m even if
    display-manager.service was removed. Adapt the autopkgtests for it.
    (LP: #1400680)

 -- Martin Pitt <mpitt@debian.org>  Thu, 11 Dec 2014 18:06:54 +0200

systemd (217-3) experimental; urgency=medium

  [ Martin Pitt ]
  * systemd.bug-script: Really capture stderr of systemd-delta.
    (Closes: #771498)
  * boot-and-services autopkgtest: Give test apparmor job some time to
    actually finish.

  [ Didier Roche ]
  * updated debian/patches/insserv.conf-generator.patch:
    - if /etc/X11/default-display-manager doesn't match a systemd unit
      (or doesn't exist), be less agressive about what to mask: we let
      all sysvinit-only display-manager units enabled to fallback to previous
      behavior and let them starting. (Closes: #771739)

 -- Martin Pitt <mpitt@debian.org>  Tue, 02 Dec 2014 16:53:36 +0100

systemd (217-2) experimental; urgency=medium

  * Re-enable journal forwarding to syslog, until Debian's sysloggers
    can/do all read from the journal directly.
  * Fix hostnamectl exit code on success.
  * Fix "diff failed with error code 1" spew with systemd-delta.
    (Closes: #771397)
  * Re-enable systemd-resolved. This wasn't meant to break the entire
    networkd, just disable the new NSS module. Remove that one manually
    instead. (Closes: #771423, LP: #1397361)
  * Import v217-stable patches (up to commit bfb4c47 from 2014-11-07).
  * Disable AppArmor again. This first requires moving libapparmor to /lib
    (see #771667). (Closes: #771652)
  * systemd.bug-script: Capture stderr of systemd-{delta,analyze}.
    (Closes: #771498)

 -- Martin Pitt <mpitt@debian.org>  Mon, 01 Dec 2014 15:09:09 +0100

systemd (217-1) experimental; urgency=medium

  [ Martin Pitt ]
  * New upstream release. Drop all cherry-picked patches and port the Debian
    specific ones.
  * Disable systemd-resolved for now. It still needs to mature, and
    integration into Debian should be discussed first.
  * Bump util-linux dependency to >= 2.25 as per NEWS.
  * Drop installation of 50-firmware.rules, not shipped upstream any more.
    Firmware loading is now exclusively done by the kernel.
  * Drop installation of readahead related services and code, readahead got
    dropped in this version.
  * Ship new networkctl CLI tool.
  * debian/libsystemd0.symbols: Add new symbols from this release.
  * debian/rules: Call dpkg-gensymbols with -c4 to immediately spot
    changed/missing symbols during build.
  * boot-and-services autopkgtest: Test AppArmor confined units (LP #1396270)
  * Create new "systemd-journal-remote" system group, for
    systemd-tmpfiles-setup.service.

  [ Marc Deslauriers ]
  * Build-depend on libapparmor-dev to enable AppArmor support. (LP: #1396270)

  [ Didier Roche ]
  * Handle display-manager transitions: (Closes: #748668)
    - Add a generator to ensure /etc/X11/default-display-manager is controlling
      which display-manager is started.
    - Modify insserv generator to mask of sysvinit-only dms with insserv
      $x-display-manager tag if they don't match
      /etc/X11/default-display-manager. This avoids starting multiple dms at
      boot.
  * Cherry-pick Shared-add-readlink_value.patch as using that function in the
    generator.

 -- Martin Pitt <mpitt@debian.org>  Fri, 28 Nov 2014 10:53:58 +0100

systemd (215-18) unstable; urgency=medium

  [ Michael Biebl ]
  * manager: Pass correct errno to strerror(), have_ask_password contains
    negative error values which have to be negated when being passed to
    strerror().

  [ Martin Pitt ]
  * Revert upstream commit 743970d which immediately SIGKILLs units during
    shutdown. This leads to problems like bash not being able to write its
    history, mosh not saving its state, and similar failed cleanup actions.
    (Closes: #784720, LP: #1448259)
  * write_net_rules: Escape '{' and '}' characters as well, to make this work
    with busybox grep. Thanks Faidon Liambotis! (Closes: #765577)

 -- Martin Pitt <mpitt@debian.org>  Thu, 21 May 2015 15:49:30 +0200

systemd (215-17) unstable; urgency=high

  * cryptsetup: Implement offset and skip options. (Closes: #751707,
    LP: #953875)

 -- Martin Pitt <mpitt@debian.org>  Thu, 16 Apr 2015 10:26:46 -0500

systemd (215-16) unstable; urgency=medium

  [ Christian Seiler ]
  * Don't run hwclock-save.service in containers. (Closes: #782377)

  [ Michael Biebl ]
  * Do not print anything while passwords are being queried. This should make
    password prompts without plymouth more usable. (Closes: #765013)
  * Skip filesystem check if already done by the initramfs. (Closes: #782522)

 -- Michael Biebl <biebl@debian.org>  Mon, 13 Apr 2015 19:42:32 +0200

systemd (215-15) unstable; urgency=medium

  [ Adam Conrad ]
  * debian/systemd.{triggers,postinst}: Trigger a systemctl daemon-reload
    when init scripts are installed or removed (Closes: #766429)

  [ Martin Pitt ]
  * Fix getty restart loop when PTS device is gone. (Closes: #780711)
  * Run timesyncd in virtual machines. (Closes: #762343)
  * Make logind work in environments without CAP_SYS_ADMIN (mostly
    containers). Thanks Christian Seiler for the backporting!
    (Closes: #778608)
  * Check for correct signatures when setting properties. Fixes systemd
    getting stuck on trying to set invalid property types. (Closes: #781602)

 -- Martin Pitt <mpitt@debian.org>  Thu, 09 Apr 2015 10:12:37 +0200

systemd (215-14) unstable; urgency=medium

  [ Michael Biebl ]
  * Map $x-display-manager LSB facility to display-manager.service instead of
    making it a target. Using a target had the downside that multiple display
    managers could hook into it at the same time which could lead to several
    failed start attempts for the non-default display manager.
  * Update insserv-generator and map $x-display-manager to
    display-manager.service, following the recent change in sysv-generator.
    This avoids creating references to a no longer existing
    x-display-manager.target unit.
  * Cherry-pick upstream fix to increase the SendBuffer of /dev/log to 8M.

  [ Martin Pitt ]
  * scope: Make attachment of initial PIDs more robust. Fixes crash with
    processes that get started by an init.d script with a different (aliased)
    name when the cgroup becomes empty. (Closes: #781210)
  * boot-and-services, display-managers autopkgtests: Add missing python3 test
    dependency.
  * Don't attempt to mount the same swap partition twice through different
    device node aliases. (Closes: #772182, LP: #1399595)

  [ Christian Seiler ]
  * Make the journald to syslog forwarding more robust by increasing the
    maximum datagram queue length from 10 to 512. (Closes: #762700)

  [ Marco d'Itri ]
  * Avoid writing duplicate entries in 70-persistent-net.rules by double
    checking if the new udev rule has already been written for the given
    interface. This happens if multiple add events are generated before the
    write_net_rules script returns and udevd renames the interface.
    (Closes: #765577)

 -- Michael Biebl <biebl@debian.org>  Mon, 30 Mar 2015 13:26:52 +0200

systemd (215-13) unstable; urgency=medium

  [ Martin Pitt ]
  * Add hwclock-save.service to sync the system clock to the hardware clock on
    shutdown, to provide monotonic time for reboots. (Note: this is a hack for
    jessie; the next Debian release will enable timesyncd by default).
    (Closes: #755722)
  * Check for correct architecture identifiers for SuperH. (Closes: #779710)
  * networkd: Fix stopping v4 dhcpclient when the carrier is lost. Thanks
    Christos Trochalakis! (Closes: #779571)
  * Fix segfault with units that depend on themselves. (Closes: #780675)
  * tmpfiles-setup-dev: Call tmpfiles with --boot to allow unsafe device
    creation. Fixes creation of static device nodes with kmod 20.
    (Closes: #780263)

  [ Christian Seiler ]
  * core: Don't migrate PIDs for units that may contain subcgroups.
    This stops messing up lxc/libvirt/other custom cgroup layouts after
    daemon-reload. (Closes: #777164)
  * sysv-generator: add support for /etc/insserv/overrides. (Closes: #759001)

  [ Michael Biebl ]
  * debian/udev.init: Recognize '!' flag with static device lists, to work
    with kmod 20. (Closes: #780263)

  [ Didier Roche ]
  * Ensure PrivateTmp doesn't require tmpfs through tmp.mount, but rather adds
    an After relationship. (Closes: #779902)

 -- Martin Pitt <mpitt@debian.org>  Thu, 26 Mar 2015 14:23:35 +0100

systemd (215-12) unstable; urgency=medium

  [ Martin Pitt ]
  * debian/udev.README.Debian: Trim the parts which are obsolete, wrong, or
    described in manpages. Only keep the Debian specific bits.
    (Part of #776546)
  * Actually install udev's README.Debian when building for Debian.
    (Closes: #776546)
  * Only start logind if dbus is installed. This fixes the noisy startup
    failure in environments without dbus such as LXC containers or servers.
    (part of #772700)
  * Add getty-static.service unit which starts getty@.service on tty 2 to 6 if
    dbus is not installed, and hence logind cannot auto-start them on demand.
    (Closes: #772700)
  * Add unit-config autopkgtest to check systemd unit/sysv init enabling and
    disabling via systemctl. This avoids bugs like #777613 (did not affect
    unstable).
  * cgroup: Don't trim cgroup trees created by someone else, just the ones
    that systemd itself created. This avoids cleaning up empty cgroups from
    e.g. LXC. (Closes: #777601)
  * boot-and-services autopkgtest: Add CgroupsTest to check cgroup
    creation/cleanup behaviour. This reproduces #777601 and verifies the fix
    for it.
  * rules: Fix by-path of mmc RPMB partitions and don't blkid them. Avoids
    kernel buffer I/O errors and timeouts. (LP: #1333140)
  * Document systemctl --failed option. (Closes: #767267)

  [ Michael Biebl ]
  * core: Don't fail to run services in --user instances if $HOME is missing.
    (Closes: #759320)

  [ Didier Roche ]
  * default-display-manager-generator: Avoid unnecessary /dev/null symlink and
    warning if there is no display-manager.service unit.

 -- Martin Pitt <mpitt@debian.org>  Fri, 13 Feb 2015 12:08:31 +0100

systemd (215-11) unstable; urgency=medium

  [ Martin Pitt ]
  * escape-beef-up-new-systemd-escape-tool.patch: Avoid creating a dangling
    symlink, to work around regression in recent patch (see #776257).
  * Order ifup@.service and networking.service after network-pre.target.
    (Closes: #766938)
  * Tone down "Network interface NamePolicy= disabled on kernel commandline,
    ignoring" info message to debug, as we expect this while we disable
    net.ifnames by default. (Closes: #762101, LP: #1411992)
  * logind: handle closing sessions over daemon restarts. (Closes: #759515,
    LP: #1415104)
  * logind: Fix sd_eviocrevoke ioctl call, to make forced input device release
    after log out actually work.
  * debian/patches/series: Move upstreamed patches into the appropriate
    section.

  [ Michael Biebl ]
  * Make sure we run debian-fixup.service after /var has been mounted if /var
    is on a separate partition. Otherwise we might end up creating the
    /var/lock and /var/run symlink in the underlying root filesystem.
    (Closes: #768644)

 -- Martin Pitt <mpitt@debian.org>  Thu, 29 Jan 2015 09:01:54 +0100

systemd (215-10) unstable; urgency=medium

  [ Martin Pitt ]
  * sysv-generator: Handle .sh suffixes when translating Provides:.
    (Closes: #775889)
  * sysv-generator: Make real units overwrite symlinks generated by Provides:
    from other units. Fixes failures due to presence of backup or old init.d
    scripts. (Closes: #775404)
  * Fix journal forwarding to syslog in containers without CAP_SYS_ADMIN.
    (Closes: #775067)

  [ Christian Kastner ]
  * Use common-session-noninteractive in systemd-user's PAM config, instead of
    common-session. The latter can include PAM modules like libpam-mount which
    expect to be called just once and/or interactively, which already happens
    for login, ssh, or the display-manager. Add pam_systemd.so explicitly, as
    it's not included in -noninteractive, but is always required (and
    idempotent). There is no net change on systemd which don't use manually
    installed PAM modules. (Closes: #739676)

 -- Martin Pitt <mpitt@debian.org>  Wed, 21 Jan 2015 13:18:05 +0100

systemd (215-9) unstable; urgency=medium

  [ Didier Roche ]
  * Add display managers autopkgtests.
  * Reset display-manager symlink to match /e/X/d-d-m even if
    display-manager.service was removed. Adapt the autopkgtests for it.

  [ Martin Pitt ]
  * Prefer-etc-X11-default-display-manager-if-present.patch: Drop wrong
    copy&paste'd comment, fix log strings. Thanks Adam D. Barratt.
  * Log all members of cyclic dependencies (loops) even with quiet on the
    kernel cmdline. (Closes: #770504)
  * Don't auto-clean PrivateTmp dir in /var/tmp; in Debian we don't want to
    clean /var/tmp/ automatically. (Closes: #773313)

  [ Michael Biebl ]
  * sysv-generator: handle Provides: for non-virtual facility names.
    (Closes: #774335)
  * Fix systemd-remount-fs.service to not fail on remounting /usr if /usr
    isn't mounted yet. This happens with initramfs-tools < 0.118 which we
    might not get into Jessie any more. (Closes: #742048)

 -- Martin Pitt <mpitt@debian.org>  Tue, 13 Jan 2015 11:24:43 +0100

systemd (215-8) unstable; urgency=medium

  [ Didier Roche ]
  * Cherry-pick shared-add-readlink_value.patch, we will use that function in
    the generator.
  * Cherry-pick util-allow-strappenda-to-take-any-number-of-args.patch, we
    will use that function in the generator.
  * Handle multiple display managers which don't ship a systemd unit or the
    corresponding postinst logic for updating display-manager.service: Add a
    generator to ensure /etc/X11/default-display-manager is controlling which
    display-manager is started. (Closes: #771287)

  [ Sjoerd Simons ]
  * d/p/core-Fix-bind-error-message.patch:
    + Added. Fix error message on bind failure to print the full path
  * d/p/core-Make-binding-notify-private-dbus-socket-more-ro.patch:
    + Added. Be more robust when binding private unix sockets (Based on current
    upstream logic) (Closes: #761306)

  [ Martin Pitt ]
  * Clean up ...journal~ files from unclean shutdowns. (Closes: #771707)
  * debian/systemd.postinst: Don't always restart journald, as this currently
    can't be done without losing the current journal and breaking attached
    processes. So only restart it from upgrades < 215-3 (where the socket
    location got moved) as an one-time upgrade path from wheezy.
    (Closes: #771122)
  * journalctl: Fix help text for --until. (Closes: #766598)
  * Bump systemd's udev dependency to >= 208-8, so that on partial upgrades we
    make sure that the udev package has appropriate Breaks:. In particular,
    this avoids installing current udev with kmod << 14. (Closes: #771726)

  [ Michael Biebl ]
  * systemd.postinst: Move unit enablement after restarting systemd, so that
    we don't fail to enable units with keywords that wheezy's systemd does not
    understand yet. Fixes enabling getty units on wheezy upgrades with
    systemd. (Closes: #771204)

 -- Martin Pitt <mpitt@debian.org>  Fri, 05 Dec 2014 10:01:24 +0100

systemd (215-7) unstable; urgency=medium

  [ Martin Pitt ]
  * Add myself to Uploaders.
  * Add boot-and-services autopkgtest: Check booting with systemd-sysv and
    that the most crucial services behave as expected.
  * logind autopkgtest: Fix stderr output in waiting loop for scsi_debug.
  * Add nspawn test to boot-and-services autopkgtest.
  * Make systemd-nspawn@.service work out of the box: (Closes: #770275)
    - Pre-create /var/lib/container with a secure mode (0700) via tmpfiles.d.
    - Add new try-{guest,host} modes for --link-journal to silently skip
      setting up the guest journal if the host has no persistent journal.
    - Extend boot-and-services autopkgtest to cover systemd-nspawn@.service.
  * Cherry-pick upstream patch to fix SELinux unit access check (regression
    in 215).
  * sysv-generator: Avoid wrong dependencies for failing units. Thanks to
    Michael Biebl for the patch! (Closes: #771118)
  * Cherry-pick patches to recognize and respect the "discard" mount option
    for swap devices. Thanks to Aurelien Jarno for finding and testing!
    (Closes: #769734)

  [ Jon Severinsson]
  * Add /run/shm -> /dev/shm symlink in debian/tmpfiles.d/debian.conf. This
    avoids breakage in Jessie for packages which still refer to /run/shm, and
    while https://wiki.debian.org/ReleaseGoals/RunDirectory is still official.
    (LP: #1320534, Closes: #674755).

 -- Martin Pitt <mpitt@debian.org>  Fri, 28 Nov 2014 06:43:15 +0100

systemd (215-6) unstable; urgency=medium

  [ Martin Pitt ]
  * Cherry-pick upstream patch to fix udev crash in link_config_get().
  * Cherry-pick upstream patch to fix tests in limited schroot environments.
  * Add d/p/Add-env-variable-for-machine-ID-path.patch: Allow specifying an
    alternate /etc/machine-id location. This is necessary for running tests
    as long as it isn't in our base images (see Debian #745876)
  * Run tests during package build. For the first round don't make them fatal
    for now (that will happen once we see results from all the architectures).
  * Drop our Check-for-kmod-binary.patch as the upstream patch
    units-conditionalize-static-device-node-logic-on-CAP.patch supersedes it.
  * Drop Use-comment-systemd.-syntax-in-systemd.mount-man-pag.patch, as
    our util-linux is now recent enough. Bump dependency to >= 2.21.
  * Adjust timedated and hostnamed autopkgtests to current upstream version.
  * Replace our Debian hwdb.bin location patch with what got committed
    upstream. Run hwdb update with the new --usr option to keep current
    behaviour.
  * debian/README.Debian: Document how to debug boot or shutdown problems with
    the debug shell. (Closes: #766039)
  * Skip-99-systemd.rules-when-not-running-systemd-as-in.patch: Call path_id
    under all init systems, to get consistent ID_PATH attributes. This is
    required so that tools like systemd-rfkill can be used with SysVinit or
    upstart scripts, too. (LP: #1387282)
  * Switch libpam-systemd dependencies to prefer systemd-shim over
    systemd-sysv, to implement the CTTE decision #746578. This is a no-op on
    systems which already have systemd-sysv installed, but will prevent
    installing that on upgrades. (Closes: #769747)
  * Remove Tollef from Uploaders: as per his request. Thanks Tollef for all
    you work!
  * net.agent: Properly close stdout/err FDs, to avoid long hangs during udev
    settle. Thanks to Ben Hutchings! (Closes: #754987)
  * Bump Standards-Version to 3.9.6 (no changes necessary).

  [ Didier Roche ]
  * debian/ifup@.service: add a ConditionPath on /run/network, to avoid
    failing the unit if /etc/init.d/networking is disabled. (Closes: #769528)

 -- Martin Pitt <mpitt@debian.org>  Tue, 18 Nov 2014 12:37:22 +0100

systemd (215-5) unstable; urgency=medium

  [ Martin Pitt ]
  * Unblacklist hyperv_fb again, it is needed for graphical support on Hyper-V
    platforms. Thanks Andy Whitcroft! (LP: #1359933)
  * Bump systemd-shim Depends/Breaks to 8-2 to ensure a lockstep upgrade.
    (Closes: #761947)

  [ Sjoerd Simons ]
  * d/p/sd-bus-Accept-no-sender-as-the-destination-field.patch
    + Fix compatibility between systemctl v215 and v208. Resolves issue when
      reloads of services is requested before systemd is re-execed
      (Closes: #762146)

  [ Michael Biebl ]
  * Don't overmount existing /run/user/<UID> directories with a per-user tmpfs
    on upgrades. (Closes: #762041)
  * Re-enable mount propagation for udevd. This avoids that broken software
    like laptop-mode-tools, which runs mount from within udev rules, causes
    the root file system to end up read-only. (Closes: #762018)

 -- Michael Biebl <biebl@debian.org>  Sat, 27 Sep 2014 17:49:47 +0200

systemd (215-4) unstable; urgency=medium

  * Upload to unstable.

 -- Michael Biebl <biebl@debian.org>  Mon, 15 Sep 2014 17:38:30 +0200

systemd (215-3) experimental; urgency=medium

  [ Ben Howard ]
  * 75-persistent-net-generator.rules: Fix matches of HyperV. (LP: #1361272)

  [ Martin Pitt ]
  * 75-persistent-net-generator.rules: Add new MS Azure MAC prefix 00:25:ae.
    (LP: #1367883)

  [ Michael Biebl ]
  * Update upstream v215-stable patch series.
  * The /dev/log socket and /dev/initctl FIFO have been moved to /run and
    replaced by symlinks. Create the symlinks manually on upgrades as well.
    (Closes: #761340)
  * Fix incorrect paths in man pages. (LP: #1357782, Closes: #717491)
  * Make systemd recommend dbus so it is installed on upgrades. The dbus
    system bus is required to run systemd-logind and the autovt feature relies
    on logind. (Closes: #758111)
  * Bump dependency on systemd-shim to (>= 7-2) to ensure we have a version
    which supports systemd >= 209.
  * Rework bug-script to be more upfront about what kind of data is gathered
    and ask the user for permission before attaching the information to the
    bug report. (Closes: #756248)

  [ Sjoerd Simons ]
  * d/p/buildsys-Don-t-default-to-gold-as-the-linker.patch
    + Don't explicitly pick gold as the default linker. Fixes FTBFS on sparc
      (Closes: #760879)

 -- Sjoerd Simons <sjoerd@debian.org>  Sun, 14 Sep 2014 20:14:49 +0200

systemd (215-2) experimental; urgency=medium

  * debian/patches/always-check-for-__BYTE_ORDER-__BIG_ENDIAN-when-chec.patch
    + Added. Fix checking of system endianness. Fixes FTBFS on powerpc
  * debian/patches/timesyncd-when-we-don-t-know-anything-about-the-netw.patch:
    + Let timesyncd go online even if networkd isn't running (from upstream
      git) (Closes: #760087)
  * debian/rules: add systemd-update-utmp-runlevel.service to
    {poweroff, rescue, multi-user, graphical, reboot}.target.wants to trigger
    the runlevel target to be loaded

 -- Sjoerd Simons <sjoerd@debian.org>  Sun, 07 Sep 2014 23:46:02 +0200

systemd (215-1) experimental; urgency=medium

  * New upstream release.
  * Import upstream v215-stable patch series.
  * Rebase remaining Debian patches on top of v215-stable.
  * Drop our Debian-specific run-user.mount unit as upstream now creates a
    per-user tmpfs via logind.
  * Don't rely on new mount from experimental for now and re-add the patch
    which updates the documentation accordingly.
  * Cherry-pick upstream fix to use correct versions for the new symbols that
    were introduced in libudev.
  * Update symbols files
    - Add two new symbols for libudev1.
    - Remove private symbol from libgudev-1.0-0. This symbol was never part of
      the public API and not used anywhere so we don't need a soname bump.
  * Cherry-pick upstream commit to not install busname units if kdbus support
    is disabled.
  * Make /run/lock tmpfs an API fs so it is available during early boot.
    (Closes: #751392)
  * Install new systemd-path and systemd-escape binaries.
  * Cherry-pick upstream commit which fixes the references to the systemctl
    man page. (Closes: #760613)
  * Use the new systemd-escape utility to properly escape the network
    interface name when starting an ifup@.service instance for hotplugged
    network interfaces. Make sure a recent enough systemd version is installed
    by bumping the versioned Breaks accordingly. (Closes: #747044)
  * Order ifup@.service after networking.service so we don't need to setup the
    runtime directory ourselves and we have a defined point during boot when
    hotplugged network interfaces are started.
  * Disable factory-reset feature and remove files associated with it. This
    feature needs more integration work first before it can be enabled in
    Debian.
  * Cherry-pick upstream commit to fix ProtectSystem=full and make the
    ProtectSystem= option consider /bin, /sbin, /lib and /lib64 (if it exists)
    on Debian systems. (Closes: #759689)
  * Use adduser in quiet mode when creating the system users/groups to avoid
    warning messages about the missing home directories. Those are created
    dynamically during runtime. (Closes: #759175)
  * Set the gecos field when creating the system users.
  * Add systemd-bus-proxy system user so systemd-bus-proxyd can properly drop
    its privileges.
  * Re-exec systemd and restart services at the end of postinst.
  * Cherry-pick upstream commit for sd-journal to properly convert
    object->size on big endian which fixes a crash in journalctl --list-boots.
    (Closes: #758392)

 -- Michael Biebl <biebl@debian.org>  Sun, 07 Sep 2014 09:58:48 +0200

systemd (214-1) experimental; urgency=medium

  * New upstream release v214.
    (Closes: #750793, #749268, #747939)

  [ Jon Severinsson ]
  * Import upstream v214-stable patch series.
    - Rebase remaining Debian patches on top of v214-stable.
    - Drop modifications to the now-removed built-in sysvinit support.
  * Install the new combined libsystemd0 library, this library combines all
    functionality of the various libsystemd-* libraries.
    - Deprecate the old libsystemd-* libraries as they've been bundled into
      libsystemd0. The old -dev files now just carry a transitional .pc file.
    - Add new symbols file for libsystemd0.
  * Update symbols file for libgudev-1.0-0.
  * Remove pre-generated rules and unit files in debian/rules clean target.
  * Add new systemd service users in systemd postinst (systemd-timesync,
    systemd-network, systemd-resolve)
  * Add new system group "input" used by udev rules in udev postinst.
  * Try-restart networkd, resolved, and timesyncd after an upgrade.
  * Do not force-enable default-on services on every upgrade.
  * Add support for rcS.d init scripts to the sysv-generator.
    - Do not order rcS.d services after local-fs.target if they do not
      explicitly depend on $local_fs.
    - Map rcS.d init script dependencies to their systemd equivalent.
    - Special-case some dependencies for sysv init scripts for better
      backwards compatibility. (Closes: #726027, #738965).
  * Add systemd depends on new mount. (Closes: #754411)
  * Update /run/initctl symlink target in debian/tmpfiles.d/debian.conf.
  * Remove stored backlog state, rfkill state, random-seed and clock
    information from /var/lib/systemd on systemd purge.

  [ Sjoerd Simons ]
  * debian/patches/shared-include-stdbool.h-in-mkdir.h.patch
    + Added. Include stdbool before using bool in function prototypes. Fixes
      build of the insserv generator
  * Add python-lxml to build-depends for python-systemd
  * Turn on parallel build support
  * Install the new busctl binary and translations
  * Explicitly disable microhttp so the package build doesn't fail if the
    required dependencies for it happen to be installed.
  * debian/control: Make udev break plymouth (<< 0.9.0-7) as older plymouths
    assume udev implementation details that have changed slightly since v213
  * debian/control: Remove b-d on librwap0-dev
  * debian/control: Bump libkmod-dev b-d to >= 15
  * debian/rules: Drop outdated --enable-tcpwrap
  * debian/rules: Explicitly turn off rfkill, networkd, timesyncd and resolved
    for the udeb build
  * debian/rules: Use the debian ntp pool as default ntp servers
  * debian/rules: explicitely configure the maximum system uid/gids instead of
    relying on autodetection

 -- Sjoerd Simons <sjoerd@debian.org>  Sun, 24 Aug 2014 14:54:27 +0200

systemd (208-8) unstable; urgency=medium

  [ Martin Pitt ]
  * Fix duplicate line in copyright. (Closes: #756899)
  * Drop --disable-xattr configure option for udeb, does not exist any more.
  * Add Turkish debconf translations. Thanks Mert Dirik! (Closes: #757498)
  * Backport fix for lazy session-activation on non-seat0 seats.
    (LP: #1355331)

  [ Michael Biebl ]
  * Use "kmod static-nodes --output=/proc/self/fd/1" in make_static_nodes() as
    we can't rely on /dev/stdout to exist at this point during boot.
    (Closes: #757830)
  * Fix udev SysV init script and d-i start script to not write to
    /sys/kernel/uevent_helper unconditionally to not fail on a kernel with
    CONFIG_UEVENT_HELPER unset. (Closes: #756312)
  * Add Breaks: kmod (<< 14) to udev to make sure we have a kmod version
    supporting the static-nodes command.
  * Add Breaks: systemd (<< 208) to udev to avoid partial upgrades. Newer udev
    versions rely on kmod-static-nodes.service being provided by systemd.
    (Closes: #757777)
  * Updated upstream v208-stable patch series to 53b1b6c.
  * Cherry-pick upstream fix to ignore temporary dpkg files. (Closes: #757302)
  * Make emergency.service conflict with rescue.service.
    Otherwise if rescue mode is selected during boot and the emergency mode
    is triggered (e.g. via a broken fstab entry), we have two sulogin
    processes fighting over the tty. (Closes: #757072)
  * Stop syslog.socket when entering emergency mode as otherwise every log
    message triggers the start of the syslog service and its dependencies
    which conflicts with emergency.target. (Closes: #755581)

 -- Michael Biebl <biebl@debian.org>  Thu, 21 Aug 2014 00:14:21 +0200

systemd (208-7) unstable; urgency=medium

  [ Michael Biebl ]
  * Mask remaining services provided by the initscripts package and document
    in more detail why certain services have been masked. (Closes: #659264)
  * Install zsh completions to the correct place. (Closes: #717540)

  [ Jon Severinsson ]
  * Cherry-pick upstream fix for journal file permissions. (Closes: #755062)
  * Map some rcS.d init script dependencies to their systemd equivalent.
  * Update Depends on initscripts to the version with a systemd-compatible
    mountnfs ifup hook. (Closes: #746358)
  * Add Breaks on lvm2 versions without native systemd support.
    (Closes: #678438, #692120)
  * Do not fail udev upgrades if the udev service is already runtime-masked
    when the preinst script is run. (Closes: #755746)
  * Add Pre-Depends on systemd to systemd-sysv, to avoid risking that the
    sysv-compatible symlinks become dangling on a partial install.
  * Ensure that systemctl is usable right after being unpacked, by adding the
    required Pre-Depends to systemd and libsystemd-daemon0. (Closes: #753589)
  * Add support for TuxOnIce hibernation. (Closes: #746463)

  [ Martin Pitt ]
  * Rename "api" autopkgtest to "build-login", and stop requiring that
    sd_login_monitor_new() succeeds. It doesn't in many environments like
    schroot or after upgrades from < 204, and the main point of the test is
    to check that libsystemd-login-dev has correct contents and dependencies.
    Drop "isolation-machine" requirement.
  * Use glibc's xattr support instead of requiring libattr. Fixes FTBFS with
    latest glibc and libattr. Cherrypicked from trunk. Drop libattr1-dev build
    dependency. (Closes: #756097)
  * Build python3-systemd for Python 3 bindings. Drop python-systemd; it does
    not have any reverse dependencies, and we want to encourage moving to
    Python 3. (LP: #1258089)
  * Add simple autopkgtest for python3-systemd.
  * Add dbus dependency to libpam-systemd. (Closes: #755968)
  * Fix /dev/cdrom symlink to appear for all types of drives, not just for
    pure CD-ROM ones. Also, fix the symlinks to stay after change events.
    (LP: #1323777)
  * 75-persistent-net-generator.rules: Adjust Ravello interfaces; they don't
    violate the assignment schema, they should just not be persistent.
    Thanks to Boris Figovsky. (Closes: #747475, LP: #1317776)
  * Reinstate patches to make logind D-BUS activatable.
  * Re-add systemd-shim alternative dependency to libpam-systemd. Version it
    to ensure cgmanager support. (Closes: #754984, LP: #1343802)
  * Convert udev-finish.upstart from a task to a job, to avoid hangs with
    startpar. (Closes: #756631)
  * Add debian/extra/60-keyboard.hwdb: Latest keymaps from upstream git.
    This makes it trivial to backport keymap fixes to stable releases.
    (Closes: #657809; LP: #1322770, #1339998)
  * udev.init: Create static device nodes, as this moved out of udevd.
    Thanks to Michael Biebl for the script! (Closes: #749021)

 -- Martin Pitt <mpitt@debian.org>  Wed, 06 Aug 2014 13:33:22 +0200

systemd (208-6) unstable; urgency=medium

  [ Jon Severinsson ]
  * Add v208-stable patch series.
    - Update Debian patches to apply on top of v208-stable.
    - Move new manpages to libsystemd-*-dev as appropriate.

  [ Michael Biebl ]
  * Upload to unstable.

 -- Michael Biebl <biebl@debian.org>  Wed, 16 Jul 2014 00:44:15 +0200

systemd (208-5) experimental; urgency=medium

  * Merge changes from unstable branch.

 -- Michael Biebl <biebl@debian.org>  Sat, 28 Jun 2014 13:41:32 +0200

systemd (208-4) experimental; urgency=medium

  * Merge changes from unstable branch.
  * Drop alternative dependency on systemd-shim in libpam-systemd. The
    systemd-shim package no longer provides an environment to run
    systemd-logind standalone. See #752939 for further details.

 -- Michael Biebl <biebl@debian.org>  Sat, 28 Jun 2014 01:22:11 +0200

systemd (208-3) experimental; urgency=medium

  * Merge changes from unstable branch.

 -- Michael Biebl <biebl@debian.org>  Wed, 25 Jun 2014 11:29:07 +0200

systemd (208-2) experimental; urgency=medium

  [ Sjoerd Simons ]
  * Don't stop a running user manager from garbage collecting the users. Fixes
    long shutdown times when using a systemd user session

  [ Michael Stapelberg ]
  * Fix bug-script: “systemctl dump” is now “systemd-analyze dump”
    (Closes: #748311)

  [ Michael Biebl ]
  * Merge changes from unstable branch.
  * Cherry-pick upstream fixes to make sd_session_get_vt() actually work.

 -- Michael Biebl <biebl@debian.org>  Tue, 24 Jun 2014 17:45:26 +0200

systemd (208-1) experimental; urgency=medium

  [ Michael Biebl ]
  * New upstream release. (Closes: #729566)
  * Update patches.
  * Update symbols files for libsystemd-journal and libsystemd-login.
  * Install new files and remove the ones we don't use.
  * Install zsh completion files. (Closes: #717540)
  * Create a compat symlink /etc/sysctl.d/99-sysctl.conf as systemd-sysctl no
    longer reads /etc/sysctl.conf.
  * Bump Build-Depends on kmod to (>= 14).
  * Bump Build-Depends on libcryptsetup-dev to (>= 2:1.6.0) for tcrypt
    support.
  * Make kmod-static-nodes.service check for the kmod binary since we don't
    want a hard dependency on kmod e.g. for container installations.
  * Disable various features which aren't required for the udeb build.
  * Move new sd_pid_get_slice and sd_session_get_vt man pages into
    libsystemd-login-dev.
  * Make no-patch-numbers the default for gbp-pq.
  * Adjust systemd-user pam config file for Debian.
    This pam config file is used by libpam-systemd/systemd-logind when
    launching systemd user instances.
  * Drop patches to make logind D-Bus activatable. The cgroup handling has
    been reworked in v205 and logind no longer creates cgroup hierarchies on
    its own. That means that the standalone logind is no longer functional
    without support from systemd (or an equivalent cgroup manager).

  [ Martin Pitt ]
  * Explain patch management in debian/README.source.

 -- Michael Biebl <biebl@debian.org>  Mon, 28 Apr 2014 00:22:57 +0200

systemd (204-14) unstable; urgency=medium

  * Fix SIGABRT in insserv generator caused by incorrect usage of strcat().
    (Closes: #752992)
  * Mark -dev packages as Multi-Arch: same. (Closes: #720017)

 -- Michael Biebl <biebl@debian.org>  Sat, 28 Jun 2014 13:22:43 +0200

systemd (204-13) unstable; urgency=medium

  * Switch back to load the sg module via the kmod builtin. The problem was
    not that the kmod builtin is faster then modprobe but rather the incorrect
    usage of the "=" assignment operator. We need to use "+=" here, so the sg
    module is loaded in addition to other scsi modules, which are loaded via
    the modalias rule. Thanks to Tommaso Colombo for the analysis.
  * Cherry-pick upstream fix which prevents systemd from entering an infinite
    loop when trying to break an ordering cycle. (Closes: #752259)
  * Update insserv generator to not create any drop-in files for services
    where the corresponding SysV init script does not exist.
  * Drop the check for /sys/kernel/uevent_helper from postinst and the SysV
    init script and do not unconditionally overwrite it in the initramfs hook.
    Since a long time now udev has been using the netlink interface to
    communicate with the kernel and with Linux 3.16 it is possible to disable
    CONFIG_UEVENT_HELPER completely. (Closes: #752742)

 -- Michael Biebl <biebl@debian.org>  Sat, 28 Jun 2014 00:01:16 +0200

systemd (204-12) unstable; urgency=medium

  [ Martin Pitt ]
  * Change the sg loading rule (for Debian #657948) back to using modprobe.
    kmod is too fast and then sg races with sd, causing the latter to not see
    SCSI disks.  (Closes: #752591, #752605)

  [ Michael Biebl ]
  * Update udev bug-script to attach instead of paste extra info if a new
    enough reportbug version is available.

 -- Michael Biebl <biebl@debian.org>  Wed, 25 Jun 2014 10:55:12 +0200

systemd (204-11) unstable; urgency=medium

  [ Martin Pitt ]
  * Explain patch management in debian/README.source. (Closes: #739113)
  * Replace "Always probe cpu support drivers" patch with cherry-picked
    upstream fix which is more general.
  * Advertise hibernation only if there's enough free swap. Patches backported
    from current upstream. (LP: #1313522)
  * Fix typo in sg loading rule to make it actually work.

  [ Michael Biebl ]
  * Make no-patch-numbers the default for gbp-pq.
  * Cherry-pick upstream fix to properly handle multiline syslog messages.
    (Closes: #746351)
  * Cherry-pick upstream fix for libudev which fixes a memleak in
    parent_add_child().
  * Drop "-b debian" from Vcs-Git since we use the master branch for
    packaging now.
  * Drop Conflicts: sysvinit (<< 2.88dsf-44~) from systemd-sysv since this
    breaks dist-upgrades from wheezy when switching from sysvinit to
    systemd-sysv as default init. While downgrading the Pre-Depends in
    sysvinit would have been an alternative, dropping the Conflicts and only
    keeping the Replaces was deemed the lesser evil. (Closes: #748355)
  * Use Conflicts instead of Breaks against sysvinit-core. This avoids
    /sbin/init going missing when switching from systemd-sysv to sysvinit.
    While at it, add a Replaces: upstart. (Closes: #751589)
  * Make the SysV compat tools try both /run/initctl and /dev/initctl. This
    makes them usable under sysvinit as PID 1 without requiring any symlinks.
  * Various ifupdown integration fixes
    - Use DefaultDependencies=no in ifup@.service so the service can be
      started as early as possible.
    - Create the ifupdown runtime directory in ifup@.service as we can no
      longer rely on the networking service to do that for us.
    - Don't stop ifup@.service on shutdown but let the networking service take
      care of stopping all hotplugged interfaces.
    - Only start ifup@.service for interfaces configured as allow-hotplug.

  [ Michael Stapelberg ]
  * Clarify that “systemd” does not influence init whereas “systemd-sysv” does
    (Closes: #747741)

  [ Ansgar Burchardt ]
  * Don't use "set +e; set +u" unconditionally in the lsb init-functions hook
    as this might change the behaviour of existing SysV init scripts.
    (Closes: #751472)

 -- Michael Biebl <biebl@debian.org>  Tue, 24 Jun 2014 17:03:43 +0200

systemd (204-10) unstable; urgency=medium

  * In the udeb's udev.startup, make sure that /dev/pts exists.
  * systemd-logind-launch: Set the #files ulimit, for unprivileged LXC
    containers.
  * Drop udev.NEWS, it only applies to pre-squeeze.
  * Remove /var/log/udev on purge.
  * Always probe cpu support drivers. (LP #1207705)
  * On Dell PowerEdge systems, the iDRAC7 and later support a USB Virtual NIC
    for management. Name this interface "idrac" to avoid confusion with "real"
    network interfaces.
  * Drop numerical prefixes from patches, to avoid future diff noise when
    removing, cherry-picking, and merging patches. From now on, always use
    "gbp-pq export --no-patch-numbers" to update them.

 -- Martin Pitt <mpitt@debian.org>  Sun, 27 Apr 2014 11:53:52 +0200

systemd (204-9) unstable; urgency=medium

  * The "Flemish Beef and Beer Stew" release.

  [ Steve Langasek ]
  * Do proper refcounting of the PAM module package on prerm, so that we
    don't drop the module from the PAM config when uninstalling a
    foreign-arch package.  Related to Ubuntu bug #1295521.

  [ Martin Pitt ]
  * debian/udev.udev-finish.upstart: Fix path to tmp-rules,
    debian/extra/rule_generator.functions creates them in /run/udev/.
  * rules: Remove the kernel-install bits; we don't want that in Debian and
    thus it shouldn't appear in dh_install --list-missing output.
  * Ship sd-shutdown.h in libsystemd-daemon-dev.
  * Run dh_install with --fail-missing, to avoid forgetting files when we move
    to new versions.
  * Mount /dev/pts with the correct permissions in the udev, to avoid needing
    pt_chown (not available on all architectures). Thanks Adam Conrad.
  * Add new block of Windows Azure ethernet hardware address to
    75-persistent-net-generator.rules. (LP: #1274348, Closes: #739018)
  * Drop our Debian specific 60-persistent-storage{,-tape}.rules and use the
    upstream rules. They are compatible and do a superset of the
    functionality. (Closes: #645466)
  * Drop our Debian specific 80-drivers.rules and use the upstream rules with
    a patch for the sg module (see #657948). These now stop calling modprobe
    and use the kmod builtin, giving some nice boot speed improvement.
    (Closes: #717404)
  * Drop our Debian specific 50-udev-default.rules and 91-permissions.rules
    and use the upstream rules with a patch for the remaining Debian specific
    default device permissions. Many thanks to Marco d'Itri for researching
    which Debian-specific rules are obsolete! Amongst other things, this now
    also reads the hwdb info for USB devices (Closes: #717405) and gets rid of
    some syntax errors (Closes: #706221)
  * Set default polling interval on removable devices as well, for kernels
    which have "block" built in instead of being a module. (Closes: #713877)
  * Make sd_login_monitor_new() work for logind without systemd.
  * Cherry-pick upstream fix for polkit permissions for rebooting with
    multiple sessions.
  * Kill /etc/udev/links.conf, create_static_nodes, and associated code. It's
    obsolete with devtmpfs (which is required now), and doesn't run with
    systemd or upstart anyway.
  * Drop unnecessary udev.dirs.
  * Add autopkgtests for smoke-testing logind, hostnamed, timedated, localed,
    and a compile/link/run test against libsystemd-login-dev.

  [ Marco d'Itri ]
  * preinst: check for all the system calls required by modern releases
    of udev. (Closes: #648325)
  * Updated fbdev-blacklist.conf for recent kernels.
  * Do not blacklist viafb because it is required on the OLPC XO-1.5.
    (Closes: #705792)
  * Remove write_cd_rules and the associated rules which create "persistent"
    symlinks for CD/DVD devices and replace them with more rules in
    60-cdrom_id, which will create symlinks for one at random among the
    devices installed. Since the common case is having a single device
    then everything will work out just fine most of the times...
    (Closes: #655924)
  * Fix write_net_rules for systemd and sysvinit users by copying the
    temporary rules from /run/udev/ to /etc/udev/. (Closes: #735563)
  * Do not install sysctl.d/50-default.conf because the systemd package
    should not change kernel policies, at least until it will become
    the only supported init system.

  [ Michael Stapelberg ]
  * Add systemd-dbg package, thanks Daniel Schaal (Closes: #742724).
  * Switch from gitpkg to git-buildpackage. Update README.source accordingly.
  * Make libpam-systemd depend on systemd-sysv | systemd-shim. Packages that
    need logind functionality should depend on libpam-systemd.

  [ Michael Biebl ]
  * Do not send potentially private fstab information without prior user
    confirmation. (Closes: #743158)
  * Add support for LSB facilities defined by insserv.
    Parse /etc/insserv.conf.d content and /etc/insserv.conf and generate
    systemd unit drop-in files to add corresponding dependencies. Also ship
    targets for the Debian specific $x-display-manager and
    $mail-transport-agent system facilities. (Closes: #690892)
  * Do not accidentally re-enable /var/tmp cleaning when migrating the TMPTIME
    setting from /etc/default/rcS. Fix up existing broken configurations.
    (Closes: #738862)

 -- Michael Biebl <biebl@debian.org>  Sat, 26 Apr 2014 21:37:29 +0200

systemd (204-8) unstable; urgency=low

  [ Michael Stapelberg ]
  * move manpages from systemd to libsystemd-*-dev as appropriate
    (Closes: #738723)
  * fix systemctl enable/disable/… error message “Failed to issue method call:
    No such file or directory” (the previous upload did actually not contain
    this fix due to a merge conflict) (Closes: #738843)
  * add explicit “Depends: sysv-rc” so that initscript’s “Depends: sysv-rc |
    file-rc” will not be satisfied with file-rc. We need the invoke-rc.d and
    update-rc.d from sysv-rc, file-rc’s doesn’t have support for systemd.
    (Closes: #739679)
  * set capabilities cap_dac_override,cap_sys_ptrace=ep for
    systemd-detect-virt, so that it works for unprivileged users.
    (Closes: #739699)
  * pam: Check $XDG_RUNTIME_DIR owner (Closes: #731300)
  * Ignore chkconfig headers entirely, they are often broken in Debian
    (Closes: #634472)

  [ Michael Biebl ]
  * do a one-time migration of RAMTMP= from /etc/default/rcS and
    /etc/default/tmpfs, i.e. enable tmp.mount (Closes: #738687)
  * Bump Standards-Version to 3.9.5.

 -- Michael Biebl <biebl@debian.org>  Wed, 19 Mar 2014 18:57:35 +0100

systemd (204-7) unstable; urgency=low

  * fix systemctl enable/disable/… error message “Failed to issue method call:
    No such file or directory” (Closes: #734809)
  * bug-script: attach instead of paste extra info with reportbug ≥ 6.5.0
    (Closes: #722530)
  * add stage1 bootstrap support to avoid Build-Depends cycles (Thanks Daniel
    Schepler)
  * cherry-pick:
    order remote mounts from mountinfo before remote-fs.target (77009452cfd)
    (Closes: #719945)
    Fix CPUShares configuration option (ccd90a976dba) (Closes: #737156)
    fix reference in systemd-inhibit(1) (07b4b9b) (Closes: #738316)

 -- Michael Stapelberg <stapelberg@debian.org>  Tue, 11 Feb 2014 23:34:42 +0100

systemd (204-6) unstable; urgency=low

  [ Michael Stapelberg ]
  * Run update-rc.d defaults before update-rc.d <enable|disable>
    (Closes: #722523)
  * preinst: preserve var-{lock,run}.mount when upgrading from 44 to 204
    (Closes: #723936)
  * fstab-generator: don’t rely on /usr being mounted in the initrd
    (Closes: #724797)
  * systemctl: mangle names when avoiding dbus (Closes: #723855)
  * allow group adm read access on /var/log/journal (Closes: #717386)
  * add systemd-journal group (Thanks Guido Günther) (Closes: #724668)
  * copy /etc/localtime instead of symlinking (Closes: #726256)
  * don’t try to start autovt units when not running with systemd as pid 1
    (Closes: #726466)
  * Add breaks/replaces for the new sysvinit-core package (Thanks Alf Gaida)
    (Closes: #733240)
  * Add myself to uploaders

  [ Tollef Fog Heen ]
  * Make 99-systemd.rules check for /run/systemd/systemd instead of the
    ill-named cgroups directory.

  [ Martin Pitt ]
  * debian/udev.upstart: Fix path to udevd, the /sbin/udevd compat symlink
    should go away at some point.
  * debian/udev-udeb.install: Add 64-btrfs.rules and 75-probe_mtd.rules, they
    are potentially useful in a d-i environment.
  * debian/shlibs.local: Drop libudev; this unnecessarily generates overly
    strict dependencies, the libudev ABI is stable.
  * debian/extra/rules/75-persistent-net-generator.rules: Add Ravello systems
    (LP: #1099278)

 -- Michael Stapelberg <stapelberg@debian.org>  Tue, 31 Dec 2013 14:39:44 +0100

systemd (204-5) unstable; urgency=high

  * Cherry-pick 72fd713 from upstream which fixes insecure calling of polkit
    by avoiding a race condition in scraping /proc (CVE-2013-4327).
    Closes: #723713

 -- Michael Biebl <biebl@debian.org>  Mon, 23 Sep 2013 11:59:53 +0200

systemd (204-4) unstable; urgency=low

  * Add preinst check to abort udev upgrade if the currently running kernel
    lacks devtmpfs support. Since udev 176, devtmpfs is mandatory as udev no
    longer creates any device nodes itself. This only affects self-compiled
    kernels which now need CONFIG_DEVTMPFS=y.  Closes: #722580
  * Fix SysV init script to correctly mount a devtmpfs instead of tmpfs. This
    only affects users without an initramfs, which usually is responsible for
    mounting the devtmpfs.  Closes: #722604
  * Drop pre-squeeze upgrade code from maintainer scripts and simplify the
    various upgrade checks.
  * Suppress errors about unknown hwdb builtin. udev 196 introduced a new
    "hwdb" builtin which is not understood by the old udev daemon.
  * Add missing udeb line to shlibs.local. This ensures that udev-udeb gets a
    proper dependency on libudev1-udeb and not libudev1.  Closes: #722939
  * Remove udev-udeb dependency from libudev1-udeb to avoid a circular
    dependency between the two packages. This dependency was copied over from
    the old udev-gtk-udeb package and no longer makes any sense since
    libudev1-udeb only contains a library nowadays.

 -- Michael Biebl <biebl@debian.org>  Wed, 18 Sep 2013 00:05:21 +0200

systemd (204-3) unstable; urgency=low

  [ Michael Biebl ]
  * Upload to unstable.
  * Use /bin/bash in debug-shell.service as Debian doesn't have /sbin/sushell.
  * Only import net.ifaces cmdline property for network devices.
  * Generate strict dependencies between the binary packages using a
    shlibs.local file and add an explicit versioned dependency on
    libsystemd-login0 to systemd to ensure packages are upgraded in sync.
    Closes: #719444
  * Drop obsolete Replaces: libudev0 from udev package.
  * Use correct paths for various binaries, like /sbin/quotaon, which are
    installed in / and not /usr in Debian.  Closes: #721347
  * Don't install kernel-install(8) man page since we don't install the
    corresponding binary either.  Closes: #722180
  * Cherry-pick upstream fixes to make switching runlevels and starting
    reboot via ctrl-alt-del more robust.
  * Cherry-pick upstream fix to properly apply ACLs to Journal files.
    Closes: #717863

  [ Michael Stapelberg ]
  * Make systemctl enable|disable call update-rc.d for SysV init scripts.
    Closes: #709780
  * Don't mount /tmp as tmpfs by default and make it possible to enable this
    feature via "systemctl enable tmp.mount".  Closes: #718906

  [ Daniel Schaal ]
  * Add bug-script to systemd and udev.  Closes: #711245

  [ Ondrej Balaz ]
  * Recognize discard option in /etc/crypttab.  Closes: #719167

 -- Michael Biebl <biebl@debian.org>  Thu, 12 Sep 2013 00:13:11 +0200

systemd (204-2) experimental; urgency=low

  [ Daniel Schaal ]
  * Enable verbose build logs.  Closes: #717465
  * Add handling of Message Catalog files to provide additional information
    for log entries.  Closes: #717427
  * Remove leftover symlink to debian-enable-units.service.  Closes: #717349

  [ Michael Stapelberg ]
  * Install 50-firmware.rules in the initramfs and udeb.  Closes: #717635

  [ Michael Biebl ]
  * Don't pass static start priorities to dh_installinit anymore.
  * Switch the hwdb trigger to interest-noawait.
  * Remove obsolete support for configurable udev root from initramfs.
  * Bind ifup@.service to the network device. This ensures that ifdown is run
    when the device is removed and the service is stopped.
    Closes: #660861, #703033
  * Bump Standards-Version to 3.9.4. No further changes.
  * Add Breaks against consolekit (<< 0.4.6-1) for udev-acl.  Closes: #717385
  * Make all packages Priority: optional, with the exception of udev and
    libudev1, which remain Priority: important, and systemd-sysv, which
    remains Priority: extra due to the conflict with sysvinit.
    Closes: #717365
  * Restart systemd-logind.service on upgrades due to changes in the
    CreateSession D-Bus API between v44 and v204.  Closes: #717403

 -- Michael Biebl <biebl@debian.org>  Wed, 24 Jul 2013 23:47:59 +0200

systemd (204-1) experimental; urgency=low

  * New upstream release.  Closes: #675175, #675177
    - In v183 the udev sources have been merged into the systemd source tree.
      As a result, the udev binary packages will now be built from the systemd
      source package. To align the version numbers 139 releases were skipped.
    - For a complete list of changes, please refer to the NEWS file.
  * Add Marco to Uploaders.
  * Drop Suggests on the various python packages from systemd. The
    systemd-analyze tool has been reimplemented in C.
  * Add binary packages as found in the udev 175-7.2 source package.
  * Wrap dependencies for better readability.
  * Drop hard-coded Depends on libglib2.0-0 from gir1.2-gudev-1.0.
  * Drop old Conflicts, Replaces and Breaks, which are no longer necessary.
  * Make libgudev-1.0-dev depend on gir1.2-gudev-1.0 as per GObject
    introspection mini-policy.  Closes: #691313
  * The hwdb builtin has replaced pci-db and usb-db in udev. Drop the
    Recommends on pciutils and usbutils accordingly.
  * Drop our faketime hack. Upstream uses a custom xsl style sheet now to
    generate the man pages which no longer embeds the build date.
  * Add Depends on libpam-runtime (>= 1.0.1-6) to libpam-systemd as we are
    using pam-auth-update.
  * Explicitly set Section and Priority for the udev binary package.
  * Update Build-Depends:
    - Drop libudev-dev, no longer required.
    - Add gtk-doc-tools and libglib2.0-doc for the API documentation in
      libudev and libgudev.
    - Add libgirepository1.0-dev and gobject-introspection for GObject
      introspection support in libgudev.
    - Add libgcrypt11-dev for encryption support in the journal.
    - Add libblkid-dev for the blkid udev builtin.
  * Use gir dh addon to ensure ${gir:Depends} is properly set.
  * Rename libudev0 → libudev1 for the SONAME bump.
  * Update symbols files. libudev now uses symbols versioning as the other
    libsystemd libraries. The libgudev-1.0-0 symbols file has been copied from
    the old udev package.
  * Run gtkdocize on autoreconf.
  * Enable python bindings for the systemd libraries and ship them in a new
    package named python-systemd.
  * Tighten Depends on libsystemd-id128-dev for libsystemd-journal-dev as per
    libsystemd-journal.pc.
  * Remove obsolete bash-completion scripts on upgrades. Nowadays they are
    installed in /usr/share/bash-completion/completions.
  * Rename conffiles for logind and journald.
  * Rename udev-gtk-udeb → libudev1-udeb to better reflect its actual contents.
  * Build two flavours: a regular build and one for the udev udebs with
    reduced features/dependencies.
  * Create a few compat symlinks for the udev package, most notably
    /sbin/udevadm and /sbin/udevd.
  * Remove the dpkg-triggered debian-enable-units script. This was a temporary
    workaround for wheezy. Packages should use dh-systemd now to properly
    integrate service files with systemd.
  * Update debian/copyright using the machine-readable copyright format 1.0.
  * Integrate changes from udev 175-7 and acknowledge the 175-7.1 and 175-7.2
    non-maintainer uploads.
  * Keep the old persistent network interface naming scheme for now and make
    the new one opt-in via net.ifnames=1 on the kernel command line.
  * Drop the obsolete udev-mtab SysV init script and properly clean up on
    upgrades.
  * Simplify the udev SysV init script and remove experimental and obsolete
    features.
  * Revert upstream commits which dropped support for distro specific
    features and config files.
  * Make logind, hostnamed, localed and timedated D-Bus activatable and
    usable when systemd is not running.
  * Store hwdb binary database in /lib/udev, not /etc/udev. Create the file on
    install and upgrades.
  * Provide a dpkg file trigger for hwdb, so the database is automatically
    updated when packages install files into /lib/udev/hwdb.d.

 -- Michael Biebl <biebl@debian.org>  Fri, 19 Jul 2013 00:32:36 +0200

systemd (44-12) unstable; urgency=low

  * Cherry-pick e17187 from upstream to fix build failures with newer glibc
    where the clock_* symbols have been moved from librt to libc.
    Closes: #701364
  * If the new init-system-helpers package is installed, make the
    debian-enable-units script a no-op. The auto-enabler was meant as a
    temporary workaround and will be removed once all packages use the new
    helper.
  * Update the checks which test if systemd is the active init. The
    recommended check is [ -d /run/systemd/system ] as this will also work
    with a standalone systemd-logind.
  * Set Maintainer to pkg-systemd-maintainers@lists.alioth.debian.org. Add
    Tollef and myself as Uploaders.
  * Stop building the GUI bits. They have been split into a separate source
    package called systemd-ui.

 -- Michael Biebl <biebl@debian.org>  Thu, 20 Jun 2013 01:32:16 +0200

systemd (44-11) unstable; urgency=low

  * Team upload.
  * Run debian-enable-units.service after sysinit.target to ensure our tmp
    files aren't nuked by systemd-tmpfiles.
  * The mountoverflowtmp SysV init script no longer exists so remove that
    from remount-rootfs.service to avoid an unnecessary diff to upstream.
  * Do not fail on purge if /var/lib/systemd is empty and has been removed
    by dpkg.

 -- Michael Biebl <biebl@debian.org>  Wed, 13 Mar 2013 08:03:06 +0100

systemd (44-10) unstable; urgency=low

  * Team upload.
  * Using the return code of "systemctl is-enabled" to determine whether we
    enable a service or not is unreliable since it also returns a non-zero
    exit code for masked services. As we don't want to enable masked services,
    grep for the string "disabled" instead.

 -- Michael Biebl <biebl@debian.org>  Fri, 15 Feb 2013 17:01:24 +0100

systemd (44-9) unstable; urgency=low

  * Team upload.
  * Fix typo in systemd.socket man page.  Closes: #700038
  * Use color specification in "systemctl dot" which is actually
    understood by dot.  Closes: #643689
  * Fix mounting of remote filesystems like NFS.  Closes: #673309
  * Use a file trigger to automatically enable service and socket units. A lot
    of packages simply install systemd units but do not enable them. As a
    result they will be inactive after the next boot. This is a workaround for
    wheezy which will be removed again in jessie.  Closes: #692150

 -- Michael Biebl <biebl@debian.org>  Fri, 15 Feb 2013 13:35:39 +0100

systemd (44-8) unstable; urgency=low

  * Team upload.
  * Use comment=systemd.* syntax in systemd.mount man page. The
    mount/util-linux version in wheezy is not recent enough to support the new
    x-systemd* syntax. Closes: #697141
  * Don't enable persistent storage of journal log files. The journal in v44
    is not yet mature enough.

 -- Michael Biebl <biebl@debian.org>  Sat, 19 Jan 2013 20:05:05 +0100

systemd (44-7) unstable; urgency=low

  * Fix a regression in the init-functions hook wrt reload handling that was
    introduced when dropping the X-Interactive hack.  Closes: #696355

 -- Michael Biebl <biebl@debian.org>  Fri, 21 Dec 2012 00:00:12 +0100

systemd (44-6) unstable; urgency=low

  [ Michael Biebl ]
  * No longer ship the /sys directory in the systemd package since it is
    provided by base-files nowadays.
  * Don't run udev rules if systemd is not active.
  * Converting /var/run, /var/lock and /etc/mtab to symlinks is a one-time
    migration so don't run the debian-fixup script on every boot.

  [ Tollef Fog Heen ]
  * Prevent the systemd package from being removed if it's the active init
    system, since that doesn't work.

  [ Michael Biebl ]
  * Use a separate tmpfs for /run/lock (size 5M) and /run/user (size 100M).
    Those directories are user-writable which could lead to DoS by filling up
    /run.  Closes: #635131

 -- Michael Biebl <biebl@debian.org>  Sun, 16 Dec 2012 21:58:37 +0100

systemd (44-5) unstable; urgency=low

  * Team upload.

  [ Tollef Fog Heen ]
  * disable killing on entering START_PRE, START, thanks to Michael
    Stapelberg for patch.  This avoids killing VMs run through libvirt
    when restarting libvirtd.  Closes: #688635.
  * Avoid reloading services when shutting down, since that won't work and
    makes no sense.  Thanks to Michael Stapelberg for the patch.
    Closes: #635777.
  * Try to determine which init scripts support the reload action
    heuristically.  Closes: #686115, #650382.

  [ Michael Biebl ]
  * Update Vcs-* fields, the Git repository is hosted on alioth now. Set the
    default branch to "debian".
  * Avoid reload and (re)start requests during early boot which can lead to
    deadlocks.  Closes: #624599
  * Make systemd-cgroup work even if not all cgroup mounts are available on
    startup.  Closes: #690916
  * Fix typos in the systemd.path and systemd.unit man page.  Closes: #668344
  * Add watch file to track new upstream releases.

 -- Michael Biebl <biebl@debian.org>  Thu, 25 Oct 2012 21:41:23 +0200

systemd (44-4) unstable; urgency=low

  [ Michael Biebl ]
  * Override timestamp for man page building, thereby avoiding skew
    between architectures which caused problems for multi-arch.
    Closes: #680011

  [ Tollef Fog Heen ]
  * Move diversion removal from postinst to preinst.  Closes: #679728
  * Prevent the journal from crashing when running out of disk space.
    This is 499fb21 from upstream.  Closes: #668047.
  * Stop mounting a tmpfs on /media.  Closes: #665943

 -- Tollef Fog Heen <tfheen@debian.org>  Sun, 01 Jul 2012 08:17:50 +0200

systemd (44-3) unstable; urgency=low

  [ Michael Biebl ]
  * Bump to debhelper 9.
  * Convert to Multi-Arch: same where possible.  Closes: #676615

  [ Tollef Fog Heen ]
  * Cherry-pick d384c7 from upstream to stop journald from leaking
    memory.  Thanks to Andreas Henriksson for testing.  Closes: #677701
  * Ship lsb init script override/integration in /lib/lsb/init-functions.d
    rather than diverting /lib/lsb/init-functions itself.  Add appropriate
    Breaks to ensure upgrades happen.

 -- Tollef Fog Heen <tfheen@debian.org>  Fri, 29 Jun 2012 22:34:16 +0200

systemd (44-2) unstable; urgency=low

  [ Michael Biebl ]
  * Tighten the versions in the maintscript file
  * Ship the /sys directory in the package
  * Re-add workaround for non-interactive PAM sessions
  * Mask checkroot-bootclean (Closes: #670591)
  * Don't ignore errores in systemd-sysv postinst

  [ Tollef Fog Heen ]
  * Bring tmpfiles.d/tmp.conf in line with Debian defaults.  Closes: #675422
  * Make sure /run/sensigs.omit.d exists.
  * Add python-dbus and python-cairo to Suggests, for systemd-analyze.
    Closes: #672965

 -- Tollef Fog Heen <tfheen@debian.org>  Tue, 08 May 2012 18:04:22 +0200

systemd (44-1) unstable; urgency=low

  [ Tollef Fog Heen ]
  * New upstream version.
    - Backport 3492207: journal: PAGE_SIZE is not known on ppc and other
      archs
    - Backport 5a2a2a1: journal: react with immediate rotation to a couple
      of more errors
    - Backport 693ce21: util: never follow symlinks in rm_rf_children()
      Fixes CVE-2012-1174, closes: #664364
  * Drop output message from init-functions hook, it's pointless.
  * Only rmdir /lib/init/rw if it exists.
  * Explicitly order debian-fixup before sysinit.target to prevent a
    possible race condition with the creation of sockets.  Thanks to
    Michael Biebl for debugging this.
  * Always restart the initctl socket on upgrades, to mask sysvinit
    removing it.

  [ Michael Biebl ]
  * Remove workaround for non-interactive sessions from pam config again.
  * Create compat /dev/initctl symlink in case we are upgrading from a system
    running a newer version of sysvinit (using /run/initctl) and sysvinit is
    replaced with systemd-sysv during the upgrade. Closes: #663219
  * Install new man pages.
  * Build-Depend on valac (>= 0.12) instead of valac-0.12. Closes: #663323

 -- Tollef Fog Heen <tfheen@debian.org>  Tue, 03 Apr 2012 19:59:17 +0200

systemd (43-1) experimental; urgency=low

  [ Tollef Fog Heen ]
  * Target upload at experimental due to libkmod dependency
  * New upstream release
    - Update bash-completion for new verbs and arguments. Closes: #650739
    - Fixes local DoS (CVE-2012-1101).  Closes: #662029
    - No longer complains if the kernel lacks audit support.  Closes: #642503
  * Fix up git-to-source package conversion script which makes gitpkg
    happier.
  * Add libkmod-dev to build-depends
  * Add symlink from /bin/systemd to /lib/systemd/systemd.
  * Add --with-distro=debian to configure flags, due to no /etc/os-release
    yet.
  * Add new symbols for libsystemd-login0 to symbols file.
  * Install a tmpfiles.d file for the /dev/initctl → /run/initctl
    migration.  Closes: #657979
  * Disable coredump handling, it's not ready yet.
  * If /run is a symlink, don't try to do the /var/run → /run migration.
    Ditto for /var/lock → /run/lock.  Closes: #647495

  [ Michael Biebl ]
  * Add Build-Depends on liblzma-dev for journal log compression.
  * Add Build-Depends on libgee-dev, required to build systemadm.
  * Bump Standards-Version to 3.9.2. No further changes.
  * Add versioned Build-Depends on automake and autoconf to ensure we have
    recent enough versions. Closes: #657284
  * Add packages for libsystemd-journal and libsystemd-id128.
  * Update symbols file for libsystemd-login.
  * Update configure flags, use rootprefix instead of rootdir.
  * Copy intltool files instead of symlinking them.
  * Re-indent init-functions script.
  * Remove workarounds for services using X-Interactive. The LSB X-Interactive
    support turned out to be broken and has been removed upstream so we no
    longer need any special handling for those type of services.
  * Install new systemd-journalctl, systemd-cat and systemd-cgtop binaries.
  * Install /var/lib/systemd directory.
  * Install /var/log/journal directory where the journal files are stored
    persistently.
  * Setup systemd-journald to not read from /proc/kmsg (ImportKernel=no).
  * Avoid error messages from systemctl in postinst if systemd is not running
    by checking for /sys/fs/cgroup/systemd before executing systemctl.
    Closes: #642749
  * Stop installing lib-init-rw (auto)mount units and try to cleanup
    /lib/init/rw in postinst. Bump dependency on initscripts accordingly.
    Closes: #643699
  * Disable pam_systemd for non-interactive sessions to work around an issue
    with sudo.
  * Use new dh_installdeb maintscript facility to handle obsolete conffiles.
    Bump Build-Depends on debhelper accordingly.
  * Rename bash completion file systemctl-bash-completion.sh →
    systemd-bash-completion.sh.
  * Update /sbin/init symlink. The systemd binary was moved to $pkglibdir.

 -- Tollef Fog Heen <tfheen@debian.org>  Tue, 07 Feb 2012 21:36:34 +0100

systemd (37-1.1) unstable; urgency=low

  * Non-maintainer upload with Tollef's consent.
  * Remove --parallel to workaround a bug in automake 1.11.3 which doesn't
    generate parallel-safe build rules. Closes: #661842
  * Create a compat symlink /run/initctl → /dev/initctl to work with newer
    versions of sysvinit. Closes: #657979

 -- Michael Biebl <biebl@debian.org>  Sat, 03 Mar 2012 17:42:10 +0100

systemd (37-1) unstable; urgency=low

  [ Tollef Fog Heen ]
  * New upstream version
  * Change the type of the debian-fixup service to oneshot.
    Closes: #642961
  * Add ConditionPathIsDirectory to lib-init-rw.automount and
    lib-init-rw.mount so we only activate the unit if the directory
    exists.  Closes: #633059
  * If a sysv service exists in both rcS and rcN.d runlevels, drop the
    rcN.d ones to avoid loops.  Closes: #637037
  * Blacklist fuse init script, we do the same work already internally.
    Closes: #643700
  * Update README.Debian slightly for /run rather than /lib/init/rw

  [ Josh Triplett ]
  * Do a one-time migration of the $TMPTIME setting from /etc/default/rcS to
    /etc/tmpfiles.d/tmp.conf. If /etc/default/rcS has a TMPTIME setting of
    "infinite" or equivalent, migrate it to an /etc/tmpfiles.d/tmp.conf that
    overrides the default /usr/lib/tmpfiles.d/tmp.conf and avoids clearing
    /tmp.  Closes: #643698

 -- Tollef Fog Heen <tfheen@debian.org>  Wed, 28 Sep 2011 20:04:13 +0200

systemd (36-1) unstable; urgency=low

  [ Tollef Fog Heen ]
  * New upstream release. Closes: #634618
    - Various man page fixes. Closes: #623521
  * Add debian-fixup service that symlinks mtab to /proc/mounts and
    migrates /var/run and /var/lock to symlinks to /run

  [ Michael Biebl ]
  * Build for libnotify 0.7.
  * Bump Build-Depends on libudev to (>= 172).
  * Add Build-Depends on libacl1-dev. Required for building systemd-logind
    with ACL support.
  * Split libsystemd-login and libsystemd-daemon into separate binary
    packages.
  * As autoreconf doesn't like intltool, override dh_autoreconf and call
    intltoolize and autoreconf ourselves.
  * Add Build-Depends on intltool.
  * Do a one-time migration of the hwclock configuration. If UTC is set to
    "no" in /etc/default/rcS, create /etc/adjtime and add the "LOCAL" setting.
  * Remove /cgroup cleanup code from postinst.
  * Add Build-Depends on gperf.

 -- Tollef Fog Heen <tfheen@debian.org>  Wed, 14 Sep 2011 08:25:17 +0200

systemd (29-1) unstable; urgency=low

  [ Tollef Fog Heen ]
  * New upstream version, Closes: #630510
    - Includes typo fixes in documentation.  Closes: #623520
  * Fall back to the init script reload function if a native .service file
    doesn't know how to reload.  Closes: #628186
  * Add hard dependency on udev.  Closes: #627921

  [ Michael Biebl ]
  * hwclock-load.service is no longer installed, so we don't need to remove it
    anymore in debian/rules.
  * Install /usr/lib directory for binfmt.d, modules-load.d, tmpfiles.d and
    sysctl.d.
  * Remove obsolete conffiles from /etc/tmpfiles.d on upgrades. Those files
    are installed in /usr/lib/tmpfiles.d now.
  * Depend on util-linux (>= 2.19.1-2) which provides whole-disk locking
    support in fsck and remove our revert patch.
  * Don't choke when systemd was compiled with a different CAP_LAST_CAP then
    what it is run with. Patch cherry-picked from upstream Git.
    Closes: #628081
  * Enable dev-hugepages.automount and dev-mqueue.automount only when enabled
    in kernel. Patch cherry-picked from upstream Git.  Closes: #624522

 -- Tollef Fog Heen <tfheen@debian.org>  Wed, 08 Jun 2011 16:14:31 +0200

systemd (25-2) experimental; urgency=low

  * Handle downgrades more gracefully by removing diversion of
    /lib/lsb/init-functions on downgrades to << 25-1.
  * Cherry-pick a133bf10d09f788079b82f63faa7058a27ba310b from upstream,
    avoids assert when dumping properties.  Closes: #624094
  * Remove "local" in non-function context in init-functions wrapper.

 -- Tollef Fog Heen <tfheen@debian.org>  Wed, 27 Apr 2011 22:20:04 +0200

systemd (25-1) experimental; urgency=low

  * New upstream release, target experimental due to initscripts
    dependency.
    - Fixes where to look for locale config.  Closes: #619166
  * Depend on initscripts >= 2.88dsf-13.4 for /run transition.
  * Add Conflicts on klogd, since it doesn't work correctly with the
    kmg→/dev/log bridge.  Closes: #622555
  * Add suggests on Python for systemd-analyze.
  * Divert /lib/lsb/init-functions instead of (ab)using
    /etc/lsb-base-logging.sh for diverting calls to /etc/init.d/*
  * Remove obsolete conffile /etc/lsb-base-logging.sh.  Closes: #619093
  * Backport 3a90ae048233021833ae828c1fc6bf0eeab46197 from master:
    mkdir /run/systemd/system when starting up

 -- Tollef Fog Heen <tfheen@debian.org>  Sun, 24 Apr 2011 09:02:04 +0200

systemd (20-1) unstable; urgency=low

  * New upstream version
  * Install systemd-machine-id-setup
  * Call systemd-machine-id-setup in postinst
  * Cherry-pick b8a021c9e276adc9bed5ebfa39c3cab0077113c6 from upstream to
    prevent dbus assert error.
  * Enable TCP wrapper support.  Closes: #618409
  * Enable SELinux support.  Closes: #618412
  * Make getty start after Apache2 and OpenVPN (which are the only two
    known users of X-Interactive: yes).  Closes: #618419

 -- Tollef Fog Heen <tfheen@debian.org>  Fri, 11 Mar 2011 19:14:21 +0100

systemd (19-1) experimental; urgency=low

  * New upstream release
  * Add systemd-tmpfiles to systemd package.
  * Add ifup@.service for handling hotplugged interfaces from
    udev.  Closes: #610871
  * Mask mtab.service and udev-mtab.service as they are pointless when
    /etc/mtab is a symlink to /proc/mounts
  * Add breaks on lvm2 (<< 2.02.84-1) since older versions have udev rules
    that don't work well with systemd causing delays on bootup.

 -- Tollef Fog Heen <tfheen@debian.org>  Thu, 17 Feb 2011 07:36:22 +0100

systemd (17-1) experimental; urgency=low

  [ Tollef Fog Heen ]
  * New upstream release
  * Clarify ifupdown instructions in README.Debian somewhat.
    Closes: #613320
  * Silently skip masked services in lsb-base-logging.sh instead of
    failing.  Initial implementation by Michael Biebl.  Closes: #612551
  * Disable systemd-vconsole-setup.service for now.

  [ Michael Biebl ]
  * Bump build dependency on valac-0.10 to (>= 0.10.3).
  * Improve regex in lsb-base-logging.sh for X-Interactive scripts.
    Closes: #613325

 -- Tollef Fog Heen <tfheen@debian.org>  Wed, 16 Feb 2011 21:06:16 +0100

systemd (16-1) experimental; urgency=low

  [ Tollef Fog Heen ]
  * New upstream release.  Closes: #609611
  * Get rid of now obsolete patches that are upstream.
  * Use the built-in cryptsetup support in systemd, build-depend on
    libcryptsetup-dev (>= 2:1.2.0-1) to get a libcryptsetup in /lib.
  * Don't use systemctl redirect for init scripts with X-Interactive: true

  [ Michael Biebl ]
  * Update package description
  * Use v8 debhelper syntax
  * Make single-user mode work
  * Run hwclock-save.service on shutdown
  * Remove dependencies on legacy sysv mount scripts, as we use native
    mounting.

 -- Tollef Fog Heen <tfheen@debian.org>  Sun, 16 Jan 2011 11:04:13 +0100

systemd (15-1) UNRELEASED; urgency=low

  [ Tollef Fog Heen ]
  * New upstream version, thanks a lot to Michael Biebl for help with
    preparing this version.
    - This version handles cycle breaking better.  Closes: #609225
  * Add libaudit-dev to build-depends
  * /usr/share/systemd/session has been renamed to /usr/share/systemd/user
    upstream, adjust build system accordingly.
  * Remove -s from getty serial console invocation.
  * Add dependency on new util-linux to make sure /sbin/agetty exists
  * Don't mount /var/lock with gid=lock (Debian has no such group).
  * Document problem with ifupdown's /etc/network/run being a normal
    directory.

  [ Michael Biebl ]
  * Revert upstream change which requires libnotify 0.7 (not yet available in
    Debian).
  * Use dh-autoreconf for updating the build system.
  * Revert upstream commit which uses fsck -l (needs a newer version of
    util-linux).
  * Explicitly disable cryptsetup support to not accidentally pick up a
    libcryptsetup dependency in a tainted build environment, as the library
    is currently installed in /usr/lib.
  * Remove autogenerated man pages and vala C sources, so they are rebuilt.
  * Use native systemd mount support:
    - Use MountAuto=yes and SwapAuto=yes (default) in system.conf
    - Mask SysV init mount, check and cleanup scripts.
    - Create an alias (symlink) for checkroot (→ remount-rootfs.service) as
      synchronization point for SysV init scripts.
  * Mask x11-common, rmnologin, hostname, bootmisc and bootlogd.
  * Create an alias for procps (→ systemd-sysctl.service) and
    urandom (→ systemd-random-seed-load.service).
  * Create an alias for module-init-tools (→ systemd-modules-load.service) and
    a symlink from /etc/modules-load.d/modules.conf → /etc/modules.
  * Install lsb-base hook which redirects calls to SysV init scripts to
    systemctl: /etc/init.d/<foo> <action> → systemctl <action> <foo.service>
  * Install a (auto)mount unit to mount /lib/init/rw early during boot.

 -- Tollef Fog Heen <tfheen@debian.org>  Sat, 20 Nov 2010 09:28:01 +0100

systemd (11-2) UNRELEASED; urgency=low

  * Tighten depends from systemd-* on systemd to ensure they're upgraded
    in lockstep.  Thanks to Michael Biebl for the patch.
  * Add missing #DEBHELPER# token to libpam-systemd
  * Stop messing with runlevel5/multi-user.target symlink, this is handled
    correctly upstream.
  * Stop shipping /cgroup in the package.
  * Remove tmpwatch services, Debian doesn't have or use tmpwatch.
  * Make sure to enable GTK bits.
  * Ship password agent
  * Clean up cgroups properly on upgrades, thanks to Michael Biebl for the
    patch.  Closes: #599577

 -- Tollef Fog Heen <tfheen@debian.org>  Tue, 02 Nov 2010 21:47:10 +0100

systemd (11-1) experimental; urgency=low

  * New upstream version.  Closes: #597284
  * Add pam-auth-update calls to libpam-systemd's postinst and prerm
  * Make systemd-sysv depend on systemd
  * Now mounts the cgroup fs in /sys/fs/cgroup.  Closes: #595966
  * Add libnotify-dev to build-depends (needed for systemadm)

 -- Tollef Fog Heen <tfheen@debian.org>  Thu, 07 Oct 2010 22:01:19 +0200

systemd (8-2) experimental; urgency=low

  * Hardcode udev rules dir in configure call.
  * Remove README.source as it's no longer accurate.

 -- Tollef Fog Heen <tfheen@debian.org>  Mon, 30 Aug 2010 21:10:26 +0200

systemd (8-1) experimental; urgency=low

  * New upstream release
  * Only ship the top /cgroup
  * Pass --with-rootdir= to configure, to make it think / is / rather
    than //
  * Add PAM module package
  * Fix up dependencies in local-fs.target.  Closes: #594420
  * Move systemadm to its own package.  Closes: #588451
  * Update standards-version (no changes needed)
  * Update README.Debian to explain how to use systemd.
  * Add systemd-sysv package that provides /sbin/init and friends.

 -- Tollef Fog Heen <tfheen@debian.org>  Sat, 07 Aug 2010 07:31:38 +0200

systemd (0~git+20100605+dfd8ee-1) experimental; urgency=low

  * Initial release, upload to experimental.  Closes: #580814

 -- Tollef Fog Heen <tfheen@debian.org>  Fri, 30 Apr 2010 21:02:25 +0200<|MERGE_RESOLUTION|>--- conflicted
+++ resolved
@@ -1,10 +1,3 @@
-<<<<<<< HEAD
-systemd (250.3-2~bpo11+1) bullseye-backports; urgency=medium
-
-  * Rebuild for bullseye-backports
-
- -- Michael Biebl <biebl@debian.org>  Mon, 31 Jan 2022 22:18:27 +0100
-=======
 systemd (250.4-1) unstable; urgency=medium
 
   [ Dimitri John Ledkov ]
@@ -19,7 +12,12 @@
   * Rebase patches on top of v250.4
 
  -- Luca Boccassi <bluca@debian.org>  Tue, 15 Mar 2022 11:03:08 +0000
->>>>>>> da0a133f
+
+systemd (250.3-2~bpo11+1) bullseye-backports; urgency=medium
+
+  * Rebuild for bullseye-backports
+
+ -- Michael Biebl <biebl@debian.org>  Mon, 31 Jan 2022 22:18:27 +0100
 
 systemd (250.3-2) unstable; urgency=medium
 
