<<<<<<< HEAD
systemd (247.3-5~bpo10+2) buster-backports; urgency=medium

  * Switch back to hybrid as default cgroup hierarchy for buster-backports

 -- Michael Biebl <biebl@debian.org>  Thu, 17 Jun 2021 12:51:56 +0200

systemd (247.3-5~bpo10+1) buster-backports; urgency=medium

  * Rebuild for buster-backports

 -- Michael Biebl <biebl@debian.org>  Thu, 06 May 2021 20:02:51 +0200
=======
systemd (247.3-6) unstable; urgency=high

  * Non-maintainer upload (acked by maintainers)
  * unit-name: generate a clear error code when converting an overly long fs
    path to a unit name
  * basic/unit-name: do not use strdupa() on a path (CVE-2021-33910)
  * basic/unit-name: adjust comments

 -- Salvatore Bonaccorso <carnil@debian.org>  Tue, 13 Jul 2021 19:29:24 +0200
>>>>>>> 6ae958c9

systemd (247.3-5) unstable; urgency=medium

  * udev-udeb: setup /dev/fd, /dev/std{in,out,err} symlinks.
    As systemd-udevd no longer sets them up itself, we create them manually
    after mounting devtmpfs. This avoids breaking applications which expect
    those symlinks. (Closes: #975018)

 -- Michael Biebl <biebl@debian.org>  Mon, 12 Apr 2021 20:21:24 +0200

systemd (247.3-4) unstable; urgency=medium

  [ Luca Boccassi ]
  * Backport patch to fix assert with invalid LoadCredentials=
    Regression introduced in v247, fixed in v249, see:
    https://github.com/systemd/systemd/issues/19178
    (Closes: #986302)

  [ Michael Biebl ]
  * network: Delay addition of IPv6 Proxy NDP addresses.
    Fixes "IPv6 Proxy NDP addresses are being lost from interfaces after
    networkd adds them". (Closes: #985510)

 -- Michael Biebl <biebl@debian.org>  Sun, 11 Apr 2021 16:06:46 +0200

systemd (247.3-3~bpo10+1) buster-backports; urgency=medium

  * Rebuild for buster-backports

 -- Michael Biebl <biebl@debian.org>  Fri, 19 Mar 2021 20:56:22 +0100

systemd (247.3-3) unstable; urgency=medium

  * pkg-config: make prefix overridable again (Closes: #984763)
  * Revert "units: turn off DNSSEC validation when timesyncd resolves
    hostnames"
    Support for SYSTEMD_NSS_RESOLVE_VALIDATE=0 requires the changes from
    https://github.com/systemd/systemd/pull/17823 for the dnssec bypass
    logic. Those are rather invasive changes and not suitable for a stable
    backport.

 -- Michael Biebl <biebl@debian.org>  Thu, 11 Mar 2021 18:09:35 +0100

systemd (247.3-2) unstable; urgency=medium

  * Downgrade a couple of warnings to debug.
    If a package still ships only a SysV init script or if a service file or
    tmpfile uses /var/run, downgrade those messages to debug. We can use
    lintian to detect those issues.
    For service files and tmpfiles in /etc, keep the warning, as those files
    are typically added locally and aren't checked by lintian.
    (Closes: #981407)
  * core: fix mtime calculation of dropin files
    (Closes: #975289)
  * analyze: slightly reword PrivateTmp= message
    (Closes: #931753)
  * rules: move ID_SMARTCARD_READER definition to a <70 configuration
    (Closes: #978011)
  * units: turn off DNSSEC validation when timesyncd resolves hostnames
    (Closes: #898530)
  * table: drop trailing white spaces of the last cell in row
    (Closes: #980820)

 -- Michael Biebl <biebl@debian.org>  Sat, 06 Mar 2021 22:32:14 +0100

systemd (247.3-1~bpo10+1) buster-backports; urgency=medium

  * Rebuild for buster-backports

 -- Michael Biebl <biebl@debian.org>  Thu, 25 Feb 2021 19:50:44 +0100

systemd (247.3-1) unstable; urgency=medium

  [ Michael Biebl ]
  * New upstream version 247.3
  * Rebase patches

  [ Ioanna Alifieraki ]
  * systemctl: return error code when scheduled shutdown fails

 -- Michael Biebl <biebl@debian.org>  Wed, 03 Feb 2021 17:11:39 +0100

systemd (247.2-5~bpo10+1) buster-backports; urgency=medium

  * Rebuild for buster-backports

 -- Michael Biebl <biebl@debian.org>  Sat, 23 Jan 2021 21:15:42 +0100

systemd (247.2-5) unstable; urgency=medium

  [ Matthias Klumpp ]
  * Configure localed to run locale-gen to generate missing locale.
    This applies an (upstreamed) patch to permit systemd-localed to run
    locale-gen to generate missing locale when requested to switch the
    system locale.
    This makes localectl usable on Debian for changing locale without
    breaking system localization or even prevent certain applications from
    running at all after switching to a non-generated locale.

  [ Michael Biebl ]
  * systemctl: do not shutdown immediately on scheduled shutdown.
    When, for whatever reason, a scheduled shutdown fails to be set, systemd
    will proceed with immediate shutdown without allowing the user to react.
    This is counterintuitive because when a scheduled shutdown is issued,
    it means the user wants to shutdown at a specified time in the future,
    not immediately. (Closes: #931235)
  * test: disable DnsmasqClientTest.test_resolved_etc_hosts in
    networkd-test.py.
    This test appears to be flaky.
    See: #979716
  * Bump Standards-Version to 4.5.1
  * Set upstream metadata fields: Bug-Submit, Bug-Database, Repository,
    Repository-Browse

 -- Michael Biebl <biebl@debian.org>  Mon, 18 Jan 2021 13:45:15 +0100

systemd (247.2-4~bpo10+1) buster-backports; urgency=medium

  * Rebuild for buster-backports

 -- Michael Biebl <biebl@debian.org>  Thu, 07 Jan 2021 13:30:08 +0100

systemd (247.2-4) unstable; urgency=medium

  * Move libraries and NSS modules from /lib to /usr/lib.
    Keep libpam_systemd.so installed in /lib, as PAM doesn't support
    loading PAM modules from /usr/lib on a split-usr system.

 -- Michael Biebl <biebl@debian.org>  Sat, 02 Jan 2021 17:06:01 +0100

systemd (247.2-3) unstable; urgency=medium

  * test: use modern qemu numa arguments
    This fixes TEST-36-NUMAPOLICY from the upstream autopkgtest when using
    qemu >= 5.2.
  * Increase timeout when running unit tests.
    The default timeout for individual unit tests is 30s. On slower
    architectures and environments like reproducible-builds, this sometimes
    is not enough.
    Instead of fine-tuning the timeout for each individual test, we instead
    increase the timeouts by a factor of 10.
  * init-functions, getty-static.service: Don't hard-code path to systemctl
    binary.
    This should simplify an eventual move of systemctl from /bin to
    /usr/bin.
  * getty-static.service: Skip if dbus-broker is installed.
    Check for the binary in /usr/bin as this makes it easier to move the
    service files from /lib/systemd to /usr/lib/systemd.

 -- Michael Biebl <biebl@debian.org>  Sat, 26 Dec 2020 13:33:41 +0100

systemd (247.2-2) unstable; urgency=medium

  * Switch to "unified" cgroup hierarchy (i.e. cgroupv2) (Closes: #943981)

 -- Michael Biebl <biebl@debian.org>  Mon, 21 Dec 2020 20:06:49 +0100

systemd (247.2-1~bpo10+1) buster-backports; urgency=medium

  * Rebuild for buster-backports

 -- Michael Biebl <biebl@debian.org>  Tue, 22 Dec 2020 18:02:19 +0100

systemd (247.2-1) unstable; urgency=medium

  [ Balint Reczey ]
  * debian/systemd.NEWS: Mention udev rules changes in 247

  [ Michael Biebl ]
  * New upstream version 247.2
  * Rebase patches
  * test: fix fd_is_mount_point() check

 -- Michael Biebl <biebl@debian.org>  Sun, 20 Dec 2020 20:44:31 +0100

systemd (247.1-4) unstable; urgency=medium

  [ наб ]
  * debian/extra/kernel-install.d/85-initrd.install: Don't install initrd when
    an explicit path was passed (Closes: #970213)
  * debian/extra/kernel-install.d/85-initrd.install: Match initrd installation
    messages and uninstallation to 90-loaderentry.install

  [ Michael Biebl ]
  * sd-device: keep escaped strings in DEVLINK= property (Closes: #976699)

 -- Michael Biebl <biebl@debian.org>  Fri, 11 Dec 2020 20:25:31 +0100

systemd (247.1-3) unstable; urgency=medium

  * d/t/timedated: Ignore return code of dbus-monitor in wait_mon()
    We are not really interested in the return code and error messages from
    dbus-monitor after killing it, so ignore them to avoid undesired
    autopkgtest failures.

 -- Michael Biebl <biebl@debian.org>  Thu, 03 Dec 2020 23:53:29 +0100

systemd (247.1-2) unstable; urgency=medium

  [ Michael Biebl ]
  * Upload to unstable
  * Revert "d/t/timedated: use /bin/bash to work around job handling issue in
    dash"

  [ Balint Reczey ]
  * debian/tests/timedated: Wait for the killed child only.
    There may be other children of the script due to autopkgtest machinery
    and they exit after the script exited. (LP: #1904406)

 -- Michael Biebl <biebl@debian.org>  Wed, 02 Dec 2020 23:25:32 +0100

systemd (247.1-1) experimental; urgency=medium

  * New upstream version 247.1

 -- Michael Biebl <biebl@debian.org>  Tue, 01 Dec 2020 17:17:28 +0100

systemd (247-1) experimental; urgency=medium

  * New upstream version 247
  * Rebase patches
  * Update symbol versions for the v247 release

 -- Michael Biebl <biebl@debian.org>  Thu, 26 Nov 2020 19:46:41 +0100

systemd (247~rc2-3) experimental; urgency=medium

  * Merge changes from unstable
  * sd-device: make sd_device_has_current_tag() compatible with udev database
    generated by older udevd
    (Closes: #974730)
  * Add Breaks: udev (<< 247~) to systemd.
    This ensures that udev is upgraded alongside systemd and both support
    the new udev tags concept introduced in v247. (Closes: #975554)

 -- Michael Biebl <biebl@debian.org>  Thu, 26 Nov 2020 18:18:53 +0100

systemd (247~rc2-2) experimental; urgency=medium

  * missing: define several syscall numbers for MIPS arch (Closes: #974619)

 -- Michael Biebl <biebl@debian.org>  Fri, 13 Nov 2020 19:22:04 +0100

systemd (247~rc2-1) experimental; urgency=medium

  [ Michael Biebl ]
  * New upstream version 247~rc2
    - tmpfiles: Handle filesystems without ACL support in more cases
      (Closes: #972135)
  * Rebase patches
  * Explicitly disable oomd
  * Use -Dmode=release as we want a release, not developer, build
  * Update symbols file for libudev1 and libsystemd0

  [ Luca Boccassi ]
  * systemd-container: install systemd-dissect binary.
    Required for TEST-50-DISSECT since:
    https://github.com/systemd/systemd/pull/16046
  * d/t/control: install squashfs-tools for upstream test.
    Required by TEST-50-DISSECT since upstream PR:
    https://github.com/systemd/systemd/pull/16046

  [ Dan Streetman ]
  * d/control: update meson minimum version
    https://github.com/systemd/systemd/pull/13842#issuecomment-601105975
  * d/t/upstream: convert 'blacklist' term to 'deny-list'
    Support transition for upstream-ci from
    https://github.com/systemd/systemd/pull/16262

 -- Michael Biebl <biebl@debian.org>  Thu, 12 Nov 2020 21:23:22 +0100

systemd (246.6-5) unstable; urgency=medium

  * Drop non-functional DefaultTasksMax patch.
    This patch was supposed to remove the DefaultTasksMax limit, but lost
    its actual logic over 4 years ago, when the patches were rebased for the
    v231 release. Since nobody has complained so far, we can assume it is
    safe to drop this patch. (Closes: #975335)
  * test-seccomp: accept ENOSYS from sysctl(2) too.
    It seems that kernel 5.9 started returning that.
  * test/test-functions: copy /usr/lib/pam.d into $initdir.
    The systemd-user file has been moved from /etc/pam.d into /usr/lib/pam.d,
    so test-functions needs to copy it from /usr/lib/pam.d instead.

 -- Michael Biebl <biebl@debian.org>  Tue, 24 Nov 2020 21:53:25 +0100

systemd (246.6-4) unstable; urgency=medium

  * Revert "Trigger a systemctl daemon-reload when init scripts are installed
    or removed"
    Remove the dpkg file trigger which called systemctl daemon-reload whenever
    a SysV init script was installed. We have proper support in debhelper
    nowadays which makes this superfluous and we want to avoid unnecessary
    systemctl daemon-reload calls.

 -- Michael Biebl <biebl@debian.org>  Thu, 19 Nov 2020 22:35:48 +0100

systemd (246.6-3) unstable; urgency=medium

  * pam: include pam_keyinit session module in systemd-user.
    We want that systemd --user gets its own keyring, not the basic keyring
    set up by systemd --system.
  * pam: move systemd-user PAM config from /etc/pam.d to /usr/lib/pam.d.
    This is supported since PAM 1.2 and we want as little files in /etc as
    possible.
  * init-functions: update LSB hook to not use ignore-dependencies
    job-mode=ignore-dependencies, as currently used in the LSB hook during
    bootup and shutdown, can have undesired side-effects, like changing the
    ordering of services and ultimately causing them to fail, due to unmet
    dependencies.
    So simplify that, and only apply --no-block on reload requests during
    bootup and shutdown. (Closes: #960594)
  * d/t/timedated: use /bin/bash to work around job handling issue in dash.
    See: #975010

 -- Michael Biebl <biebl@debian.org>  Tue, 17 Nov 2020 23:34:07 +0100

systemd (246.6-2~bpo10+1) buster-backports; urgency=medium

  * Rebuild for buster-backports

 -- Michael Biebl <biebl@debian.org>  Sun, 18 Oct 2020 00:01:17 +0200

systemd (246.6-2) unstable; urgency=medium

  * XDG autostart improvements
    - Add support for Path= in XDG Desktop File
    - Ignore more common XDG Desktop Entry fields
    - Lower most info messages to debug level (Closes: #968116)
  * Re-enable seccomp support on riscv64.
    This should be safe now, as the code has fallbacks for systems with
    older libseccomp versions.
  * Move sysusers.d/sysctl.d/binfmt.d/modules-load.d back to /usr.
    In Debian, late mounting of /usr is no longer supported, so it is safe
    to install those files in /usr.
    We want those facilities in /usr, not /, as this will make an eventual
    switch to a merged-usr setup easier. (Closes: #971282)
  * units: update serial-getty@.service to support 57600 baud rate
    (Closes: #969144)
  * bootspec: don't fail with EIO if searching for ESP and finding one without
    an enveloping partition table
    (Closes: #970534)

 -- Michael Biebl <biebl@debian.org>  Thu, 15 Oct 2020 23:48:34 +0200

systemd (246.6-1~bpo10+1) buster-backports; urgency=medium

  * Rebuild for buster-backports

 -- Michael Biebl <biebl@debian.org>  Thu, 24 Sep 2020 18:45:48 +0200

systemd (246.6-1) unstable; urgency=medium

  * New upstream version 246.6
  * Rebase patches

 -- Michael Biebl <biebl@debian.org>  Mon, 21 Sep 2020 20:28:36 +0200

systemd (246.5-1~bpo10+1) buster-backports; urgency=medium

  * Rebuild for buster-backports

 -- Michael Biebl <biebl@debian.org>  Mon, 14 Sep 2020 08:21:12 +0200

systemd (246.5-1) unstable; urgency=medium

  * New upstream version 246.5
    - network: fix NDisc handling for the case when multiple routers exist
      (Closes: #969599)
    - core/socket: we may get ENOTCONN from socket_instantiate_service()
      (Closes: #970156)
  * Rebase patches

 -- Michael Biebl <biebl@debian.org>  Mon, 14 Sep 2020 08:04:39 +0200

systemd (246.4-1~bpo10+1) buster-backports; urgency=medium

  * Rebuild for buster-backports

 -- Michael Biebl <biebl@debian.org>  Fri, 04 Sep 2020 23:49:03 +0200

systemd (246.4-1) unstable; urgency=medium

  * New upstream version 246.4
  * Rebase patches

 -- Michael Biebl <biebl@debian.org>  Wed, 02 Sep 2020 13:30:52 +0200

systemd (246.3-1) unstable; urgency=medium

  * New upstream version 246.3
  * Rebase patches

 -- Michael Biebl <biebl@debian.org>  Sat, 29 Aug 2020 18:39:32 +0200

systemd (246.2-2) unstable; urgency=medium

  [ Balint Reczey ]
  * debian/systemd.postinst: Restart systemd-networkd.socket on incompatible
    change.
    PassCredentials=yes is replaced with PassPacketInfo=yes and extra padding is
    dropped, too.
    (Closes: #968589, LP: #1891716)

  [ Michael Biebl ]
  * Fix restart of systemd-networkd.socket.
    We can't restart the socket while systemd-networkd.service is still
    active. Instead we stop the socket and ensure, that a try-restart of
    systemd-networkd.service also starts the socket.
  * seccomp: Add support for riscv64 (Closes: #954312)
  * Support missing conditions/asserts everywhere (Closes: #968612)
  * path: Skip directories when finalising $PATH search (Closes: #969006)

 -- Michael Biebl <biebl@debian.org>  Sat, 29 Aug 2020 16:24:49 +0200

systemd (246.2-1) unstable; urgency=medium

  * New upstream version 246.2
  * Remove resolvconf.conf drop-in, resolved integration moved to resolvconf
    package
  * Rebase patches
  * Add versioned Breaks against resolvconf (<< 1.83~) to systemd.
    The PathExists= directive was changed in v246 to match the documented
    behaviour but now causes resolvconf-pull-resolved.service to be
    continuously triggered by resolvconf-pull-resolved.path.
    This requires a fix in the resolvconf package, see #968015.
    (Closes: #967906)
  * Keep journal files compatible with older versions.
    Disable the KEYED-HASH journal feature by default and keep LZ4 (instead
    of ZSTD) as default compression for new journal files. Otherwise journal
    files are incompatible and can't be read by older journalctl
    implementations.
    This patch can be dropped in bullseye+1, as journalctl from bullseye
    will then be able to read journal files with those features.
    (Closes: #968055)

 -- Michael Biebl <biebl@debian.org>  Mon, 17 Aug 2020 22:28:09 +0200

systemd (246.1-1) unstable; urgency=medium

  * New upstream version 246.1
  * Rebase patches

 -- Michael Biebl <biebl@debian.org>  Sun, 16 Aug 2020 13:14:46 +0200

systemd (246-2) unstable; urgency=medium

  * Upload to unstable

 -- Michael Biebl <biebl@debian.org>  Mon, 03 Aug 2020 09:46:27 +0200

systemd (246-1) experimental; urgency=medium

  * New upstream version 246
  * Rebase patches
  * Update symbols file for libsystemd0
  * Bump libapparmor-dev Build-Depends to (>= 2.13)
  * Disable libfido2 support.
    This is only used by homed which we don't enable.

 -- Michael Biebl <biebl@debian.org>  Thu, 30 Jul 2020 22:22:24 +0200

systemd (245.7-1~bpo10+1) buster-backports; urgency=medium

  * Rebuild for buster-backports

 -- Michael Biebl <biebl@debian.org>  Mon, 03 Aug 2020 09:43:00 +0200

systemd (245.7-1) unstable; urgency=medium

  [ Michael Biebl ]
  * New upstream version 245.7
    - resolve: enable RES_TRUSTAD towards the 127.0.0.53 stub resolver
      (Closes: #965371)
    - basic/cap-list: parse/print numerical capabilities
      (Closes: #964926)
  * Rebase patches

  [ Dan Streetman ]
  * Add libzstd-dev and zstd as build and test deps.
    https://github.com/systemd/systemd/pull/15422

 -- Michael Biebl <biebl@debian.org>  Mon, 27 Jul 2020 23:24:47 +0200

systemd (245.6-3) unstable; urgency=medium

  [ Dan Streetman ]
  * d/t/upstream: capture new merged 'system.journal' from tests.
    https://github.com/systemd/systemd/pull/15281
  * d/t/upstream: use --directory or --file param for journalctl.
    Properly tell journalctl if the journal to parse is a dir or file.
  * d/t/storage: check for ext2 or ext4 fs when using crypttab 'tmp' option.
    https://github.com/systemd/systemd/pull/15853

  [ Martin Pitt ]
  * debian/tests/localed-locale: Fix for environments without en_US.UTF-8.
    Unconditionally back up/restore locale configuration files and generate
    en_US.UTF-8. Previously the test failed in environments which have some
    locale other than en_US.UTF-8 in /etc/default/locale.
    Also fix the assertion of /etc/locale.conf not being present after
    localectl. This only applies to Debian/Ubuntu tests, not upstream ones.

  [ Dimitri John Ledkov ]
  * Enable EFI/bootctl on armhf.

 -- Michael Biebl <biebl@debian.org>  Tue, 14 Jul 2020 18:16:57 +0200

systemd (245.6-2) unstable; urgency=medium

  [ Dan Streetman ]
  * 40-vm-hotadd.rules: check offline before onlining memory/cpus.
    The kernel will return EINVAL if the memory or cpu is already online,
    which is harmless, but adds a confusing error to the log. Avoid the error
    message by only onlining if the memory or cpu is currently offline.
    (LP: #1876018)

  [ Michael Biebl ]
  * d/t/boot-and-services: use canonical name for NetworkManager service
  * Fix build with libmicrohttpd 0.9.71.
    The return type of callbacks was changed from int to an enum.

  [ Youfu Zhang ]
  * fsckd: avoid useless CR displayed on console (LP: #1692353)

  [ Balint Reczey ]
  * dhclient-exit-hooks.d/timesyncd: Act only when systemd-timesyncd is available.
    Otherwise the hook script might trigger an error if the
    systemd-timesyncd package is uninstalled but not purged. (LP: #1873031)

 -- Michael Biebl <biebl@debian.org>  Sun, 05 Jul 2020 11:44:39 +0200

systemd (245.6-1~bpo10+1) buster-backports; urgency=medium

  * Rebuild for buster-backports

 -- Michael Biebl <biebl@debian.org>  Wed, 10 Jun 2020 10:34:15 +0200

systemd (245.6-1) unstable; urgency=medium

  [ Michael Biebl ]
  * New upstream version 245.6
  * Rebase patches

  [ Balint Reczey ]
  * debian/tests/boot-and-services: Handle missing fstab (LP: #1877078)

 -- Michael Biebl <biebl@debian.org>  Mon, 08 Jun 2020 00:56:37 +0200

systemd (245.5-3~bpo10+1) buster-backports; urgency=medium

  * Rebuild for buster-backports

 -- Michael Biebl <biebl@debian.org>  Wed, 27 May 2020 20:00:00 +0200

systemd (245.5-3) unstable; urgency=medium

  [ Michael Biebl ]
  * Bump priority of libnss-systemd to standard
  * logind: avoid shadow lookups when doing userdb client side
  * Disable DNSSEC support by default in resolved.
    The upstream default, DNSSEC=allow-downgrade can lead to compatibility
    issues with certain network access points. Previously, DNSSEC support
    was only turned off when built for a stable Debian release, but it is
    safer and more consistent to just generally change the default to
    DNSSEC=no. (Closes: #959996)
  * Bump debhelper compatibility level to 13.
    Use the debhelper-compat package to declare the compatibility level and
    drop debian/compat.
  * Convert to dh_installsystemd and disable dh_installsystemduser
  * Drop custom initramfs update code.
    Now handled by dh_installinitramfs which is enabled by default in compat
    level 12 and above.

  [ Dan Streetman ]
  * Cherry-pick fix from upstream master to adjust UseGateway= default
    - network: change UseGateway= default to UseRoutes= setting
    - network: honor SetDNSRoutes= even if UseGateway=False
    (LP: #1867375)

  [ Topi Miettinen ]
  * Delete empty lines at end of file.
    Upstream commit hooks don't allow empty lines and of course they serve no
    purpose.

 -- Michael Biebl <biebl@debian.org>  Sun, 17 May 2020 19:28:49 +0200

systemd (245.5-2~bpo10+1) buster-backports; urgency=medium

  * Rebuild for buster-backports

 -- Michael Biebl <biebl@debian.org>  Thu, 30 Apr 2020 13:04:56 +0200

systemd (245.5-2) unstable; urgency=medium

  * Cherry-pick various fixes from upstream master
    - network: add a flag to ignore gateway provided by DHCP server
    - userdb: when doing client-side NSS look-ups optionally avoid shadow
      look-ups
    - nss-systemd: don't synthesize root/nobody when iterating
    - core: make sure we don't get confused when setting TERM for a tty fd
    - core: make sure to restore the control command id, too
  * Install 60-block.rules in udev-udeb and initramfs-tools.
    The block device rules were split out from 60-persistent-storage.rules
    into its own rules file in v220. Those rules ensure that change events
    are emitted and the udev db is updated after metadata changes.
    Thanks to Pascal Hambourg (Closes: #958397)

 -- Michael Biebl <biebl@debian.org>  Mon, 27 Apr 2020 17:38:44 +0200

systemd (245.5-1) unstable; urgency=medium

  [ Michael Biebl ]
  * New upstream version 245.5
  * Rebase patches

  [ Dan Streetman ]
  * Follow symlinks when finding link files to copy into initramfs.
    If the /{etc,lib}/systemd/network directory itself is a symlink, the find
    command will not actually find any of the files in the dir it links to.
    Use the find -L param to follow symlinks.
    (LP: #1868892)
  * Remove Ubuntu-specific ondemand.service.
    New processors handle scaling/throttling in internal firmware
    (e.g. intel_pstate), and do not require OS config.
    Additionally, nobody else does this, not even Debian.

 -- Michael Biebl <biebl@debian.org>  Sat, 18 Apr 2020 20:41:18 +0200

systemd (245.4-4) unstable; urgency=medium

  * Drop Conflicts: virtualbox-guest-utils from systemd-timesyncd.
    Otherwise this could lead to virtualbox-guest-utils being uninstalled on
    upgrades which is not intended. (Closes: #956436)
  * pid1: automatically generate systemd-remount-fs.service deps, plus enable
    systemd-pstore from sysinit.target
  * Fix systemd-pstore.service enablement symlink on upgrades.
    It is now started via sysinit.target. Also clean up the symlink on
    purge.

 -- Michael Biebl <biebl@debian.org>  Mon, 13 Apr 2020 11:34:31 +0200

systemd (245.4-3) unstable; urgency=medium

  [ Dan Streetman ]
  * d/rules: in dh_auto_test, include meson param --print-errorlogs.
    Also, don't cat testlog.txt; it's noisy and not very helpful.
    Upstream request:
    https://github.com/systemd/systemd/pull/14338#issuecomment-603432989

  [ Michael Biebl ]
  * pid1: by default make user units inherit their umask from the user manager
    (Closes: #945000)
  * user-util: rework how we validate user names.
    This reworks the user validation infrastructure. There are now two
    modes. In regular mode we are strict and test against a strict set of
    valid chars. And in "relaxed" mode we just filter out some really
    obvious, dangerous stuff. i.e. strict is whitelisting what is OK, but
    "relaxed" is blacklisting what is really not OK.
    The idea is that we use strict mode whenever we allocate a new user,
    while "relaxed" mode is used when we process users registered elsewhere.
    (Closes: #955541)

 -- Michael Biebl <biebl@debian.org>  Fri, 10 Apr 2020 11:55:15 +0200

systemd (245.4-2) unstable; urgency=medium

  [ Balint Reczey ]
  * Ship systemd-timesyncd in a separate package.
    The new systemd-timesyncd package conflicting with other NTP-related
    packages resolves the problems arising when running systemd-timesyncd
    and other NTP servers on the same system.
    (LP: #1849156, Closes: #805927, #947936)

 -- Michael Biebl <biebl@debian.org>  Sat, 04 Apr 2020 08:59:50 +0200

systemd (245.4-1) unstable; urgency=medium

  [ Michael Biebl ]
  * New upstream version 245.4
    - Allow names starting with a digit (Closes: #954174)
    - Recognize davfs as network file system (Closes: #954755)
  * Enable systemd-pstore.service by default on new installs and upgrades
    (Closes: #952767)
  * Revert "Enable seccomp support on riscv64"
    This requires further changes to the source code and a newer, not yet
    officially released, libseccomp. Since this complicates backports revert
    this change for the time being.

  [ Dan Streetman ]
  * d/t/logind: use grep -s when checking /sys/power/state.
    Some kernels in Ubuntu (e.g. linux-kvm) do not enable CONFIG_PM, which
    results in stderr output when the logind test tries to grep the power
    state file, causing the test to fail.  The test already handles skipping
    the test if suspend isn't supported, so just use -s to suppress grep
    from printing to stderr if the file doesn't exist.

 -- Michael Biebl <biebl@debian.org>  Thu, 02 Apr 2020 11:58:18 +0200

systemd (245.2-1) unstable; urgency=medium

  * New upstream version 245.2
  * Rebase patches
  * Enable seccomp support on riscv64 (Closes: #954077)
  * Drop migration code for the switch from DynamicUser=yes to no.
    This code is no longer needed as it only affected systems between 239-1
    and 239-5, i.e. it never affected a stable release.

 -- Michael Biebl <biebl@debian.org>  Wed, 18 Mar 2020 23:32:08 +0100

systemd (245-2) unstable; urgency=medium

  * Revert "job: Don't mark as redundant if deps are relevant"
    This change negatively affects plymouth which was no longer properly
    stopped after the system has completed booting. The running plymouth
    daemon can trigger a VT switch (to tty1). (Closes: #953670)

 -- Michael Biebl <biebl@debian.org>  Thu, 12 Mar 2020 13:55:26 +0100

systemd (245-1) unstable; urgency=medium

  [ Balint Reczey ]
  * New upstream version 245
  * Refresh patches
  * Update symbols

  [ Michael Biebl ]
  * Disable repart, userdb, homed, fdisk, pwquality, p11kit feature.
    Those are new features which drag in new dependencies and need further
    review first.
  * analyze: Fix table time output
  * execute: Fix migration from DynamicUser=yes to no
  * Drop manual clean up of /var/lib/private/systemd/timesync.
    This is now done properly by systemd itself when a service switches from
    DynamicUser=yes to no.

 -- Michael Biebl <biebl@debian.org>  Wed, 11 Mar 2020 13:33:37 +0100

systemd (244.3-1~bpo10+1) buster-backports; urgency=medium

  * Rebuild for buster-backports

 -- Michael Biebl <biebl@debian.org>  Fri, 28 Feb 2020 18:32:48 +0100

systemd (244.3-1) unstable; urgency=medium

  * New upstream version 244.3
    - Revert "Support Plugable UD-PRO8 dock"
      Unfortunately the same usb hub is used in other places, and causes
      numerous regressions. (Closes: #951330)

 -- Michael Biebl <biebl@debian.org>  Sat, 15 Feb 2020 15:44:45 +0100

systemd (244.2-1) unstable; urgency=medium

  [ Michael Biebl ]
  * New upstream version 244.2
    - polkit: when authorizing via PolicyKit re-resolve callback/userdata
      instead of caching it (CVE-2020-1712, Closes: #950732)
  * Rebase patches
  * Bump Standards-Version to 4.5.0

  [ Balint Reczey ]
  * Remove empty /var/log/journal/ on purge

 -- Michael Biebl <biebl@debian.org>  Fri, 07 Feb 2020 19:24:20 +0100

systemd (244.1-3) unstable; urgency=medium

  * Update documentation regarding network interface naming.
    Document that 73-usb-net-by-mac.link needs to be masked together with
    99-default.link if one wants to disable the systemd naming scheme and keep
    the kernel-provided names. (Closes: #946196)
  * Update debian/rules clean target to remove all Python bytecode
  * Update systemd package description.
    Recommend init=/lib/systemd/systemd instead of init=/bin/systemd.
    The latter is just a compat symlink which might go away eventually.
  * shared/dropin: fix assert for invalid drop-in.
    Fixes an assertion when running systemctl cat on inexistent
    unit templates. (Closes: #950489)
  * core: call dynamic_user_acquire() only when 'group' is non-null.
    Fixes an assertion in systemd which could happen if a unit is reloaded
    and the unit is in bad-setting state. (Closes: #950409)
  * Don't fail upgrade if /proc is not mounted.
    Applying ACLs on /var/log/journal via systemd-tmpfiles requires a
    mounted /proc. Skip this step if /proc is not available, e.g. in a
    chroot. (Closes: #950533)

 -- Michael Biebl <biebl@debian.org>  Tue, 04 Feb 2020 00:11:55 +0100

systemd (244.1-2) unstable; urgency=medium

  * Report status of libpam-systemd and libnss-systemd in systemd reportbug
    template.
    Since the libpam-systemd Recommends was moved from systemd to
    systemd-sysv we no longer get this information automatically, so request
    it explicitly.
  * Drop btrfs-progs Recommends from systemd-container.
    Upstream has dropped the logic of setting up /var/lib/machines as btrfs
    loopback mount so this Recommends is no longer necessary.
  * Fix processing of dpkg triggers in systemd.
    We need to use $@ instead of "$@" so we can iterate through the
    individual trigger names which are passed as a space separated list in
    the second argument.
  * Fix cleanup of timesyncd state directory
  * Enable persistent journal.
    Create /var/log/journal on upgrades and new installs. This enables
    persistent journal in auto mode. (Closes: #717388)

 -- Michael Biebl <biebl@debian.org>  Sat, 01 Feb 2020 02:59:12 +0100

systemd (244.1-1) unstable; urgency=medium

  [ Michael Biebl ]
  * New upstream version 244.1
    - network: fix segfault in parsing SendOption= (Closes: #946475)
  * core: don't allow perpetual units to be masked (Closes: #948710)

  [ Balint Reczey ]
  * debian/watch: Switch to watch tags at github.com/systemd/systemd-stable.
    Upstream point releases appear there.

  [ Helmut Grohne ]
  * Add basic support for the noinsttest build profile
  * Annotate dbus build dependency with <!noinsttest>
    The dbus library is needed for building tests. As such it must be
    present unless we disable both build time and installed tests.
    Previously, building with the nocheck profile worked, but it didn't
    reproduce a regular build.

 -- Michael Biebl <biebl@debian.org>  Sat, 25 Jan 2020 18:53:23 +0100

systemd (244-3~bpo10+1) buster-backports; urgency=medium

  * Rebuild for buster-backports

 -- Michael Biebl <biebl@debian.org>  Sun, 29 Dec 2019 20:04:33 +0100

systemd (244-3) unstable; urgency=medium

  * Update udev-udeb to use 73-usb-net-by-mac.link

 -- Michael Biebl <biebl@debian.org>  Mon, 02 Dec 2019 23:44:52 +0100

systemd (244-2) unstable; urgency=medium

  * Add lintian override for udev.
    60-autosuspend-chromiumos.rules triggers a udev-rule-missing-subsystem
    warning. This is a false positive, as SUBSYSTEM is tested at the
    beginning of the rules file.
  * Add lintian override for systemd-container
    systemd-nspawn@.service triggers a
    systemd-service-file-refers-to-unusual-wantedby-target warning but
    nspawn containers are supposed to be started via machines.target.
  * Make it easier to override MAC based name policy for USB network adapters.
    Replace 73-usb-net-by-mac.rules with 73-usb-net-by-mac.link. The .link
    file provides the same functionality but makes it easier to set a custom
    name for USB network adapters via the systemd.link mechanism.
    Thanks to Benjamin Poirier (Closes: #941636)
  * Move libpam-systemd Recommends from systemd to systemd-sysv.
    libpam-systemd is only really useful if systemd is PID 1 and the systemd
    package should be installable without affecting another installed init
    system. (Closes: #926316)
  * Upload to unstable

 -- Michael Biebl <biebl@debian.org>  Mon, 02 Dec 2019 17:57:55 +0100

systemd (244-1) experimental; urgency=medium

  * New upstream version 244
    - udev: do not propagate error when executing PROGRAM and IMPORT{program}
      (Closes: #944675)
    - sd-event: don't invalidate source type on disconnect
      (Closes: #945332)
  * Rebase patches

 -- Michael Biebl <biebl@debian.org>  Sat, 30 Nov 2019 16:39:57 +0100

systemd (243-9) unstable; urgency=medium

  [ Daniel Kahn Gillmor ]
  * resolved: fix connection failures with TLS 1.3 and GnuTLS (Closes: #945507)

 -- Michael Biebl <biebl@debian.org>  Fri, 29 Nov 2019 21:33:19 +0100

systemd (243-8) unstable; urgency=medium

  * udevadm: ignore EROFS and return earlier.
    Fixes failures of "udevadm trigger" in containers with a readonly /sys.
    (Closes: #944860)
  * udev: silence warning about PROGRAM+= or IMPORT+= rules (Closes: #944917)
  * man: add entry about SpeedMeter= (Closes: #944597)
  * udev: drop SystemCallArchitectures=native from systemd-udevd.service.
    We can't really control what helper programs are run from other udev
    rules. E.g. running i386 binaries under amd64 is a valid use case and
    should not trigger a SIGSYS failure. (Closes: #869719)

 -- Michael Biebl <biebl@debian.org>  Tue, 19 Nov 2019 09:17:12 +0100

systemd (243-7) unstable; urgency=medium

  * Fix build failure on arm64 with libseccomp >= 2.4.2

 -- Michael Biebl <biebl@debian.org>  Fri, 15 Nov 2019 22:01:17 +0100

systemd (243-6) unstable; urgency=medium

  * Revert "sysusers: properly mark generated accounts as locked"
    We shouldn't lock the accounts because people actually need to use them, and
    if they are locked, various tools will refuse.
  * udev: ignore error caused by device disconnection.
    During an add or change event, the device may be disconnected.
    (Closes: #944586)
  * udev: do not append newline when writing attributes

 -- Michael Biebl <biebl@debian.org>  Thu, 14 Nov 2019 14:09:49 +0100

systemd (243-5) unstable; urgency=medium

  * Switch default hierarchy (back) to hybrid.
    Since v243, the new upstream default is unified, but this still causes
    regressions in important packages, like LXC or Docker, so switch the
    default back to hybrid for now.
  * Drop masks for SysV init scripts that have been dropped
  * Drop masks for SysV init scripts provided by initscripts and bootlogd
  * logind: fix emission of PropertiesChanged signal for users and seats
  * Bump Standards Version to 4.4.1
  * Upload to unstable

 -- Michael Biebl <biebl@debian.org>  Mon, 11 Nov 2019 00:58:41 +0100

systemd (243-4) experimental; urgency=medium

   * Merge changes from unstable branch

 -- Michael Biebl <biebl@debian.org>  Sat, 09 Nov 2019 01:15:08 +0100

systemd (243-3) experimental; urgency=medium

  * Import patches from v243-stable branch (up to ef677436aa)

 -- Michael Biebl <biebl@debian.org>  Mon, 14 Oct 2019 15:26:01 +0200

systemd (243-2) experimental; urgency=medium

  * Import patches from v243-stable branch (up to fab6f010ac)

 -- Michael Biebl <biebl@debian.org>  Sun, 22 Sep 2019 12:46:02 +0200

systemd (243-1) experimental; urgency=medium

  * New upstream version 243
  * Merge changes from unstable branch

 -- Michael Biebl <biebl@debian.org>  Thu, 05 Sep 2019 01:21:49 +0200

systemd (243~rc2-1) experimental; urgency=medium

  * New upstream version 243~rc2
    - man: document that "systemd-analyze blame/critical-chain" is not useful
      to track down job latency. (Closes: #920234)
    - systemctl: process all units matched by a glob in the cat verb by
      default. (Closes: #904913)
    - units: automatically revert to /run logging on shutdown if necessary.
      Prevents /var staying busy on shutdown due to journald.
      (Closes: #851402)
    - bash-completion: don't sort syslog priorities. (Closes: #913222)
    - man: add example for setting multiple properties at once.
      (Closes: #807464)
  * Rebase patches
  * Update symbols file for libsystemd0
  * core: stop removing non-existent and duplicate lookup paths
  * Install static-nodes-permissions.conf tmpfile in udev

 -- Michael Biebl <biebl@debian.org>  Sat, 31 Aug 2019 00:20:41 +0200

systemd (242-8~bpo10+1) buster-backports; urgency=medium

  * Rebuild for buster-backports

 -- Michael Biebl <biebl@debian.org>  Sat, 09 Nov 2019 00:38:15 +0100

systemd (242-8) unstable; urgency=medium

  [ Dan Streetman ]
  * d/extra/rules/73-special-net-names.rules: use $$ instead of $ in PROGRAM=
    value.
    Fixes incorrect variable substitution.
  * Rework and improve blacklist handling in debian/tests/upstream

  [ Balint Reczey ]
  * Various improvements to debian/extra/checkout-upstream making it more
    straightforward to override the default behaviour
  * Use package version as systemd's reported version (LP: #1849158)

  [ Michael Biebl]
  * debiant/tests/udev: replace deprecated ADTTMP with AUTOPKGTEST_TMP

 -- Michael Biebl <biebl@debian.org>  Fri, 08 Nov 2019 23:18:00 +0100

systemd (242-7~bpo10+1) buster-backports; urgency=medium

  * Rebuild for buster-backports
  * Switch debian-branch to buster-backports

 -- Michael Biebl <biebl@debian.org>  Wed, 16 Oct 2019 18:34:27 +0200

systemd (242-7) unstable; urgency=medium

  * sleep: properly pass verb to sleep script
  * core: factor root_directory application out of apply_working_directory.
    Fixes RootDirectory not working when used in combination with User.
    (Closes: #939408)
  * shared/bus-util: drop trusted annotation from
    bus_open_system_watch_bind_with_description().
    This ensures that access controls on systemd-resolved's D-Bus interface
    are enforced properly.
    (CVE-2019-15718, Closes: #939353)

 -- Michael Biebl <biebl@debian.org>  Wed, 04 Sep 2019 19:34:17 +0200

systemd (242-6) unstable; urgency=medium

  [ Dan Streetman ]
  * d/t/control: upstream test requires qemu-system-ppc on ppc64el
  * d/t/control: install seabios for upstream test.
    Some archs (at least arm64) qemu implementation require the vga bios.

  [ Michael Biebl ]
  * Drop unused lintian override
  * network: fix ListenPort= in [WireGuard] section (Closes: #936198)
  * d/e/r/73-usb-net-by-mac.rules: import net.ifnames only for network devices
    (Closes: #934589)
  * d/e/r/73-usb-net-by-mac.rules: skip if iface name was provided by
    user-space
  * Drop dbus activation stub service.
    Since dbus 1.11.0, a dbus-daemon that is run with --systemd-activation
    automatically assumes that o.fd.systemd1 is an activatable service.
    As a result, with a new enough dbus version,
    /usr/share/dbus-1/services/org.freedesktop.systemd1.service and
    /usr/share/dbus-1/system-services/org.freedesktop.systemd1.service
    become unnecessary and can be removed. (Closes: #914015)
  * Revert "core: check start limit on condition checks too"
    If a unit was referenced too often, it hit the restart limit and the
    unit was marked as failed. Fixes a regression introduced in v242.
    (Closes: #935829)

  [ Michael Prokop ]
  * README.Debian: document KillUserProcesses behavior in Debian

 -- Michael Biebl <biebl@debian.org>  Tue, 03 Sep 2019 11:09:07 +0200

systemd (242-5) unstable; urgency=medium

  [ Dan Streetman ]
  * d/rules: add CONFFGLAGS_UPSTREAM to dh_auto_configure -- params

  [ Michael Biebl ]
  * core: never propagate reload failure to service result.
    Fixes a regression introduced in v239 where the main process of a
    service unit gets killed on reload if ExecReload fails. (Closes: #936032)
  * shared/seccomp: add sync_file_range2.
    Some architectures need the arguments to be reordered because of alignment
    issues. Otherwise, it's the same as sync_file_range.
    Fixes sync_file_range failures in nspawn containers on arm, ppc.
    (Closes: #935091)
  * bash-completion: don't sort syslog priorities.
    By default, the available completions are sorted alphabetically, which
    is counterproductive in case of syslog priorities. Override the default
    behavior using the `nosort` option. (Closes: #913222)
  * test-bpf: skip test when run inside containers

 -- Michael Biebl <biebl@debian.org>  Thu, 29 Aug 2019 16:18:18 +0200

systemd (242-4) unstable; urgency=medium

  * Upload to unstable

 -- Michael Biebl <biebl@debian.org>  Wed, 21 Aug 2019 22:09:13 +0200

systemd (242-3) experimental; urgency=medium

  [ Dan Streetman ]
  * d/t/boot-and-services: fix test_failing()
  * d/t/boot-and-services: check for any kernel message, not just first kernel
    message (Closes: #929730)
  * d/t/upstream: add TEST-30, TEST-34 to blacklist
  * d/t/timedated: replace systemctl is-active with systemctl show
  * d/t/control: root-unittests can break networking, add breaks-testbed
  * d/t/control: mark udev test skippable
  * d/t/upstream: always cleanup after (and before) each test
  * d/t/control: upstream test requires dmeventd
  * d/e/checkout-upstream: don't remove .git
  * d/e/checkout-upstream: move change to debian/ files above other changes
  * d/e/checkout-upstream: add UPSTREAM_KEEP_CHANGELOG param
  * d/e/checkout-upstream: create git commits for each change
  * d/e/checkout-upstream: switch from 'quilt' to 'native' format
  * d/e/checkout-upstream: set user.name, user.email if unset
  * d/t/storage: change plaintext_name to include testname
  * d/t/storage: increase wait for plaintext_dev from 5 to 30 seconds
  * d/t/storage: wait for service to start, only stop if active
  * d/t/storage: don't search for 'scsi_debug' in ask_password
  * d/t/storage: manage scsi_debug using add_hosts (Closes: #929728)
  * d/t/storage: use short timeout waiting for scsi_debug block dev to appear
  * d/t/storage: convert password agent into normal Thread
  * d/t/storage: fail if socket info not in ask_password contents
  * d/t/boot-smoke: pass failure reason to fail() to print instead of separate
    echo
  * d/t/boot-smoke: in fail() set +e so errors are ignored while gathering
    data
  * d/t/boot-smoke: gather still running jobs in fail()
  * d/t/boot-smoke: wait for is-system-running
  * d/t/boot-smoke: call fail if pidof polkitd fails
  * d/t/boot-smoke: remove check for running jobs

  [ Michael Biebl ]
  * d/t/boot-smoke: check for NetworkManager instead of D-Bus activated
    polkitd (Closes: #934992)

 -- Michael Biebl <biebl@debian.org>  Wed, 21 Aug 2019 00:12:22 +0200

systemd (242-2) experimental; urgency=medium

  [ Michael Biebl ]
  * Drop dependency on lsb-base.
    It is only needed when booting with sysvinit and initscripts, but
    initscripts already Depends on lsb-base (see #864999).
  * Stop removing enablement symlinks in /etc/systemd/system.
    With v242 this is no longer necessary as `ninja install` will no longer
    create those symlinks.
  * Replace manual removal of halt-local.service with upstream patch

  [ Dimitri John Ledkov ]
  * Build manpages in .deb variant.
    Upstream snapshots are switching to building manpages off by default.

  [ Luca Boccassi ]
  * Enable portabled and install related files in systemd-container.
    Keep disabled for the udeb profile. (Closes: #918606)

 -- Michael Biebl <biebl@debian.org>  Fri, 07 Jun 2019 22:41:50 +0200

systemd (242-1) experimental; urgency=medium

  * New upstream version 242
    - Change ownership/mode of the execution directories also for static users
      (Closes: #919231)
    - A new boolean sandboxing option RestrictSUIDSGID= has been added that is
      built on seccomp. When turned on, creation of SUID/SGID files is
      prohibited. The NoNewPrivileges= and the new RestrictSUIDSGID= options
      are now implied if DynamicUser= is turned on for a service.
      (Closes: #928102, CVE-2019-3843, CVE-2019-3844)
  * Drop Revert-udev-network-device-renaming-immediately-give.patch.
    This patch needs ongoing maintenance work to be adapted to new releases
    and fails to apply with v242. Instead of investing more time into it we
    are going to drop the patch as it was a hack anyway.
  * Rebase patches
  * Drop pre-stretch migration code
  * Drop /sbin/udevadm compat symlink (Closes: #852580)
  * socket-util: Make sure flush_accept() doesn't hang on unexpected
    EOPNOTSUPP
  * Enable regexp matching support in journalctl using pcre2 (Closes: #898892)
  * Switch from libidn to libidn2 (Closes: #928615)

 -- Michael Biebl <biebl@debian.org>  Wed, 08 May 2019 01:33:56 +0200

systemd (241-7) unstable; urgency=medium

  [ Michael Biebl ]
  * network: Fix failure to bring up interface with Linux kernel 5.2.
    Backport two patches from systemd master in order to fix a bug with 5.2
    kernels where the network interface fails to come up with the following
    error: "enp3s0: Could not bring up interface: Invalid argument"
    (Closes: #931636)
  * Use /usr/sbin/nologin as nologin shell.
    In Debian the nologin shell is installed in /usr/sbin, not /sbin.
    (Closes: #931850)

  [ Mert Dirik ]
  * 40-systemd: Don't fail if SysV init script uses set -u and $1 is unset
    (Closes: #931719)

 -- Michael Biebl <biebl@debian.org>  Thu, 18 Jul 2019 19:38:23 +0200

systemd (241-6) unstable; urgency=medium

  * ask-password: Prevent buffer overflow when reading from keyring.
    Fixes a possible memory corruption that causes systemd-cryptsetup to
    crash either when a single large password is used or when multiple
    passwords have already been pushed to the keyring. (Closes: #929726)
  * Clarify documentation regarding %h/%u/%U specifiers.
    Make it clear, that setting "User=" has no effect on those specifiers.
    Also ensure that "%h" is actually resolved to "/root" for the system
    manager instance as documented in the systemd.unit man page.
    (Closes: #927911)
  * network: Behave more gracefully when IPv6 has been disabled.
    Ignore any configured IPv6 settings when IPv6 has been disabled in the
    kernel via sysctl. Instead of failing completely, continue and log a
    warning instead. (Closes: #929469)

 -- Michael Biebl <biebl@debian.org>  Mon, 08 Jul 2019 11:27:51 +0200

systemd (241-5) unstable; urgency=medium

  * Revert "Add check to switch VTs only between K_XLATE or K_UNICODE"
    This change left the keyboard in an unusable state when exiting an X
    session. (Closes: #929229)

 -- Michael Biebl <biebl@debian.org>  Fri, 24 May 2019 22:58:59 +0200

systemd (241-4) unstable; urgency=medium

  * journal-remote: Do not request Content-Length if Transfer-Encoding is
    chunked (Closes: #927008)
  * systemctl: Restore "systemctl reboot ARG" functionality.
    Fixes a regression introduced in v240. (Closes: #928659)
  * random-util: Eat up bad RDRAND values seen on AMD CPUs.
    Some AMD CPUs return bogus data via RDRAND after a suspend/resume cycle
    while still reporting success via the carry flag.
    Filter out invalid data like -1 (and also 0, just to be sure).
    (Closes: #921267)
  * Add check to switch VTs only between K_XLATE or K_UNICODE.
    Switching to K_UNICODE from other than L_XLATE can make the keyboard
    unusable and possibly leak keypresses from X.
    (CVE-2018-20839, Closes: #929116)
  * Document that DRM render nodes are now owned by group "render"
    (Closes: #926886)

 -- Michael Biebl <biebl@debian.org>  Fri, 17 May 2019 21:16:33 +0200

systemd (241-3) unstable; urgency=high

  [ Michael Biebl ]
  * Drop systemd-shim alternative from libpam-systemd.
    A fixed systemd-shim package which works with newer versions of systemd
    is unlikely to happen given that the systemd-shim package has been
    removed from the archive. Drop the alternative dependency from
    libpam-systemd accordingly.
  * Properly remove duplicate directories from systemd package.
    When removing duplicate directories from the systemd package, sort the
    list of directories in reverse order so we properly delete nested
    directories.
  * udev: Run programs in the specified order (Closes: #925190)
  * bash-completion: Use default completion for redirect operators
    (Closes: #924541)
  * networkd: Clarify that IPv6 RA uses our own stack, no the kernel's
    (Closes: #815582)
  * Revert "Drop systemd-timesyncd.service.d/disable-with-time-daemon.conf"
    Apparently Conflicts= are not a reliable mechanism to ensure alternative
    NTP implementations take precedence over systemd-timesyncd.
    (Closes: #902026)
  * network: Fix routing policy rule issue.
    When multiple links request a routing policy, make sure they are all
    applied correctly. (Closes: #924406)
  * pam-systemd: Use secure_getenv() rather than getenv()
    Fixes a vulnerability in the systemd PAM module which insecurely uses
    the environment and lacks seat verification permitting spoofing an
    active session to PolicyKit. (CVE-2019-3842)

  [ Martin Pitt ]
  * Enable udev autopkgtest in containers.
    This test doesn't actually need udev.service (which is disabled in
    containers) and works fine in LXC.
  * Enable boot-and-service autopkgtest in containers
    - Skip tests which can't work in containers.
    - Add missing rsyslog test dependency.
    - e2scrub_reap.service fails in containers, ignore (filed as #926138)
    - Relax pgrep pattern for gdm, as there's no wayland session in
      containers.

 -- Michael Biebl <biebl@debian.org>  Mon, 08 Apr 2019 12:59:32 +0200

systemd (241-2) unstable; urgency=medium

  [ Martin Pitt ]
  * debian/tests/boot-smoke: Create journal and udevdb artifacts on all
    failures
  * autopkgtests: Replace obsolete $ADT_* variables
  * networkd-test: Ignore failures of test_route_only_dns* in containers.
    This test exposes a race condition when running in LXC, see issue #11848
    for details. Until that is understood and fixed, skip the test as it's
    not a recent regression. (Closes: #924539)
  * Bump Standards-Version to 4.3.0.
    No changes necessary.
  * debian/tests/boot-smoke: Only check current boot for connection timeouts.
    Otherwise we'll catch some
        Failed to resolve group 'render': Connection timed out
    messages that happen in earlier boots during VM setup, before the
    "render" group is created.
    Fixes https://github.com/systemd/systemd/issues/11875
  * timedated: Fix emitted value when ntp client is enabled/disabled.
    Fixes a regression introduced in 241.
  * debian/tests/timedated: Check enabling/disabling NTP.
    Assert that `timedatectl set-ntp` correctly controls the service, sets
    the `org.freedesktop.timedate1 NTP` property, and sends the right
    `PropertiesChanged` signal.
    This reproduces <https://github.com/systemd/systemd/issues/11944> and
    also the earlier <https://github.com/systemd/systemd/issues/9672>.

  [ Michael Biebl ]
  * Disable fallback DNS servers in resolved (Closes: #923081)
  * cgtop: Fix processing of controllers other than CPU (Closes: #921280)
  * udev: Restore debug level when logging a failure in the external prog
    called by IMPORT{program} (Closes: #924199)
  * core: Remove "." path components from required mount paths.
    Fixes mount related failures when a user's home directory contains "/./"
    (Closes: #923881)
  * udev.init: Use new s-s-d --notify-await to start udev daemon.
    Fixes a race condition during startup under SysV init.
    Add versioned dependency on dpkg (>= 1.19.3) to ensure that a version
    of start-stop-daemon which supports --notify-await is installed.
    (Closes: #908796)
  * Make /dev/dri/renderD* accessible to group "render"
    Follow upstream and make render nodes available to a dedicated system
    group "render" instead of "video". Keep the uaccess tag for local,
    active users.

 -- Michael Biebl <biebl@debian.org>  Fri, 15 Mar 2019 18:33:54 +0100

systemd (241-1) unstable; urgency=medium

  [ Adam Borowski ]
  * Make libpam-systemd Provide: logind, default-logind.
    This allows alternate logind implementations such as elogind, without
    having to recompile every dependent package -- as long as the client API
    remains compatible.
    These new virtual packages got policy-approved in #917431. (Closes: #915407)

  [ Felipe Sateler ]
  * New upstream version 241
    - Refresh patches
    - Backport upstream fix for Driver= matches in .network files

  [ Martin Pitt ]
  * debian/libsystemd0.symbols: Add new symbol from release 241
  * Fix various bugs and races in networkd tests.
    This should get the autopkgtest back to green, which regressed with
    dnsmasq 2.80.

 -- Felipe Sateler <fsateler@debian.org>  Thu, 21 Feb 2019 20:10:15 -0300

systemd (240-6) unstable; urgency=high

  * High urgency as this fixes a vulnerability.

  [ Felipe Sateler ]
  * Reenable pristine-tar in gbp.conf.
    The pristine-tar bug has been fixed, so we can use it again.
    This reverts commit 9fcfbbf6fea15eacfa3fad74240431c5f2c3300e.
  * d/watch: add version mangle to transform -rc to ~rc.
    Upstream has started releasing rcs, so let's account for that
  * Fix comment about why we disable hwclock.service.
    Systemd nowadays doesn't do it itself because the kernel does it on its
    own when necessary, and when not, it is not safe to save the hwclock (eg,
    there is no certainty the system clock
    is correct)
  * udev: Backport upstream preventing mass killings when not running under
    systemd (Closes: #918764)

  [ Dimitri John Ledkov ]
  * debian/tests/storage: improve cleanups.
    On fast ppc64el machines, cryptsetup start job may not complete by the
    time tearDown is executed. In that case stop, causes to simply cancel the
    start job without actually cleaning up the dmsetup node. This leads to
    failing subsequent test as it no longer starts with a clean device. Thus
    ensure the systemd-cryptsetup unit is started, before stopping it.
    Also rmmod scsi_debug module at the end, to allow re-running the test in a
    loop.
  * debian/tests/upstream: Mark TEST-13-NSPAWN-SMOKE as flakey.
  * debian/tests/control: add socat to upstream tests for pull #11591
  * Blacklist TEST-10-ISSUE-2467 #11706
  * debian/tests/storage: fix for LUKS2 and avoid interactive password
    prompts.

  [ Martin Pitt ]
  * udevadm: Fix segfault with subsystem-match containing '/'
    (Closes: #919206)
  * sd-bus: if we receive an invalid dbus message, ignore and proceed
  * sd-bus: enforce a size limit on D-Bus object paths.
    This avoids accessing/modifying memory outside of the allocated stack
    region by sending specially crafted D-Bus messages with very large object
    paths.
    Vulnerability discovered by Chris Coulson <chris.coulson@canonical.com>,
    patch provided by Riccardo Schirone <rschiron@redhat.com>.
    (CVE-2019-6454)

 -- Martin Pitt <mpitt@debian.org>  Mon, 18 Feb 2019 13:54:04 +0000

systemd (240-5) unstable; urgency=medium

  [ Felipe Sateler ]
  * Revert interface renaming changes. (Closes: #919390)

  [ Martin Pitt ]
  * process-util: Fix memory leak (Closes: #920018)

 -- Martin Pitt <mpitt@debian.org>  Sun, 27 Jan 2019 21:33:07 +0000

systemd (240-4) unstable; urgency=medium

  [ Benjamin Drung ]
  * Fix shellcheck issues in initramfs-tools scripts

  [ Michael Biebl ]
  * Import patches from v240-stable branch (up to f02b5472c6)
    - Fixes a problem in logind closing the controlling terminal when using
      startx. (Closes: #918927)
    - Fixes various journald vulnerabilities via attacker controlled alloca.
      (CVE-2018-16864, CVE-2018-16865, Closes: #918841, Closes: #918848)
  * sd-device-monitor: Fix ordering of setting buffer size.
    Fixes an issue with uevents not being processed properly during coldplug
    stage and some kernel modules not being loaded via "udevadm trigger".
    (Closes: #917607)
  * meson: Stop setting -fPIE globally.
    Setting -fPIE globally can lead to miscompilations on certain
    architectures. Instead use the b_pie=true build option, which was
    introduced in meson 0.49. Bump the Build-Depends accordingly.
    (Closes: #909396)

 -- Michael Biebl <biebl@debian.org>  Sat, 12 Jan 2019 21:49:44 +0100

systemd (240-3) unstable; urgency=medium

  * udev.init: Trigger add events for subsystems.
    Update the SysV init script and mimic the behaviour of the initramfs and
    systemd-udev-trigger.service which first trigger subsystems and then
    devices during the coldplug stage.
  * udevadm: Refuse to run trigger, control, settle and monitor commands in
    chroot (Closes: #917633)
  * network: Set link state configuring before setting addresses.
    Fixes a crash in systemd-networkd caused by an assertion failure.
    (Closes: #918658)
  * libudev-util: Make util_replace_whitespace() read only len characters.
    Fixes a regression where /dev/disk/by-id/ names had additional
    underscores.
  * man: Update color of journal logs in DEBUG level (Closes: #917948)
  * Remove old state directory of systemd-timesyncd on upgrades.
    Otherwise timesyncd will fail to update the clock file if it was created
    as /var/lib/private/systemd/timesync/clock.
    This was the case when the service was using DynamicUser=yes which it no
    longer does in v240. (Closes: #918190)

 -- Michael Biebl <biebl@debian.org>  Wed, 09 Jan 2019 18:40:57 +0100

systemd (240-2) unstable; urgency=medium

  * Pass separate dev_t var to device_path_parse_major_minor.
    Fixes FTBFS on mips/mipsel (MIPS/O32). (Closes: #917195)
  * test-json: Check absolute and relative difference in floating point test.
    Fixes FTBFS due to test-suite failures on armel, armhf and hppa.
    (Closes: #917215)
  * sd-device: Fix segfault when error occurs in device_new_from_{nulstr,strv}()
    Fixes a segfault in systemd-udevd when debug logging is enabled.
  * udev-event: Do not read stdout or stderr if the pipefd is not created.
    This fixes problems with device-mapper symlinks no longer being created
    or certain devices not being marked as ready. (Closes: #917124)
  * Don't bump fs.nr_open in PID 1.
    In v240, systemd bumped fs.nr_open in PID 1 to the highest possible
    value. Processes that are spawned directly by systemd, will have
    RLIMIT_NOFILE be set to 512K (hard).
    pam_limits in Debian defaults to "set_all", i.e. for limits which are
    not explicitly configured in /etc/security/limits.conf, the value from
    PID 1 is taken, which means for login sessions, RLIMIT_NOFILE is set to
    the highest possible value instead of 512K. Not every software is able
    to deal with such an RLIMIT_NOFILE properly.
    While this is arguably a questionable default in Debian's pam_limit,
    work around this problem by not bumping fs.nr_open in PID 1.
    (Closes: #917167)

 -- Michael Biebl <biebl@debian.org>  Thu, 27 Dec 2018 14:03:57 +0100

systemd (240-1) unstable; urgency=medium

  [ Michael Biebl ]
  * New upstream version 240
    - core: Skip cgroup_subtree_mask_valid update if UNIT_STUB
      (Closes: #903011)
    - machined: Rework referencing of machine scopes from machined
      (Closes: #903288)
    - timesync: Fix serialization of IP address
      (Closes: #916516)
    - core: Don't track jobs-finishing-during-reload explicitly
      (Closes: #916678)
  * Rebase patches
  * Install new systemd-id128 binary
  * Update symbols file for libsystemd0
  * Update nss build options

  [ Martin Pitt ]
  * tests: Disable some flaky upstream tests.
    See https://github.com/systemd/systemd/issues/11195
  * tests: Disable flaky TEST-17-UDEV-WANTS upstream test.
    See https://github.com/systemd/systemd/issues/11195

 -- Michael Biebl <biebl@debian.org>  Sat, 22 Dec 2018 16:01:43 +0100

systemd (239-15) unstable; urgency=medium

  [ Felipe Sateler ]
  * Fix container check in udev init script.
    Udev needs writable /sys, so the init script tried to check before
    starting. Unfortunately, the check was inverted. Let's add the missing
    '!' to negate the check.
    (Closes: #915261)
  * Add myself to uploaders

  [ Michael Biebl ]
  * Remove obsolete systemd-shim conffile on upgrades.
    The D-Bus policy file was dropped from the systemd-shim package in
    version 8-4, but apparently there are cases where users removed the
    package before that cleanup happened. The D-Bus policy file that was
    shipped by systemd-shim was much more restrictive and now prevents
    calling GetDynamicUsers() and other recent APIs on systemd Manager.
    (Closes: #914285)

 -- Felipe Sateler <fsateler@debian.org>  Wed, 05 Dec 2018 21:03:34 -0300

systemd (239-14) unstable; urgency=medium

  [ Michael Biebl ]
  * autopkgtest: Drop test_custom_cgroup_cleanup from boot-and-services
  * resolved: Increase size of TCP stub replies (Closes: #915049)
  * meson: Unify linux/stat.h check with other checks and use _GNU_SOURCE.
    Fixes a build failure with glibc 2.28.
  * Drop procps dependency from systemd.
    The systemd-exit.service user service no longer uses the "kill" binary.
  * Simplify container check in udev SysV init script.
    Instead of using "ps" to detect a container environment, simply test if
    /sys is writable. This matches what's used in systemd-udevd.service via
    ConditionPathIsReadWrite=/sys and follows
    https://www.freedesktop.org/wiki/Software/systemd/ContainerInterface/
    This means we no longer need procps, so drop that dependency from the
    udev package. (Closes: #915095)

  [ Mert Dirik ]
  * 40-systemd: Honour __init_d_script_name.
    Make /lib/lsb/init-functions.d/40-systemd use __init_d_script_name
    (if available) to figure out real script name. (Closes: #826214)
  * 40-systemd: Improve heuristics for init-d-script.
    Improve heuristics for scripts run via init-d-script so that the
    redirection works even for older init-d-script versions without the
    __init_d_script_name variable.

 -- Michael Biebl <biebl@debian.org>  Sun, 02 Dec 2018 01:00:01 +0100

systemd (239-13) unstable; urgency=medium

  * autopktest: Add e2fsprogs dependency to upstream test.
    Some of the upstream tests require mkfs.ext4. (Closes: #887250)
  * systemctl: Tell update-rc.d to skip creating any systemd symlinks.
    When calling update-rc.d via systemd-sysv-install, tell it to skip
    creating any systemd symlinks as we want to handle those directly in
    systemctl. Older update-rc.d versions will ignore that request, but
    that's ok. This means we don't need a versioned dependency against
    init-system-helpers. (Closes: #743217)
  * pam_systemd: Suppress LOG_DEBUG log messages if debugging is off
    (Closes: #825949)
  * Drop cgroup-don-t-trim-cgroup-trees-created-by-someone-el.patch.
    The patch is no longer necessary as lxc.service now uses Delegate=yes.
  * Remove obsolete Replaces from pre-jessie

 -- Michael Biebl <biebl@debian.org>  Tue, 20 Nov 2018 19:44:39 +0100

systemd (239-12) unstable; urgency=high

  [ Martin Pitt ]
  * Enable QEMU on more architectures in "upstream" autopkgtest.
    Taken from the Ubuntu package, so apparently QEMU works well enough on
    these architectures now.
  * autopkgtest: Avoid test bed reset for boot-smoke.
    Make "boot-smoke"'s dependencies a strict superset of "upstream"'s, so
    that autopkgtest doesn't have to provide a new testbed.
  * Fix wrong "nobody" group from sysusers.d.
    Fix our make-sysusers-basic sysusers.d generator to special-case the
    nobody group. "nobody" user and "nogroup" group both have the same ID
    65534, which is the only special case for Debian's static users/groups.
    So specify the gid explicitly, to avoid systemd-sysusers creating a
    dynamic system group for "nobody".
    Also clean up the group on upgrades.
    Thanks to Keh-Ming Luoh for the original patch! (Closes: #912525)

  [ Michael Biebl ]
  * autopkgtest: Use shutil.which() which is provided by Python 3
  * Drop non-existing gnuefi=false build option.
    This was mistakenly added when converting from autotools to meson.
  * core: When deserializing state always use read_line(…, LONG_LINE_MAX, …)
    Fixes a vulnerability in unit_deserialize which allows an attacker to
    supply arbitrary state across systemd re-execution via NotifyAccess.
    (CVE-2018-15686, Closes: #912005)
  * meson: Use the host architecture compiler/linker for src/boot/efi.
    Fixes cross build failure for arm64. (Closes: #905381)
  * systemd: Do not pass .wants fragment path to manager_load_unit.
    Fixes an issue with overridden units in /etc not being used due to a
    .wants/ symlink pointing to /lib. (Closes: #907054)
  * machined: When reading os-release file, join PID namespace too.
    This ensures that we properly acquire the os-release file from containers.
    (Closes: #911231)

 -- Michael Biebl <biebl@debian.org>  Sat, 17 Nov 2018 18:39:21 +0100

systemd (239-11) unstable; urgency=high

  [ Michael Biebl ]
  * debian/tests/upstream: Clean up after each test run.
    Otherwise the loopback images used by qemu are not properly released and
    we might run out of disk space.
  * dhcp6: Make sure we have enough space for the DHCP6 option header.
    Fixes out-of-bounds heap write in systemd-networkd dhcpv6 option
    handling.
    (CVE-2018-15688, LP: #1795921, Closes: #912008)
  * chown-recursive: Rework the recursive logic to use O_PATH.
    Fixes a race condition in chown_one() which allows an attacker to cause
    systemd to set arbitrary permissions on arbitrary files.
    (CVE-2018-15687, LP: #1796692, Closes: #912007)

  [ Martin Pitt ]
  * debian/tests/boot-and-services: Use gdm instead of lightdm.
    This seems to work more reliably, on Ubuntu CI's i386 instances lightdm
    fails.

  [ Manuel A. Fernandez Montecelo ]
  * Run "meson test" instead of "ninja test"
    Upstream developers of meson recommend to run it in this way, because
    "ninja test" just calls "meson test", and by using meson directly and
    using extra command line arguments it is possible to control aspects of
    how the tests are run.
  * Increase timeout for test in riscv64.
    The buildds for the riscv64 arch used at the moment are slow, so increase
    the timeouts for this arch by a factor of 10, for good measure.
    (Closes: #906429)

 -- Michael Biebl <biebl@debian.org>  Sun, 28 Oct 2018 13:02:18 +0100

systemd (239-10) unstable; urgency=medium

  [ Michael Biebl ]
  * meson: Rename -Ddebug to -Ddebug-extra.
    Meson added -Doptimization and -Ddebug options, which obviously causes
    a conflict with our -Ddebug options. Let's rename it.
    (Closes: #909455)
  * Add conflicts against consolekit.
    Letting both ConsoleKit and logind manage dynamic device permissions
    will only lead to inconsistent and unexpected results.

  [ Felipe Sateler ]
  * Link systemctl binary statically against libshared.
    This reduces the Pre-Depends list considerably, and is more resilient
    against borked installs.

 -- Michael Biebl <biebl@debian.org>  Tue, 25 Sep 2018 16:11:12 +0200

systemd (239-9) unstable; urgency=medium

  * autopkgtest: Remove needs-recommends runtime restriction.
    This restriction has been deprecated and there are plans to remove it
    altogether. The tests pass withouth needs-recommends, so it seems safe
    to remove.
  * test: Use installed catalogs when test-catalog is not located at build
    dir.
    This makes it possible to run test-catalog as installed test, so we no
    longer need to mark it as EXFAIL in our root-unittests autopkgtest.
  * test: Use "systemd-runtest.env" to set $SYSTEMD_TEST_DATA and
    $SYSTEMD_CATALOG_DIR.
    This avoids embedding ABS_{SRC,BUILD}_DIR into libsystemd-shared.so and
    the test binaries and should make the build reproducible.
    (Closes: #908365)

 -- Michael Biebl <biebl@debian.org>  Wed, 12 Sep 2018 19:07:38 +0200

systemd (239-8) unstable; urgency=medium

  [ Michael Biebl ]
  * Clean up dbus-org.freedesktop.timesync1.service Alias on purge
    (Closes: #904290)
  * user-runtime-dir: Fix wrong SELinux context (Closes: #908026)
  * core: Fix gid when DynamicUser=yes with static user (Closes: #904335)
  * Remove udev control socket on shutdown under sysvinit.
    The udev control socket is no longer removed automatically when the
    daemon is stopped. As this can confuse other software, update the SysV
    init script to remove the control socket manually and make sure the init
    script is executed on shutdown (runlevel 0) and reboot (runlevel 6).
    (Closes: #791944)
  * Bump Standards-Version to 4.2.1

  [ Martin Pitt ]
  * timedated: Fix wrong PropertyChanged values and refcounting

 -- Michael Biebl <biebl@debian.org>  Fri, 07 Sep 2018 08:41:12 +0200

systemd (239-7) unstable; urgency=medium

  * autopkgtest: Add iputils-ping dependency to root-unittests.
    The ping binary is required by test-bpf.
  * autopkgtest: Add dbus-user-session and libpam-systemd dependency to
    root-unittests.
    Without a working D-Bus user session, a lot of the test-bus-* tests are
    skipped.
  * network/link: Fix logic error in matching devices by MAC (Closes: #904198)

 -- Michael Biebl <biebl@debian.org>  Sun, 22 Jul 2018 13:40:15 +0200

systemd (239-6) unstable; urgency=medium

  [ Martin Pitt ]
  * autopkgtest: Install libnss-systemd.
    Make sure that dynamic users can be resolved. This e. g. prevents a
    startup failure for systemd-resolved.
  * autopkgtest: Add missing python3 test dependency for udev test

  [ Michael Biebl ]
  * autopkgtest: Make AppArmor violator test work with merged-usr
  * Make /dev/kvm accessible to local users and group kvm.
    Re-add the uaccess tag to /dev/kvm to make it accessible to local
    users. Access is also granted via group kvm, so create that in
    udev.postinst. (Closes: #887852)
  * Move a few man pages from systemd to systemd-journal-remote.
    The systemd package shipped a few systemd-journal-remote and
    systemd-journal-upload related man pages which really belong into the
    systemd-journal-remote package. Move those man pages into the correct
    package and add a Breaks/Replaces against systemd accordingly.
    (Closes: #903557)
  * autopkgtest: Drop no-longer needed workaround from upstream test
  * Go back to statically allocate system users for timesyncd, networkd and
    resolved.
    There are currently too many open issues related to D-Bus and the usage
    of DynamicUser. (Closes: #902971)
  * Change python3-minimal dependency to python3.
    While we strictly only need python3-minimal, the usage of
    python3-minimal triggers a lintian error: depends-on-python-minimal
  * test: Drop SKIP_INITRD for QEMU-based tests.
    The Debian Linux kernel ships ext4 support as a module, so we require an
    initrd to successfully start the QEMU images.
  * debian/tests/localed-x11-keymap: Deal with absence of
    /etc/default/keyboard more gracefully
  * autopkgtest: Add various dependencies to make upstream test pass on Debian
    - netcat-openbsd: Required by TEST-12-ISSUE-3171.
    - busybox-static: Required by TEST-13-NSPAWN-SMOKE.
    - plymouth: Required by TEST-15-DROPIN and TEST-22-TMPFILES.
  * Drop seccomp system call filter for udev.
    The seccomp based system call whitelist requires at least systemd 239 to
    be the active init and during a dist-upgrade we can't guarantee that
    systemd has been fully configured before udev is restarted.
    The versioned systemd Breaks that was added to udev for #902185 didn't
    really fix this issue, so revert that change again. (Closes: #903224)

 -- Michael Biebl <biebl@debian.org>  Thu, 19 Jul 2018 00:04:54 +0200

systemd (239-5) unstable; urgency=medium

  * Add inverse version restriction of the Breaks to the systemd-shim
    alternative in libpam-systemd.
    Otherwise apt will fail to find an installation path for libpam-systemd
    in cases where libpam-systemd is an indirect dependency. (Closes: #902998)

 -- Michael Biebl <biebl@debian.org>  Thu, 05 Jul 2018 11:50:10 +0200

systemd (239-4) unstable; urgency=medium

  [ Michael Biebl ]
  * Drop outdated section from README.Debian about switching back to SysV init
  * sleep: Fix one more printf format of a fiemap field
  * basic: Add missing comma in raw_clone assembly for sparc
  * bus-util: Make log level lower in request_name_destroy_callback()
  * tmpfiles: Specify access mode for /run/systemd/netif
  * Add Breaks against python-dbusmock (<< 0.18) to systemd.
    The logind and timedated tests in python-dbusmock were broken by the
    latest systemd release and had to be adjusted to work with systemd 239.
    See #902602
  * Drop patches which try to support running systemd services without systemd
    as pid 1.
    No one is currently actively maintaining systemd-shim, which means that
    e.g. running systemd-logind no longer works when systemd is not pid 1.
    Thus drop our no longer working patches. Bump the Breaks against
    systemd-shim accordingly.
    See #895292, #901404, #901405

  [ Martin Pitt ]
  * test: fix networkd-test.py rate limiting and dynamic user

 -- Michael Biebl <biebl@debian.org>  Tue, 03 Jul 2018 23:36:28 +0200

systemd (239-3) unstable; urgency=medium

  * Revert "systemctl: when removing enablement or mask symlinks, cover both
    /run and /etc"
    We currently have packages in the archive which use
    "systemctl --runtime unmask" and are broken by this change.
    This is a intermediate step until it is clear whether upstream will
    revert this commit or whether we will have to update affected packages
    to deal with this changed behaviour.
    See #902287 and https://github.com/systemd/systemd/issues/9393

 -- Michael Biebl <biebl@debian.org>  Wed, 27 Jun 2018 14:46:06 +0200

systemd (239-2) unstable; urgency=medium

  * sleep: Fix printf format of fiemap fields.
    This should fix a FTBFS on ia64.
  * timesync: Change type of drift_freq to int64_t.
    This should fix a FTBFS on x32.
  * Bump systemd Breaks to ensure it is upgraded in lockstep with udev.
    The hardening features used by systemd-udevd.service require systemd 239
    and udev will fail to start with older versions. (Closes: #902185)

 -- Michael Biebl <biebl@debian.org>  Wed, 27 Jun 2018 13:59:24 +0200

systemd (239-1) unstable; urgency=medium

  [ Michael Biebl ]
  * New upstream version 239
  * Drop alternative iptables-dev Build-Depends.
    It is no longer needed as both Ubuntu and Debian now ship libiptc-dev in
    their latest stable (LTS) release.
  * Drop alternative btrfs-tools Recommends.
    It is no longer needed as btrfs-progs is now available in both Debian
    and Ubuntu and keeping the alternative around prevents the transitional
    package from being autoremoved.
  * Disable installation of RPM macros.
    This avoids having to remove them manually later on.
  * Drop cleanup rules for libtool .la files.
    With the switch to Meson, libtool is no longer used.
  * Drop fallback for older kernels when running the test suite.
    We now assume that we have a kernel newer then 3.13.
  * Stop cleaning up .busname units.
    Those are gone upstream, so we no longer need to remove them manually.
  * Update symbols file for libsystemd0
  * Rebase patches
  * Install new resolvectl tool.
    Don't ship the /sbin/resolvconf compat symlink in the systemd package,
    as this would cause a file conflict with the resolvconf and openresolv
    package.
  * Disable support for "Portable Services"
    This is still an experimental feature.
  * Disable pristine-tar in gbp.conf.
    It is currently not possible to import the systemd v239 tarball using
    pristine-tar due to #902115.
  * Bump Build-Depends on meson to (>= 0.44)
  * Stop setting the path for the kill binary, no longer necessary
  * Stop creating systemd-network and systemd-resolve system user
    systemd-networkd.service and systemd-resolved.service now use
    DynamicUser=yes.

  [ Dimitri John Ledkov ]
  * Run all upstream tests, and then report all that failed.

 -- Michael Biebl <biebl@debian.org>  Sat, 23 Jun 2018 00:18:08 +0200

systemd (238-5) unstable; urgency=medium

  [ Evgeny Vereshchagin ]
  * upstream autopkgtest: Copy journal subdirectories.
    Otherwise logs are missing on failures.

  [ Martin Pitt ]
  * debian/tests/boot-and-services: Ignore cpi.service failure.
    This is apparently a regression in Ubuntu 18.04, not in systemd, so
    ignore it.

  [ Michael Biebl ]
  * sd-bus: Do not try to close already closed fd (Closes: #896781)
  * Use dh_missing to act on uninstalled files.
    The usage of dh_install --fail-missing has been deprecated.
  * meson: Avoid warning about comparison of bool and string.
    The result of this is undefined and will become a hard error in a future
    Meson release.
  * login: Respect --no-wall when cancelling a shutdown request
    (Closes: #897938)
  * Add dependencies of libsystemd-shared to Pre-Depends.
    This is necessary so systemctl is functional at all times during a
    dist-upgrade. (Closes: #897986)
  * Drop dh_strip override, the dbgsym migration is done

  [ Felipe Sateler ]
  * Don't include libmount.h in a header file.
    Kernel and glibc headers both use MS_* constants, but are not in sync, so
    only one of them can be used at a time. Thus, only import them where
    needed. Works around #898743.

 -- Michael Biebl <biebl@debian.org>  Sat, 26 May 2018 10:31:29 +0200

systemd (238-4) unstable; urgency=medium

  [ Michael Biebl ]
  * udev/net-id: Fix check for address to keep interface names stable
  * debian/copyright: Move global wildcard section to the top

  [ Martin Pitt ]
  * Fix daemon reload failures

  [ Laurent Bigonville ]
  * Fix /sys/fs/cgroup mount when using SELinux.
    Since v236, all cgroups except /sys/fs/cgroup/systemd and
    /sys/fs/cgroup/unified are not mounted when SELinux is enabled (even in
    permissive mode). Disabling SELinux completely restores these cgroups.
    This patch fixes that issue by no longer making the assumption that those
    cgroups are mounted by initrd/dracut before systemd is started.

 -- Michael Biebl <biebl@debian.org>  Sun, 01 Apr 2018 13:02:57 +0200

systemd (238-3) unstable; urgency=medium

  [ Martin Pitt ]
  * Enable systemd-sysusers unit and provide correct Debian static u/gids.
    Add a helper script debian/extra/make-sysusers-basic which generates a
    sysusers.d(5) file from Debian's static master passwd/group files.
    systemd 238 now supports  specifying different uid and gid and a
    non-default login shell, so this is possible now. (Closes: #888126)
  * udev README.Debian: Include initrd rebuild and some clarifications in
    migration.
    While initrd update is already being mentioned in the introductory
    section, it is easy to miss when going through the migration steps, so
    explicitly mention it again. Also add a warning about keeping a fallback
    on misconfigurations, and the possibility to migrate one interface at a
    time.
    Thanks to Karl O. Pinc for the suggestions! (Closes: #881769)

  [ Michael Biebl ]
  * basic/macros: Rename noreturn into _noreturn_.
    "noreturn" is reserved and can be used in other header files we include.
    (Closes: #893426)
  * units: Fix SuccessAction that belongs to [Unit] section not [Service]
    section (Closes: #893282)

 -- Michael Biebl <biebl@debian.org>  Tue, 20 Mar 2018 23:22:57 +0100

systemd (238-2) unstable; urgency=medium

  [ Alf Gaida ]
  * core: do not free stack-allocated strings.
    Fixes a crash in systemd when the cpuacct cgroup controller is not
    available. (Closes: #892360)

 -- Michael Biebl <biebl@debian.org>  Sat, 10 Mar 2018 01:12:47 +0100

systemd (238-1) unstable; urgency=medium

  [ Michael Biebl ]
  * New upstream version 238
    - Fixes systemd-tmpfiles to correctly handle symlinks present in
      non-terminal path components. (CVE-2018-6954, Closes: #890779)
  * Rebase patches
  * Use compat symlinks as provided by upstream.
    As the upstream build system now creates those symlinks for us, we no
    longer have to create them manually.
  * Update symbols file for libsystemd0
  * test-cgroup-util: bail out when running under a buildd environment

  [ Dimitri John Ledkov ]
  * systemd-sysv-install: Fix name initialisation.
    Only initialise NAME after --root optional argument has been parsed,
    otherwise NAME is initialized to e.g. `enable`, instead of to the
    `unit-name`, resulting in failures. (LP: #1752882)

 -- Michael Biebl <biebl@debian.org>  Wed, 07 Mar 2018 23:21:53 +0100

systemd (237-4) unstable; urgency=medium

  [ Gunnar Hjalmarsson ]
  * Fix PO template creation.
    Cherry-pick upstream patches to build a correct systemd.pot including
    the polkit policy files even without policykit-1 being installed.
    (LP: #1707898)

  [ Michael Biebl ]
  * Drop mask for fuse SysV init script.
    The fuse package has removed its SysV init script a long time ago, so
    the mask is no longer needed.
  * Replace two Debian specific patches which cherry-picks from upstream
    master

 -- Michael Biebl <biebl@debian.org>  Wed, 28 Feb 2018 19:18:34 +0100

systemd (237-3) unstable; urgency=medium

  [ Martin Pitt ]
  * debian/tests/boot-smoke: More robust journal checking.
    Also fail the test if calling journalctl fails, and avoid calling it
    twice. See https://github.com/systemd/systemd/pull/8032
  * Simplify PO template creation.
    Use the existing upstream build system instead of a manual call to
    `intltool-update` and `xgettext` to build systemd.pot. Remove the now
    obsolete intltool build dependency, but still explicitly keep gettext.
    (LP: #1707898)
  * Make systemd-sysv-install robust against existing $ROOT.
    Always initialize `$ROOT`, to avoid the script getting confused by an
    existing outside env variable. Also fix the `--root` option to actually
    work, the previous approach was conceptually broken due to how shell
    quoting works. Make the work with `set -u`. (Closes: #890436)

  [ Felipe Sateler ]
  * Backport upstream patch fixing a wrong assert() call (Closes: #890423)

 -- Michael Biebl <biebl@debian.org>  Wed, 14 Feb 2018 23:07:17 +0100

systemd (237-2) unstable; urgency=medium

  * Drop debian/extra/rules/70-debian-uaccess.rules.
    Up-to-date udev rules for U2F devices are shipped in libu2f-udev nowadays.
    (Closes: #889665)
  * service: relax PID file symlink chain checks a bit.
    Let's read the PID file after all if there's a potentially unsafe symlink
    chain in place. But if we do, then refuse taking the PID if its outside of
    the cgroup. (Closes: #889144)

 -- Michael Biebl <biebl@debian.org>  Fri, 09 Feb 2018 23:35:31 +0100

systemd (237-1) unstable; urgency=medium

  * New upstream version 237
  * Rebase patches
  * Update symbols file for libsystemd0
  * Update Vcs-* to point to https://salsa.debian.org
  * Bump Standards-Version to 4.1.3
  * Set Rules-Requires-Root to no

 -- Michael Biebl <biebl@debian.org>  Tue, 30 Jan 2018 01:55:24 +0100

systemd (236-4) unstable; urgency=medium

  [ Felipe Sateler ]
  * Allow systemd-timesyncd to start when libnss-systemd is not installed.
    Pick upstream patch requiring the existence of the systemd-timesync user
    only when running as root, which is not the case for the system unit.
    (Closes: #887343)

  [ Nicolas Braud-Santoni ]
  * debian/copyright: Refer to the CC0 license file (Closes: #882629)

  [ Michael Biebl ]
  * Add Build-Depends on python3-evdev <!nocheck>
    This is used by hwdb/parse_hwdb.py to perform additional validation on
    hwdb files.

 -- Michael Biebl <biebl@debian.org>  Sun, 28 Jan 2018 22:29:32 +0100

systemd (236-3) unstable; urgency=medium

  * Revert "core/execute: RuntimeDirectory= or friends requires mount
    namespace"
    This was making mounts from SSH sessions invisible to the system.
    (Closes: #885325)

 -- Michael Biebl <biebl@debian.org>  Thu, 11 Jan 2018 16:46:04 +0100

systemd (236-2) unstable; urgency=medium

  * Downgrade priority of libudev1 to optional.
    This makes it compliant with recent versions of debian-policy which
    recommends to use priority optional for library packages.
  * Clarify NEWS entry about removal of system users.
    Mention in the recent NEWS entry that the associated system groups
    should be removed as well. (Closes: #885061)
  * cryptsetup-generator: Don't mistake NULL input as OOM.
    Fixes systemd-cryptsetup-generator failing to run during boot.
    (Closes: #885201)
  * analyze: Use normal bus connection for "plot" verb.
    Fixes "systemd-analyze plot" failing to run as root. (Closes: #884506)
  * Stop re-enabling systemd services on every upgrade.
    This was done so changes to the [Install] section would be applied on
    upgrades. Forcefully re-enabling a service might overwrite local
    modifications though and thus far, none of the affected services did
    actually change its [Install] section. So remove this code from the
    maintainer scripts as it was apparently doing more harm then good.
    (Closes: #869354)

 -- Michael Biebl <biebl@debian.org>  Tue, 02 Jan 2018 00:35:14 +0100

systemd (236-1) unstable; urgency=medium

  [ Martin Pitt ]
  * debian/tests/upstream: Only show ≥ warning in journal dumps.
    Showing the entire debug log is too hard to scan visually, and most of
    the time the warnings and errors are sufficient to explain a failure.
    Put the journal files into the artifacts though, in case the debug
    information is necessary.

  [ Michael Biebl ]
  * New upstream version 236
    - nspawn: Adjust path to static resolv.conf to support split usr.
      (Closes: #881310)
    - networkd: Don't stop networkd if CONFIG_FIB_RULES=n in kernel.
      (Closes: #881823)
    - core: Fix segfault in compile_bind_mounts() when BindPaths= or
      BindReadOnlyPaths= is set. (Closes: #883380)
    - meson: Link NSS modules with -z nodelete to fix memory leak in
      nss-systemd. (Closes: #883407)
    - logind: Make sure we don't acces m->action_what if it's not initialized.
      (Closes: #882270)
    - systemctl: Ignore shutdown's "-t" argument. (Closes: #882245)
    - core: Be more defensive if we can't determine per-connection socket
      peer. (Closes: #879603)
    - bpf-firewall: Actually invoke BPF_PROG_ATTACH to check whether
      cgroup/bpf is available. (Closes: #878965)
  * Rebase patches
  * Update symbols file for libsystemd0
  * Bump Standards-Version to 4.1.2
  * Clean up old /var/lib/systemd/clock on upgrade.
    The clock file used by systemd-timesyncd is now stored in
    StateDirectory=systemd/timesync. (Closes: #883605)
  * Stop creating systemd-timesync system user.
    DynamicUser=yes has been enabled for systemd-timesyncd.service so
    allocating a system user statically is no longer necessary.
  * Document removal of systemd-{timesync,journal-gateway,journal-upload} user.
    We no longer create those system users as the corresponding services now
    use DynamicUser=yes. Removing those system users automatically is tricky,
    as the relevant services might be running during upgrade. Add a NEWS
    entry instead which documents this change.
  * Revert "udev-rules: Permission changes for /dev/dri/renderD*"
    This would introduce a new system group "render". As the name is rather
    generic, this needs further discussion first, so revert this change for
    now.

 -- Michael Biebl <biebl@debian.org>  Sun, 17 Dec 2017 21:45:51 +0100

systemd (235-3) unstable; urgency=medium

  [ Michael Biebl ]
  * Switch from XC-Package-Type to Package-Type. As of dpkg-dev 1.15.7
    Package-Type is recognized as an official field name.
  * Install modprobe configuration file to /lib/modprobe.d.
    Otherwise it is not read by kmod. (Closes: #879191)

  [ Felipe Sateler ]
  * Backport upstream (partial) fix for combined DynamicUser= + User=
    UID was not allowed to be different to GID, which is normally the case in
    debian, due to the group users being allocated the GID 100 without an
    equivalent UID 100 being allocated.
  * Backport upstream patches to fully make DynamicUser=yes + static,
    pre-existing User= work.

  [ Martin Pitt ]
  * Add missing python3-minimal dependency to systemd-tests
  * Drop long-obsolete systemd-bus-proxy system user
    systemd-bus-proxy hasn't been shipped since before stretch and never
    created any files. Thus clean up the obsolete system user on upgrades.
    (Closes: #878182)
  * Drop static systemd-journal-gateway system user
    systemd-journal-gatewayd.service now uses DynamicUser=, so we don't need
    to create this statically any more. Don't remove the user on upgrades
    though, as there is likely still be a running process. (Closes: #878183)
  * Use DynamicUser= for systemd-journal-upload.service.
  * Add Recommends: libnss-systemd to systemd-sysv.
    This is useful to actually be able to resolve dynamically created system
    users with DynamicUser=true. This concept is going to be used much more
    in future versions and (hopefully) third-party .services, so pulling it
    into the default installation seems prudent now.
  * resolved: Fix loop on packets with pseudo dns types.
    (CVE-2017-15908, Closes: #880026, LP: #1725351)
  * bpf-firewall: Properly handle kernels without BPF cgroup but with TRIE maps.
    Fixes "Detaching egress BPF: Invalid argument" log spam. (Closes: #878965)
  * Fix MemoryDenyWriteExecution= bypass with pkey_mprotect() (LP: #1725348)

 -- Martin Pitt <mpitt@debian.org>  Wed, 15 Nov 2017 09:34:00 +0100

systemd (235-2) unstable; urgency=medium

  * Revert "tests: when running a manager object in a test, migrate to private
    cgroup subroot first"
    This was causing test suite failures when running inside a chroot.

 -- Michael Biebl <biebl@debian.org>  Wed, 11 Oct 2017 00:46:07 +0200

systemd (235-1) unstable; urgency=medium

  [ Michael Biebl ]
  * New upstream version 235
    - cryptsetup-generator: use remote-cryptsetup.target when _netdev is
      present (Closes: #852534)
    - tmpfiles: change btmp mode 0600 → 0660 (Closes: #870638)
    - networkd: For IPv6 addresses do not treat IFA_F_DEPRECATED as not ready
      (Closes: #869995)
    - exec-util,conf-files: skip non-executable files in execute_directories()
      (Closes: #867902)
    - man: update udevadm -y/--sysname-match documentation (Closes: #865081)
    - tmpfiles: silently ignore any path that passes through autofs
      (Closes: #805553)
    - shared: end string with % if one was found at the end of a expandible
      string (Closes: #865450)
  * Refresh patches
  * Bump Build-Depends on libmount-dev to (>= 2.30)
  * Install new modprobe.d config file
  * Bump Standards-Version to 4.1.1

  [ Martin Pitt ]
  * Merge logind-kill-off autopkgtest into logind test.
    This was horribly inefficient as a separate test (from commit
    6bd0dab41e), as that cost two VM resets plus accompanying boots; and
    this does not change any state thus does not require this kind of
    isolation.

 -- Michael Biebl <biebl@debian.org>  Tue, 10 Oct 2017 18:29:28 +0200

systemd (234-3) unstable; urgency=medium

  [ Martin Pitt ]
  * Various fixes for the upstream autopkgtest.

  [ Felipe Sateler ]
  * Add fdisk to the dependencies of the upstream autopkgtest.
    The upstream autopkgtest uses sfdisk, which is now in the non-essential
    fdisk package. (Closes: #872119)
  * Disable nss-systemd on udeb builds
  * Correctly disable resolved on udeb builds
  * Help fix collisions in libsystemd-shared symbols by versioning them.
    Backport upstream patch to version the symbols provided in the private
    library, so that they cannot confuse unversioned pam modules or libraries
    linked into them. (Closes: #873708)

  [ Dimitri John Ledkov ]
  * Cherrypick upstream networkd-test.py assertion/check fixes.
    This resolves ADT test suite failures, when running tests under lxc/lxd
    providers.
  * Cherrypick arm* seccomp fixes.
    This should resolve ADT test failures, on arm64, when running as root.
  * Disable KillUserProcesses, yet again, with meson this time.
  * initramfs-tools: trigger udevadm add actions with subsystems first.
    This updates the initramfs-tools init-top udev script to trigger udevadm
    actions with type specified. This mimics the systemd-udev-trigger.service.
    Without type specified only devices are triggered, but triggering
    subsystems may also be required and should happen before triggering the
    devices. This is the case for example on s390x with zdev generated udev
    rules. (LP: #1713536)

  [ Michael Biebl ]
  * (Re)add --quiet flag to addgroup calls.
    This is now safe with adduser having been fixed to no longer suppress
    fatal error messages if --quiet is used. (Closes: #837871)
  * Switch back to default GCC (Closes: #873661)
  * Drop systemd-timesyncd.service.d/disable-with-time-daemon.conf.
    All major NTP implementations ship a native service file nowadays with a
    Conflicts=systemd-timesyncd.service so this drop-in is no longer
    necessary. (Closes: #873185)

 -- Michael Biebl <biebl@debian.org>  Mon, 04 Sep 2017 00:17:00 +0200

systemd (234-2.3) unstable; urgency=high

  * Non-maintainer upload.
  * Also switch to g++-6 temporarily (needed for some tests):
    - Add g++-6 to Build-Depends
    - Export CXX = g++-6

 -- Cyril Brulebois <kibi@debian.org>  Thu, 24 Aug 2017 02:40:53 +0200

systemd (234-2.2) unstable; urgency=high

  * Non-maintainer upload.
  * Switch to gcc-6 on all architectures, working around an FTBFS on mips64el,
    apparently due to a gcc-7 bug (See: #871514):
    - Add gcc-6 to Build-Depends in debian/control
    - Export CC = gcc-6 in debian/rules

 -- Cyril Brulebois <kibi@debian.org>  Wed, 23 Aug 2017 22:53:09 +0000

systemd (234-2.1) unstable; urgency=high

  * Non-maintainer upload.
  * Fix missing 60-input-id.rules in udev-udeb, which breaks the graphical
    version of the Debian Installer, as no key presses or mouse events get
    processed (Closes: #872598).

 -- Cyril Brulebois <kibi@debian.org>  Wed, 23 Aug 2017 20:41:33 +0200

systemd (234-2) unstable; urgency=medium

  [ Martin Pitt ]
  * udev README.Debian: Fix name of example *.link file

  [ Felipe Sateler ]
  * test-condition: Don't assume that all non-root users are normal users.
    Automated builders may run under a dedicated system user, and this test
    would fail that.

  [ Michael Biebl ]
  * Revert "units: Tell login to preserve environment"
    Environment=LANG= LANGUAGE= LC_CTYPE= ... as used in the getty units is
    not unsetting the variables but instead sets it to an empty var. Passing
    that environment to login messes up the system locale settings and
    breaks programs like gpg-agent.
    (Closes: #868695)

 -- Michael Biebl <biebl@debian.org>  Thu, 20 Jul 2017 15:13:42 +0200

systemd (234-1) unstable; urgency=medium

  [ Michael Biebl ]
  * New upstream version 234
    - tmpfiles: Create /var/log/lastlog if it does not exist.
      (Closes: #866313)
    - network: Bridge vlan without PVID. (Closes: #859941)
  * Rebase patches
  * Switch build system from autotools to meson.
    Update the Build-Depends accordingly.
  * Update fsckd patch for meson
  * udev autopkgtest: no longer install test-udev binary manually.
    This is now done by the upstream build system.
  * Update symbols file for libsystemd0
  * Update lintian override for systemd-tests.
    Upstream now installs manual and unsafe tests in subdirectories of
    /usr/lib/systemd/tests/, so ignore those as well.
  * Bump Standards-Version to 4.0.0
  * Change priority of libnss-* packages from extra to optional.
  * Use UTF-8 locale when building the package.
    Otherwise meson will be pretty unhappy when trying to process files with
    unicode characters. Use C.UTF-8 as this locale is pretty much guaranteed
    to be available everywhere.
  * Mark test-timesync as manual.
    The test tries to setup inotify watches for /run/systemd/netif/links
    which fails in a buildd environment where systemd is not active.
  * Do not link udev against libsystemd-shared.
    We ship udev in a separate binary package, so can't use
    libsystemd-shared, which is part of the systemd binary package.
  * Avoid requiring a "kvm" system group.
    This group is not universally available and as a result generates a
    warning during boot. As kvm is only really useful if the qemu package is
    installed and this package already takes care of setting up the proper
    permissions for /dev/kvm, drop this rule from 50-udev-default.rules.

  [ Martin Pitt ]
  * udev README.Debian: Update transitional rules and mention *.link files.
    - 01-mac-for-usb.link got replaced with 73-usb-net-by-mac.rules
    - /etc/systemd/network/50-virtio-kernel-names.link is an upgrade
      transition for VMs with virtio
    - Describe *.link files as a simpler/less error prone (but also less
      flexible) way of customizing interface names. (Closes: #868002)

 -- Michael Biebl <biebl@debian.org>  Thu, 13 Jul 2017 17:38:28 +0200

systemd (233-10) unstable; urgency=medium

  [ Martin Pitt ]
  * Adjust var-lib-machines.mount target.
    Upstream PR #6095 changed the location to
    {remote-fs,machines}.target.wants, so just install all available ones.

  [ Dimitri John Ledkov ]
  * Fix out-of-bounds write in systemd-resolved.
    CVE-2017-9445 (Closes: #866147, LP: #1695546)

  [ Michael Biebl ]
  * Be truly quiet in systemctl -q is-enabled (Closes: #866579)
  * Improve RLIMIT_NOFILE handling.
    Use /proc/sys/fs/nr_open to find the current limit of open files
    compiled into the kernel instead of using a hard-coded value of 65536
    for RLIMIT_NOFILE. (Closes: #865449)

  [ Nicolas Braud-Santoni ]
  * debian/extra/rules: Use updated U2F ruleset.
    This ruleset comes from Yubico's libu2f-host. (Closes: #824532)

 -- Michael Biebl <biebl@debian.org>  Mon, 03 Jul 2017 18:51:58 +0200

systemd (233-9) unstable; urgency=medium

  * hwdb: Use path_join() to generate the hwdb_bin path.
    This ensures /lib/udev/hwdb.bin gets the correct SELinux context. Having
    double slashes in the path makes selabel_lookup_raw() return the wrong
    context. (Closes: #851933)
  * Drop no longer needed Breaks against usb-modeswitch
  * Drop Breaks for packages shipping rcS init scripts.
    This transition was completed in stretch.

 -- Michael Biebl <biebl@debian.org>  Mon, 19 Jun 2017 15:10:14 +0200

systemd (233-8) experimental; urgency=medium

  * Bump debhelper compatibility level to 10
  * Drop versioned Build-Depends on dpkg-dev.
    It's no longer necessary as even Jessie ships a new enough version.
  * timesyncd: don't use compiled-in list if FallbackNTP has been configured
    explicitly (Closes: #861769)
  * resolved: fix null pointer p->question dereferencing.
    This fixes a bug which allowed a remote DoS (daemon crash) via a crafted
    DNS response with an empty question section.
    Fixes: CVE-2017-9217 (Closes: #863277)

 -- Michael Biebl <biebl@debian.org>  Mon, 29 May 2017 14:12:08 +0200

systemd (233-7) experimental; urgency=medium

  [ Michael Biebl ]
  * basic/journal-importer: Fix unaligned access in get_data_size()
    (Closes: #862062)
  * ima: Ensure policy exists before asking the kernel to load it
    (Closes: #863111)
  * Add Depends: procps to systemd.
    It's required by /usr/lib/systemd/user/systemd-exit.service which calls
    /bin/kill to stop the systemd --user instance. (Closes: #862292)
  * service: Serialize information about currently executing command
    (Closes: #861157)
  * seccomp: Add clone syscall definitions for mips (Closes: #861171)

  [ Dimitri John Ledkov ]
  * ubuntu: disable dnssec on any ubuntu releases (LP: #1690605)

  [ Felipe Sateler ]
  * Specify nobody user and group.
    Otherwise nss-systemd will translate to group 'nobody', which doesn't
    exist on debian systems.

 -- Michael Biebl <biebl@debian.org>  Wed, 24 May 2017 12:26:18 +0200

systemd (233-6) experimental; urgency=medium

  [ Felipe Sateler ]
  * Backport upstream PR #5531.
    This delays opening the mdns and llmnr sockets until a network has enabled
    them. This silences annoying messages when networkd receives such packets
    without expecting them: Got mDNS UDP packet on unknown scope.

  [ Martin Pitt ]
  * resolved: Disable DNSSEC by default on stretch and zesty.
    Both Debian stretch and Ubuntu zesty are close to releasing, switch to
    DNSSEC=off by default for those. Users can still turn it back on with
    DNSSEC=allow-downgrade (or even "yes").

  [ Michael Biebl ]
  * Add Conflicts against hal.
    Since v183, udev no longer supports RUN+="socket:". This feature is
    still used by hal, but now generates vast amounts of errors in the
    journal. Thus force the removal of hal by adding a Conflicts to the udev
    package. This is safe, as hal is long dead and no longer useful.
  * Drop systemd-ui Suggests
    systemd-ui is unmaintained upstream and not particularly useful anymore.
  * journal: fix up syslog facility when forwarding native messages.
    Native journal messages (_TRANSPORT=journal) typically don't have a
    syslog facility attached to it. As a result when forwarding the
    messages to syslog they ended up with facility 0 (LOG_KERN).
    Apply syslog_fixup_facility() so we use LOG_USER instead.
    (Closes: #837893)
  * Split upstream tests into systemd-tests binary package (Closes: #859152)
  * Get PACKAGE_VERSION from config.h.
    This also works with meson and is not autotools specific.

  [ Sjoerd Simons ]
  * init-functions Only call daemon-reload when planning to redirect
    systemctl daemon-reload is a quite a heavy operation, it will re-parse
    all configuration and re-run all generators. This should only be done
    when strictly needed. (Closes: #861158)

 -- Michael Biebl <biebl@debian.org>  Fri, 28 Apr 2017 21:47:14 +0200

systemd (233-5) experimental; urgency=medium

  * Do not throw a warning in emergency and rescue mode if plymouth is not
    installed.
    Ideally, plymouth should only be referenced via dependencies, not
    ExecStartPre. This at least avoids the confusing error message on
    minimal installations that do not carry plymouth.
  * rules: Allow SPARC vdisk devices when identifying CD drives
    (Closes: #858014)

 -- Michael Biebl <biebl@debian.org>  Tue, 21 Mar 2017 21:00:08 +0100

systemd (233-4) experimental; urgency=medium

  [ Martin Pitt ]
  * udev autopkgtest: Drop obsolete sys.tar.xz fallback.
    This was only necessary for supporting 232 as well.
  * root-unittest: Drop obsolete FIXME comment.
  * Add libpolkit-gobject-1-dev build dep for polkit version detection.
  * Move systemd.link(5) to udev package.
    .link files are being handled by udev, so it should ship the
    corresponding manpage. Bump Breaks/Replaces accordingly. (Closes: #857270)

  [ Michael Biebl ]
  * Restart journald on upgrades (Closes: #851438)
  * Avoid strict DM API versioning.
    Compiling against the dm-ioctl.h header as provided by the Linux kernel
    will embed the DM interface version number. Running an older kernel can
    lead to errors on shutdown when trying to detach DM devices.
    As a workaround, build against a local copy of dm-ioctl.h based on 3.13,
    which is the minimum required version to support DM_DEFERRED_REMOVE.
    (Closes: #856337)

 -- Michael Biebl <biebl@debian.org>  Thu, 16 Mar 2017 18:40:16 +0100

systemd (233-3) experimental; urgency=medium

  [ Michael Biebl ]
  * Install D-Bus policy files in /usr
  * Drop no longer needed maintainer scripts migration code and simplify
    various version checks
  * Fix location of installed tests
  * Override package-name-doesnt-match-sonames lintian warning for libnss-*
  * Don't ship any symlinks in /etc/systemd/system.
    Those should be created dynamically via "systemctl enable".

  [ Martin Pitt ]
  * root-unittests autopkgtest: Skip test-udev.
    It has its own autopkgtest and needs some special preparation. At some
    point that should be merged into root-unittests, but let's quickfix this
    to unbreak upstream CI.

 -- Michael Biebl <biebl@debian.org>  Fri, 03 Mar 2017 19:49:44 +0100

systemd (233-2) experimental; urgency=medium

  * test: skip instead of fail if crypto kmods are not available.
    The Debian buildds have module loading disabled, thus AF_ALG sockets are
    not available during build. Skip the tests that cover those (khash and
    id128) instead of failing them in this case.
    https://github.com/systemd/systemd/issues/5524

 -- Martin Pitt <mpitt@debian.org>  Fri, 03 Mar 2017 11:51:25 +0100

systemd (233-1) experimental; urgency=medium

  [ Martin Pitt ]
  * New upstream release 233:
    - udev: Remove /run/udev/control on stop to avoid sendsigs to kill
      udevd. (Closes: #791944)
    - nspawn: Handle container directory symlinks. (Closes: #805785)
    - Fix mount units to not become "active" when NFS mounts time out.
      (Closes: #835810)
    - hwdb: Rework path/priority comparison when loading files from /etc/
      vs. /lib. (Closes: #845442)
    - machinectl: Fix "list" command when failing to determine OS version.
      (Closes: #849316)
    - Support tilegx architecture. (Closes: #856306)
    - systemd-sleep(8): Point out inhibitor interface as better alternative
      for suspend integration. (Closes: #758279)
    - journalctl: Improve error message wording when specifying boot
      offset with ephemeral journal. (Closes: #839291)
  * Install new systemd-umount and /usr/lib/environment.d/
  * Use "make install-tests" for shipped unit tests
  * Switch back to gold linker on mips*
    Bug #851736 got fixed now.
  * debian/rules: Drop obsolete SETCAP path

  [ Michael Biebl ]
  * Drop upstart jobs for udev
  * Drop /sbin/udevadm compat symlink from udev-udeb and initramfs
  * Drop Breaks and Replaces from pre-jessie

 -- Martin Pitt <mpitt@debian.org>  Thu, 02 Mar 2017 17:10:09 +0100

systemd (232-19) unstable; urgency=medium

  [ Martin Pitt ]
  * debian/README.source: Update patch and changelog handling to current
    reality.
  * root-unittests autopkgtest: Blacklist test-journal-importer.
    This got added in a recent PR, but running this requires using "make
    install-tests" which hasn't landed yet.
  * fsckd: Fix format specifiers on 32 bit architectures.
  * resolved: Fix NSEC proofs for missing TLDs (Closes: #855479)
  * boot-and-services autopkgtest: Skip CgroupsTest on unified hierarchy.
  * boot-smoke autopkgtest: Run in containers, too.
  * logind autopkgtest: Adjust to work in containers.

  [ Dimitri John Ledkov ]
  * Fix resolved failing to follow CNAMES for DNS stub replies (LP: #1647031)
  * Fix emitting change signals with a sessions property in logind
    (LP: #1661568)

  [ Michael Biebl ]
  * If an automount unit is masked, don't react to activation anymore.
    Otherwise we'll hit an assert sooner or later. (Closes: #856035)

  [ Felipe Sateler ]
  * resolved: add the new KSK to the built-in resolved trust anchor.
    The old root key will be discarded in early 2018, so get this into
    stretch.
  * Backport some zsh completion fixes from upstream (Closes: #847203)

 -- Martin Pitt <mpitt@debian.org>  Thu, 02 Mar 2017 09:21:12 +0100

systemd (232-18) unstable; urgency=medium

  * udev autopkgtest: Adjust to script-based test /sys creation.
    PR #5250 changes from the static sys.tar.xz to creating the test /sys
    directory with a script. Get along with both cases until 233 gets
    released and packaged.
  * systemd-resolved.service.d/resolvconf.conf: Don't fail if resolvconf is
    not installed. ReadWritePaths= fails by default if the referenced
    directory does not exist. This happens if resolvconf is not installed, so
    use '-' to ignore the absence. (Closes: #854814)
  * Fix two more seccomp issues.
  * Permit seeing process list of units whose unit files are missing.
  * Fix systemctl --user enable/disable without $XDG_RUNTIME_DIR being set.
    (Closes: #855050)

 -- Martin Pitt <mpitt@debian.org>  Mon, 13 Feb 2017 17:36:12 +0100

systemd (232-17) unstable; urgency=medium

  * Add libcap2-bin build dependency for tests. This will make
    test_exec_capabilityboundingset() actually run. (Closes: #854394)
  * Add iproute2 build dependency for tests. This will make
    test_exec_privatenetwork() actually run; it skips if "ip" is not present.
    (Closes: #854396)
  * autopkgtest: Run all upstream unit tests as root.
    Ship all upstream unit tests in libsystemd-dev, and run them all as root
    in autopkgtest. (Closes: #854392) This also fixes the FTBFS on non-seccomp
    architectures.
  * systemd-resolved.service.d/resolvconf.conf: Allow writing to
    /run/resolvconf. Upstream PR #5283 will introduce permission restrictions
    for systemd-resolved.service, including the lockdown to writing
    /run/systemd/. This will then cause the resolvconf call in our drop-in to
    fail as that needs to write to /run/resolvconf/. Add this to
    ReadWritePaths=. (This is a no-op with the current unrestricted unit).

 -- Martin Pitt <mpitt@debian.org>  Fri, 10 Feb 2017 11:52:46 +0100

systemd (232-16) unstable; urgency=medium

  [ Martin Pitt ]
  * Add autopkgtest for test-seccomp
  * udev: Fix by-id symlinks for devices whose IDs contain whitespace
    (Closes: #851164, LP: #1647485)
  * Add lintian overrides for binary-or-shlib-defines-rpath on shipped test
    programs. This is apparently a new lintian warning on which uploads get
    rejected.  These are only test programs, not in $PATH, and they need to
    link against systemd's internal library.

  [ Michael Biebl ]
  * Fix seccomp filtering. (Closes: #852811)
  * Do not crash on daemon-reexec when /run is full (Closes: #850074)

 -- Martin Pitt <mpitt@debian.org>  Thu, 09 Feb 2017 16:22:43 +0100

systemd (232-15) unstable; urgency=medium

  * Add missing Build-Depends on tzdata.
    It is required to successfully run the test suite. (Closes: #852883)
  * Bump systemd Breaks to ensure it is upgraded in lockstep with udev.
    The sandboxing features used by systemd-udevd.service require systemd
    (>= 232-11). (Closes: #853078)
  * Bump priority of libpam-systemd to standard.
    This reflects the changes that have been made in the archive a while
    ago. See #803184

 -- Michael Biebl <biebl@debian.org>  Wed, 01 Feb 2017 22:45:35 +0100

systemd (232-14) unstable; urgency=medium

  * Deal with NULL pointers more gracefully in unit_free() (Closes: #852202)
  * Fix issues in journald during startup

 -- Michael Biebl <biebl@debian.org>  Mon, 23 Jan 2017 14:52:46 +0100

systemd (232-13) unstable; urgency=medium

  * Re-add versioned Conflicts/Replaces against upstart.
    In Debian the upstart package was never split into upstart and
    upstart-sysv, so we need to keep that for switching from upstart to
    systemd-sysv. (Closes: #852156)
  * Update Vcs-* according to the latest recommendation
  * Update Homepage and the URLs in debian/copyright to use https

 -- Michael Biebl <biebl@debian.org>  Sun, 22 Jan 2017 08:19:28 +0100

systemd (232-12) unstable; urgency=medium

  * Fix build if seccomp support is disabled
  * Enable seccomp support on ppc64

 -- Michael Biebl <biebl@debian.org>  Wed, 18 Jan 2017 19:43:51 +0100

systemd (232-11) unstable; urgency=medium

  [ Martin Pitt ]
  * Fix RestrictAddressFamilies=
    Backport upstream fix for setting up seccomp filters to fix
    RestrictAddressFamilies= on non-amd64 architectures. Drop the hack from
    debian/rules to remove this property from unit files.
    See #843160
  * Use local machine-id for running tests during package build.
    Since "init" and thus "systemd" are not part of debootstrap any more,
    some buildd chroots don't have an /etc/machine-id any more. Port the old
    Add-env-variable-for-machine-ID-path.patch to the current code, use a
    local machine-id again, and always make test suite failures fatal.
    (Closes: #851445)

  [ Michael Biebl ]
  * gpt-auto-generator: support LUKS encrypted root partitions
    (Closes: #851475)
  * Switch to bfd linker on mips*
    The gold linker is currently producing broken libraries on mips*
    resulting in segfaults for users of libsystemd. Switch to bfd until
    binutils has been fixed. (Closes: #851412)
  * Revert "core: turn on specifier expansion for more unit file settings"
    The expansion of the % character broke the fstab-generator and
    specifying the tmpfs size as percentage of physical RAM resulted in the
    size being set to 4k. (Closes: #851492)
  * Drop obsolete Conflicts, Breaks and Replaces
  * Require systemd-shim version which supports v232.
    See #844785

  [ Ondřej Nový ]
  * Redirect try-restart in init-functions hook (Closes: #851688)

 -- Michael Biebl <biebl@debian.org>  Wed, 18 Jan 2017 12:38:54 +0100

systemd (232-10) unstable; urgency=medium

  * Add NULL sentinel to strjoin.
    We haven't cherry-picked upstream commit 605405c6c which introduced a
    strjoin macro that adds the NULL sentinel automatically so we need to do
    it manually. (Closes: #851210)

 -- Michael Biebl <biebl@debian.org>  Fri, 13 Jan 2017 05:08:55 +0100

systemd (232-9) unstable; urgency=medium

  * Use --disable-wheel-group configure switch.
    Instead of mangling the tmpfiles via sed to remove the wheel group, use
    the configure switch which was added upstream in v230.
    See https://github.com/systemd/systemd/issues/2492
  * Update debian/copyright.
    Bob Jenkins released the lookup3.[ch] files as public domain which means
    there is no copyright holder.
  * Drop fallback for older reportbug versions when attaching files
  * debian/extra/init-functions.d/40-systemd: Stop checking for init env var.
    This env variable is no longer set when systemd executes a service so
    it's pointless to check for it.
  * debian/extra/init-functions.d/40-systemd: Stop setting
    _SYSTEMCTL_SKIP_REDIRECT=true.
    It seems we don't actually need it to detect recursive loops (PPID is
    sufficient) and by exporting it we leak _SYSTEMCTL_SKIP_REDIRECT into
    the runtime environment of the service. (Closes: #802018)
  * debian/extra/init-functions.d/40-systemd: Rename _SYSTEMCTL_SKIP_REDIRECT.
    Rename _SYSTEMCTL_SKIP_REDIRECT to SYSTEMCTL_SKIP_REDIRECT to be more
    consistent with other environment variables which are used internally by
    systemd, like SYSTEMCTL_SKIP_SYSV.
  * Various specifier resolution fixes.
    Turn on specifier expansion for more unit file settings.
    See https://github.com/systemd/systemd/pull/4835 (Closes: #781730)

 -- Michael Biebl <biebl@debian.org>  Thu, 12 Jan 2017 16:59:22 +0100

systemd (232-8) unstable; urgency=medium

  [ Martin Pitt ]
  * Drop systemd dependency from libnss-myhostname again.
    This NSS module is completely independent from systemd, unlike the other
    three.
  * Install 71-seat.rules into the initrd.
    This helps plymouth to detect applicable devices. (Closes: #756109)
  * networkd: Fix crash when setting routes.
  * resolved: Drop removal of resolvconf entry on stop.
    This leads to timeouts on shutdown via the resolvconf hooks and does not
    actually help much -- /etc/resolv.conf would then just be empty instead of
    having a nonexisting 127.0.0.53 nameserver, so manually stopping resolved
    in a running system is broken either way. (LP: #1648068)
  * Keep RestrictAddressFamilies on amd64.
    This option and libseccomp currently work on amd64 at least, so let's make
    sure it does not break there as well, and benefit from the additional
    protection at least on this architecture.
  * Explicitly set D-Bus policy dir.
    This is about to change upstream in
    https://github.com/systemd/systemd/pull/4892, but as explained in commit
    2edb1e16fb12f4 we need to keep the policies in /etc/ until stretch+1.

  [ Michael Biebl ]
  * doc: Clarify NoNewPrivileges in systemd.exec(5). (Closes: #756604)
  * core: Rework logic to determine when we decide to add automatic deps for
    mounts.  This adds a concept of "extrinsic" mounts. If mounts are
    extrinsic we consider them managed by something else and do not add
    automatic ordering against umount.target, local-fs.target,
    remote-fs.target. (Closes: #818978)
  * rules: Add persistent links for nbd devices. (Closes: #837999)

 -- Michael Biebl <biebl@debian.org>  Sat, 17 Dec 2016 01:54:18 +0100

systemd (232-7) unstable; urgency=medium

  [ Michael Biebl ]
  * Mark liblz4-tool build dependency as <!nocheck>
  * udev: Try mount -n -o move first
    initramfs-tools is not actually using util-linux mount (yet), so making
    mount -n --move the first alternative would trigger an error message if
    users have built their initramfs without busybox support.

  [ Alexander Kurtz ]
  * debian/extra/kernel-install.d/85-initrd.install: Remove an unnecessary
    variable. (Closes: #845977)

  [ Martin Pitt ]
  * Drop systemd-networkd's "After=dbus.service" ordering, so that it can
    start during early boot (for cloud-init.service). It will auto-connect to
    D-Bus once it becomes available later, and transient (from DHCP) hostname
    and timezone setting do not currently work anyway. (LP: #1636912)
  * Run hwdb/parse_hwdb.py during package build.
  * Package libnss-systemd
  * Make libnss-* depend on the same systemd package version.

 -- Martin Pitt <mpitt@debian.org>  Wed, 30 Nov 2016 14:38:36 +0100

systemd (232-6) unstable; urgency=medium

  * Add policykit-1 test dependency for networkd-test.py.
  * debian/rules: Don't destroy unit symlinks with sed -i.
    Commit 21711e74 introduced a "sed -i" to remove RestrictAddressFamilies=
    from units. This also caused unit symlinks to get turned into real files,
    causing D-Bus activated services like timedated to fail ("two units with
    the same D-Bus name").
  * Fall back to "mount -o move" in udev initramfs script
    klibc's mount does not understand --move, so for the time being we need to
    support both variants. (Closes: #845161)
  * debian/README.Debian: Document how to generate a shutdown log.
    Thanks 積丹尼 Dan Jacobson. (Closes: #826297)

 -- Martin Pitt <mpitt@debian.org>  Mon, 21 Nov 2016 10:39:57 +0100

systemd (232-5) unstable; urgency=medium

  * Add missing liblz4-tool build dependency.
    Fixes test-compress failure during package build.
  * systemd: Ship /var/lib.
    This will soon contain a polkit pkla file.

 -- Martin Pitt <mpitt@debian.org>  Sun, 20 Nov 2016 12:22:52 +0100

systemd (232-4) unstable; urgency=medium

  [ Martin Pitt ]
  * debian/tests/unit-config: Query pkg-config for system unit dir.
    This fixes confusion on merged-/usr systems where both /usr/lib/systemd and
    /lib/systemd exist. It's actually useful to verify that systemd.pc says the
    truth.
  * debian/tests/upstream: Fix clobbering of merged-/usr symlinks
  * debian/tests/systemd-fsckd: Create /etc/default/grub.d if necessary
  * debian/rules: Drop check for linking to libs in /usr.
    This was just an approximation, as booting without an initrd could still be
    broken by library updates (e. g. #828991). With merged /usr now being the
    default this is now completely moot.
  * Move kernel-install initrd script to a later prefix.
    60- does not leave much room for scripts that want to run before initrd
    building (which is usually one of the latest things to do), so bump to 85.
    Thanks to Sjoerd Simons for the suggestion.
  * Disable 99-default.link instead of the udev rule for disabling persistent
    interface names.
    Disabling 80-net-setup-link.rules will also cause ID_NET_DRIVER to not be
    set any more, which breaks 80-container-ve.network and matching on driver
    name in general. So disable the actual default link policy instead. Still
    keep testing for 80-net-setup-link.rules in the upgrade fix and
    73-usb-net-by-mac.rules to keep the desired behaviour on systems which
    already disabled ifnames via that udev rule.
    See https://lists.freedesktop.org/archives/systemd-devel/2016-November/037805.html
  * debian/tests/boot-and-services: Always run seccomp test
    seccomp is now available on all architectures on which Debian and Ubuntu
    run tests, so stop making this test silently skip if seccomp is disabled.
  * Bump libseccomp build dependency as per configure.ac.
  * Replace "Drop RestrictAddressFamilies=" patch with sed call.
    With that it will also apply to upstream builds/CI, and it is structurally
    simpler.
  * Rebuild against libseccomp with fixed shlibs. (Closes: #844497)

  [ Michael Biebl ]
  * fstab-generator: add x-systemd.mount-timeout option. (Closes: #843989)
  * build-sys: do not install ctrl-alt-del.target symlink twice.
    (Closes: #844039)
  * Enable lz4 support.
    While the compression rate is not as good as XZ, it is much faster, so a
    better default for the journal and especially systemd-coredump.
    (Closes: #832010)

  [ Felipe Sateler ]
  * Enable machines.target by default. (Closes: #806787)

  [ Evgeny Vereshchagin ]
  * debian/tests/upstream: Print all journal files.
    We don't print all journal files. This is misleading a bit:
    https://github.com/systemd/systemd/pull/4331#issuecomment-252830790
    https://github.com/systemd/systemd/pull/4395#discussion_r87948836

  [ Luca Boccassi ]
  * Use mount --move in initramfs-tools udev script.
    Due to recent changes in busybox and initramfs-tools the mount
    utility is no longer the one from busybox but from util-linux.
    The latter does not support mount -o move.
    The former supports both -o move and --move, so use it instead to be
    compatible with both.
    See this discussion for more details:
    https://bugs.debian.org/823856 (Closes: #844775)

 -- Michael Biebl <biebl@debian.org>  Sun, 20 Nov 2016 03:34:58 +0100

systemd (232-3) unstable; urgency=medium

  [ Felipe Sateler ]
  * Make systemd-delta less confused on merged-usr systems. (Closes: #843070)
  * Fix wrong paths for /bin/mount when compiled on merged-usr system.
    Then the build system finds /usr/bin/mount which won't exist on a
    split-/usr system. Set the paths explicitly in debian/rules and drop
    Use-different-default-paths-for-various-binaries.patch. (Closes: #843433)

  [ Martin Pitt ]
  * debian/tests/logind: Split out "pid in logind session" test
  * debian/tests/logind: Adjust "in logind session" test for unified cgroup
    hierarchy
  * debian/tests/boot-and-services: Check common properties of CLI programs.
    Verify that CLI programs have a sane behaviour and exit code when being
    called with --help, --version, or an invalid option.
  * nspawn: Fix exit code for --help and --version (Closes: #843544)
  * core: Revert using the unified hierarchy for the systemd cgroup.
    Too many things don't get along with it yet, like docker, LXC, or runc.
    (Closes: #843509)

 -- Martin Pitt <mpitt@debian.org>  Wed, 09 Nov 2016 09:34:45 +0100

systemd (232-2) unstable; urgency=medium

  * Drop RestrictAddressFamilies from service files.
    RestrictAddressFamilies= is broken on 32bit architectures and causes
    various services to fail with a timeout, including
    systemd-udevd.service.
    While this might actually be a libseccomp issue, remove this option for
    now until a proper solution is found. (Closes: #843160)

 -- Michael Biebl <biebl@debian.org>  Sat, 05 Nov 2016 22:43:27 +0100

systemd (232-1) unstable; urgency=medium

  [ Martin Pitt ]
  * New upstream release 232:
    - Fix "systemctl start" when ReadWriteDirectories is a symlink
      (Closes: ##792187)
    - Fix "journalctl --setup-keys" output (Closes: #839097)
    - Run run sysctl service if /proc/sys/net is writable, for containers
      (Closes: #840529)
    - resolved: Add d.f.ip6.arpa to the DNSSEC default negative trust anchors
      (Closes: #834453)
  * debian/tests/logind: Copy the current on-disk unit instead of the
    on-memory one.
  * Build sd-boot on arm64. gnu-efi is available on arm64 now.
    (Closes: #842617)
  * Link test-seccomp against seccomp libs to fix FTBFS
  * debian/rules: Remove nss-systemd (until we package it)
  * Install new systemd-mount

  [ Michael Biebl ]
  * Install new journal-upload.conf man pages in systemd-journal-remote

 -- Martin Pitt <mpitt@debian.org>  Fri, 04 Nov 2016 07:18:10 +0200

systemd (231-10) unstable; urgency=medium

  [ Martin Pitt ]
  * systemctl: Add --wait option to wait until started units terminate again.
  * nss-resolve: return NOTFOUND instead of UNAVAIL on resolution errors.
    This makes it possible to configure a fallback to "dns" without breaking
    DNSSEC, with "resolve [!UNAVAIL=return] dns".
  * libnss-resolve.postinst: Skip dns fallback if resolve is present.
    Only fall back to "dns" if nss-resolve is not installed (for the
    architecture of the calling program). Once it is, we never want to fall
    back to "dns" as that breaks enforcing DNSSEC verification and also
    pointlessly retries NXDOMAIN failures. (LP: #1624071)
  * unit: sent change signal before removing the unit if necessary
    (LP: #1632964)
  * networkd: Fix assertion crash on adding VTI with IPv6 addresses
    (LP: #1633274)
  * debian/tests/upstream: Stop specifying initrd, it is autodetected now.
  * debian/tests/upstream: Add gcc/libc-dev/make test dependencies,
    so that the tests can build helper binaries.

  [ Felipe Sateler ]
  * Explicitly disable installing the upstream-provided PAM configuration.
  * Register interest in the status of dracut and initramfs-tools in reportbug
    template

  [ Michael Biebl ]
  * Stop creating systemd-update-utmp-runlevel.service symlinks manually

 -- Martin Pitt <mpitt@debian.org>  Wed, 26 Oct 2016 13:24:37 +0200

systemd (231-9) unstable; urgency=medium

  * pid1: process zero-length notification messages again.
    Just remove the assertion, the "n" value was not used anyway. This fixes
    a local DoS due to unprocessed/unclosed fds which got introduced by the
    previous fix. (Closes: #839171) (LP: #1628687)
  * pid1: Robustify manager_dispatch_notify_fd()
  * test/networkd-test.py: Add missing writeConfig() helper function.

 -- Martin Pitt <mpitt@debian.org>  Thu, 29 Sep 2016 23:39:24 +0200

systemd (231-8) unstable; urgency=medium

  [ Martin Pitt ]
  * Replace remaining systemctl --failed with --state=failed
    "--failed" is deprecated in favor of --state.
  * debian/shlibs.local.in: More precisely define version of internal shared
    lib.
  * debian/tests/upstream: Drop blacklisting
    These tests now work fine without qemu.
  * debian/tests/storage: Avoid rmmod scsi_debug (LP: #1626737)
  * upstream build system: Install libudev, libsystemd, and nss modules to
    ${rootlibdir}. Drop downstream workaround from debian/rules.
  * Ubuntu: Disable resolved's DNSSEC for the final 16.10 release.
    Resolved's DNSSEC support is still not mature enough, and upstream
    recommends to disable it in stable distro releases still.
  * Fix abort/DoS on zero-length notify message triggers (LP: #1628687)
  * resolved: don't query domain-limited DNS servers for other domains
    (LP: #1588230)

  [ Antonio Ospite ]
  * Update systemd-user pam config to require pam_limits.so.
    (Closes: #838191)

 -- Martin Pitt <mpitt@debian.org>  Thu, 29 Sep 2016 13:40:21 +0200

systemd (231-7) unstable; urgency=medium

  [ Michael Biebl ]
  * fsckd: Do not exit on idle timeout if there are still clients connected
    (Closes: #788050, LP: #1547844)

  [ Martin Pitt ]
  * 73-usb-net-by-mac.rules: Split kernel command line import line.
    Reportedly this makes the rule actually work on some platforms. Thanks Alp
    Toker! (LP: #1593379)
  * debian/tests/boot-smoke: Only run 5 iterations
  * systemd.postinst: Drop obsolete setcap call for systemd-detect-virt.
    Drop corresponding libcap2-bin dependency.
  * debian/tests/systemd-fsckd: Robustify check for "unit was running"
    (LP: #1624406)
  * debian/extra/set-cpufreq: Use powersave with intel_pstate.
    This is what we did on xenial, and apparently powersave is still actually
    better than performance. Thanks to Doug Smythies for the measurements!
    (LP: #1579278)
  * Ubuntu: Move ondemand.service from static to runtime enablement.
    This makes it easier to keep performance, by disabling ondemand.service.
    Side issue in LP: #1579278
  * Revert "networkd: remove route if carrier is lost"
    This causes networkd to drop addresses from unmanaged interfaces in some
    cases. (Closes: #837759)
  * debian/tests/storage: Avoid stderr output of stopping systemd-cryptsetup@.service
  * libnss-*.prerm: Remove possible [key=value] options from NSS modules as well.
    (LP: #1625584)

 -- Martin Pitt <mpitt@debian.org>  Tue, 20 Sep 2016 15:03:06 +0200

systemd (231-6) unstable; urgency=medium

  [ Martin Pitt ]
  * Add alternative iptables-dev build dependencies
    libiptc-dev is very new and not yet present in stable Debian/Ubuntu releases.
    Add it as a fallback build dependency for backports and upstream tests.
  * Detect if seccomp is enabled but seccomp filtering is disabled
    (Closes: #832713)
  * resolved: recognize DNS names with more than one trailing dot as invalid
    (LP: #1600000)
  * debian/tests/smoke: Store udev db dump artifact on failure
  * networkd: limit the number of routes to the kernel limit
  * systemctl: consider service running only when it is in active or reloading state
  * networkd: remove route if carrier is lost
  * Add Ref()/Unref() bus calls for units

  [ Felipe Sateler ]
  * git-cherry-pick: always recreate the patch-queue branch.

  [ Dimitri John Ledkov ]
  * Use idiomatic variables from dpkg include.

 -- Martin Pitt <mpitt@debian.org>  Sun, 11 Sep 2016 15:00:55 +0200

systemd (231-5) unstable; urgency=medium

  [ Iain Lane ]
  * Let graphical-session-pre.target be manually started (LP: #1615341)

  [ Felipe Sateler ]
  * Add basic version of git-cherry-pick
  * Replace Revert-units-add-a-basic-SystemCallFilter-3471.patch with upstream
    patch
  * sysv-generator: better error reporting. (Closes: #830257)

  [ Martin Pitt ]
  * 73-usb-net-by-mac.rules: Test for disabling 80-net-setup-link.rules more
    efficiently. Stop calling readlink at all and just test if
    /etc/udev/rules.d/80-net-setup-link.rules exists -- a common way to
    disable an udev rule is to just "touch" it in /etc/udev/rule.d/ (i. e.
    empty file), and if the rule is customized we cannot really predict anyway
    if the user wants MAC-based USB net names or not. (LP: #1615021)
  * Ship kernel-install (Closes: #744301)
  * Add debian/extra/kernel-install.d/60-initrd.install.
    This kernel-install drop-in copies the initrd of the selected kernel to
    the EFI partition.
  * bootctl: Automatically detect ESP partition.
    This makes bootctl work with Debian's /boot/efi/ mountpoint without having
    to explicitly specify --path.
    Patches cherry-picked from upstream master.
  * systemd.NEWS: Point out that alternatively rcS scripts can be moved to
    rc[2-5]. Thanks to Petter Reinholdtsen for the suggestion!

  [ Michael Biebl ]
  * Enable iptables support (Closes: #787480)
  * Revert "logind: really handle *KeyIgnoreInhibited options in logind.conf"
    The special 'key handling' inhibitors should always work regardless of
    any *IgnoreInhibited settings – otherwise they're nearly useless.
    Update man pages to clarify that *KeyIgnoreInhibited only apply to a
    subset of locks (Closes: #834148)

 -- Martin Pitt <mpitt@debian.org>  Fri, 26 Aug 2016 10:58:07 +0200

systemd (231-4) unstable; urgency=medium

  * Revert "pid1: reconnect to the console before being re-executed"
    This unbreaks consoles after "daemon-reexec". (Closes: #834367)

 -- Martin Pitt <mpitt@debian.org>  Thu, 18 Aug 2016 07:03:13 +0200

systemd (231-3) unstable; urgency=medium

  * resolved resolvconf integration: Run resolvconf without privilege
    restrictions. On some architectures (at least ppc64el), running resolvconf
    does not work with MemoryDenyWriteExecute=yes. (LP: #1609740)
  * Revert unit usage of MemoryDenyWriteExecute=yes. This is implemented
    through seccomp as well. (Closes: #832713)

 -- Martin Pitt <mpitt@debian.org>  Mon, 15 Aug 2016 09:58:09 +0200

systemd (231-2) unstable; urgency=medium

  [ Martin Pitt ]
  * debian/rules: Fix UPSTREAM_VERSION for upstream master builds
  * Limit "link against /usr" check to some critical binaries only and add
    generators
  * debian/rules: Put back cleanup of *.busname (Closes: #833487)
  * debian/tests/localed-x11-keymap: Robustify cleanup
  * debian/tests/localed-x11-keymap: Check that localed works without
    /etc/default/keyboard. This reproduces #833849.
  * Revert "units: add a basic SystemCallFilter (#3471)"
    This causes fatal failures on kernels that don't have seccomp enabled.
    This can be reactivated once
    https://github.com/systemd/systemd/issues/3882 is fixed.
    (Closes: #832713, #832893)

  [ Simon McVittie ]
  * localed: tolerate absence of /etc/default/keyboard.
    The debian-specific patch to read Debian config files was not tolerating
    the absence of /etc/default/keyboard. This causes systemd-localed to
    fail to start on systems where that file isn't populated (like embedded
    systems without keyboards). (Closes: #833849)

 -- Martin Pitt <mpitt@debian.org>  Sun, 14 Aug 2016 10:54:57 +0200

systemd (231-1) unstable; urgency=low

  [ Martin Pitt ]
  * New upstream release 231:
    - Fix "Failed to create directory /str/sys/fs/selinux: Read-only file
      system" warning. (Closes: #830693)
  * systemd.postinst: Remove systemd-networkd-resolvconf-update.path removal
    leftover. (Closes: #830778)
  * Drop support for rcS.d SysV init scripts.
    These are prone to cause dependency loops, and almost all packages with
    rcS scripts now ship a native systemd service.
  * networkd: Handle router advertisements in userspace again.
    Drop Revert-Revert-networkd-ndisc-revert-to-letting-the-k.patch.
    Bug #814566/#815586 got fixed in 230, and #815884 and #815884 and #815793
    are unreproducible and need more reporter feedback.
  * debian/gbp.conf: Enable dch options "full" and "multimaint-merge"
  * systemd-sysv: Add Conflicts: systemd-shim.
    To avoid shim trying to claim the D-Bus interfaces.
  * Add graphical-session.target user unit.
  * Add graphical-session-pre.target user unit
  * Add debian/extra/units-ubuntu/user@.service.d/timeout.conf.
    This avoids long hangs during shutdown if user services fail/hang due to
    X.org going away too early. This is mostly a workaround, so only install
    for Ubuntu for now.
  * Dynamically add upstream version to debian/shlibs.local
  * Set Debian/Ubuntu downstream support URL in journal catalogs
    (Closes: #769187)

  [ Michael Biebl ]
  * Restrict Conflicts: openrc to << 0.20.4-2.1.
    Newer versions of openrc no longer ship conflicting implementations of
    update-rc.d/invoke-rc.d.
  * Add Depends: dbus to systemd-container.
    This is required for systemd-machined and systemd-nspawn to work
    properly. (Closes: #830575)
  * Drop insserv.conf generator.
    We no longer parse /etc/insserv.conf and /etc/insserv.conf.d/* and
    augment services with that dependency information via runtime drop-in
    files. Services which want to provide certain system facilities need to
    pull in the corresponding targets themselves. Either directly in the
    native service unit or by shipping a drop-in snippet for SysV init
    scripts. (Closes: #825858)
  * getty-static.service: Only start if we have a working VC subsystem.
    Use ConditionPathExists=/dev/tty0, the same check as in getty@.service,
    to determine whether we have a functional VC subsystem and we should
    start any gettys. (Closes: #824779)
  * Stop mentioning snapshot and restore in the package description.
    Support for the .snapshot unit type has been removed upstream.
  * Drop sigpwr-container-shutdown.service.
    This is no longer necessary as lxc-stop has been fixed to use SIGRTMIN+3
    to shut down systemd based LXC containers.
    https://github.com/lxc/lxc/pull/1086
    https://www.freedesktop.org/wiki/Software/systemd/ContainerInterface/

  [ Felipe Sateler ]
  * Add versioned breaks for packages shipping rcS init scripts

 -- Martin Pitt <mpitt@debian.org>  Tue, 26 Jul 2016 12:17:14 +0200

systemd (230-7) unstable; urgency=medium

  * Tell dh_shlibdeps to look in the systemd package for libraries. Otherwise
    dpkg-shlibdeps fails to find libsystemd-shared as we no longer create a
    shlibs file for it.
  * Add Build-Depends-Package to libudev1.symbols and libsystemd0.symbols.
    This ensures proper dependencies when a package has a Build-Depends on a
    higher version of libudev-dev or libsystemd-dev then what it gets from the
    used symbols.

 -- Michael Biebl <biebl@debian.org>  Fri, 08 Jul 2016 13:04:33 +0200

systemd (230-6) unstable; urgency=medium

  [ Martin Pitt ]
  * debian/tests/boot-smoke: Stop running in containers again, too unreliable
    on Ubuntu s390x right now.

  [ Michael Biebl ]
  * Bump Build-Depends on debhelper to (>= 9.20160114), required for
    --dbgsym-migration support.
  * Install test-udev binary into $libdir/udev/ not $libdir. Only libraries
    should be installed directly into $libdir.
  * Exclude libsystemd-shared from dh_makeshlibs.

  [ Felipe Sateler ]
  * Do not install libsystemd-shared.so symlink
  * {machine,system}ctl: always pass &changes and &n_changes (Closes: #830144)

  [ Michael Prokop ]
  * debian/tests/logind: Ensure correct version of logind is running.

 -- Michael Biebl <biebl@debian.org>  Thu, 07 Jul 2016 15:22:16 +0200

systemd (230-5) unstable; urgency=medium

  [ Martin Pitt ]
  * Sync test/networkd-test.py with current upstream master, and remove our
    debian/tests/networkd copy. Directly run test/networkd-test.py in
    autopkgtest.
  * debian/extra/rules/73-usb-net-by-mac.rules: Disable when
    /etc/udev/rules.d/80-net-setup-link.rules is a symlink to /dev/null, to be
    consistent with the documented way to disable ifnames. (Closes: #824491,
    LP: #1593379)
  * debian/rules: Ignore libcap-ng.so in the "does anything link against /usr"
    check, to work around libaudit1 recently gaining a new dependency against
    that library (#828991). We have no influence on that ourselves. This fixes
    the FTBFS in the meantime.

  [ Felipe Sateler ]
  * Convert common code into a private shared library. This saves about 9 MB
    of installed size in the systemd package, and some more in systemd-*.

 -- Martin Pitt <mpitt@debian.org>  Fri, 01 Jul 2016 09:15:12 +0200

systemd (230-4) unstable; urgency=medium

  [ Martin Pitt ]
  * tmp.mount: Add nosuid and nodev mount options. This restores compatibility
    with the original SysV int RAMTMP defaults. (Closes: #826377)
  * debian/tests/upstream: Some tests fail on platforms without QEMU at the
    moment due to upstream PR#3587; blacklist these for now if QEMU is not
    available.
  * debian/rules: Don't run the "anything links against /usr" check for
    upstream tests, as those run on Ubuntu 16.04 LTS which does not yet have
    libidn moved to /lib.
  * debian/tests/upstream: Clean up old journals before running a test, to
    avoid printing a wrong one on failure.
  * debian/tests/upstream: Do not run the QEMU tests on i386. Nested QEMU on
    i386 causes testbed hangs on Ubuntu's cloud infrastructure, which is the
    only place where these actually run.
  * resolved: Fix SERVFAIL handling and introduce a new "Cache=" option to
    disable local caching.
  * resolved: Support IPv6 zone indices in resolv.conf. (LP: #1587489)
  * resolved: Update resolv.conf when calling SetLinkDNS().
  * debian/tests/storage: Sync and settle udev after luksFormat, to reduce the
    chance of seeing some half-written signatures.
  * debian/tests/networkd: Stop skipping the two DHCP6 tests, this regression
    seems to have been fixed now.
  * resolved: respond to local resolver requests on 127.0.0.53:53. This
    provides compatibility with clients that don't use NSS but do DNS queries
    directly, such as Chrome.
  * resolved: Don't add route-only domains to /etc/resolv.conf.
  * systemd-resolve: Add --flush-caches and --status commands.
  * Add debian/extra/units/systemd-resolved.service.d/resolvconf.conf to tell
    resolvconf about resolved's builtin DNS server on 127.0.0.53. With that,
    DNS servers picked up via networkd are respected when using resolvconf,
    and software like Chrome that does not do NSS (libnss-resolve) still gets
    proper DNS resolution. Drop the brittle and ugly
    systemd-networkd-resolvconf-update.{path,service} hack instead.
  * debian/tests/boot-smoke: Run in containers as well.

  [ Laurent Bigonville ]
  * Build with IDN support. (Closes: #814528)

 -- Martin Pitt <mpitt@debian.org>  Wed, 29 Jun 2016 15:23:32 +0200

systemd (230-3) unstable; urgency=medium

  [ Martin Pitt ]
  * debian/tests/boot-and-services: Adjust test_tmp_mount() for fixed
    systemctl exit code for "unit not found" in upstream commit ca473d57.
  * debian/tests/boot-and-services, test_no_failed(): Show journal of failed
    units.
  * debian/extra/init-functions.d/40-systemd: Adjust to changed systemctl
    show behaviour in 231: now this fails for nonexisting units instead of
    succeeding with "not-found". Make the code compatible to both for now.
  * Fix networkd integration with resolvconf for domain-limited DNS servers,
    so that these don't appear as global nameservers in resolv.conf. Thanks
    Andy Whitcroft for the initial fix! Add corresponding test case to
    debian/tests/networkd. (LP: #1587762)
  * resolved: Fix comments in resolve.conf for search domain overflows.
    (LP: #1588229)
  * On Ubuntu, provide an "ondemand.service" that replaces
    /etc/init.d/ondemand. The latter does not exist any more when
    "initscripts" falls out of the default installation. (LP: #1584124) This
    now does not do a fixed one-minute wait but uses "Type=idle" instead. This
    also becomes a no-op when the CPU supports "intel_pstate" (≤ 5 years old),
    as on these the ondemand/powersave schedulers are actually detrimental.
    (LP: #1579278)
  * debian/systemd-container.install: Drop *.busname installation, they are
    going away upstream.
  * debian/extra/init-functions.d/40-systemd: Do not call systemctl
    daemon-reload if the script is called as user (like reportbug does). Also
    make sure that daemon-reload will not invoke polkit.
  * Install test-udeb from .libs, to avoid installing the automake shell
    wrapper.
  * Fix transaction restarting in resolved to avoid async processing of
    free'd transactions.
    (Closes: #817210, LP: #1587727, #1587740, #1587762, #1587740)
  * Add "upstream" autopkgtest that runs the test/TEST* upstream integration
    tests in QEMU and nspawn.
  * Build systemd-sysusers binary, for using in rkt. Do not ship the
    corresponding unit and sysusers.d/ files yet, as these need some
    Debianization and an autopkgtest. (Closes: #823322)
  * debian/tests/systemd-fsckd: Adjust was_running() to also work for version
    230.

  [ Michael Biebl ]
  * Add "systemctl daemon-reload" to lsb init-functions hook if the LoadState
    of a service is "not-found". This will run systemd-sysv-generator, so SysV
    init scripts that aren't installed by the package manager should be picked
    up automatically. (Closes: #825913)
  * automount: handle expire_tokens when the mount unit changes its state.
    (Closes: #826512)
  * debian/systemd.preinst: Correctly determine whether a service is enabled.
    Testing for the return code alone is not sufficient as we need to
    differentiate between "generated" and "enabled" services.
    (Closes: #825981)

  [ Felipe Sateler ]
  * Drop configure option --disable-compat-libs. It no longer exists.
  * Add policykit-1 to Suggests. It is used to allow unprivileged users to
    execute certain commands. (Closes: #827756)

 -- Martin Pitt <mpitt@debian.org>  Tue, 21 Jun 2016 23:51:07 +0200

systemd (230-2) unstable; urgency=medium

  [ Martin Pitt ]
  * Don't add a Breaks: against usb-modeswitch when building on Ubuntu; there
    it does not use hotplug.functions and is a lower version.
  * boot-and-services autopkgtest: Add missing xserver-xorg and
    lightdm-greeter test dependencies, so that lightdm can start.
    (See LP #1581106)
  * Re-disable logind's KillUserProcesses option by default. (Closes: #825394)

  [ Michael Biebl ]
  * Drop --disable-silent-rules from debian/rules. This is now handled by dh
    directly depending on whether the DH_QUIET environment variable is set.

 -- Martin Pitt <mpitt@debian.org>  Tue, 31 May 2016 12:02:14 +0200

systemd (230-1) unstable; urgency=medium

  [ Martin Pitt ]
  * New upstream release 230.
    - Fix rare assertion failure in hashmaps. (Closes: #816612)
    - Fix leaking scope units. (Closes: #805477)
    - Fix wrong socket ownership after daemon-reload. (LP: #1577001)
    - udev: Fix touch screen detection. (LP: #1530384)
  * Drop cmdline-upstart-boot autopkgtest. It was still needed up to Ubuntu
    16.04 LTS, but upstart-sysv is not supported any more in Debian and Ubuntu
    now.
  * udev: Drop hotplug.functions, now that the last remaining user of this got
    fixed. Add appropriate versioned Breaks:.
  * debian/extra/rules/70-debian-uaccess.rules: Add some more FIDO u2f devices
    from different vendors. Thanks Atoyama Tokanawa.
  * Remove "bootchart" autopkgtest, this upstream version does not ship
    bootchart any more. It will be packaged separately.

  [ Michael Biebl ]
  * Drop obsolete --disable-bootchart configure switch from udeb build.
  * Remove obsolete /etc/systemd/bootchart.conf conffile on upgrades.

 -- Martin Pitt <mpitt@debian.org>  Mon, 23 May 2016 09:42:51 +0200

systemd (229-6) unstable; urgency=medium

  * systemd-container: Prefer renamed "btrfs-progs" package name over
    "btrfs-tools". (Closes: #822629)
  * systemd-container: Recommend libnss-mymachines. (Closes: #822615)
  * Drop systemd-dbg, in favor of debhelpers' automatic -dbgsym packages.
  * Drop Add-targets-for-compatibility-with-Debian-insserv-sy.patch; we don't
    need $x-display-manager any more as most/all DMs ship native services, and
    $mail-transport-agent is not widely used (not even by our default MTA
    exim4).
  * Unify our two patches for Debian specific configuration files.
  * Drop udev-re-enable-mount-propagation-for-udevd.patch, i. e. run udevd in
    its own slave mount name space again. laptop-mode-tools 1.68 fixed the
    original bug (#762018), thus add a Breaks: to earlier versions.
  * Ship fbdev-blacklist.conf in /lib/modprobe.d/ instead of /etc/modprobe.d/;
    remove the conffile on upgrades.
  * Replace util-Add-hidden-suffixes-for-ucf.patch with patch that got
    committed upstream.
  * Replace Stop-syslog.socket-when-entering-emergency-mode.patch with patch
    that got committed upstream.
  * debian/udev.README.Debian: Adjust documentation of MAC based naming for
    USB network cards to the udev rule, where this was moved to in 229-5.
  * debian/extra/init-functions.d/40-systemd: Invoke status command with
    --no-pager, to avoid blocking scripts that call an init.d script with
    "status" with an unexpected pager process. (Closes: #765175, LP: #1576409)
  * Add debian/extra/rules/70-debian-uaccess.rules: Make FIDO U2F dongles
    accessible to the user session. This avoids having to install libu2f-host0
    (which isn't discoverable at all) to make those devices work.
    (LP: #1387908)
  * libnss-resolve: Enable systemd-resolved.service on package installation,
    as this package makes little sense without resolved.
  * Add a DHCP exit hook for pushing received NTP servers into timesyncd.
    (LP: #1578663)
  * debian/udev.postinst: Fix migration check from the old persistent-net
    generator to not apply to chroots. (Closes: #813141)
  * Revert "enable TasksMax= for all services by default, and set it to 512".
    Introducing a default limit on number of threads broke a lot of software
    which regularly needs more, such as MySQL and RabbitMQ, or services that
    spawn off an indefinite number of subtasks that are not in a scope, like
    LXC or cron. 512 is way too much for most "simple" services, and it's way
    too little for the ones mentioned above. Effective (and much stricter)
    limits should instead be put into units individually.
    (Closes: #823530, LP: #1578080)
  * Split out udev rule to name USB network interfaces by MAC address into
    73-usb-net-by-mac.rules, so that it's easier to disable. (Closes: #824025)
  * 73-usb-net-by-mac.rules: Disable when net.ifnames=0 is specified on the
    kernel command line, to be consistent with disabling the *.link files.
  * 73-special-net-names.rule: Name the IBM integrated management module
    virtual USB network card "ibmimm". Thanks Marco d'Itri!

 -- Martin Pitt <mpitt@debian.org>  Thu, 12 May 2016 09:40:19 +0200

systemd (229-5) unstable; urgency=medium

  * debian/tests/unit-config: Call "daemon-reload" to clean up generated units
    in between tests.
  * debian/tests/unit-config: Check that enable/disable commands are
    idempotent.
  * debian/tests/unit-config: Detect if system units are in /usr/, so that the
    test works on systems with merged /usr.
  * debian/tests/unit-config: Use systemd-sysv-install instead of update-rc.d
    directly, so that the test works under Fedora too.
  * debian/tests/unit-config: Check disabling of a "systemctl link"ed unit,
    and check "systemctl enable" on a unit with full path which is not in the
    standard directories.
  * Rename debian/extra/rules/73-idrac.rules to 73-special-net-names.rules, as
    it is going to get rules for other devices. Also install it into the
    initramfs.
  * debian/extra/rules/73-special-net-names.rules: Add DEVPATH number based
    naming schema for ibmveth devices. (LP: #1561096)
  * Don't set SYSTEMD_READY=0 on DM_UDEV_DISABLE_OTHER_RULES_FLAG=1 devmapper
    devices with "change" events, as this causes spurious unmounting with
    multipath devices. (LP: #1565969)
  * Fix bogus "No [Install] section" warning when enabling a unit with full
    path. (LP: #1563590)
  * debian/tests/cmdline-upstart-boot: In test_rsyslog(), check for messages
    from dbus instead of NetworkManager. NM 1.2 does not seem to log to syslog
    by default any more.
  * Bump Standards-Version to 3.9.8 (no changes necessary).
  * debian/tests/boot-smoke: Add some extra debugging if there are pending
    jobs after 10s, to figure out why lightdm is sometimes "restarting".
    (for LP #1571673)
  * debian/tests/boot-smoke: Configure dummy X.org driver (like in the
    boot-and-services test), to avoid lightdm randomly fail. (LP: #1571673)
  * Move Debian specific patches into debian/patches/debian (which translates
    to "Gbp-Pq: Topic debian" with pq). This keeps upstream vs. Debian
    patches separated without the comments in debian/patches/series (which
    always get removed by "pq export").
  * Don't ship an empty /etc/X11/xinit/xinitrc.d/ directory, this isn't
    supported in Debian. (Closes: #822198)
  * udev: Mark nbd as inactive until connected. (Closes: #812485)
  * On shutdown, unmount /tmp before disabling swap. (Closes: #788303)
  * debian/systemd-coredump.postinst: Do daemon-reload before starting
    systemd-coredump, as the unit file may have changed on upgrades.
    (Closes: #820325)
  * Set MAC based name for USB network interfaces only for universally
    administered (i. e. stable) MACs, not for locally administered (i. e.
    randomly generated) ones. Drop /lib/systemd/network/90-mac-for-usb.link
    (as link files don't currently support globs for MACAddress=) and replace
    with an udev rule in /lib/udev/rules.d/73-special-net-names.rules.
    (Closes: #812575, LP: #1574483)

 -- Martin Pitt <mpitt@debian.org>  Mon, 25 Apr 2016 11:08:11 +0200

systemd (229-4) unstable; urgency=medium

  * Fix assertion crash when processing a (broken) device without a sysfs
    path. (Closes: #819290, LP: #1560695)
  * Fix crash when shutdown is issued from a non-tty. (LP: #1553040)
  * networkd: Stay running while any non-loopback interface is up.
    (Closes: #819414)
  * Fix reading uint32 D-Bus properties on big-endian.
  * Fix crash if an udev device has many tags or devlinks. (LP: #1564976)
  * systemctl, loginctl, etc.: Don't start polkit agent when running as root.
    (LP: #1565617)
  * keymap: Add Add HP ZBook (LP: #1535219) and HP ProBook 440 G3.
  * systemd.resource-control.5: Fix links to cgroup documentation on
    kernel.org. (Closes: #819970)
  * Install test-udev into libudev-dev, so that we have it available for
    autopkgtests.
  * Add "udev" autopkgtest for running the upstream test/udev-test.pl.

 -- Martin Pitt <mpitt@debian.org>  Thu, 07 Apr 2016 08:11:10 +0200

systemd (229-3) unstable; urgency=medium

  [ Martin Pitt ]
  * debian/tests/timedated: Add tests for "timedatectl set-local-rtc".
  * Be more tolerant in parsing /etc/adjtime.
  * debian/systemd.postinst: Don't fail package installation if systemctl
    daemon-reload trigger fails. This does not fix the root cause of the
    reload failures, but at least causes fewer packages to be in a broken
    state after upgrade, so that a reboot or apt-get -f install have a much
    higher chance in succeeding. (For bugs like LP #1502097 or LP #1447654)
  * debian/tests/networkd: Skip test_hogplug_dhcp_ip6 when running against
    upstream as well.
  * debian/tests/boot-and-services: Wait for units to stop with a "systemctl
    is-active" loop instead of static sleeps.
  * debian/tests/networkd: Skip DHCPv6 tests for downstream packages too. This
    is an actual regression in networkd-229, to be investigated. But this
    shouldn't hold up reverse dependencies.
  * Fix assertion in add_random(). (LP: #1554861)
  * debian/tests/boot-and-services: Don't assert on "Stopped Container c1"
    message in NspawnTests.test_service(), this is sometimes not present. Just
    check that the unit did not fail.
  * Add "adduser" dependency to systemd-coredump, to quiesce lintian.
  * Bump Standards-Version to 3.9.7 (no changes necessary).
  * Fix timespec parsing by correctly initializing microseconds.
    (Closes: #818698, LP: #1559038)
  * networkd: Add fallback if FIONREAD is not supported. (Closes: #818488)
  * Cherry-pick various fixes from upstream master.
    - Fixes logout when changing the current target. (Closes: #805442)

  [ Evgeny Vereshchagin ]
  * debian/tests/boot-and-services: Search systemd-coredump's output by
    SYSLOG_IDENTIFIER.
  * Add missing "Recommends: btrfs-tools" to systemd-container.
  * Add systemd-coredump postinst/prerm to start/stop systemd-coredump.socket
    without a reboot. (Closes: #816767)

  [ Felipe Sateler ]
  * Set the paths of loadkeys and setfont via configure arguments, not a patch

 -- Martin Pitt <mpitt@debian.org>  Mon, 21 Mar 2016 14:11:44 +0100

systemd (229-2) unstable; urgency=medium

  * time-util: map ALARM clockids to non-ALARM clockids in now(), to work on
    architectures which don't support CLOCK_BOOTTIME_ALARM. Fixes FTBFS on
    many architectures.
  * debian/systemd.postinst: Add missing newline to /etc/adjtime migration.
    (See #699554)
  * debian/systemd.postinst: Only try to enable tmp.mount if we actually
    copied it to /etc. Don't try to enable a generated unit. (LP: #1545707)
  * debian/tests/boot-and-services: Increase timeouts of test_bash_crash from
    5 to 10 seconds, and sync the journal after every iteration.
  * debian/extra/checkout-upstream: Try again after one minute if git checkout
    fails, to avoid failures from transient network errors.
  * debian/tests/systemd-fsckd: Use grub.d/50-cloudimg-settings.cfg as a
    template for generating our custom one instead of 90-autopkgtest.cfg. The
    latter does not exist on non-x86 architectures and is not relevant for
    this test.
  * debian/tests/boot-and-services: Skip journal test for test_bash_crash when
    running against upstream, as this currently fails most of the time. To be
    investigated.
  * debian/tests/networkd: Skip test_coldplug_dhcp_ip6 when running against
    upstream, as this is brittle there. To be investigated.
  * debian/tests/bootchart: Skip test if bootchart is not available or
    testing in upstream mode. bootchart got removed from master and will be
    moved to a separate repository.
  * debian/tests/boot-and-services: Show verbose journal output on failure in
    nspawn test, and sync journal before.
  * Move systemd-coredump socket and service into systemd-coredump binary
    package.
  * Revert changing the default core dump ulimit and core_pattern. This
    completely breaks core dumps without systemd-coredump. It's also
    contradicting core(8). (Closes: #815020)
  * Fix addresses for type "sit" tunnels. (Closes: #816132)
  * networkd: Go back to letting the kernel handle IPv6 router advertisements,
    as networkd's own currently has too many regressions. Thanks to Stefan
    Lippers-Hollmann for investigating this! (Closes: #814566,
    #814667, #815586, #815884, #815793)

 -- Martin Pitt <mpitt@debian.org>  Sun, 28 Feb 2016 22:16:12 +0100

systemd (229-1) unstable; urgency=medium

  * New upstream release 229.
    - Fix systemctl behaviour in chroots. (Closes: #802780)
    - Fix SELinux context of /run/user/$UID. (Closes: #775651)
    - Add option to optionally turn of color output. (Closes: #783692)
    - Don't git-ignore src/journal-remote/browse.html. (Closes: #805514)
    - Do not warn about Wants depencencies on masked units. (LP: #1543282)
  * debian/systemd.install: Ship the new systemd-resolve.
  * libsystemd0.symbols: Add new symbols from this release.
  * systemd-coredump.postinst: Create systemd-coredump system user.
  * debian/tests/systemd-fsckd: Tame overly strict test for failed plymouth
    unit, which is a race condition with plymouthd auto-stopping.
    (LP: #1543144)
  * Drop timedated-don-t-rely-on-usr-being-mounted-in-the-ini.patch.
    initramfs-tools has mounted /usr since Jessie, and tzdata now creates
    /etc/localtime as a symlink too (see #803144).
  * Use-different-default-paths-for-various-binaries.patch: Drop path changes
    for setcap (which is already a build dep and not used at all) and sulogin
    (which is now in util-linux).
  * Remove obsolete udev maintainer script checks:
    - Drop check for kernel >= 2.6.32, which released in 2009.
    - Drop restarting of some daemons due to the devtmpfs migration, which
      happened before the above kernel even.
    - Drop support for forcing upgrades on kernels known not to work via
      /etc/udev/kernel-upgrade. Don't pretend that this would help, as users
      could end up with a non-bootable system. Always fail early in preinst
      when it's still possible to install a working kernel.
    - Drop postinst test for "running in containers" -- it's actually possible
      to run udev in containers if you mount /sys r/w and you know what you
      are doing. Also, the init.d script and systemd service do that check
      again.
    - Keep the kernel feature and chroot checks, as these are still useful.
      Simplify check_kernel_features() by eliminating some variables.
    - Drop debconf templates. Two of them are obsolete, and having
      CONFIG_SYSFS_DEPRECATED is now so implausible that this doesn't warrant
      the overhead and translator efforts.
  * Drop debian/tests/ifupdown-hotplug. The units moved into ifupdown, so the
    test should go there too (see #814312).
  * debian/tests/control: Reorder tests and add a comment which ones should
    not be run for an upstream build.
  * debian/tests/control: Rearrange tests and avoid removing test dependencies
    to minimize testbed resets.
  * Add debian/extra/checkout-upstream: Script to replace the current
     source with a checkout of an upstream pull request, branch, or commit,
     and remove debian/patches/. Call from debian/rules if $TEST_UPSTREAM is
     set. This will be used for upstream CI.
  * Enable seccomp support on powerpc, ppc64el, and s390x.

 -- Martin Pitt <mpitt@debian.org>  Thu, 11 Feb 2016 21:02:39 +0100

systemd (228-6) unstable; urgency=medium

  * Make-run-lock-tmpfs-an-API-fs.patch: Drop /run/lock from
    tmpfiles.d/legacy.conf to avoid the latter clobbering the permissions of
    /run/lock. Fixes fallout from cleanup in -5 that resulted /run/lock to
    have 0755 permissions instead of 1777. (LP: #1541775)

 -- Martin Pitt <mpitt@debian.org>  Thu, 04 Feb 2016 11:46:54 +0100

systemd (228-5) unstable; urgency=medium

  [ Martin Pitt ]
  * Drop systemd-vconsole-setup.service: It has never been installed/used in
    Debian and is not necessary for Ubuntu any more.
  * Drop halt-local.service. This has never been documented/used in Debian.
    (LP: #1532553)
  * debian/extra/initramfs-tools/scripts/init-bottom/udev: Prefer "nuke"
    again, it comes from klibc-utils. But fall back to "rm" if it does not
    exist.
  * systemd-timesyncd.service.d/disable-with-time-daemon.conf: Also don't run
    if /usr/sbin/VBoxService exists, as virtualbox-guest-utils already
    provides time synchronization with the host. (Closes: #812522)
  * Drop Michael Stapelberg from Uploaders:, he stopped maintenance long ago.
    Thanks Michael for your great work in the past!
  * Replace "sysv-rc" dependency with Conflicts: openrc, file-rc. The
    rationale from #739679 still applies, but with the moving of
    {invoke,update}-rc.d to init-system-helpers we don't actually need
    anything from sysv-rc any more other than the assumption that SysV init
    scripts are enabled in /etc/rc?.d/ for the SysV generator to work (and
    file-rc and openrc don't do that).
  * debian/tests/timedated: Verify /etc/localtime symlink. Skip verifying the
    /etc/timezone file (which is Debian specific) if $TEST_UPSTREAM is set.
  * debian/tests/localed-locale: Check /etc/locale.conf if $TEST_UPSTREAM is
    set.
  * debian/tests/localed-x11-keymap: Test /etc/X11/xorg.conf.d/00-keyboard.conf
    if $TEST_UPSTREAM is set.
  * debian/tests/boot-and-services: Check for reaching graphical.target
    instead of default.target, as the latter is a session systemd state only.
  * debian/tests/boot-and-services: Skip tests which are known to fail/not
    applicable with testing upstream builds.
  * Drop Fix-up-tmpfiles.d-permissions-properly.patch:
    - /run/lock is already created differently by
      Make-run-lock-tmpfs-an-API-fs.patch, and contradicts to that.
    - /run/lock/lockdev/ isn't being used anywhere and got dropped
      upstream; backport the patch (tmpfiles-drop-run-lock-lockdev.patch).
    - Move dropping of "group:wheel" (which has never existed in Debian) into
      debian/rules, to also catch occurrences in other parts of the file which
      the static patch would overlook.
  * Shorten persistent identifier for CCW network interfaces (on s390x only).
    (LP: #1526808)
  * debian/rules: If $TEST_UPSTREAM is set (when building/testing upstream
    master instead of distro packages), don't fail on non-installed new files
    or new library symbols.
  * Add systemd-sysv conflict to upstart-sysv, and version the upstart
    conflict. This works with both Debian's and Ubuntu's upstart packages.

  [ Michael Biebl ]
  * Drop support for the /etc/udev/disabled flag file. This was a workaround
    for udev failing to install with debootstrap because it didn't use
    invoke-rc.d and therefor was not compliant with policy-rc.d. See #520742
    for further details. This is no longer the case, so supporting that file
    only leads to confusion about its purpose.
  * Retrigger cleanup of org.freedesktop.machine1.conf and
    hwclock-save.service now that dpkg has been fixed to correctly pass the
    old version to postinst on upgrade. (Closes: #802545)
  * Only ship *.link files as part of the udev package. The *.network files
    are solely used by systemd-networkd and should therefor be shipped by the
    systemd package. (Closes: #808237)
  * Cherry-pick a few fixes from upstream:
    - Fix unaligned access in initialize_srand(). (Closes: #812928)
    - Don't run kmod-static-nodes.service if module list is empty. This
      requires kmod v23. (Closes: #810367)
    - Fix typo in systemctl(1). (Closes: #807462)
    - Fix systemd-nspawn --link-journal=host to not fail if the directory
      already exists. (Closes: #808222)
    - Fix a typo in logind-dbus.c. The polkit action is named
      org.freedesktop.login1.power-off, not org.freedesktop.login1.poweroff.
    - Don't log an EIO error in gpt-auto-generator if blkid finds something
      which is not a partition table. (Closes: #765586)
    - Apply ACLs to /var/log/journal and also set them explicitly for
      system.journal.
  * Only skip the filesystem check for /usr if the /run/initramfs/fsck-usr
    flag file exists. Otherwise we break booting with dracut which uses
    systemd inside the initramfs. (Closes: #810748)
  * Update the instructions in README.Debian for creating /var/log/journal.
    They are now in line with the documentation in the systemd-journald(8) man
    page and ensure that ACLs and group permissions are properly set.
    (Closes: #800947, #805617)
  * Drop "systemctl daemon-reload" from lsb init-functions hook. This is no
    longer necessary as invoke-rc.d and init-system-helpers take care of this
    nowadays.

 -- Martin Pitt <mpitt@debian.org>  Wed, 03 Feb 2016 10:09:46 +0100

systemd (228-4) unstable; urgency=medium

  * debian/udev.README.Debian: Add alternative way of disabling ifnames.
    (Closes: #809339)
  * Put back /lib/udev/hotplug.functions, until the three remaining packages
    that use it stop doing so. (Closes: #810114)
  * debian/udev.README.Debian: Point out that any change to interface naming
    rules requires an initrd update.

 -- Martin Pitt <mpitt@debian.org>  Mon, 11 Jan 2016 07:12:40 +0100

systemd (228-3) unstable; urgency=medium

  [ Martin Pitt ]
  * debian/rules: Remove temporary debug output from test failures again. All
    Debian buildd kernels are recent enough now, but add a check for kernels
    older than 3.13 and ignore test failures for those.
  * debian/tests/networkd: Factor out dnsmasq specific test "router" setup, so
    that we can test against other implementations.
  * debian/tests/networkd: Add router setup using an (isolated) networkd
    process for configuring the veths and DHCP server.
  * debian/tests/networkd: On failure, only show journal for current test.
  * systemd-networkd-resolvconf-update.service: Wait for getting a name
    server, not just for getting online.
  * debian/tests/boot-and-services: Wait until bash crash stack trace is in
    the journal before asserting on it. Also relax RE to work on non-x86
    architectures.
  * debian/tests/networkd: If /etc/resolv.conf already has three nameservers,
    accept that too (as then the additional test one can't be added any more).
  * Fix FTBFS on x32. Thanks Helmut Grohne! (Closes: #805910)
  * debian/tests/networkd: For IPv6 tests, also wait for IPv4 address to
    arrive; s-n-wait-online already exits after getting an IPv6 address, but
    we verify both.
  * debian/tests/boot-and-services: Don't check for "Requesting system
    poweroff" log message in nspawn test, current upstream master does not
    write that any more. Instead check for "Stopped Container c1".
  * Add "storage" autopkgtest. Initially this covers some basic use cases with
    LUKS cryptsetup devices.
  * Add acl build dependency (for <!nocheck>). Current upstream master now
    needs it for some test cases.
  * debian/extra/initramfs-tools/scripts/init-bottom/udev: Use "rm -rf"
    instead of "nuke". The latter does not exist any more in current
    initramfs-tools.
  * Ignore test failures during "make check" if /etc/machine-id is missing
    (like in ancient local schroots). (Closes: #807884)
  * debian/extra/rules/80-debian-compat.rules: Remember which device got the
    "cdrw", "dvd", or "dvdrw" symlink to avoid changing links on device
    events. (Closes: #774080). Drop the rule for the "cdrom" symlink as that
    is already created in 60-cdrom_id.rules.
  * Eliminate "hotplug.functions" udev helper and put the logging functions
    directly into net.agent. This simplifies the migration of the latter to
    ifupdown.
  * Adjust manpages to keep /usr/lib/systemd/{user*,boot,ntp-units.d,modules*}
    paths, only keep /lib/systemd/{system*,network}. (Closes: #808997)
  * debian/udev.README.Debian: Fix typo and slight wording improvement.
    (Closes: #809513)
  * Drop net.agent, 80-networking.rules, and ifup@.service. These moved to
    ifupdown 0.8.5 now. Add Breaks: to earlier versions.

  [ Michael Biebl ]
  * Bump Build-Depends on libdw-dev to (>= 0.158) as per configure.ac.
    (Closes: #805631)
  * Make sure all swap units are ordered before the swap target. This avoids
    that swap devices are being stopped prematurely during shutdown.
    (Closes: #805133)
  * Drop unneeded /etc/X11/xinit/xinitrc.d/50-systemd-user.sh from the package
    and clean up the conffile on upgrades. We have the dbus-user-session
    package in Debian to properly enable the D-Bus user-session mode which
    also takes care of updating the systemd --user environment.
    (Closes: #795761)
  * Stop testing for unknown arguments in udev maintainer scripts.
  * Drop networking.service.d/systemd.conf. The ifupdown package now ships a
    proper service file so this drop-in file is no longer necessary.

  [ Andreas Henriksson ]
  * Fix LSB init hook to not reload masked services. (Closes: #804882)

 -- Martin Pitt <mpitt@debian.org>  Sat, 02 Jan 2016 17:42:56 +0100

systemd (228-2) unstable; urgency=medium

  * Remove wrong endianness conversion in test-siphash24 to fix FTBFS on
    big-endian machines.
  * Bump libseccomp-dev build dependency to indicate required versions for
    backporting to jessie. (Closes: #805497)

 -- Martin Pitt <mpitt@debian.org>  Thu, 19 Nov 2015 11:37:45 +0100

systemd (228-1) unstable; urgency=medium

  [ Martin Pitt ]
  * New upstream release:
    - Fix journald killing by watchdog. (Closes: #805042)
    - Drop check for /etc/mtab. (Closes: #802025)
    - Follow unit file symlinks in /usr, but not /etc when looking for
      [Install] data, to avoid getting confused by Aliases. (Closes: #719695)
    - journalctl: introduce short options for --since and --until.
      (Closes: #801390)
    - journald: Never accept fds from file systems with mandatory locking.
      (LP: #1514141)
    - Put nspawn containers in correct slice. (LP: #1455828)
  * Cherry-pick some networkd fixes from trunk to fix regressions from 228.
  * debian/rules: Configure with --as-needed to avoid unnecessary binary
    dependencies.
  * systemd-networkd-resolvconf-update.service: Increase StartLimitBurst, as
    this might be legitimately called several times in quick succession. If
    that part of the "networkd" autopkgtest fails, show the journal log for
    that service for easier debugging.
  * debian/tests/boot-and-services: Add test case for systemd-coredump.
  * Add systemd-coredump postinst/prerm to enable/disable this without a
    reboot.
  * debian/tests/networkd: Check for systemd-networkd-wait-online in /usr as
    well, for usage in other distros.
  * debian/tests/logind: Skip suspend test if the kernel does not support
    suspend.
  * debian/tests/logind: Split tests into functions.
  * debian/tests/boot-and-services: Ignore failures of console-setup.service,
    to work around LP: #1516591.
  * debian/tests/control: Restrict boot-smoke test to isolation-machine, it
    does not currently work well in LXC.
  * debian/tests/networkd: Add new test cases for "DHCP=all, IPv4 only,
    disabling RA" (which should always be fast), "DHCP=all, IPv4 only" (which
    will require a longer timeout due to waiting 12s for a potential IPv6 RA
    reply), and "DHCP=ipv4" (with and without RA).
  * debian/tests/networkd: Fix UnicodeDecodeError under 'C' locale.
  * debian/tests/networkd: Show networkctl and journal output on failure.
  * debian/tests/networkd: Fix bytes vs. string TypeError in the IPv6 polling.
    (LP: #1516009)
  * debian/tests/networkd: Show contents of test .network file on failure.
  * debian/tests/networkd: Skip if networkd is already running (safer when
    running on real systems), and add copyright header.
  * Bump util-linux dependencies to >= 2.27.1 to ensure that the mount monitor
    ignores /etc/mtab.

  [ Felipe Sateler ]
  * Enable elfutils support for getting stack traces for systemd-coredump.
  * libnss-my{machines,hostname}.postrm: do not remove entries from
    nsswitch.conf if there are packages from other architectures remaining.

  [ Michael Biebl ]
  * Drop systemd-setup-dgram-qlen.service. This has been made obsolete by
    upstream commit 1985486 which bumps net.unix.max_dgram_qlen to 512 early
    during boot.
  * Various cleanups to the udev maintainer scripts:
    - Remove unused tempdir() function.
    - Properly stop udev daemon on remove.
    - Stop killing udev daemon on failed upgrades and drop the corresponding
      starts from preinst.
    - Stop masking systemd-udevd.service and udev.service during upgrades. We
      restart the udev daemon in postinst, so those masks seem unnecessary.

 -- Martin Pitt <mpitt@debian.org>  Wed, 18 Nov 2015 16:11:59 +0100

systemd (227-3) unstable; urgency=medium

  [ Martin Pitt ]
  * debian/tests/logind: Add tests for scheduled shutdown with and without
    wall message.
  * Import upstream fix for not unmounting system mounts (#801361) and drop
    our revert patch.
  * debian/tests/boot-smoke: Apply check for failed unmounts only to user
    systemd processes, i. e. not to pid 1.
  * Drop Fix-usr-remount-failure-for-split-usr.patch. Jessie has a new enough
    initramfs-tools already, and this was just an error message, not breaking
    the boot.
  * Drop debian-fixup.service in favor of using a tmpfiles.d clause, which is
    faster.
  * Drop Order-remote-fs.target-after-local-fs.target.patch. It's mostly
    academic and only applies to the already known-broken situation that rcS
    init.d scripts depend on $remote_fs.
  * Replace reversion of sd_pid_notify_with_fds() msg_controllen fix with
    proper upstream fix to never block on sending messages on NOTIFY_SOCKET
    socket.
  * Drop check for missing /etc/machine-id on "make check" failure; this isn't
    happening on current buildds any more.
  * Drop Disable-tests-which-fail-on-buildds.patch, to re-evaluate what still
    fails and needs fixing. On failure, show kernel version and /etc/hosts
    to be able to debug them better. The next upload will make the necessary
    adjustments to fix package builds again.

  [ Michael Biebl ]
  * Drop dependency on udev from the systemd package. We don't need udev
    within a container, so this allows us to trim down the footprint by not
    installing the udev package. As the udev package has Priority: important,
    it is still installed by default though.
  * Include the status of the udev package when filing a bug report against
    systemd, and vice versa.
  * Use filter instead of findstring, since findstring also matches
    substrings and we only want direct matches.
  * systemd.bug-script: Fix typo. (Closes: #804512)
  * Re-add bits which call SELinux in systemd-user pam service.
    (Closes: #804565)

  [ Felipe Sateler ]
  * Add libnss-resolve package. (Closes: #798905)
  * Add systemd-coredump package. This Conflicts/Replaces/Provides a new
    "core-dump-handler" virtual package. (Closes: #744964)

 -- Martin Pitt <mpitt@debian.org>  Wed, 11 Nov 2015 15:04:26 +0100

systemd (227-2) unstable; urgency=medium

  * Revert "sd_pid_notify_with_fds: fix computing msg_controllen", it causes
    connection errors from various services on boot. (Closes: #801354)
  * debian/tests/boot-smoke: Check for failed unmounts. This reproduces
    #801361 (but not in a minimal VM, just in a desktop one).
  * Revert "core: add a "Requires=" dependency between units and the
    slices they are located in". This causes user systemd instances to try and
    unmount system mounts (and succeed if you login as root).
    (Closes: #801361)

 -- Martin Pitt <mpitt@debian.org>  Fri, 09 Oct 2015 12:34:27 +0200

systemd (227-1) unstable; urgency=medium

  * New upstream release.
    - Bump watchdog timeout for shipped units to 3 min. (Closes: #776460)
    - gpt-auto-generator: Check fstab for /boot entries. (Closes: #797326)
    - Fix group of RuntimeDirectory dirs. (Closes: #798391)
    - Support %i (and other macros) in RuntimeDirectory. (Closes: #799324)
    - Bump util-linux/libmount-dev dependencies to >= 2.27.
  * debian/libsystemd0.symbols: Add new symbols for this release.
  * debian/extra/initramfs-tools/hooks/udev: Copy all
    /etc/udev/rules.d/*.rules rules which are not merely overriding the one in
    /lib/, not just 70-persistent-net.rules.  They might contain network names
    or other bits which are relevant for the initramfs. (Closes: #795494)
  * ifup@.service: Drop PartOf=network.target; we don't want to stop these
    units during shutdown. Stopping networking.service already shuts down the
    interfaces, but contains the safeguard for NFS or other network file
    systems. Isolating emergency.target still keeps working as before as well,
    as this also stops networking.service. (Closes: #761909, LP: #1492546)

 -- Martin Pitt <mpitt@debian.org>  Thu, 08 Oct 2015 11:34:35 +0200

systemd (226-4) unstable; urgency=medium

  * debian/tests/logind: Be more verbose on failures.
  * Revert networkd calling if-{up,post-down}.d/ scripts. About half of the
    existing hooks are not relevant or even actively detrimental when running
    with networkd. For the relevant ones, a lot of them should be fixed in the
    projects themselves (using IP_FREEBIND etc.). (Closes: #798625)
  * Add systemd-networkd-resolvconf-update.{path,service} units to send DNS
    server updates from networkd to resolvconf, if installed and enabled.
  * Don't restart logind on upgrades any more. This kills X.org (#798097)
    while logind doesn't save/restore its open fds (issue #1163), and also
    gets confused about being idle in between (LP: #1473800)

 -- Martin Pitt <mpitt@debian.org>  Fri, 02 Oct 2015 13:44:28 +0200

systemd (226-3) unstable; urgency=medium

  [ Martin Pitt ]
  * README.Debian: Fix "other" typo. Thanks Salvatore Bonaccorso.
    (Closes: #798737)

  [ Michael Biebl ]
  * Stop building the compat library packages and drop them for good.
  * Update debian/copyright.

 -- Michael Biebl <biebl@debian.org>  Sat, 19 Sep 2015 19:06:51 +0200

systemd (226-2) unstable; urgency=medium

  * debian/udev.init: Mount /dev file system with nosuid. (LP: #1450960)
  * udev.postinst: udev 226 introduced predictable interface names for virtio.
    Create /etc/systemd/network/50-virtio-kernel-names.link on upgrade to
    disable this, to avoid changing e. g. "eth0" to "ens3" in QEMU instances
    and similar environments. (Closes: #799034)

 -- Martin Pitt <mpitt@debian.org>  Tue, 15 Sep 2015 15:21:09 +0200

systemd (226-1) unstable; urgency=medium

  [ Martin Pitt ]
  * New upstream release:
    - Fix scheduled shutdown to not shut down immediately. (Closes: #797763)
    - Fix description of CPE_NAME in os-release(5). (Closes: #797768)
  * debian/libsystemd0.symbols: Add new symbols from this release.
  * Enable libseccomp support for mips64, mips64el, and x32. (Closes: #797403)
  * debian/tests/networkd: Add hotplug tests.
  * Make networkd call if-up.d/ scripts when it brings up interfaces, to
    become compatible with ifupdown and NetworkManager for packages shipping
    hooks. (LP: #1492129)
    - Add debian/extra/systemd-networkd-dispatcher.c: suid root wrapper for
      calling if-up.d/ or if-post-down.d/ hook scripts. Install it as
      root:systemd-networkd 4754 so that only networkd can run it.
    - Add networkd-call-systemd-networkd-dispatcher-when-links.patch: Call the
      above wrapper when links go up/down.
    - debian/tests/networkd: Verify that if-up.d/ and if-post-down.d/ scripts
      get run for a networkd managed interface.
    - Note that if-pre-up.d/ and if-down.d/ scripts are *not* being called, as
      they are often not applicable for networkd (if-pre-up.d) and unreliable
      (if-down.d).
  * Drop udev-finish. We needed this for the autogenerated CD and network
    interface names, but both are gone now.
  * Drop debian/udev.udev-fallback-graphics.upstart. The vesafb module has
    been compiled into the kernel in both Debian and Ubuntu for a fair while,
    this never had a systemd equivalent, and Debian never shipped the
    accompanying rules for determining $PRIMARY_DEVICE_FOR_DISPLAY.
  * debian/control: Remove some boilerplate from the long descriptions, to
    more easily get to the point what a specific package actually does.
  * debian/README.Debian: As systemd is the default init now, replace the
    documentation how to switch to systemd with how to switch back
    (temporarily or permanently) to SysV init. Also move that paragraph to the
    bottom as it's now less important.
  * debian/README.Debian: Add a hint why you may want to enable persistent
    journal, and suggest to uninstall system-log-daemon to avoid duplicate
    logging.
  * debian/README.Debian: Add documentation about networkd integration.
  * Rename 01-mac-for-usb.link to 90-mac-for-usb.link so that it becomes
    easier to override.
  * debian-fixup.service just has one purpose now (make /etc/mtab a symlink),
    so drop the debian/extra/debian-fixup shell script and put the ln command
    directly into debian-fixup.service. Update the description.
  * debian/tests/networkd: Check that /etc/resolv.conf gets the DHCP's
    nameserver in case it is a symlink (i. e. dynamically managed by
    systemd-resolved or resolvconf).
  * systemd-networkd-dispatcher: Also pass on the DNS server list to if-up.d/
    as $IF_DNS_NAMESERVERS, so that resolvconf or similar programs work as
    expected.
  * Drop debian/systemd-journal-remote.postrm: Removing system users is
    potentially dangerous (there might be a leftover process after purging).

  [ Michael Biebl ]
  * Drop libsystemd-login-dev. All reverse dependencies have been updated to
    use libsystemd-dev directly.
  * Update build instructions to use "gbp clone" instead of "gbp-clone" as all
    gbp-* commands have been removed from git-buildpackage.

 -- Martin Pitt <mpitt@debian.org>  Thu, 10 Sep 2015 16:53:53 +0200

systemd (225-1) unstable; urgency=medium

  [ Martin Pitt ]
  * New upstream release.
    - Fixes FTBFS on alpha. (Closes: #792551)
    - Fixes machined state tracking logic. (Closes: #788269)
  * Add better fix for "systemctl link/enable" breakage with full paths.
    (LP: #1480310)
  * debian/rules: Add missing $(dh_options) in overridden debhelper targets.

  [ Felipe Sateler ]
  * Move conffile from systemd to systemd-container package (Closes: #797048)

  [ Michael Biebl ]
  * Drop unnecessary Conflicts/Replaces from systemd-journal-remote.
    None of the files in this package were previously shipped by systemd.
  * Create system users for systemd-journal-{gateway,remote,upload} when
    installing the systemd-journal-remote package.
  * Explicitly turn off the features we don't want in a stage1 build.
    Otherwise ./configure might enable them automatically if the build
    dependencies are installed and "dh_install --fail-missing" will then fail
    due to uninstalled files.
  * Enable GnuTLS support as systemd-journal-remote makes sense mostly with
    encryption enabled.
  * Rely on build profiles to determine which packages should be skipped
    during build and no longer specify that manually.
  * Drop our patch which removes rc-local-generator.
    rc-local.service acts as an ordering barrier even if its condition is
    false, because conditions are evaluated when the service is about to be
    started, not when it is enqueued. We don't want this ordering barrier on
    systems that don't need/use /etc/rc.local.

 -- Michael Biebl <biebl@debian.org>  Sun, 30 Aug 2015 21:18:59 +0200

systemd (224-2) unstable; urgency=medium

  [ Martin Pitt ]
  * Skip systemd-fsckd autopkgtest if /run/initramfs/fsck-root exists, i. e.
    the initramfs already ran fsck.
  * Fix broken ACL in tmpfiles.d/systemd.conf. (Closes: #794645, LP: #1480552)
  * Add debian/tests/unit-config: Test "systemctl link"; reproduces LP#1480310.
  * Add a hack to unbreak "systemctl link". (LP: #1480310)
  * debian/extra/rules-ubuntu/40-hyperv-hotadd.rules: Also apply to Xen, and
    rename to 40-vm-hotadd.rules.
  * Fix networkd crash. (Closes: #796358)
  * debian/rules: Remove all files/empty dirs in systemd which are already
    shipped by systemd-* or udev, instead of an explicit list.
  * Bump "mount" dependency to >= 2.26, to ensure "swapon -o" availability.
    (Closes: #796389)
  * Install /lib/systemd/network/* into udev instead of systemd, as it's
    really udev which is evaluating these.
  * Split out "systemd-container" package with machined and nspawn and enable
    importd. Add new libbz2-dev, zlib1g-dev, and libcurl-dev build deps.
    (LP: #1448900)
  * Move transitional libgcrypt11-dev build dep to libgcrypt20-dev.
  * debian/rules: Limit check for libraries in /usr to systemd and udev
    packages, as other packages like systemd-containers can (and do) link to
    /usr.
  * Build-depend on dpkg-dev (>= 1.17.14) and bump debhelper version for build
    profiles support.
  * Drop "display-managers" autopkgtest, obsolete with dropped
    default-display-manager-generator.
  * boot-and-services autopkgtest: Add systemd-container test dependency for
    the nspawn tests.
  * Don't enable audit support when building with "stage1" profile, to avoid
    circular build dep.

  [ Helmut Grohne ]
  * Improve support for cross-building and bootstrapping.

  [ Michael Biebl ]
  * Drop default-display-manager-generator. All major desktops now use a
    display manager which support the new scheme and setup the
    /etc/systemd/system/display-manager.service symlink correctly.
  * Add new binary package "systemd-journal-remote" with tools for
    sending/receiving remote journal logs:
    systemd-journal-{remote,upload,gatewayd}. (Closes: #742802, LP: #1480952)

 -- Martin Pitt <mpitt@debian.org>  Tue, 25 Aug 2015 12:40:35 +0200

systemd (224-1) unstable; urgency=medium

  * New upstream release.
  * boot-and-services autopkgtest: Ignore thermald. Since 1.4.3-2 it starts by
    default, but fails in most virtual envs.

 -- Martin Pitt <mpitt@debian.org>  Sat, 01 Aug 2015 13:38:57 +0200

systemd (223-2) unstable; urgency=medium

  * Don't enable gnu-efi on ARM. It FTBFSes and cannot really be tested now as
    there is no available hardware.
  * debian/extra/initramfs-tools/hooks/udev: Don't fail if
    /etc/systemd/network/ does not exist. (Closes: #794050)

 -- Martin Pitt <mpitt@debian.org>  Thu, 30 Jul 2015 08:25:51 +0200

systemd (223-1) unstable; urgency=medium

  * New upstream release:
    - Fix systemd-bootchart crash. (Closes: #792403)
    - Trim list of files in /usr/share/doc/systemd/. (Closes: #791839)
    - Fix "Invalid argument" failure with some  journal files.
      (Closes: #792090)
    - tmpfiles: Don't recursively descend into journal directories in /var.
      (Closes: #791897)
    - Don't frequently wake up on disabled TimeoutIdleSec=, in particular in
      automount timers. (LP: #1470845)
    - tmpfiles: Don't delete lost+found/. (Closes: #788193)

  [ Michael Biebl ]
  * udev: Remove obsolete rm_conffile/mv_conffile functions from udev.preinst.
    The udev package is using dpkg-maintscripts-helper now to remove obsolete
    conffiles.
  * systemd: Remove obsolete conffile clean up from pre-wheezy.
  * udev-udeb: Remove scsi_wait_scan hack from the start-udev script as well.

  [ Martin Pitt ]
  * Enable GNU EFI support and add gnu-efi build dep. This enables/ships the
    systemd EFI boot loader. (Closes: #787720, LP: #1472283)
  * networkd autopkgtest: More robust/forceful killing of dnsmasq.
  * ifup@.service: Drop "oneshot" to run ifup in the background during boot.
    This avoids blocking network.target on boot with unavailable hotplug
    interfaces in /etc/network/interfaces. (Closes: #790669, LP: #1425376)
  * systemd.postinst: Avoid confusing error message about
    /run/systemd/was-enabled not existing on reconfiguring.
  * debian/extra/initramfs-tools/hooks/udev: Drop some redundant code.
  * Fix networkd-wait-online -i to properly wait for the given interfaces
    only.
  * Drop debian/extra/base-installer.d/05udev: We use net.ifnames by default
    now, thus we don't need to copy 70-persistent-*.rules any more.
  * debian/extra/start-udev: Run d-i's udevd with "notice" log level, just
    like we did in the initramfs in 219-10.
  * Fix size explosion of networkd (post-223 patch from trunk).

  [ Julian Wollrath ]
  * Copy all .link interface naming definitions to initramfs. (Closes: #793374)

  [ Felipe Sateler ]
  * nss-my*.postinst: configure at the end of the hosts line, not before
    files. (Closes: #789006)

 -- Martin Pitt <mpitt@debian.org>  Thu, 30 Jul 2015 00:02:26 +0200

systemd (222-2) unstable; urgency=medium

  [ Adam Conrad ]
  * debian/udev-udeb.install: Install new bits for net.ifnames (LP: #1473542)
  * debian/extra/initramfs-tools/hooks/udev: Do the same for initramfs-tools.

  [ Martin Pitt ]
  * emergency.service: Wait for plymouth to shut down. Fixes invisible
    emergency shell with plymouth running endlessly. (LP: #1471258)
  * Add "networkd" autopkgtest. Covers basic DHCP on IPv4 and IPv4+6 on a veth
    device.

  [ Michael Biebl ]
  * Bump package priorities of systemd and systemd-sysv to important to match
    what has been used in the Debian archive since Jessie.
  * Drop scsi_wait_scan hack from the udev initramfs-tools script. This Linux
    kernel module has been broken since 2.6.30 and as a result was removed in
    3.5. The Debian Jessie kernel no longer ships this module.
    (Closes: #752775)
  * Drop libsystemd-journald-dev and libsystemd-id128-dev. There are no
    reverse dependencies left and we want to avoid new packages picking up
    a build dependency on those obsolete transitional packages.

 -- Michael Biebl <biebl@debian.org>  Wed, 15 Jul 2015 23:51:15 +0200

systemd (222-1) unstable; urgency=medium

  [ Martin Pitt ]
  * New upstream release:
    - Fix reload killing BusName= units. (Closes: #746151)
    - sysv-generator: detect invalid names and escape them. (Closes: #677075)
    - Document removal of PIDFile on daemon shutdown. (Closes: #734006)
    - Drop Revert-rules-fix-tests-for-removable-state.patch, the auto-suspend
      rules now got dropped entirely.
  * Add Revert-VT-reuse-patches.patch: Revert a couple of logind VT reuse
    patches which alternately broke lightdm and gdm.
  * debian/libsystemd0.symbols: Add new symbols from this release.
  * Disable test-netlink during package build, fails on some buildds.
  * udev.postinst: Don't call addgroup with --quiet, so that if the "input"
    group already exists as a non-system group you get a sensible error
    message. Some broken tutorials forget the --system option.
    (Closes: #769948, LP: #1455956)
  * systemd.postinst: Drop the --quiet from the addgroup calls as well, same
    reason as above. (Closes: #762275)
  * udev: Drop doc dir symlinking. It has caused too much trouble and only
    marginally helps to avoid duplication. Such duplication should be dealt
    with at the distro, not package level.
  * debian/rules: Entirely ignore $LD_PRELOAD instead of just libfakeroot in
    the link check, to also avoid libeatmydata. (Closes: #790546)
  * boot-and-services, display-managers autopkgtests: Install and configure
    dummy X.org driver, so that these work in headless machines/VMs.
  * systemd-fsckd autopkgtest: Stop using/asserting on lightdm, just check
    that default.target is active. lightdm is prone to fail in test
    environments, and fiddling with it in two other autopkgtests is
    sufficient.
  * debian/watch: Adjust to new upstream release model of only providing the
    github tag tarballs.
  * Drop dsl-modem.agent. It hasn't been maintained/tested for many years, few
    if any people actually use this, and this doesn't belong into udev.

  [ Michael Biebl ]
  * Stop building the Python 3 bindings. They were split into a separate
    source package upstream and are now built from src:python-systemd. See
    http://lists.freedesktop.org/archives/systemd-devel/2015-July/033443.html
  * Remove obsolete --disable-chkconfig configure option.
  * Move the man pages for libnss-myhostname, libnss-mymachines and udev.conf
    from systemd into the correct package. Move the zsh completion file for
    udevadm into the udev package as well. Add Breaks/Replaces accordingly.
    (Closes: #790879)
  * Drop rules which remove pre-generated files before build. The upstream
    tarball no longer ships any pre-generated files so this is no longer
    necessary.
  * Fix cleanup rule for Python byte code files.

 -- Michael Biebl <biebl@debian.org>  Wed, 08 Jul 2015 18:56:07 +0200

systemd (221-1) unstable; urgency=medium

  * New upstream release 221:
    - Fix persistent storage links for Xen devices. (LP: #1467151)
    - Drop all backported patches and port the others to new upstream release.
    - debian/rules: Drop workarounds for broken 220 tarball, 221 is fine.

  [ Michael Biebl ]
  * initramfs hook: Stop installing 55-dm.rules, 64-md-raid.rules,
    60-persistent-storage-lvm.rules and 60-persistent-storage-dm.rules.
    The mdadm, lvm2 and dmsetup package provide their own udev hooks nowadays
    to make sure their udev rules files are installed into the initramfs.
    Having the copy rules at two places is confusing and makes debugging
    harder.
  * Make it possible to skip building udeb packages via
    DEB_BUILD_OPTIONS="noudeb". This allows quicker builds for local testing
    and is benefical for derivatives that don't use d-i.
  * Install API documentation for libudev and libsystemd in their respective
    packages. Both libraries use man pages now, so we need to be explicit
    about what is installed where.

  [ Martin Pitt ]
  * ifupdown-hotplug autopkgtest: Different cloud/desktop environments have
    different ways of including /etc/network/interfaces.d/, try to get along
    wit either and skip the test if interfaces.d/ does not get included at
    all.
  * Drop obsolete gtk-doc-tools build dependency, gtkdocize autoreconfig, and
    ./configure options.
  * libudev-dev.install: Drop gtk-doc files, not built by upstream any more
    and replaced with manpages.
  * libsystemd0.symbols: Add new symbols for this release.
  * debian/rules: Fix paths in manpages as we don't currently have a merged
    /usr in Debian but have most systemd things in /lib. This replaces the
    previous huge and maintenance-intense patch.
  * Drop Accept-mountall-specific-fstab-options.patch. Replaced with
    systemd.postinst migration code in Ubuntu.
  * Revert overly aggressive USB autosuspend udev rules change which broke
    various USB keyboards. (Closes: #789723)
  * Have rc-local.service output also go to the console. /etc/rc.local often
    contains status messages which users expect to see during boot.
    (LP: #1468102)
  * debian/rules: Install udev.NEWS into libudev1, to get along with Debian's
    udev -> libudev1 doc dir symlinking. (Closes: #790042)

 -- Martin Pitt <mpitt@debian.org>  Sun, 28 Jun 2015 12:05:36 +0200

systemd (220-7) unstable; urgency=medium

  [ Michael Biebl ]
  * Enable seccomp support on arm64 as well.
  * Replace the remainder of Fix-paths-in-man-pages.patch with an upstream
    provided patch.

  [ Martin Pitt ]
  * Switch to net.ifnames persistent network interfaces (on new
    installations/for new hardware), and deprecate the old
    75-persistent-net-generator.rules. See the ML discussion for details:
        https://lists.debian.org/debian-devel/2015/05/msg00170.html
        https://lists.debian.org/debian-devel/2015/06/msg00018.html
    - Drop Make-net.ifnames-opt-in-instead-of-opt-out.patch, to use
      net.ifnames by default.
    - Revert-udev-network-device-renaming-immediately-give.patch: Adjust
      patch comment.
    - Drop 75-persistent-net-generator.rules, write_net_rules helper and
      rule_generator.functions.
    - Adjust udev's README.Debian accordingly, and describe the migration.
      This needs to happen manually as there is no robust way of doing this
      automatically.
    - Add udev NEWS file for announcing this change and pointing to udev's
      README.
    - udev.postinst: Drop write_interfaces_rules().
    - udev.postinst: Disable net.ifnames on systems which did not support
      75-persistent-net-generator.rules (most importantly, virtualized guests)
      to avoid changing network interface names on upgrade.
    - LP: #1454254
  * fsckd-daemon-for-inter-fsckd-communication.patch: Add fsckd.c to
    POTFILES.in.
  * ifupdown-hotplug autopkgtest: Fix config name in interfaces.d/, it must
    not have a suffix in Debian. Also clean up the file after the test.
  * net.agent: When running under systemd, run everything in the foreground.
    This avoids killing the forked child in the middle of its operation under
    systemd when the parent exits.
  * Check during build that systemd and systemd-journald don't link against
    anything in /usr, to prevent bugs like #771652 and #788913 in the future.
  * Drop Skip-99-systemd.rules-when-not-running-systemd-as-in.patch. The rules
    mostly just attach tags systemd specific properties which are harmless
    under other init systems, and systemd-sysctl also works there.
  * 80-networking.rules: Only call agents for add|remove, as they don't handle
    other events.
  * Restore udev watches on block device changes. (Closes: #789060,
    LP: #1466081)

 -- Martin Pitt <mpitt@debian.org>  Wed, 17 Jun 2015 22:48:53 +0200

systemd (220-6) unstable; urgency=medium

  * Enable seccomp support on the architectures that provide libseccomp.
    (Closes: #760299)
  * boot-and-services autopkgtest: Add SeccompTest for the above.
  * boot-and-services autopkgtest: Check that we don't get an unwanted
    tmp.mount unless /etc/fstab explicitly specifies it.
  * Bump libcap-dev build dep to the version that provides libcap2-udeb.
    (Closes: #787542)
  * Stop installing tmp.mount by default; there are still situations where it
    becomes active through dependencies from other units, which is surprising,
    hides existing data in /tmp during runtime, and it isn't safe to have a
    tmpfs /tmp on every install scenario. (Closes: #783509)
    - d/rules: Ship tmp.mount in /usr/share/systemd/ instead of
      /lib/systemd/systemd.
    - systemd.postinst: When tmp.mount already was enabled, install tmp.mount
      into /etc and keep it enabled.
    - systemd.postinst: When enabling tmp.mount because of RAMTMP=yes, copy it
      from /usr/share.
    - Drop Don-t-mount-tmp-as-tmpfs-by-default.patch and
      PrivateTmp-shouldn-t-require-tmpfs.patch, not necessary any more.

 -- Martin Pitt <mpitt@debian.org>  Thu, 11 Jun 2015 09:25:49 +0200

systemd (220-5) unstable; urgency=medium

  * debian/README.source: Upstream repository moved to github, adjust
    cherry-picking instructions accordingly.
  * debian/control: Replace obsolete Python2 version header with
    X-Python3-Version.
  * dracut: Fix path to systemd-fsck. (Closes: #787553)
  * Ignore test failures during build if /etc/machine-id is missing (which is
    the case in a few buildd chroots still). (Closes: #787258)
  * debian/udev.README.Debian: Move network interface hotplug documentation
    into separate section. Point out that "lo" does not need to be configured
    in ifupdown under systemd.
  * debian/udev.README.Debian: Document net.ifnames, and how to write udev
    rules for custom network names.
  * Add debian/extra/01-mac-for-usb.link: Use MAC based names for network
    interfaces which are (directly or indirectly) on USB. Path based names
    are inadequate for dynamic buses like USB.
  * Fix another escape parsing regression in Exec*= lines. (Closes: #787256)
  * Disable EFI support for udeb build.
  * Refine detection of touch screen devices.

 -- Martin Pitt <mpitt@debian.org>  Sun, 07 Jun 2015 16:52:33 +0200

systemd (220-4) unstable; urgency=medium

  [ Martin Pitt ]
  * debian/extra/initramfs-tools/scripts/init-top/udev: Drop $ROOTDELAY wait.
    This does not concern udev in particular, but is handled by
    initramfs-tools itself (scripts/local). The intention of this parameter is
    not to statically wait for the given time, but wait *up to* that time for
    the root device to appear.
  * Add debian/extra/units/rc-local.service.d/wait-online.conf: Make
    rc-local.service wait for network-online.target (if it gets started). This
    not specified by LSB, but has been behaving that way in Debian under SysV
    init and upstart. (LP: #1451797)
  * Fix parsing of escape characters in Exec*= lines. (Closes: #787256)
  * Drop path_is_mount_point-handle-false-positive-on-some-fs.patch (it was
    already not applied in 220-1). This needs to be re-thought and re-done
    against the current code, and overlayfs in general. On overlayfs this
    still reports false positives for files that changed in the upperdir, but
    this does not break systemd-machine-id-commit any more.
  * Add debian/extra/rules/80-debian-compat.rules, replacing three of our
    patches. These are independent udev rules to change device permissions and
    add CD/DVD symlinks for compatibility with earlier Debian releases.

  [ Michael Biebl ]
  * Bump Depends on util-linux to make sure we have a sulogin implementation
    which properly cleans up its children when emergency.service is restarted.
    (Closes: #784238)
  * Stop using /sbin/udevd and drop the compat symlink.
  * Remove any vestiges of /dev/.udev/. This directory has been replaced by
    /run/udev/ since wheezy.
  * Drop udev migration code from pre-wheezy.

 -- Martin Pitt <mpitt@debian.org>  Tue, 02 Jun 2015 08:16:36 +0200

systemd (220-3) unstable; urgency=medium

  * Fix ProtectSystem=yes to actually protect /usr, not /home.
    (Closes: #787343)
  * sd-device: fix device_get_properties_strv(). Fixes environment for
    processes spawned by udev, in particular "allow-hoplug" ifupdown
    interfaces via ifup@.service. (Closes: #787263)
  * Ignore test failures on mipsel; the three failures are not reproducible on
    the porter box (different kernel?). (See #787258)
  * Add ifupdown-hotplug autopkgtest. Reproduces #787263.
  * udev: Bring back persistent storage symlinks for bcache. Thanks David
    Mohr! (Closes: #787367)
  * sd-device: Fix invalid property strv pointers. This unbreaks the
    environment of udev callouts.

 -- Martin Pitt <mpitt@debian.org>  Mon, 01 Jun 2015 12:58:20 +0200

systemd (220-2) unstable; urgency=low

  * 220-1 was meant to go to experimental, but was accidentally uploaded to
    unstable. This was planned for next week anyway, just not on a Friday;
    we don't revert, but keep an RC bug open for a few days to get broader
    testing. Reupload 220-1 with its changelog actually pointing to unstable
    and with all versions in the .changes.

 -- Martin Pitt <mpitt@debian.org>  Fri, 29 May 2015 18:54:09 +0200

systemd (220-1) unstable; urgency=medium

  [ Martin Pitt ]
  * New upstream release:
    - Ship sdio.ids and ids-update.pl in upstream tarball. (Closes: #780650)
    - Drop non-working "journalctl /dev/sda" example from manpage
      (Closes: #781604)
    - man systemd.network: Explain UseDomains a bit more (not used by
      default). (Closes: #766413)
    - Ignore comments in /etc/hostname (LP: #1053048)
    - Drop all backported patches and port the others to new upstream release.
  * Cherry-pick patch to fix udevd --daemon assertion regression.
  * Cherry-pick patch to fix udevd worker hang.
  * systemd.install: systemd.pc moved back into /usr/share/pkgconfig/.
  * libsystemd0.symbols: Add new symbols from this release.
  * Drop debian/extra/60-keyboard.hwdb for now. Upstream has a newer version,
    and it's not nearly as often updated any more as it used to be.
  * debian/rules: Remove shipped audit_type-to-name.h and
    keyboard-keys-from-name.gperf and regenerate them during build (bug in
    upstream 220 tarball).
  * autopkgtest: Ship/use mock fsck from debian/tests, as it's missing in the
    220 tarball.
  * Add libnss-mymachines binary package. (Closes: #784858)
  * Add libnss-myhostname binary package, taking over from the very old and
    unmaintained standalone source package as per its maintainer's request.
    (Closes: #760514)
  * Drop buildsys-Don-t-default-to-gold-as-the-linker.patch and set LD in
    debian/rules on sparc only. This can be dropped entirely once we build
    GUdev from a separate source.
  * bootchart autopkgtest: Skip test if /proc/schedstat does not exist, i. e.
    the kernel is missing CONFIG_SCHEDSTAT. Bootchart requires this.
  * systemd-fsckd autopkgtest: On Debian plymouth-start stays running, adjust
    was_running() for that.
  * systemd-fsckd autopkgtest: In test_systemd_fsck_with_plymouth_failure(),
    fix plymouthd status check to work under both Debian and Ubuntu.
  * Replace almost all of Fix-paths-in-man-pages.patch with upstreamed
    patches. (The remainder is planned to get fixed upstream as well.)
  * Remove our update-rc.d patches, replace them with upstream patches for
    /lib/systemd/systemd-sysv-install abstraction, and provide one for
    update-rc.d. Also implement "is-enabled" command by directly checking for
    the presence of rcS or rc5 symlinks. (Closes: #760616)
  * Fix path_is_mount_point for files (regression in 220).
  * debian/control: Drop obsolete XS-Testsuite:, dpkg adds it automatically.
  * Use Ubuntu's default NTP server for timesyncd when building on Ubuntu.

  [ Michael Biebl ]
  * Remove /var/run and /var/lock migration code from debian-fixup. The /run
    migration was completed in wheezy so this is no longer necessary.
  * Drop our versioned Depends on initscripts. This was initially added for
    the /run migration and later to ensure we have a mountnfs hook which
    doesn't cause a deadlock under systemd. The /run migration was completed
    in wheezy and jessie ships a fixed mountnfs hook. In addition we now use
    the ignore-dependencies job mode in our lsb init-functions hook, so it's
    safe to drop this dependency.
  * Stop building gudev packages. Upstream has moved the gudev code into a
    separate repository which is now managed on gnome.org. The gudev packages
    will be built from src:libgudev from now on. See also
    http://lists.freedesktop.org/archives/systemd-devel/2015-May/032070.html

 -- Martin Pitt <mpitt@debian.org>  Fri, 29 May 2015 10:37:40 +0200

systemd (219-10) experimental; urgency=medium

  * Fix assertion crash with empty Exec*= paths. (LP: #1454173)
  * Drop Avoid-reload-and-re-start-requests-during-early-boot.patch
    and Avoid-reloading-services-when-shutting-down.patch: This was fixed more
    robustly in invoke-rc.d and service now, see #777113.
  * debian/tests/boot-smoke: Allow 10 seconds for systemd jobs to settle down.
  * Fix "tentative" state of devices which are not in /dev (mostly in
    containers), and avoid overzealous cleanup unmounting of mounts from them.
    (LP: #1444402)
  * debian/extra/udev-helpers/net.agent: Eliminate cat and most grep calls.
  * Drop Set-default-polling-interval-on-removable-devices-as.patch; it's long
    obsolete, CD ejection with the hardware button works properly without it.
  * Re-enable-journal-forwarding-to-syslog.patch: Update patch description,
    journal.conf.d/ exists now.
  * journal: Gracefully handle failure to bind to audit socket, which is known
    to fail in namespaces (containers) with current kernels. Also
    conditionalize systemd-journald-audit.socket on CAP_AUDIT_READ.
    (LP: #1457054)
  * Put back *.agent scripts and use net.agent in Ubuntu. This fixes escaping
    of unit names, reduces the delta, and will make it easier to get a common
    solution for integrating ifup.d/ scripts with networkd.
  * When booting with "quiet", run the initramfs' udevd with "notice" log
    level. (LP: #1432171)
  * Add sigpwr-container-shutdown.service: Power off when receiving SIGPWR in
    a container. This makes lxc-stop work for systemd containers.
    (LP: #1457321)
  * write_net_rules: Escape '{' and '}' characters as well, to make this work
    with busybox grep. Thanks Faidon Liambotis! (Closes: #765577)

 -- Martin Pitt <mpitt@debian.org>  Thu, 21 May 2015 09:43:52 +0200

systemd (219-9) experimental; urgency=medium

  * 75-persistent-net-generator.rules: Fix rules for ibmveth (it's a driver,
    not a subsystem). (LP: #1437375)
  * debian/tests/unit-config: Add tests for systemctl enable/disable on a
    SysV-only unit. Reproduces LP #1447807.
  * Fix systemctl enable for SysV scripts without a native unit. We must not
    try and enable the nonexisting unit then. (LP: #1447807)
  * Drop Add-env-variable-for-machine-ID-path.patch. systemd should always
    be installed via the essential "init" in buildd schroots now.
  * debian/README.source: Update git-buildpackage commands for the renames in
    0.6.24.
  * Make apparmor run before networking, to ensure that profiles apply to
    e. g. dhclient (LP: #1438249):
    - Rename networking.service.d/network-pre.conf to systemd.conf, and add
      After=apparmor.service.
    - ifup@.service: Add After=apparmor.service.
    - Add Breaks: on apparmor << 2.9.2-1, which dropped its dependency to
      $remote_fs.
  * Drop login-don-t-overmount-run-user-UID-on-upgrades.patch and
    login-don-t-overmount-run-user-UID-on-upgrades.patch, these were only
    needed for upgrades from wheezy to jessie.
  * systemd.{pre,post}inst: Clean up obsolete (pre-wheezy/jessie) upgrade
    fixes.
  * systemd-fsckd autopkgtest: Stop assuming that
    /etc/default/grub.d/90-autopkgtest.cfg exists.
  * systemd-fsckd autopkgtest: Add missing plymouth test dependency.
  * Drop core-mount-ensure-that-we-parse-proc-self-mountinfo.patch, and bump
    util-linux dependency to the version which enables
    --enable-libmount-force-mountinfo.

 -- Martin Pitt <mpitt@debian.org>  Wed, 13 May 2015 12:27:21 +0200

systemd (219-8) experimental; urgency=medium

  [ Michael Biebl ]
  * Skip filesystem check if already done by the initramfs. (Closes: #782522)
  * Drop hard-coded versioned dependency on libapparmor1. Bump the
    Build-Depends on libapparmor-dev instead. This ensures a proper versioned
    dependency via Build-Depends-Package.
  * Revert "Make apparmor run before networking". This causes dependency
    cycles while apparmor still depends on $remote_fs.
  * Cleanup hwclock-save.service symlinks when upgrading from the jessie
    version.

  [ Martin Pitt ]
  * cryptsetup: Implement offset and skip options. (Closes: #751707,
    LP: #953875)
  * logind autopkgtest: Add test for suspending on lid switch close.
    This reproduces LP #1444166 (lid switch not working in the first few
    minutes after boot).
  * Reduce the initial suspend supression time from 3 minutes to 30 seconds,
    and make it configurable. (LP: #1444166)
  * Fix double free crash in "systemctl enable" when calling update-rc.d and
    the latter fails. (Closes: #764613, LP: #1426588)
  * hwdb: Fix wireless switch on Dell Latitude (LP: #1441849)
  * Fix assertion crash when reading a service file with missing ' and
    trailing space. (LP: #1447243)
  * ifup@.service: Set IgnoreOnIsolate, so that "systemctl default" does not
    shut down network interfaces. (Closes: #762953, LP: #1449380).
    Add PartOf=network.target, so that stopping network.target also stops
    network interfaces (so that isolating emergency.target and similar work as
    before).
  * Revert upstream commit 743970d which immediately SIGKILLs units during
    shutdown. This leads to problems like bash not being able to write its
    history, mosh not saving its state, and similar failed cleanup actions.
    (Closes: #784720, LP: #1448259)
  * Drop the reversion of "journald: allow restarting journald without losing
    stream connections", and replace with proper upstream fix for
    sd_pid_notify_with_fds(). (See Debian #778970, LP #1423811; LP: #1437896)

 -- Martin Pitt <mpitt@debian.org>  Wed, 29 Apr 2015 17:13:41 +0200

systemd (219-7) experimental; urgency=medium

  [ Martin Pitt ]
  * Make systemd-sysv's dependency to systemd unversioned. The package just
    contains 6 symlinks and thus isn't sensitive at all against version
    mismatches. This avoids running into circular dependencies when testing
    local debs.
  * Revert "udev: Drop hwdb-update dependency" and replace with upstream patch
    which moves it to systemd-udev-trigger.service.
  * display-managers autopkgtest: Properly wait until all jobs are finished.
  * display-managers autopkgtest: Reset failed units between tests, to avoid
    running into restart limits and for better test isolation.
  * Enable timesyncd in virtual machines. (Closes: #762343)

  [ Adam Conrad ]
  * debian/systemd.{triggers,postinst}: Trigger a systemctl daemon-reload
    when init scripts are installed or removed (Closes: #766429)

  [ Didier Roche ]
  * Squash all fsckd patches in one (as fsckd and such will be removed
    soon upstream), containing various fixes from upstream git and refactor
    the connection flow to upstream's suggestion. Modify the man pages to match
    those modifications as well. Amongst others, this suppresses "Couldn't
    connect to plymouth" errors if plymouth is not running.
    (Closes: #782265, LP: #1429171)
  * Keep plymouth localized messages in a separate patch for easier updates in
    the future and refresh to latest upstream.
  * display-managers autopkgtest: Use ExecStart=sleep instead of the actual
    lightdm binary, to avoid errors from lightdm startup. Drop the now
    unnecessary "needs-recommends" to speed up the test.

 -- Martin Pitt <mpitt@debian.org>  Fri, 10 Apr 2015 11:08:33 +0200

systemd (219-6) experimental; urgency=medium

  [ Martin Pitt ]
  * Import patches from v219-stable branch (up to 85a6fab).
  * boot-and-services autopkgtest: Add missing python3 test dependency.
  * Make apparmor run before networking, to ensure that profiles apply to
    e. g. dhclient (LP: #1438249):
    - Rename networking.service.d/network-pre.conf to systemd.conf, and add
      After=apparmor.service.
    - ifup@.service: Add After=apparmor.service.
  * udev: Drop hwdb-update dependency, which got introduced by the above
    v219-stable branch. This causes udev and plymouth to start too late and
    isn't really needed in Debian yet as we don't support stateless systems
    yet and handle hwdb.bin updates through dpkg triggers. (LP: #1439301)

  [ Didier Roche ]
  * Fix mount point detection on overlayfs and similar file systems without
    name_to_handle_at() and st_dev support. (LP: #1411140)

  [ Christian Seiler ]
  * Make the journald to syslog forwarding more robust by increasing the
    maximum datagram queue length from 10 to 512. (Closes: #762700)

  [ Marco d'Itri ]
  * Avoid writing duplicate entries in 70-persistent-net.rules by double
    checking if the new udev rule has already been written for the given
    interface. This happens if multiple add events are generated before the
    write_net_rules script returns and udevd renames the interface.
    (Closes: #765577)

 -- Martin Pitt <mpitt@debian.org>  Thu, 02 Apr 2015 09:14:48 +0200

systemd (219-5) experimental; urgency=medium

  [ Didier Roche ]
  * Add "systemd-fsckd" autopkgtest. (LP: #1427312)
  * cmdline-upstart-boot autopkgtest: Update to Ubuntu's upstart-sysv split
    (test gets skipped on Debian while upstart-sysv does not yet exist there).
  * Cherry-pick a couple of upstream commits for adding transient state,
    fixing a race where mounts become available before the device being
    available.
  * Ensure PrivateTmp doesn't require tmpfs through tmp.mount, but rather adds
    an After relationship. (Closes: #779902)

  [ Martin Pitt ]
  * journald: Suppress expected cases of "Failed to set file attributes"
    errors. (LP: #1427899)
  * Add systemd-sysv.postinst: Update grub on first installation, so that the
    alternative init system boot entries get updated.
  * debian/tests: Call /tmp/autopkgtest-reboot, to work with autopkgtest >=
    3.11.1.
  * Check for correct architecture identifiers for SuperH. (Closes: #779710)
  * Fix tmpfiles.d to only apply the first match again (regression in 219).
    (LP: #1428540)
  * /lib/lsb/init-functions.d/40-systemd: Don't ignore systemd unit
    dependencies in "degraded" mode. (LP: #1429734)

  [ Michael Biebl ]
  * debian/udev.init: Recognize '!' flag with static device lists, to work
    with kmod 20. (Closes: #780263)

  [ Craig Magina ]
  * rules-ubuntu/71-power-switch-proliant.rules: Add support for HP ProLiant
    m400 Server Cartridge soft powerdown on Linux 3.16. (LP: #1428811)

  [ Scott Wakeling ]
  * Rework package description to be more accurate. (Closes: #740372)

 -- Martin Pitt <mpitt@debian.org>  Thu, 26 Mar 2015 16:31:04 +0100

systemd (219-4) experimental; urgency=medium

  * tmpfiles: Avoid creating duplicate ACL entries. Add postinst code to clean
    them up on upgrade. (Closes: #778656)
  * bootchart: Fix path to default init. (LP: #1423867)
  * Add "bootchart" autopkgtest, to spot regressions like the above.
  * autopkgtests: Factorize out "assert.sh" utility functions, and use them in
    the tests for useful failure messages.
  * Downgrade requirement for timedated, hostnamed, localed-locale, and
    logind autopkgtests from machine to container isolation.
  * boot-and-services and display-manager autopkgtest: Add systemd-sysv as
    proper test dependency instead of apt-get installing it. This works now
    also under Ubuntu 15.04.
  * boot-and-services autopkgtest: Check cleanup of temporary files during
    boot. Reproduces #779169.
  * Clean up /tmp/ directory again. (Closes: #779169, LP: #1424992)

 -- Martin Pitt <mpitt@debian.org>  Fri, 27 Feb 2015 07:02:09 +0100

systemd (219-3) experimental; urgency=medium

  * sysv-generator: fix wrong "Overwriting existing symlink" warnings.
    (Closes: #778700)
  * Add systemd-fsckd multiplexer and feed its output to plymouth. This
    provides an aggregate progress report of running file system checks and
    also allows cancelling them with ^C, in both text mode and Plymouth.
    (Closes: #775093, #758902; LP: #1316796)
  * Revert "journald: allow restarting journald without losing stream
    connections". This was a new feature in 219, but currently causes boot
    failures due to logind and other services not starting up properly.
    (Closes: #778970; LP: #1423811)
  * Add "boot-smoke" autopkgtest: Test 20 successful reboots in a row, and
    that there are no connection timeouts or stalled jobs. This reproduces the
    above regression.
  * debian/tests/localed-locale: Set up locale and keyboard default files on a
    minimal unconfigured testbed.
  * Add missing python3 test dependency to cmdline-upstart-boot and
    display-managers autopkgtests.
  * debian/tests/boot-and-services: Skip AppArmor test if AppArmor is not
    enabled.
  * debian/tests/boot-and-services: Reboot also if lightdm was just installed
    but isn't running yet.

 -- Martin Pitt <mpitt@debian.org>  Mon, 23 Feb 2015 09:52:12 +0100

systemd (219-2) experimental; urgency=medium

  * Fix UTF-16 to UTF-8 conversion on big-endian machines. (Closes: #778654)
  * Disable new new test-sigbus, it fails on some buildds due to too old
    kernels. (part of #778654)
  * debian/README.Debian, debian/systemd.postinst: Drop setfacl call for
    /var/log/journal, this is now done automatically by tmpfiles.d/systemd.conf.
  * Drop "acl" dependency, not necessary any more with the above.
  * debian/tests/boot-and-services: Move to using /var/lib/machines/,
    /var/lib/containers is deprecated.

 -- Martin Pitt <mpitt@debian.org>  Wed, 18 Feb 2015 15:29:42 +0100

systemd (219-1) experimental; urgency=medium

  [ Martin Pitt ]
  * New upstream release:
    - Fix spelling mistake in systemd.unit(5). (Closes: #773302)
    - Fix timeouts with D-Bus, leading to SIGFPE. (Closes: #774012)
    - Fix load/save of multiple rfkill states. (Closes: #759489)
    - Non-persistent journal (/run/log/journal) is now readable by group adm.
      (Closes: #771980)
    - Read netdev user mount option to correctly order network mounts after
      network.target. (Closes: #769186)
    - Fix 60-keyboard.hwdb documentation and whitespace handling.
      (Closes: #757367)
    - Fix ThinkPad X1 Carbon 20BT trackpad buttons (LP: #1414930)
    - Drop all backported patches and port the others to new upstream release.
  * Bump libblkid-dev build dependency as per upstream configure.ac.
  * debian/systemd.install: Add new language-fallback-map file.
  * debian/udev.install: Add new systemd-hwdb tool.
  * debian/libsystemd0.symbols: Add new symbols from this release.
  * tmpfiles.d/systemd.conf: Drop "wheel" ACL (that group does not exist in
    Debian) to make the ACL for "adm" actually work.
  * debian/rules: Explicitly disable importd for now; it should still mature a
    bit. Explicitly enable hwdb support.
  * /lib/lsb/init-functions.d/40-systemd: Call systemctl is-system-running
    with --quiet. (LP: #1421058)
  * debian/systemd.postrm: Clean getty@tty1.service and remote-fs.target
    enablement symlinks on purge. (Closes: #778499)
  * Move all Debian specific units in the systemd package into
    debian/extra/units/ and simplify debian/systemd.install.
  * Enable timesyncd by default. Add a config drop-in to not start if ntp,
    openntpd, or chrony is installed. (Closes: #755722)
  * debian/systemd.links: Drop obsolete hwclockfirst.service mask link, this
    was dropped in wheezy's util-linux already.
  * debian/udev.postinst: Call systemd-hwdb instead of udevadm hwdb.

  [ Michael Biebl ]
  * Stop removing firstboot man pages. They are now installed conditionally.

 -- Martin Pitt <mpitt@debian.org>  Tue, 17 Feb 2015 15:51:38 +0100

systemd (218-10) experimental; urgency=medium

  * Pull latest keymaps from upstream git. (LP: #1334968, #1409721)
  * rules: Fix by-path of mmc RPMB partitions and don't blkid them. Avoids
    kernel buffer I/O errors and timeouts. (LP: #1333140)
  * Clean up stale mounts when ejecting CD drives with the hardware eject
    button. (LP: #1168742)
  * Document systemctl --failed option. (Closes: #767267)
  * Quiesce confusing and irrelevant "failed to reset devices.list" warning.
    (LP: #1413193)
  * When booting with systemd-bootchart, default to run systemd rather than
    /sbin/init (which might not be systemd). (LP: #1417059)
  * boot-and-services autopkgtest: Add CgroupsTest to check cgroup
    creation/cleanup behaviour. This reproduces #777601 and verifies the fix
    for it.

 -- Martin Pitt <mpitt@debian.org>  Fri, 13 Feb 2015 12:25:06 +0100

systemd (218-9) experimental; urgency=medium

  [ Martin Pitt ]
  * debian/tests/logind: With dropped systemd-logind-launch we don't have a
    visible /sys/fs/cgroup/systemd/ any more under cgmanager. So adjust the
    test to check /proc/self/cgroup instead.
  * Add unit-config autopkgtest to check systemd unit/sysv init enabling and
    disabling via systemctl. This also reproduces #777613.
  * systemctl: Always install/enable/disable native units, even if there is a
    corresponding SysV script and we call update-rc.d; while the latter
    handles WantedBy=, it does not handle Alias=. (Closes: #777613)
  * cgroup: Don't trim cgroup trees created by someone else, just the ones
    that systemd itself created. This avoids cleaning up empty cgroups from
    e.g. LXC. (Closes: #777601)
  * Don't parse /etc/mtab for current mounts, but /proc/self/mountinfo. If the
    former is a file, it's most likely outdated on boot, leading to race
    conditions and unmounts during boot. (LP: #1419623)

  [ Michael Biebl ]
  * Explicitly disable the features we don't want to build for those with
    autodetection. This ensures reliable build results in dirty build
    environments.
  * Disable AppArmor support in the udeb build.
  * core: Don't fail to run services in --user instances if $HOME is missing.
    (Closes: #759320)

  [ Didier Roche ]
  * default-display-manager-generator: Avoid unnecessary /dev/null symlink and
    warning if there is no display-manager.service unit.

 -- Michael Biebl <biebl@debian.org>  Thu, 12 Feb 2015 18:45:12 +0100

systemd (218-8) experimental; urgency=medium

  [ Martin Pitt ]
  * boot-and-services autopkgtest: Ensure that there are no failed units,
    except possibly systemd-modules-load.service (as that notoriously fails
    with cruft in /etc/modules).
  * Revert "input" system group creation in systemd.postinst from 218-7. It's
    already done in udev.postinst.
  * ifup@.service: Revert checking for existance of ifupdown config for that
    interface, net.agent already does that.
  * Drop Also-redirect-to-update-rc.d-when-not-using-.service.patch; not
    necessary any more with the current version (mangle_names() already takes
    care of this).
  * Merge into Add-support-for-rcS.d-init-scripts-to-the-sysv-gener.patch:
    - Do-not-order-rcS.d-services-after-local-fs.target-if.patch, as it
      partially reverts the above, and is just fixing it.
    - Map-rcS.d-init-script-dependencies-to-their-systemd-.patch as it's just
      adding some missing functionality for the same purpose.
  * Merge Run-update-rc.d-defaults-before-update-rc.d-enable-d.patch into
    Make-systemctl-enable-disable-call-update-rc.d-for-s.patch as the former
    is fixing the latter and is not an independent change.
  * Drop Launch-logind-via-a-shell-wrapper.patch and systemd-logind-launch
    wrapper. The only remaining thing that we need from it is to create
    /run/systemd/, move that into the D-BUS service file directly.
  * /lib/lsb/init-functions.d/40-systemd: Avoid deadlocks during bootup and
    shutdown. DHCP/ifupdown and similar hooks which call "/etc/init.d/foo
    reload" can easily cause deadlocks, since the synchronous wait plus
    systemd's normal behaviour of transactionally processing all dependencies
    first easily causes dependency loops. Thus during boot/shutdown operate
    only on the unit and not on its dependencies, just like SysV behaves.
    (Closes: #777115, LP: #1417010)
  * Only start logind if dbus is installed. This fixes the noisy startup
    failure in environments without dbus, such as LXC containers or servers.
    (part of #772700)
  * Add getty-static.service unit which starts getty@.service on tty 2 to 6 if
    dbus is not installed, and hence logind cannot auto-start them on demand.
    (Closes: #772700)

  [ Michael Biebl ]
  * Update insserv-generator and map $x-display-manager to
    display-manager.service, following the recent change in sysv-generator.
    This avoids creating references to a no longer existing
    x-display-manager.target unit.

 -- Martin Pitt <mpitt@debian.org>  Mon, 09 Feb 2015 18:07:22 +0100

systemd (218-7) experimental; urgency=medium

  [ Martin Pitt ]
  * Don't attempt to mount the same swap partition twice through different
    device node aliases. (Closes: #772182, LP: #1399595)
  * logind: handle closing sessions over daemon restarts. (Closes: #759515,
    LP: #1415104)
  * logind: Fix sd_eviocrevoke ioctl call, to make forced input device release
    after log out actually work.
  * debian/rules: Drop obsolete --disable-multi-seat-x and
    --with-firmware-path configure options.
  * debian/udev.README.Debian: Trim the parts which are obsolete, wrong, or
    described in manpages. Only keep the Debian specific bits.
    (Part of #776546)
  * Actually install udev's README.Debian when building for Debian.
    (Closes: #776546)
  * Create system group "input" which was introduced in 215. (LP: #1414409)
  * ifup@.service: Don't fail if the interface is not configured in
    /etc/network/interfaces at all. (LP: #1414426)

  [ Michael Biebl ]
  * Update Vcs-Browser URL to use cgit and https.
  * Map $x-display-manager LSB facility to display-manager.service instead of
    making it a target. Using a target had the downside that multiple display
    managers could hook into it at the same time which could lead to several
    failed start attempts for the non-default display manager.

 -- Martin Pitt <mpitt@debian.org>  Sun, 01 Feb 2015 20:48:49 +0100

systemd (218-6) experimental; urgency=medium

  [ Martin Pitt ]
  * initramfs hook: Install 61-persistent-storage-android.rules if it exists.
  * Generate POT file during package build, for translators.
  * Pull latest keymaps from upstream git.
  * Order ifup@.service and networking.service after network-pre.target.
    (Closes: #766938)
  * Tone down "Network interface NamePolicy= disabled on kernel commandline,
    ignoring" info message to debug, as we expect this while we disable
    net.ifnames by default. (Closes: #762101, LP: #1411992)

  [ Michael Biebl ]
  * Ship bash-completion for udevadm. (Closes: #776166)
  * Drop rc-local generator in favor of statically enabling rc-local.service,
    and drop halt-local.service which is unnecessary on Debian.
    (Closes: #776170)
  * Drop the obsolete libsystemd-* libraries, there are no reverse
    dependencies left.

 -- Martin Pitt <mpitt@debian.org>  Mon, 26 Jan 2015 15:45:45 +0100

systemd (218-5) experimental; urgency=medium

  * Drop logger.agent. It hasn't been called from any udev rule for a long
    time, and looks obsolete.
  * debian/rules: Configure with --disable-firstboot to replace some manual
    file removals.
  * debian/rules: Remove manual file installation, move them to
    debian/*.install. Move all Debian specific installed files to
    debian/extra/.
  * Merge some changes from the Ubuntu package to reduce the delta; these only
    apply when building on/for Ubuntu:
    - Add 40-hyperv-hotadd.rules: Workaround for LP: #1233466.
    - Add 61-persistent-storage-android.rules to create persistent symlinks
      for partitions with PARTNAME. By Ricardo Salveti.
    - Add 71-power-switch-proliant.rules for supporting the power switches of
      ProLiant Server Cartridges. By Dann Frazier.
    - Add 78-graphics-card.rules: Mark KMS capable graphics devices as
      PRIMARY_DEVICE_FOR_DISPLAY so that we can wait for those in plymouth.
      By Scott James Remnant.
    - Don't install the Debian *.agent scripts. Instead, have Ubuntu's
      80-networking.rules directly pull in ifup@.service, which is much easier
      and more efficient.
  * Make EPERM/EACCESS when applying OOM adjustment for forked processes
    non-fatal. This happens in user namespaces like unprivileged LXC
    containers.
  * Fix assertion failure due to /dev/urandom being unmounted when shutting
    down unprivileged containers. Thanks Stéphane Graber.
  * Enable EFI support. This mostly auto-mounts /sys/firmware/efi/efivars, but
    also provides a generator for auto-detecting the root and the /boot/efi
    partition if they aren't in /etc/fstab. (Closes: #773533)

 -- Martin Pitt <mpitt@debian.org>  Thu, 22 Jan 2015 16:13:46 +0100

systemd (218-4) experimental; urgency=medium

  [ Michael Biebl ]
  * sysv-generator: handle Provides: for non-virtual facility names.
    (Closes: #774335)
  * Fix systemd-remount-fs.service to not fail on remounting /usr if /usr
    isn't mounted yet. This happens with initramfs-tools < 0.118 which we
    might not get into Jessie any more. (Closes: #742048)

  [ Martin Pitt ]
  * fstab-generator: Handle mountall's non-standard "nobootwait" and
    "optional" options. ("bootwait" is already the systemd default behaviour,
    and "showthrough" is irrelevant here, so both can be ignored).
  * Add autopkgtest for one-time boot with upstart when systemd-sysv is
    installed. This test only works under Ubuntu which has a split out
    upstart-bin package, and will be skipped under Debian.
  * debian/ifup@.service: Check if ifup succeeds by calling ifquery, to
    work around ifup not failing on invalid interfaces (see #773539)
  * debian/ifup@.service: Set proper service type (oneshot).
  * sysv-generator: Handle .sh suffixes when translating Provides:.
    (Closes: #775889)
  * sysv-generator: Make real units overwrite symlinks generated by Provides:
    from other units. Fixes failures due to presence of backup or old init.d
    scripts. (Closes: #775404)
  * Fix journal forwarding to syslog in containers without CAP_SYS_ADMIN.
    (Closes: #775067)
  * Re-enable AppArmor support, now that libapparmor1 moved to /lib. Add
    versioned dependency as long as this is still only in experimental.
    (Closes: #775331)
  * Add some missing dpkg and ucf temp files to the "hidden file" filter, to
    e. g. avoid creating units for them through the sysv-generator.
    (Closes: #775903)
  * Silence useless warning about /etc/localtime not being a symlink. This is
    deliberate in Debian with /usr (possibly) being on a separate partition.
    (LP: #1409594)

  [ Christian Kastner ]
  * Use common-session-noninteractive in systemd-user's PAM config, instead of
    common-session. The latter can include PAM modules like libpam-mount which
    expect to be called just once and/or interactively, which already happens
    for login, ssh, or the display-manager. Add pam_systemd.so explicitly, as
    it's not included in -noninteractive, but is always required (and
    idempotent). There is no net change on systemd which don't use manually
    installed PAM modules. (Closes: #739676)

  [ Michael Biebl ]
  * Make sure we run debian-fixup.service after /var has been mounted if /var
    is on a separate partition. Otherwise we might end up creating the
    /var/lock and /var/run symlink in the underlying root filesystem.
    (Closes: #768644)

 -- Martin Pitt <mpitt@debian.org>  Wed, 21 Jan 2015 15:57:50 +0100

systemd (218-3) experimental; urgency=medium

  * build-logind autopkgtest: Re-enforce that sd_login_monitor_new() succeeds,
    and restrict this test to isolation-container. (Reproduces LP #1400203)
  * Bring back patch to make sd_login_monitor_new() work under other init
    systems where /sys/fs/cgroup/systemd/machine does not exist.
    (LP: #1400203)
  * build-login autopkgtest: Build against libsystemd, not libsystemd-login
    any more.
  * Add debian/extra/systemd-vconsole-setup.service dependency shim for
    the console-setup init script, to avoid breaking dependencies of
    third-party packages. Install it for Ubuntu only for now, as in Debian
    plymouth's unit got adjusted. (LP: #1392970, Debian #755194)
  * Mark systemd{,-sysv} as M-A: foreign (thanks lintian).
  * Quiesce maintainer-script-calls-systemctl lintian warning.
  * Quiesce possibly-insecure-handling-of-tmp-files lintian warning, it's
    wrong there (we are handling tmpfiles.d/ files which are not in a temp
    dir).
  * Use dh_installinit's --noscript instead of --no-start for the upstart
    jobs without sysvinit scripts (thanks lintian).
  * Put systemd.pc into arch specific pkgconfig dir, as it contains the arch
    specific libdir value.
  * Don't enable audit by default. It causes flooding of dmesg and syslog,
    suppressing actually important messages. (Closes: #773528)
  * Cherrypick various bug fixes in loopback device setup and netlink socket
    communication. Fixes massive CPU usage due to tight retry loops in user
    LXC containers.

 -- Martin Pitt <mpitt@debian.org>  Mon, 29 Dec 2014 14:55:35 +0100

systemd (218-2) experimental; urgency=medium

  * boot-and-services AppArmor autopkgtest: Stop checking the dmesg log; it is
    racy as sometimes message bursts are suppressed.
  * Fix crash in timedatectl with Etc/UTC.
  * Prefer-etc-X11-default-display-manager-if-present.patch: Drop wrong
    copy&paste'd comment, fix log strings. Thanks Adam D. Barratt.
  * boot-and-services: Robustify Nspawn tests, and show systemd-nspawn output
    on failure.
  * Disable tests which fail on buildds, presumably due to too old kernels,
    misconfigured /etc/hosts, and similar problems. Make failures of the test
    suite fatal now.

 -- Martin Pitt <mpitt@debian.org>  Tue, 16 Dec 2014 08:24:38 +0100

systemd (218-1) experimental; urgency=medium

  * New upstream release. Drop all cherry-picked patches and port the Debian
    specific ones.
    - Create /etc/machine-id on boot if missing. (LP: #1387090)
  * Add new libmount-dev build dependency.
  * Configure with --enable-split-usr.
  * Merge some permanent Ubuntu changes, using dpkg-vendor:
    - Don't symlink udev doc directories.
    - Add epoch to gudev packages; Ubuntu packaged the standalone gudev before
      it got merged into udev.
    - Add Apport hooks for udev and systemd.
  * udev-fallback-graphics upstart job: Guard the modprobe with || true to
    avoid a failure when vesafb is compiled in. (LP: #1367241)

 -- Martin Pitt <mpitt@debian.org>  Sun, 14 Dec 2014 13:58:39 +0100

systemd (217-4) experimental; urgency=medium

  [ Martin Pitt ]
  * Reinstate a debian/extra/rules/50-firmware.rules which immediately tells
    the kernel that userspace firmware loading failed. Otherwise it tries for a
    minute to call the userspace helper (if CONFIG_FW_LOADER_USER_HELPER is
    enabled) in vain, which causes long delays with devices which have a range
    of possible firmware versions. (LP: #1398458)
  * debian/systemd.postinst: Don't always restart journald, as this currently
    can't be done without losing the current journal and breaking attached
    processes. So only restart it from upgrades < 215-3 (where the socket
    location got moved) as an one-time upgrade path from wheezy.
    (Closes: #771122)
  * Revert "Modify insserv generator to mask sysvinit-only display managers".
    This is still under dispute, a bit risky, and might get a different
    implementation. Also, nodm really needs to be fixed properly, working
    around it is both too risky and also too hard to get right.

  [ Didier Roche ]
  * Add display managers autopkgtests.
  * Reset display-manager symlink to match /e/X/d-d-m even if
    display-manager.service was removed. Adapt the autopkgtests for it.
    (LP: #1400680)

 -- Martin Pitt <mpitt@debian.org>  Thu, 11 Dec 2014 18:06:54 +0200

systemd (217-3) experimental; urgency=medium

  [ Martin Pitt ]
  * systemd.bug-script: Really capture stderr of systemd-delta.
    (Closes: #771498)
  * boot-and-services autopkgtest: Give test apparmor job some time to
    actually finish.

  [ Didier Roche ]
  * updated debian/patches/insserv.conf-generator.patch:
    - if /etc/X11/default-display-manager doesn't match a systemd unit
      (or doesn't exist), be less agressive about what to mask: we let
      all sysvinit-only display-manager units enabled to fallback to previous
      behavior and let them starting. (Closes: #771739)

 -- Martin Pitt <mpitt@debian.org>  Tue, 02 Dec 2014 16:53:36 +0100

systemd (217-2) experimental; urgency=medium

  * Re-enable journal forwarding to syslog, until Debian's sysloggers
    can/do all read from the journal directly.
  * Fix hostnamectl exit code on success.
  * Fix "diff failed with error code 1" spew with systemd-delta.
    (Closes: #771397)
  * Re-enable systemd-resolved. This wasn't meant to break the entire
    networkd, just disable the new NSS module. Remove that one manually
    instead. (Closes: #771423, LP: #1397361)
  * Import v217-stable patches (up to commit bfb4c47 from 2014-11-07).
  * Disable AppArmor again. This first requires moving libapparmor to /lib
    (see #771667). (Closes: #771652)
  * systemd.bug-script: Capture stderr of systemd-{delta,analyze}.
    (Closes: #771498)

 -- Martin Pitt <mpitt@debian.org>  Mon, 01 Dec 2014 15:09:09 +0100

systemd (217-1) experimental; urgency=medium

  [ Martin Pitt ]
  * New upstream release. Drop all cherry-picked patches and port the Debian
    specific ones.
  * Disable systemd-resolved for now. It still needs to mature, and
    integration into Debian should be discussed first.
  * Bump util-linux dependency to >= 2.25 as per NEWS.
  * Drop installation of 50-firmware.rules, not shipped upstream any more.
    Firmware loading is now exclusively done by the kernel.
  * Drop installation of readahead related services and code, readahead got
    dropped in this version.
  * Ship new networkctl CLI tool.
  * debian/libsystemd0.symbols: Add new symbols from this release.
  * debian/rules: Call dpkg-gensymbols with -c4 to immediately spot
    changed/missing symbols during build.
  * boot-and-services autopkgtest: Test AppArmor confined units (LP #1396270)
  * Create new "systemd-journal-remote" system group, for
    systemd-tmpfiles-setup.service.

  [ Marc Deslauriers ]
  * Build-depend on libapparmor-dev to enable AppArmor support. (LP: #1396270)

  [ Didier Roche ]
  * Handle display-manager transitions: (Closes: #748668)
    - Add a generator to ensure /etc/X11/default-display-manager is controlling
      which display-manager is started.
    - Modify insserv generator to mask of sysvinit-only dms with insserv
      $x-display-manager tag if they don't match
      /etc/X11/default-display-manager. This avoids starting multiple dms at
      boot.
  * Cherry-pick Shared-add-readlink_value.patch as using that function in the
    generator.

 -- Martin Pitt <mpitt@debian.org>  Fri, 28 Nov 2014 10:53:58 +0100

systemd (215-18) unstable; urgency=medium

  [ Michael Biebl ]
  * manager: Pass correct errno to strerror(), have_ask_password contains
    negative error values which have to be negated when being passed to
    strerror().

  [ Martin Pitt ]
  * Revert upstream commit 743970d which immediately SIGKILLs units during
    shutdown. This leads to problems like bash not being able to write its
    history, mosh not saving its state, and similar failed cleanup actions.
    (Closes: #784720, LP: #1448259)
  * write_net_rules: Escape '{' and '}' characters as well, to make this work
    with busybox grep. Thanks Faidon Liambotis! (Closes: #765577)

 -- Martin Pitt <mpitt@debian.org>  Thu, 21 May 2015 15:49:30 +0200

systemd (215-17) unstable; urgency=high

  * cryptsetup: Implement offset and skip options. (Closes: #751707,
    LP: #953875)

 -- Martin Pitt <mpitt@debian.org>  Thu, 16 Apr 2015 10:26:46 -0500

systemd (215-16) unstable; urgency=medium

  [ Christian Seiler ]
  * Don't run hwclock-save.service in containers. (Closes: #782377)

  [ Michael Biebl ]
  * Do not print anything while passwords are being queried. This should make
    password prompts without plymouth more usable. (Closes: #765013)
  * Skip filesystem check if already done by the initramfs. (Closes: #782522)

 -- Michael Biebl <biebl@debian.org>  Mon, 13 Apr 2015 19:42:32 +0200

systemd (215-15) unstable; urgency=medium

  [ Adam Conrad ]
  * debian/systemd.{triggers,postinst}: Trigger a systemctl daemon-reload
    when init scripts are installed or removed (Closes: #766429)

  [ Martin Pitt ]
  * Fix getty restart loop when PTS device is gone. (Closes: #780711)
  * Run timesyncd in virtual machines. (Closes: #762343)
  * Make logind work in environments without CAP_SYS_ADMIN (mostly
    containers). Thanks Christian Seiler for the backporting!
    (Closes: #778608)
  * Check for correct signatures when setting properties. Fixes systemd
    getting stuck on trying to set invalid property types. (Closes: #781602)

 -- Martin Pitt <mpitt@debian.org>  Thu, 09 Apr 2015 10:12:37 +0200

systemd (215-14) unstable; urgency=medium

  [ Michael Biebl ]
  * Map $x-display-manager LSB facility to display-manager.service instead of
    making it a target. Using a target had the downside that multiple display
    managers could hook into it at the same time which could lead to several
    failed start attempts for the non-default display manager.
  * Update insserv-generator and map $x-display-manager to
    display-manager.service, following the recent change in sysv-generator.
    This avoids creating references to a no longer existing
    x-display-manager.target unit.
  * Cherry-pick upstream fix to increase the SendBuffer of /dev/log to 8M.

  [ Martin Pitt ]
  * scope: Make attachment of initial PIDs more robust. Fixes crash with
    processes that get started by an init.d script with a different (aliased)
    name when the cgroup becomes empty. (Closes: #781210)
  * boot-and-services, display-managers autopkgtests: Add missing python3 test
    dependency.
  * Don't attempt to mount the same swap partition twice through different
    device node aliases. (Closes: #772182, LP: #1399595)

  [ Christian Seiler ]
  * Make the journald to syslog forwarding more robust by increasing the
    maximum datagram queue length from 10 to 512. (Closes: #762700)

  [ Marco d'Itri ]
  * Avoid writing duplicate entries in 70-persistent-net.rules by double
    checking if the new udev rule has already been written for the given
    interface. This happens if multiple add events are generated before the
    write_net_rules script returns and udevd renames the interface.
    (Closes: #765577)

 -- Michael Biebl <biebl@debian.org>  Mon, 30 Mar 2015 13:26:52 +0200

systemd (215-13) unstable; urgency=medium

  [ Martin Pitt ]
  * Add hwclock-save.service to sync the system clock to the hardware clock on
    shutdown, to provide monotonic time for reboots. (Note: this is a hack for
    jessie; the next Debian release will enable timesyncd by default).
    (Closes: #755722)
  * Check for correct architecture identifiers for SuperH. (Closes: #779710)
  * networkd: Fix stopping v4 dhcpclient when the carrier is lost. Thanks
    Christos Trochalakis! (Closes: #779571)
  * Fix segfault with units that depend on themselves. (Closes: #780675)
  * tmpfiles-setup-dev: Call tmpfiles with --boot to allow unsafe device
    creation. Fixes creation of static device nodes with kmod 20.
    (Closes: #780263)

  [ Christian Seiler ]
  * core: Don't migrate PIDs for units that may contain subcgroups.
    This stops messing up lxc/libvirt/other custom cgroup layouts after
    daemon-reload. (Closes: #777164)
  * sysv-generator: add support for /etc/insserv/overrides. (Closes: #759001)

  [ Michael Biebl ]
  * debian/udev.init: Recognize '!' flag with static device lists, to work
    with kmod 20. (Closes: #780263)

  [ Didier Roche ]
  * Ensure PrivateTmp doesn't require tmpfs through tmp.mount, but rather adds
    an After relationship. (Closes: #779902)

 -- Martin Pitt <mpitt@debian.org>  Thu, 26 Mar 2015 14:23:35 +0100

systemd (215-12) unstable; urgency=medium

  [ Martin Pitt ]
  * debian/udev.README.Debian: Trim the parts which are obsolete, wrong, or
    described in manpages. Only keep the Debian specific bits.
    (Part of #776546)
  * Actually install udev's README.Debian when building for Debian.
    (Closes: #776546)
  * Only start logind if dbus is installed. This fixes the noisy startup
    failure in environments without dbus such as LXC containers or servers.
    (part of #772700)
  * Add getty-static.service unit which starts getty@.service on tty 2 to 6 if
    dbus is not installed, and hence logind cannot auto-start them on demand.
    (Closes: #772700)
  * Add unit-config autopkgtest to check systemd unit/sysv init enabling and
    disabling via systemctl. This avoids bugs like #777613 (did not affect
    unstable).
  * cgroup: Don't trim cgroup trees created by someone else, just the ones
    that systemd itself created. This avoids cleaning up empty cgroups from
    e.g. LXC. (Closes: #777601)
  * boot-and-services autopkgtest: Add CgroupsTest to check cgroup
    creation/cleanup behaviour. This reproduces #777601 and verifies the fix
    for it.
  * rules: Fix by-path of mmc RPMB partitions and don't blkid them. Avoids
    kernel buffer I/O errors and timeouts. (LP: #1333140)
  * Document systemctl --failed option. (Closes: #767267)

  [ Michael Biebl ]
  * core: Don't fail to run services in --user instances if $HOME is missing.
    (Closes: #759320)

  [ Didier Roche ]
  * default-display-manager-generator: Avoid unnecessary /dev/null symlink and
    warning if there is no display-manager.service unit.

 -- Martin Pitt <mpitt@debian.org>  Fri, 13 Feb 2015 12:08:31 +0100

systemd (215-11) unstable; urgency=medium

  [ Martin Pitt ]
  * escape-beef-up-new-systemd-escape-tool.patch: Avoid creating a dangling
    symlink, to work around regression in recent patch (see #776257).
  * Order ifup@.service and networking.service after network-pre.target.
    (Closes: #766938)
  * Tone down "Network interface NamePolicy= disabled on kernel commandline,
    ignoring" info message to debug, as we expect this while we disable
    net.ifnames by default. (Closes: #762101, LP: #1411992)
  * logind: handle closing sessions over daemon restarts. (Closes: #759515,
    LP: #1415104)
  * logind: Fix sd_eviocrevoke ioctl call, to make forced input device release
    after log out actually work.
  * debian/patches/series: Move upstreamed patches into the appropriate
    section.

  [ Michael Biebl ]
  * Make sure we run debian-fixup.service after /var has been mounted if /var
    is on a separate partition. Otherwise we might end up creating the
    /var/lock and /var/run symlink in the underlying root filesystem.
    (Closes: #768644)

 -- Martin Pitt <mpitt@debian.org>  Thu, 29 Jan 2015 09:01:54 +0100

systemd (215-10) unstable; urgency=medium

  [ Martin Pitt ]
  * sysv-generator: Handle .sh suffixes when translating Provides:.
    (Closes: #775889)
  * sysv-generator: Make real units overwrite symlinks generated by Provides:
    from other units. Fixes failures due to presence of backup or old init.d
    scripts. (Closes: #775404)
  * Fix journal forwarding to syslog in containers without CAP_SYS_ADMIN.
    (Closes: #775067)

  [ Christian Kastner ]
  * Use common-session-noninteractive in systemd-user's PAM config, instead of
    common-session. The latter can include PAM modules like libpam-mount which
    expect to be called just once and/or interactively, which already happens
    for login, ssh, or the display-manager. Add pam_systemd.so explicitly, as
    it's not included in -noninteractive, but is always required (and
    idempotent). There is no net change on systemd which don't use manually
    installed PAM modules. (Closes: #739676)

 -- Martin Pitt <mpitt@debian.org>  Wed, 21 Jan 2015 13:18:05 +0100

systemd (215-9) unstable; urgency=medium

  [ Didier Roche ]
  * Add display managers autopkgtests.
  * Reset display-manager symlink to match /e/X/d-d-m even if
    display-manager.service was removed. Adapt the autopkgtests for it.

  [ Martin Pitt ]
  * Prefer-etc-X11-default-display-manager-if-present.patch: Drop wrong
    copy&paste'd comment, fix log strings. Thanks Adam D. Barratt.
  * Log all members of cyclic dependencies (loops) even with quiet on the
    kernel cmdline. (Closes: #770504)
  * Don't auto-clean PrivateTmp dir in /var/tmp; in Debian we don't want to
    clean /var/tmp/ automatically. (Closes: #773313)

  [ Michael Biebl ]
  * sysv-generator: handle Provides: for non-virtual facility names.
    (Closes: #774335)
  * Fix systemd-remount-fs.service to not fail on remounting /usr if /usr
    isn't mounted yet. This happens with initramfs-tools < 0.118 which we
    might not get into Jessie any more. (Closes: #742048)

 -- Martin Pitt <mpitt@debian.org>  Tue, 13 Jan 2015 11:24:43 +0100

systemd (215-8) unstable; urgency=medium

  [ Didier Roche ]
  * Cherry-pick shared-add-readlink_value.patch, we will use that function in
    the generator.
  * Cherry-pick util-allow-strappenda-to-take-any-number-of-args.patch, we
    will use that function in the generator.
  * Handle multiple display managers which don't ship a systemd unit or the
    corresponding postinst logic for updating display-manager.service: Add a
    generator to ensure /etc/X11/default-display-manager is controlling which
    display-manager is started. (Closes: #771287)

  [ Sjoerd Simons ]
  * d/p/core-Fix-bind-error-message.patch:
    + Added. Fix error message on bind failure to print the full path
  * d/p/core-Make-binding-notify-private-dbus-socket-more-ro.patch:
    + Added. Be more robust when binding private unix sockets (Based on current
    upstream logic) (Closes: #761306)

  [ Martin Pitt ]
  * Clean up ...journal~ files from unclean shutdowns. (Closes: #771707)
  * debian/systemd.postinst: Don't always restart journald, as this currently
    can't be done without losing the current journal and breaking attached
    processes. So only restart it from upgrades < 215-3 (where the socket
    location got moved) as an one-time upgrade path from wheezy.
    (Closes: #771122)
  * journalctl: Fix help text for --until. (Closes: #766598)
  * Bump systemd's udev dependency to >= 208-8, so that on partial upgrades we
    make sure that the udev package has appropriate Breaks:. In particular,
    this avoids installing current udev with kmod << 14. (Closes: #771726)

  [ Michael Biebl ]
  * systemd.postinst: Move unit enablement after restarting systemd, so that
    we don't fail to enable units with keywords that wheezy's systemd does not
    understand yet. Fixes enabling getty units on wheezy upgrades with
    systemd. (Closes: #771204)

 -- Martin Pitt <mpitt@debian.org>  Fri, 05 Dec 2014 10:01:24 +0100

systemd (215-7) unstable; urgency=medium

  [ Martin Pitt ]
  * Add myself to Uploaders.
  * Add boot-and-services autopkgtest: Check booting with systemd-sysv and
    that the most crucial services behave as expected.
  * logind autopkgtest: Fix stderr output in waiting loop for scsi_debug.
  * Add nspawn test to boot-and-services autopkgtest.
  * Make systemd-nspawn@.service work out of the box: (Closes: #770275)
    - Pre-create /var/lib/container with a secure mode (0700) via tmpfiles.d.
    - Add new try-{guest,host} modes for --link-journal to silently skip
      setting up the guest journal if the host has no persistent journal.
    - Extend boot-and-services autopkgtest to cover systemd-nspawn@.service.
  * Cherry-pick upstream patch to fix SELinux unit access check (regression
    in 215).
  * sysv-generator: Avoid wrong dependencies for failing units. Thanks to
    Michael Biebl for the patch! (Closes: #771118)
  * Cherry-pick patches to recognize and respect the "discard" mount option
    for swap devices. Thanks to Aurelien Jarno for finding and testing!
    (Closes: #769734)

  [ Jon Severinsson]
  * Add /run/shm -> /dev/shm symlink in debian/tmpfiles.d/debian.conf. This
    avoids breakage in Jessie for packages which still refer to /run/shm, and
    while https://wiki.debian.org/ReleaseGoals/RunDirectory is still official.
    (LP: #1320534, Closes: #674755).

 -- Martin Pitt <mpitt@debian.org>  Fri, 28 Nov 2014 06:43:15 +0100

systemd (215-6) unstable; urgency=medium

  [ Martin Pitt ]
  * Cherry-pick upstream patch to fix udev crash in link_config_get().
  * Cherry-pick upstream patch to fix tests in limited schroot environments.
  * Add d/p/Add-env-variable-for-machine-ID-path.patch: Allow specifying an
    alternate /etc/machine-id location. This is necessary for running tests
    as long as it isn't in our base images (see Debian #745876)
  * Run tests during package build. For the first round don't make them fatal
    for now (that will happen once we see results from all the architectures).
  * Drop our Check-for-kmod-binary.patch as the upstream patch
    units-conditionalize-static-device-node-logic-on-CAP.patch supersedes it.
  * Drop Use-comment-systemd.-syntax-in-systemd.mount-man-pag.patch, as
    our util-linux is now recent enough. Bump dependency to >= 2.21.
  * Adjust timedated and hostnamed autopkgtests to current upstream version.
  * Replace our Debian hwdb.bin location patch with what got committed
    upstream. Run hwdb update with the new --usr option to keep current
    behaviour.
  * debian/README.Debian: Document how to debug boot or shutdown problems with
    the debug shell. (Closes: #766039)
  * Skip-99-systemd.rules-when-not-running-systemd-as-in.patch: Call path_id
    under all init systems, to get consistent ID_PATH attributes. This is
    required so that tools like systemd-rfkill can be used with SysVinit or
    upstart scripts, too. (LP: #1387282)
  * Switch libpam-systemd dependencies to prefer systemd-shim over
    systemd-sysv, to implement the CTTE decision #746578. This is a no-op on
    systems which already have systemd-sysv installed, but will prevent
    installing that on upgrades. (Closes: #769747)
  * Remove Tollef from Uploaders: as per his request. Thanks Tollef for all
    you work!
  * net.agent: Properly close stdout/err FDs, to avoid long hangs during udev
    settle. Thanks to Ben Hutchings! (Closes: #754987)
  * Bump Standards-Version to 3.9.6 (no changes necessary).

  [ Didier Roche ]
  * debian/ifup@.service: add a ConditionPath on /run/network, to avoid
    failing the unit if /etc/init.d/networking is disabled. (Closes: #769528)

 -- Martin Pitt <mpitt@debian.org>  Tue, 18 Nov 2014 12:37:22 +0100

systemd (215-5) unstable; urgency=medium

  [ Martin Pitt ]
  * Unblacklist hyperv_fb again, it is needed for graphical support on Hyper-V
    platforms. Thanks Andy Whitcroft! (LP: #1359933)
  * Bump systemd-shim Depends/Breaks to 8-2 to ensure a lockstep upgrade.
    (Closes: #761947)

  [ Sjoerd Simons ]
  * d/p/sd-bus-Accept-no-sender-as-the-destination-field.patch
    + Fix compatibility between systemctl v215 and v208. Resolves issue when
      reloads of services is requested before systemd is re-execed
      (Closes: #762146)

  [ Michael Biebl ]
  * Don't overmount existing /run/user/<UID> directories with a per-user tmpfs
    on upgrades. (Closes: #762041)
  * Re-enable mount propagation for udevd. This avoids that broken software
    like laptop-mode-tools, which runs mount from within udev rules, causes
    the root file system to end up read-only. (Closes: #762018)

 -- Michael Biebl <biebl@debian.org>  Sat, 27 Sep 2014 17:49:47 +0200

systemd (215-4) unstable; urgency=medium

  * Upload to unstable.

 -- Michael Biebl <biebl@debian.org>  Mon, 15 Sep 2014 17:38:30 +0200

systemd (215-3) experimental; urgency=medium

  [ Ben Howard ]
  * 75-persistent-net-generator.rules: Fix matches of HyperV. (LP: #1361272)

  [ Martin Pitt ]
  * 75-persistent-net-generator.rules: Add new MS Azure MAC prefix 00:25:ae.
    (LP: #1367883)

  [ Michael Biebl ]
  * Update upstream v215-stable patch series.
  * The /dev/log socket and /dev/initctl FIFO have been moved to /run and
    replaced by symlinks. Create the symlinks manually on upgrades as well.
    (Closes: #761340)
  * Fix incorrect paths in man pages. (LP: #1357782, Closes: #717491)
  * Make systemd recommend dbus so it is installed on upgrades. The dbus
    system bus is required to run systemd-logind and the autovt feature relies
    on logind. (Closes: #758111)
  * Bump dependency on systemd-shim to (>= 7-2) to ensure we have a version
    which supports systemd >= 209.
  * Rework bug-script to be more upfront about what kind of data is gathered
    and ask the user for permission before attaching the information to the
    bug report. (Closes: #756248)

  [ Sjoerd Simons ]
  * d/p/buildsys-Don-t-default-to-gold-as-the-linker.patch
    + Don't explicitly pick gold as the default linker. Fixes FTBFS on sparc
      (Closes: #760879)

 -- Sjoerd Simons <sjoerd@debian.org>  Sun, 14 Sep 2014 20:14:49 +0200

systemd (215-2) experimental; urgency=medium

  * debian/patches/always-check-for-__BYTE_ORDER-__BIG_ENDIAN-when-chec.patch
    + Added. Fix checking of system endianness. Fixes FTBFS on powerpc
  * debian/patches/timesyncd-when-we-don-t-know-anything-about-the-netw.patch:
    + Let timesyncd go online even if networkd isn't running (from upstream
      git) (Closes: #760087)
  * debian/rules: add systemd-update-utmp-runlevel.service to
    {poweroff, rescue, multi-user, graphical, reboot}.target.wants to trigger
    the runlevel target to be loaded

 -- Sjoerd Simons <sjoerd@debian.org>  Sun, 07 Sep 2014 23:46:02 +0200

systemd (215-1) experimental; urgency=medium

  * New upstream release.
  * Import upstream v215-stable patch series.
  * Rebase remaining Debian patches on top of v215-stable.
  * Drop our Debian-specific run-user.mount unit as upstream now creates a
    per-user tmpfs via logind.
  * Don't rely on new mount from experimental for now and re-add the patch
    which updates the documentation accordingly.
  * Cherry-pick upstream fix to use correct versions for the new symbols that
    were introduced in libudev.
  * Update symbols files
    - Add two new symbols for libudev1.
    - Remove private symbol from libgudev-1.0-0. This symbol was never part of
      the public API and not used anywhere so we don't need a soname bump.
  * Cherry-pick upstream commit to not install busname units if kdbus support
    is disabled.
  * Make /run/lock tmpfs an API fs so it is available during early boot.
    (Closes: #751392)
  * Install new systemd-path and systemd-escape binaries.
  * Cherry-pick upstream commit which fixes the references to the systemctl
    man page. (Closes: #760613)
  * Use the new systemd-escape utility to properly escape the network
    interface name when starting an ifup@.service instance for hotplugged
    network interfaces. Make sure a recent enough systemd version is installed
    by bumping the versioned Breaks accordingly. (Closes: #747044)
  * Order ifup@.service after networking.service so we don't need to setup the
    runtime directory ourselves and we have a defined point during boot when
    hotplugged network interfaces are started.
  * Disable factory-reset feature and remove files associated with it. This
    feature needs more integration work first before it can be enabled in
    Debian.
  * Cherry-pick upstream commit to fix ProtectSystem=full and make the
    ProtectSystem= option consider /bin, /sbin, /lib and /lib64 (if it exists)
    on Debian systems. (Closes: #759689)
  * Use adduser in quiet mode when creating the system users/groups to avoid
    warning messages about the missing home directories. Those are created
    dynamically during runtime. (Closes: #759175)
  * Set the gecos field when creating the system users.
  * Add systemd-bus-proxy system user so systemd-bus-proxyd can properly drop
    its privileges.
  * Re-exec systemd and restart services at the end of postinst.
  * Cherry-pick upstream commit for sd-journal to properly convert
    object->size on big endian which fixes a crash in journalctl --list-boots.
    (Closes: #758392)

 -- Michael Biebl <biebl@debian.org>  Sun, 07 Sep 2014 09:58:48 +0200

systemd (214-1) experimental; urgency=medium

  * New upstream release v214.
    (Closes: #750793, #749268, #747939)

  [ Jon Severinsson ]
  * Import upstream v214-stable patch series.
    - Rebase remaining Debian patches on top of v214-stable.
    - Drop modifications to the now-removed built-in sysvinit support.
  * Install the new combined libsystemd0 library, this library combines all
    functionality of the various libsystemd-* libraries.
    - Deprecate the old libsystemd-* libraries as they've been bundled into
      libsystemd0. The old -dev files now just carry a transitional .pc file.
    - Add new symbols file for libsystemd0.
  * Update symbols file for libgudev-1.0-0.
  * Remove pre-generated rules and unit files in debian/rules clean target.
  * Add new systemd service users in systemd postinst (systemd-timesync,
    systemd-network, systemd-resolve)
  * Add new system group "input" used by udev rules in udev postinst.
  * Try-restart networkd, resolved, and timesyncd after an upgrade.
  * Do not force-enable default-on services on every upgrade.
  * Add support for rcS.d init scripts to the sysv-generator.
    - Do not order rcS.d services after local-fs.target if they do not
      explicitly depend on $local_fs.
    - Map rcS.d init script dependencies to their systemd equivalent.
    - Special-case some dependencies for sysv init scripts for better
      backwards compatibility. (Closes: #726027, #738965).
  * Add systemd depends on new mount. (Closes: #754411)
  * Update /run/initctl symlink target in debian/tmpfiles.d/debian.conf.
  * Remove stored backlog state, rfkill state, random-seed and clock
    information from /var/lib/systemd on systemd purge.

  [ Sjoerd Simons ]
  * debian/patches/shared-include-stdbool.h-in-mkdir.h.patch
    + Added. Include stdbool before using bool in function prototypes. Fixes
      build of the insserv generator
  * Add python-lxml to build-depends for python-systemd
  * Turn on parallel build support
  * Install the new busctl binary and translations
  * Explicitly disable microhttp so the package build doesn't fail if the
    required dependencies for it happen to be installed.
  * debian/control: Make udev break plymouth (<< 0.9.0-7) as older plymouths
    assume udev implementation details that have changed slightly since v213
  * debian/control: Remove b-d on librwap0-dev
  * debian/control: Bump libkmod-dev b-d to >= 15
  * debian/rules: Drop outdated --enable-tcpwrap
  * debian/rules: Explicitly turn off rfkill, networkd, timesyncd and resolved
    for the udeb build
  * debian/rules: Use the debian ntp pool as default ntp servers
  * debian/rules: explicitely configure the maximum system uid/gids instead of
    relying on autodetection

 -- Sjoerd Simons <sjoerd@debian.org>  Sun, 24 Aug 2014 14:54:27 +0200

systemd (208-8) unstable; urgency=medium

  [ Martin Pitt ]
  * Fix duplicate line in copyright. (Closes: #756899)
  * Drop --disable-xattr configure option for udeb, does not exist any more.
  * Add Turkish debconf translations. Thanks Mert Dirik! (Closes: #757498)
  * Backport fix for lazy session-activation on non-seat0 seats.
    (LP: #1355331)

  [ Michael Biebl ]
  * Use "kmod static-nodes --output=/proc/self/fd/1" in make_static_nodes() as
    we can't rely on /dev/stdout to exist at this point during boot.
    (Closes: #757830)
  * Fix udev SysV init script and d-i start script to not write to
    /sys/kernel/uevent_helper unconditionally to not fail on a kernel with
    CONFIG_UEVENT_HELPER unset. (Closes: #756312)
  * Add Breaks: kmod (<< 14) to udev to make sure we have a kmod version
    supporting the static-nodes command.
  * Add Breaks: systemd (<< 208) to udev to avoid partial upgrades. Newer udev
    versions rely on kmod-static-nodes.service being provided by systemd.
    (Closes: #757777)
  * Updated upstream v208-stable patch series to 53b1b6c.
  * Cherry-pick upstream fix to ignore temporary dpkg files. (Closes: #757302)
  * Make emergency.service conflict with rescue.service.
    Otherwise if rescue mode is selected during boot and the emergency mode
    is triggered (e.g. via a broken fstab entry), we have two sulogin
    processes fighting over the tty. (Closes: #757072)
  * Stop syslog.socket when entering emergency mode as otherwise every log
    message triggers the start of the syslog service and its dependencies
    which conflicts with emergency.target. (Closes: #755581)

 -- Michael Biebl <biebl@debian.org>  Thu, 21 Aug 2014 00:14:21 +0200

systemd (208-7) unstable; urgency=medium

  [ Michael Biebl ]
  * Mask remaining services provided by the initscripts package and document
    in more detail why certain services have been masked. (Closes: #659264)
  * Install zsh completions to the correct place. (Closes: #717540)

  [ Jon Severinsson ]
  * Cherry-pick upstream fix for journal file permissions. (Closes: #755062)
  * Map some rcS.d init script dependencies to their systemd equivalent.
  * Update Depends on initscripts to the version with a systemd-compatible
    mountnfs ifup hook. (Closes: #746358)
  * Add Breaks on lvm2 versions without native systemd support.
    (Closes: #678438, #692120)
  * Do not fail udev upgrades if the udev service is already runtime-masked
    when the preinst script is run. (Closes: #755746)
  * Add Pre-Depends on systemd to systemd-sysv, to avoid risking that the
    sysv-compatible symlinks become dangling on a partial install.
  * Ensure that systemctl is usable right after being unpacked, by adding the
    required Pre-Depends to systemd and libsystemd-daemon0. (Closes: #753589)
  * Add support for TuxOnIce hibernation. (Closes: #746463)

  [ Martin Pitt ]
  * Rename "api" autopkgtest to "build-login", and stop requiring that
    sd_login_monitor_new() succeeds. It doesn't in many environments like
    schroot or after upgrades from < 204, and the main point of the test is
    to check that libsystemd-login-dev has correct contents and dependencies.
    Drop "isolation-machine" requirement.
  * Use glibc's xattr support instead of requiring libattr. Fixes FTBFS with
    latest glibc and libattr. Cherrypicked from trunk. Drop libattr1-dev build
    dependency. (Closes: #756097)
  * Build python3-systemd for Python 3 bindings. Drop python-systemd; it does
    not have any reverse dependencies, and we want to encourage moving to
    Python 3. (LP: #1258089)
  * Add simple autopkgtest for python3-systemd.
  * Add dbus dependency to libpam-systemd. (Closes: #755968)
  * Fix /dev/cdrom symlink to appear for all types of drives, not just for
    pure CD-ROM ones. Also, fix the symlinks to stay after change events.
    (LP: #1323777)
  * 75-persistent-net-generator.rules: Adjust Ravello interfaces; they don't
    violate the assignment schema, they should just not be persistent.
    Thanks to Boris Figovsky. (Closes: #747475, LP: #1317776)
  * Reinstate patches to make logind D-BUS activatable.
  * Re-add systemd-shim alternative dependency to libpam-systemd. Version it
    to ensure cgmanager support. (Closes: #754984, LP: #1343802)
  * Convert udev-finish.upstart from a task to a job, to avoid hangs with
    startpar. (Closes: #756631)
  * Add debian/extra/60-keyboard.hwdb: Latest keymaps from upstream git.
    This makes it trivial to backport keymap fixes to stable releases.
    (Closes: #657809; LP: #1322770, #1339998)
  * udev.init: Create static device nodes, as this moved out of udevd.
    Thanks to Michael Biebl for the script! (Closes: #749021)

 -- Martin Pitt <mpitt@debian.org>  Wed, 06 Aug 2014 13:33:22 +0200

systemd (208-6) unstable; urgency=medium

  [ Jon Severinsson ]
  * Add v208-stable patch series.
    - Update Debian patches to apply on top of v208-stable.
    - Move new manpages to libsystemd-*-dev as appropriate.

  [ Michael Biebl ]
  * Upload to unstable.

 -- Michael Biebl <biebl@debian.org>  Wed, 16 Jul 2014 00:44:15 +0200

systemd (208-5) experimental; urgency=medium

  * Merge changes from unstable branch.

 -- Michael Biebl <biebl@debian.org>  Sat, 28 Jun 2014 13:41:32 +0200

systemd (208-4) experimental; urgency=medium

  * Merge changes from unstable branch.
  * Drop alternative dependency on systemd-shim in libpam-systemd. The
    systemd-shim package no longer provides an environment to run
    systemd-logind standalone. See #752939 for further details.

 -- Michael Biebl <biebl@debian.org>  Sat, 28 Jun 2014 01:22:11 +0200

systemd (208-3) experimental; urgency=medium

  * Merge changes from unstable branch.

 -- Michael Biebl <biebl@debian.org>  Wed, 25 Jun 2014 11:29:07 +0200

systemd (208-2) experimental; urgency=medium

  [ Sjoerd Simons ]
  * Don't stop a running user manager from garbage collecting the users. Fixes
    long shutdown times when using a systemd user session

  [ Michael Stapelberg ]
  * Fix bug-script: “systemctl dump” is now “systemd-analyze dump”
    (Closes: #748311)

  [ Michael Biebl ]
  * Merge changes from unstable branch.
  * Cherry-pick upstream fixes to make sd_session_get_vt() actually work.

 -- Michael Biebl <biebl@debian.org>  Tue, 24 Jun 2014 17:45:26 +0200

systemd (208-1) experimental; urgency=medium

  [ Michael Biebl ]
  * New upstream release. (Closes: #729566)
  * Update patches.
  * Update symbols files for libsystemd-journal and libsystemd-login.
  * Install new files and remove the ones we don't use.
  * Install zsh completion files. (Closes: #717540)
  * Create a compat symlink /etc/sysctl.d/99-sysctl.conf as systemd-sysctl no
    longer reads /etc/sysctl.conf.
  * Bump Build-Depends on kmod to (>= 14).
  * Bump Build-Depends on libcryptsetup-dev to (>= 2:1.6.0) for tcrypt
    support.
  * Make kmod-static-nodes.service check for the kmod binary since we don't
    want a hard dependency on kmod e.g. for container installations.
  * Disable various features which aren't required for the udeb build.
  * Move new sd_pid_get_slice and sd_session_get_vt man pages into
    libsystemd-login-dev.
  * Make no-patch-numbers the default for gbp-pq.
  * Adjust systemd-user pam config file for Debian.
    This pam config file is used by libpam-systemd/systemd-logind when
    launching systemd user instances.
  * Drop patches to make logind D-Bus activatable. The cgroup handling has
    been reworked in v205 and logind no longer creates cgroup hierarchies on
    its own. That means that the standalone logind is no longer functional
    without support from systemd (or an equivalent cgroup manager).

  [ Martin Pitt ]
  * Explain patch management in debian/README.source.

 -- Michael Biebl <biebl@debian.org>  Mon, 28 Apr 2014 00:22:57 +0200

systemd (204-14) unstable; urgency=medium

  * Fix SIGABRT in insserv generator caused by incorrect usage of strcat().
    (Closes: #752992)
  * Mark -dev packages as Multi-Arch: same. (Closes: #720017)

 -- Michael Biebl <biebl@debian.org>  Sat, 28 Jun 2014 13:22:43 +0200

systemd (204-13) unstable; urgency=medium

  * Switch back to load the sg module via the kmod builtin. The problem was
    not that the kmod builtin is faster then modprobe but rather the incorrect
    usage of the "=" assignment operator. We need to use "+=" here, so the sg
    module is loaded in addition to other scsi modules, which are loaded via
    the modalias rule. Thanks to Tommaso Colombo for the analysis.
  * Cherry-pick upstream fix which prevents systemd from entering an infinite
    loop when trying to break an ordering cycle. (Closes: #752259)
  * Update insserv generator to not create any drop-in files for services
    where the corresponding SysV init script does not exist.
  * Drop the check for /sys/kernel/uevent_helper from postinst and the SysV
    init script and do not unconditionally overwrite it in the initramfs hook.
    Since a long time now udev has been using the netlink interface to
    communicate with the kernel and with Linux 3.16 it is possible to disable
    CONFIG_UEVENT_HELPER completely. (Closes: #752742)

 -- Michael Biebl <biebl@debian.org>  Sat, 28 Jun 2014 00:01:16 +0200

systemd (204-12) unstable; urgency=medium

  [ Martin Pitt ]
  * Change the sg loading rule (for Debian #657948) back to using modprobe.
    kmod is too fast and then sg races with sd, causing the latter to not see
    SCSI disks.  (Closes: #752591, #752605)

  [ Michael Biebl ]
  * Update udev bug-script to attach instead of paste extra info if a new
    enough reportbug version is available.

 -- Michael Biebl <biebl@debian.org>  Wed, 25 Jun 2014 10:55:12 +0200

systemd (204-11) unstable; urgency=medium

  [ Martin Pitt ]
  * Explain patch management in debian/README.source. (Closes: #739113)
  * Replace "Always probe cpu support drivers" patch with cherry-picked
    upstream fix which is more general.
  * Advertise hibernation only if there's enough free swap. Patches backported
    from current upstream. (LP: #1313522)
  * Fix typo in sg loading rule to make it actually work.

  [ Michael Biebl ]
  * Make no-patch-numbers the default for gbp-pq.
  * Cherry-pick upstream fix to properly handle multiline syslog messages.
    (Closes: #746351)
  * Cherry-pick upstream fix for libudev which fixes a memleak in
    parent_add_child().
  * Drop "-b debian" from Vcs-Git since we use the master branch for
    packaging now.
  * Drop Conflicts: sysvinit (<< 2.88dsf-44~) from systemd-sysv since this
    breaks dist-upgrades from wheezy when switching from sysvinit to
    systemd-sysv as default init. While downgrading the Pre-Depends in
    sysvinit would have been an alternative, dropping the Conflicts and only
    keeping the Replaces was deemed the lesser evil. (Closes: #748355)
  * Use Conflicts instead of Breaks against sysvinit-core. This avoids
    /sbin/init going missing when switching from systemd-sysv to sysvinit.
    While at it, add a Replaces: upstart. (Closes: #751589)
  * Make the SysV compat tools try both /run/initctl and /dev/initctl. This
    makes them usable under sysvinit as PID 1 without requiring any symlinks.
  * Various ifupdown integration fixes
    - Use DefaultDependencies=no in ifup@.service so the service can be
      started as early as possible.
    - Create the ifupdown runtime directory in ifup@.service as we can no
      longer rely on the networking service to do that for us.
    - Don't stop ifup@.service on shutdown but let the networking service take
      care of stopping all hotplugged interfaces.
    - Only start ifup@.service for interfaces configured as allow-hotplug.

  [ Michael Stapelberg ]
  * Clarify that “systemd” does not influence init whereas “systemd-sysv” does
    (Closes: #747741)

  [ Ansgar Burchardt ]
  * Don't use "set +e; set +u" unconditionally in the lsb init-functions hook
    as this might change the behaviour of existing SysV init scripts.
    (Closes: #751472)

 -- Michael Biebl <biebl@debian.org>  Tue, 24 Jun 2014 17:03:43 +0200

systemd (204-10) unstable; urgency=medium

  * In the udeb's udev.startup, make sure that /dev/pts exists.
  * systemd-logind-launch: Set the #files ulimit, for unprivileged LXC
    containers.
  * Drop udev.NEWS, it only applies to pre-squeeze.
  * Remove /var/log/udev on purge.
  * Always probe cpu support drivers. (LP #1207705)
  * On Dell PowerEdge systems, the iDRAC7 and later support a USB Virtual NIC
    for management. Name this interface "idrac" to avoid confusion with "real"
    network interfaces.
  * Drop numerical prefixes from patches, to avoid future diff noise when
    removing, cherry-picking, and merging patches. From now on, always use
    "gbp-pq export --no-patch-numbers" to update them.

 -- Martin Pitt <mpitt@debian.org>  Sun, 27 Apr 2014 11:53:52 +0200

systemd (204-9) unstable; urgency=medium

  * The "Flemish Beef and Beer Stew" release.

  [ Steve Langasek ]
  * Do proper refcounting of the PAM module package on prerm, so that we
    don't drop the module from the PAM config when uninstalling a
    foreign-arch package.  Related to Ubuntu bug #1295521.

  [ Martin Pitt ]
  * debian/udev.udev-finish.upstart: Fix path to tmp-rules,
    debian/extra/rule_generator.functions creates them in /run/udev/.
  * rules: Remove the kernel-install bits; we don't want that in Debian and
    thus it shouldn't appear in dh_install --list-missing output.
  * Ship sd-shutdown.h in libsystemd-daemon-dev.
  * Run dh_install with --fail-missing, to avoid forgetting files when we move
    to new versions.
  * Mount /dev/pts with the correct permissions in the udev, to avoid needing
    pt_chown (not available on all architectures). Thanks Adam Conrad.
  * Add new block of Windows Azure ethernet hardware address to
    75-persistent-net-generator.rules. (LP: #1274348, Closes: #739018)
  * Drop our Debian specific 60-persistent-storage{,-tape}.rules and use the
    upstream rules. They are compatible and do a superset of the
    functionality. (Closes: #645466)
  * Drop our Debian specific 80-drivers.rules and use the upstream rules with
    a patch for the sg module (see #657948). These now stop calling modprobe
    and use the kmod builtin, giving some nice boot speed improvement.
    (Closes: #717404)
  * Drop our Debian specific 50-udev-default.rules and 91-permissions.rules
    and use the upstream rules with a patch for the remaining Debian specific
    default device permissions. Many thanks to Marco d'Itri for researching
    which Debian-specific rules are obsolete! Amongst other things, this now
    also reads the hwdb info for USB devices (Closes: #717405) and gets rid of
    some syntax errors (Closes: #706221)
  * Set default polling interval on removable devices as well, for kernels
    which have "block" built in instead of being a module. (Closes: #713877)
  * Make sd_login_monitor_new() work for logind without systemd.
  * Cherry-pick upstream fix for polkit permissions for rebooting with
    multiple sessions.
  * Kill /etc/udev/links.conf, create_static_nodes, and associated code. It's
    obsolete with devtmpfs (which is required now), and doesn't run with
    systemd or upstart anyway.
  * Drop unnecessary udev.dirs.
  * Add autopkgtests for smoke-testing logind, hostnamed, timedated, localed,
    and a compile/link/run test against libsystemd-login-dev.

  [ Marco d'Itri ]
  * preinst: check for all the system calls required by modern releases
    of udev. (Closes: #648325)
  * Updated fbdev-blacklist.conf for recent kernels.
  * Do not blacklist viafb because it is required on the OLPC XO-1.5.
    (Closes: #705792)
  * Remove write_cd_rules and the associated rules which create "persistent"
    symlinks for CD/DVD devices and replace them with more rules in
    60-cdrom_id, which will create symlinks for one at random among the
    devices installed. Since the common case is having a single device
    then everything will work out just fine most of the times...
    (Closes: #655924)
  * Fix write_net_rules for systemd and sysvinit users by copying the
    temporary rules from /run/udev/ to /etc/udev/. (Closes: #735563)
  * Do not install sysctl.d/50-default.conf because the systemd package
    should not change kernel policies, at least until it will become
    the only supported init system.

  [ Michael Stapelberg ]
  * Add systemd-dbg package, thanks Daniel Schaal (Closes: #742724).
  * Switch from gitpkg to git-buildpackage. Update README.source accordingly.
  * Make libpam-systemd depend on systemd-sysv | systemd-shim. Packages that
    need logind functionality should depend on libpam-systemd.

  [ Michael Biebl ]
  * Do not send potentially private fstab information without prior user
    confirmation. (Closes: #743158)
  * Add support for LSB facilities defined by insserv.
    Parse /etc/insserv.conf.d content and /etc/insserv.conf and generate
    systemd unit drop-in files to add corresponding dependencies. Also ship
    targets for the Debian specific $x-display-manager and
    $mail-transport-agent system facilities. (Closes: #690892)
  * Do not accidentally re-enable /var/tmp cleaning when migrating the TMPTIME
    setting from /etc/default/rcS. Fix up existing broken configurations.
    (Closes: #738862)

 -- Michael Biebl <biebl@debian.org>  Sat, 26 Apr 2014 21:37:29 +0200

systemd (204-8) unstable; urgency=low

  [ Michael Stapelberg ]
  * move manpages from systemd to libsystemd-*-dev as appropriate
    (Closes: #738723)
  * fix systemctl enable/disable/… error message “Failed to issue method call:
    No such file or directory” (the previous upload did actually not contain
    this fix due to a merge conflict) (Closes: #738843)
  * add explicit “Depends: sysv-rc” so that initscript’s “Depends: sysv-rc |
    file-rc” will not be satisfied with file-rc. We need the invoke-rc.d and
    update-rc.d from sysv-rc, file-rc’s doesn’t have support for systemd.
    (Closes: #739679)
  * set capabilities cap_dac_override,cap_sys_ptrace=ep for
    systemd-detect-virt, so that it works for unprivileged users.
    (Closes: #739699)
  * pam: Check $XDG_RUNTIME_DIR owner (Closes: #731300)
  * Ignore chkconfig headers entirely, they are often broken in Debian
    (Closes: #634472)

  [ Michael Biebl ]
  * do a one-time migration of RAMTMP= from /etc/default/rcS and
    /etc/default/tmpfs, i.e. enable tmp.mount (Closes: #738687)
  * Bump Standards-Version to 3.9.5.

 -- Michael Biebl <biebl@debian.org>  Wed, 19 Mar 2014 18:57:35 +0100

systemd (204-7) unstable; urgency=low

  * fix systemctl enable/disable/… error message “Failed to issue method call:
    No such file or directory” (Closes: #734809)
  * bug-script: attach instead of paste extra info with reportbug ≥ 6.5.0
    (Closes: #722530)
  * add stage1 bootstrap support to avoid Build-Depends cycles (Thanks Daniel
    Schepler)
  * cherry-pick:
    order remote mounts from mountinfo before remote-fs.target (77009452cfd)
    (Closes: #719945)
    Fix CPUShares configuration option (ccd90a976dba) (Closes: #737156)
    fix reference in systemd-inhibit(1) (07b4b9b) (Closes: #738316)

 -- Michael Stapelberg <stapelberg@debian.org>  Tue, 11 Feb 2014 23:34:42 +0100

systemd (204-6) unstable; urgency=low

  [ Michael Stapelberg ]
  * Run update-rc.d defaults before update-rc.d <enable|disable>
    (Closes: #722523)
  * preinst: preserve var-{lock,run}.mount when upgrading from 44 to 204
    (Closes: #723936)
  * fstab-generator: don’t rely on /usr being mounted in the initrd
    (Closes: #724797)
  * systemctl: mangle names when avoiding dbus (Closes: #723855)
  * allow group adm read access on /var/log/journal (Closes: #717386)
  * add systemd-journal group (Thanks Guido Günther) (Closes: #724668)
  * copy /etc/localtime instead of symlinking (Closes: #726256)
  * don’t try to start autovt units when not running with systemd as pid 1
    (Closes: #726466)
  * Add breaks/replaces for the new sysvinit-core package (Thanks Alf Gaida)
    (Closes: #733240)
  * Add myself to uploaders

  [ Tollef Fog Heen ]
  * Make 99-systemd.rules check for /run/systemd/systemd instead of the
    ill-named cgroups directory.

  [ Martin Pitt ]
  * debian/udev.upstart: Fix path to udevd, the /sbin/udevd compat symlink
    should go away at some point.
  * debian/udev-udeb.install: Add 64-btrfs.rules and 75-probe_mtd.rules, they
    are potentially useful in a d-i environment.
  * debian/shlibs.local: Drop libudev; this unnecessarily generates overly
    strict dependencies, the libudev ABI is stable.
  * debian/extra/rules/75-persistent-net-generator.rules: Add Ravello systems
    (LP: #1099278)

 -- Michael Stapelberg <stapelberg@debian.org>  Tue, 31 Dec 2013 14:39:44 +0100

systemd (204-5) unstable; urgency=high

  * Cherry-pick 72fd713 from upstream which fixes insecure calling of polkit
    by avoiding a race condition in scraping /proc (CVE-2013-4327).
    Closes: #723713

 -- Michael Biebl <biebl@debian.org>  Mon, 23 Sep 2013 11:59:53 +0200

systemd (204-4) unstable; urgency=low

  * Add preinst check to abort udev upgrade if the currently running kernel
    lacks devtmpfs support. Since udev 176, devtmpfs is mandatory as udev no
    longer creates any device nodes itself. This only affects self-compiled
    kernels which now need CONFIG_DEVTMPFS=y.  Closes: #722580
  * Fix SysV init script to correctly mount a devtmpfs instead of tmpfs. This
    only affects users without an initramfs, which usually is responsible for
    mounting the devtmpfs.  Closes: #722604
  * Drop pre-squeeze upgrade code from maintainer scripts and simplify the
    various upgrade checks.
  * Suppress errors about unknown hwdb builtin. udev 196 introduced a new
    "hwdb" builtin which is not understood by the old udev daemon.
  * Add missing udeb line to shlibs.local. This ensures that udev-udeb gets a
    proper dependency on libudev1-udeb and not libudev1.  Closes: #722939
  * Remove udev-udeb dependency from libudev1-udeb to avoid a circular
    dependency between the two packages. This dependency was copied over from
    the old udev-gtk-udeb package and no longer makes any sense since
    libudev1-udeb only contains a library nowadays.

 -- Michael Biebl <biebl@debian.org>  Wed, 18 Sep 2013 00:05:21 +0200

systemd (204-3) unstable; urgency=low

  [ Michael Biebl ]
  * Upload to unstable.
  * Use /bin/bash in debug-shell.service as Debian doesn't have /sbin/sushell.
  * Only import net.ifaces cmdline property for network devices.
  * Generate strict dependencies between the binary packages using a
    shlibs.local file and add an explicit versioned dependency on
    libsystemd-login0 to systemd to ensure packages are upgraded in sync.
    Closes: #719444
  * Drop obsolete Replaces: libudev0 from udev package.
  * Use correct paths for various binaries, like /sbin/quotaon, which are
    installed in / and not /usr in Debian.  Closes: #721347
  * Don't install kernel-install(8) man page since we don't install the
    corresponding binary either.  Closes: #722180
  * Cherry-pick upstream fixes to make switching runlevels and starting
    reboot via ctrl-alt-del more robust.
  * Cherry-pick upstream fix to properly apply ACLs to Journal files.
    Closes: #717863

  [ Michael Stapelberg ]
  * Make systemctl enable|disable call update-rc.d for SysV init scripts.
    Closes: #709780
  * Don't mount /tmp as tmpfs by default and make it possible to enable this
    feature via "systemctl enable tmp.mount".  Closes: #718906

  [ Daniel Schaal ]
  * Add bug-script to systemd and udev.  Closes: #711245

  [ Ondrej Balaz ]
  * Recognize discard option in /etc/crypttab.  Closes: #719167

 -- Michael Biebl <biebl@debian.org>  Thu, 12 Sep 2013 00:13:11 +0200

systemd (204-2) experimental; urgency=low

  [ Daniel Schaal ]
  * Enable verbose build logs.  Closes: #717465
  * Add handling of Message Catalog files to provide additional information
    for log entries.  Closes: #717427
  * Remove leftover symlink to debian-enable-units.service.  Closes: #717349

  [ Michael Stapelberg ]
  * Install 50-firmware.rules in the initramfs and udeb.  Closes: #717635

  [ Michael Biebl ]
  * Don't pass static start priorities to dh_installinit anymore.
  * Switch the hwdb trigger to interest-noawait.
  * Remove obsolete support for configurable udev root from initramfs.
  * Bind ifup@.service to the network device. This ensures that ifdown is run
    when the device is removed and the service is stopped.
    Closes: #660861, #703033
  * Bump Standards-Version to 3.9.4. No further changes.
  * Add Breaks against consolekit (<< 0.4.6-1) for udev-acl.  Closes: #717385
  * Make all packages Priority: optional, with the exception of udev and
    libudev1, which remain Priority: important, and systemd-sysv, which
    remains Priority: extra due to the conflict with sysvinit.
    Closes: #717365
  * Restart systemd-logind.service on upgrades due to changes in the
    CreateSession D-Bus API between v44 and v204.  Closes: #717403

 -- Michael Biebl <biebl@debian.org>  Wed, 24 Jul 2013 23:47:59 +0200

systemd (204-1) experimental; urgency=low

  * New upstream release.  Closes: #675175, #675177
    - In v183 the udev sources have been merged into the systemd source tree.
      As a result, the udev binary packages will now be built from the systemd
      source package. To align the version numbers 139 releases were skipped.
    - For a complete list of changes, please refer to the NEWS file.
  * Add Marco to Uploaders.
  * Drop Suggests on the various python packages from systemd. The
    systemd-analyze tool has been reimplemented in C.
  * Add binary packages as found in the udev 175-7.2 source package.
  * Wrap dependencies for better readability.
  * Drop hard-coded Depends on libglib2.0-0 from gir1.2-gudev-1.0.
  * Drop old Conflicts, Replaces and Breaks, which are no longer necessary.
  * Make libgudev-1.0-dev depend on gir1.2-gudev-1.0 as per GObject
    introspection mini-policy.  Closes: #691313
  * The hwdb builtin has replaced pci-db and usb-db in udev. Drop the
    Recommends on pciutils and usbutils accordingly.
  * Drop our faketime hack. Upstream uses a custom xsl style sheet now to
    generate the man pages which no longer embeds the build date.
  * Add Depends on libpam-runtime (>= 1.0.1-6) to libpam-systemd as we are
    using pam-auth-update.
  * Explicitly set Section and Priority for the udev binary package.
  * Update Build-Depends:
    - Drop libudev-dev, no longer required.
    - Add gtk-doc-tools and libglib2.0-doc for the API documentation in
      libudev and libgudev.
    - Add libgirepository1.0-dev and gobject-introspection for GObject
      introspection support in libgudev.
    - Add libgcrypt11-dev for encryption support in the journal.
    - Add libblkid-dev for the blkid udev builtin.
  * Use gir dh addon to ensure ${gir:Depends} is properly set.
  * Rename libudev0 → libudev1 for the SONAME bump.
  * Update symbols files. libudev now uses symbols versioning as the other
    libsystemd libraries. The libgudev-1.0-0 symbols file has been copied from
    the old udev package.
  * Run gtkdocize on autoreconf.
  * Enable python bindings for the systemd libraries and ship them in a new
    package named python-systemd.
  * Tighten Depends on libsystemd-id128-dev for libsystemd-journal-dev as per
    libsystemd-journal.pc.
  * Remove obsolete bash-completion scripts on upgrades. Nowadays they are
    installed in /usr/share/bash-completion/completions.
  * Rename conffiles for logind and journald.
  * Rename udev-gtk-udeb → libudev1-udeb to better reflect its actual contents.
  * Build two flavours: a regular build and one for the udev udebs with
    reduced features/dependencies.
  * Create a few compat symlinks for the udev package, most notably
    /sbin/udevadm and /sbin/udevd.
  * Remove the dpkg-triggered debian-enable-units script. This was a temporary
    workaround for wheezy. Packages should use dh-systemd now to properly
    integrate service files with systemd.
  * Update debian/copyright using the machine-readable copyright format 1.0.
  * Integrate changes from udev 175-7 and acknowledge the 175-7.1 and 175-7.2
    non-maintainer uploads.
  * Keep the old persistent network interface naming scheme for now and make
    the new one opt-in via net.ifnames=1 on the kernel command line.
  * Drop the obsolete udev-mtab SysV init script and properly clean up on
    upgrades.
  * Simplify the udev SysV init script and remove experimental and obsolete
    features.
  * Revert upstream commits which dropped support for distro specific
    features and config files.
  * Make logind, hostnamed, localed and timedated D-Bus activatable and
    usable when systemd is not running.
  * Store hwdb binary database in /lib/udev, not /etc/udev. Create the file on
    install and upgrades.
  * Provide a dpkg file trigger for hwdb, so the database is automatically
    updated when packages install files into /lib/udev/hwdb.d.

 -- Michael Biebl <biebl@debian.org>  Fri, 19 Jul 2013 00:32:36 +0200

systemd (44-12) unstable; urgency=low

  * Cherry-pick e17187 from upstream to fix build failures with newer glibc
    where the clock_* symbols have been moved from librt to libc.
    Closes: #701364
  * If the new init-system-helpers package is installed, make the
    debian-enable-units script a no-op. The auto-enabler was meant as a
    temporary workaround and will be removed once all packages use the new
    helper.
  * Update the checks which test if systemd is the active init. The
    recommended check is [ -d /run/systemd/system ] as this will also work
    with a standalone systemd-logind.
  * Set Maintainer to pkg-systemd-maintainers@lists.alioth.debian.org. Add
    Tollef and myself as Uploaders.
  * Stop building the GUI bits. They have been split into a separate source
    package called systemd-ui.

 -- Michael Biebl <biebl@debian.org>  Thu, 20 Jun 2013 01:32:16 +0200

systemd (44-11) unstable; urgency=low

  * Team upload.
  * Run debian-enable-units.service after sysinit.target to ensure our tmp
    files aren't nuked by systemd-tmpfiles.
  * The mountoverflowtmp SysV init script no longer exists so remove that
    from remount-rootfs.service to avoid an unnecessary diff to upstream.
  * Do not fail on purge if /var/lib/systemd is empty and has been removed
    by dpkg.

 -- Michael Biebl <biebl@debian.org>  Wed, 13 Mar 2013 08:03:06 +0100

systemd (44-10) unstable; urgency=low

  * Team upload.
  * Using the return code of "systemctl is-enabled" to determine whether we
    enable a service or not is unreliable since it also returns a non-zero
    exit code for masked services. As we don't want to enable masked services,
    grep for the string "disabled" instead.

 -- Michael Biebl <biebl@debian.org>  Fri, 15 Feb 2013 17:01:24 +0100

systemd (44-9) unstable; urgency=low

  * Team upload.
  * Fix typo in systemd.socket man page.  Closes: #700038
  * Use color specification in "systemctl dot" which is actually
    understood by dot.  Closes: #643689
  * Fix mounting of remote filesystems like NFS.  Closes: #673309
  * Use a file trigger to automatically enable service and socket units. A lot
    of packages simply install systemd units but do not enable them. As a
    result they will be inactive after the next boot. This is a workaround for
    wheezy which will be removed again in jessie.  Closes: #692150

 -- Michael Biebl <biebl@debian.org>  Fri, 15 Feb 2013 13:35:39 +0100

systemd (44-8) unstable; urgency=low

  * Team upload.
  * Use comment=systemd.* syntax in systemd.mount man page. The
    mount/util-linux version in wheezy is not recent enough to support the new
    x-systemd* syntax. Closes: #697141
  * Don't enable persistent storage of journal log files. The journal in v44
    is not yet mature enough.

 -- Michael Biebl <biebl@debian.org>  Sat, 19 Jan 2013 20:05:05 +0100

systemd (44-7) unstable; urgency=low

  * Fix a regression in the init-functions hook wrt reload handling that was
    introduced when dropping the X-Interactive hack.  Closes: #696355

 -- Michael Biebl <biebl@debian.org>  Fri, 21 Dec 2012 00:00:12 +0100

systemd (44-6) unstable; urgency=low

  [ Michael Biebl ]
  * No longer ship the /sys directory in the systemd package since it is
    provided by base-files nowadays.
  * Don't run udev rules if systemd is not active.
  * Converting /var/run, /var/lock and /etc/mtab to symlinks is a one-time
    migration so don't run the debian-fixup script on every boot.

  [ Tollef Fog Heen ]
  * Prevent the systemd package from being removed if it's the active init
    system, since that doesn't work.

  [ Michael Biebl ]
  * Use a separate tmpfs for /run/lock (size 5M) and /run/user (size 100M).
    Those directories are user-writable which could lead to DoS by filling up
    /run.  Closes: #635131

 -- Michael Biebl <biebl@debian.org>  Sun, 16 Dec 2012 21:58:37 +0100

systemd (44-5) unstable; urgency=low

  * Team upload.

  [ Tollef Fog Heen ]
  * disable killing on entering START_PRE, START, thanks to Michael
    Stapelberg for patch.  This avoids killing VMs run through libvirt
    when restarting libvirtd.  Closes: #688635.
  * Avoid reloading services when shutting down, since that won't work and
    makes no sense.  Thanks to Michael Stapelberg for the patch.
    Closes: #635777.
  * Try to determine which init scripts support the reload action
    heuristically.  Closes: #686115, #650382.

  [ Michael Biebl ]
  * Update Vcs-* fields, the Git repository is hosted on alioth now. Set the
    default branch to "debian".
  * Avoid reload and (re)start requests during early boot which can lead to
    deadlocks.  Closes: #624599
  * Make systemd-cgroup work even if not all cgroup mounts are available on
    startup.  Closes: #690916
  * Fix typos in the systemd.path and systemd.unit man page.  Closes: #668344
  * Add watch file to track new upstream releases.

 -- Michael Biebl <biebl@debian.org>  Thu, 25 Oct 2012 21:41:23 +0200

systemd (44-4) unstable; urgency=low

  [ Michael Biebl ]
  * Override timestamp for man page building, thereby avoiding skew
    between architectures which caused problems for multi-arch.
    Closes: #680011

  [ Tollef Fog Heen ]
  * Move diversion removal from postinst to preinst.  Closes: #679728
  * Prevent the journal from crashing when running out of disk space.
    This is 499fb21 from upstream.  Closes: #668047.
  * Stop mounting a tmpfs on /media.  Closes: #665943

 -- Tollef Fog Heen <tfheen@debian.org>  Sun, 01 Jul 2012 08:17:50 +0200

systemd (44-3) unstable; urgency=low

  [ Michael Biebl ]
  * Bump to debhelper 9.
  * Convert to Multi-Arch: same where possible.  Closes: #676615

  [ Tollef Fog Heen ]
  * Cherry-pick d384c7 from upstream to stop journald from leaking
    memory.  Thanks to Andreas Henriksson for testing.  Closes: #677701
  * Ship lsb init script override/integration in /lib/lsb/init-functions.d
    rather than diverting /lib/lsb/init-functions itself.  Add appropriate
    Breaks to ensure upgrades happen.

 -- Tollef Fog Heen <tfheen@debian.org>  Fri, 29 Jun 2012 22:34:16 +0200

systemd (44-2) unstable; urgency=low

  [ Michael Biebl ]
  * Tighten the versions in the maintscript file
  * Ship the /sys directory in the package
  * Re-add workaround for non-interactive PAM sessions
  * Mask checkroot-bootclean (Closes: #670591)
  * Don't ignore errores in systemd-sysv postinst

  [ Tollef Fog Heen ]
  * Bring tmpfiles.d/tmp.conf in line with Debian defaults.  Closes: #675422
  * Make sure /run/sensigs.omit.d exists.
  * Add python-dbus and python-cairo to Suggests, for systemd-analyze.
    Closes: #672965

 -- Tollef Fog Heen <tfheen@debian.org>  Tue, 08 May 2012 18:04:22 +0200

systemd (44-1) unstable; urgency=low

  [ Tollef Fog Heen ]
  * New upstream version.
    - Backport 3492207: journal: PAGE_SIZE is not known on ppc and other
      archs
    - Backport 5a2a2a1: journal: react with immediate rotation to a couple
      of more errors
    - Backport 693ce21: util: never follow symlinks in rm_rf_children()
      Fixes CVE-2012-1174, closes: #664364
  * Drop output message from init-functions hook, it's pointless.
  * Only rmdir /lib/init/rw if it exists.
  * Explicitly order debian-fixup before sysinit.target to prevent a
    possible race condition with the creation of sockets.  Thanks to
    Michael Biebl for debugging this.
  * Always restart the initctl socket on upgrades, to mask sysvinit
    removing it.

  [ Michael Biebl ]
  * Remove workaround for non-interactive sessions from pam config again.
  * Create compat /dev/initctl symlink in case we are upgrading from a system
    running a newer version of sysvinit (using /run/initctl) and sysvinit is
    replaced with systemd-sysv during the upgrade. Closes: #663219
  * Install new man pages.
  * Build-Depend on valac (>= 0.12) instead of valac-0.12. Closes: #663323

 -- Tollef Fog Heen <tfheen@debian.org>  Tue, 03 Apr 2012 19:59:17 +0200

systemd (43-1) experimental; urgency=low

  [ Tollef Fog Heen ]
  * Target upload at experimental due to libkmod dependency
  * New upstream release
    - Update bash-completion for new verbs and arguments. Closes: #650739
    - Fixes local DoS (CVE-2012-1101).  Closes: #662029
    - No longer complains if the kernel lacks audit support.  Closes: #642503
  * Fix up git-to-source package conversion script which makes gitpkg
    happier.
  * Add libkmod-dev to build-depends
  * Add symlink from /bin/systemd to /lib/systemd/systemd.
  * Add --with-distro=debian to configure flags, due to no /etc/os-release
    yet.
  * Add new symbols for libsystemd-login0 to symbols file.
  * Install a tmpfiles.d file for the /dev/initctl → /run/initctl
    migration.  Closes: #657979
  * Disable coredump handling, it's not ready yet.
  * If /run is a symlink, don't try to do the /var/run → /run migration.
    Ditto for /var/lock → /run/lock.  Closes: #647495

  [ Michael Biebl ]
  * Add Build-Depends on liblzma-dev for journal log compression.
  * Add Build-Depends on libgee-dev, required to build systemadm.
  * Bump Standards-Version to 3.9.2. No further changes.
  * Add versioned Build-Depends on automake and autoconf to ensure we have
    recent enough versions. Closes: #657284
  * Add packages for libsystemd-journal and libsystemd-id128.
  * Update symbols file for libsystemd-login.
  * Update configure flags, use rootprefix instead of rootdir.
  * Copy intltool files instead of symlinking them.
  * Re-indent init-functions script.
  * Remove workarounds for services using X-Interactive. The LSB X-Interactive
    support turned out to be broken and has been removed upstream so we no
    longer need any special handling for those type of services.
  * Install new systemd-journalctl, systemd-cat and systemd-cgtop binaries.
  * Install /var/lib/systemd directory.
  * Install /var/log/journal directory where the journal files are stored
    persistently.
  * Setup systemd-journald to not read from /proc/kmsg (ImportKernel=no).
  * Avoid error messages from systemctl in postinst if systemd is not running
    by checking for /sys/fs/cgroup/systemd before executing systemctl.
    Closes: #642749
  * Stop installing lib-init-rw (auto)mount units and try to cleanup
    /lib/init/rw in postinst. Bump dependency on initscripts accordingly.
    Closes: #643699
  * Disable pam_systemd for non-interactive sessions to work around an issue
    with sudo.
  * Use new dh_installdeb maintscript facility to handle obsolete conffiles.
    Bump Build-Depends on debhelper accordingly.
  * Rename bash completion file systemctl-bash-completion.sh →
    systemd-bash-completion.sh.
  * Update /sbin/init symlink. The systemd binary was moved to $pkglibdir.

 -- Tollef Fog Heen <tfheen@debian.org>  Tue, 07 Feb 2012 21:36:34 +0100

systemd (37-1.1) unstable; urgency=low

  * Non-maintainer upload with Tollef's consent.
  * Remove --parallel to workaround a bug in automake 1.11.3 which doesn't
    generate parallel-safe build rules. Closes: #661842
  * Create a compat symlink /run/initctl → /dev/initctl to work with newer
    versions of sysvinit. Closes: #657979

 -- Michael Biebl <biebl@debian.org>  Sat, 03 Mar 2012 17:42:10 +0100

systemd (37-1) unstable; urgency=low

  [ Tollef Fog Heen ]
  * New upstream version
  * Change the type of the debian-fixup service to oneshot.
    Closes: #642961
  * Add ConditionPathIsDirectory to lib-init-rw.automount and
    lib-init-rw.mount so we only activate the unit if the directory
    exists.  Closes: #633059
  * If a sysv service exists in both rcS and rcN.d runlevels, drop the
    rcN.d ones to avoid loops.  Closes: #637037
  * Blacklist fuse init script, we do the same work already internally.
    Closes: #643700
  * Update README.Debian slightly for /run rather than /lib/init/rw

  [ Josh Triplett ]
  * Do a one-time migration of the $TMPTIME setting from /etc/default/rcS to
    /etc/tmpfiles.d/tmp.conf. If /etc/default/rcS has a TMPTIME setting of
    "infinite" or equivalent, migrate it to an /etc/tmpfiles.d/tmp.conf that
    overrides the default /usr/lib/tmpfiles.d/tmp.conf and avoids clearing
    /tmp.  Closes: #643698

 -- Tollef Fog Heen <tfheen@debian.org>  Wed, 28 Sep 2011 20:04:13 +0200

systemd (36-1) unstable; urgency=low

  [ Tollef Fog Heen ]
  * New upstream release. Closes: #634618
    - Various man page fixes. Closes: #623521
  * Add debian-fixup service that symlinks mtab to /proc/mounts and
    migrates /var/run and /var/lock to symlinks to /run

  [ Michael Biebl ]
  * Build for libnotify 0.7.
  * Bump Build-Depends on libudev to (>= 172).
  * Add Build-Depends on libacl1-dev. Required for building systemd-logind
    with ACL support.
  * Split libsystemd-login and libsystemd-daemon into separate binary
    packages.
  * As autoreconf doesn't like intltool, override dh_autoreconf and call
    intltoolize and autoreconf ourselves.
  * Add Build-Depends on intltool.
  * Do a one-time migration of the hwclock configuration. If UTC is set to
    "no" in /etc/default/rcS, create /etc/adjtime and add the "LOCAL" setting.
  * Remove /cgroup cleanup code from postinst.
  * Add Build-Depends on gperf.

 -- Tollef Fog Heen <tfheen@debian.org>  Wed, 14 Sep 2011 08:25:17 +0200

systemd (29-1) unstable; urgency=low

  [ Tollef Fog Heen ]
  * New upstream version, Closes: #630510
    - Includes typo fixes in documentation.  Closes: #623520
  * Fall back to the init script reload function if a native .service file
    doesn't know how to reload.  Closes: #628186
  * Add hard dependency on udev.  Closes: #627921

  [ Michael Biebl ]
  * hwclock-load.service is no longer installed, so we don't need to remove it
    anymore in debian/rules.
  * Install /usr/lib directory for binfmt.d, modules-load.d, tmpfiles.d and
    sysctl.d.
  * Remove obsolete conffiles from /etc/tmpfiles.d on upgrades. Those files
    are installed in /usr/lib/tmpfiles.d now.
  * Depend on util-linux (>= 2.19.1-2) which provides whole-disk locking
    support in fsck and remove our revert patch.
  * Don't choke when systemd was compiled with a different CAP_LAST_CAP then
    what it is run with. Patch cherry-picked from upstream Git.
    Closes: #628081
  * Enable dev-hugepages.automount and dev-mqueue.automount only when enabled
    in kernel. Patch cherry-picked from upstream Git.  Closes: #624522

 -- Tollef Fog Heen <tfheen@debian.org>  Wed, 08 Jun 2011 16:14:31 +0200

systemd (25-2) experimental; urgency=low

  * Handle downgrades more gracefully by removing diversion of
    /lib/lsb/init-functions on downgrades to << 25-1.
  * Cherry-pick a133bf10d09f788079b82f63faa7058a27ba310b from upstream,
    avoids assert when dumping properties.  Closes: #624094
  * Remove "local" in non-function context in init-functions wrapper.

 -- Tollef Fog Heen <tfheen@debian.org>  Wed, 27 Apr 2011 22:20:04 +0200

systemd (25-1) experimental; urgency=low

  * New upstream release, target experimental due to initscripts
    dependency.
    - Fixes where to look for locale config.  Closes: #619166
  * Depend on initscripts >= 2.88dsf-13.4 for /run transition.
  * Add Conflicts on klogd, since it doesn't work correctly with the
    kmg→/dev/log bridge.  Closes: #622555
  * Add suggests on Python for systemd-analyze.
  * Divert /lib/lsb/init-functions instead of (ab)using
    /etc/lsb-base-logging.sh for diverting calls to /etc/init.d/*
  * Remove obsolete conffile /etc/lsb-base-logging.sh.  Closes: #619093
  * Backport 3a90ae048233021833ae828c1fc6bf0eeab46197 from master:
    mkdir /run/systemd/system when starting up

 -- Tollef Fog Heen <tfheen@debian.org>  Sun, 24 Apr 2011 09:02:04 +0200

systemd (20-1) unstable; urgency=low

  * New upstream version
  * Install systemd-machine-id-setup
  * Call systemd-machine-id-setup in postinst
  * Cherry-pick b8a021c9e276adc9bed5ebfa39c3cab0077113c6 from upstream to
    prevent dbus assert error.
  * Enable TCP wrapper support.  Closes: #618409
  * Enable SELinux support.  Closes: #618412
  * Make getty start after Apache2 and OpenVPN (which are the only two
    known users of X-Interactive: yes).  Closes: #618419

 -- Tollef Fog Heen <tfheen@debian.org>  Fri, 11 Mar 2011 19:14:21 +0100

systemd (19-1) experimental; urgency=low

  * New upstream release
  * Add systemd-tmpfiles to systemd package.
  * Add ifup@.service for handling hotplugged interfaces from
    udev.  Closes: #610871
  * Mask mtab.service and udev-mtab.service as they are pointless when
    /etc/mtab is a symlink to /proc/mounts
  * Add breaks on lvm2 (<< 2.02.84-1) since older versions have udev rules
    that don't work well with systemd causing delays on bootup.

 -- Tollef Fog Heen <tfheen@debian.org>  Thu, 17 Feb 2011 07:36:22 +0100

systemd (17-1) experimental; urgency=low

  [ Tollef Fog Heen ]
  * New upstream release
  * Clarify ifupdown instructions in README.Debian somewhat.
    Closes: #613320
  * Silently skip masked services in lsb-base-logging.sh instead of
    failing.  Initial implementation by Michael Biebl.  Closes: #612551
  * Disable systemd-vconsole-setup.service for now.

  [ Michael Biebl ]
  * Bump build dependency on valac-0.10 to (>= 0.10.3).
  * Improve regex in lsb-base-logging.sh for X-Interactive scripts.
    Closes: #613325

 -- Tollef Fog Heen <tfheen@debian.org>  Wed, 16 Feb 2011 21:06:16 +0100

systemd (16-1) experimental; urgency=low

  [ Tollef Fog Heen ]
  * New upstream release.  Closes: #609611
  * Get rid of now obsolete patches that are upstream.
  * Use the built-in cryptsetup support in systemd, build-depend on
    libcryptsetup-dev (>= 2:1.2.0-1) to get a libcryptsetup in /lib.
  * Don't use systemctl redirect for init scripts with X-Interactive: true

  [ Michael Biebl ]
  * Update package description
  * Use v8 debhelper syntax
  * Make single-user mode work
  * Run hwclock-save.service on shutdown
  * Remove dependencies on legacy sysv mount scripts, as we use native
    mounting.

 -- Tollef Fog Heen <tfheen@debian.org>  Sun, 16 Jan 2011 11:04:13 +0100

systemd (15-1) UNRELEASED; urgency=low

  [ Tollef Fog Heen ]
  * New upstream version, thanks a lot to Michael Biebl for help with
    preparing this version.
    - This version handles cycle breaking better.  Closes: #609225
  * Add libaudit-dev to build-depends
  * /usr/share/systemd/session has been renamed to /usr/share/systemd/user
    upstream, adjust build system accordingly.
  * Remove -s from getty serial console invocation.
  * Add dependency on new util-linux to make sure /sbin/agetty exists
  * Don't mount /var/lock with gid=lock (Debian has no such group).
  * Document problem with ifupdown's /etc/network/run being a normal
    directory.

  [ Michael Biebl ]
  * Revert upstream change which requires libnotify 0.7 (not yet available in
    Debian).
  * Use dh-autoreconf for updating the build system.
  * Revert upstream commit which uses fsck -l (needs a newer version of
    util-linux).
  * Explicitly disable cryptsetup support to not accidentally pick up a
    libcryptsetup dependency in a tainted build environment, as the library
    is currently installed in /usr/lib.
  * Remove autogenerated man pages and vala C sources, so they are rebuilt.
  * Use native systemd mount support:
    - Use MountAuto=yes and SwapAuto=yes (default) in system.conf
    - Mask SysV init mount, check and cleanup scripts.
    - Create an alias (symlink) for checkroot (→ remount-rootfs.service) as
      synchronization point for SysV init scripts.
  * Mask x11-common, rmnologin, hostname, bootmisc and bootlogd.
  * Create an alias for procps (→ systemd-sysctl.service) and
    urandom (→ systemd-random-seed-load.service).
  * Create an alias for module-init-tools (→ systemd-modules-load.service) and
    a symlink from /etc/modules-load.d/modules.conf → /etc/modules.
  * Install lsb-base hook which redirects calls to SysV init scripts to
    systemctl: /etc/init.d/<foo> <action> → systemctl <action> <foo.service>
  * Install a (auto)mount unit to mount /lib/init/rw early during boot.

 -- Tollef Fog Heen <tfheen@debian.org>  Sat, 20 Nov 2010 09:28:01 +0100

systemd (11-2) UNRELEASED; urgency=low

  * Tighten depends from systemd-* on systemd to ensure they're upgraded
    in lockstep.  Thanks to Michael Biebl for the patch.
  * Add missing #DEBHELPER# token to libpam-systemd
  * Stop messing with runlevel5/multi-user.target symlink, this is handled
    correctly upstream.
  * Stop shipping /cgroup in the package.
  * Remove tmpwatch services, Debian doesn't have or use tmpwatch.
  * Make sure to enable GTK bits.
  * Ship password agent
  * Clean up cgroups properly on upgrades, thanks to Michael Biebl for the
    patch.  Closes: #599577

 -- Tollef Fog Heen <tfheen@debian.org>  Tue, 02 Nov 2010 21:47:10 +0100

systemd (11-1) experimental; urgency=low

  * New upstream version.  Closes: #597284
  * Add pam-auth-update calls to libpam-systemd's postinst and prerm
  * Make systemd-sysv depend on systemd
  * Now mounts the cgroup fs in /sys/fs/cgroup.  Closes: #595966
  * Add libnotify-dev to build-depends (needed for systemadm)

 -- Tollef Fog Heen <tfheen@debian.org>  Thu, 07 Oct 2010 22:01:19 +0200

systemd (8-2) experimental; urgency=low

  * Hardcode udev rules dir in configure call.
  * Remove README.source as it's no longer accurate.

 -- Tollef Fog Heen <tfheen@debian.org>  Mon, 30 Aug 2010 21:10:26 +0200

systemd (8-1) experimental; urgency=low

  * New upstream release
  * Only ship the top /cgroup
  * Pass --with-rootdir= to configure, to make it think / is / rather
    than //
  * Add PAM module package
  * Fix up dependencies in local-fs.target.  Closes: #594420
  * Move systemadm to its own package.  Closes: #588451
  * Update standards-version (no changes needed)
  * Update README.Debian to explain how to use systemd.
  * Add systemd-sysv package that provides /sbin/init and friends.

 -- Tollef Fog Heen <tfheen@debian.org>  Sat, 07 Aug 2010 07:31:38 +0200

systemd (0~git+20100605+dfd8ee-1) experimental; urgency=low

  * Initial release, upload to experimental.  Closes: #580814

 -- Tollef Fog Heen <tfheen@debian.org>  Fri, 30 Apr 2010 21:02:25 +0200<|MERGE_RESOLUTION|>--- conflicted
+++ resolved
@@ -1,16 +1,3 @@
-<<<<<<< HEAD
-systemd (247.3-5~bpo10+2) buster-backports; urgency=medium
-
-  * Switch back to hybrid as default cgroup hierarchy for buster-backports
-
- -- Michael Biebl <biebl@debian.org>  Thu, 17 Jun 2021 12:51:56 +0200
-
-systemd (247.3-5~bpo10+1) buster-backports; urgency=medium
-
-  * Rebuild for buster-backports
-
- -- Michael Biebl <biebl@debian.org>  Thu, 06 May 2021 20:02:51 +0200
-=======
 systemd (247.3-6) unstable; urgency=high
 
   * Non-maintainer upload (acked by maintainers)
@@ -20,7 +7,18 @@
   * basic/unit-name: adjust comments
 
  -- Salvatore Bonaccorso <carnil@debian.org>  Tue, 13 Jul 2021 19:29:24 +0200
->>>>>>> 6ae958c9
+
+systemd (247.3-5~bpo10+2) buster-backports; urgency=medium
+
+  * Switch back to hybrid as default cgroup hierarchy for buster-backports
+
+ -- Michael Biebl <biebl@debian.org>  Thu, 17 Jun 2021 12:51:56 +0200
+
+systemd (247.3-5~bpo10+1) buster-backports; urgency=medium
+
+  * Rebuild for buster-backports
+
+ -- Michael Biebl <biebl@debian.org>  Thu, 06 May 2021 20:02:51 +0200
 
 systemd (247.3-5) unstable; urgency=medium
 
