--- conflicted
+++ resolved
@@ -1,10 +1,3 @@
-<<<<<<< HEAD
-systemd (246.6-1~bpo10+1) buster-backports; urgency=medium
-
-  * Rebuild for buster-backports
-
- -- Michael Biebl <biebl@debian.org>  Thu, 24 Sep 2020 18:45:48 +0200
-=======
 systemd (246.6-2) unstable; urgency=medium
 
   * XDG autostart improvements
@@ -26,7 +19,12 @@
     (Closes: #970534)
 
  -- Michael Biebl <biebl@debian.org>  Thu, 15 Oct 2020 23:48:34 +0200
->>>>>>> 8e921b0a
+
+systemd (246.6-1~bpo10+1) buster-backports; urgency=medium
+
+  * Rebuild for buster-backports
+
+ -- Michael Biebl <biebl@debian.org>  Thu, 24 Sep 2020 18:45:48 +0200
 
 systemd (246.6-1) unstable; urgency=medium
 
