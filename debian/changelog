--- conflicted
+++ resolved
@@ -1,4 +1,44 @@
-<<<<<<< HEAD
+systemd (239-1) unstable; urgency=medium
+
+  [ Michael Biebl ]
+  * New upstream version 239
+  * Drop alternative iptables-dev Build-Depends.
+    It is no longer needed as both Ubuntu and Debian now ship libiptc-dev in
+    their latest stable (LTS) release.
+  * Drop alternative btrfs-tools Recommends.
+    It is no longer needed as btrfs-progs is now available in both Debian
+    and Ubuntu and keeping the alternative around prevents the transitional
+    package from being autoremoved.
+  * Disable installation of RPM macros.
+    This avoids having to remove them manually later on.
+  * Drop cleanup rules for libtool .la files.
+    With the switch to Meson, libtool is no longer used.
+  * Drop fallback for older kernels when running the test suite.
+    We now assume that we have a kernel newer then 3.13.
+  * Stop cleaning up .busname units.
+    Those are gone upstream, so we no longer need to remove them manually.
+  * Update symbols file for libsystemd0
+  * Rebase patches
+  * Install new resolvectl tool.
+    Don't ship the /sbin/resolvconf compat symlink in the systemd package,
+    as this would cause a file conflict with the resolvconf and openresolv
+    package.
+  * Disable support for "Portable Services"
+    This is still an experimental feature.
+  * Disable pristine-tar in gbp.conf.
+    It is currently not possible to import the systemd v239 tarball using
+    pristine-tar due to #902115.
+  * Bump Build-Depends on meson to (>= 0.44)
+  * Stop setting the path for the kill binary, no longer necessary
+  * Stop creating systemd-network and systemd-resolve system user
+    systemd-networkd.service and systemd-resolved.service now use
+    DynamicUser=yes.
+
+  [ Dimitri John Ledkov ]
+  * Run all upstream tests, and then report all that failed.
+
+ -- Michael Biebl <biebl@debian.org>  Sat, 23 Jun 2018 00:18:08 +0200
+
 systemd (238-5ubuntu1) cosmic; urgency=medium
 
   Merged from Debian Unstable, remaining changes are:
@@ -53,48 +93,6 @@
   * Do not skip test-execute anymore, should be fixed on armhf now.
 
  -- Dimitri John Ledkov <xnox@ubuntu.com>  Wed, 30 May 2018 14:30:45 +0100
-=======
-systemd (239-1) unstable; urgency=medium
-
-  [ Michael Biebl ]
-  * New upstream version 239
-  * Drop alternative iptables-dev Build-Depends.
-    It is no longer needed as both Ubuntu and Debian now ship libiptc-dev in
-    their latest stable (LTS) release.
-  * Drop alternative btrfs-tools Recommends.
-    It is no longer needed as btrfs-progs is now available in both Debian
-    and Ubuntu and keeping the alternative around prevents the transitional
-    package from being autoremoved.
-  * Disable installation of RPM macros.
-    This avoids having to remove them manually later on.
-  * Drop cleanup rules for libtool .la files.
-    With the switch to Meson, libtool is no longer used.
-  * Drop fallback for older kernels when running the test suite.
-    We now assume that we have a kernel newer then 3.13.
-  * Stop cleaning up .busname units.
-    Those are gone upstream, so we no longer need to remove them manually.
-  * Update symbols file for libsystemd0
-  * Rebase patches
-  * Install new resolvectl tool.
-    Don't ship the /sbin/resolvconf compat symlink in the systemd package,
-    as this would cause a file conflict with the resolvconf and openresolv
-    package.
-  * Disable support for "Portable Services"
-    This is still an experimental feature.
-  * Disable pristine-tar in gbp.conf.
-    It is currently not possible to import the systemd v239 tarball using
-    pristine-tar due to #902115.
-  * Bump Build-Depends on meson to (>= 0.44)
-  * Stop setting the path for the kill binary, no longer necessary
-  * Stop creating systemd-network and systemd-resolve system user
-    systemd-networkd.service and systemd-resolved.service now use
-    DynamicUser=yes.
-
-  [ Dimitri John Ledkov ]
-  * Run all upstream tests, and then report all that failed.
-
- -- Michael Biebl <biebl@debian.org>  Sat, 23 Jun 2018 00:18:08 +0200
->>>>>>> 7b582084
 
 systemd (238-5) unstable; urgency=medium
 
