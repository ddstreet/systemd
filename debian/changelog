<<<<<<< HEAD
systemd (233-5ubuntu1) artful; urgency=medium

  [ Felipe Sateler ]
  * Backport upstream PR #5531.
    This delays opening the mdns and llmnr sockets until a network has enabled them.
    This silences annoying messages when networkd receives such packets without
    expecting them:
      Got mDNS UDP packet on unknown scope.
=======
systemd (233-6) experimental; urgency=medium

  [ Felipe Sateler ]
  * Backport upstream PR #5531.
    This delays opening the mdns and llmnr sockets until a network has enabled
    them. This silences annoying messages when networkd receives such packets
    without expecting them: Got mDNS UDP packet on unknown scope.
>>>>>>> 4a47a2e0

  [ Martin Pitt ]
  * resolved: Disable DNSSEC by default on stretch and zesty.
    Both Debian stretch and Ubuntu zesty are close to releasing, switch to
    DNSSEC=off by default for those. Users can still turn it back on with
    DNSSEC=allow-downgrade (or even "yes").

  [ Michael Biebl ]
  * Add Conflicts against hal.
    Since v183, udev no longer supports RUN+="socket:". This feature is
    still used by hal, but now generates vast amounts of errors in the
    journal. Thus force the removal of hal by adding a Conflicts to the udev
    package. This is safe, as hal is long dead and no longer useful.
  * Drop systemd-ui Suggests
    systemd-ui is unmaintained upstream and not particularly useful anymore.
  * journal: fix up syslog facility when forwarding native messages.
    Native journal messages (_TRANSPORT=journal) typically don't have a
    syslog facility attached to it. As a result when forwarding the
    messages to syslog they ended up with facility 0 (LOG_KERN).
<<<<<<< HEAD
    Apply syslog_fixup_facility() so we use LOG_USER instead. (Closes: #837893)
=======
    Apply syslog_fixup_facility() so we use LOG_USER instead.
    (Closes: #837893)
>>>>>>> 4a47a2e0
  * Split upstream tests into systemd-tests binary package (Closes: #859152)
  * Get PACKAGE_VERSION from config.h.
    This also works with meson and is not autotools specific.

<<<<<<< HEAD
  [ Dimitri John Ledkov ]
  * ubuntu: udev.postinst preserve virtio interfaces names on upgrades, on s390x.
    New udev generates stable interface names on s390x kvm instances, however, upon
    upgrades existing ethX names should be preserved to prevent breaking networking
    and software configurations.
    This patch only affects Ubuntu systems. (Closes: #860246) (LP: #1682437)
  * TEST-12: cherry-pick upstream fix for compat with new netcat-openbsd.
  * networkd: cherry-pick support for setting bridge port's priority.
    This is a useful feature/bugfix to improve feature parity of networkd with
    ifupdown. This matches netplan's expectations to be able to set bridge port's
    priorities via networked. This featue is to be used by netplan/MAAS/OpenStack.

 -- Dimitri John Ledkov <xnox@ubuntu.com>  Fri, 21 Apr 2017 14:36:34 +0100
=======
  [ Sjoerd Simons ]
  * init-functions Only call daemon-reload when planning to redirect
    systemctl daemon-reload is a quite a heavy operation, it will re-parse
    all configuration and re-run all generators. This should only be done
    when strictly needed. (Closes: #861158)

 -- Michael Biebl <biebl@debian.org>  Fri, 28 Apr 2017 21:47:14 +0200
>>>>>>> 4a47a2e0

systemd (233-5) experimental; urgency=medium

  * Do not throw a warning in emergency and rescue mode if plymouth is not
    installed.
    Ideally, plymouth should only be referenced via dependencies, not
    ExecStartPre. This at least avoids the confusing error message on
    minimal installations that do not carry plymouth.
  * rules: Allow SPARC vdisk devices when identifying CD drives
    (Closes: #858014)

 -- Michael Biebl <biebl@debian.org>  Tue, 21 Mar 2017 21:00:08 +0100

systemd (233-4) experimental; urgency=medium

  [ Martin Pitt ]
  * udev autopkgtest: Drop obsolete sys.tar.xz fallback.
    This was only necessary for supporting 232 as well.
  * root-unittest: Drop obsolete FIXME comment.
  * Add libpolkit-gobject-1-dev build dep for polkit version detection.
  * Move systemd.link(5) to udev package.
    .link files are being handled by udev, so it should ship the
    corresponding manpage. Bump Breaks/Replaces accordingly. (Closes: #857270)

  [ Michael Biebl ]
  * Restart journald on upgrades (Closes: #851438)
  * Avoid strict DM API versioning.
    Compiling against the dm-ioctl.h header as provided by the Linux kernel
    will embed the DM interface version number. Running an older kernel can
    lead to errors on shutdown when trying to detach DM devices.
    As a workaround, build against a local copy of dm-ioctl.h based on 3.13,
    which is the minimum required version to support DM_DEFERRED_REMOVE.
    (Closes: #856337)

 -- Michael Biebl <biebl@debian.org>  Thu, 16 Mar 2017 18:40:16 +0100

systemd (233-3) experimental; urgency=medium

  [ Michael Biebl ]
  * Install D-Bus policy files in /usr
  * Drop no longer needed maintainer scripts migration code and simplify
    various version checks
  * Fix location of installed tests
  * Override package-name-doesnt-match-sonames lintian warning for libnss-*
  * Don't ship any symlinks in /etc/systemd/system.
    Those should be created dynamically via "systemctl enable".

  [ Martin Pitt ]
  * root-unittests autopkgtest: Skip test-udev.
    It has its own autopkgtest and needs some special preparation. At some
    point that should be merged into root-unittests, but let's quickfix this
    to unbreak upstream CI.

 -- Michael Biebl <biebl@debian.org>  Fri, 03 Mar 2017 19:49:44 +0100

systemd (233-2) experimental; urgency=medium

  * test: skip instead of fail if crypto kmods are not available.
    The Debian buildds have module loading disabled, thus AF_ALG sockets are
    not available during build. Skip the tests that cover those (khash and
    id128) instead of failing them in this case.
    https://github.com/systemd/systemd/issues/5524

 -- Martin Pitt <mpitt@debian.org>  Fri, 03 Mar 2017 11:51:25 +0100

systemd (233-1) experimental; urgency=medium

  [ Martin Pitt ]
  * New upstream release 233:
    - udev: Remove /run/udev/control on stop to avoid sendsigs to kill
      udevd. (Closes: #791944)
    - nspawn: Handle container directory symlinks. (Closes: #805785)
    - Fix mount units to not become "active" when NFS mounts time out.
      (Closes: #835810)
    - hwdb: Rework path/priority comparison when loading files from /etc/
      vs. /lib. (Closes: #845442)
    - machinectl: Fix "list" command when failing to determine OS version.
      (Closes: #849316)
    - Support tilegx architecture. (Closes: #856306)
    - systemd-sleep(8): Point out inhibitor interface as better alternative
      for suspend integration. (Closes: #758279)
    - journalctl: Improve error message wording when specifying boot
      offset with ephemeral journal. (Closes: #839291)
  * Install new systemd-umount and /usr/lib/environment.d/
  * Use "make install-tests" for shipped unit tests
  * Switch back to gold linker on mips*
    Bug #851736 got fixed now.
  * debian/rules: Drop obsolete SETCAP path

  [ Michael Biebl ]
  * Drop upstart jobs for udev
  * Drop /sbin/udevadm compat symlink from udev-udeb and initramfs
  * Drop Breaks and Replaces from pre-jessie

 -- Martin Pitt <mpitt@debian.org>  Thu, 02 Mar 2017 17:10:09 +0100

systemd (232-19) unstable; urgency=medium

  [ Martin Pitt ]
  * debian/README.source: Update patch and changelog handling to current
    reality.
  * root-unittests autopkgtest: Blacklist test-journal-importer.
    This got added in a recent PR, but running this requires using "make
    install-tests" which hasn't landed yet.
  * fsckd: Fix format specifiers on 32 bit architectures.
  * resolved: Fix NSEC proofs for missing TLDs (Closes: #855479)
  * boot-and-services autopkgtest: Skip CgroupsTest on unified hierarchy.
  * boot-smoke autopkgtest: Run in containers, too.
  * logind autopkgtest: Adjust to work in containers.

  [ Dimitri John Ledkov ]
  * Fix resolved failing to follow CNAMES for DNS stub replies (LP: #1647031)
  * Fix emitting change signals with a sessions property in logind
    (LP: #1661568)

  [ Michael Biebl ]
  * If an automount unit is masked, don't react to activation anymore.
    Otherwise we'll hit an assert sooner or later. (Closes: #856035)

  [ Felipe Sateler ]
  * resolved: add the new KSK to the built-in resolved trust anchor.
    The old root key will be discarded in early 2018, so get this into
    stretch.
  * Backport some zsh completion fixes from upstream (Closes: #847203)

 -- Martin Pitt <mpitt@debian.org>  Thu, 02 Mar 2017 09:21:12 +0100

systemd (232-18) unstable; urgency=medium

  * udev autopkgtest: Adjust to script-based test /sys creation.
    PR #5250 changes from the static sys.tar.xz to creating the test /sys
    directory with a script. Get along with both cases until 233 gets
    released and packaged.
  * systemd-resolved.service.d/resolvconf.conf: Don't fail if resolvconf is
    not installed. ReadWritePaths= fails by default if the referenced
    directory does not exist. This happens if resolvconf is not installed, so
    use '-' to ignore the absence. (Closes: #854814)
  * Fix two more seccomp issues.
  * Permit seeing process list of units whose unit files are missing.
  * Fix systemctl --user enable/disable without $XDG_RUNTIME_DIR being set.
    (Closes: #855050)

 -- Martin Pitt <mpitt@debian.org>  Mon, 13 Feb 2017 17:36:12 +0100

systemd (232-17) unstable; urgency=medium

  * Add libcap2-bin build dependency for tests. This will make
    test_exec_capabilityboundingset() actually run. (Closes: #854394)
  * Add iproute2 build dependency for tests. This will make
    test_exec_privatenetwork() actually run; it skips if "ip" is not present.
    (Closes: #854396)
  * autopkgtest: Run all upstream unit tests as root.
    Ship all upstream unit tests in libsystemd-dev, and run them all as root
    in autopkgtest. (Closes: #854392) This also fixes the FTBFS on non-seccomp
    architectures.
  * systemd-resolved.service.d/resolvconf.conf: Allow writing to
    /run/resolvconf. Upstream PR #5283 will introduce permission restrictions
    for systemd-resolved.service, including the lockdown to writing
    /run/systemd/. This will then cause the resolvconf call in our drop-in to
    fail as that needs to write to /run/resolvconf/. Add this to
    ReadWritePaths=. (This is a no-op with the current unrestricted unit).

 -- Martin Pitt <mpitt@debian.org>  Fri, 10 Feb 2017 11:52:46 +0100

systemd (232-16) unstable; urgency=medium

  [ Martin Pitt ]
  * Add autopkgtest for test-seccomp
  * udev: Fix by-id symlinks for devices whose IDs contain whitespace
    (Closes: #851164, LP: #1647485)
  * Add lintian overrides for binary-or-shlib-defines-rpath on shipped test
    programs. This is apparently a new lintian warning on which uploads get
    rejected.  These are only test programs, not in $PATH, and they need to
    link against systemd's internal library.

  [ Michael Biebl ]
  * Fix seccomp filtering. (Closes: #852811)
  * Do not crash on daemon-reexec when /run is full (Closes: #850074)

 -- Martin Pitt <mpitt@debian.org>  Thu, 09 Feb 2017 16:22:43 +0100

systemd (232-15) unstable; urgency=medium

  * Add missing Build-Depends on tzdata.
    It is required to successfully run the test suite. (Closes: #852883)
  * Bump systemd Breaks to ensure it is upgraded in lockstep with udev.
    The sandboxing features used by systemd-udevd.service require systemd
    (>= 232-11). (Closes: #853078)
  * Bump priority of libpam-systemd to standard.
    This reflects the changes that have been made in the archive a while
    ago. See #803184

 -- Michael Biebl <biebl@debian.org>  Wed, 01 Feb 2017 22:45:35 +0100

systemd (232-14) unstable; urgency=medium

  * Deal with NULL pointers more gracefully in unit_free() (Closes: #852202)
  * Fix issues in journald during startup

 -- Michael Biebl <biebl@debian.org>  Mon, 23 Jan 2017 14:52:46 +0100

systemd (232-13) unstable; urgency=medium

  * Re-add versioned Conflicts/Replaces against upstart.
    In Debian the upstart package was never split into upstart and
    upstart-sysv, so we need to keep that for switching from upstart to
    systemd-sysv. (Closes: #852156)
  * Update Vcs-* according to the latest recommendation
  * Update Homepage and the URLs in debian/copyright to use https

 -- Michael Biebl <biebl@debian.org>  Sun, 22 Jan 2017 08:19:28 +0100

systemd (232-12) unstable; urgency=medium

  * Fix build if seccomp support is disabled
  * Enable seccomp support on ppc64

 -- Michael Biebl <biebl@debian.org>  Wed, 18 Jan 2017 19:43:51 +0100

systemd (232-11) unstable; urgency=medium

  [ Martin Pitt ]
  * Fix RestrictAddressFamilies=
    Backport upstream fix for setting up seccomp filters to fix
    RestrictAddressFamilies= on non-amd64 architectures. Drop the hack from
    debian/rules to remove this property from unit files.
    See #843160
  * Use local machine-id for running tests during package build.
    Since "init" and thus "systemd" are not part of debootstrap any more,
    some buildd chroots don't have an /etc/machine-id any more. Port the old
    Add-env-variable-for-machine-ID-path.patch to the current code, use a
    local machine-id again, and always make test suite failures fatal.
    (Closes: #851445)

  [ Michael Biebl ]
  * gpt-auto-generator: support LUKS encrypted root partitions
    (Closes: #851475)
  * Switch to bfd linker on mips*
    The gold linker is currently producing broken libraries on mips*
    resulting in segfaults for users of libsystemd. Switch to bfd until
    binutils has been fixed. (Closes: #851412)
  * Revert "core: turn on specifier expansion for more unit file settings"
    The expansion of the % character broke the fstab-generator and
    specifying the tmpfs size as percentage of physical RAM resulted in the
    size being set to 4k. (Closes: #851492)
  * Drop obsolete Conflicts, Breaks and Replaces
  * Require systemd-shim version which supports v232.
    See #844785

  [ Ondřej Nový ]
  * Redirect try-restart in init-functions hook (Closes: #851688)

 -- Michael Biebl <biebl@debian.org>  Wed, 18 Jan 2017 12:38:54 +0100

systemd (232-10) unstable; urgency=medium

  * Add NULL sentinel to strjoin.
    We haven't cherry-picked upstream commit 605405c6c which introduced a
    strjoin macro that adds the NULL sentinel automatically so we need to do
    it manually. (Closes: #851210)

 -- Michael Biebl <biebl@debian.org>  Fri, 13 Jan 2017 05:08:55 +0100

systemd (232-9) unstable; urgency=medium

  * Use --disable-wheel-group configure switch.
    Instead of mangling the tmpfiles via sed to remove the wheel group, use
    the configure switch which was added upstream in v230.
    See https://github.com/systemd/systemd/issues/2492
  * Update debian/copyright.
    Bob Jenkins released the lookup3.[ch] files as public domain which means
    there is no copyright holder.
  * Drop fallback for older reportbug versions when attaching files
  * debian/extra/init-functions.d/40-systemd: Stop checking for init env var.
    This env variable is no longer set when systemd executes a service so
    it's pointless to check for it.
  * debian/extra/init-functions.d/40-systemd: Stop setting
    _SYSTEMCTL_SKIP_REDIRECT=true.
    It seems we don't actually need it to detect recursive loops (PPID is
    sufficient) and by exporting it we leak _SYSTEMCTL_SKIP_REDIRECT into
    the runtime environment of the service. (Closes: #802018)
  * debian/extra/init-functions.d/40-systemd: Rename _SYSTEMCTL_SKIP_REDIRECT.
    Rename _SYSTEMCTL_SKIP_REDIRECT to SYSTEMCTL_SKIP_REDIRECT to be more
    consistent with other environment variables which are used internally by
    systemd, like SYSTEMCTL_SKIP_SYSV.
  * Various specifier resolution fixes.
    Turn on specifier expansion for more unit file settings.
    See https://github.com/systemd/systemd/pull/4835 (Closes: #781730)

 -- Michael Biebl <biebl@debian.org>  Thu, 12 Jan 2017 16:59:22 +0100

systemd (232-8) unstable; urgency=medium

  [ Martin Pitt ]
  * Drop systemd dependency from libnss-myhostname again.
    This NSS module is completely independent from systemd, unlike the other
    three.
  * Install 71-seat.rules into the initrd.
    This helps plymouth to detect applicable devices. (Closes: #756109)
  * networkd: Fix crash when setting routes.
  * resolved: Drop removal of resolvconf entry on stop.
    This leads to timeouts on shutdown via the resolvconf hooks and does not
    actually help much -- /etc/resolv.conf would then just be empty instead of
    having a nonexisting 127.0.0.53 nameserver, so manually stopping resolved
    in a running system is broken either way. (LP: #1648068)
  * Keep RestrictAddressFamilies on amd64.
    This option and libseccomp currently work on amd64 at least, so let's make
    sure it does not break there as well, and benefit from the additional
    protection at least on this architecture.
  * Explicitly set D-Bus policy dir.
    This is about to change upstream in
    https://github.com/systemd/systemd/pull/4892, but as explained in commit
    2edb1e16fb12f4 we need to keep the policies in /etc/ until stretch+1.

  [ Michael Biebl ]
  * doc: Clarify NoNewPrivileges in systemd.exec(5). (Closes: #756604)
  * core: Rework logic to determine when we decide to add automatic deps for
    mounts.  This adds a concept of "extrinsic" mounts. If mounts are
    extrinsic we consider them managed by something else and do not add
    automatic ordering against umount.target, local-fs.target,
    remote-fs.target. (Closes: #818978)
  * rules: Add persistent links for nbd devices. (Closes: #837999)

 -- Michael Biebl <biebl@debian.org>  Sat, 17 Dec 2016 01:54:18 +0100

systemd (232-7) unstable; urgency=medium

  [ Michael Biebl ]
  * Mark liblz4-tool build dependency as <!nocheck>
  * udev: Try mount -n -o move first
    initramfs-tools is not actually using util-linux mount (yet), so making
    mount -n --move the first alternative would trigger an error message if
    users have built their initramfs without busybox support.

  [ Alexander Kurtz ]
  * debian/extra/kernel-install.d/85-initrd.install: Remove an unnecessary
    variable. (Closes: #845977)

  [ Martin Pitt ]
  * Drop systemd-networkd's "After=dbus.service" ordering, so that it can
    start during early boot (for cloud-init.service). It will auto-connect to
    D-Bus once it becomes available later, and transient (from DHCP) hostname
    and timezone setting do not currently work anyway. (LP: #1636912)
  * Run hwdb/parse_hwdb.py during package build.
  * Package libnss-systemd
  * Make libnss-* depend on the same systemd package version.

 -- Martin Pitt <mpitt@debian.org>  Wed, 30 Nov 2016 14:38:36 +0100

systemd (232-6) unstable; urgency=medium

  * Add policykit-1 test dependency for networkd-test.py.
  * debian/rules: Don't destroy unit symlinks with sed -i.
    Commit 21711e74 introduced a "sed -i" to remove RestrictAddressFamilies=
    from units. This also caused unit symlinks to get turned into real files,
    causing D-Bus activated services like timedated to fail ("two units with
    the same D-Bus name").
  * Fall back to "mount -o move" in udev initramfs script
    klibc's mount does not understand --move, so for the time being we need to
    support both variants. (Closes: #845161)
  * debian/README.Debian: Document how to generate a shutdown log.
    Thanks 積丹尼 Dan Jacobson. (Closes: #826297)

 -- Martin Pitt <mpitt@debian.org>  Mon, 21 Nov 2016 10:39:57 +0100

systemd (232-5) unstable; urgency=medium

  * Add missing liblz4-tool build dependency.
    Fixes test-compress failure during package build.
  * systemd: Ship /var/lib.
    This will soon contain a polkit pkla file.

 -- Martin Pitt <mpitt@debian.org>  Sun, 20 Nov 2016 12:22:52 +0100

systemd (232-4) unstable; urgency=medium

  [ Martin Pitt ]
  * debian/tests/unit-config: Query pkg-config for system unit dir.
    This fixes confusion on merged-/usr systems where both /usr/lib/systemd and
    /lib/systemd exist. It's actually useful to verify that systemd.pc says the
    truth.
  * debian/tests/upstream: Fix clobbering of merged-/usr symlinks
  * debian/tests/systemd-fsckd: Create /etc/default/grub.d if necessary
  * debian/rules: Drop check for linking to libs in /usr.
    This was just an approximation, as booting without an initrd could still be
    broken by library updates (e. g. #828991). With merged /usr now being the
    default this is now completely moot.
  * Move kernel-install initrd script to a later prefix.
    60- does not leave much room for scripts that want to run before initrd
    building (which is usually one of the latest things to do), so bump to 85.
    Thanks to Sjoerd Simons for the suggestion.
  * Disable 99-default.link instead of the udev rule for disabling persistent
    interface names.
    Disabling 80-net-setup-link.rules will also cause ID_NET_DRIVER to not be
    set any more, which breaks 80-container-ve.network and matching on driver
    name in general. So disable the actual default link policy instead. Still
    keep testing for 80-net-setup-link.rules in the upgrade fix and
    73-usb-net-by-mac.rules to keep the desired behaviour on systems which
    already disabled ifnames via that udev rule.
    See https://lists.freedesktop.org/archives/systemd-devel/2016-November/037805.html
  * debian/tests/boot-and-services: Always run seccomp test
    seccomp is now available on all architectures on which Debian and Ubuntu
    run tests, so stop making this test silently skip if seccomp is disabled.
  * Bump libseccomp build dependency as per configure.ac.
  * Replace "Drop RestrictAddressFamilies=" patch with sed call.
    With that it will also apply to upstream builds/CI, and it is structurally
    simpler.
  * Rebuild against libseccomp with fixed shlibs. (Closes: #844497)

  [ Michael Biebl ]
  * fstab-generator: add x-systemd.mount-timeout option. (Closes: #843989)
  * build-sys: do not install ctrl-alt-del.target symlink twice.
    (Closes: #844039)
  * Enable lz4 support.
    While the compression rate is not as good as XZ, it is much faster, so a
    better default for the journal and especially systemd-coredump.
    (Closes: #832010)

  [ Felipe Sateler ]
  * Enable machines.target by default. (Closes: #806787)

  [ Evgeny Vereshchagin ]
  * debian/tests/upstream: Print all journal files.
    We don't print all journal files. This is misleading a bit:
    https://github.com/systemd/systemd/pull/4331#issuecomment-252830790
    https://github.com/systemd/systemd/pull/4395#discussion_r87948836

  [ Luca Boccassi ]
  * Use mount --move in initramfs-tools udev script.
    Due to recent changes in busybox and initramfs-tools the mount
    utility is no longer the one from busybox but from util-linux.
    The latter does not support mount -o move.
    The former supports both -o move and --move, so use it instead to be
    compatible with both.
    See this discussion for more details:
    https://bugs.debian.org/823856 (Closes: #844775)

 -- Michael Biebl <biebl@debian.org>  Sun, 20 Nov 2016 03:34:58 +0100

systemd (232-3) unstable; urgency=medium

  [ Felipe Sateler ]
  * Make systemd-delta less confused on merged-usr systems. (Closes: #843070)
  * Fix wrong paths for /bin/mount when compiled on merged-usr system.
    Then the build system finds /usr/bin/mount which won't exist on a
    split-/usr system. Set the paths explicitly in debian/rules and drop
    Use-different-default-paths-for-various-binaries.patch. (Closes: #843433)

  [ Martin Pitt ]
  * debian/tests/logind: Split out "pid in logind session" test
  * debian/tests/logind: Adjust "in logind session" test for unified cgroup
    hierarchy
  * debian/tests/boot-and-services: Check common properties of CLI programs.
    Verify that CLI programs have a sane behaviour and exit code when being
    called with --help, --version, or an invalid option.
  * nspawn: Fix exit code for --help and --version (Closes: #843544)
  * core: Revert using the unified hierarchy for the systemd cgroup.
    Too many things don't get along with it yet, like docker, LXC, or runc.
    (Closes: #843509)

 -- Martin Pitt <mpitt@debian.org>  Wed, 09 Nov 2016 09:34:45 +0100

systemd (232-2) unstable; urgency=medium

  * Drop RestrictAddressFamilies from service files.
    RestrictAddressFamilies= is broken on 32bit architectures and causes
    various services to fail with a timeout, including
    systemd-udevd.service.
    While this might actually be a libseccomp issue, remove this option for
    now until a proper solution is found. (Closes: #843160)

 -- Michael Biebl <biebl@debian.org>  Sat, 05 Nov 2016 22:43:27 +0100

systemd (232-1) unstable; urgency=medium

  [ Martin Pitt ]
  * New upstream release 232:
    - Fix "systemctl start" when ReadWriteDirectories is a symlink
      (Closes: ##792187)
    - Fix "journalctl --setup-keys" output (Closes: #839097)
    - Run run sysctl service if /proc/sys/net is writable, for containers
      (Closes: #840529)
    - resolved: Add d.f.ip6.arpa to the DNSSEC default negative trust anchors
      (Closes: #834453)
  * debian/tests/logind: Copy the current on-disk unit instead of the
    on-memory one.
  * Build sd-boot on arm64. gnu-efi is available on arm64 now.
    (Closes: #842617)
  * Link test-seccomp against seccomp libs to fix FTBFS
  * debian/rules: Remove nss-systemd (until we package it)
  * Install new systemd-mount

  [ Michael Biebl ]
  * Install new journal-upload.conf man pages in systemd-journal-remote

 -- Martin Pitt <mpitt@debian.org>  Fri, 04 Nov 2016 07:18:10 +0200

systemd (231-10) unstable; urgency=medium

  [ Martin Pitt ]
  * systemctl: Add --wait option to wait until started units terminate again.
  * nss-resolve: return NOTFOUND instead of UNAVAIL on resolution errors.
    This makes it possible to configure a fallback to "dns" without breaking
    DNSSEC, with "resolve [!UNAVAIL=return] dns".
  * libnss-resolve.postinst: Skip dns fallback if resolve is present.
    Only fall back to "dns" if nss-resolve is not installed (for the
    architecture of the calling program). Once it is, we never want to fall
    back to "dns" as that breaks enforcing DNSSEC verification and also
    pointlessly retries NXDOMAIN failures. (LP: #1624071)
  * unit: sent change signal before removing the unit if necessary
    (LP: #1632964)
  * networkd: Fix assertion crash on adding VTI with IPv6 addresses
    (LP: #1633274)
  * debian/tests/upstream: Stop specifying initrd, it is autodetected now.
  * debian/tests/upstream: Add gcc/libc-dev/make test dependencies,
    so that the tests can build helper binaries.

  [ Felipe Sateler ]
  * Explicitly disable installing the upstream-provided PAM configuration.
  * Register interest in the status of dracut and initramfs-tools in reportbug
    template

  [ Michael Biebl ]
  * Stop creating systemd-update-utmp-runlevel.service symlinks manually

 -- Martin Pitt <mpitt@debian.org>  Wed, 26 Oct 2016 13:24:37 +0200

systemd (231-9) unstable; urgency=medium

  * pid1: process zero-length notification messages again.
    Just remove the assertion, the "n" value was not used anyway. This fixes
    a local DoS due to unprocessed/unclosed fds which got introduced by the
    previous fix. (Closes: #839171) (LP: #1628687)
  * pid1: Robustify manager_dispatch_notify_fd()
  * test/networkd-test.py: Add missing writeConfig() helper function.

 -- Martin Pitt <mpitt@debian.org>  Thu, 29 Sep 2016 23:39:24 +0200

systemd (231-8) unstable; urgency=medium

  [ Martin Pitt ]
  * Replace remaining systemctl --failed with --state=failed
    "--failed" is deprecated in favor of --state.
  * debian/shlibs.local.in: More precisely define version of internal shared
    lib.
  * debian/tests/upstream: Drop blacklisting
    These tests now work fine without qemu.
  * debian/tests/storage: Avoid rmmod scsi_debug (LP: #1626737)
  * upstream build system: Install libudev, libsystemd, and nss modules to
    ${rootlibdir}. Drop downstream workaround from debian/rules.
  * Ubuntu: Disable resolved's DNSSEC for the final 16.10 release.
    Resolved's DNSSEC support is still not mature enough, and upstream
    recommends to disable it in stable distro releases still.
  * Fix abort/DoS on zero-length notify message triggers (LP: #1628687)
  * resolved: don't query domain-limited DNS servers for other domains
    (LP: #1588230)

  [ Antonio Ospite ]
  * Update systemd-user pam config to require pam_limits.so.
    (Closes: #838191)

 -- Martin Pitt <mpitt@debian.org>  Thu, 29 Sep 2016 13:40:21 +0200

systemd (231-7) unstable; urgency=medium

  [ Michael Biebl ]
  * fsckd: Do not exit on idle timeout if there are still clients connected
    (Closes: #788050, LP: #1547844)

  [ Martin Pitt ]
  * 73-usb-net-by-mac.rules: Split kernel command line import line.
    Reportedly this makes the rule actually work on some platforms. Thanks Alp
    Toker! (LP: #1593379)
  * debian/tests/boot-smoke: Only run 5 iterations
  * systemd.postinst: Drop obsolete setcap call for systemd-detect-virt.
    Drop corresponding libcap2-bin dependency.
  * debian/tests/systemd-fsckd: Robustify check for "unit was running"
    (LP: #1624406)
  * debian/extra/set-cpufreq: Use powersave with intel_pstate.
    This is what we did on xenial, and apparently powersave is still actually
    better than performance. Thanks to Doug Smythies for the measurements!
    (LP: #1579278)
  * Ubuntu: Move ondemand.service from static to runtime enablement.
    This makes it easier to keep performance, by disabling ondemand.service.
    Side issue in LP: #1579278
  * Revert "networkd: remove route if carrier is lost"
    This causes networkd to drop addresses from unmanaged interfaces in some
    cases. (Closes: #837759)
  * debian/tests/storage: Avoid stderr output of stopping systemd-cryptsetup@.service
  * libnss-*.prerm: Remove possible [key=value] options from NSS modules as well.
    (LP: #1625584)

 -- Martin Pitt <mpitt@debian.org>  Tue, 20 Sep 2016 15:03:06 +0200

systemd (231-6) unstable; urgency=medium

  [ Martin Pitt ]
  * Add alternative iptables-dev build dependencies
    libiptc-dev is very new and not yet present in stable Debian/Ubuntu releases.
    Add it as a fallback build dependency for backports and upstream tests.
  * Detect if seccomp is enabled but seccomp filtering is disabled
    (Closes: #832713)
  * resolved: recognize DNS names with more than one trailing dot as invalid
    (LP: #1600000)
  * debian/tests/smoke: Store udev db dump artifact on failure
  * networkd: limit the number of routes to the kernel limit
  * systemctl: consider service running only when it is in active or reloading state
  * networkd: remove route if carrier is lost
  * Add Ref()/Unref() bus calls for units

  [ Felipe Sateler ]
  * git-cherry-pick: always recreate the patch-queue branch.

  [ Dimitri John Ledkov ]
  * Use idiomatic variables from dpkg include.

 -- Martin Pitt <mpitt@debian.org>  Sun, 11 Sep 2016 15:00:55 +0200

systemd (231-5) unstable; urgency=medium

  [ Iain Lane ]
  * Let graphical-session-pre.target be manually started (LP: #1615341)

  [ Felipe Sateler ]
  * Add basic version of git-cherry-pick
  * Replace Revert-units-add-a-basic-SystemCallFilter-3471.patch with upstream
    patch
  * sysv-generator: better error reporting. (Closes: #830257)

  [ Martin Pitt ]
  * 73-usb-net-by-mac.rules: Test for disabling 80-net-setup-link.rules more
    efficiently. Stop calling readlink at all and just test if
    /etc/udev/rules.d/80-net-setup-link.rules exists -- a common way to
    disable an udev rule is to just "touch" it in /etc/udev/rule.d/ (i. e.
    empty file), and if the rule is customized we cannot really predict anyway
    if the user wants MAC-based USB net names or not. (LP: #1615021)
  * Ship kernel-install (Closes: #744301)
  * Add debian/extra/kernel-install.d/60-initrd.install.
    This kernel-install drop-in copies the initrd of the selected kernel to
    the EFI partition.
  * bootctl: Automatically detect ESP partition.
    This makes bootctl work with Debian's /boot/efi/ mountpoint without having
    to explicitly specify --path.
    Patches cherry-picked from upstream master.
  * systemd.NEWS: Point out that alternatively rcS scripts can be moved to
    rc[2-5]. Thanks to Petter Reinholdtsen for the suggestion!

  [ Michael Biebl ]
  * Enable iptables support (Closes: #787480)
  * Revert "logind: really handle *KeyIgnoreInhibited options in logind.conf"
    The special 'key handling' inhibitors should always work regardless of
    any *IgnoreInhibited settings – otherwise they're nearly useless.
    Update man pages to clarify that *KeyIgnoreInhibited only apply to a
    subset of locks (Closes: #834148)

 -- Martin Pitt <mpitt@debian.org>  Fri, 26 Aug 2016 10:58:07 +0200

systemd (231-4) unstable; urgency=medium

  * Revert "pid1: reconnect to the console before being re-executed"
    This unbreaks consoles after "daemon-reexec". (Closes: #834367)

 -- Martin Pitt <mpitt@debian.org>  Thu, 18 Aug 2016 07:03:13 +0200

systemd (231-3) unstable; urgency=medium

  * resolved resolvconf integration: Run resolvconf without privilege
    restrictions. On some architectures (at least ppc64el), running resolvconf
    does not work with MemoryDenyWriteExecute=yes. (LP: #1609740)
  * Revert unit usage of MemoryDenyWriteExecute=yes. This is implemented
    through seccomp as well. (Closes: #832713)

 -- Martin Pitt <mpitt@debian.org>  Mon, 15 Aug 2016 09:58:09 +0200

systemd (231-2) unstable; urgency=medium

  [ Martin Pitt ]
  * debian/rules: Fix UPSTREAM_VERSION for upstream master builds
  * Limit "link against /usr" check to some critical binaries only and add
    generators
  * debian/rules: Put back cleanup of *.busname (Closes: #833487)
  * debian/tests/localed-x11-keymap: Robustify cleanup
  * debian/tests/localed-x11-keymap: Check that localed works without
    /etc/default/keyboard. This reproduces #833849.
  * Revert "units: add a basic SystemCallFilter (#3471)"
    This causes fatal failures on kernels that don't have seccomp enabled.
    This can be reactivated once
    https://github.com/systemd/systemd/issues/3882 is fixed.
    (Closes: #832713, #832893)

  [ Simon McVittie ]
  * localed: tolerate absence of /etc/default/keyboard.
    The debian-specific patch to read Debian config files was not tolerating
    the absence of /etc/default/keyboard. This causes systemd-localed to
    fail to start on systems where that file isn't populated (like embedded
    systems without keyboards). (Closes: #833849)

 -- Martin Pitt <mpitt@debian.org>  Sun, 14 Aug 2016 10:54:57 +0200

systemd (231-1) unstable; urgency=low

  [ Martin Pitt ]
  * New upstream release 231:
    - Fix "Failed to create directory /str/sys/fs/selinux: Read-only file
      system" warning. (Closes: #830693)
  * systemd.postinst: Remove systemd-networkd-resolvconf-update.path removal
    leftover. (Closes: #830778)
  * Drop support for rcS.d SysV init scripts.
    These are prone to cause dependency loops, and almost all packages with
    rcS scripts now ship a native systemd service.
  * networkd: Handle router advertisements in userspace again.
    Drop Revert-Revert-networkd-ndisc-revert-to-letting-the-k.patch.
    Bug #814566/#815586 got fixed in 230, and #815884 and #815884 and #815793
    are unreproducible and need more reporter feedback.
  * debian/gbp.conf: Enable dch options "full" and "multimaint-merge"
  * systemd-sysv: Add Conflicts: systemd-shim.
    To avoid shim trying to claim the D-Bus interfaces.
  * Add graphical-session.target user unit.
  * Add graphical-session-pre.target user unit
  * Add debian/extra/units-ubuntu/user@.service.d/timeout.conf.
    This avoids long hangs during shutdown if user services fail/hang due to
    X.org going away too early. This is mostly a workaround, so only install
    for Ubuntu for now.
  * Dynamically add upstream version to debian/shlibs.local
  * Set Debian/Ubuntu downstream support URL in journal catalogs
    (Closes: #769187)

  [ Michael Biebl ]
  * Restrict Conflicts: openrc to << 0.20.4-2.1.
    Newer versions of openrc no longer ship conflicting implementations of
    update-rc.d/invoke-rc.d.
  * Add Depends: dbus to systemd-container.
    This is required for systemd-machined and systemd-nspawn to work
    properly. (Closes: #830575)
  * Drop insserv.conf generator.
    We no longer parse /etc/insserv.conf and /etc/insserv.conf.d/* and
    augment services with that dependency information via runtime drop-in
    files. Services which want to provide certain system facilities need to
    pull in the corresponding targets themselves. Either directly in the
    native service unit or by shipping a drop-in snippet for SysV init
    scripts. (Closes: #825858)
  * getty-static.service: Only start if we have a working VC subsystem.
    Use ConditionPathExists=/dev/tty0, the same check as in getty@.service,
    to determine whether we have a functional VC subsystem and we should
    start any gettys. (Closes: #824779)
  * Stop mentioning snapshot and restore in the package description.
    Support for the .snapshot unit type has been removed upstream.
  * Drop sigpwr-container-shutdown.service.
    This is no longer necessary as lxc-stop has been fixed to use SIGRTMIN+3
    to shut down systemd based LXC containers.
    https://github.com/lxc/lxc/pull/1086
    https://www.freedesktop.org/wiki/Software/systemd/ContainerInterface/

  [ Felipe Sateler ]
  * Add versioned breaks for packages shipping rcS init scripts

 -- Martin Pitt <mpitt@debian.org>  Tue, 26 Jul 2016 12:17:14 +0200

systemd (230-7) unstable; urgency=medium

  * Tell dh_shlibdeps to look in the systemd package for libraries. Otherwise
    dpkg-shlibdeps fails to find libsystemd-shared as we no longer create a
    shlibs file for it.
  * Add Build-Depends-Package to libudev1.symbols and libsystemd0.symbols.
    This ensures proper dependencies when a package has a Build-Depends on a
    higher version of libudev-dev or libsystemd-dev then what it gets from the
    used symbols.

 -- Michael Biebl <biebl@debian.org>  Fri, 08 Jul 2016 13:04:33 +0200

systemd (230-6) unstable; urgency=medium

  [ Martin Pitt ]
  * debian/tests/boot-smoke: Stop running in containers again, too unreliable
    on Ubuntu s390x right now.

  [ Michael Biebl ]
  * Bump Build-Depends on debhelper to (>= 9.20160114), required for
    --dbgsym-migration support.
  * Install test-udev binary into $libdir/udev/ not $libdir. Only libraries
    should be installed directly into $libdir.
  * Exclude libsystemd-shared from dh_makeshlibs.

  [ Felipe Sateler ]
  * Do not install libsystemd-shared.so symlink
  * {machine,system}ctl: always pass &changes and &n_changes (Closes: #830144)

  [ Michael Prokop ]
  * debian/tests/logind: Ensure correct version of logind is running.

 -- Michael Biebl <biebl@debian.org>  Thu, 07 Jul 2016 15:22:16 +0200

systemd (230-5) unstable; urgency=medium

  [ Martin Pitt ]
  * Sync test/networkd-test.py with current upstream master, and remove our
    debian/tests/networkd copy. Directly run test/networkd-test.py in
    autopkgtest.
  * debian/extra/rules/73-usb-net-by-mac.rules: Disable when
    /etc/udev/rules.d/80-net-setup-link.rules is a symlink to /dev/null, to be
    consistent with the documented way to disable ifnames. (Closes: #824491,
    LP: #1593379)
  * debian/rules: Ignore libcap-ng.so in the "does anything link against /usr"
    check, to work around libaudit1 recently gaining a new dependency against
    that library (#828991). We have no influence on that ourselves. This fixes
    the FTBFS in the meantime.

  [ Felipe Sateler ]
  * Convert common code into a private shared library. This saves about 9 MB
    of installed size in the systemd package, and some more in systemd-*.

 -- Martin Pitt <mpitt@debian.org>  Fri, 01 Jul 2016 09:15:12 +0200

systemd (230-4) unstable; urgency=medium

  [ Martin Pitt ]
  * tmp.mount: Add nosuid and nodev mount options. This restores compatibility
    with the original SysV int RAMTMP defaults. (Closes: #826377)
  * debian/tests/upstream: Some tests fail on platforms without QEMU at the
    moment due to upstream PR#3587; blacklist these for now if QEMU is not
    available.
  * debian/rules: Don't run the "anything links against /usr" check for
    upstream tests, as those run on Ubuntu 16.04 LTS which does not yet have
    libidn moved to /lib.
  * debian/tests/upstream: Clean up old journals before running a test, to
    avoid printing a wrong one on failure.
  * debian/tests/upstream: Do not run the QEMU tests on i386. Nested QEMU on
    i386 causes testbed hangs on Ubuntu's cloud infrastructure, which is the
    only place where these actually run.
  * resolved: Fix SERVFAIL handling and introduce a new "Cache=" option to
    disable local caching.
  * resolved: Support IPv6 zone indices in resolv.conf. (LP: #1587489)
  * resolved: Update resolv.conf when calling SetLinkDNS().
  * debian/tests/storage: Sync and settle udev after luksFormat, to reduce the
    chance of seeing some half-written signatures.
  * debian/tests/networkd: Stop skipping the two DHCP6 tests, this regression
    seems to have been fixed now.
  * resolved: respond to local resolver requests on 127.0.0.53:53. This
    provides compatibility with clients that don't use NSS but do DNS queries
    directly, such as Chrome.
  * resolved: Don't add route-only domains to /etc/resolv.conf.
  * systemd-resolve: Add --flush-caches and --status commands.
  * Add debian/extra/units/systemd-resolved.service.d/resolvconf.conf to tell
    resolvconf about resolved's builtin DNS server on 127.0.0.53. With that,
    DNS servers picked up via networkd are respected when using resolvconf,
    and software like Chrome that does not do NSS (libnss-resolve) still gets
    proper DNS resolution. Drop the brittle and ugly
    systemd-networkd-resolvconf-update.{path,service} hack instead.
  * debian/tests/boot-smoke: Run in containers as well.

  [ Laurent Bigonville ]
  * Build with IDN support. (Closes: #814528)

 -- Martin Pitt <mpitt@debian.org>  Wed, 29 Jun 2016 15:23:32 +0200

systemd (230-3) unstable; urgency=medium

  [ Martin Pitt ]
  * debian/tests/boot-and-services: Adjust test_tmp_mount() for fixed
    systemctl exit code for "unit not found" in upstream commit ca473d57.
  * debian/tests/boot-and-services, test_no_failed(): Show journal of failed
    units.
  * debian/extra/init-functions.d/40-systemd: Adjust to changed systemctl
    show behaviour in 231: now this fails for nonexisting units instead of
    succeeding with "not-found". Make the code compatible to both for now.
  * Fix networkd integration with resolvconf for domain-limited DNS servers,
    so that these don't appear as global nameservers in resolv.conf. Thanks
    Andy Whitcroft for the initial fix! Add corresponding test case to
    debian/tests/networkd. (LP: #1587762)
  * resolved: Fix comments in resolve.conf for search domain overflows.
    (LP: #1588229)
  * On Ubuntu, provide an "ondemand.service" that replaces
    /etc/init.d/ondemand. The latter does not exist any more when
    "initscripts" falls out of the default installation. (LP: #1584124) This
    now does not do a fixed one-minute wait but uses "Type=idle" instead. This
    also becomes a no-op when the CPU supports "intel_pstate" (≤ 5 years old),
    as on these the ondemand/powersave schedulers are actually detrimental.
    (LP: #1579278)
  * debian/systemd-container.install: Drop *.busname installation, they are
    going away upstream.
  * debian/extra/init-functions.d/40-systemd: Do not call systemctl
    daemon-reload if the script is called as user (like reportbug does). Also
    make sure that daemon-reload will not invoke polkit.
  * Install test-udeb from .libs, to avoid installing the automake shell
    wrapper.
  * Fix transaction restarting in resolved to avoid async processing of
    free'd transactions.
    (Closes: #817210, LP: #1587727, #1587740, #1587762, #1587740)
  * Add "upstream" autopkgtest that runs the test/TEST* upstream integration
    tests in QEMU and nspawn.
  * Build systemd-sysusers binary, for using in rkt. Do not ship the
    corresponding unit and sysusers.d/ files yet, as these need some
    Debianization and an autopkgtest. (Closes: #823322)
  * debian/tests/systemd-fsckd: Adjust was_running() to also work for version
    230.

  [ Michael Biebl ]
  * Add "systemctl daemon-reload" to lsb init-functions hook if the LoadState
    of a service is "not-found". This will run systemd-sysv-generator, so SysV
    init scripts that aren't installed by the package manager should be picked
    up automatically. (Closes: #825913)
  * automount: handle expire_tokens when the mount unit changes its state.
    (Closes: #826512)
  * debian/systemd.preinst: Correctly determine whether a service is enabled.
    Testing for the return code alone is not sufficient as we need to
    differentiate between "generated" and "enabled" services.
    (Closes: #825981)

  [ Felipe Sateler ]
  * Drop configure option --disable-compat-libs. It no longer exists.
  * Add policykit-1 to Suggests. It is used to allow unprivileged users to
    execute certain commands. (Closes: #827756)

 -- Martin Pitt <mpitt@debian.org>  Tue, 21 Jun 2016 23:51:07 +0200

systemd (230-2) unstable; urgency=medium

  [ Martin Pitt ]
  * Don't add a Breaks: against usb-modeswitch when building on Ubuntu; there
    it does not use hotplug.functions and is a lower version.
  * boot-and-services autopkgtest: Add missing xserver-xorg and
    lightdm-greeter test dependencies, so that lightdm can start.
    (See LP #1581106)
  * Re-disable logind's KillUserProcesses option by default. (Closes: #825394)

  [ Michael Biebl ]
  * Drop --disable-silent-rules from debian/rules. This is now handled by dh
    directly depending on whether the DH_QUIET environment variable is set.

 -- Martin Pitt <mpitt@debian.org>  Tue, 31 May 2016 12:02:14 +0200

systemd (230-1) unstable; urgency=medium

  [ Martin Pitt ]
  * New upstream release 230.
    - Fix rare assertion failure in hashmaps. (Closes: #816612)
    - Fix leaking scope units. (Closes: #805477)
    - Fix wrong socket ownership after daemon-reload. (LP: #1577001)
    - udev: Fix touch screen detection. (LP: #1530384)
  * Drop cmdline-upstart-boot autopkgtest. It was still needed up to Ubuntu
    16.04 LTS, but upstart-sysv is not supported any more in Debian and Ubuntu
    now.
  * udev: Drop hotplug.functions, now that the last remaining user of this got
    fixed. Add appropriate versioned Breaks:.
  * debian/extra/rules/70-debian-uaccess.rules: Add some more FIDO u2f devices
    from different vendors. Thanks Atoyama Tokanawa.
  * Remove "bootchart" autopkgtest, this upstream version does not ship
    bootchart any more. It will be packaged separately.

  [ Michael Biebl ]
  * Drop obsolete --disable-bootchart configure switch from udeb build.
  * Remove obsolete /etc/systemd/bootchart.conf conffile on upgrades.

 -- Martin Pitt <mpitt@debian.org>  Mon, 23 May 2016 09:42:51 +0200

systemd (229-6) unstable; urgency=medium

  * systemd-container: Prefer renamed "btrfs-progs" package name over
    "btrfs-tools". (Closes: #822629)
  * systemd-container: Recommend libnss-mymachines. (Closes: #822615)
  * Drop systemd-dbg, in favor of debhelpers' automatic -dbgsym packages.
  * Drop Add-targets-for-compatibility-with-Debian-insserv-sy.patch; we don't
    need $x-display-manager any more as most/all DMs ship native services, and
    $mail-transport-agent is not widely used (not even by our default MTA
    exim4).
  * Unify our two patches for Debian specific configuration files.
  * Drop udev-re-enable-mount-propagation-for-udevd.patch, i. e. run udevd in
    its own slave mount name space again. laptop-mode-tools 1.68 fixed the
    original bug (#762018), thus add a Breaks: to earlier versions.
  * Ship fbdev-blacklist.conf in /lib/modprobe.d/ instead of /etc/modprobe.d/;
    remove the conffile on upgrades.
  * Replace util-Add-hidden-suffixes-for-ucf.patch with patch that got
    committed upstream.
  * Replace Stop-syslog.socket-when-entering-emergency-mode.patch with patch
    that got committed upstream.
  * debian/udev.README.Debian: Adjust documentation of MAC based naming for
    USB network cards to the udev rule, where this was moved to in 229-5.
  * debian/extra/init-functions.d/40-systemd: Invoke status command with
    --no-pager, to avoid blocking scripts that call an init.d script with
    "status" with an unexpected pager process. (Closes: #765175, LP: #1576409)
  * Add debian/extra/rules/70-debian-uaccess.rules: Make FIDO U2F dongles
    accessible to the user session. This avoids having to install libu2f-host0
    (which isn't discoverable at all) to make those devices work.
    (LP: #1387908)
  * libnss-resolve: Enable systemd-resolved.service on package installation,
    as this package makes little sense without resolved.
  * Add a DHCP exit hook for pushing received NTP servers into timesyncd.
    (LP: #1578663)
  * debian/udev.postinst: Fix migration check from the old persistent-net
    generator to not apply to chroots. (Closes: #813141)
  * Revert "enable TasksMax= for all services by default, and set it to 512".
    Introducing a default limit on number of threads broke a lot of software
    which regularly needs more, such as MySQL and RabbitMQ, or services that
    spawn off an indefinite number of subtasks that are not in a scope, like
    LXC or cron. 512 is way too much for most "simple" services, and it's way
    too little for the ones mentioned above. Effective (and much stricter)
    limits should instead be put into units individually.
    (Closes: #823530, LP: #1578080)
  * Split out udev rule to name USB network interfaces by MAC address into
    73-usb-net-by-mac.rules, so that it's easier to disable. (Closes: #824025)
  * 73-usb-net-by-mac.rules: Disable when net.ifnames=0 is specified on the
    kernel command line, to be consistent with disabling the *.link files.
  * 73-special-net-names.rule: Name the IBM integrated management module
    virtual USB network card "ibmimm". Thanks Marco d'Itri!

 -- Martin Pitt <mpitt@debian.org>  Thu, 12 May 2016 09:40:19 +0200

systemd (229-5) unstable; urgency=medium

  * debian/tests/unit-config: Call "daemon-reload" to clean up generated units
    in between tests.
  * debian/tests/unit-config: Check that enable/disable commands are
    idempotent.
  * debian/tests/unit-config: Detect if system units are in /usr/, so that the
    test works on systems with merged /usr.
  * debian/tests/unit-config: Use systemd-sysv-install instead of update-rc.d
    directly, so that the test works under Fedora too.
  * debian/tests/unit-config: Check disabling of a "systemctl link"ed unit,
    and check "systemctl enable" on a unit with full path which is not in the
    standard directories.
  * Rename debian/extra/rules/73-idrac.rules to 73-special-net-names.rules, as
    it is going to get rules for other devices. Also install it into the
    initramfs.
  * debian/extra/rules/73-special-net-names.rules: Add DEVPATH number based
    naming schema for ibmveth devices. (LP: #1561096)
  * Don't set SYSTEMD_READY=0 on DM_UDEV_DISABLE_OTHER_RULES_FLAG=1 devmapper
    devices with "change" events, as this causes spurious unmounting with
    multipath devices. (LP: #1565969)
  * Fix bogus "No [Install] section" warning when enabling a unit with full
    path. (LP: #1563590)
  * debian/tests/cmdline-upstart-boot: In test_rsyslog(), check for messages
    from dbus instead of NetworkManager. NM 1.2 does not seem to log to syslog
    by default any more.
  * Bump Standards-Version to 3.9.8 (no changes necessary).
  * debian/tests/boot-smoke: Add some extra debugging if there are pending
    jobs after 10s, to figure out why lightdm is sometimes "restarting".
    (for LP #1571673)
  * debian/tests/boot-smoke: Configure dummy X.org driver (like in the
    boot-and-services test), to avoid lightdm randomly fail. (LP: #1571673)
  * Move Debian specific patches into debian/patches/debian (which translates
    to "Gbp-Pq: Topic debian" with pq). This keeps upstream vs. Debian
    patches separated without the comments in debian/patches/series (which
    always get removed by "pq export").
  * Don't ship an empty /etc/X11/xinit/xinitrc.d/ directory, this isn't
    supported in Debian. (Closes: #822198)
  * udev: Mark nbd as inactive until connected. (Closes: #812485)
  * On shutdown, unmount /tmp before disabling swap. (Closes: #788303)
  * debian/systemd-coredump.postinst: Do daemon-reload before starting
    systemd-coredump, as the unit file may have changed on upgrades.
    (Closes: #820325)
  * Set MAC based name for USB network interfaces only for universally
    administered (i. e. stable) MACs, not for locally administered (i. e.
    randomly generated) ones. Drop /lib/systemd/network/90-mac-for-usb.link
    (as link files don't currently support globs for MACAddress=) and replace
    with an udev rule in /lib/udev/rules.d/73-special-net-names.rules.
    (Closes: #812575, LP: #1574483)

 -- Martin Pitt <mpitt@debian.org>  Mon, 25 Apr 2016 11:08:11 +0200

systemd (229-4) unstable; urgency=medium

  * Fix assertion crash when processing a (broken) device without a sysfs
    path. (Closes: #819290, LP: #1560695)
  * Fix crash when shutdown is issued from a non-tty. (LP: #1553040)
  * networkd: Stay running while any non-loopback interface is up.
    (Closes: #819414)
  * Fix reading uint32 D-Bus properties on big-endian.
  * Fix crash if an udev device has many tags or devlinks. (LP: #1564976)
  * systemctl, loginctl, etc.: Don't start polkit agent when running as root.
    (LP: #1565617)
  * keymap: Add Add HP ZBook (LP: #1535219) and HP ProBook 440 G3.
  * systemd.resource-control.5: Fix links to cgroup documentation on
    kernel.org. (Closes: #819970)
  * Install test-udev into libudev-dev, so that we have it available for
    autopkgtests.
  * Add "udev" autopkgtest for running the upstream test/udev-test.pl.

 -- Martin Pitt <mpitt@debian.org>  Thu, 07 Apr 2016 08:11:10 +0200

systemd (229-3) unstable; urgency=medium

  [ Martin Pitt ]
  * debian/tests/timedated: Add tests for "timedatectl set-local-rtc".
  * Be more tolerant in parsing /etc/adjtime.
  * debian/systemd.postinst: Don't fail package installation if systemctl
    daemon-reload trigger fails. This does not fix the root cause of the
    reload failures, but at least causes fewer packages to be in a broken
    state after upgrade, so that a reboot or apt-get -f install have a much
    higher chance in succeeding. (For bugs like LP #1502097 or LP #1447654)
  * debian/tests/networkd: Skip test_hogplug_dhcp_ip6 when running against
    upstream as well.
  * debian/tests/boot-and-services: Wait for units to stop with a "systemctl
    is-active" loop instead of static sleeps.
  * debian/tests/networkd: Skip DHCPv6 tests for downstream packages too. This
    is an actual regression in networkd-229, to be investigated. But this
    shouldn't hold up reverse dependencies.
  * Fix assertion in add_random(). (LP: #1554861)
  * debian/tests/boot-and-services: Don't assert on "Stopped Container c1"
    message in NspawnTests.test_service(), this is sometimes not present. Just
    check that the unit did not fail.
  * Add "adduser" dependency to systemd-coredump, to quiesce lintian.
  * Bump Standards-Version to 3.9.7 (no changes necessary).
  * Fix timespec parsing by correctly initializing microseconds.
    (Closes: #818698, LP: #1559038)
  * networkd: Add fallback if FIONREAD is not supported. (Closes: #818488)
  * Cherry-pick various fixes from upstream master.
    - Fixes logout when changing the current target. (Closes: #805442)

  [ Evgeny Vereshchagin ]
  * debian/tests/boot-and-services: Search systemd-coredump's output by
    SYSLOG_IDENTIFIER.
  * Add missing "Recommends: btrfs-tools" to systemd-container.
  * Add systemd-coredump postinst/prerm to start/stop systemd-coredump.socket
    without a reboot. (Closes: #816767)

  [ Felipe Sateler ]
  * Set the paths of loadkeys and setfont via configure arguments, not a patch

 -- Martin Pitt <mpitt@debian.org>  Mon, 21 Mar 2016 14:11:44 +0100

systemd (229-2) unstable; urgency=medium

  * time-util: map ALARM clockids to non-ALARM clockids in now(), to work on
    architectures which don't support CLOCK_BOOTTIME_ALARM. Fixes FTBFS on
    many architectures.
  * debian/systemd.postinst: Add missing newline to /etc/adjtime migration.
    (See #699554)
  * debian/systemd.postinst: Only try to enable tmp.mount if we actually
    copied it to /etc. Don't try to enable a generated unit. (LP: #1545707)
  * debian/tests/boot-and-services: Increase timeouts of test_bash_crash from
    5 to 10 seconds, and sync the journal after every iteration.
  * debian/extra/checkout-upstream: Try again after one minute if git checkout
    fails, to avoid failures from transient network errors.
  * debian/tests/systemd-fsckd: Use grub.d/50-cloudimg-settings.cfg as a
    template for generating our custom one instead of 90-autopkgtest.cfg. The
    latter does not exist on non-x86 architectures and is not relevant for
    this test.
  * debian/tests/boot-and-services: Skip journal test for test_bash_crash when
    running against upstream, as this currently fails most of the time. To be
    investigated.
  * debian/tests/networkd: Skip test_coldplug_dhcp_ip6 when running against
    upstream, as this is brittle there. To be investigated.
  * debian/tests/bootchart: Skip test if bootchart is not available or
    testing in upstream mode. bootchart got removed from master and will be
    moved to a separate repository.
  * debian/tests/boot-and-services: Show verbose journal output on failure in
    nspawn test, and sync journal before.
  * Move systemd-coredump socket and service into systemd-coredump binary
    package.
  * Revert changing the default core dump ulimit and core_pattern. This
    completely breaks core dumps without systemd-coredump. It's also
    contradicting core(8). (Closes: #815020)
  * Fix addresses for type "sit" tunnels. (Closes: #816132)
  * networkd: Go back to letting the kernel handle IPv6 router advertisements,
    as networkd's own currently has too many regressions. Thanks to Stefan
    Lippers-Hollmann for investigating this! (Closes: #814566,
    #814667, #815586, #815884, #815793)

 -- Martin Pitt <mpitt@debian.org>  Sun, 28 Feb 2016 22:16:12 +0100

systemd (229-1) unstable; urgency=medium

  * New upstream release 229.
    - Fix systemctl behaviour in chroots. (Closes: #802780)
    - Fix SELinux context of /run/user/$UID. (Closes: #775651)
    - Add option to optionally turn of color output. (Closes: #783692)
    - Don't git-ignore src/journal-remote/browse.html. (Closes: #805514)
    - Do not warn about Wants depencencies on masked units. (LP: #1543282)
  * debian/systemd.install: Ship the new systemd-resolve.
  * libsystemd0.symbols: Add new symbols from this release.
  * systemd-coredump.postinst: Create systemd-coredump system user.
  * debian/tests/systemd-fsckd: Tame overly strict test for failed plymouth
    unit, which is a race condition with plymouthd auto-stopping.
    (LP: #1543144)
  * Drop timedated-don-t-rely-on-usr-being-mounted-in-the-ini.patch.
    initramfs-tools has mounted /usr since Jessie, and tzdata now creates
    /etc/localtime as a symlink too (see #803144).
  * Use-different-default-paths-for-various-binaries.patch: Drop path changes
    for setcap (which is already a build dep and not used at all) and sulogin
    (which is now in util-linux).
  * Remove obsolete udev maintainer script checks:
    - Drop check for kernel >= 2.6.32, which released in 2009.
    - Drop restarting of some daemons due to the devtmpfs migration, which
      happened before the above kernel even.
    - Drop support for forcing upgrades on kernels known not to work via
      /etc/udev/kernel-upgrade. Don't pretend that this would help, as users
      could end up with a non-bootable system. Always fail early in preinst
      when it's still possible to install a working kernel.
    - Drop postinst test for "running in containers" -- it's actually possible
      to run udev in containers if you mount /sys r/w and you know what you
      are doing. Also, the init.d script and systemd service do that check
      again.
    - Keep the kernel feature and chroot checks, as these are still useful.
      Simplify check_kernel_features() by eliminating some variables.
    - Drop debconf templates. Two of them are obsolete, and having
      CONFIG_SYSFS_DEPRECATED is now so implausible that this doesn't warrant
      the overhead and translator efforts.
  * Drop debian/tests/ifupdown-hotplug. The units moved into ifupdown, so the
    test should go there too (see #814312).
  * debian/tests/control: Reorder tests and add a comment which ones should
    not be run for an upstream build.
  * debian/tests/control: Rearrange tests and avoid removing test dependencies
    to minimize testbed resets.
  * Add debian/extra/checkout-upstream: Script to replace the current
     source with a checkout of an upstream pull request, branch, or commit,
     and remove debian/patches/. Call from debian/rules if $TEST_UPSTREAM is
     set. This will be used for upstream CI.
  * Enable seccomp support on powerpc, ppc64el, and s390x.

 -- Martin Pitt <mpitt@debian.org>  Thu, 11 Feb 2016 21:02:39 +0100

systemd (228-6) unstable; urgency=medium

  * Make-run-lock-tmpfs-an-API-fs.patch: Drop /run/lock from
    tmpfiles.d/legacy.conf to avoid the latter clobbering the permissions of
    /run/lock. Fixes fallout from cleanup in -5 that resulted /run/lock to
    have 0755 permissions instead of 1777. (LP: #1541775)

 -- Martin Pitt <mpitt@debian.org>  Thu, 04 Feb 2016 11:46:54 +0100

systemd (228-5) unstable; urgency=medium

  [ Martin Pitt ]
  * Drop systemd-vconsole-setup.service: It has never been installed/used in
    Debian and is not necessary for Ubuntu any more.
  * Drop halt-local.service. This has never been documented/used in Debian.
    (LP: #1532553)
  * debian/extra/initramfs-tools/scripts/init-bottom/udev: Prefer "nuke"
    again, it comes from klibc-utils. But fall back to "rm" if it does not
    exist.
  * systemd-timesyncd.service.d/disable-with-time-daemon.conf: Also don't run
    if /usr/sbin/VBoxService exists, as virtualbox-guest-utils already
    provides time synchronization with the host. (Closes: #812522)
  * Drop Michael Stapelberg from Uploaders:, he stopped maintenance long ago.
    Thanks Michael for your great work in the past!
  * Replace "sysv-rc" dependency with Conflicts: openrc, file-rc. The
    rationale from #739679 still applies, but with the moving of
    {invoke,update}-rc.d to init-system-helpers we don't actually need
    anything from sysv-rc any more other than the assumption that SysV init
    scripts are enabled in /etc/rc?.d/ for the SysV generator to work (and
    file-rc and openrc don't do that).
  * debian/tests/timedated: Verify /etc/localtime symlink. Skip verifying the
    /etc/timezone file (which is Debian specific) if $TEST_UPSTREAM is set.
  * debian/tests/localed-locale: Check /etc/locale.conf if $TEST_UPSTREAM is
    set.
  * debian/tests/localed-x11-keymap: Test /etc/X11/xorg.conf.d/00-keyboard.conf
    if $TEST_UPSTREAM is set.
  * debian/tests/boot-and-services: Check for reaching graphical.target
    instead of default.target, as the latter is a session systemd state only.
  * debian/tests/boot-and-services: Skip tests which are known to fail/not
    applicable with testing upstream builds.
  * Drop Fix-up-tmpfiles.d-permissions-properly.patch:
    - /run/lock is already created differently by
      Make-run-lock-tmpfs-an-API-fs.patch, and contradicts to that.
    - /run/lock/lockdev/ isn't being used anywhere and got dropped
      upstream; backport the patch (tmpfiles-drop-run-lock-lockdev.patch).
    - Move dropping of "group:wheel" (which has never existed in Debian) into
      debian/rules, to also catch occurrences in other parts of the file which
      the static patch would overlook.
  * Shorten persistent identifier for CCW network interfaces (on s390x only).
    (LP: #1526808)
  * debian/rules: If $TEST_UPSTREAM is set (when building/testing upstream
    master instead of distro packages), don't fail on non-installed new files
    or new library symbols.
  * Add systemd-sysv conflict to upstart-sysv, and version the upstart
    conflict. This works with both Debian's and Ubuntu's upstart packages.

  [ Michael Biebl ]
  * Drop support for the /etc/udev/disabled flag file. This was a workaround
    for udev failing to install with debootstrap because it didn't use
    invoke-rc.d and therefor was not compliant with policy-rc.d. See #520742
    for further details. This is no longer the case, so supporting that file
    only leads to confusion about its purpose.
  * Retrigger cleanup of org.freedesktop.machine1.conf and
    hwclock-save.service now that dpkg has been fixed to correctly pass the
    old version to postinst on upgrade. (Closes: #802545)
  * Only ship *.link files as part of the udev package. The *.network files
    are solely used by systemd-networkd and should therefor be shipped by the
    systemd package. (Closes: #808237)
  * Cherry-pick a few fixes from upstream:
    - Fix unaligned access in initialize_srand(). (Closes: #812928)
    - Don't run kmod-static-nodes.service if module list is empty. This
      requires kmod v23. (Closes: #810367)
    - Fix typo in systemctl(1). (Closes: #807462)
    - Fix systemd-nspawn --link-journal=host to not fail if the directory
      already exists. (Closes: #808222)
    - Fix a typo in logind-dbus.c. The polkit action is named
      org.freedesktop.login1.power-off, not org.freedesktop.login1.poweroff.
    - Don't log an EIO error in gpt-auto-generator if blkid finds something
      which is not a partition table. (Closes: #765586)
    - Apply ACLs to /var/log/journal and also set them explicitly for
      system.journal.
  * Only skip the filesystem check for /usr if the /run/initramfs/fsck-usr
    flag file exists. Otherwise we break booting with dracut which uses
    systemd inside the initramfs. (Closes: #810748)
  * Update the instructions in README.Debian for creating /var/log/journal.
    They are now in line with the documentation in the systemd-journald(8) man
    page and ensure that ACLs and group permissions are properly set.
    (Closes: #800947, #805617)
  * Drop "systemctl daemon-reload" from lsb init-functions hook. This is no
    longer necessary as invoke-rc.d and init-system-helpers take care of this
    nowadays.

 -- Martin Pitt <mpitt@debian.org>  Wed, 03 Feb 2016 10:09:46 +0100

systemd (228-4) unstable; urgency=medium

  * debian/udev.README.Debian: Add alternative way of disabling ifnames.
    (Closes: #809339)
  * Put back /lib/udev/hotplug.functions, until the three remaining packages
    that use it stop doing so. (Closes: #810114)
  * debian/udev.README.Debian: Point out that any change to interface naming
    rules requires an initrd update.

 -- Martin Pitt <mpitt@debian.org>  Mon, 11 Jan 2016 07:12:40 +0100

systemd (228-3) unstable; urgency=medium

  [ Martin Pitt ]
  * debian/rules: Remove temporary debug output from test failures again. All
    Debian buildd kernels are recent enough now, but add a check for kernels
    older than 3.13 and ignore test failures for those.
  * debian/tests/networkd: Factor out dnsmasq specific test "router" setup, so
    that we can test against other implementations.
  * debian/tests/networkd: Add router setup using an (isolated) networkd
    process for configuring the veths and DHCP server.
  * debian/tests/networkd: On failure, only show journal for current test.
  * systemd-networkd-resolvconf-update.service: Wait for getting a name
    server, not just for getting online.
  * debian/tests/boot-and-services: Wait until bash crash stack trace is in
    the journal before asserting on it. Also relax RE to work on non-x86
    architectures.
  * debian/tests/networkd: If /etc/resolv.conf already has three nameservers,
    accept that too (as then the additional test one can't be added any more).
  * Fix FTBFS on x32. Thanks Helmut Grohne! (Closes: #805910)
  * debian/tests/networkd: For IPv6 tests, also wait for IPv4 address to
    arrive; s-n-wait-online already exits after getting an IPv6 address, but
    we verify both.
  * debian/tests/boot-and-services: Don't check for "Requesting system
    poweroff" log message in nspawn test, current upstream master does not
    write that any more. Instead check for "Stopped Container c1".
  * Add "storage" autopkgtest. Initially this covers some basic use cases with
    LUKS cryptsetup devices.
  * Add acl build dependency (for <!nocheck>). Current upstream master now
    needs it for some test cases.
  * debian/extra/initramfs-tools/scripts/init-bottom/udev: Use "rm -rf"
    instead of "nuke". The latter does not exist any more in current
    initramfs-tools.
  * Ignore test failures during "make check" if /etc/machine-id is missing
    (like in ancient local schroots). (Closes: #807884)
  * debian/extra/rules/80-debian-compat.rules: Remember which device got the
    "cdrw", "dvd", or "dvdrw" symlink to avoid changing links on device
    events. (Closes: #774080). Drop the rule for the "cdrom" symlink as that
    is already created in 60-cdrom_id.rules.
  * Eliminate "hotplug.functions" udev helper and put the logging functions
    directly into net.agent. This simplifies the migration of the latter to
    ifupdown.
  * Adjust manpages to keep /usr/lib/systemd/{user*,boot,ntp-units.d,modules*}
    paths, only keep /lib/systemd/{system*,network}. (Closes: #808997)
  * debian/udev.README.Debian: Fix typo and slight wording improvement.
    (Closes: #809513)
  * Drop net.agent, 80-networking.rules, and ifup@.service. These moved to
    ifupdown 0.8.5 now. Add Breaks: to earlier versions.

  [ Michael Biebl ]
  * Bump Build-Depends on libdw-dev to (>= 0.158) as per configure.ac.
    (Closes: #805631)
  * Make sure all swap units are ordered before the swap target. This avoids
    that swap devices are being stopped prematurely during shutdown.
    (Closes: #805133)
  * Drop unneeded /etc/X11/xinit/xinitrc.d/50-systemd-user.sh from the package
    and clean up the conffile on upgrades. We have the dbus-user-session
    package in Debian to properly enable the D-Bus user-session mode which
    also takes care of updating the systemd --user environment.
    (Closes: #795761)
  * Stop testing for unknown arguments in udev maintainer scripts.
  * Drop networking.service.d/systemd.conf. The ifupdown package now ships a
    proper service file so this drop-in file is no longer necessary.

  [ Andreas Henriksson ]
  * Fix LSB init hook to not reload masked services. (Closes: #804882)

 -- Martin Pitt <mpitt@debian.org>  Sat, 02 Jan 2016 17:42:56 +0100

systemd (228-2) unstable; urgency=medium

  * Remove wrong endianness conversion in test-siphash24 to fix FTBFS on
    big-endian machines.
  * Bump libseccomp-dev build dependency to indicate required versions for
    backporting to jessie. (Closes: #805497)

 -- Martin Pitt <mpitt@debian.org>  Thu, 19 Nov 2015 11:37:45 +0100

systemd (228-1) unstable; urgency=medium

  [ Martin Pitt ]
  * New upstream release:
    - Fix journald killing by watchdog. (Closes: #805042)
    - Drop check for /etc/mtab. (Closes: #802025)
    - Follow unit file symlinks in /usr, but not /etc when looking for
      [Install] data, to avoid getting confused by Aliases. (Closes: #719695)
    - journalctl: introduce short options for --since and --until.
      (Closes: #801390)
    - journald: Never accept fds from file systems with mandatory locking.
      (LP: #1514141)
    - Put nspawn containers in correct slice. (LP: #1455828)
  * Cherry-pick some networkd fixes from trunk to fix regressions from 228.
  * debian/rules: Configure with --as-needed to avoid unnecessary binary
    dependencies.
  * systemd-networkd-resolvconf-update.service: Increase StartLimitBurst, as
    this might be legitimately called several times in quick succession. If
    that part of the "networkd" autopkgtest fails, show the journal log for
    that service for easier debugging.
  * debian/tests/boot-and-services: Add test case for systemd-coredump.
  * Add systemd-coredump postinst/prerm to enable/disable this without a
    reboot.
  * debian/tests/networkd: Check for systemd-networkd-wait-online in /usr as
    well, for usage in other distros.
  * debian/tests/logind: Skip suspend test if the kernel does not support
    suspend.
  * debian/tests/logind: Split tests into functions.
  * debian/tests/boot-and-services: Ignore failures of console-setup.service,
    to work around LP: #1516591.
  * debian/tests/control: Restrict boot-smoke test to isolation-machine, it
    does not currently work well in LXC.
  * debian/tests/networkd: Add new test cases for "DHCP=all, IPv4 only,
    disabling RA" (which should always be fast), "DHCP=all, IPv4 only" (which
    will require a longer timeout due to waiting 12s for a potential IPv6 RA
    reply), and "DHCP=ipv4" (with and without RA).
  * debian/tests/networkd: Fix UnicodeDecodeError under 'C' locale.
  * debian/tests/networkd: Show networkctl and journal output on failure.
  * debian/tests/networkd: Fix bytes vs. string TypeError in the IPv6 polling.
    (LP: #1516009)
  * debian/tests/networkd: Show contents of test .network file on failure.
  * debian/tests/networkd: Skip if networkd is already running (safer when
    running on real systems), and add copyright header.
  * Bump util-linux dependencies to >= 2.27.1 to ensure that the mount monitor
    ignores /etc/mtab.

  [ Felipe Sateler ]
  * Enable elfutils support for getting stack traces for systemd-coredump.
  * libnss-my{machines,hostname}.postrm: do not remove entries from
    nsswitch.conf if there are packages from other architectures remaining.

  [ Michael Biebl ]
  * Drop systemd-setup-dgram-qlen.service. This has been made obsolete by
    upstream commit 1985486 which bumps net.unix.max_dgram_qlen to 512 early
    during boot.
  * Various cleanups to the udev maintainer scripts:
    - Remove unused tempdir() function.
    - Properly stop udev daemon on remove.
    - Stop killing udev daemon on failed upgrades and drop the corresponding
      starts from preinst.
    - Stop masking systemd-udevd.service and udev.service during upgrades. We
      restart the udev daemon in postinst, so those masks seem unnecessary.

 -- Martin Pitt <mpitt@debian.org>  Wed, 18 Nov 2015 16:11:59 +0100

systemd (227-3) unstable; urgency=medium

  [ Martin Pitt ]
  * debian/tests/logind: Add tests for scheduled shutdown with and without
    wall message.
  * Import upstream fix for not unmounting system mounts (#801361) and drop
    our revert patch.
  * debian/tests/boot-smoke: Apply check for failed unmounts only to user
    systemd processes, i. e. not to pid 1.
  * Drop Fix-usr-remount-failure-for-split-usr.patch. Jessie has a new enough
    initramfs-tools already, and this was just an error message, not breaking
    the boot.
  * Drop debian-fixup.service in favor of using a tmpfiles.d clause, which is
    faster.
  * Drop Order-remote-fs.target-after-local-fs.target.patch. It's mostly
    academic and only applies to the already known-broken situation that rcS
    init.d scripts depend on $remote_fs.
  * Replace reversion of sd_pid_notify_with_fds() msg_controllen fix with
    proper upstream fix to never block on sending messages on NOTIFY_SOCKET
    socket.
  * Drop check for missing /etc/machine-id on "make check" failure; this isn't
    happening on current buildds any more.
  * Drop Disable-tests-which-fail-on-buildds.patch, to re-evaluate what still
    fails and needs fixing. On failure, show kernel version and /etc/hosts
    to be able to debug them better. The next upload will make the necessary
    adjustments to fix package builds again.

  [ Michael Biebl ]
  * Drop dependency on udev from the systemd package. We don't need udev
    within a container, so this allows us to trim down the footprint by not
    installing the udev package. As the udev package has Priority: important,
    it is still installed by default though.
  * Include the status of the udev package when filing a bug report against
    systemd, and vice versa.
  * Use filter instead of findstring, since findstring also matches
    substrings and we only want direct matches.
  * systemd.bug-script: Fix typo. (Closes: #804512)
  * Re-add bits which call SELinux in systemd-user pam service.
    (Closes: #804565)

  [ Felipe Sateler ]
  * Add libnss-resolve package. (Closes: #798905)
  * Add systemd-coredump package. This Conflicts/Replaces/Provides a new
    "core-dump-handler" virtual package. (Closes: #744964)

 -- Martin Pitt <mpitt@debian.org>  Wed, 11 Nov 2015 15:04:26 +0100

systemd (227-2) unstable; urgency=medium

  * Revert "sd_pid_notify_with_fds: fix computing msg_controllen", it causes
    connection errors from various services on boot. (Closes: #801354)
  * debian/tests/boot-smoke: Check for failed unmounts. This reproduces
    #801361 (but not in a minimal VM, just in a desktop one).
  * Revert "core: add a "Requires=" dependency between units and the
    slices they are located in". This causes user systemd instances to try and
    unmount system mounts (and succeed if you login as root).
    (Closes: #801361)

 -- Martin Pitt <mpitt@debian.org>  Fri, 09 Oct 2015 12:34:27 +0200

systemd (227-1) unstable; urgency=medium

  * New upstream release.
    - Bump watchdog timeout for shipped units to 3 min. (Closes: #776460)
    - gpt-auto-generator: Check fstab for /boot entries. (Closes: #797326)
    - Fix group of RuntimeDirectory dirs. (Closes: #798391)
    - Support %i (and other macros) in RuntimeDirectory. (Closes: #799324)
    - Bump util-linux/libmount-dev dependencies to >= 2.27.
  * debian/libsystemd0.symbols: Add new symbols for this release.
  * debian/extra/initramfs-tools/hooks/udev: Copy all
    /etc/udev/rules.d/*.rules rules which are not merely overriding the one in
    /lib/, not just 70-persistent-net.rules.  They might contain network names
    or other bits which are relevant for the initramfs. (Closes: #795494)
  * ifup@.service: Drop PartOf=network.target; we don't want to stop these
    units during shutdown. Stopping networking.service already shuts down the
    interfaces, but contains the safeguard for NFS or other network file
    systems. Isolating emergency.target still keeps working as before as well,
    as this also stops networking.service. (Closes: #761909, LP: #1492546)

 -- Martin Pitt <mpitt@debian.org>  Thu, 08 Oct 2015 11:34:35 +0200

systemd (226-4) unstable; urgency=medium

  * debian/tests/logind: Be more verbose on failures.
  * Revert networkd calling if-{up,post-down}.d/ scripts. About half of the
    existing hooks are not relevant or even actively detrimental when running
    with networkd. For the relevant ones, a lot of them should be fixed in the
    projects themselves (using IP_FREEBIND etc.). (Closes: #798625)
  * Add systemd-networkd-resolvconf-update.{path,service} units to send DNS
    server updates from networkd to resolvconf, if installed and enabled.
  * Don't restart logind on upgrades any more. This kills X.org (#798097)
    while logind doesn't save/restore its open fds (issue #1163), and also
    gets confused about being idle in between (LP: #1473800)

 -- Martin Pitt <mpitt@debian.org>  Fri, 02 Oct 2015 13:44:28 +0200

systemd (226-3) unstable; urgency=medium

  [ Martin Pitt ]
  * README.Debian: Fix "other" typo. Thanks Salvatore Bonaccorso.
    (Closes: #798737)

  [ Michael Biebl ]
  * Stop building the compat library packages and drop them for good.
  * Update debian/copyright.

 -- Michael Biebl <biebl@debian.org>  Sat, 19 Sep 2015 19:06:51 +0200

systemd (226-2) unstable; urgency=medium

  * debian/udev.init: Mount /dev file system with nosuid. (LP: #1450960)
  * udev.postinst: udev 226 introduced predictable interface names for virtio.
    Create /etc/systemd/network/50-virtio-kernel-names.link on upgrade to
    disable this, to avoid changing e. g. "eth0" to "ens3" in QEMU instances
    and similar environments. (Closes: #799034)

 -- Martin Pitt <mpitt@debian.org>  Tue, 15 Sep 2015 15:21:09 +0200

systemd (226-1) unstable; urgency=medium

  [ Martin Pitt ]
  * New upstream release:
    - Fix scheduled shutdown to not shut down immediately. (Closes: #797763)
    - Fix description of CPE_NAME in os-release(5). (Closes: #797768)
  * debian/libsystemd0.symbols: Add new symbols from this release.
  * Enable libseccomp support for mips64, mips64el, and x32. (Closes: #797403)
  * debian/tests/networkd: Add hotplug tests.
  * Make networkd call if-up.d/ scripts when it brings up interfaces, to
    become compatible with ifupdown and NetworkManager for packages shipping
    hooks. (LP: #1492129)
    - Add debian/extra/systemd-networkd-dispatcher.c: suid root wrapper for
      calling if-up.d/ or if-post-down.d/ hook scripts. Install it as
      root:systemd-networkd 4754 so that only networkd can run it.
    - Add networkd-call-systemd-networkd-dispatcher-when-links.patch: Call the
      above wrapper when links go up/down.
    - debian/tests/networkd: Verify that if-up.d/ and if-post-down.d/ scripts
      get run for a networkd managed interface.
    - Note that if-pre-up.d/ and if-down.d/ scripts are *not* being called, as
      they are often not applicable for networkd (if-pre-up.d) and unreliable
      (if-down.d).
  * Drop udev-finish. We needed this for the autogenerated CD and network
    interface names, but both are gone now.
  * Drop debian/udev.udev-fallback-graphics.upstart. The vesafb module has
    been compiled into the kernel in both Debian and Ubuntu for a fair while,
    this never had a systemd equivalent, and Debian never shipped the
    accompanying rules for determining $PRIMARY_DEVICE_FOR_DISPLAY.
  * debian/control: Remove some boilerplate from the long descriptions, to
    more easily get to the point what a specific package actually does.
  * debian/README.Debian: As systemd is the default init now, replace the
    documentation how to switch to systemd with how to switch back
    (temporarily or permanently) to SysV init. Also move that paragraph to the
    bottom as it's now less important.
  * debian/README.Debian: Add a hint why you may want to enable persistent
    journal, and suggest to uninstall system-log-daemon to avoid duplicate
    logging.
  * debian/README.Debian: Add documentation about networkd integration.
  * Rename 01-mac-for-usb.link to 90-mac-for-usb.link so that it becomes
    easier to override.
  * debian-fixup.service just has one purpose now (make /etc/mtab a symlink),
    so drop the debian/extra/debian-fixup shell script and put the ln command
    directly into debian-fixup.service. Update the description.
  * debian/tests/networkd: Check that /etc/resolv.conf gets the DHCP's
    nameserver in case it is a symlink (i. e. dynamically managed by
    systemd-resolved or resolvconf).
  * systemd-networkd-dispatcher: Also pass on the DNS server list to if-up.d/
    as $IF_DNS_NAMESERVERS, so that resolvconf or similar programs work as
    expected.
  * Drop debian/systemd-journal-remote.postrm: Removing system users is
    potentially dangerous (there might be a leftover process after purging).

  [ Michael Biebl ]
  * Drop libsystemd-login-dev. All reverse dependencies have been updated to
    use libsystemd-dev directly.
  * Update build instructions to use "gbp clone" instead of "gbp-clone" as all
    gbp-* commands have been removed from git-buildpackage.

 -- Martin Pitt <mpitt@debian.org>  Thu, 10 Sep 2015 16:53:53 +0200

systemd (225-1) unstable; urgency=medium

  [ Martin Pitt ]
  * New upstream release.
    - Fixes FTBFS on alpha. (Closes: #792551)
    - Fixes machined state tracking logic. (Closes: #788269)
  * Add better fix for "systemctl link/enable" breakage with full paths.
    (LP: #1480310)
  * debian/rules: Add missing $(dh_options) in overridden debhelper targets.

  [ Felipe Sateler ]
  * Move conffile from systemd to systemd-container package (Closes: #797048)

  [ Michael Biebl ]
  * Drop unnecessary Conflicts/Replaces from systemd-journal-remote.
    None of the files in this package were previously shipped by systemd.
  * Create system users for systemd-journal-{gateway,remote,upload} when
    installing the systemd-journal-remote package.
  * Explicitly turn off the features we don't want in a stage1 build.
    Otherwise ./configure might enable them automatically if the build
    dependencies are installed and "dh_install --fail-missing" will then fail
    due to uninstalled files.
  * Enable GnuTLS support as systemd-journal-remote makes sense mostly with
    encryption enabled.
  * Rely on build profiles to determine which packages should be skipped
    during build and no longer specify that manually.
  * Drop our patch which removes rc-local-generator.
    rc-local.service acts as an ordering barrier even if its condition is
    false, because conditions are evaluated when the service is about to be
    started, not when it is enqueued. We don't want this ordering barrier on
    systems that don't need/use /etc/rc.local.

 -- Michael Biebl <biebl@debian.org>  Sun, 30 Aug 2015 21:18:59 +0200

systemd (224-2) unstable; urgency=medium

  [ Martin Pitt ]
  * Skip systemd-fsckd autopkgtest if /run/initramfs/fsck-root exists, i. e.
    the initramfs already ran fsck.
  * Fix broken ACL in tmpfiles.d/systemd.conf. (Closes: #794645, LP: #1480552)
  * Add debian/tests/unit-config: Test "systemctl link"; reproduces LP#1480310.
  * Add a hack to unbreak "systemctl link". (LP: #1480310)
  * debian/extra/rules-ubuntu/40-hyperv-hotadd.rules: Also apply to Xen, and
    rename to 40-vm-hotadd.rules.
  * Fix networkd crash. (Closes: #796358)
  * debian/rules: Remove all files/empty dirs in systemd which are already
    shipped by systemd-* or udev, instead of an explicit list.
  * Bump "mount" dependency to >= 2.26, to ensure "swapon -o" availability.
    (Closes: #796389)
  * Install /lib/systemd/network/* into udev instead of systemd, as it's
    really udev which is evaluating these.
  * Split out "systemd-container" package with machined and nspawn and enable
    importd. Add new libbz2-dev, zlib1g-dev, and libcurl-dev build deps.
    (LP: #1448900)
  * Move transitional libgcrypt11-dev build dep to libgcrypt20-dev.
  * debian/rules: Limit check for libraries in /usr to systemd and udev
    packages, as other packages like systemd-containers can (and do) link to
    /usr.
  * Build-depend on dpkg-dev (>= 1.17.14) and bump debhelper version for build
    profiles support.
  * Drop "display-managers" autopkgtest, obsolete with dropped
    default-display-manager-generator.
  * boot-and-services autopkgtest: Add systemd-container test dependency for
    the nspawn tests.
  * Don't enable audit support when building with "stage1" profile, to avoid
    circular build dep.

  [ Helmut Grohne ]
  * Improve support for cross-building and bootstrapping.

  [ Michael Biebl ]
  * Drop default-display-manager-generator. All major desktops now use a
    display manager which support the new scheme and setup the
    /etc/systemd/system/display-manager.service symlink correctly.
  * Add new binary package "systemd-journal-remote" with tools for
    sending/receiving remote journal logs:
    systemd-journal-{remote,upload,gatewayd}. (Closes: #742802, LP: #1480952)

 -- Martin Pitt <mpitt@debian.org>  Tue, 25 Aug 2015 12:40:35 +0200

systemd (224-1) unstable; urgency=medium

  * New upstream release.
  * boot-and-services autopkgtest: Ignore thermald. Since 1.4.3-2 it starts by
    default, but fails in most virtual envs.

 -- Martin Pitt <mpitt@debian.org>  Sat, 01 Aug 2015 13:38:57 +0200

systemd (223-2) unstable; urgency=medium

  * Don't enable gnu-efi on ARM. It FTBFSes and cannot really be tested now as
    there is no available hardware.
  * debian/extra/initramfs-tools/hooks/udev: Don't fail if
    /etc/systemd/network/ does not exist. (Closes: #794050)

 -- Martin Pitt <mpitt@debian.org>  Thu, 30 Jul 2015 08:25:51 +0200

systemd (223-1) unstable; urgency=medium

  * New upstream release:
    - Fix systemd-bootchart crash. (Closes: #792403)
    - Trim list of files in /usr/share/doc/systemd/. (Closes: #791839)
    - Fix "Invalid argument" failure with some  journal files.
      (Closes: #792090)
    - tmpfiles: Don't recursively descend into journal directories in /var.
      (Closes: #791897)
    - Don't frequently wake up on disabled TimeoutIdleSec=, in particular in
      automount timers. (LP: #1470845)
    - tmpfiles: Don't delete lost+found/. (Closes: #788193)

  [ Michael Biebl ]
  * udev: Remove obsolete rm_conffile/mv_conffile functions from udev.preinst.
    The udev package is using dpkg-maintscripts-helper now to remove obsolete
    conffiles.
  * systemd: Remove obsolete conffile clean up from pre-wheezy.
  * udev-udeb: Remove scsi_wait_scan hack from the start-udev script as well.

  [ Martin Pitt ]
  * Enable GNU EFI support and add gnu-efi build dep. This enables/ships the
    systemd EFI boot loader. (Closes: #787720, LP: #1472283)
  * networkd autopkgtest: More robust/forceful killing of dnsmasq.
  * ifup@.service: Drop "oneshot" to run ifup in the background during boot.
    This avoids blocking network.target on boot with unavailable hotplug
    interfaces in /etc/network/interfaces. (Closes: #790669, LP: #1425376)
  * systemd.postinst: Avoid confusing error message about
    /run/systemd/was-enabled not existing on reconfiguring.
  * debian/extra/initramfs-tools/hooks/udev: Drop some redundant code.
  * Fix networkd-wait-online -i to properly wait for the given interfaces
    only.
  * Drop debian/extra/base-installer.d/05udev: We use net.ifnames by default
    now, thus we don't need to copy 70-persistent-*.rules any more.
  * debian/extra/start-udev: Run d-i's udevd with "notice" log level, just
    like we did in the initramfs in 219-10.
  * Fix size explosion of networkd (post-223 patch from trunk).

  [ Julian Wollrath ]
  * Copy all .link interface naming definitions to initramfs. (Closes: #793374)

  [ Felipe Sateler ]
  * nss-my*.postinst: configure at the end of the hosts line, not before
    files. (Closes: #789006)

 -- Martin Pitt <mpitt@debian.org>  Thu, 30 Jul 2015 00:02:26 +0200

systemd (222-2) unstable; urgency=medium

  [ Adam Conrad ]
  * debian/udev-udeb.install: Install new bits for net.ifnames (LP: #1473542)
  * debian/extra/initramfs-tools/hooks/udev: Do the same for initramfs-tools.

  [ Martin Pitt ]
  * emergency.service: Wait for plymouth to shut down. Fixes invisible
    emergency shell with plymouth running endlessly. (LP: #1471258)
  * Add "networkd" autopkgtest. Covers basic DHCP on IPv4 and IPv4+6 on a veth
    device.

  [ Michael Biebl ]
  * Bump package priorities of systemd and systemd-sysv to important to match
    what has been used in the Debian archive since Jessie.
  * Drop scsi_wait_scan hack from the udev initramfs-tools script. This Linux
    kernel module has been broken since 2.6.30 and as a result was removed in
    3.5. The Debian Jessie kernel no longer ships this module.
    (Closes: #752775)
  * Drop libsystemd-journald-dev and libsystemd-id128-dev. There are no
    reverse dependencies left and we want to avoid new packages picking up
    a build dependency on those obsolete transitional packages.

 -- Michael Biebl <biebl@debian.org>  Wed, 15 Jul 2015 23:51:15 +0200

systemd (222-1) unstable; urgency=medium

  [ Martin Pitt ]
  * New upstream release:
    - Fix reload killing BusName= units. (Closes: #746151)
    - sysv-generator: detect invalid names and escape them. (Closes: #677075)
    - Document removal of PIDFile on daemon shutdown. (Closes: #734006)
    - Drop Revert-rules-fix-tests-for-removable-state.patch, the auto-suspend
      rules now got dropped entirely.
  * Add Revert-VT-reuse-patches.patch: Revert a couple of logind VT reuse
    patches which alternately broke lightdm and gdm.
  * debian/libsystemd0.symbols: Add new symbols from this release.
  * Disable test-netlink during package build, fails on some buildds.
  * udev.postinst: Don't call addgroup with --quiet, so that if the "input"
    group already exists as a non-system group you get a sensible error
    message. Some broken tutorials forget the --system option.
    (Closes: #769948, LP: #1455956)
  * systemd.postinst: Drop the --quiet from the addgroup calls as well, same
    reason as above. (Closes: #762275)
  * udev: Drop doc dir symlinking. It has caused too much trouble and only
    marginally helps to avoid duplication. Such duplication should be dealt
    with at the distro, not package level.
  * debian/rules: Entirely ignore $LD_PRELOAD instead of just libfakeroot in
    the link check, to also avoid libeatmydata. (Closes: #790546)
  * boot-and-services, display-managers autopkgtests: Install and configure
    dummy X.org driver, so that these work in headless machines/VMs.
  * systemd-fsckd autopkgtest: Stop using/asserting on lightdm, just check
    that default.target is active. lightdm is prone to fail in test
    environments, and fiddling with it in two other autopkgtests is
    sufficient.
  * debian/watch: Adjust to new upstream release model of only providing the
    github tag tarballs.
  * Drop dsl-modem.agent. It hasn't been maintained/tested for many years, few
    if any people actually use this, and this doesn't belong into udev.

  [ Michael Biebl ]
  * Stop building the Python 3 bindings. They were split into a separate
    source package upstream and are now built from src:python-systemd. See
    http://lists.freedesktop.org/archives/systemd-devel/2015-July/033443.html
  * Remove obsolete --disable-chkconfig configure option.
  * Move the man pages for libnss-myhostname, libnss-mymachines and udev.conf
    from systemd into the correct package. Move the zsh completion file for
    udevadm into the udev package as well. Add Breaks/Replaces accordingly.
    (Closes: #790879)
  * Drop rules which remove pre-generated files before build. The upstream
    tarball no longer ships any pre-generated files so this is no longer
    necessary.
  * Fix cleanup rule for Python byte code files.

 -- Michael Biebl <biebl@debian.org>  Wed, 08 Jul 2015 18:56:07 +0200

systemd (221-1) unstable; urgency=medium

  * New upstream release 221:
    - Fix persistent storage links for Xen devices. (LP: #1467151)
    - Drop all backported patches and port the others to new upstream release.
    - debian/rules: Drop workarounds for broken 220 tarball, 221 is fine.

  [ Michael Biebl ]
  * initramfs hook: Stop installing 55-dm.rules, 64-md-raid.rules,
    60-persistent-storage-lvm.rules and 60-persistent-storage-dm.rules.
    The mdadm, lvm2 and dmsetup package provide their own udev hooks nowadays
    to make sure their udev rules files are installed into the initramfs.
    Having the copy rules at two places is confusing and makes debugging
    harder.
  * Make it possible to skip building udeb packages via
    DEB_BUILD_OPTIONS="noudeb". This allows quicker builds for local testing
    and is benefical for derivatives that don't use d-i.
  * Install API documentation for libudev and libsystemd in their respective
    packages. Both libraries use man pages now, so we need to be explicit
    about what is installed where.

  [ Martin Pitt ]
  * ifupdown-hotplug autopkgtest: Different cloud/desktop environments have
    different ways of including /etc/network/interfaces.d/, try to get along
    wit either and skip the test if interfaces.d/ does not get included at
    all.
  * Drop obsolete gtk-doc-tools build dependency, gtkdocize autoreconfig, and
    ./configure options.
  * libudev-dev.install: Drop gtk-doc files, not built by upstream any more
    and replaced with manpages.
  * libsystemd0.symbols: Add new symbols for this release.
  * debian/rules: Fix paths in manpages as we don't currently have a merged
    /usr in Debian but have most systemd things in /lib. This replaces the
    previous huge and maintenance-intense patch.
  * Drop Accept-mountall-specific-fstab-options.patch. Replaced with
    systemd.postinst migration code in Ubuntu.
  * Revert overly aggressive USB autosuspend udev rules change which broke
    various USB keyboards. (Closes: #789723)
  * Have rc-local.service output also go to the console. /etc/rc.local often
    contains status messages which users expect to see during boot.
    (LP: #1468102)
  * debian/rules: Install udev.NEWS into libudev1, to get along with Debian's
    udev -> libudev1 doc dir symlinking. (Closes: #790042)

 -- Martin Pitt <mpitt@debian.org>  Sun, 28 Jun 2015 12:05:36 +0200

systemd (220-7) unstable; urgency=medium

  [ Michael Biebl ]
  * Enable seccomp support on arm64 as well.
  * Replace the remainder of Fix-paths-in-man-pages.patch with an upstream
    provided patch.

  [ Martin Pitt ]
  * Switch to net.ifnames persistent network interfaces (on new
    installations/for new hardware), and deprecate the old
    75-persistent-net-generator.rules. See the ML discussion for details:
        https://lists.debian.org/debian-devel/2015/05/msg00170.html
        https://lists.debian.org/debian-devel/2015/06/msg00018.html
    - Drop Make-net.ifnames-opt-in-instead-of-opt-out.patch, to use
      net.ifnames by default.
    - Revert-udev-network-device-renaming-immediately-give.patch: Adjust
      patch comment.
    - Drop 75-persistent-net-generator.rules, write_net_rules helper and
      rule_generator.functions.
    - Adjust udev's README.Debian accordingly, and describe the migration.
      This needs to happen manually as there is no robust way of doing this
      automatically.
    - Add udev NEWS file for announcing this change and pointing to udev's
      README.
    - udev.postinst: Drop write_interfaces_rules().
    - udev.postinst: Disable net.ifnames on systems which did not support
      75-persistent-net-generator.rules (most importantly, virtualized guests)
      to avoid changing network interface names on upgrade.
    - LP: #1454254
  * fsckd-daemon-for-inter-fsckd-communication.patch: Add fsckd.c to
    POTFILES.in.
  * ifupdown-hotplug autopkgtest: Fix config name in interfaces.d/, it must
    not have a suffix in Debian. Also clean up the file after the test.
  * net.agent: When running under systemd, run everything in the foreground.
    This avoids killing the forked child in the middle of its operation under
    systemd when the parent exits.
  * Check during build that systemd and systemd-journald don't link against
    anything in /usr, to prevent bugs like #771652 and #788913 in the future.
  * Drop Skip-99-systemd.rules-when-not-running-systemd-as-in.patch. The rules
    mostly just attach tags systemd specific properties which are harmless
    under other init systems, and systemd-sysctl also works there.
  * 80-networking.rules: Only call agents for add|remove, as they don't handle
    other events.
  * Restore udev watches on block device changes. (Closes: #789060,
    LP: #1466081)

 -- Martin Pitt <mpitt@debian.org>  Wed, 17 Jun 2015 22:48:53 +0200

systemd (220-6) unstable; urgency=medium

  * Enable seccomp support on the architectures that provide libseccomp.
    (Closes: #760299)
  * boot-and-services autopkgtest: Add SeccompTest for the above.
  * boot-and-services autopkgtest: Check that we don't get an unwanted
    tmp.mount unless /etc/fstab explicitly specifies it.
  * Bump libcap-dev build dep to the version that provides libcap2-udeb.
    (Closes: #787542)
  * Stop installing tmp.mount by default; there are still situations where it
    becomes active through dependencies from other units, which is surprising,
    hides existing data in /tmp during runtime, and it isn't safe to have a
    tmpfs /tmp on every install scenario. (Closes: #783509)
    - d/rules: Ship tmp.mount in /usr/share/systemd/ instead of
      /lib/systemd/systemd.
    - systemd.postinst: When tmp.mount already was enabled, install tmp.mount
      into /etc and keep it enabled.
    - systemd.postinst: When enabling tmp.mount because of RAMTMP=yes, copy it
      from /usr/share.
    - Drop Don-t-mount-tmp-as-tmpfs-by-default.patch and
      PrivateTmp-shouldn-t-require-tmpfs.patch, not necessary any more.

 -- Martin Pitt <mpitt@debian.org>  Thu, 11 Jun 2015 09:25:49 +0200

systemd (220-5) unstable; urgency=medium

  * debian/README.source: Upstream repository moved to github, adjust
    cherry-picking instructions accordingly.
  * debian/control: Replace obsolete Python2 version header with
    X-Python3-Version.
  * dracut: Fix path to systemd-fsck. (Closes: #787553)
  * Ignore test failures during build if /etc/machine-id is missing (which is
    the case in a few buildd chroots still). (Closes: #787258)
  * debian/udev.README.Debian: Move network interface hotplug documentation
    into separate section. Point out that "lo" does not need to be configured
    in ifupdown under systemd.
  * debian/udev.README.Debian: Document net.ifnames, and how to write udev
    rules for custom network names.
  * Add debian/extra/01-mac-for-usb.link: Use MAC based names for network
    interfaces which are (directly or indirectly) on USB. Path based names
    are inadequate for dynamic buses like USB.
  * Fix another escape parsing regression in Exec*= lines. (Closes: #787256)
  * Disable EFI support for udeb build.
  * Refine detection of touch screen devices.

 -- Martin Pitt <mpitt@debian.org>  Sun, 07 Jun 2015 16:52:33 +0200

systemd (220-4) unstable; urgency=medium

  [ Martin Pitt ]
  * debian/extra/initramfs-tools/scripts/init-top/udev: Drop $ROOTDELAY wait.
    This does not concern udev in particular, but is handled by
    initramfs-tools itself (scripts/local). The intention of this parameter is
    not to statically wait for the given time, but wait *up to* that time for
    the root device to appear.
  * Add debian/extra/units/rc-local.service.d/wait-online.conf: Make
    rc-local.service wait for network-online.target (if it gets started). This
    not specified by LSB, but has been behaving that way in Debian under SysV
    init and upstart. (LP: #1451797)
  * Fix parsing of escape characters in Exec*= lines. (Closes: #787256)
  * Drop path_is_mount_point-handle-false-positive-on-some-fs.patch (it was
    already not applied in 220-1). This needs to be re-thought and re-done
    against the current code, and overlayfs in general. On overlayfs this
    still reports false positives for files that changed in the upperdir, but
    this does not break systemd-machine-id-commit any more.
  * Add debian/extra/rules/80-debian-compat.rules, replacing three of our
    patches. These are independent udev rules to change device permissions and
    add CD/DVD symlinks for compatibility with earlier Debian releases.

  [ Michael Biebl ]
  * Bump Depends on util-linux to make sure we have a sulogin implementation
    which properly cleans up its children when emergency.service is restarted.
    (Closes: #784238)
  * Stop using /sbin/udevd and drop the compat symlink.
  * Remove any vestiges of /dev/.udev/. This directory has been replaced by
    /run/udev/ since wheezy.
  * Drop udev migration code from pre-wheezy.

 -- Martin Pitt <mpitt@debian.org>  Tue, 02 Jun 2015 08:16:36 +0200

systemd (220-3) unstable; urgency=medium

  * Fix ProtectSystem=yes to actually protect /usr, not /home.
    (Closes: #787343)
  * sd-device: fix device_get_properties_strv(). Fixes environment for
    processes spawned by udev, in particular "allow-hoplug" ifupdown
    interfaces via ifup@.service. (Closes: #787263)
  * Ignore test failures on mipsel; the three failures are not reproducible on
    the porter box (different kernel?). (See #787258)
  * Add ifupdown-hotplug autopkgtest. Reproduces #787263.
  * udev: Bring back persistent storage symlinks for bcache. Thanks David
    Mohr! (Closes: #787367)
  * sd-device: Fix invalid property strv pointers. This unbreaks the
    environment of udev callouts.

 -- Martin Pitt <mpitt@debian.org>  Mon, 01 Jun 2015 12:58:20 +0200

systemd (220-2) unstable; urgency=low

  * 220-1 was meant to go to experimental, but was accidentally uploaded to
    unstable. This was planned for next week anyway, just not on a Friday;
    we don't revert, but keep an RC bug open for a few days to get broader
    testing. Reupload 220-1 with its changelog actually pointing to unstable
    and with all versions in the .changes.

 -- Martin Pitt <mpitt@debian.org>  Fri, 29 May 2015 18:54:09 +0200

systemd (220-1) unstable; urgency=medium

  [ Martin Pitt ]
  * New upstream release:
    - Ship sdio.ids and ids-update.pl in upstream tarball. (Closes: #780650)
    - Drop non-working "journalctl /dev/sda" example from manpage
      (Closes: #781604)
    - man systemd.network: Explain UseDomains a bit more (not used by
      default). (Closes: #766413)
    - Ignore comments in /etc/hostname (LP: #1053048)
    - Drop all backported patches and port the others to new upstream release.
  * Cherry-pick patch to fix udevd --daemon assertion regression.
  * Cherry-pick patch to fix udevd worker hang.
  * systemd.install: systemd.pc moved back into /usr/share/pkgconfig/.
  * libsystemd0.symbols: Add new symbols from this release.
  * Drop debian/extra/60-keyboard.hwdb for now. Upstream has a newer version,
    and it's not nearly as often updated any more as it used to be.
  * debian/rules: Remove shipped audit_type-to-name.h and
    keyboard-keys-from-name.gperf and regenerate them during build (bug in
    upstream 220 tarball).
  * autopkgtest: Ship/use mock fsck from debian/tests, as it's missing in the
    220 tarball.
  * Add libnss-mymachines binary package. (Closes: #784858)
  * Add libnss-myhostname binary package, taking over from the very old and
    unmaintained standalone source package as per its maintainer's request.
    (Closes: #760514)
  * Drop buildsys-Don-t-default-to-gold-as-the-linker.patch and set LD in
    debian/rules on sparc only. This can be dropped entirely once we build
    GUdev from a separate source.
  * bootchart autopkgtest: Skip test if /proc/schedstat does not exist, i. e.
    the kernel is missing CONFIG_SCHEDSTAT. Bootchart requires this.
  * systemd-fsckd autopkgtest: On Debian plymouth-start stays running, adjust
    was_running() for that.
  * systemd-fsckd autopkgtest: In test_systemd_fsck_with_plymouth_failure(),
    fix plymouthd status check to work under both Debian and Ubuntu.
  * Replace almost all of Fix-paths-in-man-pages.patch with upstreamed
    patches. (The remainder is planned to get fixed upstream as well.)
  * Remove our update-rc.d patches, replace them with upstream patches for
    /lib/systemd/systemd-sysv-install abstraction, and provide one for
    update-rc.d. Also implement "is-enabled" command by directly checking for
    the presence of rcS or rc5 symlinks. (Closes: #760616)
  * Fix path_is_mount_point for files (regression in 220).
  * debian/control: Drop obsolete XS-Testsuite:, dpkg adds it automatically.
  * Use Ubuntu's default NTP server for timesyncd when building on Ubuntu.

  [ Michael Biebl ]
  * Remove /var/run and /var/lock migration code from debian-fixup. The /run
    migration was completed in wheezy so this is no longer necessary.
  * Drop our versioned Depends on initscripts. This was initially added for
    the /run migration and later to ensure we have a mountnfs hook which
    doesn't cause a deadlock under systemd. The /run migration was completed
    in wheezy and jessie ships a fixed mountnfs hook. In addition we now use
    the ignore-dependencies job mode in our lsb init-functions hook, so it's
    safe to drop this dependency.
  * Stop building gudev packages. Upstream has moved the gudev code into a
    separate repository which is now managed on gnome.org. The gudev packages
    will be built from src:libgudev from now on. See also
    http://lists.freedesktop.org/archives/systemd-devel/2015-May/032070.html

 -- Martin Pitt <mpitt@debian.org>  Fri, 29 May 2015 10:37:40 +0200

systemd (219-10) experimental; urgency=medium

  * Fix assertion crash with empty Exec*= paths. (LP: #1454173)
  * Drop Avoid-reload-and-re-start-requests-during-early-boot.patch
    and Avoid-reloading-services-when-shutting-down.patch: This was fixed more
    robustly in invoke-rc.d and service now, see #777113.
  * debian/tests/boot-smoke: Allow 10 seconds for systemd jobs to settle down.
  * Fix "tentative" state of devices which are not in /dev (mostly in
    containers), and avoid overzealous cleanup unmounting of mounts from them.
    (LP: #1444402)
  * debian/extra/udev-helpers/net.agent: Eliminate cat and most grep calls.
  * Drop Set-default-polling-interval-on-removable-devices-as.patch; it's long
    obsolete, CD ejection with the hardware button works properly without it.
  * Re-enable-journal-forwarding-to-syslog.patch: Update patch description,
    journal.conf.d/ exists now.
  * journal: Gracefully handle failure to bind to audit socket, which is known
    to fail in namespaces (containers) with current kernels. Also
    conditionalize systemd-journald-audit.socket on CAP_AUDIT_READ.
    (LP: #1457054)
  * Put back *.agent scripts and use net.agent in Ubuntu. This fixes escaping
    of unit names, reduces the delta, and will make it easier to get a common
    solution for integrating ifup.d/ scripts with networkd.
  * When booting with "quiet", run the initramfs' udevd with "notice" log
    level. (LP: #1432171)
  * Add sigpwr-container-shutdown.service: Power off when receiving SIGPWR in
    a container. This makes lxc-stop work for systemd containers.
    (LP: #1457321)
  * write_net_rules: Escape '{' and '}' characters as well, to make this work
    with busybox grep. Thanks Faidon Liambotis! (Closes: #765577)

 -- Martin Pitt <mpitt@debian.org>  Thu, 21 May 2015 09:43:52 +0200

systemd (219-9) experimental; urgency=medium

  * 75-persistent-net-generator.rules: Fix rules for ibmveth (it's a driver,
    not a subsystem). (LP: #1437375)
  * debian/tests/unit-config: Add tests for systemctl enable/disable on a
    SysV-only unit. Reproduces LP #1447807.
  * Fix systemctl enable for SysV scripts without a native unit. We must not
    try and enable the nonexisting unit then. (LP: #1447807)
  * Drop Add-env-variable-for-machine-ID-path.patch. systemd should always
    be installed via the essential "init" in buildd schroots now.
  * debian/README.source: Update git-buildpackage commands for the renames in
    0.6.24.
  * Make apparmor run before networking, to ensure that profiles apply to
    e. g. dhclient (LP: #1438249):
    - Rename networking.service.d/network-pre.conf to systemd.conf, and add
      After=apparmor.service.
    - ifup@.service: Add After=apparmor.service.
    - Add Breaks: on apparmor << 2.9.2-1, which dropped its dependency to
      $remote_fs.
  * Drop login-don-t-overmount-run-user-UID-on-upgrades.patch and
    login-don-t-overmount-run-user-UID-on-upgrades.patch, these were only
    needed for upgrades from wheezy to jessie.
  * systemd.{pre,post}inst: Clean up obsolete (pre-wheezy/jessie) upgrade
    fixes.
  * systemd-fsckd autopkgtest: Stop assuming that
    /etc/default/grub.d/90-autopkgtest.cfg exists.
  * systemd-fsckd autopkgtest: Add missing plymouth test dependency.
  * Drop core-mount-ensure-that-we-parse-proc-self-mountinfo.patch, and bump
    util-linux dependency to the version which enables
    --enable-libmount-force-mountinfo.

 -- Martin Pitt <mpitt@debian.org>  Wed, 13 May 2015 12:27:21 +0200

systemd (219-8) experimental; urgency=medium

  [ Michael Biebl ]
  * Skip filesystem check if already done by the initramfs. (Closes: #782522)
  * Drop hard-coded versioned dependency on libapparmor1. Bump the
    Build-Depends on libapparmor-dev instead. This ensures a proper versioned
    dependency via Build-Depends-Package.
  * Revert "Make apparmor run before networking". This causes dependency
    cycles while apparmor still depends on $remote_fs.
  * Cleanup hwclock-save.service symlinks when upgrading from the jessie
    version.

  [ Martin Pitt ]
  * cryptsetup: Implement offset and skip options. (Closes: #751707,
    LP: #953875)
  * logind autopkgtest: Add test for suspending on lid switch close.
    This reproduces LP #1444166 (lid switch not working in the first few
    minutes after boot).
  * Reduce the initial suspend supression time from 3 minutes to 30 seconds,
    and make it configurable. (LP: #1444166)
  * Fix double free crash in "systemctl enable" when calling update-rc.d and
    the latter fails. (Closes: #764613, LP: #1426588)
  * hwdb: Fix wireless switch on Dell Latitude (LP: #1441849)
  * Fix assertion crash when reading a service file with missing ' and
    trailing space. (LP: #1447243)
  * ifup@.service: Set IgnoreOnIsolate, so that "systemctl default" does not
    shut down network interfaces. (Closes: #762953, LP: #1449380).
    Add PartOf=network.target, so that stopping network.target also stops
    network interfaces (so that isolating emergency.target and similar work as
    before).
  * Revert upstream commit 743970d which immediately SIGKILLs units during
    shutdown. This leads to problems like bash not being able to write its
    history, mosh not saving its state, and similar failed cleanup actions.
    (Closes: #784720, LP: #1448259)
  * Drop the reversion of "journald: allow restarting journald without losing
    stream connections", and replace with proper upstream fix for
    sd_pid_notify_with_fds(). (See Debian #778970, LP #1423811; LP: #1437896)

 -- Martin Pitt <mpitt@debian.org>  Wed, 29 Apr 2015 17:13:41 +0200

systemd (219-7) experimental; urgency=medium

  [ Martin Pitt ]
  * Make systemd-sysv's dependency to systemd unversioned. The package just
    contains 6 symlinks and thus isn't sensitive at all against version
    mismatches. This avoids running into circular dependencies when testing
    local debs.
  * Revert "udev: Drop hwdb-update dependency" and replace with upstream patch
    which moves it to systemd-udev-trigger.service.
  * display-managers autopkgtest: Properly wait until all jobs are finished.
  * display-managers autopkgtest: Reset failed units between tests, to avoid
    running into restart limits and for better test isolation.
  * Enable timesyncd in virtual machines. (Closes: #762343)

  [ Adam Conrad ]
  * debian/systemd.{triggers,postinst}: Trigger a systemctl daemon-reload
    when init scripts are installed or removed (Closes: #766429)

  [ Didier Roche ]
  * Squash all fsckd patches in one (as fsckd and such will be removed
    soon upstream), containing various fixes from upstream git and refactor
    the connection flow to upstream's suggestion. Modify the man pages to match
    those modifications as well. Amongst others, this suppresses "Couldn't
    connect to plymouth" errors if plymouth is not running.
    (Closes: #782265, LP: #1429171)
  * Keep plymouth localized messages in a separate patch for easier updates in
    the future and refresh to latest upstream.
  * display-managers autopkgtest: Use ExecStart=sleep instead of the actual
    lightdm binary, to avoid errors from lightdm startup. Drop the now
    unnecessary "needs-recommends" to speed up the test.

 -- Martin Pitt <mpitt@debian.org>  Fri, 10 Apr 2015 11:08:33 +0200

systemd (219-6) experimental; urgency=medium

  [ Martin Pitt ]
  * Import patches from v219-stable branch (up to 85a6fab).
  * boot-and-services autopkgtest: Add missing python3 test dependency.
  * Make apparmor run before networking, to ensure that profiles apply to
    e. g. dhclient (LP: #1438249):
    - Rename networking.service.d/network-pre.conf to systemd.conf, and add
      After=apparmor.service.
    - ifup@.service: Add After=apparmor.service.
  * udev: Drop hwdb-update dependency, which got introduced by the above
    v219-stable branch. This causes udev and plymouth to start too late and
    isn't really needed in Debian yet as we don't support stateless systems
    yet and handle hwdb.bin updates through dpkg triggers. (LP: #1439301)

  [ Didier Roche ]
  * Fix mount point detection on overlayfs and similar file systems without
    name_to_handle_at() and st_dev support. (LP: #1411140)

  [ Christian Seiler ]
  * Make the journald to syslog forwarding more robust by increasing the
    maximum datagram queue length from 10 to 512. (Closes: #762700)

  [ Marco d'Itri ]
  * Avoid writing duplicate entries in 70-persistent-net.rules by double
    checking if the new udev rule has already been written for the given
    interface. This happens if multiple add events are generated before the
    write_net_rules script returns and udevd renames the interface.
    (Closes: #765577)

 -- Martin Pitt <mpitt@debian.org>  Thu, 02 Apr 2015 09:14:48 +0200

systemd (219-5) experimental; urgency=medium

  [ Didier Roche ]
  * Add "systemd-fsckd" autopkgtest. (LP: #1427312)
  * cmdline-upstart-boot autopkgtest: Update to Ubuntu's upstart-sysv split
    (test gets skipped on Debian while upstart-sysv does not yet exist there).
  * Cherry-pick a couple of upstream commits for adding transient state,
    fixing a race where mounts become available before the device being
    available.
  * Ensure PrivateTmp doesn't require tmpfs through tmp.mount, but rather adds
    an After relationship. (Closes: #779902)

  [ Martin Pitt ]
  * journald: Suppress expected cases of "Failed to set file attributes"
    errors. (LP: #1427899)
  * Add systemd-sysv.postinst: Update grub on first installation, so that the
    alternative init system boot entries get updated.
  * debian/tests: Call /tmp/autopkgtest-reboot, to work with autopkgtest >=
    3.11.1.
  * Check for correct architecture identifiers for SuperH. (Closes: #779710)
  * Fix tmpfiles.d to only apply the first match again (regression in 219).
    (LP: #1428540)
  * /lib/lsb/init-functions.d/40-systemd: Don't ignore systemd unit
    dependencies in "degraded" mode. (LP: #1429734)

  [ Michael Biebl ]
  * debian/udev.init: Recognize '!' flag with static device lists, to work
    with kmod 20. (Closes: #780263)

  [ Craig Magina ]
  * rules-ubuntu/71-power-switch-proliant.rules: Add support for HP ProLiant
    m400 Server Cartridge soft powerdown on Linux 3.16. (LP: #1428811)

  [ Scott Wakeling ]
  * Rework package description to be more accurate. (Closes: #740372)

 -- Martin Pitt <mpitt@debian.org>  Thu, 26 Mar 2015 16:31:04 +0100

systemd (219-4) experimental; urgency=medium

  * tmpfiles: Avoid creating duplicate ACL entries. Add postinst code to clean
    them up on upgrade. (Closes: #778656)
  * bootchart: Fix path to default init. (LP: #1423867)
  * Add "bootchart" autopkgtest, to spot regressions like the above.
  * autopkgtests: Factorize out "assert.sh" utility functions, and use them in
    the tests for useful failure messages.
  * Downgrade requirement for timedated, hostnamed, localed-locale, and
    logind autopkgtests from machine to container isolation.
  * boot-and-services and display-manager autopkgtest: Add systemd-sysv as
    proper test dependency instead of apt-get installing it. This works now
    also under Ubuntu 15.04.
  * boot-and-services autopkgtest: Check cleanup of temporary files during
    boot. Reproduces #779169.
  * Clean up /tmp/ directory again. (Closes: #779169, LP: #1424992)

 -- Martin Pitt <mpitt@debian.org>  Fri, 27 Feb 2015 07:02:09 +0100

systemd (219-3) experimental; urgency=medium

  * sysv-generator: fix wrong "Overwriting existing symlink" warnings.
    (Closes: #778700)
  * Add systemd-fsckd multiplexer and feed its output to plymouth. This
    provides an aggregate progress report of running file system checks and
    also allows cancelling them with ^C, in both text mode and Plymouth.
    (Closes: #775093, #758902; LP: #1316796)
  * Revert "journald: allow restarting journald without losing stream
    connections". This was a new feature in 219, but currently causes boot
    failures due to logind and other services not starting up properly.
    (Closes: #778970; LP: #1423811)
  * Add "boot-smoke" autopkgtest: Test 20 successful reboots in a row, and
    that there are no connection timeouts or stalled jobs. This reproduces the
    above regression.
  * debian/tests/localed-locale: Set up locale and keyboard default files on a
    minimal unconfigured testbed.
  * Add missing python3 test dependency to cmdline-upstart-boot and
    display-managers autopkgtests.
  * debian/tests/boot-and-services: Skip AppArmor test if AppArmor is not
    enabled.
  * debian/tests/boot-and-services: Reboot also if lightdm was just installed
    but isn't running yet.

 -- Martin Pitt <mpitt@debian.org>  Mon, 23 Feb 2015 09:52:12 +0100

systemd (219-2) experimental; urgency=medium

  * Fix UTF-16 to UTF-8 conversion on big-endian machines. (Closes: #778654)
  * Disable new new test-sigbus, it fails on some buildds due to too old
    kernels. (part of #778654)
  * debian/README.Debian, debian/systemd.postinst: Drop setfacl call for
    /var/log/journal, this is now done automatically by tmpfiles.d/systemd.conf.
  * Drop "acl" dependency, not necessary any more with the above.
  * debian/tests/boot-and-services: Move to using /var/lib/machines/,
    /var/lib/containers is deprecated.

 -- Martin Pitt <mpitt@debian.org>  Wed, 18 Feb 2015 15:29:42 +0100

systemd (219-1) experimental; urgency=medium

  [ Martin Pitt ]
  * New upstream release:
    - Fix spelling mistake in systemd.unit(5). (Closes: #773302)
    - Fix timeouts with D-Bus, leading to SIGFPE. (Closes: #774012)
    - Fix load/save of multiple rfkill states. (Closes: #759489)
    - Non-persistent journal (/run/log/journal) is now readable by group adm.
      (Closes: #771980)
    - Read netdev user mount option to correctly order network mounts after
      network.target. (Closes: #769186)
    - Fix 60-keyboard.hwdb documentation and whitespace handling.
      (Closes: #757367)
    - Fix ThinkPad X1 Carbon 20BT trackpad buttons (LP: #1414930)
    - Drop all backported patches and port the others to new upstream release.
  * Bump libblkid-dev build dependency as per upstream configure.ac.
  * debian/systemd.install: Add new language-fallback-map file.
  * debian/udev.install: Add new systemd-hwdb tool.
  * debian/libsystemd0.symbols: Add new symbols from this release.
  * tmpfiles.d/systemd.conf: Drop "wheel" ACL (that group does not exist in
    Debian) to make the ACL for "adm" actually work.
  * debian/rules: Explicitly disable importd for now; it should still mature a
    bit. Explicitly enable hwdb support.
  * /lib/lsb/init-functions.d/40-systemd: Call systemctl is-system-running
    with --quiet. (LP: #1421058)
  * debian/systemd.postrm: Clean getty@tty1.service and remote-fs.target
    enablement symlinks on purge. (Closes: #778499)
  * Move all Debian specific units in the systemd package into
    debian/extra/units/ and simplify debian/systemd.install.
  * Enable timesyncd by default. Add a config drop-in to not start if ntp,
    openntpd, or chrony is installed. (Closes: #755722)
  * debian/systemd.links: Drop obsolete hwclockfirst.service mask link, this
    was dropped in wheezy's util-linux already.
  * debian/udev.postinst: Call systemd-hwdb instead of udevadm hwdb.

  [ Michael Biebl ]
  * Stop removing firstboot man pages. They are now installed conditionally.

 -- Martin Pitt <mpitt@debian.org>  Tue, 17 Feb 2015 15:51:38 +0100

systemd (218-10) experimental; urgency=medium

  * Pull latest keymaps from upstream git. (LP: #1334968, #1409721)
  * rules: Fix by-path of mmc RPMB partitions and don't blkid them. Avoids
    kernel buffer I/O errors and timeouts. (LP: #1333140)
  * Clean up stale mounts when ejecting CD drives with the hardware eject
    button. (LP: #1168742)
  * Document systemctl --failed option. (Closes: #767267)
  * Quiesce confusing and irrelevant "failed to reset devices.list" warning.
    (LP: #1413193)
  * When booting with systemd-bootchart, default to run systemd rather than
    /sbin/init (which might not be systemd). (LP: #1417059)
  * boot-and-services autopkgtest: Add CgroupsTest to check cgroup
    creation/cleanup behaviour. This reproduces #777601 and verifies the fix
    for it.

 -- Martin Pitt <mpitt@debian.org>  Fri, 13 Feb 2015 12:25:06 +0100

systemd (218-9) experimental; urgency=medium

  [ Martin Pitt ]
  * debian/tests/logind: With dropped systemd-logind-launch we don't have a
    visible /sys/fs/cgroup/systemd/ any more under cgmanager. So adjust the
    test to check /proc/self/cgroup instead.
  * Add unit-config autopkgtest to check systemd unit/sysv init enabling and
    disabling via systemctl. This also reproduces #777613.
  * systemctl: Always install/enable/disable native units, even if there is a
    corresponding SysV script and we call update-rc.d; while the latter
    handles WantedBy=, it does not handle Alias=. (Closes: #777613)
  * cgroup: Don't trim cgroup trees created by someone else, just the ones
    that systemd itself created. This avoids cleaning up empty cgroups from
    e.g. LXC. (Closes: #777601)
  * Don't parse /etc/mtab for current mounts, but /proc/self/mountinfo. If the
    former is a file, it's most likely outdated on boot, leading to race
    conditions and unmounts during boot. (LP: #1419623)

  [ Michael Biebl ]
  * Explicitly disable the features we don't want to build for those with
    autodetection. This ensures reliable build results in dirty build
    environments.
  * Disable AppArmor support in the udeb build.
  * core: Don't fail to run services in --user instances if $HOME is missing.
    (Closes: #759320)

  [ Didier Roche ]
  * default-display-manager-generator: Avoid unnecessary /dev/null symlink and
    warning if there is no display-manager.service unit.

 -- Michael Biebl <biebl@debian.org>  Thu, 12 Feb 2015 18:45:12 +0100

systemd (218-8) experimental; urgency=medium

  [ Martin Pitt ]
  * boot-and-services autopkgtest: Ensure that there are no failed units,
    except possibly systemd-modules-load.service (as that notoriously fails
    with cruft in /etc/modules).
  * Revert "input" system group creation in systemd.postinst from 218-7. It's
    already done in udev.postinst.
  * ifup@.service: Revert checking for existance of ifupdown config for that
    interface, net.agent already does that.
  * Drop Also-redirect-to-update-rc.d-when-not-using-.service.patch; not
    necessary any more with the current version (mangle_names() already takes
    care of this).
  * Merge into Add-support-for-rcS.d-init-scripts-to-the-sysv-gener.patch:
    - Do-not-order-rcS.d-services-after-local-fs.target-if.patch, as it
      partially reverts the above, and is just fixing it.
    - Map-rcS.d-init-script-dependencies-to-their-systemd-.patch as it's just
      adding some missing functionality for the same purpose.
  * Merge Run-update-rc.d-defaults-before-update-rc.d-enable-d.patch into
    Make-systemctl-enable-disable-call-update-rc.d-for-s.patch as the former
    is fixing the latter and is not an independent change.
  * Drop Launch-logind-via-a-shell-wrapper.patch and systemd-logind-launch
    wrapper. The only remaining thing that we need from it is to create
    /run/systemd/, move that into the D-BUS service file directly.
  * /lib/lsb/init-functions.d/40-systemd: Avoid deadlocks during bootup and
    shutdown. DHCP/ifupdown and similar hooks which call "/etc/init.d/foo
    reload" can easily cause deadlocks, since the synchronous wait plus
    systemd's normal behaviour of transactionally processing all dependencies
    first easily causes dependency loops. Thus during boot/shutdown operate
    only on the unit and not on its dependencies, just like SysV behaves.
    (Closes: #777115, LP: #1417010)
  * Only start logind if dbus is installed. This fixes the noisy startup
    failure in environments without dbus, such as LXC containers or servers.
    (part of #772700)
  * Add getty-static.service unit which starts getty@.service on tty 2 to 6 if
    dbus is not installed, and hence logind cannot auto-start them on demand.
    (Closes: #772700)

  [ Michael Biebl ]
  * Update insserv-generator and map $x-display-manager to
    display-manager.service, following the recent change in sysv-generator.
    This avoids creating references to a no longer existing
    x-display-manager.target unit.

 -- Martin Pitt <mpitt@debian.org>  Mon, 09 Feb 2015 18:07:22 +0100

systemd (218-7) experimental; urgency=medium

  [ Martin Pitt ]
  * Don't attempt to mount the same swap partition twice through different
    device node aliases. (Closes: #772182, LP: #1399595)
  * logind: handle closing sessions over daemon restarts. (Closes: #759515,
    LP: #1415104)
  * logind: Fix sd_eviocrevoke ioctl call, to make forced input device release
    after log out actually work.
  * debian/rules: Drop obsolete --disable-multi-seat-x and
    --with-firmware-path configure options.
  * debian/udev.README.Debian: Trim the parts which are obsolete, wrong, or
    described in manpages. Only keep the Debian specific bits.
    (Part of #776546)
  * Actually install udev's README.Debian when building for Debian.
    (Closes: #776546)
  * Create system group "input" which was introduced in 215. (LP: #1414409)
  * ifup@.service: Don't fail if the interface is not configured in
    /etc/network/interfaces at all. (LP: #1414426)

  [ Michael Biebl ]
  * Update Vcs-Browser URL to use cgit and https.
  * Map $x-display-manager LSB facility to display-manager.service instead of
    making it a target. Using a target had the downside that multiple display
    managers could hook into it at the same time which could lead to several
    failed start attempts for the non-default display manager.

 -- Martin Pitt <mpitt@debian.org>  Sun, 01 Feb 2015 20:48:49 +0100

systemd (218-6) experimental; urgency=medium

  [ Martin Pitt ]
  * initramfs hook: Install 61-persistent-storage-android.rules if it exists.
  * Generate POT file during package build, for translators.
  * Pull latest keymaps from upstream git.
  * Order ifup@.service and networking.service after network-pre.target.
    (Closes: #766938)
  * Tone down "Network interface NamePolicy= disabled on kernel commandline,
    ignoring" info message to debug, as we expect this while we disable
    net.ifnames by default. (Closes: #762101, LP: #1411992)

  [ Michael Biebl ]
  * Ship bash-completion for udevadm. (Closes: #776166)
  * Drop rc-local generator in favor of statically enabling rc-local.service,
    and drop halt-local.service which is unnecessary on Debian.
    (Closes: #776170)
  * Drop the obsolete libsystemd-* libraries, there are no reverse
    dependencies left.

 -- Martin Pitt <mpitt@debian.org>  Mon, 26 Jan 2015 15:45:45 +0100

systemd (218-5) experimental; urgency=medium

  * Drop logger.agent. It hasn't been called from any udev rule for a long
    time, and looks obsolete.
  * debian/rules: Configure with --disable-firstboot to replace some manual
    file removals.
  * debian/rules: Remove manual file installation, move them to
    debian/*.install. Move all Debian specific installed files to
    debian/extra/.
  * Merge some changes from the Ubuntu package to reduce the delta; these only
    apply when building on/for Ubuntu:
    - Add 40-hyperv-hotadd.rules: Workaround for LP: #1233466.
    - Add 61-persistent-storage-android.rules to create persistent symlinks
      for partitions with PARTNAME. By Ricardo Salveti.
    - Add 71-power-switch-proliant.rules for supporting the power switches of
      ProLiant Server Cartridges. By Dann Frazier.
    - Add 78-graphics-card.rules: Mark KMS capable graphics devices as
      PRIMARY_DEVICE_FOR_DISPLAY so that we can wait for those in plymouth.
      By Scott James Remnant.
    - Don't install the Debian *.agent scripts. Instead, have Ubuntu's
      80-networking.rules directly pull in ifup@.service, which is much easier
      and more efficient.
  * Make EPERM/EACCESS when applying OOM adjustment for forked processes
    non-fatal. This happens in user namespaces like unprivileged LXC
    containers.
  * Fix assertion failure due to /dev/urandom being unmounted when shutting
    down unprivileged containers. Thanks Stéphane Graber.
  * Enable EFI support. This mostly auto-mounts /sys/firmware/efi/efivars, but
    also provides a generator for auto-detecting the root and the /boot/efi
    partition if they aren't in /etc/fstab. (Closes: #773533)

 -- Martin Pitt <mpitt@debian.org>  Thu, 22 Jan 2015 16:13:46 +0100

systemd (218-4) experimental; urgency=medium

  [ Michael Biebl ]
  * sysv-generator: handle Provides: for non-virtual facility names.
    (Closes: #774335)
  * Fix systemd-remount-fs.service to not fail on remounting /usr if /usr
    isn't mounted yet. This happens with initramfs-tools < 0.118 which we
    might not get into Jessie any more. (Closes: #742048)

  [ Martin Pitt ]
  * fstab-generator: Handle mountall's non-standard "nobootwait" and
    "optional" options. ("bootwait" is already the systemd default behaviour,
    and "showthrough" is irrelevant here, so both can be ignored).
  * Add autopkgtest for one-time boot with upstart when systemd-sysv is
    installed. This test only works under Ubuntu which has a split out
    upstart-bin package, and will be skipped under Debian.
  * debian/ifup@.service: Check if ifup succeeds by calling ifquery, to
    work around ifup not failing on invalid interfaces (see #773539)
  * debian/ifup@.service: Set proper service type (oneshot).
  * sysv-generator: Handle .sh suffixes when translating Provides:.
    (Closes: #775889)
  * sysv-generator: Make real units overwrite symlinks generated by Provides:
    from other units. Fixes failures due to presence of backup or old init.d
    scripts. (Closes: #775404)
  * Fix journal forwarding to syslog in containers without CAP_SYS_ADMIN.
    (Closes: #775067)
  * Re-enable AppArmor support, now that libapparmor1 moved to /lib. Add
    versioned dependency as long as this is still only in experimental.
    (Closes: #775331)
  * Add some missing dpkg and ucf temp files to the "hidden file" filter, to
    e. g. avoid creating units for them through the sysv-generator.
    (Closes: #775903)
  * Silence useless warning about /etc/localtime not being a symlink. This is
    deliberate in Debian with /usr (possibly) being on a separate partition.
    (LP: #1409594)

  [ Christian Kastner ]
  * Use common-session-noninteractive in systemd-user's PAM config, instead of
    common-session. The latter can include PAM modules like libpam-mount which
    expect to be called just once and/or interactively, which already happens
    for login, ssh, or the display-manager. Add pam_systemd.so explicitly, as
    it's not included in -noninteractive, but is always required (and
    idempotent). There is no net change on systemd which don't use manually
    installed PAM modules. (Closes: #739676)

  [ Michael Biebl ]
  * Make sure we run debian-fixup.service after /var has been mounted if /var
    is on a separate partition. Otherwise we might end up creating the
    /var/lock and /var/run symlink in the underlying root filesystem.
    (Closes: #768644)

 -- Martin Pitt <mpitt@debian.org>  Wed, 21 Jan 2015 15:57:50 +0100

systemd (218-3) experimental; urgency=medium

  * build-logind autopkgtest: Re-enforce that sd_login_monitor_new() succeeds,
    and restrict this test to isolation-container. (Reproduces LP #1400203)
  * Bring back patch to make sd_login_monitor_new() work under other init
    systems where /sys/fs/cgroup/systemd/machine does not exist.
    (LP: #1400203)
  * build-login autopkgtest: Build against libsystemd, not libsystemd-login
    any more.
  * Add debian/extra/systemd-vconsole-setup.service dependency shim for
    the console-setup init script, to avoid breaking dependencies of
    third-party packages. Install it for Ubuntu only for now, as in Debian
    plymouth's unit got adjusted. (LP: #1392970, Debian #755194)
  * Mark systemd{,-sysv} as M-A: foreign (thanks lintian).
  * Quiesce maintainer-script-calls-systemctl lintian warning.
  * Quiesce possibly-insecure-handling-of-tmp-files lintian warning, it's
    wrong there (we are handling tmpfiles.d/ files which are not in a temp
    dir).
  * Use dh_installinit's --noscript instead of --no-start for the upstart
    jobs without sysvinit scripts (thanks lintian).
  * Put systemd.pc into arch specific pkgconfig dir, as it contains the arch
    specific libdir value.
  * Don't enable audit by default. It causes flooding of dmesg and syslog,
    suppressing actually important messages. (Closes: #773528)
  * Cherrypick various bug fixes in loopback device setup and netlink socket
    communication. Fixes massive CPU usage due to tight retry loops in user
    LXC containers.

 -- Martin Pitt <mpitt@debian.org>  Mon, 29 Dec 2014 14:55:35 +0100

systemd (218-2) experimental; urgency=medium

  * boot-and-services AppArmor autopkgtest: Stop checking the dmesg log; it is
    racy as sometimes message bursts are suppressed.
  * Fix crash in timedatectl with Etc/UTC.
  * Prefer-etc-X11-default-display-manager-if-present.patch: Drop wrong
    copy&paste'd comment, fix log strings. Thanks Adam D. Barratt.
  * boot-and-services: Robustify Nspawn tests, and show systemd-nspawn output
    on failure.
  * Disable tests which fail on buildds, presumably due to too old kernels,
    misconfigured /etc/hosts, and similar problems. Make failures of the test
    suite fatal now.

 -- Martin Pitt <mpitt@debian.org>  Tue, 16 Dec 2014 08:24:38 +0100

systemd (218-1) experimental; urgency=medium

  * New upstream release. Drop all cherry-picked patches and port the Debian
    specific ones.
    - Create /etc/machine-id on boot if missing. (LP: #1387090)
  * Add new libmount-dev build dependency.
  * Configure with --enable-split-usr.
  * Merge some permanent Ubuntu changes, using dpkg-vendor:
    - Don't symlink udev doc directories.
    - Add epoch to gudev packages; Ubuntu packaged the standalone gudev before
      it got merged into udev.
    - Add Apport hooks for udev and systemd.
  * udev-fallback-graphics upstart job: Guard the modprobe with || true to
    avoid a failure when vesafb is compiled in. (LP: #1367241)

 -- Martin Pitt <mpitt@debian.org>  Sun, 14 Dec 2014 13:58:39 +0100

systemd (217-4) experimental; urgency=medium

  [ Martin Pitt ]
  * Reinstate a debian/extra/rules/50-firmware.rules which immediately tells
    the kernel that userspace firmware loading failed. Otherwise it tries for a
    minute to call the userspace helper (if CONFIG_FW_LOADER_USER_HELPER is
    enabled) in vain, which causes long delays with devices which have a range
    of possible firmware versions. (LP: #1398458)
  * debian/systemd.postinst: Don't always restart journald, as this currently
    can't be done without losing the current journal and breaking attached
    processes. So only restart it from upgrades < 215-3 (where the socket
    location got moved) as an one-time upgrade path from wheezy.
    (Closes: #771122)
  * Revert "Modify insserv generator to mask sysvinit-only display managers".
    This is still under dispute, a bit risky, and might get a different
    implementation. Also, nodm really needs to be fixed properly, working
    around it is both too risky and also too hard to get right.

  [ Didier Roche ]
  * Add display managers autopkgtests.
  * Reset display-manager symlink to match /e/X/d-d-m even if
    display-manager.service was removed. Adapt the autopkgtests for it.
    (LP: #1400680)

 -- Martin Pitt <mpitt@debian.org>  Thu, 11 Dec 2014 18:06:54 +0200

systemd (217-3) experimental; urgency=medium

  [ Martin Pitt ]
  * systemd.bug-script: Really capture stderr of systemd-delta.
    (Closes: #771498)
  * boot-and-services autopkgtest: Give test apparmor job some time to
    actually finish.

  [ Didier Roche ]
  * updated debian/patches/insserv.conf-generator.patch:
    - if /etc/X11/default-display-manager doesn't match a systemd unit
      (or doesn't exist), be less agressive about what to mask: we let
      all sysvinit-only display-manager units enabled to fallback to previous
      behavior and let them starting. (Closes: #771739)

 -- Martin Pitt <mpitt@debian.org>  Tue, 02 Dec 2014 16:53:36 +0100

systemd (217-2) experimental; urgency=medium

  * Re-enable journal forwarding to syslog, until Debian's sysloggers
    can/do all read from the journal directly.
  * Fix hostnamectl exit code on success.
  * Fix "diff failed with error code 1" spew with systemd-delta.
    (Closes: #771397)
  * Re-enable systemd-resolved. This wasn't meant to break the entire
    networkd, just disable the new NSS module. Remove that one manually
    instead. (Closes: #771423, LP: #1397361)
  * Import v217-stable patches (up to commit bfb4c47 from 2014-11-07).
  * Disable AppArmor again. This first requires moving libapparmor to /lib
    (see #771667). (Closes: #771652)
  * systemd.bug-script: Capture stderr of systemd-{delta,analyze}.
    (Closes: #771498)

 -- Martin Pitt <mpitt@debian.org>  Mon, 01 Dec 2014 15:09:09 +0100

systemd (217-1) experimental; urgency=medium

  [ Martin Pitt ]
  * New upstream release. Drop all cherry-picked patches and port the Debian
    specific ones.
  * Disable systemd-resolved for now. It still needs to mature, and
    integration into Debian should be discussed first.
  * Bump util-linux dependency to >= 2.25 as per NEWS.
  * Drop installation of 50-firmware.rules, not shipped upstream any more.
    Firmware loading is now exclusively done by the kernel.
  * Drop installation of readahead related services and code, readahead got
    dropped in this version.
  * Ship new networkctl CLI tool.
  * debian/libsystemd0.symbols: Add new symbols from this release.
  * debian/rules: Call dpkg-gensymbols with -c4 to immediately spot
    changed/missing symbols during build.
  * boot-and-services autopkgtest: Test AppArmor confined units (LP #1396270)
  * Create new "systemd-journal-remote" system group, for
    systemd-tmpfiles-setup.service.

  [ Marc Deslauriers ]
  * Build-depend on libapparmor-dev to enable AppArmor support. (LP: #1396270)

  [ Didier Roche ]
  * Handle display-manager transitions: (Closes: #748668)
    - Add a generator to ensure /etc/X11/default-display-manager is controlling
      which display-manager is started.
    - Modify insserv generator to mask of sysvinit-only dms with insserv
      $x-display-manager tag if they don't match
      /etc/X11/default-display-manager. This avoids starting multiple dms at
      boot.
  * Cherry-pick Shared-add-readlink_value.patch as using that function in the
    generator.

 -- Martin Pitt <mpitt@debian.org>  Fri, 28 Nov 2014 10:53:58 +0100

systemd (215-18) unstable; urgency=medium

  [ Michael Biebl ]
  * manager: Pass correct errno to strerror(), have_ask_password contains
    negative error values which have to be negated when being passed to
    strerror().

  [ Martin Pitt ]
  * Revert upstream commit 743970d which immediately SIGKILLs units during
    shutdown. This leads to problems like bash not being able to write its
    history, mosh not saving its state, and similar failed cleanup actions.
    (Closes: #784720, LP: #1448259)
  * write_net_rules: Escape '{' and '}' characters as well, to make this work
    with busybox grep. Thanks Faidon Liambotis! (Closes: #765577)

 -- Martin Pitt <mpitt@debian.org>  Thu, 21 May 2015 15:49:30 +0200

systemd (215-17) unstable; urgency=high

  * cryptsetup: Implement offset and skip options. (Closes: #751707,
    LP: #953875)

 -- Martin Pitt <mpitt@debian.org>  Thu, 16 Apr 2015 10:26:46 -0500

systemd (215-16) unstable; urgency=medium

  [ Christian Seiler ]
  * Don't run hwclock-save.service in containers. (Closes: #782377)

  [ Michael Biebl ]
  * Do not print anything while passwords are being queried. This should make
    password prompts without plymouth more usable. (Closes: #765013)
  * Skip filesystem check if already done by the initramfs. (Closes: #782522)

 -- Michael Biebl <biebl@debian.org>  Mon, 13 Apr 2015 19:42:32 +0200

systemd (215-15) unstable; urgency=medium

  [ Adam Conrad ]
  * debian/systemd.{triggers,postinst}: Trigger a systemctl daemon-reload
    when init scripts are installed or removed (Closes: #766429)

  [ Martin Pitt ]
  * Fix getty restart loop when PTS device is gone. (Closes: #780711)
  * Run timesyncd in virtual machines. (Closes: #762343)
  * Make logind work in environments without CAP_SYS_ADMIN (mostly
    containers). Thanks Christian Seiler for the backporting!
    (Closes: #778608)
  * Check for correct signatures when setting properties. Fixes systemd
    getting stuck on trying to set invalid property types. (Closes: #781602)

 -- Martin Pitt <mpitt@debian.org>  Thu, 09 Apr 2015 10:12:37 +0200

systemd (215-14) unstable; urgency=medium

  [ Michael Biebl ]
  * Map $x-display-manager LSB facility to display-manager.service instead of
    making it a target. Using a target had the downside that multiple display
    managers could hook into it at the same time which could lead to several
    failed start attempts for the non-default display manager.
  * Update insserv-generator and map $x-display-manager to
    display-manager.service, following the recent change in sysv-generator.
    This avoids creating references to a no longer existing
    x-display-manager.target unit.
  * Cherry-pick upstream fix to increase the SendBuffer of /dev/log to 8M.

  [ Martin Pitt ]
  * scope: Make attachment of initial PIDs more robust. Fixes crash with
    processes that get started by an init.d script with a different (aliased)
    name when the cgroup becomes empty. (Closes: #781210)
  * boot-and-services, display-managers autopkgtests: Add missing python3 test
    dependency.
  * Don't attempt to mount the same swap partition twice through different
    device node aliases. (Closes: #772182, LP: #1399595)

  [ Christian Seiler ]
  * Make the journald to syslog forwarding more robust by increasing the
    maximum datagram queue length from 10 to 512. (Closes: #762700)

  [ Marco d'Itri ]
  * Avoid writing duplicate entries in 70-persistent-net.rules by double
    checking if the new udev rule has already been written for the given
    interface. This happens if multiple add events are generated before the
    write_net_rules script returns and udevd renames the interface.
    (Closes: #765577)

 -- Michael Biebl <biebl@debian.org>  Mon, 30 Mar 2015 13:26:52 +0200

systemd (215-13) unstable; urgency=medium

  [ Martin Pitt ]
  * Add hwclock-save.service to sync the system clock to the hardware clock on
    shutdown, to provide monotonic time for reboots. (Note: this is a hack for
    jessie; the next Debian release will enable timesyncd by default).
    (Closes: #755722)
  * Check for correct architecture identifiers for SuperH. (Closes: #779710)
  * networkd: Fix stopping v4 dhcpclient when the carrier is lost. Thanks
    Christos Trochalakis! (Closes: #779571)
  * Fix segfault with units that depend on themselves. (Closes: #780675)
  * tmpfiles-setup-dev: Call tmpfiles with --boot to allow unsafe device
    creation. Fixes creation of static device nodes with kmod 20.
    (Closes: #780263)

  [ Christian Seiler ]
  * core: Don't migrate PIDs for units that may contain subcgroups.
    This stops messing up lxc/libvirt/other custom cgroup layouts after
    daemon-reload. (Closes: #777164)
  * sysv-generator: add support for /etc/insserv/overrides. (Closes: #759001)

  [ Michael Biebl ]
  * debian/udev.init: Recognize '!' flag with static device lists, to work
    with kmod 20. (Closes: #780263)

  [ Didier Roche ]
  * Ensure PrivateTmp doesn't require tmpfs through tmp.mount, but rather adds
    an After relationship. (Closes: #779902)

 -- Martin Pitt <mpitt@debian.org>  Thu, 26 Mar 2015 14:23:35 +0100

systemd (215-12) unstable; urgency=medium

  [ Martin Pitt ]
  * debian/udev.README.Debian: Trim the parts which are obsolete, wrong, or
    described in manpages. Only keep the Debian specific bits.
    (Part of #776546)
  * Actually install udev's README.Debian when building for Debian.
    (Closes: #776546)
  * Only start logind if dbus is installed. This fixes the noisy startup
    failure in environments without dbus such as LXC containers or servers.
    (part of #772700)
  * Add getty-static.service unit which starts getty@.service on tty 2 to 6 if
    dbus is not installed, and hence logind cannot auto-start them on demand.
    (Closes: #772700)
  * Add unit-config autopkgtest to check systemd unit/sysv init enabling and
    disabling via systemctl. This avoids bugs like #777613 (did not affect
    unstable).
  * cgroup: Don't trim cgroup trees created by someone else, just the ones
    that systemd itself created. This avoids cleaning up empty cgroups from
    e.g. LXC. (Closes: #777601)
  * boot-and-services autopkgtest: Add CgroupsTest to check cgroup
    creation/cleanup behaviour. This reproduces #777601 and verifies the fix
    for it.
  * rules: Fix by-path of mmc RPMB partitions and don't blkid them. Avoids
    kernel buffer I/O errors and timeouts. (LP: #1333140)
  * Document systemctl --failed option. (Closes: #767267)

  [ Michael Biebl ]
  * core: Don't fail to run services in --user instances if $HOME is missing.
    (Closes: #759320)

  [ Didier Roche ]
  * default-display-manager-generator: Avoid unnecessary /dev/null symlink and
    warning if there is no display-manager.service unit.

 -- Martin Pitt <mpitt@debian.org>  Fri, 13 Feb 2015 12:08:31 +0100

systemd (215-11) unstable; urgency=medium

  [ Martin Pitt ]
  * escape-beef-up-new-systemd-escape-tool.patch: Avoid creating a dangling
    symlink, to work around regression in recent patch (see #776257).
  * Order ifup@.service and networking.service after network-pre.target.
    (Closes: #766938)
  * Tone down "Network interface NamePolicy= disabled on kernel commandline,
    ignoring" info message to debug, as we expect this while we disable
    net.ifnames by default. (Closes: #762101, LP: #1411992)
  * logind: handle closing sessions over daemon restarts. (Closes: #759515,
    LP: #1415104)
  * logind: Fix sd_eviocrevoke ioctl call, to make forced input device release
    after log out actually work.
  * debian/patches/series: Move upstreamed patches into the appropriate
    section.

  [ Michael Biebl ]
  * Make sure we run debian-fixup.service after /var has been mounted if /var
    is on a separate partition. Otherwise we might end up creating the
    /var/lock and /var/run symlink in the underlying root filesystem.
    (Closes: #768644)

 -- Martin Pitt <mpitt@debian.org>  Thu, 29 Jan 2015 09:01:54 +0100

systemd (215-10) unstable; urgency=medium

  [ Martin Pitt ]
  * sysv-generator: Handle .sh suffixes when translating Provides:.
    (Closes: #775889)
  * sysv-generator: Make real units overwrite symlinks generated by Provides:
    from other units. Fixes failures due to presence of backup or old init.d
    scripts. (Closes: #775404)
  * Fix journal forwarding to syslog in containers without CAP_SYS_ADMIN.
    (Closes: #775067)

  [ Christian Kastner ]
  * Use common-session-noninteractive in systemd-user's PAM config, instead of
    common-session. The latter can include PAM modules like libpam-mount which
    expect to be called just once and/or interactively, which already happens
    for login, ssh, or the display-manager. Add pam_systemd.so explicitly, as
    it's not included in -noninteractive, but is always required (and
    idempotent). There is no net change on systemd which don't use manually
    installed PAM modules. (Closes: #739676)

 -- Martin Pitt <mpitt@debian.org>  Wed, 21 Jan 2015 13:18:05 +0100

systemd (215-9) unstable; urgency=medium

  [ Didier Roche ]
  * Add display managers autopkgtests.
  * Reset display-manager symlink to match /e/X/d-d-m even if
    display-manager.service was removed. Adapt the autopkgtests for it.

  [ Martin Pitt ]
  * Prefer-etc-X11-default-display-manager-if-present.patch: Drop wrong
    copy&paste'd comment, fix log strings. Thanks Adam D. Barratt.
  * Log all members of cyclic dependencies (loops) even with quiet on the
    kernel cmdline. (Closes: #770504)
  * Don't auto-clean PrivateTmp dir in /var/tmp; in Debian we don't want to
    clean /var/tmp/ automatically. (Closes: #773313)

  [ Michael Biebl ]
  * sysv-generator: handle Provides: for non-virtual facility names.
    (Closes: #774335)
  * Fix systemd-remount-fs.service to not fail on remounting /usr if /usr
    isn't mounted yet. This happens with initramfs-tools < 0.118 which we
    might not get into Jessie any more. (Closes: #742048)

 -- Martin Pitt <mpitt@debian.org>  Tue, 13 Jan 2015 11:24:43 +0100

systemd (215-8) unstable; urgency=medium

  [ Didier Roche ]
  * Cherry-pick shared-add-readlink_value.patch, we will use that function in
    the generator.
  * Cherry-pick util-allow-strappenda-to-take-any-number-of-args.patch, we
    will use that function in the generator.
  * Handle multiple display managers which don't ship a systemd unit or the
    corresponding postinst logic for updating display-manager.service: Add a
    generator to ensure /etc/X11/default-display-manager is controlling which
    display-manager is started. (Closes: #771287)

  [ Sjoerd Simons ]
  * d/p/core-Fix-bind-error-message.patch:
    + Added. Fix error message on bind failure to print the full path
  * d/p/core-Make-binding-notify-private-dbus-socket-more-ro.patch:
    + Added. Be more robust when binding private unix sockets (Based on current
    upstream logic) (Closes: #761306)

  [ Martin Pitt ]
  * Clean up ...journal~ files from unclean shutdowns. (Closes: #771707)
  * debian/systemd.postinst: Don't always restart journald, as this currently
    can't be done without losing the current journal and breaking attached
    processes. So only restart it from upgrades < 215-3 (where the socket
    location got moved) as an one-time upgrade path from wheezy.
    (Closes: #771122)
  * journalctl: Fix help text for --until. (Closes: #766598)
  * Bump systemd's udev dependency to >= 208-8, so that on partial upgrades we
    make sure that the udev package has appropriate Breaks:. In particular,
    this avoids installing current udev with kmod << 14. (Closes: #771726)

  [ Michael Biebl ]
  * systemd.postinst: Move unit enablement after restarting systemd, so that
    we don't fail to enable units with keywords that wheezy's systemd does not
    understand yet. Fixes enabling getty units on wheezy upgrades with
    systemd. (Closes: #771204)

 -- Martin Pitt <mpitt@debian.org>  Fri, 05 Dec 2014 10:01:24 +0100

systemd (215-7) unstable; urgency=medium

  [ Martin Pitt ]
  * Add myself to Uploaders.
  * Add boot-and-services autopkgtest: Check booting with systemd-sysv and
    that the most crucial services behave as expected.
  * logind autopkgtest: Fix stderr output in waiting loop for scsi_debug.
  * Add nspawn test to boot-and-services autopkgtest.
  * Make systemd-nspawn@.service work out of the box: (Closes: #770275)
    - Pre-create /var/lib/container with a secure mode (0700) via tmpfiles.d.
    - Add new try-{guest,host} modes for --link-journal to silently skip
      setting up the guest journal if the host has no persistent journal.
    - Extend boot-and-services autopkgtest to cover systemd-nspawn@.service.
  * Cherry-pick upstream patch to fix SELinux unit access check (regression
    in 215).
  * sysv-generator: Avoid wrong dependencies for failing units. Thanks to
    Michael Biebl for the patch! (Closes: #771118)
  * Cherry-pick patches to recognize and respect the "discard" mount option
    for swap devices. Thanks to Aurelien Jarno for finding and testing!
    (Closes: #769734)

  [ Jon Severinsson]
  * Add /run/shm -> /dev/shm symlink in debian/tmpfiles.d/debian.conf. This
    avoids breakage in Jessie for packages which still refer to /run/shm, and
    while https://wiki.debian.org/ReleaseGoals/RunDirectory is still official.
    (LP: #1320534, Closes: #674755).

 -- Martin Pitt <mpitt@debian.org>  Fri, 28 Nov 2014 06:43:15 +0100

systemd (215-6) unstable; urgency=medium

  [ Martin Pitt ]
  * Cherry-pick upstream patch to fix udev crash in link_config_get().
  * Cherry-pick upstream patch to fix tests in limited schroot environments.
  * Add d/p/Add-env-variable-for-machine-ID-path.patch: Allow specifying an
    alternate /etc/machine-id location. This is necessary for running tests
    as long as it isn't in our base images (see Debian #745876)
  * Run tests during package build. For the first round don't make them fatal
    for now (that will happen once we see results from all the architectures).
  * Drop our Check-for-kmod-binary.patch as the upstream patch
    units-conditionalize-static-device-node-logic-on-CAP.patch supersedes it.
  * Drop Use-comment-systemd.-syntax-in-systemd.mount-man-pag.patch, as
    our util-linux is now recent enough. Bump dependency to >= 2.21.
  * Adjust timedated and hostnamed autopkgtests to current upstream version.
  * Replace our Debian hwdb.bin location patch with what got committed
    upstream. Run hwdb update with the new --usr option to keep current
    behaviour.
  * debian/README.Debian: Document how to debug boot or shutdown problems with
    the debug shell. (Closes: #766039)
  * Skip-99-systemd.rules-when-not-running-systemd-as-in.patch: Call path_id
    under all init systems, to get consistent ID_PATH attributes. This is
    required so that tools like systemd-rfkill can be used with SysVinit or
    upstart scripts, too. (LP: #1387282)
  * Switch libpam-systemd dependencies to prefer systemd-shim over
    systemd-sysv, to implement the CTTE decision #746578. This is a no-op on
    systems which already have systemd-sysv installed, but will prevent
    installing that on upgrades. (Closes: #769747)
  * Remove Tollef from Uploaders: as per his request. Thanks Tollef for all
    you work!
  * net.agent: Properly close stdout/err FDs, to avoid long hangs during udev
    settle. Thanks to Ben Hutchings! (Closes: #754987)
  * Bump Standards-Version to 3.9.6 (no changes necessary).

  [ Didier Roche ]
  * debian/ifup@.service: add a ConditionPath on /run/network, to avoid
    failing the unit if /etc/init.d/networking is disabled. (Closes: #769528)

 -- Martin Pitt <mpitt@debian.org>  Tue, 18 Nov 2014 12:37:22 +0100

systemd (215-5) unstable; urgency=medium

  [ Martin Pitt ]
  * Unblacklist hyperv_fb again, it is needed for graphical support on Hyper-V
    platforms. Thanks Andy Whitcroft! (LP: #1359933)
  * Bump systemd-shim Depends/Breaks to 8-2 to ensure a lockstep upgrade.
    (Closes: #761947)

  [ Sjoerd Simons ]
  * d/p/sd-bus-Accept-no-sender-as-the-destination-field.patch
    + Fix compatibility between systemctl v215 and v208. Resolves issue when
      reloads of services is requested before systemd is re-execed
      (Closes: #762146)

  [ Michael Biebl ]
  * Don't overmount existing /run/user/<UID> directories with a per-user tmpfs
    on upgrades. (Closes: #762041)
  * Re-enable mount propagation for udevd. This avoids that broken software
    like laptop-mode-tools, which runs mount from within udev rules, causes
    the root file system to end up read-only. (Closes: #762018)

 -- Michael Biebl <biebl@debian.org>  Sat, 27 Sep 2014 17:49:47 +0200

systemd (215-4) unstable; urgency=medium

  * Upload to unstable.

 -- Michael Biebl <biebl@debian.org>  Mon, 15 Sep 2014 17:38:30 +0200

systemd (215-3) experimental; urgency=medium

  [ Ben Howard ]
  * 75-persistent-net-generator.rules: Fix matches of HyperV. (LP: #1361272)

  [ Martin Pitt ]
  * 75-persistent-net-generator.rules: Add new MS Azure MAC prefix 00:25:ae.
    (LP: #1367883)

  [ Michael Biebl ]
  * Update upstream v215-stable patch series.
  * The /dev/log socket and /dev/initctl FIFO have been moved to /run and
    replaced by symlinks. Create the symlinks manually on upgrades as well.
    (Closes: #761340)
  * Fix incorrect paths in man pages. (LP: #1357782, Closes: #717491)
  * Make systemd recommend dbus so it is installed on upgrades. The dbus
    system bus is required to run systemd-logind and the autovt feature relies
    on logind. (Closes: #758111)
  * Bump dependency on systemd-shim to (>= 7-2) to ensure we have a version
    which supports systemd >= 209.
  * Rework bug-script to be more upfront about what kind of data is gathered
    and ask the user for permission before attaching the information to the
    bug report. (Closes: #756248)

  [ Sjoerd Simons ]
  * d/p/buildsys-Don-t-default-to-gold-as-the-linker.patch
    + Don't explicitly pick gold as the default linker. Fixes FTBFS on sparc
      (Closes: #760879)

 -- Sjoerd Simons <sjoerd@debian.org>  Sun, 14 Sep 2014 20:14:49 +0200

systemd (215-2) experimental; urgency=medium

  * debian/patches/always-check-for-__BYTE_ORDER-__BIG_ENDIAN-when-chec.patch
    + Added. Fix checking of system endianness. Fixes FTBFS on powerpc
  * debian/patches/timesyncd-when-we-don-t-know-anything-about-the-netw.patch:
    + Let timesyncd go online even if networkd isn't running (from upstream
      git) (Closes: #760087)
  * debian/rules: add systemd-update-utmp-runlevel.service to
    {poweroff, rescue, multi-user, graphical, reboot}.target.wants to trigger
    the runlevel target to be loaded

 -- Sjoerd Simons <sjoerd@debian.org>  Sun, 07 Sep 2014 23:46:02 +0200

systemd (215-1) experimental; urgency=medium

  * New upstream release.
  * Import upstream v215-stable patch series.
  * Rebase remaining Debian patches on top of v215-stable.
  * Drop our Debian-specific run-user.mount unit as upstream now creates a
    per-user tmpfs via logind.
  * Don't rely on new mount from experimental for now and re-add the patch
    which updates the documentation accordingly.
  * Cherry-pick upstream fix to use correct versions for the new symbols that
    were introduced in libudev.
  * Update symbols files
    - Add two new symbols for libudev1.
    - Remove private symbol from libgudev-1.0-0. This symbol was never part of
      the public API and not used anywhere so we don't need a soname bump.
  * Cherry-pick upstream commit to not install busname units if kdbus support
    is disabled.
  * Make /run/lock tmpfs an API fs so it is available during early boot.
    (Closes: #751392)
  * Install new systemd-path and systemd-escape binaries.
  * Cherry-pick upstream commit which fixes the references to the systemctl
    man page. (Closes: #760613)
  * Use the new systemd-escape utility to properly escape the network
    interface name when starting an ifup@.service instance for hotplugged
    network interfaces. Make sure a recent enough systemd version is installed
    by bumping the versioned Breaks accordingly. (Closes: #747044)
  * Order ifup@.service after networking.service so we don't need to setup the
    runtime directory ourselves and we have a defined point during boot when
    hotplugged network interfaces are started.
  * Disable factory-reset feature and remove files associated with it. This
    feature needs more integration work first before it can be enabled in
    Debian.
  * Cherry-pick upstream commit to fix ProtectSystem=full and make the
    ProtectSystem= option consider /bin, /sbin, /lib and /lib64 (if it exists)
    on Debian systems. (Closes: #759689)
  * Use adduser in quiet mode when creating the system users/groups to avoid
    warning messages about the missing home directories. Those are created
    dynamically during runtime. (Closes: #759175)
  * Set the gecos field when creating the system users.
  * Add systemd-bus-proxy system user so systemd-bus-proxyd can properly drop
    its privileges.
  * Re-exec systemd and restart services at the end of postinst.
  * Cherry-pick upstream commit for sd-journal to properly convert
    object->size on big endian which fixes a crash in journalctl --list-boots.
    (Closes: #758392)

 -- Michael Biebl <biebl@debian.org>  Sun, 07 Sep 2014 09:58:48 +0200

systemd (214-1) experimental; urgency=medium

  * New upstream release v214.
    (Closes: #750793, #749268, #747939)

  [ Jon Severinsson ]
  * Import upstream v214-stable patch series.
    - Rebase remaining Debian patches on top of v214-stable.
    - Drop modifications to the now-removed built-in sysvinit support.
  * Install the new combined libsystemd0 library, this library combines all
    functionality of the various libsystemd-* libraries.
    - Deprecate the old libsystemd-* libraries as they've been bundled into
      libsystemd0. The old -dev files now just carry a transitional .pc file.
    - Add new symbols file for libsystemd0.
  * Update symbols file for libgudev-1.0-0.
  * Remove pre-generated rules and unit files in debian/rules clean target.
  * Add new systemd service users in systemd postinst (systemd-timesync,
    systemd-network, systemd-resolve)
  * Add new system group "input" used by udev rules in udev postinst.
  * Try-restart networkd, resolved, and timesyncd after an upgrade.
  * Do not force-enable default-on services on every upgrade.
  * Add support for rcS.d init scripts to the sysv-generator.
    - Do not order rcS.d services after local-fs.target if they do not
      explicitly depend on $local_fs.
    - Map rcS.d init script dependencies to their systemd equivalent.
    - Special-case some dependencies for sysv init scripts for better
      backwards compatibility. (Closes: #726027, #738965).
  * Add systemd depends on new mount. (Closes: #754411)
  * Update /run/initctl symlink target in debian/tmpfiles.d/debian.conf.
  * Remove stored backlog state, rfkill state, random-seed and clock
    information from /var/lib/systemd on systemd purge.

  [ Sjoerd Simons ]
  * debian/patches/shared-include-stdbool.h-in-mkdir.h.patch
    + Added. Include stdbool before using bool in function prototypes. Fixes
      build of the insserv generator
  * Add python-lxml to build-depends for python-systemd
  * Turn on parallel build support
  * Install the new busctl binary and translations
  * Explicitly disable microhttp so the package build doesn't fail if the
    required dependencies for it happen to be installed.
  * debian/control: Make udev break plymouth (<< 0.9.0-7) as older plymouths
    assume udev implementation details that have changed slightly since v213
  * debian/control: Remove b-d on librwap0-dev
  * debian/control: Bump libkmod-dev b-d to >= 15
  * debian/rules: Drop outdated --enable-tcpwrap
  * debian/rules: Explicitly turn off rfkill, networkd, timesyncd and resolved
    for the udeb build
  * debian/rules: Use the debian ntp pool as default ntp servers
  * debian/rules: explicitely configure the maximum system uid/gids instead of
    relying on autodetection

 -- Sjoerd Simons <sjoerd@debian.org>  Sun, 24 Aug 2014 14:54:27 +0200

systemd (208-8) unstable; urgency=medium

  [ Martin Pitt ]
  * Fix duplicate line in copyright. (Closes: #756899)
  * Drop --disable-xattr configure option for udeb, does not exist any more.
  * Add Turkish debconf translations. Thanks Mert Dirik! (Closes: #757498)
  * Backport fix for lazy session-activation on non-seat0 seats.
    (LP: #1355331)

  [ Michael Biebl ]
  * Use "kmod static-nodes --output=/proc/self/fd/1" in make_static_nodes() as
    we can't rely on /dev/stdout to exist at this point during boot.
    (Closes: #757830)
  * Fix udev SysV init script and d-i start script to not write to
    /sys/kernel/uevent_helper unconditionally to not fail on a kernel with
    CONFIG_UEVENT_HELPER unset. (Closes: #756312)
  * Add Breaks: kmod (<< 14) to udev to make sure we have a kmod version
    supporting the static-nodes command.
  * Add Breaks: systemd (<< 208) to udev to avoid partial upgrades. Newer udev
    versions rely on kmod-static-nodes.service being provided by systemd.
    (Closes: #757777)
  * Updated upstream v208-stable patch series to 53b1b6c.
  * Cherry-pick upstream fix to ignore temporary dpkg files. (Closes: #757302)
  * Make emergency.service conflict with rescue.service.
    Otherwise if rescue mode is selected during boot and the emergency mode
    is triggered (e.g. via a broken fstab entry), we have two sulogin
    processes fighting over the tty. (Closes: #757072)
  * Stop syslog.socket when entering emergency mode as otherwise every log
    message triggers the start of the syslog service and its dependencies
    which conflicts with emergency.target. (Closes: #755581)

 -- Michael Biebl <biebl@debian.org>  Thu, 21 Aug 2014 00:14:21 +0200

systemd (208-7) unstable; urgency=medium

  [ Michael Biebl ]
  * Mask remaining services provided by the initscripts package and document
    in more detail why certain services have been masked. (Closes: #659264)
  * Install zsh completions to the correct place. (Closes: #717540)

  [ Jon Severinsson ]
  * Cherry-pick upstream fix for journal file permissions. (Closes: #755062)
  * Map some rcS.d init script dependencies to their systemd equivalent.
  * Update Depends on initscripts to the version with a systemd-compatible
    mountnfs ifup hook. (Closes: #746358)
  * Add Breaks on lvm2 versions without native systemd support.
    (Closes: #678438, #692120)
  * Do not fail udev upgrades if the udev service is already runtime-masked
    when the preinst script is run. (Closes: #755746)
  * Add Pre-Depends on systemd to systemd-sysv, to avoid risking that the
    sysv-compatible symlinks become dangling on a partial install.
  * Ensure that systemctl is usable right after being unpacked, by adding the
    required Pre-Depends to systemd and libsystemd-daemon0. (Closes: #753589)
  * Add support for TuxOnIce hibernation. (Closes: #746463)

  [ Martin Pitt ]
  * Rename "api" autopkgtest to "build-login", and stop requiring that
    sd_login_monitor_new() succeeds. It doesn't in many environments like
    schroot or after upgrades from < 204, and the main point of the test is
    to check that libsystemd-login-dev has correct contents and dependencies.
    Drop "isolation-machine" requirement.
  * Use glibc's xattr support instead of requiring libattr. Fixes FTBFS with
    latest glibc and libattr. Cherrypicked from trunk. Drop libattr1-dev build
    dependency. (Closes: #756097)
  * Build python3-systemd for Python 3 bindings. Drop python-systemd; it does
    not have any reverse dependencies, and we want to encourage moving to
    Python 3. (LP: #1258089)
  * Add simple autopkgtest for python3-systemd.
  * Add dbus dependency to libpam-systemd. (Closes: #755968)
  * Fix /dev/cdrom symlink to appear for all types of drives, not just for
    pure CD-ROM ones. Also, fix the symlinks to stay after change events.
    (LP: #1323777)
  * 75-persistent-net-generator.rules: Adjust Ravello interfaces; they don't
    violate the assignment schema, they should just not be persistent.
    Thanks to Boris Figovsky. (Closes: #747475, LP: #1317776)
  * Reinstate patches to make logind D-BUS activatable.
  * Re-add systemd-shim alternative dependency to libpam-systemd. Version it
    to ensure cgmanager support. (Closes: #754984, LP: #1343802)
  * Convert udev-finish.upstart from a task to a job, to avoid hangs with
    startpar. (Closes: #756631)
  * Add debian/extra/60-keyboard.hwdb: Latest keymaps from upstream git.
    This makes it trivial to backport keymap fixes to stable releases.
    (Closes: #657809; LP: #1322770, #1339998)
  * udev.init: Create static device nodes, as this moved out of udevd.
    Thanks to Michael Biebl for the script! (Closes: #749021)

 -- Martin Pitt <mpitt@debian.org>  Wed, 06 Aug 2014 13:33:22 +0200

systemd (208-6) unstable; urgency=medium

  [ Jon Severinsson ]
  * Add v208-stable patch series.
    - Update Debian patches to apply on top of v208-stable.
    - Move new manpages to libsystemd-*-dev as appropriate.

  [ Michael Biebl ]
  * Upload to unstable.

 -- Michael Biebl <biebl@debian.org>  Wed, 16 Jul 2014 00:44:15 +0200

systemd (208-5) experimental; urgency=medium

  * Merge changes from unstable branch.

 -- Michael Biebl <biebl@debian.org>  Sat, 28 Jun 2014 13:41:32 +0200

systemd (208-4) experimental; urgency=medium

  * Merge changes from unstable branch.
  * Drop alternative dependency on systemd-shim in libpam-systemd. The
    systemd-shim package no longer provides an environment to run
    systemd-logind standalone. See #752939 for further details.

 -- Michael Biebl <biebl@debian.org>  Sat, 28 Jun 2014 01:22:11 +0200

systemd (208-3) experimental; urgency=medium

  * Merge changes from unstable branch.

 -- Michael Biebl <biebl@debian.org>  Wed, 25 Jun 2014 11:29:07 +0200

systemd (208-2) experimental; urgency=medium

  [ Sjoerd Simons ]
  * Don't stop a running user manager from garbage collecting the users. Fixes
    long shutdown times when using a systemd user session

  [ Michael Stapelberg ]
  * Fix bug-script: “systemctl dump” is now “systemd-analyze dump”
    (Closes: #748311)

  [ Michael Biebl ]
  * Merge changes from unstable branch.
  * Cherry-pick upstream fixes to make sd_session_get_vt() actually work.

 -- Michael Biebl <biebl@debian.org>  Tue, 24 Jun 2014 17:45:26 +0200

systemd (208-1) experimental; urgency=medium

  [ Michael Biebl ]
  * New upstream release. (Closes: #729566)
  * Update patches.
  * Update symbols files for libsystemd-journal and libsystemd-login.
  * Install new files and remove the ones we don't use.
  * Install zsh completion files. (Closes: #717540)
  * Create a compat symlink /etc/sysctl.d/99-sysctl.conf as systemd-sysctl no
    longer reads /etc/sysctl.conf.
  * Bump Build-Depends on kmod to (>= 14).
  * Bump Build-Depends on libcryptsetup-dev to (>= 2:1.6.0) for tcrypt
    support.
  * Make kmod-static-nodes.service check for the kmod binary since we don't
    want a hard dependency on kmod e.g. for container installations.
  * Disable various features which aren't required for the udeb build.
  * Move new sd_pid_get_slice and sd_session_get_vt man pages into
    libsystemd-login-dev.
  * Make no-patch-numbers the default for gbp-pq.
  * Adjust systemd-user pam config file for Debian.
    This pam config file is used by libpam-systemd/systemd-logind when
    launching systemd user instances.
  * Drop patches to make logind D-Bus activatable. The cgroup handling has
    been reworked in v205 and logind no longer creates cgroup hierarchies on
    its own. That means that the standalone logind is no longer functional
    without support from systemd (or an equivalent cgroup manager).

  [ Martin Pitt ]
  * Explain patch management in debian/README.source.

 -- Michael Biebl <biebl@debian.org>  Mon, 28 Apr 2014 00:22:57 +0200

systemd (204-14) unstable; urgency=medium

  * Fix SIGABRT in insserv generator caused by incorrect usage of strcat().
    (Closes: #752992)
  * Mark -dev packages as Multi-Arch: same. (Closes: #720017)

 -- Michael Biebl <biebl@debian.org>  Sat, 28 Jun 2014 13:22:43 +0200

systemd (204-13) unstable; urgency=medium

  * Switch back to load the sg module via the kmod builtin. The problem was
    not that the kmod builtin is faster then modprobe but rather the incorrect
    usage of the "=" assignment operator. We need to use "+=" here, so the sg
    module is loaded in addition to other scsi modules, which are loaded via
    the modalias rule. Thanks to Tommaso Colombo for the analysis.
  * Cherry-pick upstream fix which prevents systemd from entering an infinite
    loop when trying to break an ordering cycle. (Closes: #752259)
  * Update insserv generator to not create any drop-in files for services
    where the corresponding SysV init script does not exist.
  * Drop the check for /sys/kernel/uevent_helper from postinst and the SysV
    init script and do not unconditionally overwrite it in the initramfs hook.
    Since a long time now udev has been using the netlink interface to
    communicate with the kernel and with Linux 3.16 it is possible to disable
    CONFIG_UEVENT_HELPER completely. (Closes: #752742)

 -- Michael Biebl <biebl@debian.org>  Sat, 28 Jun 2014 00:01:16 +0200

systemd (204-12) unstable; urgency=medium

  [ Martin Pitt ]
  * Change the sg loading rule (for Debian #657948) back to using modprobe.
    kmod is too fast and then sg races with sd, causing the latter to not see
    SCSI disks.  (Closes: #752591, #752605)

  [ Michael Biebl ]
  * Update udev bug-script to attach instead of paste extra info if a new
    enough reportbug version is available.

 -- Michael Biebl <biebl@debian.org>  Wed, 25 Jun 2014 10:55:12 +0200

systemd (204-11) unstable; urgency=medium

  [ Martin Pitt ]
  * Explain patch management in debian/README.source. (Closes: #739113)
  * Replace "Always probe cpu support drivers" patch with cherry-picked
    upstream fix which is more general.
  * Advertise hibernation only if there's enough free swap. Patches backported
    from current upstream. (LP: #1313522)
  * Fix typo in sg loading rule to make it actually work.

  [ Michael Biebl ]
  * Make no-patch-numbers the default for gbp-pq.
  * Cherry-pick upstream fix to properly handle multiline syslog messages.
    (Closes: #746351)
  * Cherry-pick upstream fix for libudev which fixes a memleak in
    parent_add_child().
  * Drop "-b debian" from Vcs-Git since we use the master branch for
    packaging now.
  * Drop Conflicts: sysvinit (<< 2.88dsf-44~) from systemd-sysv since this
    breaks dist-upgrades from wheezy when switching from sysvinit to
    systemd-sysv as default init. While downgrading the Pre-Depends in
    sysvinit would have been an alternative, dropping the Conflicts and only
    keeping the Replaces was deemed the lesser evil. (Closes: #748355)
  * Use Conflicts instead of Breaks against sysvinit-core. This avoids
    /sbin/init going missing when switching from systemd-sysv to sysvinit.
    While at it, add a Replaces: upstart. (Closes: #751589)
  * Make the SysV compat tools try both /run/initctl and /dev/initctl. This
    makes them usable under sysvinit as PID 1 without requiring any symlinks.
  * Various ifupdown integration fixes
    - Use DefaultDependencies=no in ifup@.service so the service can be
      started as early as possible.
    - Create the ifupdown runtime directory in ifup@.service as we can no
      longer rely on the networking service to do that for us.
    - Don't stop ifup@.service on shutdown but let the networking service take
      care of stopping all hotplugged interfaces.
    - Only start ifup@.service for interfaces configured as allow-hotplug.

  [ Michael Stapelberg ]
  * Clarify that “systemd” does not influence init whereas “systemd-sysv” does
    (Closes: #747741)

  [ Ansgar Burchardt ]
  * Don't use "set +e; set +u" unconditionally in the lsb init-functions hook
    as this might change the behaviour of existing SysV init scripts.
    (Closes: #751472)

 -- Michael Biebl <biebl@debian.org>  Tue, 24 Jun 2014 17:03:43 +0200

systemd (204-10) unstable; urgency=medium

  * In the udeb's udev.startup, make sure that /dev/pts exists.
  * systemd-logind-launch: Set the #files ulimit, for unprivileged LXC
    containers.
  * Drop udev.NEWS, it only applies to pre-squeeze.
  * Remove /var/log/udev on purge.
  * Always probe cpu support drivers. (LP #1207705)
  * On Dell PowerEdge systems, the iDRAC7 and later support a USB Virtual NIC
    for management. Name this interface "idrac" to avoid confusion with "real"
    network interfaces.
  * Drop numerical prefixes from patches, to avoid future diff noise when
    removing, cherry-picking, and merging patches. From now on, always use
    "gbp-pq export --no-patch-numbers" to update them.

 -- Martin Pitt <mpitt@debian.org>  Sun, 27 Apr 2014 11:53:52 +0200

systemd (204-9) unstable; urgency=medium

  * The "Flemish Beef and Beer Stew" release.

  [ Steve Langasek ]
  * Do proper refcounting of the PAM module package on prerm, so that we
    don't drop the module from the PAM config when uninstalling a
    foreign-arch package.  Related to Ubuntu bug #1295521.

  [ Martin Pitt ]
  * debian/udev.udev-finish.upstart: Fix path to tmp-rules,
    debian/extra/rule_generator.functions creates them in /run/udev/.
  * rules: Remove the kernel-install bits; we don't want that in Debian and
    thus it shouldn't appear in dh_install --list-missing output.
  * Ship sd-shutdown.h in libsystemd-daemon-dev.
  * Run dh_install with --fail-missing, to avoid forgetting files when we move
    to new versions.
  * Mount /dev/pts with the correct permissions in the udev, to avoid needing
    pt_chown (not available on all architectures). Thanks Adam Conrad.
  * Add new block of Windows Azure ethernet hardware address to
    75-persistent-net-generator.rules. (LP: #1274348, Closes: #739018)
  * Drop our Debian specific 60-persistent-storage{,-tape}.rules and use the
    upstream rules. They are compatible and do a superset of the
    functionality. (Closes: #645466)
  * Drop our Debian specific 80-drivers.rules and use the upstream rules with
    a patch for the sg module (see #657948). These now stop calling modprobe
    and use the kmod builtin, giving some nice boot speed improvement.
    (Closes: #717404)
  * Drop our Debian specific 50-udev-default.rules and 91-permissions.rules
    and use the upstream rules with a patch for the remaining Debian specific
    default device permissions. Many thanks to Marco d'Itri for researching
    which Debian-specific rules are obsolete! Amongst other things, this now
    also reads the hwdb info for USB devices (Closes: #717405) and gets rid of
    some syntax errors (Closes: #706221)
  * Set default polling interval on removable devices as well, for kernels
    which have "block" built in instead of being a module. (Closes: #713877)
  * Make sd_login_monitor_new() work for logind without systemd.
  * Cherry-pick upstream fix for polkit permissions for rebooting with
    multiple sessions.
  * Kill /etc/udev/links.conf, create_static_nodes, and associated code. It's
    obsolete with devtmpfs (which is required now), and doesn't run with
    systemd or upstart anyway.
  * Drop unnecessary udev.dirs.
  * Add autopkgtests for smoke-testing logind, hostnamed, timedated, localed,
    and a compile/link/run test against libsystemd-login-dev.

  [ Marco d'Itri ]
  * preinst: check for all the system calls required by modern releases
    of udev. (Closes: #648325)
  * Updated fbdev-blacklist.conf for recent kernels.
  * Do not blacklist viafb because it is required on the OLPC XO-1.5.
    (Closes: #705792)
  * Remove write_cd_rules and the associated rules which create "persistent"
    symlinks for CD/DVD devices and replace them with more rules in
    60-cdrom_id, which will create symlinks for one at random among the
    devices installed. Since the common case is having a single device
    then everything will work out just fine most of the times...
    (Closes: #655924)
  * Fix write_net_rules for systemd and sysvinit users by copying the
    temporary rules from /run/udev/ to /etc/udev/. (Closes: #735563)
  * Do not install sysctl.d/50-default.conf because the systemd package
    should not change kernel policies, at least until it will become
    the only supported init system.

  [ Michael Stapelberg ]
  * Add systemd-dbg package, thanks Daniel Schaal (Closes: #742724).
  * Switch from gitpkg to git-buildpackage. Update README.source accordingly.
  * Make libpam-systemd depend on systemd-sysv | systemd-shim. Packages that
    need logind functionality should depend on libpam-systemd.

  [ Michael Biebl ]
  * Do not send potentially private fstab information without prior user
    confirmation. (Closes: #743158)
  * Add support for LSB facilities defined by insserv.
    Parse /etc/insserv.conf.d content and /etc/insserv.conf and generate
    systemd unit drop-in files to add corresponding dependencies. Also ship
    targets for the Debian specific $x-display-manager and
    $mail-transport-agent system facilities. (Closes: #690892)
  * Do not accidentally re-enable /var/tmp cleaning when migrating the TMPTIME
    setting from /etc/default/rcS. Fix up existing broken configurations.
    (Closes: #738862)

 -- Michael Biebl <biebl@debian.org>  Sat, 26 Apr 2014 21:37:29 +0200

systemd (204-8) unstable; urgency=low

  [ Michael Stapelberg ]
  * move manpages from systemd to libsystemd-*-dev as appropriate
    (Closes: #738723)
  * fix systemctl enable/disable/… error message “Failed to issue method call:
    No such file or directory” (the previous upload did actually not contain
    this fix due to a merge conflict) (Closes: #738843)
  * add explicit “Depends: sysv-rc” so that initscript’s “Depends: sysv-rc |
    file-rc” will not be satisfied with file-rc. We need the invoke-rc.d and
    update-rc.d from sysv-rc, file-rc’s doesn’t have support for systemd.
    (Closes: #739679)
  * set capabilities cap_dac_override,cap_sys_ptrace=ep for
    systemd-detect-virt, so that it works for unprivileged users.
    (Closes: #739699)
  * pam: Check $XDG_RUNTIME_DIR owner (Closes: #731300)
  * Ignore chkconfig headers entirely, they are often broken in Debian
    (Closes: #634472)

  [ Michael Biebl ]
  * do a one-time migration of RAMTMP= from /etc/default/rcS and
    /etc/default/tmpfs, i.e. enable tmp.mount (Closes: #738687)
  * Bump Standards-Version to 3.9.5.

 -- Michael Biebl <biebl@debian.org>  Wed, 19 Mar 2014 18:57:35 +0100

systemd (204-7) unstable; urgency=low

  * fix systemctl enable/disable/… error message “Failed to issue method call:
    No such file or directory” (Closes: #734809)
  * bug-script: attach instead of paste extra info with reportbug ≥ 6.5.0
    (Closes: #722530)
  * add stage1 bootstrap support to avoid Build-Depends cycles (Thanks Daniel
    Schepler)
  * cherry-pick:
    order remote mounts from mountinfo before remote-fs.target (77009452cfd)
    (Closes: #719945)
    Fix CPUShares configuration option (ccd90a976dba) (Closes: #737156)
    fix reference in systemd-inhibit(1) (07b4b9b) (Closes: #738316)

 -- Michael Stapelberg <stapelberg@debian.org>  Tue, 11 Feb 2014 23:34:42 +0100

systemd (204-6) unstable; urgency=low

  [ Michael Stapelberg ]
  * Run update-rc.d defaults before update-rc.d <enable|disable>
    (Closes: #722523)
  * preinst: preserve var-{lock,run}.mount when upgrading from 44 to 204
    (Closes: #723936)
  * fstab-generator: don’t rely on /usr being mounted in the initrd
    (Closes: #724797)
  * systemctl: mangle names when avoiding dbus (Closes: #723855)
  * allow group adm read access on /var/log/journal (Closes: #717386)
  * add systemd-journal group (Thanks Guido Günther) (Closes: #724668)
  * copy /etc/localtime instead of symlinking (Closes: #726256)
  * don’t try to start autovt units when not running with systemd as pid 1
    (Closes: #726466)
  * Add breaks/replaces for the new sysvinit-core package (Thanks Alf Gaida)
    (Closes: #733240)
  * Add myself to uploaders

  [ Tollef Fog Heen ]
  * Make 99-systemd.rules check for /run/systemd/systemd instead of the
    ill-named cgroups directory.

  [ Martin Pitt ]
  * debian/udev.upstart: Fix path to udevd, the /sbin/udevd compat symlink
    should go away at some point.
  * debian/udev-udeb.install: Add 64-btrfs.rules and 75-probe_mtd.rules, they
    are potentially useful in a d-i environment.
  * debian/shlibs.local: Drop libudev; this unnecessarily generates overly
    strict dependencies, the libudev ABI is stable.
  * debian/extra/rules/75-persistent-net-generator.rules: Add Ravello systems
    (LP: #1099278)

 -- Michael Stapelberg <stapelberg@debian.org>  Tue, 31 Dec 2013 14:39:44 +0100

systemd (204-5) unstable; urgency=high

  * Cherry-pick 72fd713 from upstream which fixes insecure calling of polkit
    by avoiding a race condition in scraping /proc (CVE-2013-4327).
    Closes: #723713

 -- Michael Biebl <biebl@debian.org>  Mon, 23 Sep 2013 11:59:53 +0200

systemd (204-4) unstable; urgency=low

  * Add preinst check to abort udev upgrade if the currently running kernel
    lacks devtmpfs support. Since udev 176, devtmpfs is mandatory as udev no
    longer creates any device nodes itself. This only affects self-compiled
    kernels which now need CONFIG_DEVTMPFS=y.  Closes: #722580
  * Fix SysV init script to correctly mount a devtmpfs instead of tmpfs. This
    only affects users without an initramfs, which usually is responsible for
    mounting the devtmpfs.  Closes: #722604
  * Drop pre-squeeze upgrade code from maintainer scripts and simplify the
    various upgrade checks.
  * Suppress errors about unknown hwdb builtin. udev 196 introduced a new
    "hwdb" builtin which is not understood by the old udev daemon.
  * Add missing udeb line to shlibs.local. This ensures that udev-udeb gets a
    proper dependency on libudev1-udeb and not libudev1.  Closes: #722939
  * Remove udev-udeb dependency from libudev1-udeb to avoid a circular
    dependency between the two packages. This dependency was copied over from
    the old udev-gtk-udeb package and no longer makes any sense since
    libudev1-udeb only contains a library nowadays.

 -- Michael Biebl <biebl@debian.org>  Wed, 18 Sep 2013 00:05:21 +0200

systemd (204-3) unstable; urgency=low

  [ Michael Biebl ]
  * Upload to unstable.
  * Use /bin/bash in debug-shell.service as Debian doesn't have /sbin/sushell.
  * Only import net.ifaces cmdline property for network devices.
  * Generate strict dependencies between the binary packages using a
    shlibs.local file and add an explicit versioned dependency on
    libsystemd-login0 to systemd to ensure packages are upgraded in sync.
    Closes: #719444
  * Drop obsolete Replaces: libudev0 from udev package.
  * Use correct paths for various binaries, like /sbin/quotaon, which are
    installed in / and not /usr in Debian.  Closes: #721347
  * Don't install kernel-install(8) man page since we don't install the
    corresponding binary either.  Closes: #722180
  * Cherry-pick upstream fixes to make switching runlevels and starting
    reboot via ctrl-alt-del more robust.
  * Cherry-pick upstream fix to properly apply ACLs to Journal files.
    Closes: #717863

  [ Michael Stapelberg ]
  * Make systemctl enable|disable call update-rc.d for SysV init scripts.
    Closes: #709780
  * Don't mount /tmp as tmpfs by default and make it possible to enable this
    feature via "systemctl enable tmp.mount".  Closes: #718906

  [ Daniel Schaal ]
  * Add bug-script to systemd and udev.  Closes: #711245

  [ Ondrej Balaz ]
  * Recognize discard option in /etc/crypttab.  Closes: #719167

 -- Michael Biebl <biebl@debian.org>  Thu, 12 Sep 2013 00:13:11 +0200

systemd (204-2) experimental; urgency=low

  [ Daniel Schaal ]
  * Enable verbose build logs.  Closes: #717465
  * Add handling of Message Catalog files to provide additional information
    for log entries.  Closes: #717427
  * Remove leftover symlink to debian-enable-units.service.  Closes: #717349

  [ Michael Stapelberg ]
  * Install 50-firmware.rules in the initramfs and udeb.  Closes: #717635

  [ Michael Biebl ]
  * Don't pass static start priorities to dh_installinit anymore.
  * Switch the hwdb trigger to interest-noawait.
  * Remove obsolete support for configurable udev root from initramfs.
  * Bind ifup@.service to the network device. This ensures that ifdown is run
    when the device is removed and the service is stopped.
    Closes: #660861, #703033
  * Bump Standards-Version to 3.9.4. No further changes.
  * Add Breaks against consolekit (<< 0.4.6-1) for udev-acl.  Closes: #717385
  * Make all packages Priority: optional, with the exception of udev and
    libudev1, which remain Priority: important, and systemd-sysv, which
    remains Priority: extra due to the conflict with sysvinit.
    Closes: #717365
  * Restart systemd-logind.service on upgrades due to changes in the
    CreateSession D-Bus API between v44 and v204.  Closes: #717403

 -- Michael Biebl <biebl@debian.org>  Wed, 24 Jul 2013 23:47:59 +0200

systemd (204-1) experimental; urgency=low

  * New upstream release.  Closes: #675175, #675177
    - In v183 the udev sources have been merged into the systemd source tree.
      As a result, the udev binary packages will now be built from the systemd
      source package. To align the version numbers 139 releases were skipped.
    - For a complete list of changes, please refer to the NEWS file.
  * Add Marco to Uploaders.
  * Drop Suggests on the various python packages from systemd. The
    systemd-analyze tool has been reimplemented in C.
  * Add binary packages as found in the udev 175-7.2 source package.
  * Wrap dependencies for better readability.
  * Drop hard-coded Depends on libglib2.0-0 from gir1.2-gudev-1.0.
  * Drop old Conflicts, Replaces and Breaks, which are no longer necessary.
  * Make libgudev-1.0-dev depend on gir1.2-gudev-1.0 as per GObject
    introspection mini-policy.  Closes: #691313
  * The hwdb builtin has replaced pci-db and usb-db in udev. Drop the
    Recommends on pciutils and usbutils accordingly.
  * Drop our faketime hack. Upstream uses a custom xsl style sheet now to
    generate the man pages which no longer embeds the build date.
  * Add Depends on libpam-runtime (>= 1.0.1-6) to libpam-systemd as we are
    using pam-auth-update.
  * Explicitly set Section and Priority for the udev binary package.
  * Update Build-Depends:
    - Drop libudev-dev, no longer required.
    - Add gtk-doc-tools and libglib2.0-doc for the API documentation in
      libudev and libgudev.
    - Add libgirepository1.0-dev and gobject-introspection for GObject
      introspection support in libgudev.
    - Add libgcrypt11-dev for encryption support in the journal.
    - Add libblkid-dev for the blkid udev builtin.
  * Use gir dh addon to ensure ${gir:Depends} is properly set.
  * Rename libudev0 → libudev1 for the SONAME bump.
  * Update symbols files. libudev now uses symbols versioning as the other
    libsystemd libraries. The libgudev-1.0-0 symbols file has been copied from
    the old udev package.
  * Run gtkdocize on autoreconf.
  * Enable python bindings for the systemd libraries and ship them in a new
    package named python-systemd.
  * Tighten Depends on libsystemd-id128-dev for libsystemd-journal-dev as per
    libsystemd-journal.pc.
  * Remove obsolete bash-completion scripts on upgrades. Nowadays they are
    installed in /usr/share/bash-completion/completions.
  * Rename conffiles for logind and journald.
  * Rename udev-gtk-udeb → libudev1-udeb to better reflect its actual contents.
  * Build two flavours: a regular build and one for the udev udebs with
    reduced features/dependencies.
  * Create a few compat symlinks for the udev package, most notably
    /sbin/udevadm and /sbin/udevd.
  * Remove the dpkg-triggered debian-enable-units script. This was a temporary
    workaround for wheezy. Packages should use dh-systemd now to properly
    integrate service files with systemd.
  * Update debian/copyright using the machine-readable copyright format 1.0.
  * Integrate changes from udev 175-7 and acknowledge the 175-7.1 and 175-7.2
    non-maintainer uploads.
  * Keep the old persistent network interface naming scheme for now and make
    the new one opt-in via net.ifnames=1 on the kernel command line.
  * Drop the obsolete udev-mtab SysV init script and properly clean up on
    upgrades.
  * Simplify the udev SysV init script and remove experimental and obsolete
    features.
  * Revert upstream commits which dropped support for distro specific
    features and config files.
  * Make logind, hostnamed, localed and timedated D-Bus activatable and
    usable when systemd is not running.
  * Store hwdb binary database in /lib/udev, not /etc/udev. Create the file on
    install and upgrades.
  * Provide a dpkg file trigger for hwdb, so the database is automatically
    updated when packages install files into /lib/udev/hwdb.d.

 -- Michael Biebl <biebl@debian.org>  Fri, 19 Jul 2013 00:32:36 +0200

systemd (44-12) unstable; urgency=low

  * Cherry-pick e17187 from upstream to fix build failures with newer glibc
    where the clock_* symbols have been moved from librt to libc.
    Closes: #701364
  * If the new init-system-helpers package is installed, make the
    debian-enable-units script a no-op. The auto-enabler was meant as a
    temporary workaround and will be removed once all packages use the new
    helper.
  * Update the checks which test if systemd is the active init. The
    recommended check is [ -d /run/systemd/system ] as this will also work
    with a standalone systemd-logind.
  * Set Maintainer to pkg-systemd-maintainers@lists.alioth.debian.org. Add
    Tollef and myself as Uploaders.
  * Stop building the GUI bits. They have been split into a separate source
    package called systemd-ui.

 -- Michael Biebl <biebl@debian.org>  Thu, 20 Jun 2013 01:32:16 +0200

systemd (44-11) unstable; urgency=low

  * Team upload.
  * Run debian-enable-units.service after sysinit.target to ensure our tmp
    files aren't nuked by systemd-tmpfiles.
  * The mountoverflowtmp SysV init script no longer exists so remove that
    from remount-rootfs.service to avoid an unnecessary diff to upstream.
  * Do not fail on purge if /var/lib/systemd is empty and has been removed
    by dpkg.

 -- Michael Biebl <biebl@debian.org>  Wed, 13 Mar 2013 08:03:06 +0100

systemd (44-10) unstable; urgency=low

  * Team upload.
  * Using the return code of "systemctl is-enabled" to determine whether we
    enable a service or not is unreliable since it also returns a non-zero
    exit code for masked services. As we don't want to enable masked services,
    grep for the string "disabled" instead.

 -- Michael Biebl <biebl@debian.org>  Fri, 15 Feb 2013 17:01:24 +0100

systemd (44-9) unstable; urgency=low

  * Team upload.
  * Fix typo in systemd.socket man page.  Closes: #700038
  * Use color specification in "systemctl dot" which is actually
    understood by dot.  Closes: #643689
  * Fix mounting of remote filesystems like NFS.  Closes: #673309
  * Use a file trigger to automatically enable service and socket units. A lot
    of packages simply install systemd units but do not enable them. As a
    result they will be inactive after the next boot. This is a workaround for
    wheezy which will be removed again in jessie.  Closes: #692150

 -- Michael Biebl <biebl@debian.org>  Fri, 15 Feb 2013 13:35:39 +0100

systemd (44-8) unstable; urgency=low

  * Team upload.
  * Use comment=systemd.* syntax in systemd.mount man page. The
    mount/util-linux version in wheezy is not recent enough to support the new
    x-systemd* syntax. Closes: #697141
  * Don't enable persistent storage of journal log files. The journal in v44
    is not yet mature enough.

 -- Michael Biebl <biebl@debian.org>  Sat, 19 Jan 2013 20:05:05 +0100

systemd (44-7) unstable; urgency=low

  * Fix a regression in the init-functions hook wrt reload handling that was
    introduced when dropping the X-Interactive hack.  Closes: #696355

 -- Michael Biebl <biebl@debian.org>  Fri, 21 Dec 2012 00:00:12 +0100

systemd (44-6) unstable; urgency=low

  [ Michael Biebl ]
  * No longer ship the /sys directory in the systemd package since it is
    provided by base-files nowadays.
  * Don't run udev rules if systemd is not active.
  * Converting /var/run, /var/lock and /etc/mtab to symlinks is a one-time
    migration so don't run the debian-fixup script on every boot.

  [ Tollef Fog Heen ]
  * Prevent the systemd package from being removed if it's the active init
    system, since that doesn't work.

  [ Michael Biebl ]
  * Use a separate tmpfs for /run/lock (size 5M) and /run/user (size 100M).
    Those directories are user-writable which could lead to DoS by filling up
    /run.  Closes: #635131

 -- Michael Biebl <biebl@debian.org>  Sun, 16 Dec 2012 21:58:37 +0100

systemd (44-5) unstable; urgency=low

  * Team upload.

  [ Tollef Fog Heen ]
  * disable killing on entering START_PRE, START, thanks to Michael
    Stapelberg for patch.  This avoids killing VMs run through libvirt
    when restarting libvirtd.  Closes: #688635.
  * Avoid reloading services when shutting down, since that won't work and
    makes no sense.  Thanks to Michael Stapelberg for the patch.
    Closes: #635777.
  * Try to determine which init scripts support the reload action
    heuristically.  Closes: #686115, #650382.

  [ Michael Biebl ]
  * Update Vcs-* fields, the Git repository is hosted on alioth now. Set the
    default branch to "debian".
  * Avoid reload and (re)start requests during early boot which can lead to
    deadlocks.  Closes: #624599
  * Make systemd-cgroup work even if not all cgroup mounts are available on
    startup.  Closes: #690916
  * Fix typos in the systemd.path and systemd.unit man page.  Closes: #668344
  * Add watch file to track new upstream releases.

 -- Michael Biebl <biebl@debian.org>  Thu, 25 Oct 2012 21:41:23 +0200

systemd (44-4) unstable; urgency=low

  [ Michael Biebl ]
  * Override timestamp for man page building, thereby avoiding skew
    between architectures which caused problems for multi-arch.
    Closes: #680011

  [ Tollef Fog Heen ]
  * Move diversion removal from postinst to preinst.  Closes: #679728
  * Prevent the journal from crashing when running out of disk space.
    This is 499fb21 from upstream.  Closes: #668047.
  * Stop mounting a tmpfs on /media.  Closes: #665943

 -- Tollef Fog Heen <tfheen@debian.org>  Sun, 01 Jul 2012 08:17:50 +0200

systemd (44-3) unstable; urgency=low

  [ Michael Biebl ]
  * Bump to debhelper 9.
  * Convert to Multi-Arch: same where possible.  Closes: #676615

  [ Tollef Fog Heen ]
  * Cherry-pick d384c7 from upstream to stop journald from leaking
    memory.  Thanks to Andreas Henriksson for testing.  Closes: #677701
  * Ship lsb init script override/integration in /lib/lsb/init-functions.d
    rather than diverting /lib/lsb/init-functions itself.  Add appropriate
    Breaks to ensure upgrades happen.

 -- Tollef Fog Heen <tfheen@debian.org>  Fri, 29 Jun 2012 22:34:16 +0200

systemd (44-2) unstable; urgency=low

  [ Michael Biebl ]
  * Tighten the versions in the maintscript file
  * Ship the /sys directory in the package
  * Re-add workaround for non-interactive PAM sessions
  * Mask checkroot-bootclean (Closes: #670591)
  * Don't ignore errores in systemd-sysv postinst

  [ Tollef Fog Heen ]
  * Bring tmpfiles.d/tmp.conf in line with Debian defaults.  Closes: #675422
  * Make sure /run/sensigs.omit.d exists.
  * Add python-dbus and python-cairo to Suggests, for systemd-analyze.
    Closes: #672965

 -- Tollef Fog Heen <tfheen@debian.org>  Tue, 08 May 2012 18:04:22 +0200

systemd (44-1) unstable; urgency=low

  [ Tollef Fog Heen ]
  * New upstream version.
    - Backport 3492207: journal: PAGE_SIZE is not known on ppc and other
      archs
    - Backport 5a2a2a1: journal: react with immediate rotation to a couple
      of more errors
    - Backport 693ce21: util: never follow symlinks in rm_rf_children()
      Fixes CVE-2012-1174, closes: #664364
  * Drop output message from init-functions hook, it's pointless.
  * Only rmdir /lib/init/rw if it exists.
  * Explicitly order debian-fixup before sysinit.target to prevent a
    possible race condition with the creation of sockets.  Thanks to
    Michael Biebl for debugging this.
  * Always restart the initctl socket on upgrades, to mask sysvinit
    removing it.

  [ Michael Biebl ]
  * Remove workaround for non-interactive sessions from pam config again.
  * Create compat /dev/initctl symlink in case we are upgrading from a system
    running a newer version of sysvinit (using /run/initctl) and sysvinit is
    replaced with systemd-sysv during the upgrade. Closes: #663219
  * Install new man pages.
  * Build-Depend on valac (>= 0.12) instead of valac-0.12. Closes: #663323

 -- Tollef Fog Heen <tfheen@debian.org>  Tue, 03 Apr 2012 19:59:17 +0200

systemd (43-1) experimental; urgency=low

  [ Tollef Fog Heen ]
  * Target upload at experimental due to libkmod dependency
  * New upstream release
    - Update bash-completion for new verbs and arguments. Closes: #650739
    - Fixes local DoS (CVE-2012-1101).  Closes: #662029
    - No longer complains if the kernel lacks audit support.  Closes: #642503
  * Fix up git-to-source package conversion script which makes gitpkg
    happier.
  * Add libkmod-dev to build-depends
  * Add symlink from /bin/systemd to /lib/systemd/systemd.
  * Add --with-distro=debian to configure flags, due to no /etc/os-release
    yet.
  * Add new symbols for libsystemd-login0 to symbols file.
  * Install a tmpfiles.d file for the /dev/initctl → /run/initctl
    migration.  Closes: #657979
  * Disable coredump handling, it's not ready yet.
  * If /run is a symlink, don't try to do the /var/run → /run migration.
    Ditto for /var/lock → /run/lock.  Closes: #647495

  [ Michael Biebl ]
  * Add Build-Depends on liblzma-dev for journal log compression.
  * Add Build-Depends on libgee-dev, required to build systemadm.
  * Bump Standards-Version to 3.9.2. No further changes.
  * Add versioned Build-Depends on automake and autoconf to ensure we have
    recent enough versions. Closes: #657284
  * Add packages for libsystemd-journal and libsystemd-id128.
  * Update symbols file for libsystemd-login.
  * Update configure flags, use rootprefix instead of rootdir.
  * Copy intltool files instead of symlinking them.
  * Re-indent init-functions script.
  * Remove workarounds for services using X-Interactive. The LSB X-Interactive
    support turned out to be broken and has been removed upstream so we no
    longer need any special handling for those type of services.
  * Install new systemd-journalctl, systemd-cat and systemd-cgtop binaries.
  * Install /var/lib/systemd directory.
  * Install /var/log/journal directory where the journal files are stored
    persistently.
  * Setup systemd-journald to not read from /proc/kmsg (ImportKernel=no).
  * Avoid error messages from systemctl in postinst if systemd is not running
    by checking for /sys/fs/cgroup/systemd before executing systemctl.
    Closes: #642749
  * Stop installing lib-init-rw (auto)mount units and try to cleanup
    /lib/init/rw in postinst. Bump dependency on initscripts accordingly.
    Closes: #643699
  * Disable pam_systemd for non-interactive sessions to work around an issue
    with sudo.
  * Use new dh_installdeb maintscript facility to handle obsolete conffiles.
    Bump Build-Depends on debhelper accordingly.
  * Rename bash completion file systemctl-bash-completion.sh →
    systemd-bash-completion.sh.
  * Update /sbin/init symlink. The systemd binary was moved to $pkglibdir.

 -- Tollef Fog Heen <tfheen@debian.org>  Tue, 07 Feb 2012 21:36:34 +0100

systemd (37-1.1) unstable; urgency=low

  * Non-maintainer upload with Tollef's consent.
  * Remove --parallel to workaround a bug in automake 1.11.3 which doesn't
    generate parallel-safe build rules. Closes: #661842
  * Create a compat symlink /run/initctl → /dev/initctl to work with newer
    versions of sysvinit. Closes: #657979

 -- Michael Biebl <biebl@debian.org>  Sat, 03 Mar 2012 17:42:10 +0100

systemd (37-1) unstable; urgency=low

  [ Tollef Fog Heen ]
  * New upstream version
  * Change the type of the debian-fixup service to oneshot.
    Closes: #642961
  * Add ConditionPathIsDirectory to lib-init-rw.automount and
    lib-init-rw.mount so we only activate the unit if the directory
    exists.  Closes: #633059
  * If a sysv service exists in both rcS and rcN.d runlevels, drop the
    rcN.d ones to avoid loops.  Closes: #637037
  * Blacklist fuse init script, we do the same work already internally.
    Closes: #643700
  * Update README.Debian slightly for /run rather than /lib/init/rw

  [ Josh Triplett ]
  * Do a one-time migration of the $TMPTIME setting from /etc/default/rcS to
    /etc/tmpfiles.d/tmp.conf. If /etc/default/rcS has a TMPTIME setting of
    "infinite" or equivalent, migrate it to an /etc/tmpfiles.d/tmp.conf that
    overrides the default /usr/lib/tmpfiles.d/tmp.conf and avoids clearing
    /tmp.  Closes: #643698

 -- Tollef Fog Heen <tfheen@debian.org>  Wed, 28 Sep 2011 20:04:13 +0200

systemd (36-1) unstable; urgency=low

  [ Tollef Fog Heen ]
  * New upstream release. Closes: #634618
    - Various man page fixes. Closes: #623521
  * Add debian-fixup service that symlinks mtab to /proc/mounts and
    migrates /var/run and /var/lock to symlinks to /run

  [ Michael Biebl ]
  * Build for libnotify 0.7.
  * Bump Build-Depends on libudev to (>= 172).
  * Add Build-Depends on libacl1-dev. Required for building systemd-logind
    with ACL support.
  * Split libsystemd-login and libsystemd-daemon into separate binary
    packages.
  * As autoreconf doesn't like intltool, override dh_autoreconf and call
    intltoolize and autoreconf ourselves.
  * Add Build-Depends on intltool.
  * Do a one-time migration of the hwclock configuration. If UTC is set to
    "no" in /etc/default/rcS, create /etc/adjtime and add the "LOCAL" setting.
  * Remove /cgroup cleanup code from postinst.
  * Add Build-Depends on gperf.

 -- Tollef Fog Heen <tfheen@debian.org>  Wed, 14 Sep 2011 08:25:17 +0200

systemd (29-1) unstable; urgency=low

  [ Tollef Fog Heen ]
  * New upstream version, Closes: #630510
    - Includes typo fixes in documentation.  Closes: #623520
  * Fall back to the init script reload function if a native .service file
    doesn't know how to reload.  Closes: #628186
  * Add hard dependency on udev.  Closes: #627921

  [ Michael Biebl ]
  * hwclock-load.service is no longer installed, so we don't need to remove it
    anymore in debian/rules.
  * Install /usr/lib directory for binfmt.d, modules-load.d, tmpfiles.d and
    sysctl.d.
  * Remove obsolete conffiles from /etc/tmpfiles.d on upgrades. Those files
    are installed in /usr/lib/tmpfiles.d now.
  * Depend on util-linux (>= 2.19.1-2) which provides whole-disk locking
    support in fsck and remove our revert patch.
  * Don't choke when systemd was compiled with a different CAP_LAST_CAP then
    what it is run with. Patch cherry-picked from upstream Git.
    Closes: #628081
  * Enable dev-hugepages.automount and dev-mqueue.automount only when enabled
    in kernel. Patch cherry-picked from upstream Git.  Closes: #624522

 -- Tollef Fog Heen <tfheen@debian.org>  Wed, 08 Jun 2011 16:14:31 +0200

systemd (25-2) experimental; urgency=low

  * Handle downgrades more gracefully by removing diversion of
    /lib/lsb/init-functions on downgrades to << 25-1.
  * Cherry-pick a133bf10d09f788079b82f63faa7058a27ba310b from upstream,
    avoids assert when dumping properties.  Closes: #624094
  * Remove "local" in non-function context in init-functions wrapper.

 -- Tollef Fog Heen <tfheen@debian.org>  Wed, 27 Apr 2011 22:20:04 +0200

systemd (25-1) experimental; urgency=low

  * New upstream release, target experimental due to initscripts
    dependency.
    - Fixes where to look for locale config.  Closes: #619166
  * Depend on initscripts >= 2.88dsf-13.4 for /run transition.
  * Add Conflicts on klogd, since it doesn't work correctly with the
    kmg→/dev/log bridge.  Closes: #622555
  * Add suggests on Python for systemd-analyze.
  * Divert /lib/lsb/init-functions instead of (ab)using
    /etc/lsb-base-logging.sh for diverting calls to /etc/init.d/*
  * Remove obsolete conffile /etc/lsb-base-logging.sh.  Closes: #619093
  * Backport 3a90ae048233021833ae828c1fc6bf0eeab46197 from master:
    mkdir /run/systemd/system when starting up

 -- Tollef Fog Heen <tfheen@debian.org>  Sun, 24 Apr 2011 09:02:04 +0200

systemd (20-1) unstable; urgency=low

  * New upstream version
  * Install systemd-machine-id-setup
  * Call systemd-machine-id-setup in postinst
  * Cherry-pick b8a021c9e276adc9bed5ebfa39c3cab0077113c6 from upstream to
    prevent dbus assert error.
  * Enable TCP wrapper support.  Closes: #618409
  * Enable SELinux support.  Closes: #618412
  * Make getty start after Apache2 and OpenVPN (which are the only two
    known users of X-Interactive: yes).  Closes: #618419

 -- Tollef Fog Heen <tfheen@debian.org>  Fri, 11 Mar 2011 19:14:21 +0100

systemd (19-1) experimental; urgency=low

  * New upstream release
  * Add systemd-tmpfiles to systemd package.
  * Add ifup@.service for handling hotplugged interfaces from
    udev.  Closes: #610871
  * Mask mtab.service and udev-mtab.service as they are pointless when
    /etc/mtab is a symlink to /proc/mounts
  * Add breaks on lvm2 (<< 2.02.84-1) since older versions have udev rules
    that don't work well with systemd causing delays on bootup.

 -- Tollef Fog Heen <tfheen@debian.org>  Thu, 17 Feb 2011 07:36:22 +0100

systemd (17-1) experimental; urgency=low

  [ Tollef Fog Heen ]
  * New upstream release
  * Clarify ifupdown instructions in README.Debian somewhat.
    Closes: #613320
  * Silently skip masked services in lsb-base-logging.sh instead of
    failing.  Initial implementation by Michael Biebl.  Closes: #612551
  * Disable systemd-vconsole-setup.service for now.

  [ Michael Biebl ]
  * Bump build dependency on valac-0.10 to (>= 0.10.3).
  * Improve regex in lsb-base-logging.sh for X-Interactive scripts.
    Closes: #613325

 -- Tollef Fog Heen <tfheen@debian.org>  Wed, 16 Feb 2011 21:06:16 +0100

systemd (16-1) experimental; urgency=low

  [ Tollef Fog Heen ]
  * New upstream release.  Closes: #609611
  * Get rid of now obsolete patches that are upstream.
  * Use the built-in cryptsetup support in systemd, build-depend on
    libcryptsetup-dev (>= 2:1.2.0-1) to get a libcryptsetup in /lib.
  * Don't use systemctl redirect for init scripts with X-Interactive: true

  [ Michael Biebl ]
  * Update package description
  * Use v8 debhelper syntax
  * Make single-user mode work
  * Run hwclock-save.service on shutdown
  * Remove dependencies on legacy sysv mount scripts, as we use native
    mounting.

 -- Tollef Fog Heen <tfheen@debian.org>  Sun, 16 Jan 2011 11:04:13 +0100

systemd (15-1) UNRELEASED; urgency=low

  [ Tollef Fog Heen ]
  * New upstream version, thanks a lot to Michael Biebl for help with
    preparing this version.
    - This version handles cycle breaking better.  Closes: #609225
  * Add libaudit-dev to build-depends
  * /usr/share/systemd/session has been renamed to /usr/share/systemd/user
    upstream, adjust build system accordingly.
  * Remove -s from getty serial console invocation.
  * Add dependency on new util-linux to make sure /sbin/agetty exists
  * Don't mount /var/lock with gid=lock (Debian has no such group).
  * Document problem with ifupdown's /etc/network/run being a normal
    directory.

  [ Michael Biebl ]
  * Revert upstream change which requires libnotify 0.7 (not yet available in
    Debian).
  * Use dh-autoreconf for updating the build system.
  * Revert upstream commit which uses fsck -l (needs a newer version of
    util-linux).
  * Explicitly disable cryptsetup support to not accidentally pick up a
    libcryptsetup dependency in a tainted build environment, as the library
    is currently installed in /usr/lib.
  * Remove autogenerated man pages and vala C sources, so they are rebuilt.
  * Use native systemd mount support:
    - Use MountAuto=yes and SwapAuto=yes (default) in system.conf
    - Mask SysV init mount, check and cleanup scripts.
    - Create an alias (symlink) for checkroot (→ remount-rootfs.service) as
      synchronization point for SysV init scripts.
  * Mask x11-common, rmnologin, hostname, bootmisc and bootlogd.
  * Create an alias for procps (→ systemd-sysctl.service) and
    urandom (→ systemd-random-seed-load.service).
  * Create an alias for module-init-tools (→ systemd-modules-load.service) and
    a symlink from /etc/modules-load.d/modules.conf → /etc/modules.
  * Install lsb-base hook which redirects calls to SysV init scripts to
    systemctl: /etc/init.d/<foo> <action> → systemctl <action> <foo.service>
  * Install a (auto)mount unit to mount /lib/init/rw early during boot.

 -- Tollef Fog Heen <tfheen@debian.org>  Sat, 20 Nov 2010 09:28:01 +0100

systemd (11-2) UNRELEASED; urgency=low

  * Tighten depends from systemd-* on systemd to ensure they're upgraded
    in lockstep.  Thanks to Michael Biebl for the patch.
  * Add missing #DEBHELPER# token to libpam-systemd
  * Stop messing with runlevel5/multi-user.target symlink, this is handled
    correctly upstream.
  * Stop shipping /cgroup in the package.
  * Remove tmpwatch services, Debian doesn't have or use tmpwatch.
  * Make sure to enable GTK bits.
  * Ship password agent
  * Clean up cgroups properly on upgrades, thanks to Michael Biebl for the
    patch.  Closes: #599577

 -- Tollef Fog Heen <tfheen@debian.org>  Tue, 02 Nov 2010 21:47:10 +0100

systemd (11-1) experimental; urgency=low

  * New upstream version.  Closes: #597284
  * Add pam-auth-update calls to libpam-systemd's postinst and prerm
  * Make systemd-sysv depend on systemd
  * Now mounts the cgroup fs in /sys/fs/cgroup.  Closes: #595966
  * Add libnotify-dev to build-depends (needed for systemadm)

 -- Tollef Fog Heen <tfheen@debian.org>  Thu, 07 Oct 2010 22:01:19 +0200

systemd (8-2) experimental; urgency=low

  * Hardcode udev rules dir in configure call.
  * Remove README.source as it's no longer accurate.

 -- Tollef Fog Heen <tfheen@debian.org>  Mon, 30 Aug 2010 21:10:26 +0200

systemd (8-1) experimental; urgency=low

  * New upstream release
  * Only ship the top /cgroup
  * Pass --with-rootdir= to configure, to make it think / is / rather
    than //
  * Add PAM module package
  * Fix up dependencies in local-fs.target.  Closes: #594420
  * Move systemadm to its own package.  Closes: #588451
  * Update standards-version (no changes needed)
  * Update README.Debian to explain how to use systemd.
  * Add systemd-sysv package that provides /sbin/init and friends.

 -- Tollef Fog Heen <tfheen@debian.org>  Sat, 07 Aug 2010 07:31:38 +0200

systemd (0~git+20100605+dfd8ee-1) experimental; urgency=low

  * Initial release, upload to experimental.  Closes: #580814

 -- Tollef Fog Heen <tfheen@debian.org>  Fri, 30 Apr 2010 21:02:25 +0200<|MERGE_RESOLUTION|>--- conflicted
+++ resolved
@@ -1,13 +1,3 @@
-<<<<<<< HEAD
-systemd (233-5ubuntu1) artful; urgency=medium
-
-  [ Felipe Sateler ]
-  * Backport upstream PR #5531.
-    This delays opening the mdns and llmnr sockets until a network has enabled them.
-    This silences annoying messages when networkd receives such packets without
-    expecting them:
-      Got mDNS UDP packet on unknown scope.
-=======
 systemd (233-6) experimental; urgency=medium
 
   [ Felipe Sateler ]
@@ -15,7 +5,6 @@
     This delays opening the mdns and llmnr sockets until a network has enabled
     them. This silences annoying messages when networkd receives such packets
     without expecting them: Got mDNS UDP packet on unknown scope.
->>>>>>> 4a47a2e0
 
   [ Martin Pitt ]
   * resolved: Disable DNSSEC by default on stretch and zesty.
@@ -35,17 +24,52 @@
     Native journal messages (_TRANSPORT=journal) typically don't have a
     syslog facility attached to it. As a result when forwarding the
     messages to syslog they ended up with facility 0 (LOG_KERN).
-<<<<<<< HEAD
-    Apply syslog_fixup_facility() so we use LOG_USER instead. (Closes: #837893)
-=======
     Apply syslog_fixup_facility() so we use LOG_USER instead.
     (Closes: #837893)
->>>>>>> 4a47a2e0
   * Split upstream tests into systemd-tests binary package (Closes: #859152)
   * Get PACKAGE_VERSION from config.h.
     This also works with meson and is not autotools specific.
 
-<<<<<<< HEAD
+  [ Sjoerd Simons ]
+  * init-functions Only call daemon-reload when planning to redirect
+    systemctl daemon-reload is a quite a heavy operation, it will re-parse
+    all configuration and re-run all generators. This should only be done
+    when strictly needed. (Closes: #861158)
+
+ -- Michael Biebl <biebl@debian.org>  Fri, 28 Apr 2017 21:47:14 +0200
+
+systemd (233-5ubuntu1) artful; urgency=medium
+
+  [ Felipe Sateler ]
+  * Backport upstream PR #5531.
+    This delays opening the mdns and llmnr sockets until a network has enabled them.
+    This silences annoying messages when networkd receives such packets without
+    expecting them:
+      Got mDNS UDP packet on unknown scope.
+
+  [ Martin Pitt ]
+  * resolved: Disable DNSSEC by default on stretch and zesty.
+    Both Debian stretch and Ubuntu zesty are close to releasing, switch to
+    DNSSEC=off by default for those. Users can still turn it back on with
+    DNSSEC=allow-downgrade (or even "yes").
+
+  [ Michael Biebl ]
+  * Add Conflicts against hal.
+    Since v183, udev no longer supports RUN+="socket:". This feature is
+    still used by hal, but now generates vast amounts of errors in the
+    journal. Thus force the removal of hal by adding a Conflicts to the udev
+    package. This is safe, as hal is long dead and no longer useful.
+  * Drop systemd-ui Suggests
+    systemd-ui is unmaintained upstream and not particularly useful anymore.
+  * journal: fix up syslog facility when forwarding native messages.
+    Native journal messages (_TRANSPORT=journal) typically don't have a
+    syslog facility attached to it. As a result when forwarding the
+    messages to syslog they ended up with facility 0 (LOG_KERN).
+    Apply syslog_fixup_facility() so we use LOG_USER instead. (Closes: #837893)
+  * Split upstream tests into systemd-tests binary package (Closes: #859152)
+  * Get PACKAGE_VERSION from config.h.
+    This also works with meson and is not autotools specific.
+
   [ Dimitri John Ledkov ]
   * ubuntu: udev.postinst preserve virtio interfaces names on upgrades, on s390x.
     New udev generates stable interface names on s390x kvm instances, however, upon
@@ -59,15 +83,6 @@
     priorities via networked. This featue is to be used by netplan/MAAS/OpenStack.
 
  -- Dimitri John Ledkov <xnox@ubuntu.com>  Fri, 21 Apr 2017 14:36:34 +0100
-=======
-  [ Sjoerd Simons ]
-  * init-functions Only call daemon-reload when planning to redirect
-    systemctl daemon-reload is a quite a heavy operation, it will re-parse
-    all configuration and re-run all generators. This should only be done
-    when strictly needed. (Closes: #861158)
-
- -- Michael Biebl <biebl@debian.org>  Fri, 28 Apr 2017 21:47:14 +0200
->>>>>>> 4a47a2e0
 
 systemd (233-5) experimental; urgency=medium
 
