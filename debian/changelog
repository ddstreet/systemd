<<<<<<< HEAD
systemd (241-3~bpo9+1) stretch-backports; urgency=medium

  * Rebuild for stretch-backports

 -- Michael Biebl <biebl@debian.org>  Wed, 10 Apr 2019 21:34:06 +0200
=======
systemd (241-5) unstable; urgency=medium

  * Revert "Add check to switch VTs only between K_XLATE or K_UNICODE"
    This change left the keyboard in an unusable state when exiting an X
    session. (Closes: #929229)

 -- Michael Biebl <biebl@debian.org>  Fri, 24 May 2019 22:58:59 +0200

systemd (241-4) unstable; urgency=medium

  * journal-remote: Do not request Content-Length if Transfer-Encoding is
    chunked (Closes: #927008)
  * systemctl: Restore "systemctl reboot ARG" functionality.
    Fixes a regression introduced in v240. (Closes: #928659)
  * random-util: Eat up bad RDRAND values seen on AMD CPUs.
    Some AMD CPUs return bogus data via RDRAND after a suspend/resume cycle
    while still reporting success via the carry flag.
    Filter out invalid data like -1 (and also 0, just to be sure).
    (Closes: #921267)
  * Add check to switch VTs only between K_XLATE or K_UNICODE.
    Switching to K_UNICODE from other than L_XLATE can make the keyboard
    unusable and possibly leak keypresses from X.
    (CVE-2018-20839, Closes: #929116)
  * Document that DRM render nodes are now owned by group "render"
    (Closes: #926886)

 -- Michael Biebl <biebl@debian.org>  Fri, 17 May 2019 21:16:33 +0200
>>>>>>> 3f2de457

systemd (241-3) unstable; urgency=high

  [ Michael Biebl ]
  * Drop systemd-shim alternative from libpam-systemd.
    A fixed systemd-shim package which works with newer versions of systemd
    is unlikely to happen given that the systemd-shim package has been
    removed from the archive. Drop the alternative dependency from
    libpam-systemd accordingly.
  * Properly remove duplicate directories from systemd package.
    When removing duplicate directories from the systemd package, sort the
    list of directories in reverse order so we properly delete nested
    directories.
  * udev: Run programs in the specified order (Closes: #925190)
  * bash-completion: Use default completion for redirect operators
    (Closes: #924541)
  * networkd: Clarify that IPv6 RA uses our own stack, no the kernel's
    (Closes: #815582)
  * Revert "Drop systemd-timesyncd.service.d/disable-with-time-daemon.conf"
    Apparently Conflicts= are not a reliable mechanism to ensure alternative
    NTP implementations take precedence over systemd-timesyncd.
    (Closes: #902026)
  * network: Fix routing policy rule issue.
    When multiple links request a routing policy, make sure they are all
    applied correctly. (Closes: #924406)
  * pam-systemd: Use secure_getenv() rather than getenv()
    Fixes a vulnerability in the systemd PAM module which insecurely uses
    the environment and lacks seat verification permitting spoofing an
    active session to PolicyKit. (CVE-2019-3842)

  [ Martin Pitt ]
  * Enable udev autopkgtest in containers.
    This test doesn't actually need udev.service (which is disabled in
    containers) and works fine in LXC.
  * Enable boot-and-service autopkgtest in containers
    - Skip tests which can't work in containers.
    - Add missing rsyslog test dependency.
    - e2scrub_reap.service fails in containers, ignore (filed as #926138)
    - Relax pgrep pattern for gdm, as there's no wayland session in
      containers.

 -- Michael Biebl <biebl@debian.org>  Mon, 08 Apr 2019 12:59:32 +0200

systemd (241-2) unstable; urgency=medium

  [ Martin Pitt ]
  * debian/tests/boot-smoke: Create journal and udevdb artifacts on all
    failures
  * autopkgtests: Replace obsolete $ADT_* variables
  * networkd-test: Ignore failures of test_route_only_dns* in containers.
    This test exposes a race condition when running in LXC, see issue #11848
    for details. Until that is understood and fixed, skip the test as it's
    not a recent regression. (Closes: #924539)
  * Bump Standards-Version to 4.3.0.
    No changes necessary.
  * debian/tests/boot-smoke: Only check current boot for connection timeouts.
    Otherwise we'll catch some
        Failed to resolve group 'render': Connection timed out
    messages that happen in earlier boots during VM setup, before the
    "render" group is created.
    Fixes https://github.com/systemd/systemd/issues/11875
  * timedated: Fix emitted value when ntp client is enabled/disabled.
    Fixes a regression introduced in 241.
  * debian/tests/timedated: Check enabling/disabling NTP.
    Assert that `timedatectl set-ntp` correctly controls the service, sets
    the `org.freedesktop.timedate1 NTP` property, and sends the right
    `PropertiesChanged` signal.
    This reproduces <https://github.com/systemd/systemd/issues/11944> and
    also the earlier <https://github.com/systemd/systemd/issues/9672>.

  [ Michael Biebl ]
  * Disable fallback DNS servers in resolved (Closes: #923081)
  * cgtop: Fix processing of controllers other than CPU (Closes: #921280)
  * udev: Restore debug level when logging a failure in the external prog
    called by IMPORT{program} (Closes: #924199)
  * core: Remove "." path components from required mount paths.
    Fixes mount related failures when a user's home directory contains "/./"
    (Closes: #923881)
  * udev.init: Use new s-s-d --notify-await to start udev daemon.
    Fixes a race condition during startup under SysV init.
    Add versioned dependency on dpkg (>= 1.19.3) to ensure that a version
    of start-stop-daemon which supports --notify-await is installed.
    (Closes: #908796)
  * Make /dev/dri/renderD* accessible to group "render"
    Follow upstream and make render nodes available to a dedicated system
    group "render" instead of "video". Keep the uaccess tag for local,
    active users.

 -- Michael Biebl <biebl@debian.org>  Fri, 15 Mar 2019 18:33:54 +0100

systemd (241-1~bpo9+1) stretch-backports; urgency=medium

  * Rebuild for stretch-backports

 -- Michael Biebl <biebl@debian.org>  Wed, 06 Mar 2019 08:55:28 +0100

systemd (241-1) unstable; urgency=medium

  [ Adam Borowski ]
  * Make libpam-systemd Provide: logind, default-logind.
    This allows alternate logind implementations such as elogind, without
    having to recompile every dependent package -- as long as the client API
    remains compatible.
    These new virtual packages got policy-approved in #917431. (Closes: #915407)

  [ Felipe Sateler ]
  * New upstream version 241
    - Refresh patches
    - Backport upstream fix for Driver= matches in .network files

  [ Martin Pitt ]
  * debian/libsystemd0.symbols: Add new symbol from release 241
  * Fix various bugs and races in networkd tests.
    This should get the autopkgtest back to green, which regressed with
    dnsmasq 2.80.

 -- Felipe Sateler <fsateler@debian.org>  Thu, 21 Feb 2019 20:10:15 -0300

systemd (240-6) unstable; urgency=high

  * High urgency as this fixes a vulnerability.

  [ Felipe Sateler ]
  * Reenable pristine-tar in gbp.conf.
    The pristine-tar bug has been fixed, so we can use it again.
    This reverts commit 9fcfbbf6fea15eacfa3fad74240431c5f2c3300e.
  * d/watch: add version mangle to transform -rc to ~rc.
    Upstream has started releasing rcs, so let's account for that
  * Fix comment about why we disable hwclock.service.
    Systemd nowadays doesn't do it itself because the kernel does it on its
    own when necessary, and when not, it is not safe to save the hwclock (eg,
    there is no certainty the system clock
    is correct)
  * udev: Backport upstream preventing mass killings when not running under
    systemd (Closes: #918764)

  [ Dimitri John Ledkov ]
  * debian/tests/storage: improve cleanups.
    On fast ppc64el machines, cryptsetup start job may not complete by the
    time tearDown is executed. In that case stop, causes to simply cancel the
    start job without actually cleaning up the dmsetup node. This leads to
    failing subsequent test as it no longer starts with a clean device. Thus
    ensure the systemd-cryptsetup unit is started, before stopping it.
    Also rmmod scsi_debug module at the end, to allow re-running the test in a
    loop.
  * debian/tests/upstream: Mark TEST-13-NSPAWN-SMOKE as flakey.
  * debian/tests/control: add socat to upstream tests for pull #11591
  * Blacklist TEST-10-ISSUE-2467 #11706
  * debian/tests/storage: fix for LUKS2 and avoid interactive password
    prompts.

  [ Martin Pitt ]
  * udevadm: Fix segfault with subsystem-match containing '/'
    (Closes: #919206)
  * sd-bus: if we receive an invalid dbus message, ignore and proceed
  * sd-bus: enforce a size limit on D-Bus object paths.
    This avoids accessing/modifying memory outside of the allocated stack
    region by sending specially crafted D-Bus messages with very large object
    paths.
    Vulnerability discovered by Chris Coulson <chris.coulson@canonical.com>,
    patch provided by Riccardo Schirone <rschiron@redhat.com>.
    (CVE-2019-6454)

 -- Martin Pitt <mpitt@debian.org>  Mon, 18 Feb 2019 13:54:04 +0000

systemd (240-5) unstable; urgency=medium

  [ Felipe Sateler ]
  * Revert interface renaming changes. (Closes: #919390)

  [ Martin Pitt ]
  * process-util: Fix memory leak (Closes: #920018)

 -- Martin Pitt <mpitt@debian.org>  Sun, 27 Jan 2019 21:33:07 +0000

systemd (240-4) unstable; urgency=medium

  [ Benjamin Drung ]
  * Fix shellcheck issues in initramfs-tools scripts

  [ Michael Biebl ]
  * Import patches from v240-stable branch (up to f02b5472c6)
    - Fixes a problem in logind closing the controlling terminal when using
      startx. (Closes: #918927)
    - Fixes various journald vulnerabilities via attacker controlled alloca.
      (CVE-2018-16864, CVE-2018-16865, Closes: #918841, Closes: #918848)
  * sd-device-monitor: Fix ordering of setting buffer size.
    Fixes an issue with uevents not being processed properly during coldplug
    stage and some kernel modules not being loaded via "udevadm trigger".
    (Closes: #917607)
  * meson: Stop setting -fPIE globally.
    Setting -fPIE globally can lead to miscompilations on certain
    architectures. Instead use the b_pie=true build option, which was
    introduced in meson 0.49. Bump the Build-Depends accordingly.
    (Closes: #909396)

 -- Michael Biebl <biebl@debian.org>  Sat, 12 Jan 2019 21:49:44 +0100

systemd (240-3) unstable; urgency=medium

  * udev.init: Trigger add events for subsystems.
    Update the SysV init script and mimic the behaviour of the initramfs and
    systemd-udev-trigger.service which first trigger subsystems and then
    devices during the coldplug stage.
  * udevadm: Refuse to run trigger, control, settle and monitor commands in
    chroot (Closes: #917633)
  * network: Set link state configuring before setting addresses.
    Fixes a crash in systemd-networkd caused by an assertion failure.
    (Closes: #918658)
  * libudev-util: Make util_replace_whitespace() read only len characters.
    Fixes a regression where /dev/disk/by-id/ names had additional
    underscores.
  * man: Update color of journal logs in DEBUG level (Closes: #917948)
  * Remove old state directory of systemd-timesyncd on upgrades.
    Otherwise timesyncd will fail to update the clock file if it was created
    as /var/lib/private/systemd/timesync/clock.
    This was the case when the service was using DynamicUser=yes which it no
    longer does in v240. (Closes: #918190)

 -- Michael Biebl <biebl@debian.org>  Wed, 09 Jan 2019 18:40:57 +0100

systemd (240-2) unstable; urgency=medium

  * Pass separate dev_t var to device_path_parse_major_minor.
    Fixes FTBFS on mips/mipsel (MIPS/O32). (Closes: #917195)
  * test-json: Check absolute and relative difference in floating point test.
    Fixes FTBFS due to test-suite failures on armel, armhf and hppa.
    (Closes: #917215)
  * sd-device: Fix segfault when error occurs in device_new_from_{nulstr,strv}()
    Fixes a segfault in systemd-udevd when debug logging is enabled.
  * udev-event: Do not read stdout or stderr if the pipefd is not created.
    This fixes problems with device-mapper symlinks no longer being created
    or certain devices not being marked as ready. (Closes: #917124)
  * Don't bump fs.nr_open in PID 1.
    In v240, systemd bumped fs.nr_open in PID 1 to the highest possible
    value. Processes that are spawned directly by systemd, will have
    RLIMIT_NOFILE be set to 512K (hard).
    pam_limits in Debian defaults to "set_all", i.e. for limits which are
    not explicitly configured in /etc/security/limits.conf, the value from
    PID 1 is taken, which means for login sessions, RLIMIT_NOFILE is set to
    the highest possible value instead of 512K. Not every software is able
    to deal with such an RLIMIT_NOFILE properly.
    While this is arguably a questionable default in Debian's pam_limit,
    work around this problem by not bumping fs.nr_open in PID 1.
    (Closes: #917167)

 -- Michael Biebl <biebl@debian.org>  Thu, 27 Dec 2018 14:03:57 +0100

systemd (240-1) unstable; urgency=medium

  [ Michael Biebl ]
  * New upstream version 240
    - core: Skip cgroup_subtree_mask_valid update if UNIT_STUB
      (Closes: #903011)
    - machined: Rework referencing of machine scopes from machined
      (Closes: #903288)
    - timesync: Fix serialization of IP address
      (Closes: #916516)
    - core: Don't track jobs-finishing-during-reload explicitly
      (Closes: #916678)
  * Rebase patches
  * Install new systemd-id128 binary
  * Update symbols file for libsystemd0
  * Update nss build options

  [ Martin Pitt ]
  * tests: Disable some flaky upstream tests.
    See https://github.com/systemd/systemd/issues/11195
  * tests: Disable flaky TEST-17-UDEV-WANTS upstream test.
    See https://github.com/systemd/systemd/issues/11195

 -- Michael Biebl <biebl@debian.org>  Sat, 22 Dec 2018 16:01:43 +0100

systemd (239-15) unstable; urgency=medium

  [ Felipe Sateler ]
  * Fix container check in udev init script.
    Udev needs writable /sys, so the init script tried to check before
    starting. Unfortunately, the check was inverted. Let's add the missing
    '!' to negate the check.
    (Closes: #915261)
  * Add myself to uploaders

  [ Michael Biebl ]
  * Remove obsolete systemd-shim conffile on upgrades.
    The D-Bus policy file was dropped from the systemd-shim package in
    version 8-4, but apparently there are cases where users removed the
    package before that cleanup happened. The D-Bus policy file that was
    shipped by systemd-shim was much more restrictive and now prevents
    calling GetDynamicUsers() and other recent APIs on systemd Manager.
    (Closes: #914285)

 -- Felipe Sateler <fsateler@debian.org>  Wed, 05 Dec 2018 21:03:34 -0300

systemd (239-14) unstable; urgency=medium

  [ Michael Biebl ]
  * autopkgtest: Drop test_custom_cgroup_cleanup from boot-and-services
  * resolved: Increase size of TCP stub replies (Closes: #915049)
  * meson: Unify linux/stat.h check with other checks and use _GNU_SOURCE.
    Fixes a build failure with glibc 2.28.
  * Drop procps dependency from systemd.
    The systemd-exit.service user service no longer uses the "kill" binary.
  * Simplify container check in udev SysV init script.
    Instead of using "ps" to detect a container environment, simply test if
    /sys is writable. This matches what's used in systemd-udevd.service via
    ConditionPathIsReadWrite=/sys and follows
    https://www.freedesktop.org/wiki/Software/systemd/ContainerInterface/
    This means we no longer need procps, so drop that dependency from the
    udev package. (Closes: #915095)

  [ Mert Dirik ]
  * 40-systemd: Honour __init_d_script_name.
    Make /lib/lsb/init-functions.d/40-systemd use __init_d_script_name
    (if available) to figure out real script name. (Closes: #826214)
  * 40-systemd: Improve heuristics for init-d-script.
    Improve heuristics for scripts run via init-d-script so that the
    redirection works even for older init-d-script versions without the
    __init_d_script_name variable.

 -- Michael Biebl <biebl@debian.org>  Sun, 02 Dec 2018 01:00:01 +0100

systemd (239-13) unstable; urgency=medium

  * autopktest: Add e2fsprogs dependency to upstream test.
    Some of the upstream tests require mkfs.ext4. (Closes: #887250)
  * systemctl: Tell update-rc.d to skip creating any systemd symlinks.
    When calling update-rc.d via systemd-sysv-install, tell it to skip
    creating any systemd symlinks as we want to handle those directly in
    systemctl. Older update-rc.d versions will ignore that request, but
    that's ok. This means we don't need a versioned dependency against
    init-system-helpers. (Closes: #743217)
  * pam_systemd: Suppress LOG_DEBUG log messages if debugging is off
    (Closes: #825949)
  * Drop cgroup-don-t-trim-cgroup-trees-created-by-someone-el.patch.
    The patch is no longer necessary as lxc.service now uses Delegate=yes.
  * Remove obsolete Replaces from pre-jessie

 -- Michael Biebl <biebl@debian.org>  Tue, 20 Nov 2018 19:44:39 +0100

systemd (239-12~bpo9+1) stretch-backports; urgency=medium

  * Rebuild for stretch-backports

 -- Michael Biebl <biebl@debian.org>  Sat, 17 Nov 2018 23:08:07 +0100

systemd (239-12) unstable; urgency=high

  [ Martin Pitt ]
  * Enable QEMU on more architectures in "upstream" autopkgtest.
    Taken from the Ubuntu package, so apparently QEMU works well enough on
    these architectures now.
  * autopkgtest: Avoid test bed reset for boot-smoke.
    Make "boot-smoke"'s dependencies a strict superset of "upstream"'s, so
    that autopkgtest doesn't have to provide a new testbed.
  * Fix wrong "nobody" group from sysusers.d.
    Fix our make-sysusers-basic sysusers.d generator to special-case the
    nobody group. "nobody" user and "nogroup" group both have the same ID
    65534, which is the only special case for Debian's static users/groups.
    So specify the gid explicitly, to avoid systemd-sysusers creating a
    dynamic system group for "nobody".
    Also clean up the group on upgrades.
    Thanks to Keh-Ming Luoh for the original patch! (Closes: #912525)

  [ Michael Biebl ]
  * autopkgtest: Use shutil.which() which is provided by Python 3
  * Drop non-existing gnuefi=false build option.
    This was mistakenly added when converting from autotools to meson.
  * core: When deserializing state always use read_line(…, LONG_LINE_MAX, …)
    Fixes a vulnerability in unit_deserialize which allows an attacker to
    supply arbitrary state across systemd re-execution via NotifyAccess.
    (CVE-2018-15686, Closes: #912005)
  * meson: Use the host architecture compiler/linker for src/boot/efi.
    Fixes cross build failure for arm64. (Closes: #905381)
  * systemd: Do not pass .wants fragment path to manager_load_unit.
    Fixes an issue with overridden units in /etc not being used due to a
    .wants/ symlink pointing to /lib. (Closes: #907054)
  * machined: When reading os-release file, join PID namespace too.
    This ensures that we properly acquire the os-release file from containers.
    (Closes: #911231)

 -- Michael Biebl <biebl@debian.org>  Sat, 17 Nov 2018 18:39:21 +0100

systemd (239-11~bpo9+1) stretch-backports; urgency=medium

  * Rebuild for stretch-backports

 -- Michael Biebl <biebl@debian.org>  Sun, 28 Oct 2018 21:49:54 +0100

systemd (239-11) unstable; urgency=high

  [ Michael Biebl ]
  * debian/tests/upstream: Clean up after each test run.
    Otherwise the loopback images used by qemu are not properly released and
    we might run out of disk space.
  * dhcp6: Make sure we have enough space for the DHCP6 option header.
    Fixes out-of-bounds heap write in systemd-networkd dhcpv6 option
    handling.
    (CVE-2018-15688, LP: #1795921, Closes: #912008)
  * chown-recursive: Rework the recursive logic to use O_PATH.
    Fixes a race condition in chown_one() which allows an attacker to cause
    systemd to set arbitrary permissions on arbitrary files.
    (CVE-2018-15687, LP: #1796692, Closes: #912007)

  [ Martin Pitt ]
  * debian/tests/boot-and-services: Use gdm instead of lightdm.
    This seems to work more reliably, on Ubuntu CI's i386 instances lightdm
    fails.

  [ Manuel A. Fernandez Montecelo ]
  * Run "meson test" instead of "ninja test"
    Upstream developers of meson recommend to run it in this way, because
    "ninja test" just calls "meson test", and by using meson directly and
    using extra command line arguments it is possible to control aspects of
    how the tests are run.
  * Increase timeout for test in riscv64.
    The buildds for the riscv64 arch used at the moment are slow, so increase
    the timeouts for this arch by a factor of 10, for good measure.
    (Closes: #906429)

 -- Michael Biebl <biebl@debian.org>  Sun, 28 Oct 2018 13:02:18 +0100

systemd (239-10) unstable; urgency=medium

  [ Michael Biebl ]
  * meson: Rename -Ddebug to -Ddebug-extra.
    Meson added -Doptimization and -Ddebug options, which obviously causes
    a conflict with our -Ddebug options. Let's rename it.
    (Closes: #909455)
  * Add conflicts against consolekit.
    Letting both ConsoleKit and logind manage dynamic device permissions
    will only lead to inconsistent and unexpected results.

  [ Felipe Sateler ]
  * Link systemctl binary statically against libshared.
    This reduces the Pre-Depends list considerably, and is more resilient
    against borked installs.

 -- Michael Biebl <biebl@debian.org>  Tue, 25 Sep 2018 16:11:12 +0200

systemd (239-9) unstable; urgency=medium

  * autopkgtest: Remove needs-recommends runtime restriction.
    This restriction has been deprecated and there are plans to remove it
    altogether. The tests pass withouth needs-recommends, so it seems safe
    to remove.
  * test: Use installed catalogs when test-catalog is not located at build
    dir.
    This makes it possible to run test-catalog as installed test, so we no
    longer need to mark it as EXFAIL in our root-unittests autopkgtest.
  * test: Use "systemd-runtest.env" to set $SYSTEMD_TEST_DATA and
    $SYSTEMD_CATALOG_DIR.
    This avoids embedding ABS_{SRC,BUILD}_DIR into libsystemd-shared.so and
    the test binaries and should make the build reproducible.
    (Closes: #908365)

 -- Michael Biebl <biebl@debian.org>  Wed, 12 Sep 2018 19:07:38 +0200

systemd (239-8) unstable; urgency=medium

  [ Michael Biebl ]
  * Clean up dbus-org.freedesktop.timesync1.service Alias on purge
    (Closes: #904290)
  * user-runtime-dir: Fix wrong SELinux context (Closes: #908026)
  * core: Fix gid when DynamicUser=yes with static user (Closes: #904335)
  * Remove udev control socket on shutdown under sysvinit.
    The udev control socket is no longer removed automatically when the
    daemon is stopped. As this can confuse other software, update the SysV
    init script to remove the control socket manually and make sure the init
    script is executed on shutdown (runlevel 0) and reboot (runlevel 6).
    (Closes: #791944)
  * Bump Standards-Version to 4.2.1

  [ Martin Pitt ]
  * timedated: Fix wrong PropertyChanged values and refcounting

 -- Michael Biebl <biebl@debian.org>  Fri, 07 Sep 2018 08:41:12 +0200

systemd (239-7~bpo9+1) stretch-backports; urgency=medium

  * Rebuild for stretch-backports.
  * Rebase patches
  * Disable MemoryAccounting= by default.
    The new upstream default is to turn memory accounting on. This is only
    recommended for Linux kernels 4.14 or higher though as with older
    kernels, like the one from Stretch, it introduces significant overhead.

 -- Michael Biebl <biebl@debian.org>  Tue, 09 Oct 2018 08:11:11 +0200

systemd (239-7) unstable; urgency=medium

  * autopkgtest: Add iputils-ping dependency to root-unittests.
    The ping binary is required by test-bpf.
  * autopkgtest: Add dbus-user-session and libpam-systemd dependency to
    root-unittests.
    Without a working D-Bus user session, a lot of the test-bus-* tests are
    skipped.
  * network/link: Fix logic error in matching devices by MAC (Closes: #904198)

 -- Michael Biebl <biebl@debian.org>  Sun, 22 Jul 2018 13:40:15 +0200

systemd (239-6) unstable; urgency=medium

  [ Martin Pitt ]
  * autopkgtest: Install libnss-systemd.
    Make sure that dynamic users can be resolved. This e. g. prevents a
    startup failure for systemd-resolved.
  * autopkgtest: Add missing python3 test dependency for udev test

  [ Michael Biebl ]
  * autopkgtest: Make AppArmor violator test work with merged-usr
  * Make /dev/kvm accessible to local users and group kvm.
    Re-add the uaccess tag to /dev/kvm to make it accessible to local
    users. Access is also granted via group kvm, so create that in
    udev.postinst. (Closes: #887852)
  * Move a few man pages from systemd to systemd-journal-remote.
    The systemd package shipped a few systemd-journal-remote and
    systemd-journal-upload related man pages which really belong into the
    systemd-journal-remote package. Move those man pages into the correct
    package and add a Breaks/Replaces against systemd accordingly.
    (Closes: #903557)
  * autopkgtest: Drop no-longer needed workaround from upstream test
  * Go back to statically allocate system users for timesyncd, networkd and
    resolved.
    There are currently too many open issues related to D-Bus and the usage
    of DynamicUser. (Closes: #902971)
  * Change python3-minimal dependency to python3.
    While we strictly only need python3-minimal, the usage of
    python3-minimal triggers a lintian error: depends-on-python-minimal
  * test: Drop SKIP_INITRD for QEMU-based tests.
    The Debian Linux kernel ships ext4 support as a module, so we require an
    initrd to successfully start the QEMU images.
  * debian/tests/localed-x11-keymap: Deal with absence of
    /etc/default/keyboard more gracefully
  * autopkgtest: Add various dependencies to make upstream test pass on Debian
    - netcat-openbsd: Required by TEST-12-ISSUE-3171.
    - busybox-static: Required by TEST-13-NSPAWN-SMOKE.
    - plymouth: Required by TEST-15-DROPIN and TEST-22-TMPFILES.
  * Drop seccomp system call filter for udev.
    The seccomp based system call whitelist requires at least systemd 239 to
    be the active init and during a dist-upgrade we can't guarantee that
    systemd has been fully configured before udev is restarted.
    The versioned systemd Breaks that was added to udev for #902185 didn't
    really fix this issue, so revert that change again. (Closes: #903224)

 -- Michael Biebl <biebl@debian.org>  Thu, 19 Jul 2018 00:04:54 +0200

systemd (239-5) unstable; urgency=medium

  * Add inverse version restriction of the Breaks to the systemd-shim
    alternative in libpam-systemd.
    Otherwise apt will fail to find an installation path for libpam-systemd
    in cases where libpam-systemd is an indirect dependency. (Closes: #902998)

 -- Michael Biebl <biebl@debian.org>  Thu, 05 Jul 2018 11:50:10 +0200

systemd (239-4) unstable; urgency=medium

  [ Michael Biebl ]
  * Drop outdated section from README.Debian about switching back to SysV init
  * sleep: Fix one more printf format of a fiemap field
  * basic: Add missing comma in raw_clone assembly for sparc
  * bus-util: Make log level lower in request_name_destroy_callback()
  * tmpfiles: Specify access mode for /run/systemd/netif
  * Add Breaks against python-dbusmock (<< 0.18) to systemd.
    The logind and timedated tests in python-dbusmock were broken by the
    latest systemd release and had to be adjusted to work with systemd 239.
    See #902602
  * Drop patches which try to support running systemd services without systemd
    as pid 1.
    No one is currently actively maintaining systemd-shim, which means that
    e.g. running systemd-logind no longer works when systemd is not pid 1.
    Thus drop our no longer working patches. Bump the Breaks against
    systemd-shim accordingly.
    See #895292, #901404, #901405

  [ Martin Pitt ]
  * test: fix networkd-test.py rate limiting and dynamic user

 -- Michael Biebl <biebl@debian.org>  Tue, 03 Jul 2018 23:36:28 +0200

systemd (239-3) unstable; urgency=medium

  * Revert "systemctl: when removing enablement or mask symlinks, cover both
    /run and /etc"
    We currently have packages in the archive which use
    "systemctl --runtime unmask" and are broken by this change.
    This is a intermediate step until it is clear whether upstream will
    revert this commit or whether we will have to update affected packages
    to deal with this changed behaviour.
    See #902287 and https://github.com/systemd/systemd/issues/9393

 -- Michael Biebl <biebl@debian.org>  Wed, 27 Jun 2018 14:46:06 +0200

systemd (239-2) unstable; urgency=medium

  * sleep: Fix printf format of fiemap fields.
    This should fix a FTBFS on ia64.
  * timesync: Change type of drift_freq to int64_t.
    This should fix a FTBFS on x32.
  * Bump systemd Breaks to ensure it is upgraded in lockstep with udev.
    The hardening features used by systemd-udevd.service require systemd 239
    and udev will fail to start with older versions. (Closes: #902185)

 -- Michael Biebl <biebl@debian.org>  Wed, 27 Jun 2018 13:59:24 +0200

systemd (239-1) unstable; urgency=medium

  [ Michael Biebl ]
  * New upstream version 239
  * Drop alternative iptables-dev Build-Depends.
    It is no longer needed as both Ubuntu and Debian now ship libiptc-dev in
    their latest stable (LTS) release.
  * Drop alternative btrfs-tools Recommends.
    It is no longer needed as btrfs-progs is now available in both Debian
    and Ubuntu and keeping the alternative around prevents the transitional
    package from being autoremoved.
  * Disable installation of RPM macros.
    This avoids having to remove them manually later on.
  * Drop cleanup rules for libtool .la files.
    With the switch to Meson, libtool is no longer used.
  * Drop fallback for older kernels when running the test suite.
    We now assume that we have a kernel newer then 3.13.
  * Stop cleaning up .busname units.
    Those are gone upstream, so we no longer need to remove them manually.
  * Update symbols file for libsystemd0
  * Rebase patches
  * Install new resolvectl tool.
    Don't ship the /sbin/resolvconf compat symlink in the systemd package,
    as this would cause a file conflict with the resolvconf and openresolv
    package.
  * Disable support for "Portable Services"
    This is still an experimental feature.
  * Disable pristine-tar in gbp.conf.
    It is currently not possible to import the systemd v239 tarball using
    pristine-tar due to #902115.
  * Bump Build-Depends on meson to (>= 0.44)
  * Stop setting the path for the kill binary, no longer necessary
  * Stop creating systemd-network and systemd-resolve system user
    systemd-networkd.service and systemd-resolved.service now use
    DynamicUser=yes.

  [ Dimitri John Ledkov ]
  * Run all upstream tests, and then report all that failed.

 -- Michael Biebl <biebl@debian.org>  Sat, 23 Jun 2018 00:18:08 +0200

systemd (238-5) unstable; urgency=medium

  [ Evgeny Vereshchagin ]
  * upstream autopkgtest: Copy journal subdirectories.
    Otherwise logs are missing on failures.

  [ Martin Pitt ]
  * debian/tests/boot-and-services: Ignore cpi.service failure.
    This is apparently a regression in Ubuntu 18.04, not in systemd, so
    ignore it.

  [ Michael Biebl ]
  * sd-bus: Do not try to close already closed fd (Closes: #896781)
  * Use dh_missing to act on uninstalled files.
    The usage of dh_install --fail-missing has been deprecated.
  * meson: Avoid warning about comparison of bool and string.
    The result of this is undefined and will become a hard error in a future
    Meson release.
  * login: Respect --no-wall when cancelling a shutdown request
    (Closes: #897938)
  * Add dependencies of libsystemd-shared to Pre-Depends.
    This is necessary so systemctl is functional at all times during a
    dist-upgrade. (Closes: #897986)
  * Drop dh_strip override, the dbgsym migration is done

  [ Felipe Sateler ]
  * Don't include libmount.h in a header file.
    Kernel and glibc headers both use MS_* constants, but are not in sync, so
    only one of them can be used at a time. Thus, only import them where
    needed. Works around #898743.

 -- Michael Biebl <biebl@debian.org>  Sat, 26 May 2018 10:31:29 +0200

systemd (238-4) unstable; urgency=medium

  [ Michael Biebl ]
  * udev/net-id: Fix check for address to keep interface names stable
  * debian/copyright: Move global wildcard section to the top

  [ Martin Pitt ]
  * Fix daemon reload failures

  [ Laurent Bigonville ]
  * Fix /sys/fs/cgroup mount when using SELinux.
    Since v236, all cgroups except /sys/fs/cgroup/systemd and
    /sys/fs/cgroup/unified are not mounted when SELinux is enabled (even in
    permissive mode). Disabling SELinux completely restores these cgroups.
    This patch fixes that issue by no longer making the assumption that those
    cgroups are mounted by initrd/dracut before systemd is started.

 -- Michael Biebl <biebl@debian.org>  Sun, 01 Apr 2018 13:02:57 +0200

systemd (238-3) unstable; urgency=medium

  [ Martin Pitt ]
  * Enable systemd-sysusers unit and provide correct Debian static u/gids.
    Add a helper script debian/extra/make-sysusers-basic which generates a
    sysusers.d(5) file from Debian's static master passwd/group files.
    systemd 238 now supports  specifying different uid and gid and a
    non-default login shell, so this is possible now. (Closes: #888126)
  * udev README.Debian: Include initrd rebuild and some clarifications in
    migration.
    While initrd update is already being mentioned in the introductory
    section, it is easy to miss when going through the migration steps, so
    explicitly mention it again. Also add a warning about keeping a fallback
    on misconfigurations, and the possibility to migrate one interface at a
    time.
    Thanks to Karl O. Pinc for the suggestions! (Closes: #881769)

  [ Michael Biebl ]
  * basic/macros: Rename noreturn into _noreturn_.
    "noreturn" is reserved and can be used in other header files we include.
    (Closes: #893426)
  * units: Fix SuccessAction that belongs to [Unit] section not [Service]
    section (Closes: #893282)

 -- Michael Biebl <biebl@debian.org>  Tue, 20 Mar 2018 23:22:57 +0100

systemd (238-2) unstable; urgency=medium

  [ Alf Gaida ]
  * core: do not free stack-allocated strings.
    Fixes a crash in systemd when the cpuacct cgroup controller is not
    available. (Closes: #892360)

 -- Michael Biebl <biebl@debian.org>  Sat, 10 Mar 2018 01:12:47 +0100

systemd (238-1) unstable; urgency=medium

  [ Michael Biebl ]
  * New upstream version 238
    - Fixes systemd-tmpfiles to correctly handle symlinks present in
      non-terminal path components. (CVE-2018-6954, Closes: #890779)
  * Rebase patches
  * Use compat symlinks as provided by upstream.
    As the upstream build system now creates those symlinks for us, we no
    longer have to create them manually.
  * Update symbols file for libsystemd0
  * test-cgroup-util: bail out when running under a buildd environment

  [ Dimitri John Ledkov ]
  * systemd-sysv-install: Fix name initialisation.
    Only initialise NAME after --root optional argument has been parsed,
    otherwise NAME is initialized to e.g. `enable`, instead of to the
    `unit-name`, resulting in failures. (LP: #1752882)

 -- Michael Biebl <biebl@debian.org>  Wed, 07 Mar 2018 23:21:53 +0100

systemd (237-4) unstable; urgency=medium

  [ Gunnar Hjalmarsson ]
  * Fix PO template creation.
    Cherry-pick upstream patches to build a correct systemd.pot including
    the polkit policy files even without policykit-1 being installed.
    (LP: #1707898)

  [ Michael Biebl ]
  * Drop mask for fuse SysV init script.
    The fuse package has removed its SysV init script a long time ago, so
    the mask is no longer needed.
  * Replace two Debian specific patches which cherry-picks from upstream
    master

 -- Michael Biebl <biebl@debian.org>  Wed, 28 Feb 2018 19:18:34 +0100

systemd (237-3~bpo9+1) stretch-backports; urgency=medium

  * Rebuild for stretch-backports
  * Rebase patches
  * Revert "Add Build-Depends on python3-evdev <!nocheck>"
    This package is not availabe in stretch or stretch-backports.
  * Revert "Drop debian/extra/rules/70-debian-uaccess.rules"
    There is no libu2f-udev package in stretch or stretch-backports shipping
    the udev rules for U2F devices.

 -- Michael Biebl <biebl@debian.org>  Sun, 25 Feb 2018 18:22:14 +0100

systemd (237-3) unstable; urgency=medium

  [ Martin Pitt ]
  * debian/tests/boot-smoke: More robust journal checking.
    Also fail the test if calling journalctl fails, and avoid calling it
    twice. See https://github.com/systemd/systemd/pull/8032
  * Simplify PO template creation.
    Use the existing upstream build system instead of a manual call to
    `intltool-update` and `xgettext` to build systemd.pot. Remove the now
    obsolete intltool build dependency, but still explicitly keep gettext.
    (LP: #1707898)
  * Make systemd-sysv-install robust against existing $ROOT.
    Always initialize `$ROOT`, to avoid the script getting confused by an
    existing outside env variable. Also fix the `--root` option to actually
    work, the previous approach was conceptually broken due to how shell
    quoting works. Make the work with `set -u`. (Closes: #890436)

  [ Felipe Sateler ]
  * Backport upstream patch fixing a wrong assert() call (Closes: #890423)

 -- Michael Biebl <biebl@debian.org>  Wed, 14 Feb 2018 23:07:17 +0100

systemd (237-2) unstable; urgency=medium

  * Drop debian/extra/rules/70-debian-uaccess.rules.
    Up-to-date udev rules for U2F devices are shipped in libu2f-udev nowadays.
    (Closes: #889665)
  * service: relax PID file symlink chain checks a bit.
    Let's read the PID file after all if there's a potentially unsafe symlink
    chain in place. But if we do, then refuse taking the PID if its outside of
    the cgroup. (Closes: #889144)

 -- Michael Biebl <biebl@debian.org>  Fri, 09 Feb 2018 23:35:31 +0100

systemd (237-1) unstable; urgency=medium

  * New upstream version 237
  * Rebase patches
  * Update symbols file for libsystemd0
  * Update Vcs-* to point to https://salsa.debian.org
  * Bump Standards-Version to 4.1.3
  * Set Rules-Requires-Root to no

 -- Michael Biebl <biebl@debian.org>  Tue, 30 Jan 2018 01:55:24 +0100

systemd (236-4) unstable; urgency=medium

  [ Felipe Sateler ]
  * Allow systemd-timesyncd to start when libnss-systemd is not installed.
    Pick upstream patch requiring the existence of the systemd-timesync user
    only when running as root, which is not the case for the system unit.
    (Closes: #887343)

  [ Nicolas Braud-Santoni ]
  * debian/copyright: Refer to the CC0 license file (Closes: #882629)

  [ Michael Biebl ]
  * Add Build-Depends on python3-evdev <!nocheck>
    This is used by hwdb/parse_hwdb.py to perform additional validation on
    hwdb files.

 -- Michael Biebl <biebl@debian.org>  Sun, 28 Jan 2018 22:29:32 +0100

systemd (236-3~bpo9+1) stretch-backports; urgency=medium

  * Rebuild for stretch-backports.

 -- Michael Biebl <biebl@debian.org>  Fri, 12 Jan 2018 10:39:46 +0100

systemd (236-3) unstable; urgency=medium

  * Revert "core/execute: RuntimeDirectory= or friends requires mount
    namespace"
    This was making mounts from SSH sessions invisible to the system.
    (Closes: #885325)

 -- Michael Biebl <biebl@debian.org>  Thu, 11 Jan 2018 16:46:04 +0100

systemd (236-2~bpo9+1) stretch-backports; urgency=medium

  * Rebuild for stretch-backports.
  * Revert "Don't rely on the debhelper meson build system support"
    There is now a recent enough backport of debhelper available for
    stretch.
  * Revert "Bump Build-Depends on libmount-dev to (>= 2.30)"
    The newest version shipped in stretch is 2.29 and we don't strictly need
    the fixes provided by libmount 2.30.
    Or put differently, we don't introduce any regressions compared to
    what's currently in stretch if we revert the upstream commit which
    bumped the libmount version.

 -- Michael Biebl <biebl@debian.org>  Sat, 06 Jan 2018 16:16:17 +0100

systemd (236-2) unstable; urgency=medium

  * Downgrade priority of libudev1 to optional.
    This makes it compliant with recent versions of debian-policy which
    recommends to use priority optional for library packages.
  * Clarify NEWS entry about removal of system users.
    Mention in the recent NEWS entry that the associated system groups
    should be removed as well. (Closes: #885061)
  * cryptsetup-generator: Don't mistake NULL input as OOM.
    Fixes systemd-cryptsetup-generator failing to run during boot.
    (Closes: #885201)
  * analyze: Use normal bus connection for "plot" verb.
    Fixes "systemd-analyze plot" failing to run as root. (Closes: #884506)
  * Stop re-enabling systemd services on every upgrade.
    This was done so changes to the [Install] section would be applied on
    upgrades. Forcefully re-enabling a service might overwrite local
    modifications though and thus far, none of the affected services did
    actually change its [Install] section. So remove this code from the
    maintainer scripts as it was apparently doing more harm then good.
    (Closes: #869354)

 -- Michael Biebl <biebl@debian.org>  Tue, 02 Jan 2018 00:35:14 +0100

systemd (236-1) unstable; urgency=medium

  [ Martin Pitt ]
  * debian/tests/upstream: Only show ≥ warning in journal dumps.
    Showing the entire debug log is too hard to scan visually, and most of
    the time the warnings and errors are sufficient to explain a failure.
    Put the journal files into the artifacts though, in case the debug
    information is necessary.

  [ Michael Biebl ]
  * New upstream version 236
    - nspawn: Adjust path to static resolv.conf to support split usr.
      (Closes: #881310)
    - networkd: Don't stop networkd if CONFIG_FIB_RULES=n in kernel.
      (Closes: #881823)
    - core: Fix segfault in compile_bind_mounts() when BindPaths= or
      BindReadOnlyPaths= is set. (Closes: #883380)
    - meson: Link NSS modules with -z nodelete to fix memory leak in
      nss-systemd. (Closes: #883407)
    - logind: Make sure we don't acces m->action_what if it's not initialized.
      (Closes: #882270)
    - systemctl: Ignore shutdown's "-t" argument. (Closes: #882245)
    - core: Be more defensive if we can't determine per-connection socket
      peer. (Closes: #879603)
    - bpf-firewall: Actually invoke BPF_PROG_ATTACH to check whether
      cgroup/bpf is available. (Closes: #878965)
  * Rebase patches
  * Update symbols file for libsystemd0
  * Bump Standards-Version to 4.1.2
  * Clean up old /var/lib/systemd/clock on upgrade.
    The clock file used by systemd-timesyncd is now stored in
    StateDirectory=systemd/timesync. (Closes: #883605)
  * Stop creating systemd-timesync system user.
    DynamicUser=yes has been enabled for systemd-timesyncd.service so
    allocating a system user statically is no longer necessary.
  * Document removal of systemd-{timesync,journal-gateway,journal-upload} user.
    We no longer create those system users as the corresponding services now
    use DynamicUser=yes. Removing those system users automatically is tricky,
    as the relevant services might be running during upgrade. Add a NEWS
    entry instead which documents this change.
  * Revert "udev-rules: Permission changes for /dev/dri/renderD*"
    This would introduce a new system group "render". As the name is rather
    generic, this needs further discussion first, so revert this change for
    now.

 -- Michael Biebl <biebl@debian.org>  Sun, 17 Dec 2017 21:45:51 +0100

systemd (235-3) unstable; urgency=medium

  [ Michael Biebl ]
  * Switch from XC-Package-Type to Package-Type. As of dpkg-dev 1.15.7
    Package-Type is recognized as an official field name.
  * Install modprobe configuration file to /lib/modprobe.d.
    Otherwise it is not read by kmod. (Closes: #879191)

  [ Felipe Sateler ]
  * Backport upstream (partial) fix for combined DynamicUser= + User=
    UID was not allowed to be different to GID, which is normally the case in
    debian, due to the group users being allocated the GID 100 without an
    equivalent UID 100 being allocated.
  * Backport upstream patches to fully make DynamicUser=yes + static,
    pre-existing User= work.

  [ Martin Pitt ]
  * Add missing python3-minimal dependency to systemd-tests
  * Drop long-obsolete systemd-bus-proxy system user
    systemd-bus-proxy hasn't been shipped since before stretch and never
    created any files. Thus clean up the obsolete system user on upgrades.
    (Closes: #878182)
  * Drop static systemd-journal-gateway system user
    systemd-journal-gatewayd.service now uses DynamicUser=, so we don't need
    to create this statically any more. Don't remove the user on upgrades
    though, as there is likely still be a running process. (Closes: #878183)
  * Use DynamicUser= for systemd-journal-upload.service.
  * Add Recommends: libnss-systemd to systemd-sysv.
    This is useful to actually be able to resolve dynamically created system
    users with DynamicUser=true. This concept is going to be used much more
    in future versions and (hopefully) third-party .services, so pulling it
    into the default installation seems prudent now.
  * resolved: Fix loop on packets with pseudo dns types.
    (CVE-2017-15908, Closes: #880026, LP: #1725351)
  * bpf-firewall: Properly handle kernels without BPF cgroup but with TRIE maps.
    Fixes "Detaching egress BPF: Invalid argument" log spam. (Closes: #878965)
  * Fix MemoryDenyWriteExecution= bypass with pkey_mprotect() (LP: #1725348)

 -- Martin Pitt <mpitt@debian.org>  Wed, 15 Nov 2017 09:34:00 +0100

systemd (235-2) unstable; urgency=medium

  * Revert "tests: when running a manager object in a test, migrate to private
    cgroup subroot first"
    This was causing test suite failures when running inside a chroot.

 -- Michael Biebl <biebl@debian.org>  Wed, 11 Oct 2017 00:46:07 +0200

systemd (235-1) unstable; urgency=medium

  [ Michael Biebl ]
  * New upstream version 235
    - cryptsetup-generator: use remote-cryptsetup.target when _netdev is
      present (Closes: #852534)
    - tmpfiles: change btmp mode 0600 → 0660 (Closes: #870638)
    - networkd: For IPv6 addresses do not treat IFA_F_DEPRECATED as not ready
      (Closes: #869995)
    - exec-util,conf-files: skip non-executable files in execute_directories()
      (Closes: #867902)
    - man: update udevadm -y/--sysname-match documentation (Closes: #865081)
    - tmpfiles: silently ignore any path that passes through autofs
      (Closes: #805553)
    - shared: end string with % if one was found at the end of a expandible
      string (Closes: #865450)
  * Refresh patches
  * Bump Build-Depends on libmount-dev to (>= 2.30)
  * Install new modprobe.d config file
  * Bump Standards-Version to 4.1.1

  [ Martin Pitt ]
  * Merge logind-kill-off autopkgtest into logind test.
    This was horribly inefficient as a separate test (from commit
    6bd0dab41e), as that cost two VM resets plus accompanying boots; and
    this does not change any state thus does not require this kind of
    isolation.

 -- Michael Biebl <biebl@debian.org>  Tue, 10 Oct 2017 18:29:28 +0200

systemd (234-3~bpo9+1) stretch-backports; urgency=medium

  * Rebuild for stretch-backports.
  * Revert "Drop systemd-timesyncd.service.d/disable-with-time-daemon.conf"
    It's still required in stretch as the NTP implementations were only
    fixed in buster.

 -- Michael Biebl <biebl@debian.org>  Sun, 10 Sep 2017 00:27:07 +0200

systemd (234-3) unstable; urgency=medium

  [ Martin Pitt ]
  * Various fixes for the upstream autopkgtest.

  [ Felipe Sateler ]
  * Add fdisk to the dependencies of the upstream autopkgtest.
    The upstream autopkgtest uses sfdisk, which is now in the non-essential
    fdisk package. (Closes: #872119)
  * Disable nss-systemd on udeb builds
  * Correctly disable resolved on udeb builds
  * Help fix collisions in libsystemd-shared symbols by versioning them.
    Backport upstream patch to version the symbols provided in the private
    library, so that they cannot confuse unversioned pam modules or libraries
    linked into them. (Closes: #873708)

  [ Dimitri John Ledkov ]
  * Cherrypick upstream networkd-test.py assertion/check fixes.
    This resolves ADT test suite failures, when running tests under lxc/lxd
    providers.
  * Cherrypick arm* seccomp fixes.
    This should resolve ADT test failures, on arm64, when running as root.
  * Disable KillUserProcesses, yet again, with meson this time.
  * initramfs-tools: trigger udevadm add actions with subsystems first.
    This updates the initramfs-tools init-top udev script to trigger udevadm
    actions with type specified. This mimics the systemd-udev-trigger.service.
    Without type specified only devices are triggered, but triggering
    subsystems may also be required and should happen before triggering the
    devices. This is the case for example on s390x with zdev generated udev
    rules. (LP: #1713536)

  [ Michael Biebl ]
  * (Re)add --quiet flag to addgroup calls.
    This is now safe with adduser having been fixed to no longer suppress
    fatal error messages if --quiet is used. (Closes: #837871)
  * Switch back to default GCC (Closes: #873661)
  * Drop systemd-timesyncd.service.d/disable-with-time-daemon.conf.
    All major NTP implementations ship a native service file nowadays with a
    Conflicts=systemd-timesyncd.service so this drop-in is no longer
    necessary. (Closes: #873185)

 -- Michael Biebl <biebl@debian.org>  Mon, 04 Sep 2017 00:17:00 +0200

systemd (234-2.3) unstable; urgency=high

  * Non-maintainer upload.
  * Also switch to g++-6 temporarily (needed for some tests):
    - Add g++-6 to Build-Depends
    - Export CXX = g++-6

 -- Cyril Brulebois <kibi@debian.org>  Thu, 24 Aug 2017 02:40:53 +0200

systemd (234-2.2) unstable; urgency=high

  * Non-maintainer upload.
  * Switch to gcc-6 on all architectures, working around an FTBFS on mips64el,
    apparently due to a gcc-7 bug (See: #871514):
    - Add gcc-6 to Build-Depends in debian/control
    - Export CC = gcc-6 in debian/rules

 -- Cyril Brulebois <kibi@debian.org>  Wed, 23 Aug 2017 22:53:09 +0000

systemd (234-2.1) unstable; urgency=high

  * Non-maintainer upload.
  * Fix missing 60-input-id.rules in udev-udeb, which breaks the graphical
    version of the Debian Installer, as no key presses or mouse events get
    processed (Closes: #872598).

 -- Cyril Brulebois <kibi@debian.org>  Wed, 23 Aug 2017 20:41:33 +0200

systemd (234-2~bpo9+1) stretch-backports; urgency=medium

  * Rebuild for stretch-backports.
  * Switch debian-branch to stretch-backports
  * Don't rely on the debhelper meson build system support.
    This requires a newer debhelper which is not availabe in stretch (yet).

 -- Michael Biebl <biebl@debian.org>  Tue, 08 Aug 2017 23:44:17 +0200

systemd (234-2) unstable; urgency=medium

  [ Martin Pitt ]
  * udev README.Debian: Fix name of example *.link file

  [ Felipe Sateler ]
  * test-condition: Don't assume that all non-root users are normal users.
    Automated builders may run under a dedicated system user, and this test
    would fail that.

  [ Michael Biebl ]
  * Revert "units: Tell login to preserve environment"
    Environment=LANG= LANGUAGE= LC_CTYPE= ... as used in the getty units is
    not unsetting the variables but instead sets it to an empty var. Passing
    that environment to login messes up the system locale settings and
    breaks programs like gpg-agent.
    (Closes: #868695)

 -- Michael Biebl <biebl@debian.org>  Thu, 20 Jul 2017 15:13:42 +0200

systemd (234-1) unstable; urgency=medium

  [ Michael Biebl ]
  * New upstream version 234
    - tmpfiles: Create /var/log/lastlog if it does not exist.
      (Closes: #866313)
    - network: Bridge vlan without PVID. (Closes: #859941)
  * Rebase patches
  * Switch build system from autotools to meson.
    Update the Build-Depends accordingly.
  * Update fsckd patch for meson
  * udev autopkgtest: no longer install test-udev binary manually.
    This is now done by the upstream build system.
  * Update symbols file for libsystemd0
  * Update lintian override for systemd-tests.
    Upstream now installs manual and unsafe tests in subdirectories of
    /usr/lib/systemd/tests/, so ignore those as well.
  * Bump Standards-Version to 4.0.0
  * Change priority of libnss-* packages from extra to optional.
  * Use UTF-8 locale when building the package.
    Otherwise meson will be pretty unhappy when trying to process files with
    unicode characters. Use C.UTF-8 as this locale is pretty much guaranteed
    to be available everywhere.
  * Mark test-timesync as manual.
    The test tries to setup inotify watches for /run/systemd/netif/links
    which fails in a buildd environment where systemd is not active.
  * Do not link udev against libsystemd-shared.
    We ship udev in a separate binary package, so can't use
    libsystemd-shared, which is part of the systemd binary package.
  * Avoid requiring a "kvm" system group.
    This group is not universally available and as a result generates a
    warning during boot. As kvm is only really useful if the qemu package is
    installed and this package already takes care of setting up the proper
    permissions for /dev/kvm, drop this rule from 50-udev-default.rules.

  [ Martin Pitt ]
  * udev README.Debian: Update transitional rules and mention *.link files.
    - 01-mac-for-usb.link got replaced with 73-usb-net-by-mac.rules
    - /etc/systemd/network/50-virtio-kernel-names.link is an upgrade
      transition for VMs with virtio
    - Describe *.link files as a simpler/less error prone (but also less
      flexible) way of customizing interface names. (Closes: #868002)

 -- Michael Biebl <biebl@debian.org>  Thu, 13 Jul 2017 17:38:28 +0200

systemd (233-10) unstable; urgency=medium

  [ Martin Pitt ]
  * Adjust var-lib-machines.mount target.
    Upstream PR #6095 changed the location to
    {remote-fs,machines}.target.wants, so just install all available ones.

  [ Dimitri John Ledkov ]
  * Fix out-of-bounds write in systemd-resolved.
    CVE-2017-9445 (Closes: #866147, LP: #1695546)

  [ Michael Biebl ]
  * Be truly quiet in systemctl -q is-enabled (Closes: #866579)
  * Improve RLIMIT_NOFILE handling.
    Use /proc/sys/fs/nr_open to find the current limit of open files
    compiled into the kernel instead of using a hard-coded value of 65536
    for RLIMIT_NOFILE. (Closes: #865449)

  [ Nicolas Braud-Santoni ]
  * debian/extra/rules: Use updated U2F ruleset.
    This ruleset comes from Yubico's libu2f-host. (Closes: #824532)

 -- Michael Biebl <biebl@debian.org>  Mon, 03 Jul 2017 18:51:58 +0200

systemd (233-9) unstable; urgency=medium

  * hwdb: Use path_join() to generate the hwdb_bin path.
    This ensures /lib/udev/hwdb.bin gets the correct SELinux context. Having
    double slashes in the path makes selabel_lookup_raw() return the wrong
    context. (Closes: #851933)
  * Drop no longer needed Breaks against usb-modeswitch
  * Drop Breaks for packages shipping rcS init scripts.
    This transition was completed in stretch.

 -- Michael Biebl <biebl@debian.org>  Mon, 19 Jun 2017 15:10:14 +0200

systemd (233-8) experimental; urgency=medium

  * Bump debhelper compatibility level to 10
  * Drop versioned Build-Depends on dpkg-dev.
    It's no longer necessary as even Jessie ships a new enough version.
  * timesyncd: don't use compiled-in list if FallbackNTP has been configured
    explicitly (Closes: #861769)
  * resolved: fix null pointer p->question dereferencing.
    This fixes a bug which allowed a remote DoS (daemon crash) via a crafted
    DNS response with an empty question section.
    Fixes: CVE-2017-9217 (Closes: #863277)

 -- Michael Biebl <biebl@debian.org>  Mon, 29 May 2017 14:12:08 +0200

systemd (233-7) experimental; urgency=medium

  [ Michael Biebl ]
  * basic/journal-importer: Fix unaligned access in get_data_size()
    (Closes: #862062)
  * ima: Ensure policy exists before asking the kernel to load it
    (Closes: #863111)
  * Add Depends: procps to systemd.
    It's required by /usr/lib/systemd/user/systemd-exit.service which calls
    /bin/kill to stop the systemd --user instance. (Closes: #862292)
  * service: Serialize information about currently executing command
    (Closes: #861157)
  * seccomp: Add clone syscall definitions for mips (Closes: #861171)

  [ Dimitri John Ledkov ]
  * ubuntu: disable dnssec on any ubuntu releases (LP: #1690605)

  [ Felipe Sateler ]
  * Specify nobody user and group.
    Otherwise nss-systemd will translate to group 'nobody', which doesn't
    exist on debian systems.

 -- Michael Biebl <biebl@debian.org>  Wed, 24 May 2017 12:26:18 +0200

systemd (233-6) experimental; urgency=medium

  [ Felipe Sateler ]
  * Backport upstream PR #5531.
    This delays opening the mdns and llmnr sockets until a network has enabled
    them. This silences annoying messages when networkd receives such packets
    without expecting them: Got mDNS UDP packet on unknown scope.

  [ Martin Pitt ]
  * resolved: Disable DNSSEC by default on stretch and zesty.
    Both Debian stretch and Ubuntu zesty are close to releasing, switch to
    DNSSEC=off by default for those. Users can still turn it back on with
    DNSSEC=allow-downgrade (or even "yes").

  [ Michael Biebl ]
  * Add Conflicts against hal.
    Since v183, udev no longer supports RUN+="socket:". This feature is
    still used by hal, but now generates vast amounts of errors in the
    journal. Thus force the removal of hal by adding a Conflicts to the udev
    package. This is safe, as hal is long dead and no longer useful.
  * Drop systemd-ui Suggests
    systemd-ui is unmaintained upstream and not particularly useful anymore.
  * journal: fix up syslog facility when forwarding native messages.
    Native journal messages (_TRANSPORT=journal) typically don't have a
    syslog facility attached to it. As a result when forwarding the
    messages to syslog they ended up with facility 0 (LOG_KERN).
    Apply syslog_fixup_facility() so we use LOG_USER instead.
    (Closes: #837893)
  * Split upstream tests into systemd-tests binary package (Closes: #859152)
  * Get PACKAGE_VERSION from config.h.
    This also works with meson and is not autotools specific.

  [ Sjoerd Simons ]
  * init-functions Only call daemon-reload when planning to redirect
    systemctl daemon-reload is a quite a heavy operation, it will re-parse
    all configuration and re-run all generators. This should only be done
    when strictly needed. (Closes: #861158)

 -- Michael Biebl <biebl@debian.org>  Fri, 28 Apr 2017 21:47:14 +0200

systemd (233-5) experimental; urgency=medium

  * Do not throw a warning in emergency and rescue mode if plymouth is not
    installed.
    Ideally, plymouth should only be referenced via dependencies, not
    ExecStartPre. This at least avoids the confusing error message on
    minimal installations that do not carry plymouth.
  * rules: Allow SPARC vdisk devices when identifying CD drives
    (Closes: #858014)

 -- Michael Biebl <biebl@debian.org>  Tue, 21 Mar 2017 21:00:08 +0100

systemd (233-4) experimental; urgency=medium

  [ Martin Pitt ]
  * udev autopkgtest: Drop obsolete sys.tar.xz fallback.
    This was only necessary for supporting 232 as well.
  * root-unittest: Drop obsolete FIXME comment.
  * Add libpolkit-gobject-1-dev build dep for polkit version detection.
  * Move systemd.link(5) to udev package.
    .link files are being handled by udev, so it should ship the
    corresponding manpage. Bump Breaks/Replaces accordingly. (Closes: #857270)

  [ Michael Biebl ]
  * Restart journald on upgrades (Closes: #851438)
  * Avoid strict DM API versioning.
    Compiling against the dm-ioctl.h header as provided by the Linux kernel
    will embed the DM interface version number. Running an older kernel can
    lead to errors on shutdown when trying to detach DM devices.
    As a workaround, build against a local copy of dm-ioctl.h based on 3.13,
    which is the minimum required version to support DM_DEFERRED_REMOVE.
    (Closes: #856337)

 -- Michael Biebl <biebl@debian.org>  Thu, 16 Mar 2017 18:40:16 +0100

systemd (233-3) experimental; urgency=medium

  [ Michael Biebl ]
  * Install D-Bus policy files in /usr
  * Drop no longer needed maintainer scripts migration code and simplify
    various version checks
  * Fix location of installed tests
  * Override package-name-doesnt-match-sonames lintian warning for libnss-*
  * Don't ship any symlinks in /etc/systemd/system.
    Those should be created dynamically via "systemctl enable".

  [ Martin Pitt ]
  * root-unittests autopkgtest: Skip test-udev.
    It has its own autopkgtest and needs some special preparation. At some
    point that should be merged into root-unittests, but let's quickfix this
    to unbreak upstream CI.

 -- Michael Biebl <biebl@debian.org>  Fri, 03 Mar 2017 19:49:44 +0100

systemd (233-2) experimental; urgency=medium

  * test: skip instead of fail if crypto kmods are not available.
    The Debian buildds have module loading disabled, thus AF_ALG sockets are
    not available during build. Skip the tests that cover those (khash and
    id128) instead of failing them in this case.
    https://github.com/systemd/systemd/issues/5524

 -- Martin Pitt <mpitt@debian.org>  Fri, 03 Mar 2017 11:51:25 +0100

systemd (233-1) experimental; urgency=medium

  [ Martin Pitt ]
  * New upstream release 233:
    - udev: Remove /run/udev/control on stop to avoid sendsigs to kill
      udevd. (Closes: #791944)
    - nspawn: Handle container directory symlinks. (Closes: #805785)
    - Fix mount units to not become "active" when NFS mounts time out.
      (Closes: #835810)
    - hwdb: Rework path/priority comparison when loading files from /etc/
      vs. /lib. (Closes: #845442)
    - machinectl: Fix "list" command when failing to determine OS version.
      (Closes: #849316)
    - Support tilegx architecture. (Closes: #856306)
    - systemd-sleep(8): Point out inhibitor interface as better alternative
      for suspend integration. (Closes: #758279)
    - journalctl: Improve error message wording when specifying boot
      offset with ephemeral journal. (Closes: #839291)
  * Install new systemd-umount and /usr/lib/environment.d/
  * Use "make install-tests" for shipped unit tests
  * Switch back to gold linker on mips*
    Bug #851736 got fixed now.
  * debian/rules: Drop obsolete SETCAP path

  [ Michael Biebl ]
  * Drop upstart jobs for udev
  * Drop /sbin/udevadm compat symlink from udev-udeb and initramfs
  * Drop Breaks and Replaces from pre-jessie

 -- Martin Pitt <mpitt@debian.org>  Thu, 02 Mar 2017 17:10:09 +0100

systemd (232-19) unstable; urgency=medium

  [ Martin Pitt ]
  * debian/README.source: Update patch and changelog handling to current
    reality.
  * root-unittests autopkgtest: Blacklist test-journal-importer.
    This got added in a recent PR, but running this requires using "make
    install-tests" which hasn't landed yet.
  * fsckd: Fix format specifiers on 32 bit architectures.
  * resolved: Fix NSEC proofs for missing TLDs (Closes: #855479)
  * boot-and-services autopkgtest: Skip CgroupsTest on unified hierarchy.
  * boot-smoke autopkgtest: Run in containers, too.
  * logind autopkgtest: Adjust to work in containers.

  [ Dimitri John Ledkov ]
  * Fix resolved failing to follow CNAMES for DNS stub replies (LP: #1647031)
  * Fix emitting change signals with a sessions property in logind
    (LP: #1661568)

  [ Michael Biebl ]
  * If an automount unit is masked, don't react to activation anymore.
    Otherwise we'll hit an assert sooner or later. (Closes: #856035)

  [ Felipe Sateler ]
  * resolved: add the new KSK to the built-in resolved trust anchor.
    The old root key will be discarded in early 2018, so get this into
    stretch.
  * Backport some zsh completion fixes from upstream (Closes: #847203)

 -- Martin Pitt <mpitt@debian.org>  Thu, 02 Mar 2017 09:21:12 +0100

systemd (232-18) unstable; urgency=medium

  * udev autopkgtest: Adjust to script-based test /sys creation.
    PR #5250 changes from the static sys.tar.xz to creating the test /sys
    directory with a script. Get along with both cases until 233 gets
    released and packaged.
  * systemd-resolved.service.d/resolvconf.conf: Don't fail if resolvconf is
    not installed. ReadWritePaths= fails by default if the referenced
    directory does not exist. This happens if resolvconf is not installed, so
    use '-' to ignore the absence. (Closes: #854814)
  * Fix two more seccomp issues.
  * Permit seeing process list of units whose unit files are missing.
  * Fix systemctl --user enable/disable without $XDG_RUNTIME_DIR being set.
    (Closes: #855050)

 -- Martin Pitt <mpitt@debian.org>  Mon, 13 Feb 2017 17:36:12 +0100

systemd (232-17) unstable; urgency=medium

  * Add libcap2-bin build dependency for tests. This will make
    test_exec_capabilityboundingset() actually run. (Closes: #854394)
  * Add iproute2 build dependency for tests. This will make
    test_exec_privatenetwork() actually run; it skips if "ip" is not present.
    (Closes: #854396)
  * autopkgtest: Run all upstream unit tests as root.
    Ship all upstream unit tests in libsystemd-dev, and run them all as root
    in autopkgtest. (Closes: #854392) This also fixes the FTBFS on non-seccomp
    architectures.
  * systemd-resolved.service.d/resolvconf.conf: Allow writing to
    /run/resolvconf. Upstream PR #5283 will introduce permission restrictions
    for systemd-resolved.service, including the lockdown to writing
    /run/systemd/. This will then cause the resolvconf call in our drop-in to
    fail as that needs to write to /run/resolvconf/. Add this to
    ReadWritePaths=. (This is a no-op with the current unrestricted unit).

 -- Martin Pitt <mpitt@debian.org>  Fri, 10 Feb 2017 11:52:46 +0100

systemd (232-16) unstable; urgency=medium

  [ Martin Pitt ]
  * Add autopkgtest for test-seccomp
  * udev: Fix by-id symlinks for devices whose IDs contain whitespace
    (Closes: #851164, LP: #1647485)
  * Add lintian overrides for binary-or-shlib-defines-rpath on shipped test
    programs. This is apparently a new lintian warning on which uploads get
    rejected.  These are only test programs, not in $PATH, and they need to
    link against systemd's internal library.

  [ Michael Biebl ]
  * Fix seccomp filtering. (Closes: #852811)
  * Do not crash on daemon-reexec when /run is full (Closes: #850074)

 -- Martin Pitt <mpitt@debian.org>  Thu, 09 Feb 2017 16:22:43 +0100

systemd (232-15) unstable; urgency=medium

  * Add missing Build-Depends on tzdata.
    It is required to successfully run the test suite. (Closes: #852883)
  * Bump systemd Breaks to ensure it is upgraded in lockstep with udev.
    The sandboxing features used by systemd-udevd.service require systemd
    (>= 232-11). (Closes: #853078)
  * Bump priority of libpam-systemd to standard.
    This reflects the changes that have been made in the archive a while
    ago. See #803184

 -- Michael Biebl <biebl@debian.org>  Wed, 01 Feb 2017 22:45:35 +0100

systemd (232-14) unstable; urgency=medium

  * Deal with NULL pointers more gracefully in unit_free() (Closes: #852202)
  * Fix issues in journald during startup

 -- Michael Biebl <biebl@debian.org>  Mon, 23 Jan 2017 14:52:46 +0100

systemd (232-13) unstable; urgency=medium

  * Re-add versioned Conflicts/Replaces against upstart.
    In Debian the upstart package was never split into upstart and
    upstart-sysv, so we need to keep that for switching from upstart to
    systemd-sysv. (Closes: #852156)
  * Update Vcs-* according to the latest recommendation
  * Update Homepage and the URLs in debian/copyright to use https

 -- Michael Biebl <biebl@debian.org>  Sun, 22 Jan 2017 08:19:28 +0100

systemd (232-12) unstable; urgency=medium

  * Fix build if seccomp support is disabled
  * Enable seccomp support on ppc64

 -- Michael Biebl <biebl@debian.org>  Wed, 18 Jan 2017 19:43:51 +0100

systemd (232-11) unstable; urgency=medium

  [ Martin Pitt ]
  * Fix RestrictAddressFamilies=
    Backport upstream fix for setting up seccomp filters to fix
    RestrictAddressFamilies= on non-amd64 architectures. Drop the hack from
    debian/rules to remove this property from unit files.
    See #843160
  * Use local machine-id for running tests during package build.
    Since "init" and thus "systemd" are not part of debootstrap any more,
    some buildd chroots don't have an /etc/machine-id any more. Port the old
    Add-env-variable-for-machine-ID-path.patch to the current code, use a
    local machine-id again, and always make test suite failures fatal.
    (Closes: #851445)

  [ Michael Biebl ]
  * gpt-auto-generator: support LUKS encrypted root partitions
    (Closes: #851475)
  * Switch to bfd linker on mips*
    The gold linker is currently producing broken libraries on mips*
    resulting in segfaults for users of libsystemd. Switch to bfd until
    binutils has been fixed. (Closes: #851412)
  * Revert "core: turn on specifier expansion for more unit file settings"
    The expansion of the % character broke the fstab-generator and
    specifying the tmpfs size as percentage of physical RAM resulted in the
    size being set to 4k. (Closes: #851492)
  * Drop obsolete Conflicts, Breaks and Replaces
  * Require systemd-shim version which supports v232.
    See #844785

  [ Ondřej Nový ]
  * Redirect try-restart in init-functions hook (Closes: #851688)

 -- Michael Biebl <biebl@debian.org>  Wed, 18 Jan 2017 12:38:54 +0100

systemd (232-10) unstable; urgency=medium

  * Add NULL sentinel to strjoin.
    We haven't cherry-picked upstream commit 605405c6c which introduced a
    strjoin macro that adds the NULL sentinel automatically so we need to do
    it manually. (Closes: #851210)

 -- Michael Biebl <biebl@debian.org>  Fri, 13 Jan 2017 05:08:55 +0100

systemd (232-9) unstable; urgency=medium

  * Use --disable-wheel-group configure switch.
    Instead of mangling the tmpfiles via sed to remove the wheel group, use
    the configure switch which was added upstream in v230.
    See https://github.com/systemd/systemd/issues/2492
  * Update debian/copyright.
    Bob Jenkins released the lookup3.[ch] files as public domain which means
    there is no copyright holder.
  * Drop fallback for older reportbug versions when attaching files
  * debian/extra/init-functions.d/40-systemd: Stop checking for init env var.
    This env variable is no longer set when systemd executes a service so
    it's pointless to check for it.
  * debian/extra/init-functions.d/40-systemd: Stop setting
    _SYSTEMCTL_SKIP_REDIRECT=true.
    It seems we don't actually need it to detect recursive loops (PPID is
    sufficient) and by exporting it we leak _SYSTEMCTL_SKIP_REDIRECT into
    the runtime environment of the service. (Closes: #802018)
  * debian/extra/init-functions.d/40-systemd: Rename _SYSTEMCTL_SKIP_REDIRECT.
    Rename _SYSTEMCTL_SKIP_REDIRECT to SYSTEMCTL_SKIP_REDIRECT to be more
    consistent with other environment variables which are used internally by
    systemd, like SYSTEMCTL_SKIP_SYSV.
  * Various specifier resolution fixes.
    Turn on specifier expansion for more unit file settings.
    See https://github.com/systemd/systemd/pull/4835 (Closes: #781730)

 -- Michael Biebl <biebl@debian.org>  Thu, 12 Jan 2017 16:59:22 +0100

systemd (232-8) unstable; urgency=medium

  [ Martin Pitt ]
  * Drop systemd dependency from libnss-myhostname again.
    This NSS module is completely independent from systemd, unlike the other
    three.
  * Install 71-seat.rules into the initrd.
    This helps plymouth to detect applicable devices. (Closes: #756109)
  * networkd: Fix crash when setting routes.
  * resolved: Drop removal of resolvconf entry on stop.
    This leads to timeouts on shutdown via the resolvconf hooks and does not
    actually help much -- /etc/resolv.conf would then just be empty instead of
    having a nonexisting 127.0.0.53 nameserver, so manually stopping resolved
    in a running system is broken either way. (LP: #1648068)
  * Keep RestrictAddressFamilies on amd64.
    This option and libseccomp currently work on amd64 at least, so let's make
    sure it does not break there as well, and benefit from the additional
    protection at least on this architecture.
  * Explicitly set D-Bus policy dir.
    This is about to change upstream in
    https://github.com/systemd/systemd/pull/4892, but as explained in commit
    2edb1e16fb12f4 we need to keep the policies in /etc/ until stretch+1.

  [ Michael Biebl ]
  * doc: Clarify NoNewPrivileges in systemd.exec(5). (Closes: #756604)
  * core: Rework logic to determine when we decide to add automatic deps for
    mounts.  This adds a concept of "extrinsic" mounts. If mounts are
    extrinsic we consider them managed by something else and do not add
    automatic ordering against umount.target, local-fs.target,
    remote-fs.target. (Closes: #818978)
  * rules: Add persistent links for nbd devices. (Closes: #837999)

 -- Michael Biebl <biebl@debian.org>  Sat, 17 Dec 2016 01:54:18 +0100

systemd (232-7) unstable; urgency=medium

  [ Michael Biebl ]
  * Mark liblz4-tool build dependency as <!nocheck>
  * udev: Try mount -n -o move first
    initramfs-tools is not actually using util-linux mount (yet), so making
    mount -n --move the first alternative would trigger an error message if
    users have built their initramfs without busybox support.

  [ Alexander Kurtz ]
  * debian/extra/kernel-install.d/85-initrd.install: Remove an unnecessary
    variable. (Closes: #845977)

  [ Martin Pitt ]
  * Drop systemd-networkd's "After=dbus.service" ordering, so that it can
    start during early boot (for cloud-init.service). It will auto-connect to
    D-Bus once it becomes available later, and transient (from DHCP) hostname
    and timezone setting do not currently work anyway. (LP: #1636912)
  * Run hwdb/parse_hwdb.py during package build.
  * Package libnss-systemd
  * Make libnss-* depend on the same systemd package version.

 -- Martin Pitt <mpitt@debian.org>  Wed, 30 Nov 2016 14:38:36 +0100

systemd (232-6) unstable; urgency=medium

  * Add policykit-1 test dependency for networkd-test.py.
  * debian/rules: Don't destroy unit symlinks with sed -i.
    Commit 21711e74 introduced a "sed -i" to remove RestrictAddressFamilies=
    from units. This also caused unit symlinks to get turned into real files,
    causing D-Bus activated services like timedated to fail ("two units with
    the same D-Bus name").
  * Fall back to "mount -o move" in udev initramfs script
    klibc's mount does not understand --move, so for the time being we need to
    support both variants. (Closes: #845161)
  * debian/README.Debian: Document how to generate a shutdown log.
    Thanks 積丹尼 Dan Jacobson. (Closes: #826297)

 -- Martin Pitt <mpitt@debian.org>  Mon, 21 Nov 2016 10:39:57 +0100

systemd (232-5) unstable; urgency=medium

  * Add missing liblz4-tool build dependency.
    Fixes test-compress failure during package build.
  * systemd: Ship /var/lib.
    This will soon contain a polkit pkla file.

 -- Martin Pitt <mpitt@debian.org>  Sun, 20 Nov 2016 12:22:52 +0100

systemd (232-4) unstable; urgency=medium

  [ Martin Pitt ]
  * debian/tests/unit-config: Query pkg-config for system unit dir.
    This fixes confusion on merged-/usr systems where both /usr/lib/systemd and
    /lib/systemd exist. It's actually useful to verify that systemd.pc says the
    truth.
  * debian/tests/upstream: Fix clobbering of merged-/usr symlinks
  * debian/tests/systemd-fsckd: Create /etc/default/grub.d if necessary
  * debian/rules: Drop check for linking to libs in /usr.
    This was just an approximation, as booting without an initrd could still be
    broken by library updates (e. g. #828991). With merged /usr now being the
    default this is now completely moot.
  * Move kernel-install initrd script to a later prefix.
    60- does not leave much room for scripts that want to run before initrd
    building (which is usually one of the latest things to do), so bump to 85.
    Thanks to Sjoerd Simons for the suggestion.
  * Disable 99-default.link instead of the udev rule for disabling persistent
    interface names.
    Disabling 80-net-setup-link.rules will also cause ID_NET_DRIVER to not be
    set any more, which breaks 80-container-ve.network and matching on driver
    name in general. So disable the actual default link policy instead. Still
    keep testing for 80-net-setup-link.rules in the upgrade fix and
    73-usb-net-by-mac.rules to keep the desired behaviour on systems which
    already disabled ifnames via that udev rule.
    See https://lists.freedesktop.org/archives/systemd-devel/2016-November/037805.html
  * debian/tests/boot-and-services: Always run seccomp test
    seccomp is now available on all architectures on which Debian and Ubuntu
    run tests, so stop making this test silently skip if seccomp is disabled.
  * Bump libseccomp build dependency as per configure.ac.
  * Replace "Drop RestrictAddressFamilies=" patch with sed call.
    With that it will also apply to upstream builds/CI, and it is structurally
    simpler.
  * Rebuild against libseccomp with fixed shlibs. (Closes: #844497)

  [ Michael Biebl ]
  * fstab-generator: add x-systemd.mount-timeout option. (Closes: #843989)
  * build-sys: do not install ctrl-alt-del.target symlink twice.
    (Closes: #844039)
  * Enable lz4 support.
    While the compression rate is not as good as XZ, it is much faster, so a
    better default for the journal and especially systemd-coredump.
    (Closes: #832010)

  [ Felipe Sateler ]
  * Enable machines.target by default. (Closes: #806787)

  [ Evgeny Vereshchagin ]
  * debian/tests/upstream: Print all journal files.
    We don't print all journal files. This is misleading a bit:
    https://github.com/systemd/systemd/pull/4331#issuecomment-252830790
    https://github.com/systemd/systemd/pull/4395#discussion_r87948836

  [ Luca Boccassi ]
  * Use mount --move in initramfs-tools udev script.
    Due to recent changes in busybox and initramfs-tools the mount
    utility is no longer the one from busybox but from util-linux.
    The latter does not support mount -o move.
    The former supports both -o move and --move, so use it instead to be
    compatible with both.
    See this discussion for more details:
    https://bugs.debian.org/823856 (Closes: #844775)

 -- Michael Biebl <biebl@debian.org>  Sun, 20 Nov 2016 03:34:58 +0100

systemd (232-3) unstable; urgency=medium

  [ Felipe Sateler ]
  * Make systemd-delta less confused on merged-usr systems. (Closes: #843070)
  * Fix wrong paths for /bin/mount when compiled on merged-usr system.
    Then the build system finds /usr/bin/mount which won't exist on a
    split-/usr system. Set the paths explicitly in debian/rules and drop
    Use-different-default-paths-for-various-binaries.patch. (Closes: #843433)

  [ Martin Pitt ]
  * debian/tests/logind: Split out "pid in logind session" test
  * debian/tests/logind: Adjust "in logind session" test for unified cgroup
    hierarchy
  * debian/tests/boot-and-services: Check common properties of CLI programs.
    Verify that CLI programs have a sane behaviour and exit code when being
    called with --help, --version, or an invalid option.
  * nspawn: Fix exit code for --help and --version (Closes: #843544)
  * core: Revert using the unified hierarchy for the systemd cgroup.
    Too many things don't get along with it yet, like docker, LXC, or runc.
    (Closes: #843509)

 -- Martin Pitt <mpitt@debian.org>  Wed, 09 Nov 2016 09:34:45 +0100

systemd (232-2) unstable; urgency=medium

  * Drop RestrictAddressFamilies from service files.
    RestrictAddressFamilies= is broken on 32bit architectures and causes
    various services to fail with a timeout, including
    systemd-udevd.service.
    While this might actually be a libseccomp issue, remove this option for
    now until a proper solution is found. (Closes: #843160)

 -- Michael Biebl <biebl@debian.org>  Sat, 05 Nov 2016 22:43:27 +0100

systemd (232-1) unstable; urgency=medium

  [ Martin Pitt ]
  * New upstream release 232:
    - Fix "systemctl start" when ReadWriteDirectories is a symlink
      (Closes: ##792187)
    - Fix "journalctl --setup-keys" output (Closes: #839097)
    - Run run sysctl service if /proc/sys/net is writable, for containers
      (Closes: #840529)
    - resolved: Add d.f.ip6.arpa to the DNSSEC default negative trust anchors
      (Closes: #834453)
  * debian/tests/logind: Copy the current on-disk unit instead of the
    on-memory one.
  * Build sd-boot on arm64. gnu-efi is available on arm64 now.
    (Closes: #842617)
  * Link test-seccomp against seccomp libs to fix FTBFS
  * debian/rules: Remove nss-systemd (until we package it)
  * Install new systemd-mount

  [ Michael Biebl ]
  * Install new journal-upload.conf man pages in systemd-journal-remote

 -- Martin Pitt <mpitt@debian.org>  Fri, 04 Nov 2016 07:18:10 +0200

systemd (231-10) unstable; urgency=medium

  [ Martin Pitt ]
  * systemctl: Add --wait option to wait until started units terminate again.
  * nss-resolve: return NOTFOUND instead of UNAVAIL on resolution errors.
    This makes it possible to configure a fallback to "dns" without breaking
    DNSSEC, with "resolve [!UNAVAIL=return] dns".
  * libnss-resolve.postinst: Skip dns fallback if resolve is present.
    Only fall back to "dns" if nss-resolve is not installed (for the
    architecture of the calling program). Once it is, we never want to fall
    back to "dns" as that breaks enforcing DNSSEC verification and also
    pointlessly retries NXDOMAIN failures. (LP: #1624071)
  * unit: sent change signal before removing the unit if necessary
    (LP: #1632964)
  * networkd: Fix assertion crash on adding VTI with IPv6 addresses
    (LP: #1633274)
  * debian/tests/upstream: Stop specifying initrd, it is autodetected now.
  * debian/tests/upstream: Add gcc/libc-dev/make test dependencies,
    so that the tests can build helper binaries.

  [ Felipe Sateler ]
  * Explicitly disable installing the upstream-provided PAM configuration.
  * Register interest in the status of dracut and initramfs-tools in reportbug
    template

  [ Michael Biebl ]
  * Stop creating systemd-update-utmp-runlevel.service symlinks manually

 -- Martin Pitt <mpitt@debian.org>  Wed, 26 Oct 2016 13:24:37 +0200

systemd (231-9) unstable; urgency=medium

  * pid1: process zero-length notification messages again.
    Just remove the assertion, the "n" value was not used anyway. This fixes
    a local DoS due to unprocessed/unclosed fds which got introduced by the
    previous fix. (Closes: #839171) (LP: #1628687)
  * pid1: Robustify manager_dispatch_notify_fd()
  * test/networkd-test.py: Add missing writeConfig() helper function.

 -- Martin Pitt <mpitt@debian.org>  Thu, 29 Sep 2016 23:39:24 +0200

systemd (231-8) unstable; urgency=medium

  [ Martin Pitt ]
  * Replace remaining systemctl --failed with --state=failed
    "--failed" is deprecated in favor of --state.
  * debian/shlibs.local.in: More precisely define version of internal shared
    lib.
  * debian/tests/upstream: Drop blacklisting
    These tests now work fine without qemu.
  * debian/tests/storage: Avoid rmmod scsi_debug (LP: #1626737)
  * upstream build system: Install libudev, libsystemd, and nss modules to
    ${rootlibdir}. Drop downstream workaround from debian/rules.
  * Ubuntu: Disable resolved's DNSSEC for the final 16.10 release.
    Resolved's DNSSEC support is still not mature enough, and upstream
    recommends to disable it in stable distro releases still.
  * Fix abort/DoS on zero-length notify message triggers (LP: #1628687)
  * resolved: don't query domain-limited DNS servers for other domains
    (LP: #1588230)

  [ Antonio Ospite ]
  * Update systemd-user pam config to require pam_limits.so.
    (Closes: #838191)

 -- Martin Pitt <mpitt@debian.org>  Thu, 29 Sep 2016 13:40:21 +0200

systemd (231-7) unstable; urgency=medium

  [ Michael Biebl ]
  * fsckd: Do not exit on idle timeout if there are still clients connected
    (Closes: #788050, LP: #1547844)

  [ Martin Pitt ]
  * 73-usb-net-by-mac.rules: Split kernel command line import line.
    Reportedly this makes the rule actually work on some platforms. Thanks Alp
    Toker! (LP: #1593379)
  * debian/tests/boot-smoke: Only run 5 iterations
  * systemd.postinst: Drop obsolete setcap call for systemd-detect-virt.
    Drop corresponding libcap2-bin dependency.
  * debian/tests/systemd-fsckd: Robustify check for "unit was running"
    (LP: #1624406)
  * debian/extra/set-cpufreq: Use powersave with intel_pstate.
    This is what we did on xenial, and apparently powersave is still actually
    better than performance. Thanks to Doug Smythies for the measurements!
    (LP: #1579278)
  * Ubuntu: Move ondemand.service from static to runtime enablement.
    This makes it easier to keep performance, by disabling ondemand.service.
    Side issue in LP: #1579278
  * Revert "networkd: remove route if carrier is lost"
    This causes networkd to drop addresses from unmanaged interfaces in some
    cases. (Closes: #837759)
  * debian/tests/storage: Avoid stderr output of stopping systemd-cryptsetup@.service
  * libnss-*.prerm: Remove possible [key=value] options from NSS modules as well.
    (LP: #1625584)

 -- Martin Pitt <mpitt@debian.org>  Tue, 20 Sep 2016 15:03:06 +0200

systemd (231-6) unstable; urgency=medium

  [ Martin Pitt ]
  * Add alternative iptables-dev build dependencies
    libiptc-dev is very new and not yet present in stable Debian/Ubuntu releases.
    Add it as a fallback build dependency for backports and upstream tests.
  * Detect if seccomp is enabled but seccomp filtering is disabled
    (Closes: #832713)
  * resolved: recognize DNS names with more than one trailing dot as invalid
    (LP: #1600000)
  * debian/tests/smoke: Store udev db dump artifact on failure
  * networkd: limit the number of routes to the kernel limit
  * systemctl: consider service running only when it is in active or reloading state
  * networkd: remove route if carrier is lost
  * Add Ref()/Unref() bus calls for units

  [ Felipe Sateler ]
  * git-cherry-pick: always recreate the patch-queue branch.

  [ Dimitri John Ledkov ]
  * Use idiomatic variables from dpkg include.

 -- Martin Pitt <mpitt@debian.org>  Sun, 11 Sep 2016 15:00:55 +0200

systemd (231-5) unstable; urgency=medium

  [ Iain Lane ]
  * Let graphical-session-pre.target be manually started (LP: #1615341)

  [ Felipe Sateler ]
  * Add basic version of git-cherry-pick
  * Replace Revert-units-add-a-basic-SystemCallFilter-3471.patch with upstream
    patch
  * sysv-generator: better error reporting. (Closes: #830257)

  [ Martin Pitt ]
  * 73-usb-net-by-mac.rules: Test for disabling 80-net-setup-link.rules more
    efficiently. Stop calling readlink at all and just test if
    /etc/udev/rules.d/80-net-setup-link.rules exists -- a common way to
    disable an udev rule is to just "touch" it in /etc/udev/rule.d/ (i. e.
    empty file), and if the rule is customized we cannot really predict anyway
    if the user wants MAC-based USB net names or not. (LP: #1615021)
  * Ship kernel-install (Closes: #744301)
  * Add debian/extra/kernel-install.d/60-initrd.install.
    This kernel-install drop-in copies the initrd of the selected kernel to
    the EFI partition.
  * bootctl: Automatically detect ESP partition.
    This makes bootctl work with Debian's /boot/efi/ mountpoint without having
    to explicitly specify --path.
    Patches cherry-picked from upstream master.
  * systemd.NEWS: Point out that alternatively rcS scripts can be moved to
    rc[2-5]. Thanks to Petter Reinholdtsen for the suggestion!

  [ Michael Biebl ]
  * Enable iptables support (Closes: #787480)
  * Revert "logind: really handle *KeyIgnoreInhibited options in logind.conf"
    The special 'key handling' inhibitors should always work regardless of
    any *IgnoreInhibited settings – otherwise they're nearly useless.
    Update man pages to clarify that *KeyIgnoreInhibited only apply to a
    subset of locks (Closes: #834148)

 -- Martin Pitt <mpitt@debian.org>  Fri, 26 Aug 2016 10:58:07 +0200

systemd (231-4) unstable; urgency=medium

  * Revert "pid1: reconnect to the console before being re-executed"
    This unbreaks consoles after "daemon-reexec". (Closes: #834367)

 -- Martin Pitt <mpitt@debian.org>  Thu, 18 Aug 2016 07:03:13 +0200

systemd (231-3) unstable; urgency=medium

  * resolved resolvconf integration: Run resolvconf without privilege
    restrictions. On some architectures (at least ppc64el), running resolvconf
    does not work with MemoryDenyWriteExecute=yes. (LP: #1609740)
  * Revert unit usage of MemoryDenyWriteExecute=yes. This is implemented
    through seccomp as well. (Closes: #832713)

 -- Martin Pitt <mpitt@debian.org>  Mon, 15 Aug 2016 09:58:09 +0200

systemd (231-2) unstable; urgency=medium

  [ Martin Pitt ]
  * debian/rules: Fix UPSTREAM_VERSION for upstream master builds
  * Limit "link against /usr" check to some critical binaries only and add
    generators
  * debian/rules: Put back cleanup of *.busname (Closes: #833487)
  * debian/tests/localed-x11-keymap: Robustify cleanup
  * debian/tests/localed-x11-keymap: Check that localed works without
    /etc/default/keyboard. This reproduces #833849.
  * Revert "units: add a basic SystemCallFilter (#3471)"
    This causes fatal failures on kernels that don't have seccomp enabled.
    This can be reactivated once
    https://github.com/systemd/systemd/issues/3882 is fixed.
    (Closes: #832713, #832893)

  [ Simon McVittie ]
  * localed: tolerate absence of /etc/default/keyboard.
    The debian-specific patch to read Debian config files was not tolerating
    the absence of /etc/default/keyboard. This causes systemd-localed to
    fail to start on systems where that file isn't populated (like embedded
    systems without keyboards). (Closes: #833849)

 -- Martin Pitt <mpitt@debian.org>  Sun, 14 Aug 2016 10:54:57 +0200

systemd (231-1) unstable; urgency=low

  [ Martin Pitt ]
  * New upstream release 231:
    - Fix "Failed to create directory /str/sys/fs/selinux: Read-only file
      system" warning. (Closes: #830693)
  * systemd.postinst: Remove systemd-networkd-resolvconf-update.path removal
    leftover. (Closes: #830778)
  * Drop support for rcS.d SysV init scripts.
    These are prone to cause dependency loops, and almost all packages with
    rcS scripts now ship a native systemd service.
  * networkd: Handle router advertisements in userspace again.
    Drop Revert-Revert-networkd-ndisc-revert-to-letting-the-k.patch.
    Bug #814566/#815586 got fixed in 230, and #815884 and #815884 and #815793
    are unreproducible and need more reporter feedback.
  * debian/gbp.conf: Enable dch options "full" and "multimaint-merge"
  * systemd-sysv: Add Conflicts: systemd-shim.
    To avoid shim trying to claim the D-Bus interfaces.
  * Add graphical-session.target user unit.
  * Add graphical-session-pre.target user unit
  * Add debian/extra/units-ubuntu/user@.service.d/timeout.conf.
    This avoids long hangs during shutdown if user services fail/hang due to
    X.org going away too early. This is mostly a workaround, so only install
    for Ubuntu for now.
  * Dynamically add upstream version to debian/shlibs.local
  * Set Debian/Ubuntu downstream support URL in journal catalogs
    (Closes: #769187)

  [ Michael Biebl ]
  * Restrict Conflicts: openrc to << 0.20.4-2.1.
    Newer versions of openrc no longer ship conflicting implementations of
    update-rc.d/invoke-rc.d.
  * Add Depends: dbus to systemd-container.
    This is required for systemd-machined and systemd-nspawn to work
    properly. (Closes: #830575)
  * Drop insserv.conf generator.
    We no longer parse /etc/insserv.conf and /etc/insserv.conf.d/* and
    augment services with that dependency information via runtime drop-in
    files. Services which want to provide certain system facilities need to
    pull in the corresponding targets themselves. Either directly in the
    native service unit or by shipping a drop-in snippet for SysV init
    scripts. (Closes: #825858)
  * getty-static.service: Only start if we have a working VC subsystem.
    Use ConditionPathExists=/dev/tty0, the same check as in getty@.service,
    to determine whether we have a functional VC subsystem and we should
    start any gettys. (Closes: #824779)
  * Stop mentioning snapshot and restore in the package description.
    Support for the .snapshot unit type has been removed upstream.
  * Drop sigpwr-container-shutdown.service.
    This is no longer necessary as lxc-stop has been fixed to use SIGRTMIN+3
    to shut down systemd based LXC containers.
    https://github.com/lxc/lxc/pull/1086
    https://www.freedesktop.org/wiki/Software/systemd/ContainerInterface/

  [ Felipe Sateler ]
  * Add versioned breaks for packages shipping rcS init scripts

 -- Martin Pitt <mpitt@debian.org>  Tue, 26 Jul 2016 12:17:14 +0200

systemd (230-7) unstable; urgency=medium

  * Tell dh_shlibdeps to look in the systemd package for libraries. Otherwise
    dpkg-shlibdeps fails to find libsystemd-shared as we no longer create a
    shlibs file for it.
  * Add Build-Depends-Package to libudev1.symbols and libsystemd0.symbols.
    This ensures proper dependencies when a package has a Build-Depends on a
    higher version of libudev-dev or libsystemd-dev then what it gets from the
    used symbols.

 -- Michael Biebl <biebl@debian.org>  Fri, 08 Jul 2016 13:04:33 +0200

systemd (230-6) unstable; urgency=medium

  [ Martin Pitt ]
  * debian/tests/boot-smoke: Stop running in containers again, too unreliable
    on Ubuntu s390x right now.

  [ Michael Biebl ]
  * Bump Build-Depends on debhelper to (>= 9.20160114), required for
    --dbgsym-migration support.
  * Install test-udev binary into $libdir/udev/ not $libdir. Only libraries
    should be installed directly into $libdir.
  * Exclude libsystemd-shared from dh_makeshlibs.

  [ Felipe Sateler ]
  * Do not install libsystemd-shared.so symlink
  * {machine,system}ctl: always pass &changes and &n_changes (Closes: #830144)

  [ Michael Prokop ]
  * debian/tests/logind: Ensure correct version of logind is running.

 -- Michael Biebl <biebl@debian.org>  Thu, 07 Jul 2016 15:22:16 +0200

systemd (230-5) unstable; urgency=medium

  [ Martin Pitt ]
  * Sync test/networkd-test.py with current upstream master, and remove our
    debian/tests/networkd copy. Directly run test/networkd-test.py in
    autopkgtest.
  * debian/extra/rules/73-usb-net-by-mac.rules: Disable when
    /etc/udev/rules.d/80-net-setup-link.rules is a symlink to /dev/null, to be
    consistent with the documented way to disable ifnames. (Closes: #824491,
    LP: #1593379)
  * debian/rules: Ignore libcap-ng.so in the "does anything link against /usr"
    check, to work around libaudit1 recently gaining a new dependency against
    that library (#828991). We have no influence on that ourselves. This fixes
    the FTBFS in the meantime.

  [ Felipe Sateler ]
  * Convert common code into a private shared library. This saves about 9 MB
    of installed size in the systemd package, and some more in systemd-*.

 -- Martin Pitt <mpitt@debian.org>  Fri, 01 Jul 2016 09:15:12 +0200

systemd (230-4) unstable; urgency=medium

  [ Martin Pitt ]
  * tmp.mount: Add nosuid and nodev mount options. This restores compatibility
    with the original SysV int RAMTMP defaults. (Closes: #826377)
  * debian/tests/upstream: Some tests fail on platforms without QEMU at the
    moment due to upstream PR#3587; blacklist these for now if QEMU is not
    available.
  * debian/rules: Don't run the "anything links against /usr" check for
    upstream tests, as those run on Ubuntu 16.04 LTS which does not yet have
    libidn moved to /lib.
  * debian/tests/upstream: Clean up old journals before running a test, to
    avoid printing a wrong one on failure.
  * debian/tests/upstream: Do not run the QEMU tests on i386. Nested QEMU on
    i386 causes testbed hangs on Ubuntu's cloud infrastructure, which is the
    only place where these actually run.
  * resolved: Fix SERVFAIL handling and introduce a new "Cache=" option to
    disable local caching.
  * resolved: Support IPv6 zone indices in resolv.conf. (LP: #1587489)
  * resolved: Update resolv.conf when calling SetLinkDNS().
  * debian/tests/storage: Sync and settle udev after luksFormat, to reduce the
    chance of seeing some half-written signatures.
  * debian/tests/networkd: Stop skipping the two DHCP6 tests, this regression
    seems to have been fixed now.
  * resolved: respond to local resolver requests on 127.0.0.53:53. This
    provides compatibility with clients that don't use NSS but do DNS queries
    directly, such as Chrome.
  * resolved: Don't add route-only domains to /etc/resolv.conf.
  * systemd-resolve: Add --flush-caches and --status commands.
  * Add debian/extra/units/systemd-resolved.service.d/resolvconf.conf to tell
    resolvconf about resolved's builtin DNS server on 127.0.0.53. With that,
    DNS servers picked up via networkd are respected when using resolvconf,
    and software like Chrome that does not do NSS (libnss-resolve) still gets
    proper DNS resolution. Drop the brittle and ugly
    systemd-networkd-resolvconf-update.{path,service} hack instead.
  * debian/tests/boot-smoke: Run in containers as well.

  [ Laurent Bigonville ]
  * Build with IDN support. (Closes: #814528)

 -- Martin Pitt <mpitt@debian.org>  Wed, 29 Jun 2016 15:23:32 +0200

systemd (230-3) unstable; urgency=medium

  [ Martin Pitt ]
  * debian/tests/boot-and-services: Adjust test_tmp_mount() for fixed
    systemctl exit code for "unit not found" in upstream commit ca473d57.
  * debian/tests/boot-and-services, test_no_failed(): Show journal of failed
    units.
  * debian/extra/init-functions.d/40-systemd: Adjust to changed systemctl
    show behaviour in 231: now this fails for nonexisting units instead of
    succeeding with "not-found". Make the code compatible to both for now.
  * Fix networkd integration with resolvconf for domain-limited DNS servers,
    so that these don't appear as global nameservers in resolv.conf. Thanks
    Andy Whitcroft for the initial fix! Add corresponding test case to
    debian/tests/networkd. (LP: #1587762)
  * resolved: Fix comments in resolve.conf for search domain overflows.
    (LP: #1588229)
  * On Ubuntu, provide an "ondemand.service" that replaces
    /etc/init.d/ondemand. The latter does not exist any more when
    "initscripts" falls out of the default installation. (LP: #1584124) This
    now does not do a fixed one-minute wait but uses "Type=idle" instead. This
    also becomes a no-op when the CPU supports "intel_pstate" (≤ 5 years old),
    as on these the ondemand/powersave schedulers are actually detrimental.
    (LP: #1579278)
  * debian/systemd-container.install: Drop *.busname installation, they are
    going away upstream.
  * debian/extra/init-functions.d/40-systemd: Do not call systemctl
    daemon-reload if the script is called as user (like reportbug does). Also
    make sure that daemon-reload will not invoke polkit.
  * Install test-udeb from .libs, to avoid installing the automake shell
    wrapper.
  * Fix transaction restarting in resolved to avoid async processing of
    free'd transactions.
    (Closes: #817210, LP: #1587727, #1587740, #1587762, #1587740)
  * Add "upstream" autopkgtest that runs the test/TEST* upstream integration
    tests in QEMU and nspawn.
  * Build systemd-sysusers binary, for using in rkt. Do not ship the
    corresponding unit and sysusers.d/ files yet, as these need some
    Debianization and an autopkgtest. (Closes: #823322)
  * debian/tests/systemd-fsckd: Adjust was_running() to also work for version
    230.

  [ Michael Biebl ]
  * Add "systemctl daemon-reload" to lsb init-functions hook if the LoadState
    of a service is "not-found". This will run systemd-sysv-generator, so SysV
    init scripts that aren't installed by the package manager should be picked
    up automatically. (Closes: #825913)
  * automount: handle expire_tokens when the mount unit changes its state.
    (Closes: #826512)
  * debian/systemd.preinst: Correctly determine whether a service is enabled.
    Testing for the return code alone is not sufficient as we need to
    differentiate between "generated" and "enabled" services.
    (Closes: #825981)

  [ Felipe Sateler ]
  * Drop configure option --disable-compat-libs. It no longer exists.
  * Add policykit-1 to Suggests. It is used to allow unprivileged users to
    execute certain commands. (Closes: #827756)

 -- Martin Pitt <mpitt@debian.org>  Tue, 21 Jun 2016 23:51:07 +0200

systemd (230-2) unstable; urgency=medium

  [ Martin Pitt ]
  * Don't add a Breaks: against usb-modeswitch when building on Ubuntu; there
    it does not use hotplug.functions and is a lower version.
  * boot-and-services autopkgtest: Add missing xserver-xorg and
    lightdm-greeter test dependencies, so that lightdm can start.
    (See LP #1581106)
  * Re-disable logind's KillUserProcesses option by default. (Closes: #825394)

  [ Michael Biebl ]
  * Drop --disable-silent-rules from debian/rules. This is now handled by dh
    directly depending on whether the DH_QUIET environment variable is set.

 -- Martin Pitt <mpitt@debian.org>  Tue, 31 May 2016 12:02:14 +0200

systemd (230-1) unstable; urgency=medium

  [ Martin Pitt ]
  * New upstream release 230.
    - Fix rare assertion failure in hashmaps. (Closes: #816612)
    - Fix leaking scope units. (Closes: #805477)
    - Fix wrong socket ownership after daemon-reload. (LP: #1577001)
    - udev: Fix touch screen detection. (LP: #1530384)
  * Drop cmdline-upstart-boot autopkgtest. It was still needed up to Ubuntu
    16.04 LTS, but upstart-sysv is not supported any more in Debian and Ubuntu
    now.
  * udev: Drop hotplug.functions, now that the last remaining user of this got
    fixed. Add appropriate versioned Breaks:.
  * debian/extra/rules/70-debian-uaccess.rules: Add some more FIDO u2f devices
    from different vendors. Thanks Atoyama Tokanawa.
  * Remove "bootchart" autopkgtest, this upstream version does not ship
    bootchart any more. It will be packaged separately.

  [ Michael Biebl ]
  * Drop obsolete --disable-bootchart configure switch from udeb build.
  * Remove obsolete /etc/systemd/bootchart.conf conffile on upgrades.

 -- Martin Pitt <mpitt@debian.org>  Mon, 23 May 2016 09:42:51 +0200

systemd (229-6) unstable; urgency=medium

  * systemd-container: Prefer renamed "btrfs-progs" package name over
    "btrfs-tools". (Closes: #822629)
  * systemd-container: Recommend libnss-mymachines. (Closes: #822615)
  * Drop systemd-dbg, in favor of debhelpers' automatic -dbgsym packages.
  * Drop Add-targets-for-compatibility-with-Debian-insserv-sy.patch; we don't
    need $x-display-manager any more as most/all DMs ship native services, and
    $mail-transport-agent is not widely used (not even by our default MTA
    exim4).
  * Unify our two patches for Debian specific configuration files.
  * Drop udev-re-enable-mount-propagation-for-udevd.patch, i. e. run udevd in
    its own slave mount name space again. laptop-mode-tools 1.68 fixed the
    original bug (#762018), thus add a Breaks: to earlier versions.
  * Ship fbdev-blacklist.conf in /lib/modprobe.d/ instead of /etc/modprobe.d/;
    remove the conffile on upgrades.
  * Replace util-Add-hidden-suffixes-for-ucf.patch with patch that got
    committed upstream.
  * Replace Stop-syslog.socket-when-entering-emergency-mode.patch with patch
    that got committed upstream.
  * debian/udev.README.Debian: Adjust documentation of MAC based naming for
    USB network cards to the udev rule, where this was moved to in 229-5.
  * debian/extra/init-functions.d/40-systemd: Invoke status command with
    --no-pager, to avoid blocking scripts that call an init.d script with
    "status" with an unexpected pager process. (Closes: #765175, LP: #1576409)
  * Add debian/extra/rules/70-debian-uaccess.rules: Make FIDO U2F dongles
    accessible to the user session. This avoids having to install libu2f-host0
    (which isn't discoverable at all) to make those devices work.
    (LP: #1387908)
  * libnss-resolve: Enable systemd-resolved.service on package installation,
    as this package makes little sense without resolved.
  * Add a DHCP exit hook for pushing received NTP servers into timesyncd.
    (LP: #1578663)
  * debian/udev.postinst: Fix migration check from the old persistent-net
    generator to not apply to chroots. (Closes: #813141)
  * Revert "enable TasksMax= for all services by default, and set it to 512".
    Introducing a default limit on number of threads broke a lot of software
    which regularly needs more, such as MySQL and RabbitMQ, or services that
    spawn off an indefinite number of subtasks that are not in a scope, like
    LXC or cron. 512 is way too much for most "simple" services, and it's way
    too little for the ones mentioned above. Effective (and much stricter)
    limits should instead be put into units individually.
    (Closes: #823530, LP: #1578080)
  * Split out udev rule to name USB network interfaces by MAC address into
    73-usb-net-by-mac.rules, so that it's easier to disable. (Closes: #824025)
  * 73-usb-net-by-mac.rules: Disable when net.ifnames=0 is specified on the
    kernel command line, to be consistent with disabling the *.link files.
  * 73-special-net-names.rule: Name the IBM integrated management module
    virtual USB network card "ibmimm". Thanks Marco d'Itri!

 -- Martin Pitt <mpitt@debian.org>  Thu, 12 May 2016 09:40:19 +0200

systemd (229-5) unstable; urgency=medium

  * debian/tests/unit-config: Call "daemon-reload" to clean up generated units
    in between tests.
  * debian/tests/unit-config: Check that enable/disable commands are
    idempotent.
  * debian/tests/unit-config: Detect if system units are in /usr/, so that the
    test works on systems with merged /usr.
  * debian/tests/unit-config: Use systemd-sysv-install instead of update-rc.d
    directly, so that the test works under Fedora too.
  * debian/tests/unit-config: Check disabling of a "systemctl link"ed unit,
    and check "systemctl enable" on a unit with full path which is not in the
    standard directories.
  * Rename debian/extra/rules/73-idrac.rules to 73-special-net-names.rules, as
    it is going to get rules for other devices. Also install it into the
    initramfs.
  * debian/extra/rules/73-special-net-names.rules: Add DEVPATH number based
    naming schema for ibmveth devices. (LP: #1561096)
  * Don't set SYSTEMD_READY=0 on DM_UDEV_DISABLE_OTHER_RULES_FLAG=1 devmapper
    devices with "change" events, as this causes spurious unmounting with
    multipath devices. (LP: #1565969)
  * Fix bogus "No [Install] section" warning when enabling a unit with full
    path. (LP: #1563590)
  * debian/tests/cmdline-upstart-boot: In test_rsyslog(), check for messages
    from dbus instead of NetworkManager. NM 1.2 does not seem to log to syslog
    by default any more.
  * Bump Standards-Version to 3.9.8 (no changes necessary).
  * debian/tests/boot-smoke: Add some extra debugging if there are pending
    jobs after 10s, to figure out why lightdm is sometimes "restarting".
    (for LP #1571673)
  * debian/tests/boot-smoke: Configure dummy X.org driver (like in the
    boot-and-services test), to avoid lightdm randomly fail. (LP: #1571673)
  * Move Debian specific patches into debian/patches/debian (which translates
    to "Gbp-Pq: Topic debian" with pq). This keeps upstream vs. Debian
    patches separated without the comments in debian/patches/series (which
    always get removed by "pq export").
  * Don't ship an empty /etc/X11/xinit/xinitrc.d/ directory, this isn't
    supported in Debian. (Closes: #822198)
  * udev: Mark nbd as inactive until connected. (Closes: #812485)
  * On shutdown, unmount /tmp before disabling swap. (Closes: #788303)
  * debian/systemd-coredump.postinst: Do daemon-reload before starting
    systemd-coredump, as the unit file may have changed on upgrades.
    (Closes: #820325)
  * Set MAC based name for USB network interfaces only for universally
    administered (i. e. stable) MACs, not for locally administered (i. e.
    randomly generated) ones. Drop /lib/systemd/network/90-mac-for-usb.link
    (as link files don't currently support globs for MACAddress=) and replace
    with an udev rule in /lib/udev/rules.d/73-special-net-names.rules.
    (Closes: #812575, LP: #1574483)

 -- Martin Pitt <mpitt@debian.org>  Mon, 25 Apr 2016 11:08:11 +0200

systemd (229-4) unstable; urgency=medium

  * Fix assertion crash when processing a (broken) device without a sysfs
    path. (Closes: #819290, LP: #1560695)
  * Fix crash when shutdown is issued from a non-tty. (LP: #1553040)
  * networkd: Stay running while any non-loopback interface is up.
    (Closes: #819414)
  * Fix reading uint32 D-Bus properties on big-endian.
  * Fix crash if an udev device has many tags or devlinks. (LP: #1564976)
  * systemctl, loginctl, etc.: Don't start polkit agent when running as root.
    (LP: #1565617)
  * keymap: Add Add HP ZBook (LP: #1535219) and HP ProBook 440 G3.
  * systemd.resource-control.5: Fix links to cgroup documentation on
    kernel.org. (Closes: #819970)
  * Install test-udev into libudev-dev, so that we have it available for
    autopkgtests.
  * Add "udev" autopkgtest for running the upstream test/udev-test.pl.

 -- Martin Pitt <mpitt@debian.org>  Thu, 07 Apr 2016 08:11:10 +0200

systemd (229-3) unstable; urgency=medium

  [ Martin Pitt ]
  * debian/tests/timedated: Add tests for "timedatectl set-local-rtc".
  * Be more tolerant in parsing /etc/adjtime.
  * debian/systemd.postinst: Don't fail package installation if systemctl
    daemon-reload trigger fails. This does not fix the root cause of the
    reload failures, but at least causes fewer packages to be in a broken
    state after upgrade, so that a reboot or apt-get -f install have a much
    higher chance in succeeding. (For bugs like LP #1502097 or LP #1447654)
  * debian/tests/networkd: Skip test_hogplug_dhcp_ip6 when running against
    upstream as well.
  * debian/tests/boot-and-services: Wait for units to stop with a "systemctl
    is-active" loop instead of static sleeps.
  * debian/tests/networkd: Skip DHCPv6 tests for downstream packages too. This
    is an actual regression in networkd-229, to be investigated. But this
    shouldn't hold up reverse dependencies.
  * Fix assertion in add_random(). (LP: #1554861)
  * debian/tests/boot-and-services: Don't assert on "Stopped Container c1"
    message in NspawnTests.test_service(), this is sometimes not present. Just
    check that the unit did not fail.
  * Add "adduser" dependency to systemd-coredump, to quiesce lintian.
  * Bump Standards-Version to 3.9.7 (no changes necessary).
  * Fix timespec parsing by correctly initializing microseconds.
    (Closes: #818698, LP: #1559038)
  * networkd: Add fallback if FIONREAD is not supported. (Closes: #818488)
  * Cherry-pick various fixes from upstream master.
    - Fixes logout when changing the current target. (Closes: #805442)

  [ Evgeny Vereshchagin ]
  * debian/tests/boot-and-services: Search systemd-coredump's output by
    SYSLOG_IDENTIFIER.
  * Add missing "Recommends: btrfs-tools" to systemd-container.
  * Add systemd-coredump postinst/prerm to start/stop systemd-coredump.socket
    without a reboot. (Closes: #816767)

  [ Felipe Sateler ]
  * Set the paths of loadkeys and setfont via configure arguments, not a patch

 -- Martin Pitt <mpitt@debian.org>  Mon, 21 Mar 2016 14:11:44 +0100

systemd (229-2) unstable; urgency=medium

  * time-util: map ALARM clockids to non-ALARM clockids in now(), to work on
    architectures which don't support CLOCK_BOOTTIME_ALARM. Fixes FTBFS on
    many architectures.
  * debian/systemd.postinst: Add missing newline to /etc/adjtime migration.
    (See #699554)
  * debian/systemd.postinst: Only try to enable tmp.mount if we actually
    copied it to /etc. Don't try to enable a generated unit. (LP: #1545707)
  * debian/tests/boot-and-services: Increase timeouts of test_bash_crash from
    5 to 10 seconds, and sync the journal after every iteration.
  * debian/extra/checkout-upstream: Try again after one minute if git checkout
    fails, to avoid failures from transient network errors.
  * debian/tests/systemd-fsckd: Use grub.d/50-cloudimg-settings.cfg as a
    template for generating our custom one instead of 90-autopkgtest.cfg. The
    latter does not exist on non-x86 architectures and is not relevant for
    this test.
  * debian/tests/boot-and-services: Skip journal test for test_bash_crash when
    running against upstream, as this currently fails most of the time. To be
    investigated.
  * debian/tests/networkd: Skip test_coldplug_dhcp_ip6 when running against
    upstream, as this is brittle there. To be investigated.
  * debian/tests/bootchart: Skip test if bootchart is not available or
    testing in upstream mode. bootchart got removed from master and will be
    moved to a separate repository.
  * debian/tests/boot-and-services: Show verbose journal output on failure in
    nspawn test, and sync journal before.
  * Move systemd-coredump socket and service into systemd-coredump binary
    package.
  * Revert changing the default core dump ulimit and core_pattern. This
    completely breaks core dumps without systemd-coredump. It's also
    contradicting core(8). (Closes: #815020)
  * Fix addresses for type "sit" tunnels. (Closes: #816132)
  * networkd: Go back to letting the kernel handle IPv6 router advertisements,
    as networkd's own currently has too many regressions. Thanks to Stefan
    Lippers-Hollmann for investigating this! (Closes: #814566,
    #814667, #815586, #815884, #815793)

 -- Martin Pitt <mpitt@debian.org>  Sun, 28 Feb 2016 22:16:12 +0100

systemd (229-1) unstable; urgency=medium

  * New upstream release 229.
    - Fix systemctl behaviour in chroots. (Closes: #802780)
    - Fix SELinux context of /run/user/$UID. (Closes: #775651)
    - Add option to optionally turn of color output. (Closes: #783692)
    - Don't git-ignore src/journal-remote/browse.html. (Closes: #805514)
    - Do not warn about Wants depencencies on masked units. (LP: #1543282)
  * debian/systemd.install: Ship the new systemd-resolve.
  * libsystemd0.symbols: Add new symbols from this release.
  * systemd-coredump.postinst: Create systemd-coredump system user.
  * debian/tests/systemd-fsckd: Tame overly strict test for failed plymouth
    unit, which is a race condition with plymouthd auto-stopping.
    (LP: #1543144)
  * Drop timedated-don-t-rely-on-usr-being-mounted-in-the-ini.patch.
    initramfs-tools has mounted /usr since Jessie, and tzdata now creates
    /etc/localtime as a symlink too (see #803144).
  * Use-different-default-paths-for-various-binaries.patch: Drop path changes
    for setcap (which is already a build dep and not used at all) and sulogin
    (which is now in util-linux).
  * Remove obsolete udev maintainer script checks:
    - Drop check for kernel >= 2.6.32, which released in 2009.
    - Drop restarting of some daemons due to the devtmpfs migration, which
      happened before the above kernel even.
    - Drop support for forcing upgrades on kernels known not to work via
      /etc/udev/kernel-upgrade. Don't pretend that this would help, as users
      could end up with a non-bootable system. Always fail early in preinst
      when it's still possible to install a working kernel.
    - Drop postinst test for "running in containers" -- it's actually possible
      to run udev in containers if you mount /sys r/w and you know what you
      are doing. Also, the init.d script and systemd service do that check
      again.
    - Keep the kernel feature and chroot checks, as these are still useful.
      Simplify check_kernel_features() by eliminating some variables.
    - Drop debconf templates. Two of them are obsolete, and having
      CONFIG_SYSFS_DEPRECATED is now so implausible that this doesn't warrant
      the overhead and translator efforts.
  * Drop debian/tests/ifupdown-hotplug. The units moved into ifupdown, so the
    test should go there too (see #814312).
  * debian/tests/control: Reorder tests and add a comment which ones should
    not be run for an upstream build.
  * debian/tests/control: Rearrange tests and avoid removing test dependencies
    to minimize testbed resets.
  * Add debian/extra/checkout-upstream: Script to replace the current
     source with a checkout of an upstream pull request, branch, or commit,
     and remove debian/patches/. Call from debian/rules if $TEST_UPSTREAM is
     set. This will be used for upstream CI.
  * Enable seccomp support on powerpc, ppc64el, and s390x.

 -- Martin Pitt <mpitt@debian.org>  Thu, 11 Feb 2016 21:02:39 +0100

systemd (228-6) unstable; urgency=medium

  * Make-run-lock-tmpfs-an-API-fs.patch: Drop /run/lock from
    tmpfiles.d/legacy.conf to avoid the latter clobbering the permissions of
    /run/lock. Fixes fallout from cleanup in -5 that resulted /run/lock to
    have 0755 permissions instead of 1777. (LP: #1541775)

 -- Martin Pitt <mpitt@debian.org>  Thu, 04 Feb 2016 11:46:54 +0100

systemd (228-5) unstable; urgency=medium

  [ Martin Pitt ]
  * Drop systemd-vconsole-setup.service: It has never been installed/used in
    Debian and is not necessary for Ubuntu any more.
  * Drop halt-local.service. This has never been documented/used in Debian.
    (LP: #1532553)
  * debian/extra/initramfs-tools/scripts/init-bottom/udev: Prefer "nuke"
    again, it comes from klibc-utils. But fall back to "rm" if it does not
    exist.
  * systemd-timesyncd.service.d/disable-with-time-daemon.conf: Also don't run
    if /usr/sbin/VBoxService exists, as virtualbox-guest-utils already
    provides time synchronization with the host. (Closes: #812522)
  * Drop Michael Stapelberg from Uploaders:, he stopped maintenance long ago.
    Thanks Michael for your great work in the past!
  * Replace "sysv-rc" dependency with Conflicts: openrc, file-rc. The
    rationale from #739679 still applies, but with the moving of
    {invoke,update}-rc.d to init-system-helpers we don't actually need
    anything from sysv-rc any more other than the assumption that SysV init
    scripts are enabled in /etc/rc?.d/ for the SysV generator to work (and
    file-rc and openrc don't do that).
  * debian/tests/timedated: Verify /etc/localtime symlink. Skip verifying the
    /etc/timezone file (which is Debian specific) if $TEST_UPSTREAM is set.
  * debian/tests/localed-locale: Check /etc/locale.conf if $TEST_UPSTREAM is
    set.
  * debian/tests/localed-x11-keymap: Test /etc/X11/xorg.conf.d/00-keyboard.conf
    if $TEST_UPSTREAM is set.
  * debian/tests/boot-and-services: Check for reaching graphical.target
    instead of default.target, as the latter is a session systemd state only.
  * debian/tests/boot-and-services: Skip tests which are known to fail/not
    applicable with testing upstream builds.
  * Drop Fix-up-tmpfiles.d-permissions-properly.patch:
    - /run/lock is already created differently by
      Make-run-lock-tmpfs-an-API-fs.patch, and contradicts to that.
    - /run/lock/lockdev/ isn't being used anywhere and got dropped
      upstream; backport the patch (tmpfiles-drop-run-lock-lockdev.patch).
    - Move dropping of "group:wheel" (which has never existed in Debian) into
      debian/rules, to also catch occurrences in other parts of the file which
      the static patch would overlook.
  * Shorten persistent identifier for CCW network interfaces (on s390x only).
    (LP: #1526808)
  * debian/rules: If $TEST_UPSTREAM is set (when building/testing upstream
    master instead of distro packages), don't fail on non-installed new files
    or new library symbols.
  * Add systemd-sysv conflict to upstart-sysv, and version the upstart
    conflict. This works with both Debian's and Ubuntu's upstart packages.

  [ Michael Biebl ]
  * Drop support for the /etc/udev/disabled flag file. This was a workaround
    for udev failing to install with debootstrap because it didn't use
    invoke-rc.d and therefor was not compliant with policy-rc.d. See #520742
    for further details. This is no longer the case, so supporting that file
    only leads to confusion about its purpose.
  * Retrigger cleanup of org.freedesktop.machine1.conf and
    hwclock-save.service now that dpkg has been fixed to correctly pass the
    old version to postinst on upgrade. (Closes: #802545)
  * Only ship *.link files as part of the udev package. The *.network files
    are solely used by systemd-networkd and should therefor be shipped by the
    systemd package. (Closes: #808237)
  * Cherry-pick a few fixes from upstream:
    - Fix unaligned access in initialize_srand(). (Closes: #812928)
    - Don't run kmod-static-nodes.service if module list is empty. This
      requires kmod v23. (Closes: #810367)
    - Fix typo in systemctl(1). (Closes: #807462)
    - Fix systemd-nspawn --link-journal=host to not fail if the directory
      already exists. (Closes: #808222)
    - Fix a typo in logind-dbus.c. The polkit action is named
      org.freedesktop.login1.power-off, not org.freedesktop.login1.poweroff.
    - Don't log an EIO error in gpt-auto-generator if blkid finds something
      which is not a partition table. (Closes: #765586)
    - Apply ACLs to /var/log/journal and also set them explicitly for
      system.journal.
  * Only skip the filesystem check for /usr if the /run/initramfs/fsck-usr
    flag file exists. Otherwise we break booting with dracut which uses
    systemd inside the initramfs. (Closes: #810748)
  * Update the instructions in README.Debian for creating /var/log/journal.
    They are now in line with the documentation in the systemd-journald(8) man
    page and ensure that ACLs and group permissions are properly set.
    (Closes: #800947, #805617)
  * Drop "systemctl daemon-reload" from lsb init-functions hook. This is no
    longer necessary as invoke-rc.d and init-system-helpers take care of this
    nowadays.

 -- Martin Pitt <mpitt@debian.org>  Wed, 03 Feb 2016 10:09:46 +0100

systemd (228-4) unstable; urgency=medium

  * debian/udev.README.Debian: Add alternative way of disabling ifnames.
    (Closes: #809339)
  * Put back /lib/udev/hotplug.functions, until the three remaining packages
    that use it stop doing so. (Closes: #810114)
  * debian/udev.README.Debian: Point out that any change to interface naming
    rules requires an initrd update.

 -- Martin Pitt <mpitt@debian.org>  Mon, 11 Jan 2016 07:12:40 +0100

systemd (228-3) unstable; urgency=medium

  [ Martin Pitt ]
  * debian/rules: Remove temporary debug output from test failures again. All
    Debian buildd kernels are recent enough now, but add a check for kernels
    older than 3.13 and ignore test failures for those.
  * debian/tests/networkd: Factor out dnsmasq specific test "router" setup, so
    that we can test against other implementations.
  * debian/tests/networkd: Add router setup using an (isolated) networkd
    process for configuring the veths and DHCP server.
  * debian/tests/networkd: On failure, only show journal for current test.
  * systemd-networkd-resolvconf-update.service: Wait for getting a name
    server, not just for getting online.
  * debian/tests/boot-and-services: Wait until bash crash stack trace is in
    the journal before asserting on it. Also relax RE to work on non-x86
    architectures.
  * debian/tests/networkd: If /etc/resolv.conf already has three nameservers,
    accept that too (as then the additional test one can't be added any more).
  * Fix FTBFS on x32. Thanks Helmut Grohne! (Closes: #805910)
  * debian/tests/networkd: For IPv6 tests, also wait for IPv4 address to
    arrive; s-n-wait-online already exits after getting an IPv6 address, but
    we verify both.
  * debian/tests/boot-and-services: Don't check for "Requesting system
    poweroff" log message in nspawn test, current upstream master does not
    write that any more. Instead check for "Stopped Container c1".
  * Add "storage" autopkgtest. Initially this covers some basic use cases with
    LUKS cryptsetup devices.
  * Add acl build dependency (for <!nocheck>). Current upstream master now
    needs it for some test cases.
  * debian/extra/initramfs-tools/scripts/init-bottom/udev: Use "rm -rf"
    instead of "nuke". The latter does not exist any more in current
    initramfs-tools.
  * Ignore test failures during "make check" if /etc/machine-id is missing
    (like in ancient local schroots). (Closes: #807884)
  * debian/extra/rules/80-debian-compat.rules: Remember which device got the
    "cdrw", "dvd", or "dvdrw" symlink to avoid changing links on device
    events. (Closes: #774080). Drop the rule for the "cdrom" symlink as that
    is already created in 60-cdrom_id.rules.
  * Eliminate "hotplug.functions" udev helper and put the logging functions
    directly into net.agent. This simplifies the migration of the latter to
    ifupdown.
  * Adjust manpages to keep /usr/lib/systemd/{user*,boot,ntp-units.d,modules*}
    paths, only keep /lib/systemd/{system*,network}. (Closes: #808997)
  * debian/udev.README.Debian: Fix typo and slight wording improvement.
    (Closes: #809513)
  * Drop net.agent, 80-networking.rules, and ifup@.service. These moved to
    ifupdown 0.8.5 now. Add Breaks: to earlier versions.

  [ Michael Biebl ]
  * Bump Build-Depends on libdw-dev to (>= 0.158) as per configure.ac.
    (Closes: #805631)
  * Make sure all swap units are ordered before the swap target. This avoids
    that swap devices are being stopped prematurely during shutdown.
    (Closes: #805133)
  * Drop unneeded /etc/X11/xinit/xinitrc.d/50-systemd-user.sh from the package
    and clean up the conffile on upgrades. We have the dbus-user-session
    package in Debian to properly enable the D-Bus user-session mode which
    also takes care of updating the systemd --user environment.
    (Closes: #795761)
  * Stop testing for unknown arguments in udev maintainer scripts.
  * Drop networking.service.d/systemd.conf. The ifupdown package now ships a
    proper service file so this drop-in file is no longer necessary.

  [ Andreas Henriksson ]
  * Fix LSB init hook to not reload masked services. (Closes: #804882)

 -- Martin Pitt <mpitt@debian.org>  Sat, 02 Jan 2016 17:42:56 +0100

systemd (228-2) unstable; urgency=medium

  * Remove wrong endianness conversion in test-siphash24 to fix FTBFS on
    big-endian machines.
  * Bump libseccomp-dev build dependency to indicate required versions for
    backporting to jessie. (Closes: #805497)

 -- Martin Pitt <mpitt@debian.org>  Thu, 19 Nov 2015 11:37:45 +0100

systemd (228-1) unstable; urgency=medium

  [ Martin Pitt ]
  * New upstream release:
    - Fix journald killing by watchdog. (Closes: #805042)
    - Drop check for /etc/mtab. (Closes: #802025)
    - Follow unit file symlinks in /usr, but not /etc when looking for
      [Install] data, to avoid getting confused by Aliases. (Closes: #719695)
    - journalctl: introduce short options for --since and --until.
      (Closes: #801390)
    - journald: Never accept fds from file systems with mandatory locking.
      (LP: #1514141)
    - Put nspawn containers in correct slice. (LP: #1455828)
  * Cherry-pick some networkd fixes from trunk to fix regressions from 228.
  * debian/rules: Configure with --as-needed to avoid unnecessary binary
    dependencies.
  * systemd-networkd-resolvconf-update.service: Increase StartLimitBurst, as
    this might be legitimately called several times in quick succession. If
    that part of the "networkd" autopkgtest fails, show the journal log for
    that service for easier debugging.
  * debian/tests/boot-and-services: Add test case for systemd-coredump.
  * Add systemd-coredump postinst/prerm to enable/disable this without a
    reboot.
  * debian/tests/networkd: Check for systemd-networkd-wait-online in /usr as
    well, for usage in other distros.
  * debian/tests/logind: Skip suspend test if the kernel does not support
    suspend.
  * debian/tests/logind: Split tests into functions.
  * debian/tests/boot-and-services: Ignore failures of console-setup.service,
    to work around LP: #1516591.
  * debian/tests/control: Restrict boot-smoke test to isolation-machine, it
    does not currently work well in LXC.
  * debian/tests/networkd: Add new test cases for "DHCP=all, IPv4 only,
    disabling RA" (which should always be fast), "DHCP=all, IPv4 only" (which
    will require a longer timeout due to waiting 12s for a potential IPv6 RA
    reply), and "DHCP=ipv4" (with and without RA).
  * debian/tests/networkd: Fix UnicodeDecodeError under 'C' locale.
  * debian/tests/networkd: Show networkctl and journal output on failure.
  * debian/tests/networkd: Fix bytes vs. string TypeError in the IPv6 polling.
    (LP: #1516009)
  * debian/tests/networkd: Show contents of test .network file on failure.
  * debian/tests/networkd: Skip if networkd is already running (safer when
    running on real systems), and add copyright header.
  * Bump util-linux dependencies to >= 2.27.1 to ensure that the mount monitor
    ignores /etc/mtab.

  [ Felipe Sateler ]
  * Enable elfutils support for getting stack traces for systemd-coredump.
  * libnss-my{machines,hostname}.postrm: do not remove entries from
    nsswitch.conf if there are packages from other architectures remaining.

  [ Michael Biebl ]
  * Drop systemd-setup-dgram-qlen.service. This has been made obsolete by
    upstream commit 1985486 which bumps net.unix.max_dgram_qlen to 512 early
    during boot.
  * Various cleanups to the udev maintainer scripts:
    - Remove unused tempdir() function.
    - Properly stop udev daemon on remove.
    - Stop killing udev daemon on failed upgrades and drop the corresponding
      starts from preinst.
    - Stop masking systemd-udevd.service and udev.service during upgrades. We
      restart the udev daemon in postinst, so those masks seem unnecessary.

 -- Martin Pitt <mpitt@debian.org>  Wed, 18 Nov 2015 16:11:59 +0100

systemd (227-3) unstable; urgency=medium

  [ Martin Pitt ]
  * debian/tests/logind: Add tests for scheduled shutdown with and without
    wall message.
  * Import upstream fix for not unmounting system mounts (#801361) and drop
    our revert patch.
  * debian/tests/boot-smoke: Apply check for failed unmounts only to user
    systemd processes, i. e. not to pid 1.
  * Drop Fix-usr-remount-failure-for-split-usr.patch. Jessie has a new enough
    initramfs-tools already, and this was just an error message, not breaking
    the boot.
  * Drop debian-fixup.service in favor of using a tmpfiles.d clause, which is
    faster.
  * Drop Order-remote-fs.target-after-local-fs.target.patch. It's mostly
    academic and only applies to the already known-broken situation that rcS
    init.d scripts depend on $remote_fs.
  * Replace reversion of sd_pid_notify_with_fds() msg_controllen fix with
    proper upstream fix to never block on sending messages on NOTIFY_SOCKET
    socket.
  * Drop check for missing /etc/machine-id on "make check" failure; this isn't
    happening on current buildds any more.
  * Drop Disable-tests-which-fail-on-buildds.patch, to re-evaluate what still
    fails and needs fixing. On failure, show kernel version and /etc/hosts
    to be able to debug them better. The next upload will make the necessary
    adjustments to fix package builds again.

  [ Michael Biebl ]
  * Drop dependency on udev from the systemd package. We don't need udev
    within a container, so this allows us to trim down the footprint by not
    installing the udev package. As the udev package has Priority: important,
    it is still installed by default though.
  * Include the status of the udev package when filing a bug report against
    systemd, and vice versa.
  * Use filter instead of findstring, since findstring also matches
    substrings and we only want direct matches.
  * systemd.bug-script: Fix typo. (Closes: #804512)
  * Re-add bits which call SELinux in systemd-user pam service.
    (Closes: #804565)

  [ Felipe Sateler ]
  * Add libnss-resolve package. (Closes: #798905)
  * Add systemd-coredump package. This Conflicts/Replaces/Provides a new
    "core-dump-handler" virtual package. (Closes: #744964)

 -- Martin Pitt <mpitt@debian.org>  Wed, 11 Nov 2015 15:04:26 +0100

systemd (227-2) unstable; urgency=medium

  * Revert "sd_pid_notify_with_fds: fix computing msg_controllen", it causes
    connection errors from various services on boot. (Closes: #801354)
  * debian/tests/boot-smoke: Check for failed unmounts. This reproduces
    #801361 (but not in a minimal VM, just in a desktop one).
  * Revert "core: add a "Requires=" dependency between units and the
    slices they are located in". This causes user systemd instances to try and
    unmount system mounts (and succeed if you login as root).
    (Closes: #801361)

 -- Martin Pitt <mpitt@debian.org>  Fri, 09 Oct 2015 12:34:27 +0200

systemd (227-1) unstable; urgency=medium

  * New upstream release.
    - Bump watchdog timeout for shipped units to 3 min. (Closes: #776460)
    - gpt-auto-generator: Check fstab for /boot entries. (Closes: #797326)
    - Fix group of RuntimeDirectory dirs. (Closes: #798391)
    - Support %i (and other macros) in RuntimeDirectory. (Closes: #799324)
    - Bump util-linux/libmount-dev dependencies to >= 2.27.
  * debian/libsystemd0.symbols: Add new symbols for this release.
  * debian/extra/initramfs-tools/hooks/udev: Copy all
    /etc/udev/rules.d/*.rules rules which are not merely overriding the one in
    /lib/, not just 70-persistent-net.rules.  They might contain network names
    or other bits which are relevant for the initramfs. (Closes: #795494)
  * ifup@.service: Drop PartOf=network.target; we don't want to stop these
    units during shutdown. Stopping networking.service already shuts down the
    interfaces, but contains the safeguard for NFS or other network file
    systems. Isolating emergency.target still keeps working as before as well,
    as this also stops networking.service. (Closes: #761909, LP: #1492546)

 -- Martin Pitt <mpitt@debian.org>  Thu, 08 Oct 2015 11:34:35 +0200

systemd (226-4) unstable; urgency=medium

  * debian/tests/logind: Be more verbose on failures.
  * Revert networkd calling if-{up,post-down}.d/ scripts. About half of the
    existing hooks are not relevant or even actively detrimental when running
    with networkd. For the relevant ones, a lot of them should be fixed in the
    projects themselves (using IP_FREEBIND etc.). (Closes: #798625)
  * Add systemd-networkd-resolvconf-update.{path,service} units to send DNS
    server updates from networkd to resolvconf, if installed and enabled.
  * Don't restart logind on upgrades any more. This kills X.org (#798097)
    while logind doesn't save/restore its open fds (issue #1163), and also
    gets confused about being idle in between (LP: #1473800)

 -- Martin Pitt <mpitt@debian.org>  Fri, 02 Oct 2015 13:44:28 +0200

systemd (226-3) unstable; urgency=medium

  [ Martin Pitt ]
  * README.Debian: Fix "other" typo. Thanks Salvatore Bonaccorso.
    (Closes: #798737)

  [ Michael Biebl ]
  * Stop building the compat library packages and drop them for good.
  * Update debian/copyright.

 -- Michael Biebl <biebl@debian.org>  Sat, 19 Sep 2015 19:06:51 +0200

systemd (226-2) unstable; urgency=medium

  * debian/udev.init: Mount /dev file system with nosuid. (LP: #1450960)
  * udev.postinst: udev 226 introduced predictable interface names for virtio.
    Create /etc/systemd/network/50-virtio-kernel-names.link on upgrade to
    disable this, to avoid changing e. g. "eth0" to "ens3" in QEMU instances
    and similar environments. (Closes: #799034)

 -- Martin Pitt <mpitt@debian.org>  Tue, 15 Sep 2015 15:21:09 +0200

systemd (226-1) unstable; urgency=medium

  [ Martin Pitt ]
  * New upstream release:
    - Fix scheduled shutdown to not shut down immediately. (Closes: #797763)
    - Fix description of CPE_NAME in os-release(5). (Closes: #797768)
  * debian/libsystemd0.symbols: Add new symbols from this release.
  * Enable libseccomp support for mips64, mips64el, and x32. (Closes: #797403)
  * debian/tests/networkd: Add hotplug tests.
  * Make networkd call if-up.d/ scripts when it brings up interfaces, to
    become compatible with ifupdown and NetworkManager for packages shipping
    hooks. (LP: #1492129)
    - Add debian/extra/systemd-networkd-dispatcher.c: suid root wrapper for
      calling if-up.d/ or if-post-down.d/ hook scripts. Install it as
      root:systemd-networkd 4754 so that only networkd can run it.
    - Add networkd-call-systemd-networkd-dispatcher-when-links.patch: Call the
      above wrapper when links go up/down.
    - debian/tests/networkd: Verify that if-up.d/ and if-post-down.d/ scripts
      get run for a networkd managed interface.
    - Note that if-pre-up.d/ and if-down.d/ scripts are *not* being called, as
      they are often not applicable for networkd (if-pre-up.d) and unreliable
      (if-down.d).
  * Drop udev-finish. We needed this for the autogenerated CD and network
    interface names, but both are gone now.
  * Drop debian/udev.udev-fallback-graphics.upstart. The vesafb module has
    been compiled into the kernel in both Debian and Ubuntu for a fair while,
    this never had a systemd equivalent, and Debian never shipped the
    accompanying rules for determining $PRIMARY_DEVICE_FOR_DISPLAY.
  * debian/control: Remove some boilerplate from the long descriptions, to
    more easily get to the point what a specific package actually does.
  * debian/README.Debian: As systemd is the default init now, replace the
    documentation how to switch to systemd with how to switch back
    (temporarily or permanently) to SysV init. Also move that paragraph to the
    bottom as it's now less important.
  * debian/README.Debian: Add a hint why you may want to enable persistent
    journal, and suggest to uninstall system-log-daemon to avoid duplicate
    logging.
  * debian/README.Debian: Add documentation about networkd integration.
  * Rename 01-mac-for-usb.link to 90-mac-for-usb.link so that it becomes
    easier to override.
  * debian-fixup.service just has one purpose now (make /etc/mtab a symlink),
    so drop the debian/extra/debian-fixup shell script and put the ln command
    directly into debian-fixup.service. Update the description.
  * debian/tests/networkd: Check that /etc/resolv.conf gets the DHCP's
    nameserver in case it is a symlink (i. e. dynamically managed by
    systemd-resolved or resolvconf).
  * systemd-networkd-dispatcher: Also pass on the DNS server list to if-up.d/
    as $IF_DNS_NAMESERVERS, so that resolvconf or similar programs work as
    expected.
  * Drop debian/systemd-journal-remote.postrm: Removing system users is
    potentially dangerous (there might be a leftover process after purging).

  [ Michael Biebl ]
  * Drop libsystemd-login-dev. All reverse dependencies have been updated to
    use libsystemd-dev directly.
  * Update build instructions to use "gbp clone" instead of "gbp-clone" as all
    gbp-* commands have been removed from git-buildpackage.

 -- Martin Pitt <mpitt@debian.org>  Thu, 10 Sep 2015 16:53:53 +0200

systemd (225-1) unstable; urgency=medium

  [ Martin Pitt ]
  * New upstream release.
    - Fixes FTBFS on alpha. (Closes: #792551)
    - Fixes machined state tracking logic. (Closes: #788269)
  * Add better fix for "systemctl link/enable" breakage with full paths.
    (LP: #1480310)
  * debian/rules: Add missing $(dh_options) in overridden debhelper targets.

  [ Felipe Sateler ]
  * Move conffile from systemd to systemd-container package (Closes: #797048)

  [ Michael Biebl ]
  * Drop unnecessary Conflicts/Replaces from systemd-journal-remote.
    None of the files in this package were previously shipped by systemd.
  * Create system users for systemd-journal-{gateway,remote,upload} when
    installing the systemd-journal-remote package.
  * Explicitly turn off the features we don't want in a stage1 build.
    Otherwise ./configure might enable them automatically if the build
    dependencies are installed and "dh_install --fail-missing" will then fail
    due to uninstalled files.
  * Enable GnuTLS support as systemd-journal-remote makes sense mostly with
    encryption enabled.
  * Rely on build profiles to determine which packages should be skipped
    during build and no longer specify that manually.
  * Drop our patch which removes rc-local-generator.
    rc-local.service acts as an ordering barrier even if its condition is
    false, because conditions are evaluated when the service is about to be
    started, not when it is enqueued. We don't want this ordering barrier on
    systems that don't need/use /etc/rc.local.

 -- Michael Biebl <biebl@debian.org>  Sun, 30 Aug 2015 21:18:59 +0200

systemd (224-2) unstable; urgency=medium

  [ Martin Pitt ]
  * Skip systemd-fsckd autopkgtest if /run/initramfs/fsck-root exists, i. e.
    the initramfs already ran fsck.
  * Fix broken ACL in tmpfiles.d/systemd.conf. (Closes: #794645, LP: #1480552)
  * Add debian/tests/unit-config: Test "systemctl link"; reproduces LP#1480310.
  * Add a hack to unbreak "systemctl link". (LP: #1480310)
  * debian/extra/rules-ubuntu/40-hyperv-hotadd.rules: Also apply to Xen, and
    rename to 40-vm-hotadd.rules.
  * Fix networkd crash. (Closes: #796358)
  * debian/rules: Remove all files/empty dirs in systemd which are already
    shipped by systemd-* or udev, instead of an explicit list.
  * Bump "mount" dependency to >= 2.26, to ensure "swapon -o" availability.
    (Closes: #796389)
  * Install /lib/systemd/network/* into udev instead of systemd, as it's
    really udev which is evaluating these.
  * Split out "systemd-container" package with machined and nspawn and enable
    importd. Add new libbz2-dev, zlib1g-dev, and libcurl-dev build deps.
    (LP: #1448900)
  * Move transitional libgcrypt11-dev build dep to libgcrypt20-dev.
  * debian/rules: Limit check for libraries in /usr to systemd and udev
    packages, as other packages like systemd-containers can (and do) link to
    /usr.
  * Build-depend on dpkg-dev (>= 1.17.14) and bump debhelper version for build
    profiles support.
  * Drop "display-managers" autopkgtest, obsolete with dropped
    default-display-manager-generator.
  * boot-and-services autopkgtest: Add systemd-container test dependency for
    the nspawn tests.
  * Don't enable audit support when building with "stage1" profile, to avoid
    circular build dep.

  [ Helmut Grohne ]
  * Improve support for cross-building and bootstrapping.

  [ Michael Biebl ]
  * Drop default-display-manager-generator. All major desktops now use a
    display manager which support the new scheme and setup the
    /etc/systemd/system/display-manager.service symlink correctly.
  * Add new binary package "systemd-journal-remote" with tools for
    sending/receiving remote journal logs:
    systemd-journal-{remote,upload,gatewayd}. (Closes: #742802, LP: #1480952)

 -- Martin Pitt <mpitt@debian.org>  Tue, 25 Aug 2015 12:40:35 +0200

systemd (224-1) unstable; urgency=medium

  * New upstream release.
  * boot-and-services autopkgtest: Ignore thermald. Since 1.4.3-2 it starts by
    default, but fails in most virtual envs.

 -- Martin Pitt <mpitt@debian.org>  Sat, 01 Aug 2015 13:38:57 +0200

systemd (223-2) unstable; urgency=medium

  * Don't enable gnu-efi on ARM. It FTBFSes and cannot really be tested now as
    there is no available hardware.
  * debian/extra/initramfs-tools/hooks/udev: Don't fail if
    /etc/systemd/network/ does not exist. (Closes: #794050)

 -- Martin Pitt <mpitt@debian.org>  Thu, 30 Jul 2015 08:25:51 +0200

systemd (223-1) unstable; urgency=medium

  * New upstream release:
    - Fix systemd-bootchart crash. (Closes: #792403)
    - Trim list of files in /usr/share/doc/systemd/. (Closes: #791839)
    - Fix "Invalid argument" failure with some  journal files.
      (Closes: #792090)
    - tmpfiles: Don't recursively descend into journal directories in /var.
      (Closes: #791897)
    - Don't frequently wake up on disabled TimeoutIdleSec=, in particular in
      automount timers. (LP: #1470845)
    - tmpfiles: Don't delete lost+found/. (Closes: #788193)

  [ Michael Biebl ]
  * udev: Remove obsolete rm_conffile/mv_conffile functions from udev.preinst.
    The udev package is using dpkg-maintscripts-helper now to remove obsolete
    conffiles.
  * systemd: Remove obsolete conffile clean up from pre-wheezy.
  * udev-udeb: Remove scsi_wait_scan hack from the start-udev script as well.

  [ Martin Pitt ]
  * Enable GNU EFI support and add gnu-efi build dep. This enables/ships the
    systemd EFI boot loader. (Closes: #787720, LP: #1472283)
  * networkd autopkgtest: More robust/forceful killing of dnsmasq.
  * ifup@.service: Drop "oneshot" to run ifup in the background during boot.
    This avoids blocking network.target on boot with unavailable hotplug
    interfaces in /etc/network/interfaces. (Closes: #790669, LP: #1425376)
  * systemd.postinst: Avoid confusing error message about
    /run/systemd/was-enabled not existing on reconfiguring.
  * debian/extra/initramfs-tools/hooks/udev: Drop some redundant code.
  * Fix networkd-wait-online -i to properly wait for the given interfaces
    only.
  * Drop debian/extra/base-installer.d/05udev: We use net.ifnames by default
    now, thus we don't need to copy 70-persistent-*.rules any more.
  * debian/extra/start-udev: Run d-i's udevd with "notice" log level, just
    like we did in the initramfs in 219-10.
  * Fix size explosion of networkd (post-223 patch from trunk).

  [ Julian Wollrath ]
  * Copy all .link interface naming definitions to initramfs. (Closes: #793374)

  [ Felipe Sateler ]
  * nss-my*.postinst: configure at the end of the hosts line, not before
    files. (Closes: #789006)

 -- Martin Pitt <mpitt@debian.org>  Thu, 30 Jul 2015 00:02:26 +0200

systemd (222-2) unstable; urgency=medium

  [ Adam Conrad ]
  * debian/udev-udeb.install: Install new bits for net.ifnames (LP: #1473542)
  * debian/extra/initramfs-tools/hooks/udev: Do the same for initramfs-tools.

  [ Martin Pitt ]
  * emergency.service: Wait for plymouth to shut down. Fixes invisible
    emergency shell with plymouth running endlessly. (LP: #1471258)
  * Add "networkd" autopkgtest. Covers basic DHCP on IPv4 and IPv4+6 on a veth
    device.

  [ Michael Biebl ]
  * Bump package priorities of systemd and systemd-sysv to important to match
    what has been used in the Debian archive since Jessie.
  * Drop scsi_wait_scan hack from the udev initramfs-tools script. This Linux
    kernel module has been broken since 2.6.30 and as a result was removed in
    3.5. The Debian Jessie kernel no longer ships this module.
    (Closes: #752775)
  * Drop libsystemd-journald-dev and libsystemd-id128-dev. There are no
    reverse dependencies left and we want to avoid new packages picking up
    a build dependency on those obsolete transitional packages.

 -- Michael Biebl <biebl@debian.org>  Wed, 15 Jul 2015 23:51:15 +0200

systemd (222-1) unstable; urgency=medium

  [ Martin Pitt ]
  * New upstream release:
    - Fix reload killing BusName= units. (Closes: #746151)
    - sysv-generator: detect invalid names and escape them. (Closes: #677075)
    - Document removal of PIDFile on daemon shutdown. (Closes: #734006)
    - Drop Revert-rules-fix-tests-for-removable-state.patch, the auto-suspend
      rules now got dropped entirely.
  * Add Revert-VT-reuse-patches.patch: Revert a couple of logind VT reuse
    patches which alternately broke lightdm and gdm.
  * debian/libsystemd0.symbols: Add new symbols from this release.
  * Disable test-netlink during package build, fails on some buildds.
  * udev.postinst: Don't call addgroup with --quiet, so that if the "input"
    group already exists as a non-system group you get a sensible error
    message. Some broken tutorials forget the --system option.
    (Closes: #769948, LP: #1455956)
  * systemd.postinst: Drop the --quiet from the addgroup calls as well, same
    reason as above. (Closes: #762275)
  * udev: Drop doc dir symlinking. It has caused too much trouble and only
    marginally helps to avoid duplication. Such duplication should be dealt
    with at the distro, not package level.
  * debian/rules: Entirely ignore $LD_PRELOAD instead of just libfakeroot in
    the link check, to also avoid libeatmydata. (Closes: #790546)
  * boot-and-services, display-managers autopkgtests: Install and configure
    dummy X.org driver, so that these work in headless machines/VMs.
  * systemd-fsckd autopkgtest: Stop using/asserting on lightdm, just check
    that default.target is active. lightdm is prone to fail in test
    environments, and fiddling with it in two other autopkgtests is
    sufficient.
  * debian/watch: Adjust to new upstream release model of only providing the
    github tag tarballs.
  * Drop dsl-modem.agent. It hasn't been maintained/tested for many years, few
    if any people actually use this, and this doesn't belong into udev.

  [ Michael Biebl ]
  * Stop building the Python 3 bindings. They were split into a separate
    source package upstream and are now built from src:python-systemd. See
    http://lists.freedesktop.org/archives/systemd-devel/2015-July/033443.html
  * Remove obsolete --disable-chkconfig configure option.
  * Move the man pages for libnss-myhostname, libnss-mymachines and udev.conf
    from systemd into the correct package. Move the zsh completion file for
    udevadm into the udev package as well. Add Breaks/Replaces accordingly.
    (Closes: #790879)
  * Drop rules which remove pre-generated files before build. The upstream
    tarball no longer ships any pre-generated files so this is no longer
    necessary.
  * Fix cleanup rule for Python byte code files.

 -- Michael Biebl <biebl@debian.org>  Wed, 08 Jul 2015 18:56:07 +0200

systemd (221-1) unstable; urgency=medium

  * New upstream release 221:
    - Fix persistent storage links for Xen devices. (LP: #1467151)
    - Drop all backported patches and port the others to new upstream release.
    - debian/rules: Drop workarounds for broken 220 tarball, 221 is fine.

  [ Michael Biebl ]
  * initramfs hook: Stop installing 55-dm.rules, 64-md-raid.rules,
    60-persistent-storage-lvm.rules and 60-persistent-storage-dm.rules.
    The mdadm, lvm2 and dmsetup package provide their own udev hooks nowadays
    to make sure their udev rules files are installed into the initramfs.
    Having the copy rules at two places is confusing and makes debugging
    harder.
  * Make it possible to skip building udeb packages via
    DEB_BUILD_OPTIONS="noudeb". This allows quicker builds for local testing
    and is benefical for derivatives that don't use d-i.
  * Install API documentation for libudev and libsystemd in their respective
    packages. Both libraries use man pages now, so we need to be explicit
    about what is installed where.

  [ Martin Pitt ]
  * ifupdown-hotplug autopkgtest: Different cloud/desktop environments have
    different ways of including /etc/network/interfaces.d/, try to get along
    wit either and skip the test if interfaces.d/ does not get included at
    all.
  * Drop obsolete gtk-doc-tools build dependency, gtkdocize autoreconfig, and
    ./configure options.
  * libudev-dev.install: Drop gtk-doc files, not built by upstream any more
    and replaced with manpages.
  * libsystemd0.symbols: Add new symbols for this release.
  * debian/rules: Fix paths in manpages as we don't currently have a merged
    /usr in Debian but have most systemd things in /lib. This replaces the
    previous huge and maintenance-intense patch.
  * Drop Accept-mountall-specific-fstab-options.patch. Replaced with
    systemd.postinst migration code in Ubuntu.
  * Revert overly aggressive USB autosuspend udev rules change which broke
    various USB keyboards. (Closes: #789723)
  * Have rc-local.service output also go to the console. /etc/rc.local often
    contains status messages which users expect to see during boot.
    (LP: #1468102)
  * debian/rules: Install udev.NEWS into libudev1, to get along with Debian's
    udev -> libudev1 doc dir symlinking. (Closes: #790042)

 -- Martin Pitt <mpitt@debian.org>  Sun, 28 Jun 2015 12:05:36 +0200

systemd (220-7) unstable; urgency=medium

  [ Michael Biebl ]
  * Enable seccomp support on arm64 as well.
  * Replace the remainder of Fix-paths-in-man-pages.patch with an upstream
    provided patch.

  [ Martin Pitt ]
  * Switch to net.ifnames persistent network interfaces (on new
    installations/for new hardware), and deprecate the old
    75-persistent-net-generator.rules. See the ML discussion for details:
        https://lists.debian.org/debian-devel/2015/05/msg00170.html
        https://lists.debian.org/debian-devel/2015/06/msg00018.html
    - Drop Make-net.ifnames-opt-in-instead-of-opt-out.patch, to use
      net.ifnames by default.
    - Revert-udev-network-device-renaming-immediately-give.patch: Adjust
      patch comment.
    - Drop 75-persistent-net-generator.rules, write_net_rules helper and
      rule_generator.functions.
    - Adjust udev's README.Debian accordingly, and describe the migration.
      This needs to happen manually as there is no robust way of doing this
      automatically.
    - Add udev NEWS file for announcing this change and pointing to udev's
      README.
    - udev.postinst: Drop write_interfaces_rules().
    - udev.postinst: Disable net.ifnames on systems which did not support
      75-persistent-net-generator.rules (most importantly, virtualized guests)
      to avoid changing network interface names on upgrade.
    - LP: #1454254
  * fsckd-daemon-for-inter-fsckd-communication.patch: Add fsckd.c to
    POTFILES.in.
  * ifupdown-hotplug autopkgtest: Fix config name in interfaces.d/, it must
    not have a suffix in Debian. Also clean up the file after the test.
  * net.agent: When running under systemd, run everything in the foreground.
    This avoids killing the forked child in the middle of its operation under
    systemd when the parent exits.
  * Check during build that systemd and systemd-journald don't link against
    anything in /usr, to prevent bugs like #771652 and #788913 in the future.
  * Drop Skip-99-systemd.rules-when-not-running-systemd-as-in.patch. The rules
    mostly just attach tags systemd specific properties which are harmless
    under other init systems, and systemd-sysctl also works there.
  * 80-networking.rules: Only call agents for add|remove, as they don't handle
    other events.
  * Restore udev watches on block device changes. (Closes: #789060,
    LP: #1466081)

 -- Martin Pitt <mpitt@debian.org>  Wed, 17 Jun 2015 22:48:53 +0200

systemd (220-6) unstable; urgency=medium

  * Enable seccomp support on the architectures that provide libseccomp.
    (Closes: #760299)
  * boot-and-services autopkgtest: Add SeccompTest for the above.
  * boot-and-services autopkgtest: Check that we don't get an unwanted
    tmp.mount unless /etc/fstab explicitly specifies it.
  * Bump libcap-dev build dep to the version that provides libcap2-udeb.
    (Closes: #787542)
  * Stop installing tmp.mount by default; there are still situations where it
    becomes active through dependencies from other units, which is surprising,
    hides existing data in /tmp during runtime, and it isn't safe to have a
    tmpfs /tmp on every install scenario. (Closes: #783509)
    - d/rules: Ship tmp.mount in /usr/share/systemd/ instead of
      /lib/systemd/systemd.
    - systemd.postinst: When tmp.mount already was enabled, install tmp.mount
      into /etc and keep it enabled.
    - systemd.postinst: When enabling tmp.mount because of RAMTMP=yes, copy it
      from /usr/share.
    - Drop Don-t-mount-tmp-as-tmpfs-by-default.patch and
      PrivateTmp-shouldn-t-require-tmpfs.patch, not necessary any more.

 -- Martin Pitt <mpitt@debian.org>  Thu, 11 Jun 2015 09:25:49 +0200

systemd (220-5) unstable; urgency=medium

  * debian/README.source: Upstream repository moved to github, adjust
    cherry-picking instructions accordingly.
  * debian/control: Replace obsolete Python2 version header with
    X-Python3-Version.
  * dracut: Fix path to systemd-fsck. (Closes: #787553)
  * Ignore test failures during build if /etc/machine-id is missing (which is
    the case in a few buildd chroots still). (Closes: #787258)
  * debian/udev.README.Debian: Move network interface hotplug documentation
    into separate section. Point out that "lo" does not need to be configured
    in ifupdown under systemd.
  * debian/udev.README.Debian: Document net.ifnames, and how to write udev
    rules for custom network names.
  * Add debian/extra/01-mac-for-usb.link: Use MAC based names for network
    interfaces which are (directly or indirectly) on USB. Path based names
    are inadequate for dynamic buses like USB.
  * Fix another escape parsing regression in Exec*= lines. (Closes: #787256)
  * Disable EFI support for udeb build.
  * Refine detection of touch screen devices.

 -- Martin Pitt <mpitt@debian.org>  Sun, 07 Jun 2015 16:52:33 +0200

systemd (220-4) unstable; urgency=medium

  [ Martin Pitt ]
  * debian/extra/initramfs-tools/scripts/init-top/udev: Drop $ROOTDELAY wait.
    This does not concern udev in particular, but is handled by
    initramfs-tools itself (scripts/local). The intention of this parameter is
    not to statically wait for the given time, but wait *up to* that time for
    the root device to appear.
  * Add debian/extra/units/rc-local.service.d/wait-online.conf: Make
    rc-local.service wait for network-online.target (if it gets started). This
    not specified by LSB, but has been behaving that way in Debian under SysV
    init and upstart. (LP: #1451797)
  * Fix parsing of escape characters in Exec*= lines. (Closes: #787256)
  * Drop path_is_mount_point-handle-false-positive-on-some-fs.patch (it was
    already not applied in 220-1). This needs to be re-thought and re-done
    against the current code, and overlayfs in general. On overlayfs this
    still reports false positives for files that changed in the upperdir, but
    this does not break systemd-machine-id-commit any more.
  * Add debian/extra/rules/80-debian-compat.rules, replacing three of our
    patches. These are independent udev rules to change device permissions and
    add CD/DVD symlinks for compatibility with earlier Debian releases.

  [ Michael Biebl ]
  * Bump Depends on util-linux to make sure we have a sulogin implementation
    which properly cleans up its children when emergency.service is restarted.
    (Closes: #784238)
  * Stop using /sbin/udevd and drop the compat symlink.
  * Remove any vestiges of /dev/.udev/. This directory has been replaced by
    /run/udev/ since wheezy.
  * Drop udev migration code from pre-wheezy.

 -- Martin Pitt <mpitt@debian.org>  Tue, 02 Jun 2015 08:16:36 +0200

systemd (220-3) unstable; urgency=medium

  * Fix ProtectSystem=yes to actually protect /usr, not /home.
    (Closes: #787343)
  * sd-device: fix device_get_properties_strv(). Fixes environment for
    processes spawned by udev, in particular "allow-hoplug" ifupdown
    interfaces via ifup@.service. (Closes: #787263)
  * Ignore test failures on mipsel; the three failures are not reproducible on
    the porter box (different kernel?). (See #787258)
  * Add ifupdown-hotplug autopkgtest. Reproduces #787263.
  * udev: Bring back persistent storage symlinks for bcache. Thanks David
    Mohr! (Closes: #787367)
  * sd-device: Fix invalid property strv pointers. This unbreaks the
    environment of udev callouts.

 -- Martin Pitt <mpitt@debian.org>  Mon, 01 Jun 2015 12:58:20 +0200

systemd (220-2) unstable; urgency=low

  * 220-1 was meant to go to experimental, but was accidentally uploaded to
    unstable. This was planned for next week anyway, just not on a Friday;
    we don't revert, but keep an RC bug open for a few days to get broader
    testing. Reupload 220-1 with its changelog actually pointing to unstable
    and with all versions in the .changes.

 -- Martin Pitt <mpitt@debian.org>  Fri, 29 May 2015 18:54:09 +0200

systemd (220-1) unstable; urgency=medium

  [ Martin Pitt ]
  * New upstream release:
    - Ship sdio.ids and ids-update.pl in upstream tarball. (Closes: #780650)
    - Drop non-working "journalctl /dev/sda" example from manpage
      (Closes: #781604)
    - man systemd.network: Explain UseDomains a bit more (not used by
      default). (Closes: #766413)
    - Ignore comments in /etc/hostname (LP: #1053048)
    - Drop all backported patches and port the others to new upstream release.
  * Cherry-pick patch to fix udevd --daemon assertion regression.
  * Cherry-pick patch to fix udevd worker hang.
  * systemd.install: systemd.pc moved back into /usr/share/pkgconfig/.
  * libsystemd0.symbols: Add new symbols from this release.
  * Drop debian/extra/60-keyboard.hwdb for now. Upstream has a newer version,
    and it's not nearly as often updated any more as it used to be.
  * debian/rules: Remove shipped audit_type-to-name.h and
    keyboard-keys-from-name.gperf and regenerate them during build (bug in
    upstream 220 tarball).
  * autopkgtest: Ship/use mock fsck from debian/tests, as it's missing in the
    220 tarball.
  * Add libnss-mymachines binary package. (Closes: #784858)
  * Add libnss-myhostname binary package, taking over from the very old and
    unmaintained standalone source package as per its maintainer's request.
    (Closes: #760514)
  * Drop buildsys-Don-t-default-to-gold-as-the-linker.patch and set LD in
    debian/rules on sparc only. This can be dropped entirely once we build
    GUdev from a separate source.
  * bootchart autopkgtest: Skip test if /proc/schedstat does not exist, i. e.
    the kernel is missing CONFIG_SCHEDSTAT. Bootchart requires this.
  * systemd-fsckd autopkgtest: On Debian plymouth-start stays running, adjust
    was_running() for that.
  * systemd-fsckd autopkgtest: In test_systemd_fsck_with_plymouth_failure(),
    fix plymouthd status check to work under both Debian and Ubuntu.
  * Replace almost all of Fix-paths-in-man-pages.patch with upstreamed
    patches. (The remainder is planned to get fixed upstream as well.)
  * Remove our update-rc.d patches, replace them with upstream patches for
    /lib/systemd/systemd-sysv-install abstraction, and provide one for
    update-rc.d. Also implement "is-enabled" command by directly checking for
    the presence of rcS or rc5 symlinks. (Closes: #760616)
  * Fix path_is_mount_point for files (regression in 220).
  * debian/control: Drop obsolete XS-Testsuite:, dpkg adds it automatically.
  * Use Ubuntu's default NTP server for timesyncd when building on Ubuntu.

  [ Michael Biebl ]
  * Remove /var/run and /var/lock migration code from debian-fixup. The /run
    migration was completed in wheezy so this is no longer necessary.
  * Drop our versioned Depends on initscripts. This was initially added for
    the /run migration and later to ensure we have a mountnfs hook which
    doesn't cause a deadlock under systemd. The /run migration was completed
    in wheezy and jessie ships a fixed mountnfs hook. In addition we now use
    the ignore-dependencies job mode in our lsb init-functions hook, so it's
    safe to drop this dependency.
  * Stop building gudev packages. Upstream has moved the gudev code into a
    separate repository which is now managed on gnome.org. The gudev packages
    will be built from src:libgudev from now on. See also
    http://lists.freedesktop.org/archives/systemd-devel/2015-May/032070.html

 -- Martin Pitt <mpitt@debian.org>  Fri, 29 May 2015 10:37:40 +0200

systemd (219-10) experimental; urgency=medium

  * Fix assertion crash with empty Exec*= paths. (LP: #1454173)
  * Drop Avoid-reload-and-re-start-requests-during-early-boot.patch
    and Avoid-reloading-services-when-shutting-down.patch: This was fixed more
    robustly in invoke-rc.d and service now, see #777113.
  * debian/tests/boot-smoke: Allow 10 seconds for systemd jobs to settle down.
  * Fix "tentative" state of devices which are not in /dev (mostly in
    containers), and avoid overzealous cleanup unmounting of mounts from them.
    (LP: #1444402)
  * debian/extra/udev-helpers/net.agent: Eliminate cat and most grep calls.
  * Drop Set-default-polling-interval-on-removable-devices-as.patch; it's long
    obsolete, CD ejection with the hardware button works properly without it.
  * Re-enable-journal-forwarding-to-syslog.patch: Update patch description,
    journal.conf.d/ exists now.
  * journal: Gracefully handle failure to bind to audit socket, which is known
    to fail in namespaces (containers) with current kernels. Also
    conditionalize systemd-journald-audit.socket on CAP_AUDIT_READ.
    (LP: #1457054)
  * Put back *.agent scripts and use net.agent in Ubuntu. This fixes escaping
    of unit names, reduces the delta, and will make it easier to get a common
    solution for integrating ifup.d/ scripts with networkd.
  * When booting with "quiet", run the initramfs' udevd with "notice" log
    level. (LP: #1432171)
  * Add sigpwr-container-shutdown.service: Power off when receiving SIGPWR in
    a container. This makes lxc-stop work for systemd containers.
    (LP: #1457321)
  * write_net_rules: Escape '{' and '}' characters as well, to make this work
    with busybox grep. Thanks Faidon Liambotis! (Closes: #765577)

 -- Martin Pitt <mpitt@debian.org>  Thu, 21 May 2015 09:43:52 +0200

systemd (219-9) experimental; urgency=medium

  * 75-persistent-net-generator.rules: Fix rules for ibmveth (it's a driver,
    not a subsystem). (LP: #1437375)
  * debian/tests/unit-config: Add tests for systemctl enable/disable on a
    SysV-only unit. Reproduces LP #1447807.
  * Fix systemctl enable for SysV scripts without a native unit. We must not
    try and enable the nonexisting unit then. (LP: #1447807)
  * Drop Add-env-variable-for-machine-ID-path.patch. systemd should always
    be installed via the essential "init" in buildd schroots now.
  * debian/README.source: Update git-buildpackage commands for the renames in
    0.6.24.
  * Make apparmor run before networking, to ensure that profiles apply to
    e. g. dhclient (LP: #1438249):
    - Rename networking.service.d/network-pre.conf to systemd.conf, and add
      After=apparmor.service.
    - ifup@.service: Add After=apparmor.service.
    - Add Breaks: on apparmor << 2.9.2-1, which dropped its dependency to
      $remote_fs.
  * Drop login-don-t-overmount-run-user-UID-on-upgrades.patch and
    login-don-t-overmount-run-user-UID-on-upgrades.patch, these were only
    needed for upgrades from wheezy to jessie.
  * systemd.{pre,post}inst: Clean up obsolete (pre-wheezy/jessie) upgrade
    fixes.
  * systemd-fsckd autopkgtest: Stop assuming that
    /etc/default/grub.d/90-autopkgtest.cfg exists.
  * systemd-fsckd autopkgtest: Add missing plymouth test dependency.
  * Drop core-mount-ensure-that-we-parse-proc-self-mountinfo.patch, and bump
    util-linux dependency to the version which enables
    --enable-libmount-force-mountinfo.

 -- Martin Pitt <mpitt@debian.org>  Wed, 13 May 2015 12:27:21 +0200

systemd (219-8) experimental; urgency=medium

  [ Michael Biebl ]
  * Skip filesystem check if already done by the initramfs. (Closes: #782522)
  * Drop hard-coded versioned dependency on libapparmor1. Bump the
    Build-Depends on libapparmor-dev instead. This ensures a proper versioned
    dependency via Build-Depends-Package.
  * Revert "Make apparmor run before networking". This causes dependency
    cycles while apparmor still depends on $remote_fs.
  * Cleanup hwclock-save.service symlinks when upgrading from the jessie
    version.

  [ Martin Pitt ]
  * cryptsetup: Implement offset and skip options. (Closes: #751707,
    LP: #953875)
  * logind autopkgtest: Add test for suspending on lid switch close.
    This reproduces LP #1444166 (lid switch not working in the first few
    minutes after boot).
  * Reduce the initial suspend supression time from 3 minutes to 30 seconds,
    and make it configurable. (LP: #1444166)
  * Fix double free crash in "systemctl enable" when calling update-rc.d and
    the latter fails. (Closes: #764613, LP: #1426588)
  * hwdb: Fix wireless switch on Dell Latitude (LP: #1441849)
  * Fix assertion crash when reading a service file with missing ' and
    trailing space. (LP: #1447243)
  * ifup@.service: Set IgnoreOnIsolate, so that "systemctl default" does not
    shut down network interfaces. (Closes: #762953, LP: #1449380).
    Add PartOf=network.target, so that stopping network.target also stops
    network interfaces (so that isolating emergency.target and similar work as
    before).
  * Revert upstream commit 743970d which immediately SIGKILLs units during
    shutdown. This leads to problems like bash not being able to write its
    history, mosh not saving its state, and similar failed cleanup actions.
    (Closes: #784720, LP: #1448259)
  * Drop the reversion of "journald: allow restarting journald without losing
    stream connections", and replace with proper upstream fix for
    sd_pid_notify_with_fds(). (See Debian #778970, LP #1423811; LP: #1437896)

 -- Martin Pitt <mpitt@debian.org>  Wed, 29 Apr 2015 17:13:41 +0200

systemd (219-7) experimental; urgency=medium

  [ Martin Pitt ]
  * Make systemd-sysv's dependency to systemd unversioned. The package just
    contains 6 symlinks and thus isn't sensitive at all against version
    mismatches. This avoids running into circular dependencies when testing
    local debs.
  * Revert "udev: Drop hwdb-update dependency" and replace with upstream patch
    which moves it to systemd-udev-trigger.service.
  * display-managers autopkgtest: Properly wait until all jobs are finished.
  * display-managers autopkgtest: Reset failed units between tests, to avoid
    running into restart limits and for better test isolation.
  * Enable timesyncd in virtual machines. (Closes: #762343)

  [ Adam Conrad ]
  * debian/systemd.{triggers,postinst}: Trigger a systemctl daemon-reload
    when init scripts are installed or removed (Closes: #766429)

  [ Didier Roche ]
  * Squash all fsckd patches in one (as fsckd and such will be removed
    soon upstream), containing various fixes from upstream git and refactor
    the connection flow to upstream's suggestion. Modify the man pages to match
    those modifications as well. Amongst others, this suppresses "Couldn't
    connect to plymouth" errors if plymouth is not running.
    (Closes: #782265, LP: #1429171)
  * Keep plymouth localized messages in a separate patch for easier updates in
    the future and refresh to latest upstream.
  * display-managers autopkgtest: Use ExecStart=sleep instead of the actual
    lightdm binary, to avoid errors from lightdm startup. Drop the now
    unnecessary "needs-recommends" to speed up the test.

 -- Martin Pitt <mpitt@debian.org>  Fri, 10 Apr 2015 11:08:33 +0200

systemd (219-6) experimental; urgency=medium

  [ Martin Pitt ]
  * Import patches from v219-stable branch (up to 85a6fab).
  * boot-and-services autopkgtest: Add missing python3 test dependency.
  * Make apparmor run before networking, to ensure that profiles apply to
    e. g. dhclient (LP: #1438249):
    - Rename networking.service.d/network-pre.conf to systemd.conf, and add
      After=apparmor.service.
    - ifup@.service: Add After=apparmor.service.
  * udev: Drop hwdb-update dependency, which got introduced by the above
    v219-stable branch. This causes udev and plymouth to start too late and
    isn't really needed in Debian yet as we don't support stateless systems
    yet and handle hwdb.bin updates through dpkg triggers. (LP: #1439301)

  [ Didier Roche ]
  * Fix mount point detection on overlayfs and similar file systems without
    name_to_handle_at() and st_dev support. (LP: #1411140)

  [ Christian Seiler ]
  * Make the journald to syslog forwarding more robust by increasing the
    maximum datagram queue length from 10 to 512. (Closes: #762700)

  [ Marco d'Itri ]
  * Avoid writing duplicate entries in 70-persistent-net.rules by double
    checking if the new udev rule has already been written for the given
    interface. This happens if multiple add events are generated before the
    write_net_rules script returns and udevd renames the interface.
    (Closes: #765577)

 -- Martin Pitt <mpitt@debian.org>  Thu, 02 Apr 2015 09:14:48 +0200

systemd (219-5) experimental; urgency=medium

  [ Didier Roche ]
  * Add "systemd-fsckd" autopkgtest. (LP: #1427312)
  * cmdline-upstart-boot autopkgtest: Update to Ubuntu's upstart-sysv split
    (test gets skipped on Debian while upstart-sysv does not yet exist there).
  * Cherry-pick a couple of upstream commits for adding transient state,
    fixing a race where mounts become available before the device being
    available.
  * Ensure PrivateTmp doesn't require tmpfs through tmp.mount, but rather adds
    an After relationship. (Closes: #779902)

  [ Martin Pitt ]
  * journald: Suppress expected cases of "Failed to set file attributes"
    errors. (LP: #1427899)
  * Add systemd-sysv.postinst: Update grub on first installation, so that the
    alternative init system boot entries get updated.
  * debian/tests: Call /tmp/autopkgtest-reboot, to work with autopkgtest >=
    3.11.1.
  * Check for correct architecture identifiers for SuperH. (Closes: #779710)
  * Fix tmpfiles.d to only apply the first match again (regression in 219).
    (LP: #1428540)
  * /lib/lsb/init-functions.d/40-systemd: Don't ignore systemd unit
    dependencies in "degraded" mode. (LP: #1429734)

  [ Michael Biebl ]
  * debian/udev.init: Recognize '!' flag with static device lists, to work
    with kmod 20. (Closes: #780263)

  [ Craig Magina ]
  * rules-ubuntu/71-power-switch-proliant.rules: Add support for HP ProLiant
    m400 Server Cartridge soft powerdown on Linux 3.16. (LP: #1428811)

  [ Scott Wakeling ]
  * Rework package description to be more accurate. (Closes: #740372)

 -- Martin Pitt <mpitt@debian.org>  Thu, 26 Mar 2015 16:31:04 +0100

systemd (219-4) experimental; urgency=medium

  * tmpfiles: Avoid creating duplicate ACL entries. Add postinst code to clean
    them up on upgrade. (Closes: #778656)
  * bootchart: Fix path to default init. (LP: #1423867)
  * Add "bootchart" autopkgtest, to spot regressions like the above.
  * autopkgtests: Factorize out "assert.sh" utility functions, and use them in
    the tests for useful failure messages.
  * Downgrade requirement for timedated, hostnamed, localed-locale, and
    logind autopkgtests from machine to container isolation.
  * boot-and-services and display-manager autopkgtest: Add systemd-sysv as
    proper test dependency instead of apt-get installing it. This works now
    also under Ubuntu 15.04.
  * boot-and-services autopkgtest: Check cleanup of temporary files during
    boot. Reproduces #779169.
  * Clean up /tmp/ directory again. (Closes: #779169, LP: #1424992)

 -- Martin Pitt <mpitt@debian.org>  Fri, 27 Feb 2015 07:02:09 +0100

systemd (219-3) experimental; urgency=medium

  * sysv-generator: fix wrong "Overwriting existing symlink" warnings.
    (Closes: #778700)
  * Add systemd-fsckd multiplexer and feed its output to plymouth. This
    provides an aggregate progress report of running file system checks and
    also allows cancelling them with ^C, in both text mode and Plymouth.
    (Closes: #775093, #758902; LP: #1316796)
  * Revert "journald: allow restarting journald without losing stream
    connections". This was a new feature in 219, but currently causes boot
    failures due to logind and other services not starting up properly.
    (Closes: #778970; LP: #1423811)
  * Add "boot-smoke" autopkgtest: Test 20 successful reboots in a row, and
    that there are no connection timeouts or stalled jobs. This reproduces the
    above regression.
  * debian/tests/localed-locale: Set up locale and keyboard default files on a
    minimal unconfigured testbed.
  * Add missing python3 test dependency to cmdline-upstart-boot and
    display-managers autopkgtests.
  * debian/tests/boot-and-services: Skip AppArmor test if AppArmor is not
    enabled.
  * debian/tests/boot-and-services: Reboot also if lightdm was just installed
    but isn't running yet.

 -- Martin Pitt <mpitt@debian.org>  Mon, 23 Feb 2015 09:52:12 +0100

systemd (219-2) experimental; urgency=medium

  * Fix UTF-16 to UTF-8 conversion on big-endian machines. (Closes: #778654)
  * Disable new new test-sigbus, it fails on some buildds due to too old
    kernels. (part of #778654)
  * debian/README.Debian, debian/systemd.postinst: Drop setfacl call for
    /var/log/journal, this is now done automatically by tmpfiles.d/systemd.conf.
  * Drop "acl" dependency, not necessary any more with the above.
  * debian/tests/boot-and-services: Move to using /var/lib/machines/,
    /var/lib/containers is deprecated.

 -- Martin Pitt <mpitt@debian.org>  Wed, 18 Feb 2015 15:29:42 +0100

systemd (219-1) experimental; urgency=medium

  [ Martin Pitt ]
  * New upstream release:
    - Fix spelling mistake in systemd.unit(5). (Closes: #773302)
    - Fix timeouts with D-Bus, leading to SIGFPE. (Closes: #774012)
    - Fix load/save of multiple rfkill states. (Closes: #759489)
    - Non-persistent journal (/run/log/journal) is now readable by group adm.
      (Closes: #771980)
    - Read netdev user mount option to correctly order network mounts after
      network.target. (Closes: #769186)
    - Fix 60-keyboard.hwdb documentation and whitespace handling.
      (Closes: #757367)
    - Fix ThinkPad X1 Carbon 20BT trackpad buttons (LP: #1414930)
    - Drop all backported patches and port the others to new upstream release.
  * Bump libblkid-dev build dependency as per upstream configure.ac.
  * debian/systemd.install: Add new language-fallback-map file.
  * debian/udev.install: Add new systemd-hwdb tool.
  * debian/libsystemd0.symbols: Add new symbols from this release.
  * tmpfiles.d/systemd.conf: Drop "wheel" ACL (that group does not exist in
    Debian) to make the ACL for "adm" actually work.
  * debian/rules: Explicitly disable importd for now; it should still mature a
    bit. Explicitly enable hwdb support.
  * /lib/lsb/init-functions.d/40-systemd: Call systemctl is-system-running
    with --quiet. (LP: #1421058)
  * debian/systemd.postrm: Clean getty@tty1.service and remote-fs.target
    enablement symlinks on purge. (Closes: #778499)
  * Move all Debian specific units in the systemd package into
    debian/extra/units/ and simplify debian/systemd.install.
  * Enable timesyncd by default. Add a config drop-in to not start if ntp,
    openntpd, or chrony is installed. (Closes: #755722)
  * debian/systemd.links: Drop obsolete hwclockfirst.service mask link, this
    was dropped in wheezy's util-linux already.
  * debian/udev.postinst: Call systemd-hwdb instead of udevadm hwdb.

  [ Michael Biebl ]
  * Stop removing firstboot man pages. They are now installed conditionally.

 -- Martin Pitt <mpitt@debian.org>  Tue, 17 Feb 2015 15:51:38 +0100

systemd (218-10) experimental; urgency=medium

  * Pull latest keymaps from upstream git. (LP: #1334968, #1409721)
  * rules: Fix by-path of mmc RPMB partitions and don't blkid them. Avoids
    kernel buffer I/O errors and timeouts. (LP: #1333140)
  * Clean up stale mounts when ejecting CD drives with the hardware eject
    button. (LP: #1168742)
  * Document systemctl --failed option. (Closes: #767267)
  * Quiesce confusing and irrelevant "failed to reset devices.list" warning.
    (LP: #1413193)
  * When booting with systemd-bootchart, default to run systemd rather than
    /sbin/init (which might not be systemd). (LP: #1417059)
  * boot-and-services autopkgtest: Add CgroupsTest to check cgroup
    creation/cleanup behaviour. This reproduces #777601 and verifies the fix
    for it.

 -- Martin Pitt <mpitt@debian.org>  Fri, 13 Feb 2015 12:25:06 +0100

systemd (218-9) experimental; urgency=medium

  [ Martin Pitt ]
  * debian/tests/logind: With dropped systemd-logind-launch we don't have a
    visible /sys/fs/cgroup/systemd/ any more under cgmanager. So adjust the
    test to check /proc/self/cgroup instead.
  * Add unit-config autopkgtest to check systemd unit/sysv init enabling and
    disabling via systemctl. This also reproduces #777613.
  * systemctl: Always install/enable/disable native units, even if there is a
    corresponding SysV script and we call update-rc.d; while the latter
    handles WantedBy=, it does not handle Alias=. (Closes: #777613)
  * cgroup: Don't trim cgroup trees created by someone else, just the ones
    that systemd itself created. This avoids cleaning up empty cgroups from
    e.g. LXC. (Closes: #777601)
  * Don't parse /etc/mtab for current mounts, but /proc/self/mountinfo. If the
    former is a file, it's most likely outdated on boot, leading to race
    conditions and unmounts during boot. (LP: #1419623)

  [ Michael Biebl ]
  * Explicitly disable the features we don't want to build for those with
    autodetection. This ensures reliable build results in dirty build
    environments.
  * Disable AppArmor support in the udeb build.
  * core: Don't fail to run services in --user instances if $HOME is missing.
    (Closes: #759320)

  [ Didier Roche ]
  * default-display-manager-generator: Avoid unnecessary /dev/null symlink and
    warning if there is no display-manager.service unit.

 -- Michael Biebl <biebl@debian.org>  Thu, 12 Feb 2015 18:45:12 +0100

systemd (218-8) experimental; urgency=medium

  [ Martin Pitt ]
  * boot-and-services autopkgtest: Ensure that there are no failed units,
    except possibly systemd-modules-load.service (as that notoriously fails
    with cruft in /etc/modules).
  * Revert "input" system group creation in systemd.postinst from 218-7. It's
    already done in udev.postinst.
  * ifup@.service: Revert checking for existance of ifupdown config for that
    interface, net.agent already does that.
  * Drop Also-redirect-to-update-rc.d-when-not-using-.service.patch; not
    necessary any more with the current version (mangle_names() already takes
    care of this).
  * Merge into Add-support-for-rcS.d-init-scripts-to-the-sysv-gener.patch:
    - Do-not-order-rcS.d-services-after-local-fs.target-if.patch, as it
      partially reverts the above, and is just fixing it.
    - Map-rcS.d-init-script-dependencies-to-their-systemd-.patch as it's just
      adding some missing functionality for the same purpose.
  * Merge Run-update-rc.d-defaults-before-update-rc.d-enable-d.patch into
    Make-systemctl-enable-disable-call-update-rc.d-for-s.patch as the former
    is fixing the latter and is not an independent change.
  * Drop Launch-logind-via-a-shell-wrapper.patch and systemd-logind-launch
    wrapper. The only remaining thing that we need from it is to create
    /run/systemd/, move that into the D-BUS service file directly.
  * /lib/lsb/init-functions.d/40-systemd: Avoid deadlocks during bootup and
    shutdown. DHCP/ifupdown and similar hooks which call "/etc/init.d/foo
    reload" can easily cause deadlocks, since the synchronous wait plus
    systemd's normal behaviour of transactionally processing all dependencies
    first easily causes dependency loops. Thus during boot/shutdown operate
    only on the unit and not on its dependencies, just like SysV behaves.
    (Closes: #777115, LP: #1417010)
  * Only start logind if dbus is installed. This fixes the noisy startup
    failure in environments without dbus, such as LXC containers or servers.
    (part of #772700)
  * Add getty-static.service unit which starts getty@.service on tty 2 to 6 if
    dbus is not installed, and hence logind cannot auto-start them on demand.
    (Closes: #772700)

  [ Michael Biebl ]
  * Update insserv-generator and map $x-display-manager to
    display-manager.service, following the recent change in sysv-generator.
    This avoids creating references to a no longer existing
    x-display-manager.target unit.

 -- Martin Pitt <mpitt@debian.org>  Mon, 09 Feb 2015 18:07:22 +0100

systemd (218-7) experimental; urgency=medium

  [ Martin Pitt ]
  * Don't attempt to mount the same swap partition twice through different
    device node aliases. (Closes: #772182, LP: #1399595)
  * logind: handle closing sessions over daemon restarts. (Closes: #759515,
    LP: #1415104)
  * logind: Fix sd_eviocrevoke ioctl call, to make forced input device release
    after log out actually work.
  * debian/rules: Drop obsolete --disable-multi-seat-x and
    --with-firmware-path configure options.
  * debian/udev.README.Debian: Trim the parts which are obsolete, wrong, or
    described in manpages. Only keep the Debian specific bits.
    (Part of #776546)
  * Actually install udev's README.Debian when building for Debian.
    (Closes: #776546)
  * Create system group "input" which was introduced in 215. (LP: #1414409)
  * ifup@.service: Don't fail if the interface is not configured in
    /etc/network/interfaces at all. (LP: #1414426)

  [ Michael Biebl ]
  * Update Vcs-Browser URL to use cgit and https.
  * Map $x-display-manager LSB facility to display-manager.service instead of
    making it a target. Using a target had the downside that multiple display
    managers could hook into it at the same time which could lead to several
    failed start attempts for the non-default display manager.

 -- Martin Pitt <mpitt@debian.org>  Sun, 01 Feb 2015 20:48:49 +0100

systemd (218-6) experimental; urgency=medium

  [ Martin Pitt ]
  * initramfs hook: Install 61-persistent-storage-android.rules if it exists.
  * Generate POT file during package build, for translators.
  * Pull latest keymaps from upstream git.
  * Order ifup@.service and networking.service after network-pre.target.
    (Closes: #766938)
  * Tone down "Network interface NamePolicy= disabled on kernel commandline,
    ignoring" info message to debug, as we expect this while we disable
    net.ifnames by default. (Closes: #762101, LP: #1411992)

  [ Michael Biebl ]
  * Ship bash-completion for udevadm. (Closes: #776166)
  * Drop rc-local generator in favor of statically enabling rc-local.service,
    and drop halt-local.service which is unnecessary on Debian.
    (Closes: #776170)
  * Drop the obsolete libsystemd-* libraries, there are no reverse
    dependencies left.

 -- Martin Pitt <mpitt@debian.org>  Mon, 26 Jan 2015 15:45:45 +0100

systemd (218-5) experimental; urgency=medium

  * Drop logger.agent. It hasn't been called from any udev rule for a long
    time, and looks obsolete.
  * debian/rules: Configure with --disable-firstboot to replace some manual
    file removals.
  * debian/rules: Remove manual file installation, move them to
    debian/*.install. Move all Debian specific installed files to
    debian/extra/.
  * Merge some changes from the Ubuntu package to reduce the delta; these only
    apply when building on/for Ubuntu:
    - Add 40-hyperv-hotadd.rules: Workaround for LP: #1233466.
    - Add 61-persistent-storage-android.rules to create persistent symlinks
      for partitions with PARTNAME. By Ricardo Salveti.
    - Add 71-power-switch-proliant.rules for supporting the power switches of
      ProLiant Server Cartridges. By Dann Frazier.
    - Add 78-graphics-card.rules: Mark KMS capable graphics devices as
      PRIMARY_DEVICE_FOR_DISPLAY so that we can wait for those in plymouth.
      By Scott James Remnant.
    - Don't install the Debian *.agent scripts. Instead, have Ubuntu's
      80-networking.rules directly pull in ifup@.service, which is much easier
      and more efficient.
  * Make EPERM/EACCESS when applying OOM adjustment for forked processes
    non-fatal. This happens in user namespaces like unprivileged LXC
    containers.
  * Fix assertion failure due to /dev/urandom being unmounted when shutting
    down unprivileged containers. Thanks Stéphane Graber.
  * Enable EFI support. This mostly auto-mounts /sys/firmware/efi/efivars, but
    also provides a generator for auto-detecting the root and the /boot/efi
    partition if they aren't in /etc/fstab. (Closes: #773533)

 -- Martin Pitt <mpitt@debian.org>  Thu, 22 Jan 2015 16:13:46 +0100

systemd (218-4) experimental; urgency=medium

  [ Michael Biebl ]
  * sysv-generator: handle Provides: for non-virtual facility names.
    (Closes: #774335)
  * Fix systemd-remount-fs.service to not fail on remounting /usr if /usr
    isn't mounted yet. This happens with initramfs-tools < 0.118 which we
    might not get into Jessie any more. (Closes: #742048)

  [ Martin Pitt ]
  * fstab-generator: Handle mountall's non-standard "nobootwait" and
    "optional" options. ("bootwait" is already the systemd default behaviour,
    and "showthrough" is irrelevant here, so both can be ignored).
  * Add autopkgtest for one-time boot with upstart when systemd-sysv is
    installed. This test only works under Ubuntu which has a split out
    upstart-bin package, and will be skipped under Debian.
  * debian/ifup@.service: Check if ifup succeeds by calling ifquery, to
    work around ifup not failing on invalid interfaces (see #773539)
  * debian/ifup@.service: Set proper service type (oneshot).
  * sysv-generator: Handle .sh suffixes when translating Provides:.
    (Closes: #775889)
  * sysv-generator: Make real units overwrite symlinks generated by Provides:
    from other units. Fixes failures due to presence of backup or old init.d
    scripts. (Closes: #775404)
  * Fix journal forwarding to syslog in containers without CAP_SYS_ADMIN.
    (Closes: #775067)
  * Re-enable AppArmor support, now that libapparmor1 moved to /lib. Add
    versioned dependency as long as this is still only in experimental.
    (Closes: #775331)
  * Add some missing dpkg and ucf temp files to the "hidden file" filter, to
    e. g. avoid creating units for them through the sysv-generator.
    (Closes: #775903)
  * Silence useless warning about /etc/localtime not being a symlink. This is
    deliberate in Debian with /usr (possibly) being on a separate partition.
    (LP: #1409594)

  [ Christian Kastner ]
  * Use common-session-noninteractive in systemd-user's PAM config, instead of
    common-session. The latter can include PAM modules like libpam-mount which
    expect to be called just once and/or interactively, which already happens
    for login, ssh, or the display-manager. Add pam_systemd.so explicitly, as
    it's not included in -noninteractive, but is always required (and
    idempotent). There is no net change on systemd which don't use manually
    installed PAM modules. (Closes: #739676)

  [ Michael Biebl ]
  * Make sure we run debian-fixup.service after /var has been mounted if /var
    is on a separate partition. Otherwise we might end up creating the
    /var/lock and /var/run symlink in the underlying root filesystem.
    (Closes: #768644)

 -- Martin Pitt <mpitt@debian.org>  Wed, 21 Jan 2015 15:57:50 +0100

systemd (218-3) experimental; urgency=medium

  * build-logind autopkgtest: Re-enforce that sd_login_monitor_new() succeeds,
    and restrict this test to isolation-container. (Reproduces LP #1400203)
  * Bring back patch to make sd_login_monitor_new() work under other init
    systems where /sys/fs/cgroup/systemd/machine does not exist.
    (LP: #1400203)
  * build-login autopkgtest: Build against libsystemd, not libsystemd-login
    any more.
  * Add debian/extra/systemd-vconsole-setup.service dependency shim for
    the console-setup init script, to avoid breaking dependencies of
    third-party packages. Install it for Ubuntu only for now, as in Debian
    plymouth's unit got adjusted. (LP: #1392970, Debian #755194)
  * Mark systemd{,-sysv} as M-A: foreign (thanks lintian).
  * Quiesce maintainer-script-calls-systemctl lintian warning.
  * Quiesce possibly-insecure-handling-of-tmp-files lintian warning, it's
    wrong there (we are handling tmpfiles.d/ files which are not in a temp
    dir).
  * Use dh_installinit's --noscript instead of --no-start for the upstart
    jobs without sysvinit scripts (thanks lintian).
  * Put systemd.pc into arch specific pkgconfig dir, as it contains the arch
    specific libdir value.
  * Don't enable audit by default. It causes flooding of dmesg and syslog,
    suppressing actually important messages. (Closes: #773528)
  * Cherrypick various bug fixes in loopback device setup and netlink socket
    communication. Fixes massive CPU usage due to tight retry loops in user
    LXC containers.

 -- Martin Pitt <mpitt@debian.org>  Mon, 29 Dec 2014 14:55:35 +0100

systemd (218-2) experimental; urgency=medium

  * boot-and-services AppArmor autopkgtest: Stop checking the dmesg log; it is
    racy as sometimes message bursts are suppressed.
  * Fix crash in timedatectl with Etc/UTC.
  * Prefer-etc-X11-default-display-manager-if-present.patch: Drop wrong
    copy&paste'd comment, fix log strings. Thanks Adam D. Barratt.
  * boot-and-services: Robustify Nspawn tests, and show systemd-nspawn output
    on failure.
  * Disable tests which fail on buildds, presumably due to too old kernels,
    misconfigured /etc/hosts, and similar problems. Make failures of the test
    suite fatal now.

 -- Martin Pitt <mpitt@debian.org>  Tue, 16 Dec 2014 08:24:38 +0100

systemd (218-1) experimental; urgency=medium

  * New upstream release. Drop all cherry-picked patches and port the Debian
    specific ones.
    - Create /etc/machine-id on boot if missing. (LP: #1387090)
  * Add new libmount-dev build dependency.
  * Configure with --enable-split-usr.
  * Merge some permanent Ubuntu changes, using dpkg-vendor:
    - Don't symlink udev doc directories.
    - Add epoch to gudev packages; Ubuntu packaged the standalone gudev before
      it got merged into udev.
    - Add Apport hooks for udev and systemd.
  * udev-fallback-graphics upstart job: Guard the modprobe with || true to
    avoid a failure when vesafb is compiled in. (LP: #1367241)

 -- Martin Pitt <mpitt@debian.org>  Sun, 14 Dec 2014 13:58:39 +0100

systemd (217-4) experimental; urgency=medium

  [ Martin Pitt ]
  * Reinstate a debian/extra/rules/50-firmware.rules which immediately tells
    the kernel that userspace firmware loading failed. Otherwise it tries for a
    minute to call the userspace helper (if CONFIG_FW_LOADER_USER_HELPER is
    enabled) in vain, which causes long delays with devices which have a range
    of possible firmware versions. (LP: #1398458)
  * debian/systemd.postinst: Don't always restart journald, as this currently
    can't be done without losing the current journal and breaking attached
    processes. So only restart it from upgrades < 215-3 (where the socket
    location got moved) as an one-time upgrade path from wheezy.
    (Closes: #771122)
  * Revert "Modify insserv generator to mask sysvinit-only display managers".
    This is still under dispute, a bit risky, and might get a different
    implementation. Also, nodm really needs to be fixed properly, working
    around it is both too risky and also too hard to get right.

  [ Didier Roche ]
  * Add display managers autopkgtests.
  * Reset display-manager symlink to match /e/X/d-d-m even if
    display-manager.service was removed. Adapt the autopkgtests for it.
    (LP: #1400680)

 -- Martin Pitt <mpitt@debian.org>  Thu, 11 Dec 2014 18:06:54 +0200

systemd (217-3) experimental; urgency=medium

  [ Martin Pitt ]
  * systemd.bug-script: Really capture stderr of systemd-delta.
    (Closes: #771498)
  * boot-and-services autopkgtest: Give test apparmor job some time to
    actually finish.

  [ Didier Roche ]
  * updated debian/patches/insserv.conf-generator.patch:
    - if /etc/X11/default-display-manager doesn't match a systemd unit
      (or doesn't exist), be less agressive about what to mask: we let
      all sysvinit-only display-manager units enabled to fallback to previous
      behavior and let them starting. (Closes: #771739)

 -- Martin Pitt <mpitt@debian.org>  Tue, 02 Dec 2014 16:53:36 +0100

systemd (217-2) experimental; urgency=medium

  * Re-enable journal forwarding to syslog, until Debian's sysloggers
    can/do all read from the journal directly.
  * Fix hostnamectl exit code on success.
  * Fix "diff failed with error code 1" spew with systemd-delta.
    (Closes: #771397)
  * Re-enable systemd-resolved. This wasn't meant to break the entire
    networkd, just disable the new NSS module. Remove that one manually
    instead. (Closes: #771423, LP: #1397361)
  * Import v217-stable patches (up to commit bfb4c47 from 2014-11-07).
  * Disable AppArmor again. This first requires moving libapparmor to /lib
    (see #771667). (Closes: #771652)
  * systemd.bug-script: Capture stderr of systemd-{delta,analyze}.
    (Closes: #771498)

 -- Martin Pitt <mpitt@debian.org>  Mon, 01 Dec 2014 15:09:09 +0100

systemd (217-1) experimental; urgency=medium

  [ Martin Pitt ]
  * New upstream release. Drop all cherry-picked patches and port the Debian
    specific ones.
  * Disable systemd-resolved for now. It still needs to mature, and
    integration into Debian should be discussed first.
  * Bump util-linux dependency to >= 2.25 as per NEWS.
  * Drop installation of 50-firmware.rules, not shipped upstream any more.
    Firmware loading is now exclusively done by the kernel.
  * Drop installation of readahead related services and code, readahead got
    dropped in this version.
  * Ship new networkctl CLI tool.
  * debian/libsystemd0.symbols: Add new symbols from this release.
  * debian/rules: Call dpkg-gensymbols with -c4 to immediately spot
    changed/missing symbols during build.
  * boot-and-services autopkgtest: Test AppArmor confined units (LP #1396270)
  * Create new "systemd-journal-remote" system group, for
    systemd-tmpfiles-setup.service.

  [ Marc Deslauriers ]
  * Build-depend on libapparmor-dev to enable AppArmor support. (LP: #1396270)

  [ Didier Roche ]
  * Handle display-manager transitions: (Closes: #748668)
    - Add a generator to ensure /etc/X11/default-display-manager is controlling
      which display-manager is started.
    - Modify insserv generator to mask of sysvinit-only dms with insserv
      $x-display-manager tag if they don't match
      /etc/X11/default-display-manager. This avoids starting multiple dms at
      boot.
  * Cherry-pick Shared-add-readlink_value.patch as using that function in the
    generator.

 -- Martin Pitt <mpitt@debian.org>  Fri, 28 Nov 2014 10:53:58 +0100

systemd (215-18) unstable; urgency=medium

  [ Michael Biebl ]
  * manager: Pass correct errno to strerror(), have_ask_password contains
    negative error values which have to be negated when being passed to
    strerror().

  [ Martin Pitt ]
  * Revert upstream commit 743970d which immediately SIGKILLs units during
    shutdown. This leads to problems like bash not being able to write its
    history, mosh not saving its state, and similar failed cleanup actions.
    (Closes: #784720, LP: #1448259)
  * write_net_rules: Escape '{' and '}' characters as well, to make this work
    with busybox grep. Thanks Faidon Liambotis! (Closes: #765577)

 -- Martin Pitt <mpitt@debian.org>  Thu, 21 May 2015 15:49:30 +0200

systemd (215-17) unstable; urgency=high

  * cryptsetup: Implement offset and skip options. (Closes: #751707,
    LP: #953875)

 -- Martin Pitt <mpitt@debian.org>  Thu, 16 Apr 2015 10:26:46 -0500

systemd (215-16) unstable; urgency=medium

  [ Christian Seiler ]
  * Don't run hwclock-save.service in containers. (Closes: #782377)

  [ Michael Biebl ]
  * Do not print anything while passwords are being queried. This should make
    password prompts without plymouth more usable. (Closes: #765013)
  * Skip filesystem check if already done by the initramfs. (Closes: #782522)

 -- Michael Biebl <biebl@debian.org>  Mon, 13 Apr 2015 19:42:32 +0200

systemd (215-15) unstable; urgency=medium

  [ Adam Conrad ]
  * debian/systemd.{triggers,postinst}: Trigger a systemctl daemon-reload
    when init scripts are installed or removed (Closes: #766429)

  [ Martin Pitt ]
  * Fix getty restart loop when PTS device is gone. (Closes: #780711)
  * Run timesyncd in virtual machines. (Closes: #762343)
  * Make logind work in environments without CAP_SYS_ADMIN (mostly
    containers). Thanks Christian Seiler for the backporting!
    (Closes: #778608)
  * Check for correct signatures when setting properties. Fixes systemd
    getting stuck on trying to set invalid property types. (Closes: #781602)

 -- Martin Pitt <mpitt@debian.org>  Thu, 09 Apr 2015 10:12:37 +0200

systemd (215-14) unstable; urgency=medium

  [ Michael Biebl ]
  * Map $x-display-manager LSB facility to display-manager.service instead of
    making it a target. Using a target had the downside that multiple display
    managers could hook into it at the same time which could lead to several
    failed start attempts for the non-default display manager.
  * Update insserv-generator and map $x-display-manager to
    display-manager.service, following the recent change in sysv-generator.
    This avoids creating references to a no longer existing
    x-display-manager.target unit.
  * Cherry-pick upstream fix to increase the SendBuffer of /dev/log to 8M.

  [ Martin Pitt ]
  * scope: Make attachment of initial PIDs more robust. Fixes crash with
    processes that get started by an init.d script with a different (aliased)
    name when the cgroup becomes empty. (Closes: #781210)
  * boot-and-services, display-managers autopkgtests: Add missing python3 test
    dependency.
  * Don't attempt to mount the same swap partition twice through different
    device node aliases. (Closes: #772182, LP: #1399595)

  [ Christian Seiler ]
  * Make the journald to syslog forwarding more robust by increasing the
    maximum datagram queue length from 10 to 512. (Closes: #762700)

  [ Marco d'Itri ]
  * Avoid writing duplicate entries in 70-persistent-net.rules by double
    checking if the new udev rule has already been written for the given
    interface. This happens if multiple add events are generated before the
    write_net_rules script returns and udevd renames the interface.
    (Closes: #765577)

 -- Michael Biebl <biebl@debian.org>  Mon, 30 Mar 2015 13:26:52 +0200

systemd (215-13) unstable; urgency=medium

  [ Martin Pitt ]
  * Add hwclock-save.service to sync the system clock to the hardware clock on
    shutdown, to provide monotonic time for reboots. (Note: this is a hack for
    jessie; the next Debian release will enable timesyncd by default).
    (Closes: #755722)
  * Check for correct architecture identifiers for SuperH. (Closes: #779710)
  * networkd: Fix stopping v4 dhcpclient when the carrier is lost. Thanks
    Christos Trochalakis! (Closes: #779571)
  * Fix segfault with units that depend on themselves. (Closes: #780675)
  * tmpfiles-setup-dev: Call tmpfiles with --boot to allow unsafe device
    creation. Fixes creation of static device nodes with kmod 20.
    (Closes: #780263)

  [ Christian Seiler ]
  * core: Don't migrate PIDs for units that may contain subcgroups.
    This stops messing up lxc/libvirt/other custom cgroup layouts after
    daemon-reload. (Closes: #777164)
  * sysv-generator: add support for /etc/insserv/overrides. (Closes: #759001)

  [ Michael Biebl ]
  * debian/udev.init: Recognize '!' flag with static device lists, to work
    with kmod 20. (Closes: #780263)

  [ Didier Roche ]
  * Ensure PrivateTmp doesn't require tmpfs through tmp.mount, but rather adds
    an After relationship. (Closes: #779902)

 -- Martin Pitt <mpitt@debian.org>  Thu, 26 Mar 2015 14:23:35 +0100

systemd (215-12) unstable; urgency=medium

  [ Martin Pitt ]
  * debian/udev.README.Debian: Trim the parts which are obsolete, wrong, or
    described in manpages. Only keep the Debian specific bits.
    (Part of #776546)
  * Actually install udev's README.Debian when building for Debian.
    (Closes: #776546)
  * Only start logind if dbus is installed. This fixes the noisy startup
    failure in environments without dbus such as LXC containers or servers.
    (part of #772700)
  * Add getty-static.service unit which starts getty@.service on tty 2 to 6 if
    dbus is not installed, and hence logind cannot auto-start them on demand.
    (Closes: #772700)
  * Add unit-config autopkgtest to check systemd unit/sysv init enabling and
    disabling via systemctl. This avoids bugs like #777613 (did not affect
    unstable).
  * cgroup: Don't trim cgroup trees created by someone else, just the ones
    that systemd itself created. This avoids cleaning up empty cgroups from
    e.g. LXC. (Closes: #777601)
  * boot-and-services autopkgtest: Add CgroupsTest to check cgroup
    creation/cleanup behaviour. This reproduces #777601 and verifies the fix
    for it.
  * rules: Fix by-path of mmc RPMB partitions and don't blkid them. Avoids
    kernel buffer I/O errors and timeouts. (LP: #1333140)
  * Document systemctl --failed option. (Closes: #767267)

  [ Michael Biebl ]
  * core: Don't fail to run services in --user instances if $HOME is missing.
    (Closes: #759320)

  [ Didier Roche ]
  * default-display-manager-generator: Avoid unnecessary /dev/null symlink and
    warning if there is no display-manager.service unit.

 -- Martin Pitt <mpitt@debian.org>  Fri, 13 Feb 2015 12:08:31 +0100

systemd (215-11) unstable; urgency=medium

  [ Martin Pitt ]
  * escape-beef-up-new-systemd-escape-tool.patch: Avoid creating a dangling
    symlink, to work around regression in recent patch (see #776257).
  * Order ifup@.service and networking.service after network-pre.target.
    (Closes: #766938)
  * Tone down "Network interface NamePolicy= disabled on kernel commandline,
    ignoring" info message to debug, as we expect this while we disable
    net.ifnames by default. (Closes: #762101, LP: #1411992)
  * logind: handle closing sessions over daemon restarts. (Closes: #759515,
    LP: #1415104)
  * logind: Fix sd_eviocrevoke ioctl call, to make forced input device release
    after log out actually work.
  * debian/patches/series: Move upstreamed patches into the appropriate
    section.

  [ Michael Biebl ]
  * Make sure we run debian-fixup.service after /var has been mounted if /var
    is on a separate partition. Otherwise we might end up creating the
    /var/lock and /var/run symlink in the underlying root filesystem.
    (Closes: #768644)

 -- Martin Pitt <mpitt@debian.org>  Thu, 29 Jan 2015 09:01:54 +0100

systemd (215-10) unstable; urgency=medium

  [ Martin Pitt ]
  * sysv-generator: Handle .sh suffixes when translating Provides:.
    (Closes: #775889)
  * sysv-generator: Make real units overwrite symlinks generated by Provides:
    from other units. Fixes failures due to presence of backup or old init.d
    scripts. (Closes: #775404)
  * Fix journal forwarding to syslog in containers without CAP_SYS_ADMIN.
    (Closes: #775067)

  [ Christian Kastner ]
  * Use common-session-noninteractive in systemd-user's PAM config, instead of
    common-session. The latter can include PAM modules like libpam-mount which
    expect to be called just once and/or interactively, which already happens
    for login, ssh, or the display-manager. Add pam_systemd.so explicitly, as
    it's not included in -noninteractive, but is always required (and
    idempotent). There is no net change on systemd which don't use manually
    installed PAM modules. (Closes: #739676)

 -- Martin Pitt <mpitt@debian.org>  Wed, 21 Jan 2015 13:18:05 +0100

systemd (215-9) unstable; urgency=medium

  [ Didier Roche ]
  * Add display managers autopkgtests.
  * Reset display-manager symlink to match /e/X/d-d-m even if
    display-manager.service was removed. Adapt the autopkgtests for it.

  [ Martin Pitt ]
  * Prefer-etc-X11-default-display-manager-if-present.patch: Drop wrong
    copy&paste'd comment, fix log strings. Thanks Adam D. Barratt.
  * Log all members of cyclic dependencies (loops) even with quiet on the
    kernel cmdline. (Closes: #770504)
  * Don't auto-clean PrivateTmp dir in /var/tmp; in Debian we don't want to
    clean /var/tmp/ automatically. (Closes: #773313)

  [ Michael Biebl ]
  * sysv-generator: handle Provides: for non-virtual facility names.
    (Closes: #774335)
  * Fix systemd-remount-fs.service to not fail on remounting /usr if /usr
    isn't mounted yet. This happens with initramfs-tools < 0.118 which we
    might not get into Jessie any more. (Closes: #742048)

 -- Martin Pitt <mpitt@debian.org>  Tue, 13 Jan 2015 11:24:43 +0100

systemd (215-8) unstable; urgency=medium

  [ Didier Roche ]
  * Cherry-pick shared-add-readlink_value.patch, we will use that function in
    the generator.
  * Cherry-pick util-allow-strappenda-to-take-any-number-of-args.patch, we
    will use that function in the generator.
  * Handle multiple display managers which don't ship a systemd unit or the
    corresponding postinst logic for updating display-manager.service: Add a
    generator to ensure /etc/X11/default-display-manager is controlling which
    display-manager is started. (Closes: #771287)

  [ Sjoerd Simons ]
  * d/p/core-Fix-bind-error-message.patch:
    + Added. Fix error message on bind failure to print the full path
  * d/p/core-Make-binding-notify-private-dbus-socket-more-ro.patch:
    + Added. Be more robust when binding private unix sockets (Based on current
    upstream logic) (Closes: #761306)

  [ Martin Pitt ]
  * Clean up ...journal~ files from unclean shutdowns. (Closes: #771707)
  * debian/systemd.postinst: Don't always restart journald, as this currently
    can't be done without losing the current journal and breaking attached
    processes. So only restart it from upgrades < 215-3 (where the socket
    location got moved) as an one-time upgrade path from wheezy.
    (Closes: #771122)
  * journalctl: Fix help text for --until. (Closes: #766598)
  * Bump systemd's udev dependency to >= 208-8, so that on partial upgrades we
    make sure that the udev package has appropriate Breaks:. In particular,
    this avoids installing current udev with kmod << 14. (Closes: #771726)

  [ Michael Biebl ]
  * systemd.postinst: Move unit enablement after restarting systemd, so that
    we don't fail to enable units with keywords that wheezy's systemd does not
    understand yet. Fixes enabling getty units on wheezy upgrades with
    systemd. (Closes: #771204)

 -- Martin Pitt <mpitt@debian.org>  Fri, 05 Dec 2014 10:01:24 +0100

systemd (215-7) unstable; urgency=medium

  [ Martin Pitt ]
  * Add myself to Uploaders.
  * Add boot-and-services autopkgtest: Check booting with systemd-sysv and
    that the most crucial services behave as expected.
  * logind autopkgtest: Fix stderr output in waiting loop for scsi_debug.
  * Add nspawn test to boot-and-services autopkgtest.
  * Make systemd-nspawn@.service work out of the box: (Closes: #770275)
    - Pre-create /var/lib/container with a secure mode (0700) via tmpfiles.d.
    - Add new try-{guest,host} modes for --link-journal to silently skip
      setting up the guest journal if the host has no persistent journal.
    - Extend boot-and-services autopkgtest to cover systemd-nspawn@.service.
  * Cherry-pick upstream patch to fix SELinux unit access check (regression
    in 215).
  * sysv-generator: Avoid wrong dependencies for failing units. Thanks to
    Michael Biebl for the patch! (Closes: #771118)
  * Cherry-pick patches to recognize and respect the "discard" mount option
    for swap devices. Thanks to Aurelien Jarno for finding and testing!
    (Closes: #769734)

  [ Jon Severinsson]
  * Add /run/shm -> /dev/shm symlink in debian/tmpfiles.d/debian.conf. This
    avoids breakage in Jessie for packages which still refer to /run/shm, and
    while https://wiki.debian.org/ReleaseGoals/RunDirectory is still official.
    (LP: #1320534, Closes: #674755).

 -- Martin Pitt <mpitt@debian.org>  Fri, 28 Nov 2014 06:43:15 +0100

systemd (215-6) unstable; urgency=medium

  [ Martin Pitt ]
  * Cherry-pick upstream patch to fix udev crash in link_config_get().
  * Cherry-pick upstream patch to fix tests in limited schroot environments.
  * Add d/p/Add-env-variable-for-machine-ID-path.patch: Allow specifying an
    alternate /etc/machine-id location. This is necessary for running tests
    as long as it isn't in our base images (see Debian #745876)
  * Run tests during package build. For the first round don't make them fatal
    for now (that will happen once we see results from all the architectures).
  * Drop our Check-for-kmod-binary.patch as the upstream patch
    units-conditionalize-static-device-node-logic-on-CAP.patch supersedes it.
  * Drop Use-comment-systemd.-syntax-in-systemd.mount-man-pag.patch, as
    our util-linux is now recent enough. Bump dependency to >= 2.21.
  * Adjust timedated and hostnamed autopkgtests to current upstream version.
  * Replace our Debian hwdb.bin location patch with what got committed
    upstream. Run hwdb update with the new --usr option to keep current
    behaviour.
  * debian/README.Debian: Document how to debug boot or shutdown problems with
    the debug shell. (Closes: #766039)
  * Skip-99-systemd.rules-when-not-running-systemd-as-in.patch: Call path_id
    under all init systems, to get consistent ID_PATH attributes. This is
    required so that tools like systemd-rfkill can be used with SysVinit or
    upstart scripts, too. (LP: #1387282)
  * Switch libpam-systemd dependencies to prefer systemd-shim over
    systemd-sysv, to implement the CTTE decision #746578. This is a no-op on
    systems which already have systemd-sysv installed, but will prevent
    installing that on upgrades. (Closes: #769747)
  * Remove Tollef from Uploaders: as per his request. Thanks Tollef for all
    you work!
  * net.agent: Properly close stdout/err FDs, to avoid long hangs during udev
    settle. Thanks to Ben Hutchings! (Closes: #754987)
  * Bump Standards-Version to 3.9.6 (no changes necessary).

  [ Didier Roche ]
  * debian/ifup@.service: add a ConditionPath on /run/network, to avoid
    failing the unit if /etc/init.d/networking is disabled. (Closes: #769528)

 -- Martin Pitt <mpitt@debian.org>  Tue, 18 Nov 2014 12:37:22 +0100

systemd (215-5) unstable; urgency=medium

  [ Martin Pitt ]
  * Unblacklist hyperv_fb again, it is needed for graphical support on Hyper-V
    platforms. Thanks Andy Whitcroft! (LP: #1359933)
  * Bump systemd-shim Depends/Breaks to 8-2 to ensure a lockstep upgrade.
    (Closes: #761947)

  [ Sjoerd Simons ]
  * d/p/sd-bus-Accept-no-sender-as-the-destination-field.patch
    + Fix compatibility between systemctl v215 and v208. Resolves issue when
      reloads of services is requested before systemd is re-execed
      (Closes: #762146)

  [ Michael Biebl ]
  * Don't overmount existing /run/user/<UID> directories with a per-user tmpfs
    on upgrades. (Closes: #762041)
  * Re-enable mount propagation for udevd. This avoids that broken software
    like laptop-mode-tools, which runs mount from within udev rules, causes
    the root file system to end up read-only. (Closes: #762018)

 -- Michael Biebl <biebl@debian.org>  Sat, 27 Sep 2014 17:49:47 +0200

systemd (215-4) unstable; urgency=medium

  * Upload to unstable.

 -- Michael Biebl <biebl@debian.org>  Mon, 15 Sep 2014 17:38:30 +0200

systemd (215-3) experimental; urgency=medium

  [ Ben Howard ]
  * 75-persistent-net-generator.rules: Fix matches of HyperV. (LP: #1361272)

  [ Martin Pitt ]
  * 75-persistent-net-generator.rules: Add new MS Azure MAC prefix 00:25:ae.
    (LP: #1367883)

  [ Michael Biebl ]
  * Update upstream v215-stable patch series.
  * The /dev/log socket and /dev/initctl FIFO have been moved to /run and
    replaced by symlinks. Create the symlinks manually on upgrades as well.
    (Closes: #761340)
  * Fix incorrect paths in man pages. (LP: #1357782, Closes: #717491)
  * Make systemd recommend dbus so it is installed on upgrades. The dbus
    system bus is required to run systemd-logind and the autovt feature relies
    on logind. (Closes: #758111)
  * Bump dependency on systemd-shim to (>= 7-2) to ensure we have a version
    which supports systemd >= 209.
  * Rework bug-script to be more upfront about what kind of data is gathered
    and ask the user for permission before attaching the information to the
    bug report. (Closes: #756248)

  [ Sjoerd Simons ]
  * d/p/buildsys-Don-t-default-to-gold-as-the-linker.patch
    + Don't explicitly pick gold as the default linker. Fixes FTBFS on sparc
      (Closes: #760879)

 -- Sjoerd Simons <sjoerd@debian.org>  Sun, 14 Sep 2014 20:14:49 +0200

systemd (215-2) experimental; urgency=medium

  * debian/patches/always-check-for-__BYTE_ORDER-__BIG_ENDIAN-when-chec.patch
    + Added. Fix checking of system endianness. Fixes FTBFS on powerpc
  * debian/patches/timesyncd-when-we-don-t-know-anything-about-the-netw.patch:
    + Let timesyncd go online even if networkd isn't running (from upstream
      git) (Closes: #760087)
  * debian/rules: add systemd-update-utmp-runlevel.service to
    {poweroff, rescue, multi-user, graphical, reboot}.target.wants to trigger
    the runlevel target to be loaded

 -- Sjoerd Simons <sjoerd@debian.org>  Sun, 07 Sep 2014 23:46:02 +0200

systemd (215-1) experimental; urgency=medium

  * New upstream release.
  * Import upstream v215-stable patch series.
  * Rebase remaining Debian patches on top of v215-stable.
  * Drop our Debian-specific run-user.mount unit as upstream now creates a
    per-user tmpfs via logind.
  * Don't rely on new mount from experimental for now and re-add the patch
    which updates the documentation accordingly.
  * Cherry-pick upstream fix to use correct versions for the new symbols that
    were introduced in libudev.
  * Update symbols files
    - Add two new symbols for libudev1.
    - Remove private symbol from libgudev-1.0-0. This symbol was never part of
      the public API and not used anywhere so we don't need a soname bump.
  * Cherry-pick upstream commit to not install busname units if kdbus support
    is disabled.
  * Make /run/lock tmpfs an API fs so it is available during early boot.
    (Closes: #751392)
  * Install new systemd-path and systemd-escape binaries.
  * Cherry-pick upstream commit which fixes the references to the systemctl
    man page. (Closes: #760613)
  * Use the new systemd-escape utility to properly escape the network
    interface name when starting an ifup@.service instance for hotplugged
    network interfaces. Make sure a recent enough systemd version is installed
    by bumping the versioned Breaks accordingly. (Closes: #747044)
  * Order ifup@.service after networking.service so we don't need to setup the
    runtime directory ourselves and we have a defined point during boot when
    hotplugged network interfaces are started.
  * Disable factory-reset feature and remove files associated with it. This
    feature needs more integration work first before it can be enabled in
    Debian.
  * Cherry-pick upstream commit to fix ProtectSystem=full and make the
    ProtectSystem= option consider /bin, /sbin, /lib and /lib64 (if it exists)
    on Debian systems. (Closes: #759689)
  * Use adduser in quiet mode when creating the system users/groups to avoid
    warning messages about the missing home directories. Those are created
    dynamically during runtime. (Closes: #759175)
  * Set the gecos field when creating the system users.
  * Add systemd-bus-proxy system user so systemd-bus-proxyd can properly drop
    its privileges.
  * Re-exec systemd and restart services at the end of postinst.
  * Cherry-pick upstream commit for sd-journal to properly convert
    object->size on big endian which fixes a crash in journalctl --list-boots.
    (Closes: #758392)

 -- Michael Biebl <biebl@debian.org>  Sun, 07 Sep 2014 09:58:48 +0200

systemd (214-1) experimental; urgency=medium

  * New upstream release v214.
    (Closes: #750793, #749268, #747939)

  [ Jon Severinsson ]
  * Import upstream v214-stable patch series.
    - Rebase remaining Debian patches on top of v214-stable.
    - Drop modifications to the now-removed built-in sysvinit support.
  * Install the new combined libsystemd0 library, this library combines all
    functionality of the various libsystemd-* libraries.
    - Deprecate the old libsystemd-* libraries as they've been bundled into
      libsystemd0. The old -dev files now just carry a transitional .pc file.
    - Add new symbols file for libsystemd0.
  * Update symbols file for libgudev-1.0-0.
  * Remove pre-generated rules and unit files in debian/rules clean target.
  * Add new systemd service users in systemd postinst (systemd-timesync,
    systemd-network, systemd-resolve)
  * Add new system group "input" used by udev rules in udev postinst.
  * Try-restart networkd, resolved, and timesyncd after an upgrade.
  * Do not force-enable default-on services on every upgrade.
  * Add support for rcS.d init scripts to the sysv-generator.
    - Do not order rcS.d services after local-fs.target if they do not
      explicitly depend on $local_fs.
    - Map rcS.d init script dependencies to their systemd equivalent.
    - Special-case some dependencies for sysv init scripts for better
      backwards compatibility. (Closes: #726027, #738965).
  * Add systemd depends on new mount. (Closes: #754411)
  * Update /run/initctl symlink target in debian/tmpfiles.d/debian.conf.
  * Remove stored backlog state, rfkill state, random-seed and clock
    information from /var/lib/systemd on systemd purge.

  [ Sjoerd Simons ]
  * debian/patches/shared-include-stdbool.h-in-mkdir.h.patch
    + Added. Include stdbool before using bool in function prototypes. Fixes
      build of the insserv generator
  * Add python-lxml to build-depends for python-systemd
  * Turn on parallel build support
  * Install the new busctl binary and translations
  * Explicitly disable microhttp so the package build doesn't fail if the
    required dependencies for it happen to be installed.
  * debian/control: Make udev break plymouth (<< 0.9.0-7) as older plymouths
    assume udev implementation details that have changed slightly since v213
  * debian/control: Remove b-d on librwap0-dev
  * debian/control: Bump libkmod-dev b-d to >= 15
  * debian/rules: Drop outdated --enable-tcpwrap
  * debian/rules: Explicitly turn off rfkill, networkd, timesyncd and resolved
    for the udeb build
  * debian/rules: Use the debian ntp pool as default ntp servers
  * debian/rules: explicitely configure the maximum system uid/gids instead of
    relying on autodetection

 -- Sjoerd Simons <sjoerd@debian.org>  Sun, 24 Aug 2014 14:54:27 +0200

systemd (208-8) unstable; urgency=medium

  [ Martin Pitt ]
  * Fix duplicate line in copyright. (Closes: #756899)
  * Drop --disable-xattr configure option for udeb, does not exist any more.
  * Add Turkish debconf translations. Thanks Mert Dirik! (Closes: #757498)
  * Backport fix for lazy session-activation on non-seat0 seats.
    (LP: #1355331)

  [ Michael Biebl ]
  * Use "kmod static-nodes --output=/proc/self/fd/1" in make_static_nodes() as
    we can't rely on /dev/stdout to exist at this point during boot.
    (Closes: #757830)
  * Fix udev SysV init script and d-i start script to not write to
    /sys/kernel/uevent_helper unconditionally to not fail on a kernel with
    CONFIG_UEVENT_HELPER unset. (Closes: #756312)
  * Add Breaks: kmod (<< 14) to udev to make sure we have a kmod version
    supporting the static-nodes command.
  * Add Breaks: systemd (<< 208) to udev to avoid partial upgrades. Newer udev
    versions rely on kmod-static-nodes.service being provided by systemd.
    (Closes: #757777)
  * Updated upstream v208-stable patch series to 53b1b6c.
  * Cherry-pick upstream fix to ignore temporary dpkg files. (Closes: #757302)
  * Make emergency.service conflict with rescue.service.
    Otherwise if rescue mode is selected during boot and the emergency mode
    is triggered (e.g. via a broken fstab entry), we have two sulogin
    processes fighting over the tty. (Closes: #757072)
  * Stop syslog.socket when entering emergency mode as otherwise every log
    message triggers the start of the syslog service and its dependencies
    which conflicts with emergency.target. (Closes: #755581)

 -- Michael Biebl <biebl@debian.org>  Thu, 21 Aug 2014 00:14:21 +0200

systemd (208-7) unstable; urgency=medium

  [ Michael Biebl ]
  * Mask remaining services provided by the initscripts package and document
    in more detail why certain services have been masked. (Closes: #659264)
  * Install zsh completions to the correct place. (Closes: #717540)

  [ Jon Severinsson ]
  * Cherry-pick upstream fix for journal file permissions. (Closes: #755062)
  * Map some rcS.d init script dependencies to their systemd equivalent.
  * Update Depends on initscripts to the version with a systemd-compatible
    mountnfs ifup hook. (Closes: #746358)
  * Add Breaks on lvm2 versions without native systemd support.
    (Closes: #678438, #692120)
  * Do not fail udev upgrades if the udev service is already runtime-masked
    when the preinst script is run. (Closes: #755746)
  * Add Pre-Depends on systemd to systemd-sysv, to avoid risking that the
    sysv-compatible symlinks become dangling on a partial install.
  * Ensure that systemctl is usable right after being unpacked, by adding the
    required Pre-Depends to systemd and libsystemd-daemon0. (Closes: #753589)
  * Add support for TuxOnIce hibernation. (Closes: #746463)

  [ Martin Pitt ]
  * Rename "api" autopkgtest to "build-login", and stop requiring that
    sd_login_monitor_new() succeeds. It doesn't in many environments like
    schroot or after upgrades from < 204, and the main point of the test is
    to check that libsystemd-login-dev has correct contents and dependencies.
    Drop "isolation-machine" requirement.
  * Use glibc's xattr support instead of requiring libattr. Fixes FTBFS with
    latest glibc and libattr. Cherrypicked from trunk. Drop libattr1-dev build
    dependency. (Closes: #756097)
  * Build python3-systemd for Python 3 bindings. Drop python-systemd; it does
    not have any reverse dependencies, and we want to encourage moving to
    Python 3. (LP: #1258089)
  * Add simple autopkgtest for python3-systemd.
  * Add dbus dependency to libpam-systemd. (Closes: #755968)
  * Fix /dev/cdrom symlink to appear for all types of drives, not just for
    pure CD-ROM ones. Also, fix the symlinks to stay after change events.
    (LP: #1323777)
  * 75-persistent-net-generator.rules: Adjust Ravello interfaces; they don't
    violate the assignment schema, they should just not be persistent.
    Thanks to Boris Figovsky. (Closes: #747475, LP: #1317776)
  * Reinstate patches to make logind D-BUS activatable.
  * Re-add systemd-shim alternative dependency to libpam-systemd. Version it
    to ensure cgmanager support. (Closes: #754984, LP: #1343802)
  * Convert udev-finish.upstart from a task to a job, to avoid hangs with
    startpar. (Closes: #756631)
  * Add debian/extra/60-keyboard.hwdb: Latest keymaps from upstream git.
    This makes it trivial to backport keymap fixes to stable releases.
    (Closes: #657809; LP: #1322770, #1339998)
  * udev.init: Create static device nodes, as this moved out of udevd.
    Thanks to Michael Biebl for the script! (Closes: #749021)

 -- Martin Pitt <mpitt@debian.org>  Wed, 06 Aug 2014 13:33:22 +0200

systemd (208-6) unstable; urgency=medium

  [ Jon Severinsson ]
  * Add v208-stable patch series.
    - Update Debian patches to apply on top of v208-stable.
    - Move new manpages to libsystemd-*-dev as appropriate.

  [ Michael Biebl ]
  * Upload to unstable.

 -- Michael Biebl <biebl@debian.org>  Wed, 16 Jul 2014 00:44:15 +0200

systemd (208-5) experimental; urgency=medium

  * Merge changes from unstable branch.

 -- Michael Biebl <biebl@debian.org>  Sat, 28 Jun 2014 13:41:32 +0200

systemd (208-4) experimental; urgency=medium

  * Merge changes from unstable branch.
  * Drop alternative dependency on systemd-shim in libpam-systemd. The
    systemd-shim package no longer provides an environment to run
    systemd-logind standalone. See #752939 for further details.

 -- Michael Biebl <biebl@debian.org>  Sat, 28 Jun 2014 01:22:11 +0200

systemd (208-3) experimental; urgency=medium

  * Merge changes from unstable branch.

 -- Michael Biebl <biebl@debian.org>  Wed, 25 Jun 2014 11:29:07 +0200

systemd (208-2) experimental; urgency=medium

  [ Sjoerd Simons ]
  * Don't stop a running user manager from garbage collecting the users. Fixes
    long shutdown times when using a systemd user session

  [ Michael Stapelberg ]
  * Fix bug-script: “systemctl dump” is now “systemd-analyze dump”
    (Closes: #748311)

  [ Michael Biebl ]
  * Merge changes from unstable branch.
  * Cherry-pick upstream fixes to make sd_session_get_vt() actually work.

 -- Michael Biebl <biebl@debian.org>  Tue, 24 Jun 2014 17:45:26 +0200

systemd (208-1) experimental; urgency=medium

  [ Michael Biebl ]
  * New upstream release. (Closes: #729566)
  * Update patches.
  * Update symbols files for libsystemd-journal and libsystemd-login.
  * Install new files and remove the ones we don't use.
  * Install zsh completion files. (Closes: #717540)
  * Create a compat symlink /etc/sysctl.d/99-sysctl.conf as systemd-sysctl no
    longer reads /etc/sysctl.conf.
  * Bump Build-Depends on kmod to (>= 14).
  * Bump Build-Depends on libcryptsetup-dev to (>= 2:1.6.0) for tcrypt
    support.
  * Make kmod-static-nodes.service check for the kmod binary since we don't
    want a hard dependency on kmod e.g. for container installations.
  * Disable various features which aren't required for the udeb build.
  * Move new sd_pid_get_slice and sd_session_get_vt man pages into
    libsystemd-login-dev.
  * Make no-patch-numbers the default for gbp-pq.
  * Adjust systemd-user pam config file for Debian.
    This pam config file is used by libpam-systemd/systemd-logind when
    launching systemd user instances.
  * Drop patches to make logind D-Bus activatable. The cgroup handling has
    been reworked in v205 and logind no longer creates cgroup hierarchies on
    its own. That means that the standalone logind is no longer functional
    without support from systemd (or an equivalent cgroup manager).

  [ Martin Pitt ]
  * Explain patch management in debian/README.source.

 -- Michael Biebl <biebl@debian.org>  Mon, 28 Apr 2014 00:22:57 +0200

systemd (204-14) unstable; urgency=medium

  * Fix SIGABRT in insserv generator caused by incorrect usage of strcat().
    (Closes: #752992)
  * Mark -dev packages as Multi-Arch: same. (Closes: #720017)

 -- Michael Biebl <biebl@debian.org>  Sat, 28 Jun 2014 13:22:43 +0200

systemd (204-13) unstable; urgency=medium

  * Switch back to load the sg module via the kmod builtin. The problem was
    not that the kmod builtin is faster then modprobe but rather the incorrect
    usage of the "=" assignment operator. We need to use "+=" here, so the sg
    module is loaded in addition to other scsi modules, which are loaded via
    the modalias rule. Thanks to Tommaso Colombo for the analysis.
  * Cherry-pick upstream fix which prevents systemd from entering an infinite
    loop when trying to break an ordering cycle. (Closes: #752259)
  * Update insserv generator to not create any drop-in files for services
    where the corresponding SysV init script does not exist.
  * Drop the check for /sys/kernel/uevent_helper from postinst and the SysV
    init script and do not unconditionally overwrite it in the initramfs hook.
    Since a long time now udev has been using the netlink interface to
    communicate with the kernel and with Linux 3.16 it is possible to disable
    CONFIG_UEVENT_HELPER completely. (Closes: #752742)

 -- Michael Biebl <biebl@debian.org>  Sat, 28 Jun 2014 00:01:16 +0200

systemd (204-12) unstable; urgency=medium

  [ Martin Pitt ]
  * Change the sg loading rule (for Debian #657948) back to using modprobe.
    kmod is too fast and then sg races with sd, causing the latter to not see
    SCSI disks.  (Closes: #752591, #752605)

  [ Michael Biebl ]
  * Update udev bug-script to attach instead of paste extra info if a new
    enough reportbug version is available.

 -- Michael Biebl <biebl@debian.org>  Wed, 25 Jun 2014 10:55:12 +0200

systemd (204-11) unstable; urgency=medium

  [ Martin Pitt ]
  * Explain patch management in debian/README.source. (Closes: #739113)
  * Replace "Always probe cpu support drivers" patch with cherry-picked
    upstream fix which is more general.
  * Advertise hibernation only if there's enough free swap. Patches backported
    from current upstream. (LP: #1313522)
  * Fix typo in sg loading rule to make it actually work.

  [ Michael Biebl ]
  * Make no-patch-numbers the default for gbp-pq.
  * Cherry-pick upstream fix to properly handle multiline syslog messages.
    (Closes: #746351)
  * Cherry-pick upstream fix for libudev which fixes a memleak in
    parent_add_child().
  * Drop "-b debian" from Vcs-Git since we use the master branch for
    packaging now.
  * Drop Conflicts: sysvinit (<< 2.88dsf-44~) from systemd-sysv since this
    breaks dist-upgrades from wheezy when switching from sysvinit to
    systemd-sysv as default init. While downgrading the Pre-Depends in
    sysvinit would have been an alternative, dropping the Conflicts and only
    keeping the Replaces was deemed the lesser evil. (Closes: #748355)
  * Use Conflicts instead of Breaks against sysvinit-core. This avoids
    /sbin/init going missing when switching from systemd-sysv to sysvinit.
    While at it, add a Replaces: upstart. (Closes: #751589)
  * Make the SysV compat tools try both /run/initctl and /dev/initctl. This
    makes them usable under sysvinit as PID 1 without requiring any symlinks.
  * Various ifupdown integration fixes
    - Use DefaultDependencies=no in ifup@.service so the service can be
      started as early as possible.
    - Create the ifupdown runtime directory in ifup@.service as we can no
      longer rely on the networking service to do that for us.
    - Don't stop ifup@.service on shutdown but let the networking service take
      care of stopping all hotplugged interfaces.
    - Only start ifup@.service for interfaces configured as allow-hotplug.

  [ Michael Stapelberg ]
  * Clarify that “systemd” does not influence init whereas “systemd-sysv” does
    (Closes: #747741)

  [ Ansgar Burchardt ]
  * Don't use "set +e; set +u" unconditionally in the lsb init-functions hook
    as this might change the behaviour of existing SysV init scripts.
    (Closes: #751472)

 -- Michael Biebl <biebl@debian.org>  Tue, 24 Jun 2014 17:03:43 +0200

systemd (204-10) unstable; urgency=medium

  * In the udeb's udev.startup, make sure that /dev/pts exists.
  * systemd-logind-launch: Set the #files ulimit, for unprivileged LXC
    containers.
  * Drop udev.NEWS, it only applies to pre-squeeze.
  * Remove /var/log/udev on purge.
  * Always probe cpu support drivers. (LP #1207705)
  * On Dell PowerEdge systems, the iDRAC7 and later support a USB Virtual NIC
    for management. Name this interface "idrac" to avoid confusion with "real"
    network interfaces.
  * Drop numerical prefixes from patches, to avoid future diff noise when
    removing, cherry-picking, and merging patches. From now on, always use
    "gbp-pq export --no-patch-numbers" to update them.

 -- Martin Pitt <mpitt@debian.org>  Sun, 27 Apr 2014 11:53:52 +0200

systemd (204-9) unstable; urgency=medium

  * The "Flemish Beef and Beer Stew" release.

  [ Steve Langasek ]
  * Do proper refcounting of the PAM module package on prerm, so that we
    don't drop the module from the PAM config when uninstalling a
    foreign-arch package.  Related to Ubuntu bug #1295521.

  [ Martin Pitt ]
  * debian/udev.udev-finish.upstart: Fix path to tmp-rules,
    debian/extra/rule_generator.functions creates them in /run/udev/.
  * rules: Remove the kernel-install bits; we don't want that in Debian and
    thus it shouldn't appear in dh_install --list-missing output.
  * Ship sd-shutdown.h in libsystemd-daemon-dev.
  * Run dh_install with --fail-missing, to avoid forgetting files when we move
    to new versions.
  * Mount /dev/pts with the correct permissions in the udev, to avoid needing
    pt_chown (not available on all architectures). Thanks Adam Conrad.
  * Add new block of Windows Azure ethernet hardware address to
    75-persistent-net-generator.rules. (LP: #1274348, Closes: #739018)
  * Drop our Debian specific 60-persistent-storage{,-tape}.rules and use the
    upstream rules. They are compatible and do a superset of the
    functionality. (Closes: #645466)
  * Drop our Debian specific 80-drivers.rules and use the upstream rules with
    a patch for the sg module (see #657948). These now stop calling modprobe
    and use the kmod builtin, giving some nice boot speed improvement.
    (Closes: #717404)
  * Drop our Debian specific 50-udev-default.rules and 91-permissions.rules
    and use the upstream rules with a patch for the remaining Debian specific
    default device permissions. Many thanks to Marco d'Itri for researching
    which Debian-specific rules are obsolete! Amongst other things, this now
    also reads the hwdb info for USB devices (Closes: #717405) and gets rid of
    some syntax errors (Closes: #706221)
  * Set default polling interval on removable devices as well, for kernels
    which have "block" built in instead of being a module. (Closes: #713877)
  * Make sd_login_monitor_new() work for logind without systemd.
  * Cherry-pick upstream fix for polkit permissions for rebooting with
    multiple sessions.
  * Kill /etc/udev/links.conf, create_static_nodes, and associated code. It's
    obsolete with devtmpfs (which is required now), and doesn't run with
    systemd or upstart anyway.
  * Drop unnecessary udev.dirs.
  * Add autopkgtests for smoke-testing logind, hostnamed, timedated, localed,
    and a compile/link/run test against libsystemd-login-dev.

  [ Marco d'Itri ]
  * preinst: check for all the system calls required by modern releases
    of udev. (Closes: #648325)
  * Updated fbdev-blacklist.conf for recent kernels.
  * Do not blacklist viafb because it is required on the OLPC XO-1.5.
    (Closes: #705792)
  * Remove write_cd_rules and the associated rules which create "persistent"
    symlinks for CD/DVD devices and replace them with more rules in
    60-cdrom_id, which will create symlinks for one at random among the
    devices installed. Since the common case is having a single device
    then everything will work out just fine most of the times...
    (Closes: #655924)
  * Fix write_net_rules for systemd and sysvinit users by copying the
    temporary rules from /run/udev/ to /etc/udev/. (Closes: #735563)
  * Do not install sysctl.d/50-default.conf because the systemd package
    should not change kernel policies, at least until it will become
    the only supported init system.

  [ Michael Stapelberg ]
  * Add systemd-dbg package, thanks Daniel Schaal (Closes: #742724).
  * Switch from gitpkg to git-buildpackage. Update README.source accordingly.
  * Make libpam-systemd depend on systemd-sysv | systemd-shim. Packages that
    need logind functionality should depend on libpam-systemd.

  [ Michael Biebl ]
  * Do not send potentially private fstab information without prior user
    confirmation. (Closes: #743158)
  * Add support for LSB facilities defined by insserv.
    Parse /etc/insserv.conf.d content and /etc/insserv.conf and generate
    systemd unit drop-in files to add corresponding dependencies. Also ship
    targets for the Debian specific $x-display-manager and
    $mail-transport-agent system facilities. (Closes: #690892)
  * Do not accidentally re-enable /var/tmp cleaning when migrating the TMPTIME
    setting from /etc/default/rcS. Fix up existing broken configurations.
    (Closes: #738862)

 -- Michael Biebl <biebl@debian.org>  Sat, 26 Apr 2014 21:37:29 +0200

systemd (204-8) unstable; urgency=low

  [ Michael Stapelberg ]
  * move manpages from systemd to libsystemd-*-dev as appropriate
    (Closes: #738723)
  * fix systemctl enable/disable/… error message “Failed to issue method call:
    No such file or directory” (the previous upload did actually not contain
    this fix due to a merge conflict) (Closes: #738843)
  * add explicit “Depends: sysv-rc” so that initscript’s “Depends: sysv-rc |
    file-rc” will not be satisfied with file-rc. We need the invoke-rc.d and
    update-rc.d from sysv-rc, file-rc’s doesn’t have support for systemd.
    (Closes: #739679)
  * set capabilities cap_dac_override,cap_sys_ptrace=ep for
    systemd-detect-virt, so that it works for unprivileged users.
    (Closes: #739699)
  * pam: Check $XDG_RUNTIME_DIR owner (Closes: #731300)
  * Ignore chkconfig headers entirely, they are often broken in Debian
    (Closes: #634472)

  [ Michael Biebl ]
  * do a one-time migration of RAMTMP= from /etc/default/rcS and
    /etc/default/tmpfs, i.e. enable tmp.mount (Closes: #738687)
  * Bump Standards-Version to 3.9.5.

 -- Michael Biebl <biebl@debian.org>  Wed, 19 Mar 2014 18:57:35 +0100

systemd (204-7) unstable; urgency=low

  * fix systemctl enable/disable/… error message “Failed to issue method call:
    No such file or directory” (Closes: #734809)
  * bug-script: attach instead of paste extra info with reportbug ≥ 6.5.0
    (Closes: #722530)
  * add stage1 bootstrap support to avoid Build-Depends cycles (Thanks Daniel
    Schepler)
  * cherry-pick:
    order remote mounts from mountinfo before remote-fs.target (77009452cfd)
    (Closes: #719945)
    Fix CPUShares configuration option (ccd90a976dba) (Closes: #737156)
    fix reference in systemd-inhibit(1) (07b4b9b) (Closes: #738316)

 -- Michael Stapelberg <stapelberg@debian.org>  Tue, 11 Feb 2014 23:34:42 +0100

systemd (204-6) unstable; urgency=low

  [ Michael Stapelberg ]
  * Run update-rc.d defaults before update-rc.d <enable|disable>
    (Closes: #722523)
  * preinst: preserve var-{lock,run}.mount when upgrading from 44 to 204
    (Closes: #723936)
  * fstab-generator: don’t rely on /usr being mounted in the initrd
    (Closes: #724797)
  * systemctl: mangle names when avoiding dbus (Closes: #723855)
  * allow group adm read access on /var/log/journal (Closes: #717386)
  * add systemd-journal group (Thanks Guido Günther) (Closes: #724668)
  * copy /etc/localtime instead of symlinking (Closes: #726256)
  * don’t try to start autovt units when not running with systemd as pid 1
    (Closes: #726466)
  * Add breaks/replaces for the new sysvinit-core package (Thanks Alf Gaida)
    (Closes: #733240)
  * Add myself to uploaders

  [ Tollef Fog Heen ]
  * Make 99-systemd.rules check for /run/systemd/systemd instead of the
    ill-named cgroups directory.

  [ Martin Pitt ]
  * debian/udev.upstart: Fix path to udevd, the /sbin/udevd compat symlink
    should go away at some point.
  * debian/udev-udeb.install: Add 64-btrfs.rules and 75-probe_mtd.rules, they
    are potentially useful in a d-i environment.
  * debian/shlibs.local: Drop libudev; this unnecessarily generates overly
    strict dependencies, the libudev ABI is stable.
  * debian/extra/rules/75-persistent-net-generator.rules: Add Ravello systems
    (LP: #1099278)

 -- Michael Stapelberg <stapelberg@debian.org>  Tue, 31 Dec 2013 14:39:44 +0100

systemd (204-5) unstable; urgency=high

  * Cherry-pick 72fd713 from upstream which fixes insecure calling of polkit
    by avoiding a race condition in scraping /proc (CVE-2013-4327).
    Closes: #723713

 -- Michael Biebl <biebl@debian.org>  Mon, 23 Sep 2013 11:59:53 +0200

systemd (204-4) unstable; urgency=low

  * Add preinst check to abort udev upgrade if the currently running kernel
    lacks devtmpfs support. Since udev 176, devtmpfs is mandatory as udev no
    longer creates any device nodes itself. This only affects self-compiled
    kernels which now need CONFIG_DEVTMPFS=y.  Closes: #722580
  * Fix SysV init script to correctly mount a devtmpfs instead of tmpfs. This
    only affects users without an initramfs, which usually is responsible for
    mounting the devtmpfs.  Closes: #722604
  * Drop pre-squeeze upgrade code from maintainer scripts and simplify the
    various upgrade checks.
  * Suppress errors about unknown hwdb builtin. udev 196 introduced a new
    "hwdb" builtin which is not understood by the old udev daemon.
  * Add missing udeb line to shlibs.local. This ensures that udev-udeb gets a
    proper dependency on libudev1-udeb and not libudev1.  Closes: #722939
  * Remove udev-udeb dependency from libudev1-udeb to avoid a circular
    dependency between the two packages. This dependency was copied over from
    the old udev-gtk-udeb package and no longer makes any sense since
    libudev1-udeb only contains a library nowadays.

 -- Michael Biebl <biebl@debian.org>  Wed, 18 Sep 2013 00:05:21 +0200

systemd (204-3) unstable; urgency=low

  [ Michael Biebl ]
  * Upload to unstable.
  * Use /bin/bash in debug-shell.service as Debian doesn't have /sbin/sushell.
  * Only import net.ifaces cmdline property for network devices.
  * Generate strict dependencies between the binary packages using a
    shlibs.local file and add an explicit versioned dependency on
    libsystemd-login0 to systemd to ensure packages are upgraded in sync.
    Closes: #719444
  * Drop obsolete Replaces: libudev0 from udev package.
  * Use correct paths for various binaries, like /sbin/quotaon, which are
    installed in / and not /usr in Debian.  Closes: #721347
  * Don't install kernel-install(8) man page since we don't install the
    corresponding binary either.  Closes: #722180
  * Cherry-pick upstream fixes to make switching runlevels and starting
    reboot via ctrl-alt-del more robust.
  * Cherry-pick upstream fix to properly apply ACLs to Journal files.
    Closes: #717863

  [ Michael Stapelberg ]
  * Make systemctl enable|disable call update-rc.d for SysV init scripts.
    Closes: #709780
  * Don't mount /tmp as tmpfs by default and make it possible to enable this
    feature via "systemctl enable tmp.mount".  Closes: #718906

  [ Daniel Schaal ]
  * Add bug-script to systemd and udev.  Closes: #711245

  [ Ondrej Balaz ]
  * Recognize discard option in /etc/crypttab.  Closes: #719167

 -- Michael Biebl <biebl@debian.org>  Thu, 12 Sep 2013 00:13:11 +0200

systemd (204-2) experimental; urgency=low

  [ Daniel Schaal ]
  * Enable verbose build logs.  Closes: #717465
  * Add handling of Message Catalog files to provide additional information
    for log entries.  Closes: #717427
  * Remove leftover symlink to debian-enable-units.service.  Closes: #717349

  [ Michael Stapelberg ]
  * Install 50-firmware.rules in the initramfs and udeb.  Closes: #717635

  [ Michael Biebl ]
  * Don't pass static start priorities to dh_installinit anymore.
  * Switch the hwdb trigger to interest-noawait.
  * Remove obsolete support for configurable udev root from initramfs.
  * Bind ifup@.service to the network device. This ensures that ifdown is run
    when the device is removed and the service is stopped.
    Closes: #660861, #703033
  * Bump Standards-Version to 3.9.4. No further changes.
  * Add Breaks against consolekit (<< 0.4.6-1) for udev-acl.  Closes: #717385
  * Make all packages Priority: optional, with the exception of udev and
    libudev1, which remain Priority: important, and systemd-sysv, which
    remains Priority: extra due to the conflict with sysvinit.
    Closes: #717365
  * Restart systemd-logind.service on upgrades due to changes in the
    CreateSession D-Bus API between v44 and v204.  Closes: #717403

 -- Michael Biebl <biebl@debian.org>  Wed, 24 Jul 2013 23:47:59 +0200

systemd (204-1) experimental; urgency=low

  * New upstream release.  Closes: #675175, #675177
    - In v183 the udev sources have been merged into the systemd source tree.
      As a result, the udev binary packages will now be built from the systemd
      source package. To align the version numbers 139 releases were skipped.
    - For a complete list of changes, please refer to the NEWS file.
  * Add Marco to Uploaders.
  * Drop Suggests on the various python packages from systemd. The
    systemd-analyze tool has been reimplemented in C.
  * Add binary packages as found in the udev 175-7.2 source package.
  * Wrap dependencies for better readability.
  * Drop hard-coded Depends on libglib2.0-0 from gir1.2-gudev-1.0.
  * Drop old Conflicts, Replaces and Breaks, which are no longer necessary.
  * Make libgudev-1.0-dev depend on gir1.2-gudev-1.0 as per GObject
    introspection mini-policy.  Closes: #691313
  * The hwdb builtin has replaced pci-db and usb-db in udev. Drop the
    Recommends on pciutils and usbutils accordingly.
  * Drop our faketime hack. Upstream uses a custom xsl style sheet now to
    generate the man pages which no longer embeds the build date.
  * Add Depends on libpam-runtime (>= 1.0.1-6) to libpam-systemd as we are
    using pam-auth-update.
  * Explicitly set Section and Priority for the udev binary package.
  * Update Build-Depends:
    - Drop libudev-dev, no longer required.
    - Add gtk-doc-tools and libglib2.0-doc for the API documentation in
      libudev and libgudev.
    - Add libgirepository1.0-dev and gobject-introspection for GObject
      introspection support in libgudev.
    - Add libgcrypt11-dev for encryption support in the journal.
    - Add libblkid-dev for the blkid udev builtin.
  * Use gir dh addon to ensure ${gir:Depends} is properly set.
  * Rename libudev0 → libudev1 for the SONAME bump.
  * Update symbols files. libudev now uses symbols versioning as the other
    libsystemd libraries. The libgudev-1.0-0 symbols file has been copied from
    the old udev package.
  * Run gtkdocize on autoreconf.
  * Enable python bindings for the systemd libraries and ship them in a new
    package named python-systemd.
  * Tighten Depends on libsystemd-id128-dev for libsystemd-journal-dev as per
    libsystemd-journal.pc.
  * Remove obsolete bash-completion scripts on upgrades. Nowadays they are
    installed in /usr/share/bash-completion/completions.
  * Rename conffiles for logind and journald.
  * Rename udev-gtk-udeb → libudev1-udeb to better reflect its actual contents.
  * Build two flavours: a regular build and one for the udev udebs with
    reduced features/dependencies.
  * Create a few compat symlinks for the udev package, most notably
    /sbin/udevadm and /sbin/udevd.
  * Remove the dpkg-triggered debian-enable-units script. This was a temporary
    workaround for wheezy. Packages should use dh-systemd now to properly
    integrate service files with systemd.
  * Update debian/copyright using the machine-readable copyright format 1.0.
  * Integrate changes from udev 175-7 and acknowledge the 175-7.1 and 175-7.2
    non-maintainer uploads.
  * Keep the old persistent network interface naming scheme for now and make
    the new one opt-in via net.ifnames=1 on the kernel command line.
  * Drop the obsolete udev-mtab SysV init script and properly clean up on
    upgrades.
  * Simplify the udev SysV init script and remove experimental and obsolete
    features.
  * Revert upstream commits which dropped support for distro specific
    features and config files.
  * Make logind, hostnamed, localed and timedated D-Bus activatable and
    usable when systemd is not running.
  * Store hwdb binary database in /lib/udev, not /etc/udev. Create the file on
    install and upgrades.
  * Provide a dpkg file trigger for hwdb, so the database is automatically
    updated when packages install files into /lib/udev/hwdb.d.

 -- Michael Biebl <biebl@debian.org>  Fri, 19 Jul 2013 00:32:36 +0200

systemd (44-12) unstable; urgency=low

  * Cherry-pick e17187 from upstream to fix build failures with newer glibc
    where the clock_* symbols have been moved from librt to libc.
    Closes: #701364
  * If the new init-system-helpers package is installed, make the
    debian-enable-units script a no-op. The auto-enabler was meant as a
    temporary workaround and will be removed once all packages use the new
    helper.
  * Update the checks which test if systemd is the active init. The
    recommended check is [ -d /run/systemd/system ] as this will also work
    with a standalone systemd-logind.
  * Set Maintainer to pkg-systemd-maintainers@lists.alioth.debian.org. Add
    Tollef and myself as Uploaders.
  * Stop building the GUI bits. They have been split into a separate source
    package called systemd-ui.

 -- Michael Biebl <biebl@debian.org>  Thu, 20 Jun 2013 01:32:16 +0200

systemd (44-11) unstable; urgency=low

  * Team upload.
  * Run debian-enable-units.service after sysinit.target to ensure our tmp
    files aren't nuked by systemd-tmpfiles.
  * The mountoverflowtmp SysV init script no longer exists so remove that
    from remount-rootfs.service to avoid an unnecessary diff to upstream.
  * Do not fail on purge if /var/lib/systemd is empty and has been removed
    by dpkg.

 -- Michael Biebl <biebl@debian.org>  Wed, 13 Mar 2013 08:03:06 +0100

systemd (44-10) unstable; urgency=low

  * Team upload.
  * Using the return code of "systemctl is-enabled" to determine whether we
    enable a service or not is unreliable since it also returns a non-zero
    exit code for masked services. As we don't want to enable masked services,
    grep for the string "disabled" instead.

 -- Michael Biebl <biebl@debian.org>  Fri, 15 Feb 2013 17:01:24 +0100

systemd (44-9) unstable; urgency=low

  * Team upload.
  * Fix typo in systemd.socket man page.  Closes: #700038
  * Use color specification in "systemctl dot" which is actually
    understood by dot.  Closes: #643689
  * Fix mounting of remote filesystems like NFS.  Closes: #673309
  * Use a file trigger to automatically enable service and socket units. A lot
    of packages simply install systemd units but do not enable them. As a
    result they will be inactive after the next boot. This is a workaround for
    wheezy which will be removed again in jessie.  Closes: #692150

 -- Michael Biebl <biebl@debian.org>  Fri, 15 Feb 2013 13:35:39 +0100

systemd (44-8) unstable; urgency=low

  * Team upload.
  * Use comment=systemd.* syntax in systemd.mount man page. The
    mount/util-linux version in wheezy is not recent enough to support the new
    x-systemd* syntax. Closes: #697141
  * Don't enable persistent storage of journal log files. The journal in v44
    is not yet mature enough.

 -- Michael Biebl <biebl@debian.org>  Sat, 19 Jan 2013 20:05:05 +0100

systemd (44-7) unstable; urgency=low

  * Fix a regression in the init-functions hook wrt reload handling that was
    introduced when dropping the X-Interactive hack.  Closes: #696355

 -- Michael Biebl <biebl@debian.org>  Fri, 21 Dec 2012 00:00:12 +0100

systemd (44-6) unstable; urgency=low

  [ Michael Biebl ]
  * No longer ship the /sys directory in the systemd package since it is
    provided by base-files nowadays.
  * Don't run udev rules if systemd is not active.
  * Converting /var/run, /var/lock and /etc/mtab to symlinks is a one-time
    migration so don't run the debian-fixup script on every boot.

  [ Tollef Fog Heen ]
  * Prevent the systemd package from being removed if it's the active init
    system, since that doesn't work.

  [ Michael Biebl ]
  * Use a separate tmpfs for /run/lock (size 5M) and /run/user (size 100M).
    Those directories are user-writable which could lead to DoS by filling up
    /run.  Closes: #635131

 -- Michael Biebl <biebl@debian.org>  Sun, 16 Dec 2012 21:58:37 +0100

systemd (44-5) unstable; urgency=low

  * Team upload.

  [ Tollef Fog Heen ]
  * disable killing on entering START_PRE, START, thanks to Michael
    Stapelberg for patch.  This avoids killing VMs run through libvirt
    when restarting libvirtd.  Closes: #688635.
  * Avoid reloading services when shutting down, since that won't work and
    makes no sense.  Thanks to Michael Stapelberg for the patch.
    Closes: #635777.
  * Try to determine which init scripts support the reload action
    heuristically.  Closes: #686115, #650382.

  [ Michael Biebl ]
  * Update Vcs-* fields, the Git repository is hosted on alioth now. Set the
    default branch to "debian".
  * Avoid reload and (re)start requests during early boot which can lead to
    deadlocks.  Closes: #624599
  * Make systemd-cgroup work even if not all cgroup mounts are available on
    startup.  Closes: #690916
  * Fix typos in the systemd.path and systemd.unit man page.  Closes: #668344
  * Add watch file to track new upstream releases.

 -- Michael Biebl <biebl@debian.org>  Thu, 25 Oct 2012 21:41:23 +0200

systemd (44-4) unstable; urgency=low

  [ Michael Biebl ]
  * Override timestamp for man page building, thereby avoiding skew
    between architectures which caused problems for multi-arch.
    Closes: #680011

  [ Tollef Fog Heen ]
  * Move diversion removal from postinst to preinst.  Closes: #679728
  * Prevent the journal from crashing when running out of disk space.
    This is 499fb21 from upstream.  Closes: #668047.
  * Stop mounting a tmpfs on /media.  Closes: #665943

 -- Tollef Fog Heen <tfheen@debian.org>  Sun, 01 Jul 2012 08:17:50 +0200

systemd (44-3) unstable; urgency=low

  [ Michael Biebl ]
  * Bump to debhelper 9.
  * Convert to Multi-Arch: same where possible.  Closes: #676615

  [ Tollef Fog Heen ]
  * Cherry-pick d384c7 from upstream to stop journald from leaking
    memory.  Thanks to Andreas Henriksson for testing.  Closes: #677701
  * Ship lsb init script override/integration in /lib/lsb/init-functions.d
    rather than diverting /lib/lsb/init-functions itself.  Add appropriate
    Breaks to ensure upgrades happen.

 -- Tollef Fog Heen <tfheen@debian.org>  Fri, 29 Jun 2012 22:34:16 +0200

systemd (44-2) unstable; urgency=low

  [ Michael Biebl ]
  * Tighten the versions in the maintscript file
  * Ship the /sys directory in the package
  * Re-add workaround for non-interactive PAM sessions
  * Mask checkroot-bootclean (Closes: #670591)
  * Don't ignore errores in systemd-sysv postinst

  [ Tollef Fog Heen ]
  * Bring tmpfiles.d/tmp.conf in line with Debian defaults.  Closes: #675422
  * Make sure /run/sensigs.omit.d exists.
  * Add python-dbus and python-cairo to Suggests, for systemd-analyze.
    Closes: #672965

 -- Tollef Fog Heen <tfheen@debian.org>  Tue, 08 May 2012 18:04:22 +0200

systemd (44-1) unstable; urgency=low

  [ Tollef Fog Heen ]
  * New upstream version.
    - Backport 3492207: journal: PAGE_SIZE is not known on ppc and other
      archs
    - Backport 5a2a2a1: journal: react with immediate rotation to a couple
      of more errors
    - Backport 693ce21: util: never follow symlinks in rm_rf_children()
      Fixes CVE-2012-1174, closes: #664364
  * Drop output message from init-functions hook, it's pointless.
  * Only rmdir /lib/init/rw if it exists.
  * Explicitly order debian-fixup before sysinit.target to prevent a
    possible race condition with the creation of sockets.  Thanks to
    Michael Biebl for debugging this.
  * Always restart the initctl socket on upgrades, to mask sysvinit
    removing it.

  [ Michael Biebl ]
  * Remove workaround for non-interactive sessions from pam config again.
  * Create compat /dev/initctl symlink in case we are upgrading from a system
    running a newer version of sysvinit (using /run/initctl) and sysvinit is
    replaced with systemd-sysv during the upgrade. Closes: #663219
  * Install new man pages.
  * Build-Depend on valac (>= 0.12) instead of valac-0.12. Closes: #663323

 -- Tollef Fog Heen <tfheen@debian.org>  Tue, 03 Apr 2012 19:59:17 +0200

systemd (43-1) experimental; urgency=low

  [ Tollef Fog Heen ]
  * Target upload at experimental due to libkmod dependency
  * New upstream release
    - Update bash-completion for new verbs and arguments. Closes: #650739
    - Fixes local DoS (CVE-2012-1101).  Closes: #662029
    - No longer complains if the kernel lacks audit support.  Closes: #642503
  * Fix up git-to-source package conversion script which makes gitpkg
    happier.
  * Add libkmod-dev to build-depends
  * Add symlink from /bin/systemd to /lib/systemd/systemd.
  * Add --with-distro=debian to configure flags, due to no /etc/os-release
    yet.
  * Add new symbols for libsystemd-login0 to symbols file.
  * Install a tmpfiles.d file for the /dev/initctl → /run/initctl
    migration.  Closes: #657979
  * Disable coredump handling, it's not ready yet.
  * If /run is a symlink, don't try to do the /var/run → /run migration.
    Ditto for /var/lock → /run/lock.  Closes: #647495

  [ Michael Biebl ]
  * Add Build-Depends on liblzma-dev for journal log compression.
  * Add Build-Depends on libgee-dev, required to build systemadm.
  * Bump Standards-Version to 3.9.2. No further changes.
  * Add versioned Build-Depends on automake and autoconf to ensure we have
    recent enough versions. Closes: #657284
  * Add packages for libsystemd-journal and libsystemd-id128.
  * Update symbols file for libsystemd-login.
  * Update configure flags, use rootprefix instead of rootdir.
  * Copy intltool files instead of symlinking them.
  * Re-indent init-functions script.
  * Remove workarounds for services using X-Interactive. The LSB X-Interactive
    support turned out to be broken and has been removed upstream so we no
    longer need any special handling for those type of services.
  * Install new systemd-journalctl, systemd-cat and systemd-cgtop binaries.
  * Install /var/lib/systemd directory.
  * Install /var/log/journal directory where the journal files are stored
    persistently.
  * Setup systemd-journald to not read from /proc/kmsg (ImportKernel=no).
  * Avoid error messages from systemctl in postinst if systemd is not running
    by checking for /sys/fs/cgroup/systemd before executing systemctl.
    Closes: #642749
  * Stop installing lib-init-rw (auto)mount units and try to cleanup
    /lib/init/rw in postinst. Bump dependency on initscripts accordingly.
    Closes: #643699
  * Disable pam_systemd for non-interactive sessions to work around an issue
    with sudo.
  * Use new dh_installdeb maintscript facility to handle obsolete conffiles.
    Bump Build-Depends on debhelper accordingly.
  * Rename bash completion file systemctl-bash-completion.sh →
    systemd-bash-completion.sh.
  * Update /sbin/init symlink. The systemd binary was moved to $pkglibdir.

 -- Tollef Fog Heen <tfheen@debian.org>  Tue, 07 Feb 2012 21:36:34 +0100

systemd (37-1.1) unstable; urgency=low

  * Non-maintainer upload with Tollef's consent.
  * Remove --parallel to workaround a bug in automake 1.11.3 which doesn't
    generate parallel-safe build rules. Closes: #661842
  * Create a compat symlink /run/initctl → /dev/initctl to work with newer
    versions of sysvinit. Closes: #657979

 -- Michael Biebl <biebl@debian.org>  Sat, 03 Mar 2012 17:42:10 +0100

systemd (37-1) unstable; urgency=low

  [ Tollef Fog Heen ]
  * New upstream version
  * Change the type of the debian-fixup service to oneshot.
    Closes: #642961
  * Add ConditionPathIsDirectory to lib-init-rw.automount and
    lib-init-rw.mount so we only activate the unit if the directory
    exists.  Closes: #633059
  * If a sysv service exists in both rcS and rcN.d runlevels, drop the
    rcN.d ones to avoid loops.  Closes: #637037
  * Blacklist fuse init script, we do the same work already internally.
    Closes: #643700
  * Update README.Debian slightly for /run rather than /lib/init/rw

  [ Josh Triplett ]
  * Do a one-time migration of the $TMPTIME setting from /etc/default/rcS to
    /etc/tmpfiles.d/tmp.conf. If /etc/default/rcS has a TMPTIME setting of
    "infinite" or equivalent, migrate it to an /etc/tmpfiles.d/tmp.conf that
    overrides the default /usr/lib/tmpfiles.d/tmp.conf and avoids clearing
    /tmp.  Closes: #643698

 -- Tollef Fog Heen <tfheen@debian.org>  Wed, 28 Sep 2011 20:04:13 +0200

systemd (36-1) unstable; urgency=low

  [ Tollef Fog Heen ]
  * New upstream release. Closes: #634618
    - Various man page fixes. Closes: #623521
  * Add debian-fixup service that symlinks mtab to /proc/mounts and
    migrates /var/run and /var/lock to symlinks to /run

  [ Michael Biebl ]
  * Build for libnotify 0.7.
  * Bump Build-Depends on libudev to (>= 172).
  * Add Build-Depends on libacl1-dev. Required for building systemd-logind
    with ACL support.
  * Split libsystemd-login and libsystemd-daemon into separate binary
    packages.
  * As autoreconf doesn't like intltool, override dh_autoreconf and call
    intltoolize and autoreconf ourselves.
  * Add Build-Depends on intltool.
  * Do a one-time migration of the hwclock configuration. If UTC is set to
    "no" in /etc/default/rcS, create /etc/adjtime and add the "LOCAL" setting.
  * Remove /cgroup cleanup code from postinst.
  * Add Build-Depends on gperf.

 -- Tollef Fog Heen <tfheen@debian.org>  Wed, 14 Sep 2011 08:25:17 +0200

systemd (29-1) unstable; urgency=low

  [ Tollef Fog Heen ]
  * New upstream version, Closes: #630510
    - Includes typo fixes in documentation.  Closes: #623520
  * Fall back to the init script reload function if a native .service file
    doesn't know how to reload.  Closes: #628186
  * Add hard dependency on udev.  Closes: #627921

  [ Michael Biebl ]
  * hwclock-load.service is no longer installed, so we don't need to remove it
    anymore in debian/rules.
  * Install /usr/lib directory for binfmt.d, modules-load.d, tmpfiles.d and
    sysctl.d.
  * Remove obsolete conffiles from /etc/tmpfiles.d on upgrades. Those files
    are installed in /usr/lib/tmpfiles.d now.
  * Depend on util-linux (>= 2.19.1-2) which provides whole-disk locking
    support in fsck and remove our revert patch.
  * Don't choke when systemd was compiled with a different CAP_LAST_CAP then
    what it is run with. Patch cherry-picked from upstream Git.
    Closes: #628081
  * Enable dev-hugepages.automount and dev-mqueue.automount only when enabled
    in kernel. Patch cherry-picked from upstream Git.  Closes: #624522

 -- Tollef Fog Heen <tfheen@debian.org>  Wed, 08 Jun 2011 16:14:31 +0200

systemd (25-2) experimental; urgency=low

  * Handle downgrades more gracefully by removing diversion of
    /lib/lsb/init-functions on downgrades to << 25-1.
  * Cherry-pick a133bf10d09f788079b82f63faa7058a27ba310b from upstream,
    avoids assert when dumping properties.  Closes: #624094
  * Remove "local" in non-function context in init-functions wrapper.

 -- Tollef Fog Heen <tfheen@debian.org>  Wed, 27 Apr 2011 22:20:04 +0200

systemd (25-1) experimental; urgency=low

  * New upstream release, target experimental due to initscripts
    dependency.
    - Fixes where to look for locale config.  Closes: #619166
  * Depend on initscripts >= 2.88dsf-13.4 for /run transition.
  * Add Conflicts on klogd, since it doesn't work correctly with the
    kmg→/dev/log bridge.  Closes: #622555
  * Add suggests on Python for systemd-analyze.
  * Divert /lib/lsb/init-functions instead of (ab)using
    /etc/lsb-base-logging.sh for diverting calls to /etc/init.d/*
  * Remove obsolete conffile /etc/lsb-base-logging.sh.  Closes: #619093
  * Backport 3a90ae048233021833ae828c1fc6bf0eeab46197 from master:
    mkdir /run/systemd/system when starting up

 -- Tollef Fog Heen <tfheen@debian.org>  Sun, 24 Apr 2011 09:02:04 +0200

systemd (20-1) unstable; urgency=low

  * New upstream version
  * Install systemd-machine-id-setup
  * Call systemd-machine-id-setup in postinst
  * Cherry-pick b8a021c9e276adc9bed5ebfa39c3cab0077113c6 from upstream to
    prevent dbus assert error.
  * Enable TCP wrapper support.  Closes: #618409
  * Enable SELinux support.  Closes: #618412
  * Make getty start after Apache2 and OpenVPN (which are the only two
    known users of X-Interactive: yes).  Closes: #618419

 -- Tollef Fog Heen <tfheen@debian.org>  Fri, 11 Mar 2011 19:14:21 +0100

systemd (19-1) experimental; urgency=low

  * New upstream release
  * Add systemd-tmpfiles to systemd package.
  * Add ifup@.service for handling hotplugged interfaces from
    udev.  Closes: #610871
  * Mask mtab.service and udev-mtab.service as they are pointless when
    /etc/mtab is a symlink to /proc/mounts
  * Add breaks on lvm2 (<< 2.02.84-1) since older versions have udev rules
    that don't work well with systemd causing delays on bootup.

 -- Tollef Fog Heen <tfheen@debian.org>  Thu, 17 Feb 2011 07:36:22 +0100

systemd (17-1) experimental; urgency=low

  [ Tollef Fog Heen ]
  * New upstream release
  * Clarify ifupdown instructions in README.Debian somewhat.
    Closes: #613320
  * Silently skip masked services in lsb-base-logging.sh instead of
    failing.  Initial implementation by Michael Biebl.  Closes: #612551
  * Disable systemd-vconsole-setup.service for now.

  [ Michael Biebl ]
  * Bump build dependency on valac-0.10 to (>= 0.10.3).
  * Improve regex in lsb-base-logging.sh for X-Interactive scripts.
    Closes: #613325

 -- Tollef Fog Heen <tfheen@debian.org>  Wed, 16 Feb 2011 21:06:16 +0100

systemd (16-1) experimental; urgency=low

  [ Tollef Fog Heen ]
  * New upstream release.  Closes: #609611
  * Get rid of now obsolete patches that are upstream.
  * Use the built-in cryptsetup support in systemd, build-depend on
    libcryptsetup-dev (>= 2:1.2.0-1) to get a libcryptsetup in /lib.
  * Don't use systemctl redirect for init scripts with X-Interactive: true

  [ Michael Biebl ]
  * Update package description
  * Use v8 debhelper syntax
  * Make single-user mode work
  * Run hwclock-save.service on shutdown
  * Remove dependencies on legacy sysv mount scripts, as we use native
    mounting.

 -- Tollef Fog Heen <tfheen@debian.org>  Sun, 16 Jan 2011 11:04:13 +0100

systemd (15-1) UNRELEASED; urgency=low

  [ Tollef Fog Heen ]
  * New upstream version, thanks a lot to Michael Biebl for help with
    preparing this version.
    - This version handles cycle breaking better.  Closes: #609225
  * Add libaudit-dev to build-depends
  * /usr/share/systemd/session has been renamed to /usr/share/systemd/user
    upstream, adjust build system accordingly.
  * Remove -s from getty serial console invocation.
  * Add dependency on new util-linux to make sure /sbin/agetty exists
  * Don't mount /var/lock with gid=lock (Debian has no such group).
  * Document problem with ifupdown's /etc/network/run being a normal
    directory.

  [ Michael Biebl ]
  * Revert upstream change which requires libnotify 0.7 (not yet available in
    Debian).
  * Use dh-autoreconf for updating the build system.
  * Revert upstream commit which uses fsck -l (needs a newer version of
    util-linux).
  * Explicitly disable cryptsetup support to not accidentally pick up a
    libcryptsetup dependency in a tainted build environment, as the library
    is currently installed in /usr/lib.
  * Remove autogenerated man pages and vala C sources, so they are rebuilt.
  * Use native systemd mount support:
    - Use MountAuto=yes and SwapAuto=yes (default) in system.conf
    - Mask SysV init mount, check and cleanup scripts.
    - Create an alias (symlink) for checkroot (→ remount-rootfs.service) as
      synchronization point for SysV init scripts.
  * Mask x11-common, rmnologin, hostname, bootmisc and bootlogd.
  * Create an alias for procps (→ systemd-sysctl.service) and
    urandom (→ systemd-random-seed-load.service).
  * Create an alias for module-init-tools (→ systemd-modules-load.service) and
    a symlink from /etc/modules-load.d/modules.conf → /etc/modules.
  * Install lsb-base hook which redirects calls to SysV init scripts to
    systemctl: /etc/init.d/<foo> <action> → systemctl <action> <foo.service>
  * Install a (auto)mount unit to mount /lib/init/rw early during boot.

 -- Tollef Fog Heen <tfheen@debian.org>  Sat, 20 Nov 2010 09:28:01 +0100

systemd (11-2) UNRELEASED; urgency=low

  * Tighten depends from systemd-* on systemd to ensure they're upgraded
    in lockstep.  Thanks to Michael Biebl for the patch.
  * Add missing #DEBHELPER# token to libpam-systemd
  * Stop messing with runlevel5/multi-user.target symlink, this is handled
    correctly upstream.
  * Stop shipping /cgroup in the package.
  * Remove tmpwatch services, Debian doesn't have or use tmpwatch.
  * Make sure to enable GTK bits.
  * Ship password agent
  * Clean up cgroups properly on upgrades, thanks to Michael Biebl for the
    patch.  Closes: #599577

 -- Tollef Fog Heen <tfheen@debian.org>  Tue, 02 Nov 2010 21:47:10 +0100

systemd (11-1) experimental; urgency=low

  * New upstream version.  Closes: #597284
  * Add pam-auth-update calls to libpam-systemd's postinst and prerm
  * Make systemd-sysv depend on systemd
  * Now mounts the cgroup fs in /sys/fs/cgroup.  Closes: #595966
  * Add libnotify-dev to build-depends (needed for systemadm)

 -- Tollef Fog Heen <tfheen@debian.org>  Thu, 07 Oct 2010 22:01:19 +0200

systemd (8-2) experimental; urgency=low

  * Hardcode udev rules dir in configure call.
  * Remove README.source as it's no longer accurate.

 -- Tollef Fog Heen <tfheen@debian.org>  Mon, 30 Aug 2010 21:10:26 +0200

systemd (8-1) experimental; urgency=low

  * New upstream release
  * Only ship the top /cgroup
  * Pass --with-rootdir= to configure, to make it think / is / rather
    than //
  * Add PAM module package
  * Fix up dependencies in local-fs.target.  Closes: #594420
  * Move systemadm to its own package.  Closes: #588451
  * Update standards-version (no changes needed)
  * Update README.Debian to explain how to use systemd.
  * Add systemd-sysv package that provides /sbin/init and friends.

 -- Tollef Fog Heen <tfheen@debian.org>  Sat, 07 Aug 2010 07:31:38 +0200

systemd (0~git+20100605+dfd8ee-1) experimental; urgency=low

  * Initial release, upload to experimental.  Closes: #580814

 -- Tollef Fog Heen <tfheen@debian.org>  Fri, 30 Apr 2010 21:02:25 +0200<|MERGE_RESOLUTION|>--- conflicted
+++ resolved
@@ -1,10 +1,3 @@
-<<<<<<< HEAD
-systemd (241-3~bpo9+1) stretch-backports; urgency=medium
-
-  * Rebuild for stretch-backports
-
- -- Michael Biebl <biebl@debian.org>  Wed, 10 Apr 2019 21:34:06 +0200
-=======
 systemd (241-5) unstable; urgency=medium
 
   * Revert "Add check to switch VTs only between K_XLATE or K_UNICODE"
@@ -32,7 +25,12 @@
     (Closes: #926886)
 
  -- Michael Biebl <biebl@debian.org>  Fri, 17 May 2019 21:16:33 +0200
->>>>>>> 3f2de457
+
+systemd (241-3~bpo9+1) stretch-backports; urgency=medium
+
+  * Rebuild for stretch-backports
+
+ -- Michael Biebl <biebl@debian.org>  Wed, 10 Apr 2019 21:34:06 +0200
 
 systemd (241-3) unstable; urgency=high
 
