<<<<<<< HEAD
systemd (234-2~bpo9+1) stretch-backports; urgency=medium

  * Rebuild for stretch-backports.
  * Switch debian-branch to stretch-backports
  * Don't rely on the debhelper meson build system support.
    This requires a newer debhelper which is not availabe in stretch (yet).

 -- Michael Biebl <biebl@debian.org>  Tue, 08 Aug 2017 23:44:17 +0200
=======
systemd (234-3) unstable; urgency=medium

  [ Martin Pitt ]
  * Various fixes for the upstream autopkgtest.

  [ Felipe Sateler ]
  * Add fdisk to the dependencies of the upstream autopkgtest.
    The upstream autopkgtest uses sfdisk, which is now in the non-essential
    fdisk package. (Closes: #872119)
  * Disable nss-systemd on udeb builds
  * Correctly disable resolved on udeb builds
  * Help fix collisions in libsystemd-shared symbols by versioning them.
    Backport upstream patch to version the symbols provided in the private
    library, so that they cannot confuse unversioned pam modules or libraries
    linked into them. (Closes: #873708)

  [ Dimitri John Ledkov ]
  * Cherrypick upstream networkd-test.py assertion/check fixes.
    This resolves ADT test suite failures, when running tests under lxc/lxd
    providers.
  * Cherrypick arm* seccomp fixes.
    This should resolve ADT test failures, on arm64, when running as root.
  * Disable KillUserProcesses, yet again, with meson this time.
  * initramfs-tools: trigger udevadm add actions with subsystems first.
    This updates the initramfs-tools init-top udev script to trigger udevadm
    actions with type specified. This mimics the systemd-udev-trigger.service.
    Without type specified only devices are triggered, but triggering
    subsystems may also be required and should happen before triggering the
    devices. This is the case for example on s390x with zdev generated udev
    rules. (LP: #1713536)

  [ Michael Biebl ]
  * (Re)add --quiet flag to addgroup calls.
    This is now safe with adduser having been fixed to no longer suppress
    fatal error messages if --quiet is used. (Closes: #837871)
  * Switch back to default GCC (Closes: #873661)
  * Drop systemd-timesyncd.service.d/disable-with-time-daemon.conf.
    All major NTP implementations ship a native service file nowadays with a
    Conflicts=systemd-timesyncd.service so this drop-in is no longer
    necessary. (Closes: #873185)

 -- Michael Biebl <biebl@debian.org>  Mon, 04 Sep 2017 00:17:00 +0200

systemd (234-2.3) unstable; urgency=high

  * Non-maintainer upload.
  * Also switch to g++-6 temporarily (needed for some tests):
    - Add g++-6 to Build-Depends
    - Export CXX = g++-6

 -- Cyril Brulebois <kibi@debian.org>  Thu, 24 Aug 2017 02:40:53 +0200

systemd (234-2.2) unstable; urgency=high

  * Non-maintainer upload.
  * Switch to gcc-6 on all architectures, working around an FTBFS on mips64el,
    apparently due to a gcc-7 bug (See: #871514):
    - Add gcc-6 to Build-Depends in debian/control
    - Export CC = gcc-6 in debian/rules

 -- Cyril Brulebois <kibi@debian.org>  Wed, 23 Aug 2017 22:53:09 +0000

systemd (234-2.1) unstable; urgency=high

  * Non-maintainer upload.
  * Fix missing 60-input-id.rules in udev-udeb, which breaks the graphical
    version of the Debian Installer, as no key presses or mouse events get
    processed (Closes: #872598).

 -- Cyril Brulebois <kibi@debian.org>  Wed, 23 Aug 2017 20:41:33 +0200
>>>>>>> a541442f

systemd (234-2) unstable; urgency=medium

  [ Martin Pitt ]
  * udev README.Debian: Fix name of example *.link file

  [ Felipe Sateler ]
  * test-condition: Don't assume that all non-root users are normal users.
    Automated builders may run under a dedicated system user, and this test
    would fail that.

  [ Michael Biebl ]
  * Revert "units: Tell login to preserve environment"
    Environment=LANG= LANGUAGE= LC_CTYPE= ... as used in the getty units is
    not unsetting the variables but instead sets it to an empty var. Passing
    that environment to login messes up the system locale settings and
    breaks programs like gpg-agent.
    (Closes: #868695)

 -- Michael Biebl <biebl@debian.org>  Thu, 20 Jul 2017 15:13:42 +0200

systemd (234-1) unstable; urgency=medium

  [ Michael Biebl ]
  * New upstream version 234
    - tmpfiles: Create /var/log/lastlog if it does not exist.
      (Closes: #866313)
    - network: Bridge vlan without PVID. (Closes: #859941)
  * Rebase patches
  * Switch build system from autotools to meson.
    Update the Build-Depends accordingly.
  * Update fsckd patch for meson
  * udev autopkgtest: no longer install test-udev binary manually.
    This is now done by the upstream build system.
  * Update symbols file for libsystemd0
  * Update lintian override for systemd-tests.
    Upstream now installs manual and unsafe tests in subdirectories of
    /usr/lib/systemd/tests/, so ignore those as well.
  * Bump Standards-Version to 4.0.0
  * Change priority of libnss-* packages from extra to optional.
  * Use UTF-8 locale when building the package.
    Otherwise meson will be pretty unhappy when trying to process files with
    unicode characters. Use C.UTF-8 as this locale is pretty much guaranteed
    to be available everywhere.
  * Mark test-timesync as manual.
    The test tries to setup inotify watches for /run/systemd/netif/links
    which fails in a buildd environment where systemd is not active.
  * Do not link udev against libsystemd-shared.
    We ship udev in a separate binary package, so can't use
    libsystemd-shared, which is part of the systemd binary package.
  * Avoid requiring a "kvm" system group.
    This group is not universally available and as a result generates a
    warning during boot. As kvm is only really useful if the qemu package is
    installed and this package already takes care of setting up the proper
    permissions for /dev/kvm, drop this rule from 50-udev-default.rules.

  [ Martin Pitt ]
  * udev README.Debian: Update transitional rules and mention *.link files.
    - 01-mac-for-usb.link got replaced with 73-usb-net-by-mac.rules
    - /etc/systemd/network/50-virtio-kernel-names.link is an upgrade
      transition for VMs with virtio
    - Describe *.link files as a simpler/less error prone (but also less
      flexible) way of customizing interface names. (Closes: #868002)

 -- Michael Biebl <biebl@debian.org>  Thu, 13 Jul 2017 17:38:28 +0200

systemd (233-10) unstable; urgency=medium

  [ Martin Pitt ]
  * Adjust var-lib-machines.mount target.
    Upstream PR #6095 changed the location to
    {remote-fs,machines}.target.wants, so just install all available ones.

  [ Dimitri John Ledkov ]
  * Fix out-of-bounds write in systemd-resolved.
    CVE-2017-9445 (Closes: #866147, LP: #1695546)

  [ Michael Biebl ]
  * Be truly quiet in systemctl -q is-enabled (Closes: #866579)
  * Improve RLIMIT_NOFILE handling.
    Use /proc/sys/fs/nr_open to find the current limit of open files
    compiled into the kernel instead of using a hard-coded value of 65536
    for RLIMIT_NOFILE. (Closes: #865449)

  [ Nicolas Braud-Santoni ]
  * debian/extra/rules: Use updated U2F ruleset.
    This ruleset comes from Yubico's libu2f-host. (Closes: #824532)

 -- Michael Biebl <biebl@debian.org>  Mon, 03 Jul 2017 18:51:58 +0200

systemd (233-9) unstable; urgency=medium

  * hwdb: Use path_join() to generate the hwdb_bin path.
    This ensures /lib/udev/hwdb.bin gets the correct SELinux context. Having
    double slashes in the path makes selabel_lookup_raw() return the wrong
    context. (Closes: #851933)
  * Drop no longer needed Breaks against usb-modeswitch
  * Drop Breaks for packages shipping rcS init scripts.
    This transition was completed in stretch.

 -- Michael Biebl <biebl@debian.org>  Mon, 19 Jun 2017 15:10:14 +0200

systemd (233-8) experimental; urgency=medium

  * Bump debhelper compatibility level to 10
  * Drop versioned Build-Depends on dpkg-dev.
    It's no longer necessary as even Jessie ships a new enough version.
  * timesyncd: don't use compiled-in list if FallbackNTP has been configured
    explicitly (Closes: #861769)
  * resolved: fix null pointer p->question dereferencing.
    This fixes a bug which allowed a remote DoS (daemon crash) via a crafted
    DNS response with an empty question section.
    Fixes: CVE-2017-9217 (Closes: #863277)

 -- Michael Biebl <biebl@debian.org>  Mon, 29 May 2017 14:12:08 +0200

systemd (233-7) experimental; urgency=medium

  [ Michael Biebl ]
  * basic/journal-importer: Fix unaligned access in get_data_size()
    (Closes: #862062)
  * ima: Ensure policy exists before asking the kernel to load it
    (Closes: #863111)
  * Add Depends: procps to systemd.
    It's required by /usr/lib/systemd/user/systemd-exit.service which calls
    /bin/kill to stop the systemd --user instance. (Closes: #862292)
  * service: Serialize information about currently executing command
    (Closes: #861157)
  * seccomp: Add clone syscall definitions for mips (Closes: #861171)

  [ Dimitri John Ledkov ]
  * ubuntu: disable dnssec on any ubuntu releases (LP: #1690605)

  [ Felipe Sateler ]
  * Specify nobody user and group.
    Otherwise nss-systemd will translate to group 'nobody', which doesn't
    exist on debian systems.

 -- Michael Biebl <biebl@debian.org>  Wed, 24 May 2017 12:26:18 +0200

systemd (233-6) experimental; urgency=medium

  [ Felipe Sateler ]
  * Backport upstream PR #5531.
    This delays opening the mdns and llmnr sockets until a network has enabled
    them. This silences annoying messages when networkd receives such packets
    without expecting them: Got mDNS UDP packet on unknown scope.

  [ Martin Pitt ]
  * resolved: Disable DNSSEC by default on stretch and zesty.
    Both Debian stretch and Ubuntu zesty are close to releasing, switch to
    DNSSEC=off by default for those. Users can still turn it back on with
    DNSSEC=allow-downgrade (or even "yes").

  [ Michael Biebl ]
  * Add Conflicts against hal.
    Since v183, udev no longer supports RUN+="socket:". This feature is
    still used by hal, but now generates vast amounts of errors in the
    journal. Thus force the removal of hal by adding a Conflicts to the udev
    package. This is safe, as hal is long dead and no longer useful.
  * Drop systemd-ui Suggests
    systemd-ui is unmaintained upstream and not particularly useful anymore.
  * journal: fix up syslog facility when forwarding native messages.
    Native journal messages (_TRANSPORT=journal) typically don't have a
    syslog facility attached to it. As a result when forwarding the
    messages to syslog they ended up with facility 0 (LOG_KERN).
    Apply syslog_fixup_facility() so we use LOG_USER instead.
    (Closes: #837893)
  * Split upstream tests into systemd-tests binary package (Closes: #859152)
  * Get PACKAGE_VERSION from config.h.
    This also works with meson and is not autotools specific.

  [ Sjoerd Simons ]
  * init-functions Only call daemon-reload when planning to redirect
    systemctl daemon-reload is a quite a heavy operation, it will re-parse
    all configuration and re-run all generators. This should only be done
    when strictly needed. (Closes: #861158)

 -- Michael Biebl <biebl@debian.org>  Fri, 28 Apr 2017 21:47:14 +0200

systemd (233-5) experimental; urgency=medium

  * Do not throw a warning in emergency and rescue mode if plymouth is not
    installed.
    Ideally, plymouth should only be referenced via dependencies, not
    ExecStartPre. This at least avoids the confusing error message on
    minimal installations that do not carry plymouth.
  * rules: Allow SPARC vdisk devices when identifying CD drives
    (Closes: #858014)

 -- Michael Biebl <biebl@debian.org>  Tue, 21 Mar 2017 21:00:08 +0100

systemd (233-4) experimental; urgency=medium

  [ Martin Pitt ]
  * udev autopkgtest: Drop obsolete sys.tar.xz fallback.
    This was only necessary for supporting 232 as well.
  * root-unittest: Drop obsolete FIXME comment.
  * Add libpolkit-gobject-1-dev build dep for polkit version detection.
  * Move systemd.link(5) to udev package.
    .link files are being handled by udev, so it should ship the
    corresponding manpage. Bump Breaks/Replaces accordingly. (Closes: #857270)

  [ Michael Biebl ]
  * Restart journald on upgrades (Closes: #851438)
  * Avoid strict DM API versioning.
    Compiling against the dm-ioctl.h header as provided by the Linux kernel
    will embed the DM interface version number. Running an older kernel can
    lead to errors on shutdown when trying to detach DM devices.
    As a workaround, build against a local copy of dm-ioctl.h based on 3.13,
    which is the minimum required version to support DM_DEFERRED_REMOVE.
    (Closes: #856337)

 -- Michael Biebl <biebl@debian.org>  Thu, 16 Mar 2017 18:40:16 +0100

systemd (233-3) experimental; urgency=medium

  [ Michael Biebl ]
  * Install D-Bus policy files in /usr
  * Drop no longer needed maintainer scripts migration code and simplify
    various version checks
  * Fix location of installed tests
  * Override package-name-doesnt-match-sonames lintian warning for libnss-*
  * Don't ship any symlinks in /etc/systemd/system.
    Those should be created dynamically via "systemctl enable".

  [ Martin Pitt ]
  * root-unittests autopkgtest: Skip test-udev.
    It has its own autopkgtest and needs some special preparation. At some
    point that should be merged into root-unittests, but let's quickfix this
    to unbreak upstream CI.

 -- Michael Biebl <biebl@debian.org>  Fri, 03 Mar 2017 19:49:44 +0100

systemd (233-2) experimental; urgency=medium

  * test: skip instead of fail if crypto kmods are not available.
    The Debian buildds have module loading disabled, thus AF_ALG sockets are
    not available during build. Skip the tests that cover those (khash and
    id128) instead of failing them in this case.
    https://github.com/systemd/systemd/issues/5524

 -- Martin Pitt <mpitt@debian.org>  Fri, 03 Mar 2017 11:51:25 +0100

systemd (233-1) experimental; urgency=medium

  [ Martin Pitt ]
  * New upstream release 233:
    - udev: Remove /run/udev/control on stop to avoid sendsigs to kill
      udevd. (Closes: #791944)
    - nspawn: Handle container directory symlinks. (Closes: #805785)
    - Fix mount units to not become "active" when NFS mounts time out.
      (Closes: #835810)
    - hwdb: Rework path/priority comparison when loading files from /etc/
      vs. /lib. (Closes: #845442)
    - machinectl: Fix "list" command when failing to determine OS version.
      (Closes: #849316)
    - Support tilegx architecture. (Closes: #856306)
    - systemd-sleep(8): Point out inhibitor interface as better alternative
      for suspend integration. (Closes: #758279)
    - journalctl: Improve error message wording when specifying boot
      offset with ephemeral journal. (Closes: #839291)
  * Install new systemd-umount and /usr/lib/environment.d/
  * Use "make install-tests" for shipped unit tests
  * Switch back to gold linker on mips*
    Bug #851736 got fixed now.
  * debian/rules: Drop obsolete SETCAP path

  [ Michael Biebl ]
  * Drop upstart jobs for udev
  * Drop /sbin/udevadm compat symlink from udev-udeb and initramfs
  * Drop Breaks and Replaces from pre-jessie

 -- Martin Pitt <mpitt@debian.org>  Thu, 02 Mar 2017 17:10:09 +0100

systemd (232-19) unstable; urgency=medium

  [ Martin Pitt ]
  * debian/README.source: Update patch and changelog handling to current
    reality.
  * root-unittests autopkgtest: Blacklist test-journal-importer.
    This got added in a recent PR, but running this requires using "make
    install-tests" which hasn't landed yet.
  * fsckd: Fix format specifiers on 32 bit architectures.
  * resolved: Fix NSEC proofs for missing TLDs (Closes: #855479)
  * boot-and-services autopkgtest: Skip CgroupsTest on unified hierarchy.
  * boot-smoke autopkgtest: Run in containers, too.
  * logind autopkgtest: Adjust to work in containers.

  [ Dimitri John Ledkov ]
  * Fix resolved failing to follow CNAMES for DNS stub replies (LP: #1647031)
  * Fix emitting change signals with a sessions property in logind
    (LP: #1661568)

  [ Michael Biebl ]
  * If an automount unit is masked, don't react to activation anymore.
    Otherwise we'll hit an assert sooner or later. (Closes: #856035)

  [ Felipe Sateler ]
  * resolved: add the new KSK to the built-in resolved trust anchor.
    The old root key will be discarded in early 2018, so get this into
    stretch.
  * Backport some zsh completion fixes from upstream (Closes: #847203)

 -- Martin Pitt <mpitt@debian.org>  Thu, 02 Mar 2017 09:21:12 +0100

systemd (232-18) unstable; urgency=medium

  * udev autopkgtest: Adjust to script-based test /sys creation.
    PR #5250 changes from the static sys.tar.xz to creating the test /sys
    directory with a script. Get along with both cases until 233 gets
    released and packaged.
  * systemd-resolved.service.d/resolvconf.conf: Don't fail if resolvconf is
    not installed. ReadWritePaths= fails by default if the referenced
    directory does not exist. This happens if resolvconf is not installed, so
    use '-' to ignore the absence. (Closes: #854814)
  * Fix two more seccomp issues.
  * Permit seeing process list of units whose unit files are missing.
  * Fix systemctl --user enable/disable without $XDG_RUNTIME_DIR being set.
    (Closes: #855050)

 -- Martin Pitt <mpitt@debian.org>  Mon, 13 Feb 2017 17:36:12 +0100

systemd (232-17) unstable; urgency=medium

  * Add libcap2-bin build dependency for tests. This will make
    test_exec_capabilityboundingset() actually run. (Closes: #854394)
  * Add iproute2 build dependency for tests. This will make
    test_exec_privatenetwork() actually run; it skips if "ip" is not present.
    (Closes: #854396)
  * autopkgtest: Run all upstream unit tests as root.
    Ship all upstream unit tests in libsystemd-dev, and run them all as root
    in autopkgtest. (Closes: #854392) This also fixes the FTBFS on non-seccomp
    architectures.
  * systemd-resolved.service.d/resolvconf.conf: Allow writing to
    /run/resolvconf. Upstream PR #5283 will introduce permission restrictions
    for systemd-resolved.service, including the lockdown to writing
    /run/systemd/. This will then cause the resolvconf call in our drop-in to
    fail as that needs to write to /run/resolvconf/. Add this to
    ReadWritePaths=. (This is a no-op with the current unrestricted unit).

 -- Martin Pitt <mpitt@debian.org>  Fri, 10 Feb 2017 11:52:46 +0100

systemd (232-16) unstable; urgency=medium

  [ Martin Pitt ]
  * Add autopkgtest for test-seccomp
  * udev: Fix by-id symlinks for devices whose IDs contain whitespace
    (Closes: #851164, LP: #1647485)
  * Add lintian overrides for binary-or-shlib-defines-rpath on shipped test
    programs. This is apparently a new lintian warning on which uploads get
    rejected.  These are only test programs, not in $PATH, and they need to
    link against systemd's internal library.

  [ Michael Biebl ]
  * Fix seccomp filtering. (Closes: #852811)
  * Do not crash on daemon-reexec when /run is full (Closes: #850074)

 -- Martin Pitt <mpitt@debian.org>  Thu, 09 Feb 2017 16:22:43 +0100

systemd (232-15) unstable; urgency=medium

  * Add missing Build-Depends on tzdata.
    It is required to successfully run the test suite. (Closes: #852883)
  * Bump systemd Breaks to ensure it is upgraded in lockstep with udev.
    The sandboxing features used by systemd-udevd.service require systemd
    (>= 232-11). (Closes: #853078)
  * Bump priority of libpam-systemd to standard.
    This reflects the changes that have been made in the archive a while
    ago. See #803184

 -- Michael Biebl <biebl@debian.org>  Wed, 01 Feb 2017 22:45:35 +0100

systemd (232-14) unstable; urgency=medium

  * Deal with NULL pointers more gracefully in unit_free() (Closes: #852202)
  * Fix issues in journald during startup

 -- Michael Biebl <biebl@debian.org>  Mon, 23 Jan 2017 14:52:46 +0100

systemd (232-13) unstable; urgency=medium

  * Re-add versioned Conflicts/Replaces against upstart.
    In Debian the upstart package was never split into upstart and
    upstart-sysv, so we need to keep that for switching from upstart to
    systemd-sysv. (Closes: #852156)
  * Update Vcs-* according to the latest recommendation
  * Update Homepage and the URLs in debian/copyright to use https

 -- Michael Biebl <biebl@debian.org>  Sun, 22 Jan 2017 08:19:28 +0100

systemd (232-12) unstable; urgency=medium

  * Fix build if seccomp support is disabled
  * Enable seccomp support on ppc64

 -- Michael Biebl <biebl@debian.org>  Wed, 18 Jan 2017 19:43:51 +0100

systemd (232-11) unstable; urgency=medium

  [ Martin Pitt ]
  * Fix RestrictAddressFamilies=
    Backport upstream fix for setting up seccomp filters to fix
    RestrictAddressFamilies= on non-amd64 architectures. Drop the hack from
    debian/rules to remove this property from unit files.
    See #843160
  * Use local machine-id for running tests during package build.
    Since "init" and thus "systemd" are not part of debootstrap any more,
    some buildd chroots don't have an /etc/machine-id any more. Port the old
    Add-env-variable-for-machine-ID-path.patch to the current code, use a
    local machine-id again, and always make test suite failures fatal.
    (Closes: #851445)

  [ Michael Biebl ]
  * gpt-auto-generator: support LUKS encrypted root partitions
    (Closes: #851475)
  * Switch to bfd linker on mips*
    The gold linker is currently producing broken libraries on mips*
    resulting in segfaults for users of libsystemd. Switch to bfd until
    binutils has been fixed. (Closes: #851412)
  * Revert "core: turn on specifier expansion for more unit file settings"
    The expansion of the % character broke the fstab-generator and
    specifying the tmpfs size as percentage of physical RAM resulted in the
    size being set to 4k. (Closes: #851492)
  * Drop obsolete Conflicts, Breaks and Replaces
  * Require systemd-shim version which supports v232.
    See #844785

  [ Ondřej Nový ]
  * Redirect try-restart in init-functions hook (Closes: #851688)

 -- Michael Biebl <biebl@debian.org>  Wed, 18 Jan 2017 12:38:54 +0100

systemd (232-10) unstable; urgency=medium

  * Add NULL sentinel to strjoin.
    We haven't cherry-picked upstream commit 605405c6c which introduced a
    strjoin macro that adds the NULL sentinel automatically so we need to do
    it manually. (Closes: #851210)

 -- Michael Biebl <biebl@debian.org>  Fri, 13 Jan 2017 05:08:55 +0100

systemd (232-9) unstable; urgency=medium

  * Use --disable-wheel-group configure switch.
    Instead of mangling the tmpfiles via sed to remove the wheel group, use
    the configure switch which was added upstream in v230.
    See https://github.com/systemd/systemd/issues/2492
  * Update debian/copyright.
    Bob Jenkins released the lookup3.[ch] files as public domain which means
    there is no copyright holder.
  * Drop fallback for older reportbug versions when attaching files
  * debian/extra/init-functions.d/40-systemd: Stop checking for init env var.
    This env variable is no longer set when systemd executes a service so
    it's pointless to check for it.
  * debian/extra/init-functions.d/40-systemd: Stop setting
    _SYSTEMCTL_SKIP_REDIRECT=true.
    It seems we don't actually need it to detect recursive loops (PPID is
    sufficient) and by exporting it we leak _SYSTEMCTL_SKIP_REDIRECT into
    the runtime environment of the service. (Closes: #802018)
  * debian/extra/init-functions.d/40-systemd: Rename _SYSTEMCTL_SKIP_REDIRECT.
    Rename _SYSTEMCTL_SKIP_REDIRECT to SYSTEMCTL_SKIP_REDIRECT to be more
    consistent with other environment variables which are used internally by
    systemd, like SYSTEMCTL_SKIP_SYSV.
  * Various specifier resolution fixes.
    Turn on specifier expansion for more unit file settings.
    See https://github.com/systemd/systemd/pull/4835 (Closes: #781730)

 -- Michael Biebl <biebl@debian.org>  Thu, 12 Jan 2017 16:59:22 +0100

systemd (232-8) unstable; urgency=medium

  [ Martin Pitt ]
  * Drop systemd dependency from libnss-myhostname again.
    This NSS module is completely independent from systemd, unlike the other
    three.
  * Install 71-seat.rules into the initrd.
    This helps plymouth to detect applicable devices. (Closes: #756109)
  * networkd: Fix crash when setting routes.
  * resolved: Drop removal of resolvconf entry on stop.
    This leads to timeouts on shutdown via the resolvconf hooks and does not
    actually help much -- /etc/resolv.conf would then just be empty instead of
    having a nonexisting 127.0.0.53 nameserver, so manually stopping resolved
    in a running system is broken either way. (LP: #1648068)
  * Keep RestrictAddressFamilies on amd64.
    This option and libseccomp currently work on amd64 at least, so let's make
    sure it does not break there as well, and benefit from the additional
    protection at least on this architecture.
  * Explicitly set D-Bus policy dir.
    This is about to change upstream in
    https://github.com/systemd/systemd/pull/4892, but as explained in commit
    2edb1e16fb12f4 we need to keep the policies in /etc/ until stretch+1.

  [ Michael Biebl ]
  * doc: Clarify NoNewPrivileges in systemd.exec(5). (Closes: #756604)
  * core: Rework logic to determine when we decide to add automatic deps for
    mounts.  This adds a concept of "extrinsic" mounts. If mounts are
    extrinsic we consider them managed by something else and do not add
    automatic ordering against umount.target, local-fs.target,
    remote-fs.target. (Closes: #818978)
  * rules: Add persistent links for nbd devices. (Closes: #837999)

 -- Michael Biebl <biebl@debian.org>  Sat, 17 Dec 2016 01:54:18 +0100

systemd (232-7) unstable; urgency=medium

  [ Michael Biebl ]
  * Mark liblz4-tool build dependency as <!nocheck>
  * udev: Try mount -n -o move first
    initramfs-tools is not actually using util-linux mount (yet), so making
    mount -n --move the first alternative would trigger an error message if
    users have built their initramfs without busybox support.

  [ Alexander Kurtz ]
  * debian/extra/kernel-install.d/85-initrd.install: Remove an unnecessary
    variable. (Closes: #845977)

  [ Martin Pitt ]
  * Drop systemd-networkd's "After=dbus.service" ordering, so that it can
    start during early boot (for cloud-init.service). It will auto-connect to
    D-Bus once it becomes available later, and transient (from DHCP) hostname
    and timezone setting do not currently work anyway. (LP: #1636912)
  * Run hwdb/parse_hwdb.py during package build.
  * Package libnss-systemd
  * Make libnss-* depend on the same systemd package version.

 -- Martin Pitt <mpitt@debian.org>  Wed, 30 Nov 2016 14:38:36 +0100

systemd (232-6) unstable; urgency=medium

  * Add policykit-1 test dependency for networkd-test.py.
  * debian/rules: Don't destroy unit symlinks with sed -i.
    Commit 21711e74 introduced a "sed -i" to remove RestrictAddressFamilies=
    from units. This also caused unit symlinks to get turned into real files,
    causing D-Bus activated services like timedated to fail ("two units with
    the same D-Bus name").
  * Fall back to "mount -o move" in udev initramfs script
    klibc's mount does not understand --move, so for the time being we need to
    support both variants. (Closes: #845161)
  * debian/README.Debian: Document how to generate a shutdown log.
    Thanks 積丹尼 Dan Jacobson. (Closes: #826297)

 -- Martin Pitt <mpitt@debian.org>  Mon, 21 Nov 2016 10:39:57 +0100

systemd (232-5) unstable; urgency=medium

  * Add missing liblz4-tool build dependency.
    Fixes test-compress failure during package build.
  * systemd: Ship /var/lib.
    This will soon contain a polkit pkla file.

 -- Martin Pitt <mpitt@debian.org>  Sun, 20 Nov 2016 12:22:52 +0100

systemd (232-4) unstable; urgency=medium

  [ Martin Pitt ]
  * debian/tests/unit-config: Query pkg-config for system unit dir.
    This fixes confusion on merged-/usr systems where both /usr/lib/systemd and
    /lib/systemd exist. It's actually useful to verify that systemd.pc says the
    truth.
  * debian/tests/upstream: Fix clobbering of merged-/usr symlinks
  * debian/tests/systemd-fsckd: Create /etc/default/grub.d if necessary
  * debian/rules: Drop check for linking to libs in /usr.
    This was just an approximation, as booting without an initrd could still be
    broken by library updates (e. g. #828991). With merged /usr now being the
    default this is now completely moot.
  * Move kernel-install initrd script to a later prefix.
    60- does not leave much room for scripts that want to run before initrd
    building (which is usually one of the latest things to do), so bump to 85.
    Thanks to Sjoerd Simons for the suggestion.
  * Disable 99-default.link instead of the udev rule for disabling persistent
    interface names.
    Disabling 80-net-setup-link.rules will also cause ID_NET_DRIVER to not be
    set any more, which breaks 80-container-ve.network and matching on driver
    name in general. So disable the actual default link policy instead. Still
    keep testing for 80-net-setup-link.rules in the upgrade fix and
    73-usb-net-by-mac.rules to keep the desired behaviour on systems which
    already disabled ifnames via that udev rule.
    See https://lists.freedesktop.org/archives/systemd-devel/2016-November/037805.html
  * debian/tests/boot-and-services: Always run seccomp test
    seccomp is now available on all architectures on which Debian and Ubuntu
    run tests, so stop making this test silently skip if seccomp is disabled.
  * Bump libseccomp build dependency as per configure.ac.
  * Replace "Drop RestrictAddressFamilies=" patch with sed call.
    With that it will also apply to upstream builds/CI, and it is structurally
    simpler.
  * Rebuild against libseccomp with fixed shlibs. (Closes: #844497)

  [ Michael Biebl ]
  * fstab-generator: add x-systemd.mount-timeout option. (Closes: #843989)
  * build-sys: do not install ctrl-alt-del.target symlink twice.
    (Closes: #844039)
  * Enable lz4 support.
    While the compression rate is not as good as XZ, it is much faster, so a
    better default for the journal and especially systemd-coredump.
    (Closes: #832010)

  [ Felipe Sateler ]
  * Enable machines.target by default. (Closes: #806787)

  [ Evgeny Vereshchagin ]
  * debian/tests/upstream: Print all journal files.
    We don't print all journal files. This is misleading a bit:
    https://github.com/systemd/systemd/pull/4331#issuecomment-252830790
    https://github.com/systemd/systemd/pull/4395#discussion_r87948836

  [ Luca Boccassi ]
  * Use mount --move in initramfs-tools udev script.
    Due to recent changes in busybox and initramfs-tools the mount
    utility is no longer the one from busybox but from util-linux.
    The latter does not support mount -o move.
    The former supports both -o move and --move, so use it instead to be
    compatible with both.
    See this discussion for more details:
    https://bugs.debian.org/823856 (Closes: #844775)

 -- Michael Biebl <biebl@debian.org>  Sun, 20 Nov 2016 03:34:58 +0100

systemd (232-3) unstable; urgency=medium

  [ Felipe Sateler ]
  * Make systemd-delta less confused on merged-usr systems. (Closes: #843070)
  * Fix wrong paths for /bin/mount when compiled on merged-usr system.
    Then the build system finds /usr/bin/mount which won't exist on a
    split-/usr system. Set the paths explicitly in debian/rules and drop
    Use-different-default-paths-for-various-binaries.patch. (Closes: #843433)

  [ Martin Pitt ]
  * debian/tests/logind: Split out "pid in logind session" test
  * debian/tests/logind: Adjust "in logind session" test for unified cgroup
    hierarchy
  * debian/tests/boot-and-services: Check common properties of CLI programs.
    Verify that CLI programs have a sane behaviour and exit code when being
    called with --help, --version, or an invalid option.
  * nspawn: Fix exit code for --help and --version (Closes: #843544)
  * core: Revert using the unified hierarchy for the systemd cgroup.
    Too many things don't get along with it yet, like docker, LXC, or runc.
    (Closes: #843509)

 -- Martin Pitt <mpitt@debian.org>  Wed, 09 Nov 2016 09:34:45 +0100

systemd (232-2) unstable; urgency=medium

  * Drop RestrictAddressFamilies from service files.
    RestrictAddressFamilies= is broken on 32bit architectures and causes
    various services to fail with a timeout, including
    systemd-udevd.service.
    While this might actually be a libseccomp issue, remove this option for
    now until a proper solution is found. (Closes: #843160)

 -- Michael Biebl <biebl@debian.org>  Sat, 05 Nov 2016 22:43:27 +0100

systemd (232-1) unstable; urgency=medium

  [ Martin Pitt ]
  * New upstream release 232:
    - Fix "systemctl start" when ReadWriteDirectories is a symlink
      (Closes: ##792187)
    - Fix "journalctl --setup-keys" output (Closes: #839097)
    - Run run sysctl service if /proc/sys/net is writable, for containers
      (Closes: #840529)
    - resolved: Add d.f.ip6.arpa to the DNSSEC default negative trust anchors
      (Closes: #834453)
  * debian/tests/logind: Copy the current on-disk unit instead of the
    on-memory one.
  * Build sd-boot on arm64. gnu-efi is available on arm64 now.
    (Closes: #842617)
  * Link test-seccomp against seccomp libs to fix FTBFS
  * debian/rules: Remove nss-systemd (until we package it)
  * Install new systemd-mount

  [ Michael Biebl ]
  * Install new journal-upload.conf man pages in systemd-journal-remote

 -- Martin Pitt <mpitt@debian.org>  Fri, 04 Nov 2016 07:18:10 +0200

systemd (231-10) unstable; urgency=medium

  [ Martin Pitt ]
  * systemctl: Add --wait option to wait until started units terminate again.
  * nss-resolve: return NOTFOUND instead of UNAVAIL on resolution errors.
    This makes it possible to configure a fallback to "dns" without breaking
    DNSSEC, with "resolve [!UNAVAIL=return] dns".
  * libnss-resolve.postinst: Skip dns fallback if resolve is present.
    Only fall back to "dns" if nss-resolve is not installed (for the
    architecture of the calling program). Once it is, we never want to fall
    back to "dns" as that breaks enforcing DNSSEC verification and also
    pointlessly retries NXDOMAIN failures. (LP: #1624071)
  * unit: sent change signal before removing the unit if necessary
    (LP: #1632964)
  * networkd: Fix assertion crash on adding VTI with IPv6 addresses
    (LP: #1633274)
  * debian/tests/upstream: Stop specifying initrd, it is autodetected now.
  * debian/tests/upstream: Add gcc/libc-dev/make test dependencies,
    so that the tests can build helper binaries.

  [ Felipe Sateler ]
  * Explicitly disable installing the upstream-provided PAM configuration.
  * Register interest in the status of dracut and initramfs-tools in reportbug
    template

  [ Michael Biebl ]
  * Stop creating systemd-update-utmp-runlevel.service symlinks manually

 -- Martin Pitt <mpitt@debian.org>  Wed, 26 Oct 2016 13:24:37 +0200

systemd (231-9) unstable; urgency=medium

  * pid1: process zero-length notification messages again.
    Just remove the assertion, the "n" value was not used anyway. This fixes
    a local DoS due to unprocessed/unclosed fds which got introduced by the
    previous fix. (Closes: #839171) (LP: #1628687)
  * pid1: Robustify manager_dispatch_notify_fd()
  * test/networkd-test.py: Add missing writeConfig() helper function.

 -- Martin Pitt <mpitt@debian.org>  Thu, 29 Sep 2016 23:39:24 +0200

systemd (231-8) unstable; urgency=medium

  [ Martin Pitt ]
  * Replace remaining systemctl --failed with --state=failed
    "--failed" is deprecated in favor of --state.
  * debian/shlibs.local.in: More precisely define version of internal shared
    lib.
  * debian/tests/upstream: Drop blacklisting
    These tests now work fine without qemu.
  * debian/tests/storage: Avoid rmmod scsi_debug (LP: #1626737)
  * upstream build system: Install libudev, libsystemd, and nss modules to
    ${rootlibdir}. Drop downstream workaround from debian/rules.
  * Ubuntu: Disable resolved's DNSSEC for the final 16.10 release.
    Resolved's DNSSEC support is still not mature enough, and upstream
    recommends to disable it in stable distro releases still.
  * Fix abort/DoS on zero-length notify message triggers (LP: #1628687)
  * resolved: don't query domain-limited DNS servers for other domains
    (LP: #1588230)

  [ Antonio Ospite ]
  * Update systemd-user pam config to require pam_limits.so.
    (Closes: #838191)

 -- Martin Pitt <mpitt@debian.org>  Thu, 29 Sep 2016 13:40:21 +0200

systemd (231-7) unstable; urgency=medium

  [ Michael Biebl ]
  * fsckd: Do not exit on idle timeout if there are still clients connected
    (Closes: #788050, LP: #1547844)

  [ Martin Pitt ]
  * 73-usb-net-by-mac.rules: Split kernel command line import line.
    Reportedly this makes the rule actually work on some platforms. Thanks Alp
    Toker! (LP: #1593379)
  * debian/tests/boot-smoke: Only run 5 iterations
  * systemd.postinst: Drop obsolete setcap call for systemd-detect-virt.
    Drop corresponding libcap2-bin dependency.
  * debian/tests/systemd-fsckd: Robustify check for "unit was running"
    (LP: #1624406)
  * debian/extra/set-cpufreq: Use powersave with intel_pstate.
    This is what we did on xenial, and apparently powersave is still actually
    better than performance. Thanks to Doug Smythies for the measurements!
    (LP: #1579278)
  * Ubuntu: Move ondemand.service from static to runtime enablement.
    This makes it easier to keep performance, by disabling ondemand.service.
    Side issue in LP: #1579278
  * Revert "networkd: remove route if carrier is lost"
    This causes networkd to drop addresses from unmanaged interfaces in some
    cases. (Closes: #837759)
  * debian/tests/storage: Avoid stderr output of stopping systemd-cryptsetup@.service
  * libnss-*.prerm: Remove possible [key=value] options from NSS modules as well.
    (LP: #1625584)

 -- Martin Pitt <mpitt@debian.org>  Tue, 20 Sep 2016 15:03:06 +0200

systemd (231-6) unstable; urgency=medium

  [ Martin Pitt ]
  * Add alternative iptables-dev build dependencies
    libiptc-dev is very new and not yet present in stable Debian/Ubuntu releases.
    Add it as a fallback build dependency for backports and upstream tests.
  * Detect if seccomp is enabled but seccomp filtering is disabled
    (Closes: #832713)
  * resolved: recognize DNS names with more than one trailing dot as invalid
    (LP: #1600000)
  * debian/tests/smoke: Store udev db dump artifact on failure
  * networkd: limit the number of routes to the kernel limit
  * systemctl: consider service running only when it is in active or reloading state
  * networkd: remove route if carrier is lost
  * Add Ref()/Unref() bus calls for units

  [ Felipe Sateler ]
  * git-cherry-pick: always recreate the patch-queue branch.

  [ Dimitri John Ledkov ]
  * Use idiomatic variables from dpkg include.

 -- Martin Pitt <mpitt@debian.org>  Sun, 11 Sep 2016 15:00:55 +0200

systemd (231-5) unstable; urgency=medium

  [ Iain Lane ]
  * Let graphical-session-pre.target be manually started (LP: #1615341)

  [ Felipe Sateler ]
  * Add basic version of git-cherry-pick
  * Replace Revert-units-add-a-basic-SystemCallFilter-3471.patch with upstream
    patch
  * sysv-generator: better error reporting. (Closes: #830257)

  [ Martin Pitt ]
  * 73-usb-net-by-mac.rules: Test for disabling 80-net-setup-link.rules more
    efficiently. Stop calling readlink at all and just test if
    /etc/udev/rules.d/80-net-setup-link.rules exists -- a common way to
    disable an udev rule is to just "touch" it in /etc/udev/rule.d/ (i. e.
    empty file), and if the rule is customized we cannot really predict anyway
    if the user wants MAC-based USB net names or not. (LP: #1615021)
  * Ship kernel-install (Closes: #744301)
  * Add debian/extra/kernel-install.d/60-initrd.install.
    This kernel-install drop-in copies the initrd of the selected kernel to
    the EFI partition.
  * bootctl: Automatically detect ESP partition.
    This makes bootctl work with Debian's /boot/efi/ mountpoint without having
    to explicitly specify --path.
    Patches cherry-picked from upstream master.
  * systemd.NEWS: Point out that alternatively rcS scripts can be moved to
    rc[2-5]. Thanks to Petter Reinholdtsen for the suggestion!

  [ Michael Biebl ]
  * Enable iptables support (Closes: #787480)
  * Revert "logind: really handle *KeyIgnoreInhibited options in logind.conf"
    The special 'key handling' inhibitors should always work regardless of
    any *IgnoreInhibited settings – otherwise they're nearly useless.
    Update man pages to clarify that *KeyIgnoreInhibited only apply to a
    subset of locks (Closes: #834148)

 -- Martin Pitt <mpitt@debian.org>  Fri, 26 Aug 2016 10:58:07 +0200

systemd (231-4) unstable; urgency=medium

  * Revert "pid1: reconnect to the console before being re-executed"
    This unbreaks consoles after "daemon-reexec". (Closes: #834367)

 -- Martin Pitt <mpitt@debian.org>  Thu, 18 Aug 2016 07:03:13 +0200

systemd (231-3) unstable; urgency=medium

  * resolved resolvconf integration: Run resolvconf without privilege
    restrictions. On some architectures (at least ppc64el), running resolvconf
    does not work with MemoryDenyWriteExecute=yes. (LP: #1609740)
  * Revert unit usage of MemoryDenyWriteExecute=yes. This is implemented
    through seccomp as well. (Closes: #832713)

 -- Martin Pitt <mpitt@debian.org>  Mon, 15 Aug 2016 09:58:09 +0200

systemd (231-2) unstable; urgency=medium

  [ Martin Pitt ]
  * debian/rules: Fix UPSTREAM_VERSION for upstream master builds
  * Limit "link against /usr" check to some critical binaries only and add
    generators
  * debian/rules: Put back cleanup of *.busname (Closes: #833487)
  * debian/tests/localed-x11-keymap: Robustify cleanup
  * debian/tests/localed-x11-keymap: Check that localed works without
    /etc/default/keyboard. This reproduces #833849.
  * Revert "units: add a basic SystemCallFilter (#3471)"
    This causes fatal failures on kernels that don't have seccomp enabled.
    This can be reactivated once
    https://github.com/systemd/systemd/issues/3882 is fixed.
    (Closes: #832713, #832893)

  [ Simon McVittie ]
  * localed: tolerate absence of /etc/default/keyboard.
    The debian-specific patch to read Debian config files was not tolerating
    the absence of /etc/default/keyboard. This causes systemd-localed to
    fail to start on systems where that file isn't populated (like embedded
    systems without keyboards). (Closes: #833849)

 -- Martin Pitt <mpitt@debian.org>  Sun, 14 Aug 2016 10:54:57 +0200

systemd (231-1) unstable; urgency=low

  [ Martin Pitt ]
  * New upstream release 231:
    - Fix "Failed to create directory /str/sys/fs/selinux: Read-only file
      system" warning. (Closes: #830693)
  * systemd.postinst: Remove systemd-networkd-resolvconf-update.path removal
    leftover. (Closes: #830778)
  * Drop support for rcS.d SysV init scripts.
    These are prone to cause dependency loops, and almost all packages with
    rcS scripts now ship a native systemd service.
  * networkd: Handle router advertisements in userspace again.
    Drop Revert-Revert-networkd-ndisc-revert-to-letting-the-k.patch.
    Bug #814566/#815586 got fixed in 230, and #815884 and #815884 and #815793
    are unreproducible and need more reporter feedback.
  * debian/gbp.conf: Enable dch options "full" and "multimaint-merge"
  * systemd-sysv: Add Conflicts: systemd-shim.
    To avoid shim trying to claim the D-Bus interfaces.
  * Add graphical-session.target user unit.
  * Add graphical-session-pre.target user unit
  * Add debian/extra/units-ubuntu/user@.service.d/timeout.conf.
    This avoids long hangs during shutdown if user services fail/hang due to
    X.org going away too early. This is mostly a workaround, so only install
    for Ubuntu for now.
  * Dynamically add upstream version to debian/shlibs.local
  * Set Debian/Ubuntu downstream support URL in journal catalogs
    (Closes: #769187)

  [ Michael Biebl ]
  * Restrict Conflicts: openrc to << 0.20.4-2.1.
    Newer versions of openrc no longer ship conflicting implementations of
    update-rc.d/invoke-rc.d.
  * Add Depends: dbus to systemd-container.
    This is required for systemd-machined and systemd-nspawn to work
    properly. (Closes: #830575)
  * Drop insserv.conf generator.
    We no longer parse /etc/insserv.conf and /etc/insserv.conf.d/* and
    augment services with that dependency information via runtime drop-in
    files. Services which want to provide certain system facilities need to
    pull in the corresponding targets themselves. Either directly in the
    native service unit or by shipping a drop-in snippet for SysV init
    scripts. (Closes: #825858)
  * getty-static.service: Only start if we have a working VC subsystem.
    Use ConditionPathExists=/dev/tty0, the same check as in getty@.service,
    to determine whether we have a functional VC subsystem and we should
    start any gettys. (Closes: #824779)
  * Stop mentioning snapshot and restore in the package description.
    Support for the .snapshot unit type has been removed upstream.
  * Drop sigpwr-container-shutdown.service.
    This is no longer necessary as lxc-stop has been fixed to use SIGRTMIN+3
    to shut down systemd based LXC containers.
    https://github.com/lxc/lxc/pull/1086
    https://www.freedesktop.org/wiki/Software/systemd/ContainerInterface/

  [ Felipe Sateler ]
  * Add versioned breaks for packages shipping rcS init scripts

 -- Martin Pitt <mpitt@debian.org>  Tue, 26 Jul 2016 12:17:14 +0200

systemd (230-7) unstable; urgency=medium

  * Tell dh_shlibdeps to look in the systemd package for libraries. Otherwise
    dpkg-shlibdeps fails to find libsystemd-shared as we no longer create a
    shlibs file for it.
  * Add Build-Depends-Package to libudev1.symbols and libsystemd0.symbols.
    This ensures proper dependencies when a package has a Build-Depends on a
    higher version of libudev-dev or libsystemd-dev then what it gets from the
    used symbols.

 -- Michael Biebl <biebl@debian.org>  Fri, 08 Jul 2016 13:04:33 +0200

systemd (230-6) unstable; urgency=medium

  [ Martin Pitt ]
  * debian/tests/boot-smoke: Stop running in containers again, too unreliable
    on Ubuntu s390x right now.

  [ Michael Biebl ]
  * Bump Build-Depends on debhelper to (>= 9.20160114), required for
    --dbgsym-migration support.
  * Install test-udev binary into $libdir/udev/ not $libdir. Only libraries
    should be installed directly into $libdir.
  * Exclude libsystemd-shared from dh_makeshlibs.

  [ Felipe Sateler ]
  * Do not install libsystemd-shared.so symlink
  * {machine,system}ctl: always pass &changes and &n_changes (Closes: #830144)

  [ Michael Prokop ]
  * debian/tests/logind: Ensure correct version of logind is running.

 -- Michael Biebl <biebl@debian.org>  Thu, 07 Jul 2016 15:22:16 +0200

systemd (230-5) unstable; urgency=medium

  [ Martin Pitt ]
  * Sync test/networkd-test.py with current upstream master, and remove our
    debian/tests/networkd copy. Directly run test/networkd-test.py in
    autopkgtest.
  * debian/extra/rules/73-usb-net-by-mac.rules: Disable when
    /etc/udev/rules.d/80-net-setup-link.rules is a symlink to /dev/null, to be
    consistent with the documented way to disable ifnames. (Closes: #824491,
    LP: #1593379)
  * debian/rules: Ignore libcap-ng.so in the "does anything link against /usr"
    check, to work around libaudit1 recently gaining a new dependency against
    that library (#828991). We have no influence on that ourselves. This fixes
    the FTBFS in the meantime.

  [ Felipe Sateler ]
  * Convert common code into a private shared library. This saves about 9 MB
    of installed size in the systemd package, and some more in systemd-*.

 -- Martin Pitt <mpitt@debian.org>  Fri, 01 Jul 2016 09:15:12 +0200

systemd (230-4) unstable; urgency=medium

  [ Martin Pitt ]
  * tmp.mount: Add nosuid and nodev mount options. This restores compatibility
    with the original SysV int RAMTMP defaults. (Closes: #826377)
  * debian/tests/upstream: Some tests fail on platforms without QEMU at the
    moment due to upstream PR#3587; blacklist these for now if QEMU is not
    available.
  * debian/rules: Don't run the "anything links against /usr" check for
    upstream tests, as those run on Ubuntu 16.04 LTS which does not yet have
    libidn moved to /lib.
  * debian/tests/upstream: Clean up old journals before running a test, to
    avoid printing a wrong one on failure.
  * debian/tests/upstream: Do not run the QEMU tests on i386. Nested QEMU on
    i386 causes testbed hangs on Ubuntu's cloud infrastructure, which is the
    only place where these actually run.
  * resolved: Fix SERVFAIL handling and introduce a new "Cache=" option to
    disable local caching.
  * resolved: Support IPv6 zone indices in resolv.conf. (LP: #1587489)
  * resolved: Update resolv.conf when calling SetLinkDNS().
  * debian/tests/storage: Sync and settle udev after luksFormat, to reduce the
    chance of seeing some half-written signatures.
  * debian/tests/networkd: Stop skipping the two DHCP6 tests, this regression
    seems to have been fixed now.
  * resolved: respond to local resolver requests on 127.0.0.53:53. This
    provides compatibility with clients that don't use NSS but do DNS queries
    directly, such as Chrome.
  * resolved: Don't add route-only domains to /etc/resolv.conf.
  * systemd-resolve: Add --flush-caches and --status commands.
  * Add debian/extra/units/systemd-resolved.service.d/resolvconf.conf to tell
    resolvconf about resolved's builtin DNS server on 127.0.0.53. With that,
    DNS servers picked up via networkd are respected when using resolvconf,
    and software like Chrome that does not do NSS (libnss-resolve) still gets
    proper DNS resolution. Drop the brittle and ugly
    systemd-networkd-resolvconf-update.{path,service} hack instead.
  * debian/tests/boot-smoke: Run in containers as well.

  [ Laurent Bigonville ]
  * Build with IDN support. (Closes: #814528)

 -- Martin Pitt <mpitt@debian.org>  Wed, 29 Jun 2016 15:23:32 +0200

systemd (230-3) unstable; urgency=medium

  [ Martin Pitt ]
  * debian/tests/boot-and-services: Adjust test_tmp_mount() for fixed
    systemctl exit code for "unit not found" in upstream commit ca473d57.
  * debian/tests/boot-and-services, test_no_failed(): Show journal of failed
    units.
  * debian/extra/init-functions.d/40-systemd: Adjust to changed systemctl
    show behaviour in 231: now this fails for nonexisting units instead of
    succeeding with "not-found". Make the code compatible to both for now.
  * Fix networkd integration with resolvconf for domain-limited DNS servers,
    so that these don't appear as global nameservers in resolv.conf. Thanks
    Andy Whitcroft for the initial fix! Add corresponding test case to
    debian/tests/networkd. (LP: #1587762)
  * resolved: Fix comments in resolve.conf for search domain overflows.
    (LP: #1588229)
  * On Ubuntu, provide an "ondemand.service" that replaces
    /etc/init.d/ondemand. The latter does not exist any more when
    "initscripts" falls out of the default installation. (LP: #1584124) This
    now does not do a fixed one-minute wait but uses "Type=idle" instead. This
    also becomes a no-op when the CPU supports "intel_pstate" (≤ 5 years old),
    as on these the ondemand/powersave schedulers are actually detrimental.
    (LP: #1579278)
  * debian/systemd-container.install: Drop *.busname installation, they are
    going away upstream.
  * debian/extra/init-functions.d/40-systemd: Do not call systemctl
    daemon-reload if the script is called as user (like reportbug does). Also
    make sure that daemon-reload will not invoke polkit.
  * Install test-udeb from .libs, to avoid installing the automake shell
    wrapper.
  * Fix transaction restarting in resolved to avoid async processing of
    free'd transactions.
    (Closes: #817210, LP: #1587727, #1587740, #1587762, #1587740)
  * Add "upstream" autopkgtest that runs the test/TEST* upstream integration
    tests in QEMU and nspawn.
  * Build systemd-sysusers binary, for using in rkt. Do not ship the
    corresponding unit and sysusers.d/ files yet, as these need some
    Debianization and an autopkgtest. (Closes: #823322)
  * debian/tests/systemd-fsckd: Adjust was_running() to also work for version
    230.

  [ Michael Biebl ]
  * Add "systemctl daemon-reload" to lsb init-functions hook if the LoadState
    of a service is "not-found". This will run systemd-sysv-generator, so SysV
    init scripts that aren't installed by the package manager should be picked
    up automatically. (Closes: #825913)
  * automount: handle expire_tokens when the mount unit changes its state.
    (Closes: #826512)
  * debian/systemd.preinst: Correctly determine whether a service is enabled.
    Testing for the return code alone is not sufficient as we need to
    differentiate between "generated" and "enabled" services.
    (Closes: #825981)

  [ Felipe Sateler ]
  * Drop configure option --disable-compat-libs. It no longer exists.
  * Add policykit-1 to Suggests. It is used to allow unprivileged users to
    execute certain commands. (Closes: #827756)

 -- Martin Pitt <mpitt@debian.org>  Tue, 21 Jun 2016 23:51:07 +0200

systemd (230-2) unstable; urgency=medium

  [ Martin Pitt ]
  * Don't add a Breaks: against usb-modeswitch when building on Ubuntu; there
    it does not use hotplug.functions and is a lower version.
  * boot-and-services autopkgtest: Add missing xserver-xorg and
    lightdm-greeter test dependencies, so that lightdm can start.
    (See LP #1581106)
  * Re-disable logind's KillUserProcesses option by default. (Closes: #825394)

  [ Michael Biebl ]
  * Drop --disable-silent-rules from debian/rules. This is now handled by dh
    directly depending on whether the DH_QUIET environment variable is set.

 -- Martin Pitt <mpitt@debian.org>  Tue, 31 May 2016 12:02:14 +0200

systemd (230-1) unstable; urgency=medium

  [ Martin Pitt ]
  * New upstream release 230.
    - Fix rare assertion failure in hashmaps. (Closes: #816612)
    - Fix leaking scope units. (Closes: #805477)
    - Fix wrong socket ownership after daemon-reload. (LP: #1577001)
    - udev: Fix touch screen detection. (LP: #1530384)
  * Drop cmdline-upstart-boot autopkgtest. It was still needed up to Ubuntu
    16.04 LTS, but upstart-sysv is not supported any more in Debian and Ubuntu
    now.
  * udev: Drop hotplug.functions, now that the last remaining user of this got
    fixed. Add appropriate versioned Breaks:.
  * debian/extra/rules/70-debian-uaccess.rules: Add some more FIDO u2f devices
    from different vendors. Thanks Atoyama Tokanawa.
  * Remove "bootchart" autopkgtest, this upstream version does not ship
    bootchart any more. It will be packaged separately.

  [ Michael Biebl ]
  * Drop obsolete --disable-bootchart configure switch from udeb build.
  * Remove obsolete /etc/systemd/bootchart.conf conffile on upgrades.

 -- Martin Pitt <mpitt@debian.org>  Mon, 23 May 2016 09:42:51 +0200

systemd (229-6) unstable; urgency=medium

  * systemd-container: Prefer renamed "btrfs-progs" package name over
    "btrfs-tools". (Closes: #822629)
  * systemd-container: Recommend libnss-mymachines. (Closes: #822615)
  * Drop systemd-dbg, in favor of debhelpers' automatic -dbgsym packages.
  * Drop Add-targets-for-compatibility-with-Debian-insserv-sy.patch; we don't
    need $x-display-manager any more as most/all DMs ship native services, and
    $mail-transport-agent is not widely used (not even by our default MTA
    exim4).
  * Unify our two patches for Debian specific configuration files.
  * Drop udev-re-enable-mount-propagation-for-udevd.patch, i. e. run udevd in
    its own slave mount name space again. laptop-mode-tools 1.68 fixed the
    original bug (#762018), thus add a Breaks: to earlier versions.
  * Ship fbdev-blacklist.conf in /lib/modprobe.d/ instead of /etc/modprobe.d/;
    remove the conffile on upgrades.
  * Replace util-Add-hidden-suffixes-for-ucf.patch with patch that got
    committed upstream.
  * Replace Stop-syslog.socket-when-entering-emergency-mode.patch with patch
    that got committed upstream.
  * debian/udev.README.Debian: Adjust documentation of MAC based naming for
    USB network cards to the udev rule, where this was moved to in 229-5.
  * debian/extra/init-functions.d/40-systemd: Invoke status command with
    --no-pager, to avoid blocking scripts that call an init.d script with
    "status" with an unexpected pager process. (Closes: #765175, LP: #1576409)
  * Add debian/extra/rules/70-debian-uaccess.rules: Make FIDO U2F dongles
    accessible to the user session. This avoids having to install libu2f-host0
    (which isn't discoverable at all) to make those devices work.
    (LP: #1387908)
  * libnss-resolve: Enable systemd-resolved.service on package installation,
    as this package makes little sense without resolved.
  * Add a DHCP exit hook for pushing received NTP servers into timesyncd.
    (LP: #1578663)
  * debian/udev.postinst: Fix migration check from the old persistent-net
    generator to not apply to chroots. (Closes: #813141)
  * Revert "enable TasksMax= for all services by default, and set it to 512".
    Introducing a default limit on number of threads broke a lot of software
    which regularly needs more, such as MySQL and RabbitMQ, or services that
    spawn off an indefinite number of subtasks that are not in a scope, like
    LXC or cron. 512 is way too much for most "simple" services, and it's way
    too little for the ones mentioned above. Effective (and much stricter)
    limits should instead be put into units individually.
    (Closes: #823530, LP: #1578080)
  * Split out udev rule to name USB network interfaces by MAC address into
    73-usb-net-by-mac.rules, so that it's easier to disable. (Closes: #824025)
  * 73-usb-net-by-mac.rules: Disable when net.ifnames=0 is specified on the
    kernel command line, to be consistent with disabling the *.link files.
  * 73-special-net-names.rule: Name the IBM integrated management module
    virtual USB network card "ibmimm". Thanks Marco d'Itri!

 -- Martin Pitt <mpitt@debian.org>  Thu, 12 May 2016 09:40:19 +0200

systemd (229-5) unstable; urgency=medium

  * debian/tests/unit-config: Call "daemon-reload" to clean up generated units
    in between tests.
  * debian/tests/unit-config: Check that enable/disable commands are
    idempotent.
  * debian/tests/unit-config: Detect if system units are in /usr/, so that the
    test works on systems with merged /usr.
  * debian/tests/unit-config: Use systemd-sysv-install instead of update-rc.d
    directly, so that the test works under Fedora too.
  * debian/tests/unit-config: Check disabling of a "systemctl link"ed unit,
    and check "systemctl enable" on a unit with full path which is not in the
    standard directories.
  * Rename debian/extra/rules/73-idrac.rules to 73-special-net-names.rules, as
    it is going to get rules for other devices. Also install it into the
    initramfs.
  * debian/extra/rules/73-special-net-names.rules: Add DEVPATH number based
    naming schema for ibmveth devices. (LP: #1561096)
  * Don't set SYSTEMD_READY=0 on DM_UDEV_DISABLE_OTHER_RULES_FLAG=1 devmapper
    devices with "change" events, as this causes spurious unmounting with
    multipath devices. (LP: #1565969)
  * Fix bogus "No [Install] section" warning when enabling a unit with full
    path. (LP: #1563590)
  * debian/tests/cmdline-upstart-boot: In test_rsyslog(), check for messages
    from dbus instead of NetworkManager. NM 1.2 does not seem to log to syslog
    by default any more.
  * Bump Standards-Version to 3.9.8 (no changes necessary).
  * debian/tests/boot-smoke: Add some extra debugging if there are pending
    jobs after 10s, to figure out why lightdm is sometimes "restarting".
    (for LP #1571673)
  * debian/tests/boot-smoke: Configure dummy X.org driver (like in the
    boot-and-services test), to avoid lightdm randomly fail. (LP: #1571673)
  * Move Debian specific patches into debian/patches/debian (which translates
    to "Gbp-Pq: Topic debian" with pq). This keeps upstream vs. Debian
    patches separated without the comments in debian/patches/series (which
    always get removed by "pq export").
  * Don't ship an empty /etc/X11/xinit/xinitrc.d/ directory, this isn't
    supported in Debian. (Closes: #822198)
  * udev: Mark nbd as inactive until connected. (Closes: #812485)
  * On shutdown, unmount /tmp before disabling swap. (Closes: #788303)
  * debian/systemd-coredump.postinst: Do daemon-reload before starting
    systemd-coredump, as the unit file may have changed on upgrades.
    (Closes: #820325)
  * Set MAC based name for USB network interfaces only for universally
    administered (i. e. stable) MACs, not for locally administered (i. e.
    randomly generated) ones. Drop /lib/systemd/network/90-mac-for-usb.link
    (as link files don't currently support globs for MACAddress=) and replace
    with an udev rule in /lib/udev/rules.d/73-special-net-names.rules.
    (Closes: #812575, LP: #1574483)

 -- Martin Pitt <mpitt@debian.org>  Mon, 25 Apr 2016 11:08:11 +0200

systemd (229-4) unstable; urgency=medium

  * Fix assertion crash when processing a (broken) device without a sysfs
    path. (Closes: #819290, LP: #1560695)
  * Fix crash when shutdown is issued from a non-tty. (LP: #1553040)
  * networkd: Stay running while any non-loopback interface is up.
    (Closes: #819414)
  * Fix reading uint32 D-Bus properties on big-endian.
  * Fix crash if an udev device has many tags or devlinks. (LP: #1564976)
  * systemctl, loginctl, etc.: Don't start polkit agent when running as root.
    (LP: #1565617)
  * keymap: Add Add HP ZBook (LP: #1535219) and HP ProBook 440 G3.
  * systemd.resource-control.5: Fix links to cgroup documentation on
    kernel.org. (Closes: #819970)
  * Install test-udev into libudev-dev, so that we have it available for
    autopkgtests.
  * Add "udev" autopkgtest for running the upstream test/udev-test.pl.

 -- Martin Pitt <mpitt@debian.org>  Thu, 07 Apr 2016 08:11:10 +0200

systemd (229-3) unstable; urgency=medium

  [ Martin Pitt ]
  * debian/tests/timedated: Add tests for "timedatectl set-local-rtc".
  * Be more tolerant in parsing /etc/adjtime.
  * debian/systemd.postinst: Don't fail package installation if systemctl
    daemon-reload trigger fails. This does not fix the root cause of the
    reload failures, but at least causes fewer packages to be in a broken
    state after upgrade, so that a reboot or apt-get -f install have a much
    higher chance in succeeding. (For bugs like LP #1502097 or LP #1447654)
  * debian/tests/networkd: Skip test_hogplug_dhcp_ip6 when running against
    upstream as well.
  * debian/tests/boot-and-services: Wait for units to stop with a "systemctl
    is-active" loop instead of static sleeps.
  * debian/tests/networkd: Skip DHCPv6 tests for downstream packages too. This
    is an actual regression in networkd-229, to be investigated. But this
    shouldn't hold up reverse dependencies.
  * Fix assertion in add_random(). (LP: #1554861)
  * debian/tests/boot-and-services: Don't assert on "Stopped Container c1"
    message in NspawnTests.test_service(), this is sometimes not present. Just
    check that the unit did not fail.
  * Add "adduser" dependency to systemd-coredump, to quiesce lintian.
  * Bump Standards-Version to 3.9.7 (no changes necessary).
  * Fix timespec parsing by correctly initializing microseconds.
    (Closes: #818698, LP: #1559038)
  * networkd: Add fallback if FIONREAD is not supported. (Closes: #818488)
  * Cherry-pick various fixes from upstream master.
    - Fixes logout when changing the current target. (Closes: #805442)

  [ Evgeny Vereshchagin ]
  * debian/tests/boot-and-services: Search systemd-coredump's output by
    SYSLOG_IDENTIFIER.
  * Add missing "Recommends: btrfs-tools" to systemd-container.
  * Add systemd-coredump postinst/prerm to start/stop systemd-coredump.socket
    without a reboot. (Closes: #816767)

  [ Felipe Sateler ]
  * Set the paths of loadkeys and setfont via configure arguments, not a patch

 -- Martin Pitt <mpitt@debian.org>  Mon, 21 Mar 2016 14:11:44 +0100

systemd (229-2) unstable; urgency=medium

  * time-util: map ALARM clockids to non-ALARM clockids in now(), to work on
    architectures which don't support CLOCK_BOOTTIME_ALARM. Fixes FTBFS on
    many architectures.
  * debian/systemd.postinst: Add missing newline to /etc/adjtime migration.
    (See #699554)
  * debian/systemd.postinst: Only try to enable tmp.mount if we actually
    copied it to /etc. Don't try to enable a generated unit. (LP: #1545707)
  * debian/tests/boot-and-services: Increase timeouts of test_bash_crash from
    5 to 10 seconds, and sync the journal after every iteration.
  * debian/extra/checkout-upstream: Try again after one minute if git checkout
    fails, to avoid failures from transient network errors.
  * debian/tests/systemd-fsckd: Use grub.d/50-cloudimg-settings.cfg as a
    template for generating our custom one instead of 90-autopkgtest.cfg. The
    latter does not exist on non-x86 architectures and is not relevant for
    this test.
  * debian/tests/boot-and-services: Skip journal test for test_bash_crash when
    running against upstream, as this currently fails most of the time. To be
    investigated.
  * debian/tests/networkd: Skip test_coldplug_dhcp_ip6 when running against
    upstream, as this is brittle there. To be investigated.
  * debian/tests/bootchart: Skip test if bootchart is not available or
    testing in upstream mode. bootchart got removed from master and will be
    moved to a separate repository.
  * debian/tests/boot-and-services: Show verbose journal output on failure in
    nspawn test, and sync journal before.
  * Move systemd-coredump socket and service into systemd-coredump binary
    package.
  * Revert changing the default core dump ulimit and core_pattern. This
    completely breaks core dumps without systemd-coredump. It's also
    contradicting core(8). (Closes: #815020)
  * Fix addresses for type "sit" tunnels. (Closes: #816132)
  * networkd: Go back to letting the kernel handle IPv6 router advertisements,
    as networkd's own currently has too many regressions. Thanks to Stefan
    Lippers-Hollmann for investigating this! (Closes: #814566,
    #814667, #815586, #815884, #815793)

 -- Martin Pitt <mpitt@debian.org>  Sun, 28 Feb 2016 22:16:12 +0100

systemd (229-1) unstable; urgency=medium

  * New upstream release 229.
    - Fix systemctl behaviour in chroots. (Closes: #802780)
    - Fix SELinux context of /run/user/$UID. (Closes: #775651)
    - Add option to optionally turn of color output. (Closes: #783692)
    - Don't git-ignore src/journal-remote/browse.html. (Closes: #805514)
    - Do not warn about Wants depencencies on masked units. (LP: #1543282)
  * debian/systemd.install: Ship the new systemd-resolve.
  * libsystemd0.symbols: Add new symbols from this release.
  * systemd-coredump.postinst: Create systemd-coredump system user.
  * debian/tests/systemd-fsckd: Tame overly strict test for failed plymouth
    unit, which is a race condition with plymouthd auto-stopping.
    (LP: #1543144)
  * Drop timedated-don-t-rely-on-usr-being-mounted-in-the-ini.patch.
    initramfs-tools has mounted /usr since Jessie, and tzdata now creates
    /etc/localtime as a symlink too (see #803144).
  * Use-different-default-paths-for-various-binaries.patch: Drop path changes
    for setcap (which is already a build dep and not used at all) and sulogin
    (which is now in util-linux).
  * Remove obsolete udev maintainer script checks:
    - Drop check for kernel >= 2.6.32, which released in 2009.
    - Drop restarting of some daemons due to the devtmpfs migration, which
      happened before the above kernel even.
    - Drop support for forcing upgrades on kernels known not to work via
      /etc/udev/kernel-upgrade. Don't pretend that this would help, as users
      could end up with a non-bootable system. Always fail early in preinst
      when it's still possible to install a working kernel.
    - Drop postinst test for "running in containers" -- it's actually possible
      to run udev in containers if you mount /sys r/w and you know what you
      are doing. Also, the init.d script and systemd service do that check
      again.
    - Keep the kernel feature and chroot checks, as these are still useful.
      Simplify check_kernel_features() by eliminating some variables.
    - Drop debconf templates. Two of them are obsolete, and having
      CONFIG_SYSFS_DEPRECATED is now so implausible that this doesn't warrant
      the overhead and translator efforts.
  * Drop debian/tests/ifupdown-hotplug. The units moved into ifupdown, so the
    test should go there too (see #814312).
  * debian/tests/control: Reorder tests and add a comment which ones should
    not be run for an upstream build.
  * debian/tests/control: Rearrange tests and avoid removing test dependencies
    to minimize testbed resets.
  * Add debian/extra/checkout-upstream: Script to replace the current
     source with a checkout of an upstream pull request, branch, or commit,
     and remove debian/patches/. Call from debian/rules if $TEST_UPSTREAM is
     set. This will be used for upstream CI.
  * Enable seccomp support on powerpc, ppc64el, and s390x.

 -- Martin Pitt <mpitt@debian.org>  Thu, 11 Feb 2016 21:02:39 +0100

systemd (228-6) unstable; urgency=medium

  * Make-run-lock-tmpfs-an-API-fs.patch: Drop /run/lock from
    tmpfiles.d/legacy.conf to avoid the latter clobbering the permissions of
    /run/lock. Fixes fallout from cleanup in -5 that resulted /run/lock to
    have 0755 permissions instead of 1777. (LP: #1541775)

 -- Martin Pitt <mpitt@debian.org>  Thu, 04 Feb 2016 11:46:54 +0100

systemd (228-5) unstable; urgency=medium

  [ Martin Pitt ]
  * Drop systemd-vconsole-setup.service: It has never been installed/used in
    Debian and is not necessary for Ubuntu any more.
  * Drop halt-local.service. This has never been documented/used in Debian.
    (LP: #1532553)
  * debian/extra/initramfs-tools/scripts/init-bottom/udev: Prefer "nuke"
    again, it comes from klibc-utils. But fall back to "rm" if it does not
    exist.
  * systemd-timesyncd.service.d/disable-with-time-daemon.conf: Also don't run
    if /usr/sbin/VBoxService exists, as virtualbox-guest-utils already
    provides time synchronization with the host. (Closes: #812522)
  * Drop Michael Stapelberg from Uploaders:, he stopped maintenance long ago.
    Thanks Michael for your great work in the past!
  * Replace "sysv-rc" dependency with Conflicts: openrc, file-rc. The
    rationale from #739679 still applies, but with the moving of
    {invoke,update}-rc.d to init-system-helpers we don't actually need
    anything from sysv-rc any more other than the assumption that SysV init
    scripts are enabled in /etc/rc?.d/ for the SysV generator to work (and
    file-rc and openrc don't do that).
  * debian/tests/timedated: Verify /etc/localtime symlink. Skip verifying the
    /etc/timezone file (which is Debian specific) if $TEST_UPSTREAM is set.
  * debian/tests/localed-locale: Check /etc/locale.conf if $TEST_UPSTREAM is
    set.
  * debian/tests/localed-x11-keymap: Test /etc/X11/xorg.conf.d/00-keyboard.conf
    if $TEST_UPSTREAM is set.
  * debian/tests/boot-and-services: Check for reaching graphical.target
    instead of default.target, as the latter is a session systemd state only.
  * debian/tests/boot-and-services: Skip tests which are known to fail/not
    applicable with testing upstream builds.
  * Drop Fix-up-tmpfiles.d-permissions-properly.patch:
    - /run/lock is already created differently by
      Make-run-lock-tmpfs-an-API-fs.patch, and contradicts to that.
    - /run/lock/lockdev/ isn't being used anywhere and got dropped
      upstream; backport the patch (tmpfiles-drop-run-lock-lockdev.patch).
    - Move dropping of "group:wheel" (which has never existed in Debian) into
      debian/rules, to also catch occurrences in other parts of the file which
      the static patch would overlook.
  * Shorten persistent identifier for CCW network interfaces (on s390x only).
    (LP: #1526808)
  * debian/rules: If $TEST_UPSTREAM is set (when building/testing upstream
    master instead of distro packages), don't fail on non-installed new files
    or new library symbols.
  * Add systemd-sysv conflict to upstart-sysv, and version the upstart
    conflict. This works with both Debian's and Ubuntu's upstart packages.

  [ Michael Biebl ]
  * Drop support for the /etc/udev/disabled flag file. This was a workaround
    for udev failing to install with debootstrap because it didn't use
    invoke-rc.d and therefor was not compliant with policy-rc.d. See #520742
    for further details. This is no longer the case, so supporting that file
    only leads to confusion about its purpose.
  * Retrigger cleanup of org.freedesktop.machine1.conf and
    hwclock-save.service now that dpkg has been fixed to correctly pass the
    old version to postinst on upgrade. (Closes: #802545)
  * Only ship *.link files as part of the udev package. The *.network files
    are solely used by systemd-networkd and should therefor be shipped by the
    systemd package. (Closes: #808237)
  * Cherry-pick a few fixes from upstream:
    - Fix unaligned access in initialize_srand(). (Closes: #812928)
    - Don't run kmod-static-nodes.service if module list is empty. This
      requires kmod v23. (Closes: #810367)
    - Fix typo in systemctl(1). (Closes: #807462)
    - Fix systemd-nspawn --link-journal=host to not fail if the directory
      already exists. (Closes: #808222)
    - Fix a typo in logind-dbus.c. The polkit action is named
      org.freedesktop.login1.power-off, not org.freedesktop.login1.poweroff.
    - Don't log an EIO error in gpt-auto-generator if blkid finds something
      which is not a partition table. (Closes: #765586)
    - Apply ACLs to /var/log/journal and also set them explicitly for
      system.journal.
  * Only skip the filesystem check for /usr if the /run/initramfs/fsck-usr
    flag file exists. Otherwise we break booting with dracut which uses
    systemd inside the initramfs. (Closes: #810748)
  * Update the instructions in README.Debian for creating /var/log/journal.
    They are now in line with the documentation in the systemd-journald(8) man
    page and ensure that ACLs and group permissions are properly set.
    (Closes: #800947, #805617)
  * Drop "systemctl daemon-reload" from lsb init-functions hook. This is no
    longer necessary as invoke-rc.d and init-system-helpers take care of this
    nowadays.

 -- Martin Pitt <mpitt@debian.org>  Wed, 03 Feb 2016 10:09:46 +0100

systemd (228-4) unstable; urgency=medium

  * debian/udev.README.Debian: Add alternative way of disabling ifnames.
    (Closes: #809339)
  * Put back /lib/udev/hotplug.functions, until the three remaining packages
    that use it stop doing so. (Closes: #810114)
  * debian/udev.README.Debian: Point out that any change to interface naming
    rules requires an initrd update.

 -- Martin Pitt <mpitt@debian.org>  Mon, 11 Jan 2016 07:12:40 +0100

systemd (228-3) unstable; urgency=medium

  [ Martin Pitt ]
  * debian/rules: Remove temporary debug output from test failures again. All
    Debian buildd kernels are recent enough now, but add a check for kernels
    older than 3.13 and ignore test failures for those.
  * debian/tests/networkd: Factor out dnsmasq specific test "router" setup, so
    that we can test against other implementations.
  * debian/tests/networkd: Add router setup using an (isolated) networkd
    process for configuring the veths and DHCP server.
  * debian/tests/networkd: On failure, only show journal for current test.
  * systemd-networkd-resolvconf-update.service: Wait for getting a name
    server, not just for getting online.
  * debian/tests/boot-and-services: Wait until bash crash stack trace is in
    the journal before asserting on it. Also relax RE to work on non-x86
    architectures.
  * debian/tests/networkd: If /etc/resolv.conf already has three nameservers,
    accept that too (as then the additional test one can't be added any more).
  * Fix FTBFS on x32. Thanks Helmut Grohne! (Closes: #805910)
  * debian/tests/networkd: For IPv6 tests, also wait for IPv4 address to
    arrive; s-n-wait-online already exits after getting an IPv6 address, but
    we verify both.
  * debian/tests/boot-and-services: Don't check for "Requesting system
    poweroff" log message in nspawn test, current upstream master does not
    write that any more. Instead check for "Stopped Container c1".
  * Add "storage" autopkgtest. Initially this covers some basic use cases with
    LUKS cryptsetup devices.
  * Add acl build dependency (for <!nocheck>). Current upstream master now
    needs it for some test cases.
  * debian/extra/initramfs-tools/scripts/init-bottom/udev: Use "rm -rf"
    instead of "nuke". The latter does not exist any more in current
    initramfs-tools.
  * Ignore test failures during "make check" if /etc/machine-id is missing
    (like in ancient local schroots). (Closes: #807884)
  * debian/extra/rules/80-debian-compat.rules: Remember which device got the
    "cdrw", "dvd", or "dvdrw" symlink to avoid changing links on device
    events. (Closes: #774080). Drop the rule for the "cdrom" symlink as that
    is already created in 60-cdrom_id.rules.
  * Eliminate "hotplug.functions" udev helper and put the logging functions
    directly into net.agent. This simplifies the migration of the latter to
    ifupdown.
  * Adjust manpages to keep /usr/lib/systemd/{user*,boot,ntp-units.d,modules*}
    paths, only keep /lib/systemd/{system*,network}. (Closes: #808997)
  * debian/udev.README.Debian: Fix typo and slight wording improvement.
    (Closes: #809513)
  * Drop net.agent, 80-networking.rules, and ifup@.service. These moved to
    ifupdown 0.8.5 now. Add Breaks: to earlier versions.

  [ Michael Biebl ]
  * Bump Build-Depends on libdw-dev to (>= 0.158) as per configure.ac.
    (Closes: #805631)
  * Make sure all swap units are ordered before the swap target. This avoids
    that swap devices are being stopped prematurely during shutdown.
    (Closes: #805133)
  * Drop unneeded /etc/X11/xinit/xinitrc.d/50-systemd-user.sh from the package
    and clean up the conffile on upgrades. We have the dbus-user-session
    package in Debian to properly enable the D-Bus user-session mode which
    also takes care of updating the systemd --user environment.
    (Closes: #795761)
  * Stop testing for unknown arguments in udev maintainer scripts.
  * Drop networking.service.d/systemd.conf. The ifupdown package now ships a
    proper service file so this drop-in file is no longer necessary.

  [ Andreas Henriksson ]
  * Fix LSB init hook to not reload masked services. (Closes: #804882)

 -- Martin Pitt <mpitt@debian.org>  Sat, 02 Jan 2016 17:42:56 +0100

systemd (228-2) unstable; urgency=medium

  * Remove wrong endianness conversion in test-siphash24 to fix FTBFS on
    big-endian machines.
  * Bump libseccomp-dev build dependency to indicate required versions for
    backporting to jessie. (Closes: #805497)

 -- Martin Pitt <mpitt@debian.org>  Thu, 19 Nov 2015 11:37:45 +0100

systemd (228-1) unstable; urgency=medium

  [ Martin Pitt ]
  * New upstream release:
    - Fix journald killing by watchdog. (Closes: #805042)
    - Drop check for /etc/mtab. (Closes: #802025)
    - Follow unit file symlinks in /usr, but not /etc when looking for
      [Install] data, to avoid getting confused by Aliases. (Closes: #719695)
    - journalctl: introduce short options for --since and --until.
      (Closes: #801390)
    - journald: Never accept fds from file systems with mandatory locking.
      (LP: #1514141)
    - Put nspawn containers in correct slice. (LP: #1455828)
  * Cherry-pick some networkd fixes from trunk to fix regressions from 228.
  * debian/rules: Configure with --as-needed to avoid unnecessary binary
    dependencies.
  * systemd-networkd-resolvconf-update.service: Increase StartLimitBurst, as
    this might be legitimately called several times in quick succession. If
    that part of the "networkd" autopkgtest fails, show the journal log for
    that service for easier debugging.
  * debian/tests/boot-and-services: Add test case for systemd-coredump.
  * Add systemd-coredump postinst/prerm to enable/disable this without a
    reboot.
  * debian/tests/networkd: Check for systemd-networkd-wait-online in /usr as
    well, for usage in other distros.
  * debian/tests/logind: Skip suspend test if the kernel does not support
    suspend.
  * debian/tests/logind: Split tests into functions.
  * debian/tests/boot-and-services: Ignore failures of console-setup.service,
    to work around LP: #1516591.
  * debian/tests/control: Restrict boot-smoke test to isolation-machine, it
    does not currently work well in LXC.
  * debian/tests/networkd: Add new test cases for "DHCP=all, IPv4 only,
    disabling RA" (which should always be fast), "DHCP=all, IPv4 only" (which
    will require a longer timeout due to waiting 12s for a potential IPv6 RA
    reply), and "DHCP=ipv4" (with and without RA).
  * debian/tests/networkd: Fix UnicodeDecodeError under 'C' locale.
  * debian/tests/networkd: Show networkctl and journal output on failure.
  * debian/tests/networkd: Fix bytes vs. string TypeError in the IPv6 polling.
    (LP: #1516009)
  * debian/tests/networkd: Show contents of test .network file on failure.
  * debian/tests/networkd: Skip if networkd is already running (safer when
    running on real systems), and add copyright header.
  * Bump util-linux dependencies to >= 2.27.1 to ensure that the mount monitor
    ignores /etc/mtab.

  [ Felipe Sateler ]
  * Enable elfutils support for getting stack traces for systemd-coredump.
  * libnss-my{machines,hostname}.postrm: do not remove entries from
    nsswitch.conf if there are packages from other architectures remaining.

  [ Michael Biebl ]
  * Drop systemd-setup-dgram-qlen.service. This has been made obsolete by
    upstream commit 1985486 which bumps net.unix.max_dgram_qlen to 512 early
    during boot.
  * Various cleanups to the udev maintainer scripts:
    - Remove unused tempdir() function.
    - Properly stop udev daemon on remove.
    - Stop killing udev daemon on failed upgrades and drop the corresponding
      starts from preinst.
    - Stop masking systemd-udevd.service and udev.service during upgrades. We
      restart the udev daemon in postinst, so those masks seem unnecessary.

 -- Martin Pitt <mpitt@debian.org>  Wed, 18 Nov 2015 16:11:59 +0100

systemd (227-3) unstable; urgency=medium

  [ Martin Pitt ]
  * debian/tests/logind: Add tests for scheduled shutdown with and without
    wall message.
  * Import upstream fix for not unmounting system mounts (#801361) and drop
    our revert patch.
  * debian/tests/boot-smoke: Apply check for failed unmounts only to user
    systemd processes, i. e. not to pid 1.
  * Drop Fix-usr-remount-failure-for-split-usr.patch. Jessie has a new enough
    initramfs-tools already, and this was just an error message, not breaking
    the boot.
  * Drop debian-fixup.service in favor of using a tmpfiles.d clause, which is
    faster.
  * Drop Order-remote-fs.target-after-local-fs.target.patch. It's mostly
    academic and only applies to the already known-broken situation that rcS
    init.d scripts depend on $remote_fs.
  * Replace reversion of sd_pid_notify_with_fds() msg_controllen fix with
    proper upstream fix to never block on sending messages on NOTIFY_SOCKET
    socket.
  * Drop check for missing /etc/machine-id on "make check" failure; this isn't
    happening on current buildds any more.
  * Drop Disable-tests-which-fail-on-buildds.patch, to re-evaluate what still
    fails and needs fixing. On failure, show kernel version and /etc/hosts
    to be able to debug them better. The next upload will make the necessary
    adjustments to fix package builds again.

  [ Michael Biebl ]
  * Drop dependency on udev from the systemd package. We don't need udev
    within a container, so this allows us to trim down the footprint by not
    installing the udev package. As the udev package has Priority: important,
    it is still installed by default though.
  * Include the status of the udev package when filing a bug report against
    systemd, and vice versa.
  * Use filter instead of findstring, since findstring also matches
    substrings and we only want direct matches.
  * systemd.bug-script: Fix typo. (Closes: #804512)
  * Re-add bits which call SELinux in systemd-user pam service.
    (Closes: #804565)

  [ Felipe Sateler ]
  * Add libnss-resolve package. (Closes: #798905)
  * Add systemd-coredump package. This Conflicts/Replaces/Provides a new
    "core-dump-handler" virtual package. (Closes: #744964)

 -- Martin Pitt <mpitt@debian.org>  Wed, 11 Nov 2015 15:04:26 +0100

systemd (227-2) unstable; urgency=medium

  * Revert "sd_pid_notify_with_fds: fix computing msg_controllen", it causes
    connection errors from various services on boot. (Closes: #801354)
  * debian/tests/boot-smoke: Check for failed unmounts. This reproduces
    #801361 (but not in a minimal VM, just in a desktop one).
  * Revert "core: add a "Requires=" dependency between units and the
    slices they are located in". This causes user systemd instances to try and
    unmount system mounts (and succeed if you login as root).
    (Closes: #801361)

 -- Martin Pitt <mpitt@debian.org>  Fri, 09 Oct 2015 12:34:27 +0200

systemd (227-1) unstable; urgency=medium

  * New upstream release.
    - Bump watchdog timeout for shipped units to 3 min. (Closes: #776460)
    - gpt-auto-generator: Check fstab for /boot entries. (Closes: #797326)
    - Fix group of RuntimeDirectory dirs. (Closes: #798391)
    - Support %i (and other macros) in RuntimeDirectory. (Closes: #799324)
    - Bump util-linux/libmount-dev dependencies to >= 2.27.
  * debian/libsystemd0.symbols: Add new symbols for this release.
  * debian/extra/initramfs-tools/hooks/udev: Copy all
    /etc/udev/rules.d/*.rules rules which are not merely overriding the one in
    /lib/, not just 70-persistent-net.rules.  They might contain network names
    or other bits which are relevant for the initramfs. (Closes: #795494)
  * ifup@.service: Drop PartOf=network.target; we don't want to stop these
    units during shutdown. Stopping networking.service already shuts down the
    interfaces, but contains the safeguard for NFS or other network file
    systems. Isolating emergency.target still keeps working as before as well,
    as this also stops networking.service. (Closes: #761909, LP: #1492546)

 -- Martin Pitt <mpitt@debian.org>  Thu, 08 Oct 2015 11:34:35 +0200

systemd (226-4) unstable; urgency=medium

  * debian/tests/logind: Be more verbose on failures.
  * Revert networkd calling if-{up,post-down}.d/ scripts. About half of the
    existing hooks are not relevant or even actively detrimental when running
    with networkd. For the relevant ones, a lot of them should be fixed in the
    projects themselves (using IP_FREEBIND etc.). (Closes: #798625)
  * Add systemd-networkd-resolvconf-update.{path,service} units to send DNS
    server updates from networkd to resolvconf, if installed and enabled.
  * Don't restart logind on upgrades any more. This kills X.org (#798097)
    while logind doesn't save/restore its open fds (issue #1163), and also
    gets confused about being idle in between (LP: #1473800)

 -- Martin Pitt <mpitt@debian.org>  Fri, 02 Oct 2015 13:44:28 +0200

systemd (226-3) unstable; urgency=medium

  [ Martin Pitt ]
  * README.Debian: Fix "other" typo. Thanks Salvatore Bonaccorso.
    (Closes: #798737)

  [ Michael Biebl ]
  * Stop building the compat library packages and drop them for good.
  * Update debian/copyright.

 -- Michael Biebl <biebl@debian.org>  Sat, 19 Sep 2015 19:06:51 +0200

systemd (226-2) unstable; urgency=medium

  * debian/udev.init: Mount /dev file system with nosuid. (LP: #1450960)
  * udev.postinst: udev 226 introduced predictable interface names for virtio.
    Create /etc/systemd/network/50-virtio-kernel-names.link on upgrade to
    disable this, to avoid changing e. g. "eth0" to "ens3" in QEMU instances
    and similar environments. (Closes: #799034)

 -- Martin Pitt <mpitt@debian.org>  Tue, 15 Sep 2015 15:21:09 +0200

systemd (226-1) unstable; urgency=medium

  [ Martin Pitt ]
  * New upstream release:
    - Fix scheduled shutdown to not shut down immediately. (Closes: #797763)
    - Fix description of CPE_NAME in os-release(5). (Closes: #797768)
  * debian/libsystemd0.symbols: Add new symbols from this release.
  * Enable libseccomp support for mips64, mips64el, and x32. (Closes: #797403)
  * debian/tests/networkd: Add hotplug tests.
  * Make networkd call if-up.d/ scripts when it brings up interfaces, to
    become compatible with ifupdown and NetworkManager for packages shipping
    hooks. (LP: #1492129)
    - Add debian/extra/systemd-networkd-dispatcher.c: suid root wrapper for
      calling if-up.d/ or if-post-down.d/ hook scripts. Install it as
      root:systemd-networkd 4754 so that only networkd can run it.
    - Add networkd-call-systemd-networkd-dispatcher-when-links.patch: Call the
      above wrapper when links go up/down.
    - debian/tests/networkd: Verify that if-up.d/ and if-post-down.d/ scripts
      get run for a networkd managed interface.
    - Note that if-pre-up.d/ and if-down.d/ scripts are *not* being called, as
      they are often not applicable for networkd (if-pre-up.d) and unreliable
      (if-down.d).
  * Drop udev-finish. We needed this for the autogenerated CD and network
    interface names, but both are gone now.
  * Drop debian/udev.udev-fallback-graphics.upstart. The vesafb module has
    been compiled into the kernel in both Debian and Ubuntu for a fair while,
    this never had a systemd equivalent, and Debian never shipped the
    accompanying rules for determining $PRIMARY_DEVICE_FOR_DISPLAY.
  * debian/control: Remove some boilerplate from the long descriptions, to
    more easily get to the point what a specific package actually does.
  * debian/README.Debian: As systemd is the default init now, replace the
    documentation how to switch to systemd with how to switch back
    (temporarily or permanently) to SysV init. Also move that paragraph to the
    bottom as it's now less important.
  * debian/README.Debian: Add a hint why you may want to enable persistent
    journal, and suggest to uninstall system-log-daemon to avoid duplicate
    logging.
  * debian/README.Debian: Add documentation about networkd integration.
  * Rename 01-mac-for-usb.link to 90-mac-for-usb.link so that it becomes
    easier to override.
  * debian-fixup.service just has one purpose now (make /etc/mtab a symlink),
    so drop the debian/extra/debian-fixup shell script and put the ln command
    directly into debian-fixup.service. Update the description.
  * debian/tests/networkd: Check that /etc/resolv.conf gets the DHCP's
    nameserver in case it is a symlink (i. e. dynamically managed by
    systemd-resolved or resolvconf).
  * systemd-networkd-dispatcher: Also pass on the DNS server list to if-up.d/
    as $IF_DNS_NAMESERVERS, so that resolvconf or similar programs work as
    expected.
  * Drop debian/systemd-journal-remote.postrm: Removing system users is
    potentially dangerous (there might be a leftover process after purging).

  [ Michael Biebl ]
  * Drop libsystemd-login-dev. All reverse dependencies have been updated to
    use libsystemd-dev directly.
  * Update build instructions to use "gbp clone" instead of "gbp-clone" as all
    gbp-* commands have been removed from git-buildpackage.

 -- Martin Pitt <mpitt@debian.org>  Thu, 10 Sep 2015 16:53:53 +0200

systemd (225-1) unstable; urgency=medium

  [ Martin Pitt ]
  * New upstream release.
    - Fixes FTBFS on alpha. (Closes: #792551)
    - Fixes machined state tracking logic. (Closes: #788269)
  * Add better fix for "systemctl link/enable" breakage with full paths.
    (LP: #1480310)
  * debian/rules: Add missing $(dh_options) in overridden debhelper targets.

  [ Felipe Sateler ]
  * Move conffile from systemd to systemd-container package (Closes: #797048)

  [ Michael Biebl ]
  * Drop unnecessary Conflicts/Replaces from systemd-journal-remote.
    None of the files in this package were previously shipped by systemd.
  * Create system users for systemd-journal-{gateway,remote,upload} when
    installing the systemd-journal-remote package.
  * Explicitly turn off the features we don't want in a stage1 build.
    Otherwise ./configure might enable them automatically if the build
    dependencies are installed and "dh_install --fail-missing" will then fail
    due to uninstalled files.
  * Enable GnuTLS support as systemd-journal-remote makes sense mostly with
    encryption enabled.
  * Rely on build profiles to determine which packages should be skipped
    during build and no longer specify that manually.
  * Drop our patch which removes rc-local-generator.
    rc-local.service acts as an ordering barrier even if its condition is
    false, because conditions are evaluated when the service is about to be
    started, not when it is enqueued. We don't want this ordering barrier on
    systems that don't need/use /etc/rc.local.

 -- Michael Biebl <biebl@debian.org>  Sun, 30 Aug 2015 21:18:59 +0200

systemd (224-2) unstable; urgency=medium

  [ Martin Pitt ]
  * Skip systemd-fsckd autopkgtest if /run/initramfs/fsck-root exists, i. e.
    the initramfs already ran fsck.
  * Fix broken ACL in tmpfiles.d/systemd.conf. (Closes: #794645, LP: #1480552)
  * Add debian/tests/unit-config: Test "systemctl link"; reproduces LP#1480310.
  * Add a hack to unbreak "systemctl link". (LP: #1480310)
  * debian/extra/rules-ubuntu/40-hyperv-hotadd.rules: Also apply to Xen, and
    rename to 40-vm-hotadd.rules.
  * Fix networkd crash. (Closes: #796358)
  * debian/rules: Remove all files/empty dirs in systemd which are already
    shipped by systemd-* or udev, instead of an explicit list.
  * Bump "mount" dependency to >= 2.26, to ensure "swapon -o" availability.
    (Closes: #796389)
  * Install /lib/systemd/network/* into udev instead of systemd, as it's
    really udev which is evaluating these.
  * Split out "systemd-container" package with machined and nspawn and enable
    importd. Add new libbz2-dev, zlib1g-dev, and libcurl-dev build deps.
    (LP: #1448900)
  * Move transitional libgcrypt11-dev build dep to libgcrypt20-dev.
  * debian/rules: Limit check for libraries in /usr to systemd and udev
    packages, as other packages like systemd-containers can (and do) link to
    /usr.
  * Build-depend on dpkg-dev (>= 1.17.14) and bump debhelper version for build
    profiles support.
  * Drop "display-managers" autopkgtest, obsolete with dropped
    default-display-manager-generator.
  * boot-and-services autopkgtest: Add systemd-container test dependency for
    the nspawn tests.
  * Don't enable audit support when building with "stage1" profile, to avoid
    circular build dep.

  [ Helmut Grohne ]
  * Improve support for cross-building and bootstrapping.

  [ Michael Biebl ]
  * Drop default-display-manager-generator. All major desktops now use a
    display manager which support the new scheme and setup the
    /etc/systemd/system/display-manager.service symlink correctly.
  * Add new binary package "systemd-journal-remote" with tools for
    sending/receiving remote journal logs:
    systemd-journal-{remote,upload,gatewayd}. (Closes: #742802, LP: #1480952)

 -- Martin Pitt <mpitt@debian.org>  Tue, 25 Aug 2015 12:40:35 +0200

systemd (224-1) unstable; urgency=medium

  * New upstream release.
  * boot-and-services autopkgtest: Ignore thermald. Since 1.4.3-2 it starts by
    default, but fails in most virtual envs.

 -- Martin Pitt <mpitt@debian.org>  Sat, 01 Aug 2015 13:38:57 +0200

systemd (223-2) unstable; urgency=medium

  * Don't enable gnu-efi on ARM. It FTBFSes and cannot really be tested now as
    there is no available hardware.
  * debian/extra/initramfs-tools/hooks/udev: Don't fail if
    /etc/systemd/network/ does not exist. (Closes: #794050)

 -- Martin Pitt <mpitt@debian.org>  Thu, 30 Jul 2015 08:25:51 +0200

systemd (223-1) unstable; urgency=medium

  * New upstream release:
    - Fix systemd-bootchart crash. (Closes: #792403)
    - Trim list of files in /usr/share/doc/systemd/. (Closes: #791839)
    - Fix "Invalid argument" failure with some  journal files.
      (Closes: #792090)
    - tmpfiles: Don't recursively descend into journal directories in /var.
      (Closes: #791897)
    - Don't frequently wake up on disabled TimeoutIdleSec=, in particular in
      automount timers. (LP: #1470845)
    - tmpfiles: Don't delete lost+found/. (Closes: #788193)

  [ Michael Biebl ]
  * udev: Remove obsolete rm_conffile/mv_conffile functions from udev.preinst.
    The udev package is using dpkg-maintscripts-helper now to remove obsolete
    conffiles.
  * systemd: Remove obsolete conffile clean up from pre-wheezy.
  * udev-udeb: Remove scsi_wait_scan hack from the start-udev script as well.

  [ Martin Pitt ]
  * Enable GNU EFI support and add gnu-efi build dep. This enables/ships the
    systemd EFI boot loader. (Closes: #787720, LP: #1472283)
  * networkd autopkgtest: More robust/forceful killing of dnsmasq.
  * ifup@.service: Drop "oneshot" to run ifup in the background during boot.
    This avoids blocking network.target on boot with unavailable hotplug
    interfaces in /etc/network/interfaces. (Closes: #790669, LP: #1425376)
  * systemd.postinst: Avoid confusing error message about
    /run/systemd/was-enabled not existing on reconfiguring.
  * debian/extra/initramfs-tools/hooks/udev: Drop some redundant code.
  * Fix networkd-wait-online -i to properly wait for the given interfaces
    only.
  * Drop debian/extra/base-installer.d/05udev: We use net.ifnames by default
    now, thus we don't need to copy 70-persistent-*.rules any more.
  * debian/extra/start-udev: Run d-i's udevd with "notice" log level, just
    like we did in the initramfs in 219-10.
  * Fix size explosion of networkd (post-223 patch from trunk).

  [ Julian Wollrath ]
  * Copy all .link interface naming definitions to initramfs. (Closes: #793374)

  [ Felipe Sateler ]
  * nss-my*.postinst: configure at the end of the hosts line, not before
    files. (Closes: #789006)

 -- Martin Pitt <mpitt@debian.org>  Thu, 30 Jul 2015 00:02:26 +0200

systemd (222-2) unstable; urgency=medium

  [ Adam Conrad ]
  * debian/udev-udeb.install: Install new bits for net.ifnames (LP: #1473542)
  * debian/extra/initramfs-tools/hooks/udev: Do the same for initramfs-tools.

  [ Martin Pitt ]
  * emergency.service: Wait for plymouth to shut down. Fixes invisible
    emergency shell with plymouth running endlessly. (LP: #1471258)
  * Add "networkd" autopkgtest. Covers basic DHCP on IPv4 and IPv4+6 on a veth
    device.

  [ Michael Biebl ]
  * Bump package priorities of systemd and systemd-sysv to important to match
    what has been used in the Debian archive since Jessie.
  * Drop scsi_wait_scan hack from the udev initramfs-tools script. This Linux
    kernel module has been broken since 2.6.30 and as a result was removed in
    3.5. The Debian Jessie kernel no longer ships this module.
    (Closes: #752775)
  * Drop libsystemd-journald-dev and libsystemd-id128-dev. There are no
    reverse dependencies left and we want to avoid new packages picking up
    a build dependency on those obsolete transitional packages.

 -- Michael Biebl <biebl@debian.org>  Wed, 15 Jul 2015 23:51:15 +0200

systemd (222-1) unstable; urgency=medium

  [ Martin Pitt ]
  * New upstream release:
    - Fix reload killing BusName= units. (Closes: #746151)
    - sysv-generator: detect invalid names and escape them. (Closes: #677075)
    - Document removal of PIDFile on daemon shutdown. (Closes: #734006)
    - Drop Revert-rules-fix-tests-for-removable-state.patch, the auto-suspend
      rules now got dropped entirely.
  * Add Revert-VT-reuse-patches.patch: Revert a couple of logind VT reuse
    patches which alternately broke lightdm and gdm.
  * debian/libsystemd0.symbols: Add new symbols from this release.
  * Disable test-netlink during package build, fails on some buildds.
  * udev.postinst: Don't call addgroup with --quiet, so that if the "input"
    group already exists as a non-system group you get a sensible error
    message. Some broken tutorials forget the --system option.
    (Closes: #769948, LP: #1455956)
  * systemd.postinst: Drop the --quiet from the addgroup calls as well, same
    reason as above. (Closes: #762275)
  * udev: Drop doc dir symlinking. It has caused too much trouble and only
    marginally helps to avoid duplication. Such duplication should be dealt
    with at the distro, not package level.
  * debian/rules: Entirely ignore $LD_PRELOAD instead of just libfakeroot in
    the link check, to also avoid libeatmydata. (Closes: #790546)
  * boot-and-services, display-managers autopkgtests: Install and configure
    dummy X.org driver, so that these work in headless machines/VMs.
  * systemd-fsckd autopkgtest: Stop using/asserting on lightdm, just check
    that default.target is active. lightdm is prone to fail in test
    environments, and fiddling with it in two other autopkgtests is
    sufficient.
  * debian/watch: Adjust to new upstream release model of only providing the
    github tag tarballs.
  * Drop dsl-modem.agent. It hasn't been maintained/tested for many years, few
    if any people actually use this, and this doesn't belong into udev.

  [ Michael Biebl ]
  * Stop building the Python 3 bindings. They were split into a separate
    source package upstream and are now built from src:python-systemd. See
    http://lists.freedesktop.org/archives/systemd-devel/2015-July/033443.html
  * Remove obsolete --disable-chkconfig configure option.
  * Move the man pages for libnss-myhostname, libnss-mymachines and udev.conf
    from systemd into the correct package. Move the zsh completion file for
    udevadm into the udev package as well. Add Breaks/Replaces accordingly.
    (Closes: #790879)
  * Drop rules which remove pre-generated files before build. The upstream
    tarball no longer ships any pre-generated files so this is no longer
    necessary.
  * Fix cleanup rule for Python byte code files.

 -- Michael Biebl <biebl@debian.org>  Wed, 08 Jul 2015 18:56:07 +0200

systemd (221-1) unstable; urgency=medium

  * New upstream release 221:
    - Fix persistent storage links for Xen devices. (LP: #1467151)
    - Drop all backported patches and port the others to new upstream release.
    - debian/rules: Drop workarounds for broken 220 tarball, 221 is fine.

  [ Michael Biebl ]
  * initramfs hook: Stop installing 55-dm.rules, 64-md-raid.rules,
    60-persistent-storage-lvm.rules and 60-persistent-storage-dm.rules.
    The mdadm, lvm2 and dmsetup package provide their own udev hooks nowadays
    to make sure their udev rules files are installed into the initramfs.
    Having the copy rules at two places is confusing and makes debugging
    harder.
  * Make it possible to skip building udeb packages via
    DEB_BUILD_OPTIONS="noudeb". This allows quicker builds for local testing
    and is benefical for derivatives that don't use d-i.
  * Install API documentation for libudev and libsystemd in their respective
    packages. Both libraries use man pages now, so we need to be explicit
    about what is installed where.

  [ Martin Pitt ]
  * ifupdown-hotplug autopkgtest: Different cloud/desktop environments have
    different ways of including /etc/network/interfaces.d/, try to get along
    wit either and skip the test if interfaces.d/ does not get included at
    all.
  * Drop obsolete gtk-doc-tools build dependency, gtkdocize autoreconfig, and
    ./configure options.
  * libudev-dev.install: Drop gtk-doc files, not built by upstream any more
    and replaced with manpages.
  * libsystemd0.symbols: Add new symbols for this release.
  * debian/rules: Fix paths in manpages as we don't currently have a merged
    /usr in Debian but have most systemd things in /lib. This replaces the
    previous huge and maintenance-intense patch.
  * Drop Accept-mountall-specific-fstab-options.patch. Replaced with
    systemd.postinst migration code in Ubuntu.
  * Revert overly aggressive USB autosuspend udev rules change which broke
    various USB keyboards. (Closes: #789723)
  * Have rc-local.service output also go to the console. /etc/rc.local often
    contains status messages which users expect to see during boot.
    (LP: #1468102)
  * debian/rules: Install udev.NEWS into libudev1, to get along with Debian's
    udev -> libudev1 doc dir symlinking. (Closes: #790042)

 -- Martin Pitt <mpitt@debian.org>  Sun, 28 Jun 2015 12:05:36 +0200

systemd (220-7) unstable; urgency=medium

  [ Michael Biebl ]
  * Enable seccomp support on arm64 as well.
  * Replace the remainder of Fix-paths-in-man-pages.patch with an upstream
    provided patch.

  [ Martin Pitt ]
  * Switch to net.ifnames persistent network interfaces (on new
    installations/for new hardware), and deprecate the old
    75-persistent-net-generator.rules. See the ML discussion for details:
        https://lists.debian.org/debian-devel/2015/05/msg00170.html
        https://lists.debian.org/debian-devel/2015/06/msg00018.html
    - Drop Make-net.ifnames-opt-in-instead-of-opt-out.patch, to use
      net.ifnames by default.
    - Revert-udev-network-device-renaming-immediately-give.patch: Adjust
      patch comment.
    - Drop 75-persistent-net-generator.rules, write_net_rules helper and
      rule_generator.functions.
    - Adjust udev's README.Debian accordingly, and describe the migration.
      This needs to happen manually as there is no robust way of doing this
      automatically.
    - Add udev NEWS file for announcing this change and pointing to udev's
      README.
    - udev.postinst: Drop write_interfaces_rules().
    - udev.postinst: Disable net.ifnames on systems which did not support
      75-persistent-net-generator.rules (most importantly, virtualized guests)
      to avoid changing network interface names on upgrade.
    - LP: #1454254
  * fsckd-daemon-for-inter-fsckd-communication.patch: Add fsckd.c to
    POTFILES.in.
  * ifupdown-hotplug autopkgtest: Fix config name in interfaces.d/, it must
    not have a suffix in Debian. Also clean up the file after the test.
  * net.agent: When running under systemd, run everything in the foreground.
    This avoids killing the forked child in the middle of its operation under
    systemd when the parent exits.
  * Check during build that systemd and systemd-journald don't link against
    anything in /usr, to prevent bugs like #771652 and #788913 in the future.
  * Drop Skip-99-systemd.rules-when-not-running-systemd-as-in.patch. The rules
    mostly just attach tags systemd specific properties which are harmless
    under other init systems, and systemd-sysctl also works there.
  * 80-networking.rules: Only call agents for add|remove, as they don't handle
    other events.
  * Restore udev watches on block device changes. (Closes: #789060,
    LP: #1466081)

 -- Martin Pitt <mpitt@debian.org>  Wed, 17 Jun 2015 22:48:53 +0200

systemd (220-6) unstable; urgency=medium

  * Enable seccomp support on the architectures that provide libseccomp.
    (Closes: #760299)
  * boot-and-services autopkgtest: Add SeccompTest for the above.
  * boot-and-services autopkgtest: Check that we don't get an unwanted
    tmp.mount unless /etc/fstab explicitly specifies it.
  * Bump libcap-dev build dep to the version that provides libcap2-udeb.
    (Closes: #787542)
  * Stop installing tmp.mount by default; there are still situations where it
    becomes active through dependencies from other units, which is surprising,
    hides existing data in /tmp during runtime, and it isn't safe to have a
    tmpfs /tmp on every install scenario. (Closes: #783509)
    - d/rules: Ship tmp.mount in /usr/share/systemd/ instead of
      /lib/systemd/systemd.
    - systemd.postinst: When tmp.mount already was enabled, install tmp.mount
      into /etc and keep it enabled.
    - systemd.postinst: When enabling tmp.mount because of RAMTMP=yes, copy it
      from /usr/share.
    - Drop Don-t-mount-tmp-as-tmpfs-by-default.patch and
      PrivateTmp-shouldn-t-require-tmpfs.patch, not necessary any more.

 -- Martin Pitt <mpitt@debian.org>  Thu, 11 Jun 2015 09:25:49 +0200

systemd (220-5) unstable; urgency=medium

  * debian/README.source: Upstream repository moved to github, adjust
    cherry-picking instructions accordingly.
  * debian/control: Replace obsolete Python2 version header with
    X-Python3-Version.
  * dracut: Fix path to systemd-fsck. (Closes: #787553)
  * Ignore test failures during build if /etc/machine-id is missing (which is
    the case in a few buildd chroots still). (Closes: #787258)
  * debian/udev.README.Debian: Move network interface hotplug documentation
    into separate section. Point out that "lo" does not need to be configured
    in ifupdown under systemd.
  * debian/udev.README.Debian: Document net.ifnames, and how to write udev
    rules for custom network names.
  * Add debian/extra/01-mac-for-usb.link: Use MAC based names for network
    interfaces which are (directly or indirectly) on USB. Path based names
    are inadequate for dynamic buses like USB.
  * Fix another escape parsing regression in Exec*= lines. (Closes: #787256)
  * Disable EFI support for udeb build.
  * Refine detection of touch screen devices.

 -- Martin Pitt <mpitt@debian.org>  Sun, 07 Jun 2015 16:52:33 +0200

systemd (220-4) unstable; urgency=medium

  [ Martin Pitt ]
  * debian/extra/initramfs-tools/scripts/init-top/udev: Drop $ROOTDELAY wait.
    This does not concern udev in particular, but is handled by
    initramfs-tools itself (scripts/local). The intention of this parameter is
    not to statically wait for the given time, but wait *up to* that time for
    the root device to appear.
  * Add debian/extra/units/rc-local.service.d/wait-online.conf: Make
    rc-local.service wait for network-online.target (if it gets started). This
    not specified by LSB, but has been behaving that way in Debian under SysV
    init and upstart. (LP: #1451797)
  * Fix parsing of escape characters in Exec*= lines. (Closes: #787256)
  * Drop path_is_mount_point-handle-false-positive-on-some-fs.patch (it was
    already not applied in 220-1). This needs to be re-thought and re-done
    against the current code, and overlayfs in general. On overlayfs this
    still reports false positives for files that changed in the upperdir, but
    this does not break systemd-machine-id-commit any more.
  * Add debian/extra/rules/80-debian-compat.rules, replacing three of our
    patches. These are independent udev rules to change device permissions and
    add CD/DVD symlinks for compatibility with earlier Debian releases.

  [ Michael Biebl ]
  * Bump Depends on util-linux to make sure we have a sulogin implementation
    which properly cleans up its children when emergency.service is restarted.
    (Closes: #784238)
  * Stop using /sbin/udevd and drop the compat symlink.
  * Remove any vestiges of /dev/.udev/. This directory has been replaced by
    /run/udev/ since wheezy.
  * Drop udev migration code from pre-wheezy.

 -- Martin Pitt <mpitt@debian.org>  Tue, 02 Jun 2015 08:16:36 +0200

systemd (220-3) unstable; urgency=medium

  * Fix ProtectSystem=yes to actually protect /usr, not /home.
    (Closes: #787343)
  * sd-device: fix device_get_properties_strv(). Fixes environment for
    processes spawned by udev, in particular "allow-hoplug" ifupdown
    interfaces via ifup@.service. (Closes: #787263)
  * Ignore test failures on mipsel; the three failures are not reproducible on
    the porter box (different kernel?). (See #787258)
  * Add ifupdown-hotplug autopkgtest. Reproduces #787263.
  * udev: Bring back persistent storage symlinks for bcache. Thanks David
    Mohr! (Closes: #787367)
  * sd-device: Fix invalid property strv pointers. This unbreaks the
    environment of udev callouts.

 -- Martin Pitt <mpitt@debian.org>  Mon, 01 Jun 2015 12:58:20 +0200

systemd (220-2) unstable; urgency=low

  * 220-1 was meant to go to experimental, but was accidentally uploaded to
    unstable. This was planned for next week anyway, just not on a Friday;
    we don't revert, but keep an RC bug open for a few days to get broader
    testing. Reupload 220-1 with its changelog actually pointing to unstable
    and with all versions in the .changes.

 -- Martin Pitt <mpitt@debian.org>  Fri, 29 May 2015 18:54:09 +0200

systemd (220-1) unstable; urgency=medium

  [ Martin Pitt ]
  * New upstream release:
    - Ship sdio.ids and ids-update.pl in upstream tarball. (Closes: #780650)
    - Drop non-working "journalctl /dev/sda" example from manpage
      (Closes: #781604)
    - man systemd.network: Explain UseDomains a bit more (not used by
      default). (Closes: #766413)
    - Ignore comments in /etc/hostname (LP: #1053048)
    - Drop all backported patches and port the others to new upstream release.
  * Cherry-pick patch to fix udevd --daemon assertion regression.
  * Cherry-pick patch to fix udevd worker hang.
  * systemd.install: systemd.pc moved back into /usr/share/pkgconfig/.
  * libsystemd0.symbols: Add new symbols from this release.
  * Drop debian/extra/60-keyboard.hwdb for now. Upstream has a newer version,
    and it's not nearly as often updated any more as it used to be.
  * debian/rules: Remove shipped audit_type-to-name.h and
    keyboard-keys-from-name.gperf and regenerate them during build (bug in
    upstream 220 tarball).
  * autopkgtest: Ship/use mock fsck from debian/tests, as it's missing in the
    220 tarball.
  * Add libnss-mymachines binary package. (Closes: #784858)
  * Add libnss-myhostname binary package, taking over from the very old and
    unmaintained standalone source package as per its maintainer's request.
    (Closes: #760514)
  * Drop buildsys-Don-t-default-to-gold-as-the-linker.patch and set LD in
    debian/rules on sparc only. This can be dropped entirely once we build
    GUdev from a separate source.
  * bootchart autopkgtest: Skip test if /proc/schedstat does not exist, i. e.
    the kernel is missing CONFIG_SCHEDSTAT. Bootchart requires this.
  * systemd-fsckd autopkgtest: On Debian plymouth-start stays running, adjust
    was_running() for that.
  * systemd-fsckd autopkgtest: In test_systemd_fsck_with_plymouth_failure(),
    fix plymouthd status check to work under both Debian and Ubuntu.
  * Replace almost all of Fix-paths-in-man-pages.patch with upstreamed
    patches. (The remainder is planned to get fixed upstream as well.)
  * Remove our update-rc.d patches, replace them with upstream patches for
    /lib/systemd/systemd-sysv-install abstraction, and provide one for
    update-rc.d. Also implement "is-enabled" command by directly checking for
    the presence of rcS or rc5 symlinks. (Closes: #760616)
  * Fix path_is_mount_point for files (regression in 220).
  * debian/control: Drop obsolete XS-Testsuite:, dpkg adds it automatically.
  * Use Ubuntu's default NTP server for timesyncd when building on Ubuntu.

  [ Michael Biebl ]
  * Remove /var/run and /var/lock migration code from debian-fixup. The /run
    migration was completed in wheezy so this is no longer necessary.
  * Drop our versioned Depends on initscripts. This was initially added for
    the /run migration and later to ensure we have a mountnfs hook which
    doesn't cause a deadlock under systemd. The /run migration was completed
    in wheezy and jessie ships a fixed mountnfs hook. In addition we now use
    the ignore-dependencies job mode in our lsb init-functions hook, so it's
    safe to drop this dependency.
  * Stop building gudev packages. Upstream has moved the gudev code into a
    separate repository which is now managed on gnome.org. The gudev packages
    will be built from src:libgudev from now on. See also
    http://lists.freedesktop.org/archives/systemd-devel/2015-May/032070.html

 -- Martin Pitt <mpitt@debian.org>  Fri, 29 May 2015 10:37:40 +0200

systemd (219-10) experimental; urgency=medium

  * Fix assertion crash with empty Exec*= paths. (LP: #1454173)
  * Drop Avoid-reload-and-re-start-requests-during-early-boot.patch
    and Avoid-reloading-services-when-shutting-down.patch: This was fixed more
    robustly in invoke-rc.d and service now, see #777113.
  * debian/tests/boot-smoke: Allow 10 seconds for systemd jobs to settle down.
  * Fix "tentative" state of devices which are not in /dev (mostly in
    containers), and avoid overzealous cleanup unmounting of mounts from them.
    (LP: #1444402)
  * debian/extra/udev-helpers/net.agent: Eliminate cat and most grep calls.
  * Drop Set-default-polling-interval-on-removable-devices-as.patch; it's long
    obsolete, CD ejection with the hardware button works properly without it.
  * Re-enable-journal-forwarding-to-syslog.patch: Update patch description,
    journal.conf.d/ exists now.
  * journal: Gracefully handle failure to bind to audit socket, which is known
    to fail in namespaces (containers) with current kernels. Also
    conditionalize systemd-journald-audit.socket on CAP_AUDIT_READ.
    (LP: #1457054)
  * Put back *.agent scripts and use net.agent in Ubuntu. This fixes escaping
    of unit names, reduces the delta, and will make it easier to get a common
    solution for integrating ifup.d/ scripts with networkd.
  * When booting with "quiet", run the initramfs' udevd with "notice" log
    level. (LP: #1432171)
  * Add sigpwr-container-shutdown.service: Power off when receiving SIGPWR in
    a container. This makes lxc-stop work for systemd containers.
    (LP: #1457321)
  * write_net_rules: Escape '{' and '}' characters as well, to make this work
    with busybox grep. Thanks Faidon Liambotis! (Closes: #765577)

 -- Martin Pitt <mpitt@debian.org>  Thu, 21 May 2015 09:43:52 +0200

systemd (219-9) experimental; urgency=medium

  * 75-persistent-net-generator.rules: Fix rules for ibmveth (it's a driver,
    not a subsystem). (LP: #1437375)
  * debian/tests/unit-config: Add tests for systemctl enable/disable on a
    SysV-only unit. Reproduces LP #1447807.
  * Fix systemctl enable for SysV scripts without a native unit. We must not
    try and enable the nonexisting unit then. (LP: #1447807)
  * Drop Add-env-variable-for-machine-ID-path.patch. systemd should always
    be installed via the essential "init" in buildd schroots now.
  * debian/README.source: Update git-buildpackage commands for the renames in
    0.6.24.
  * Make apparmor run before networking, to ensure that profiles apply to
    e. g. dhclient (LP: #1438249):
    - Rename networking.service.d/network-pre.conf to systemd.conf, and add
      After=apparmor.service.
    - ifup@.service: Add After=apparmor.service.
    - Add Breaks: on apparmor << 2.9.2-1, which dropped its dependency to
      $remote_fs.
  * Drop login-don-t-overmount-run-user-UID-on-upgrades.patch and
    login-don-t-overmount-run-user-UID-on-upgrades.patch, these were only
    needed for upgrades from wheezy to jessie.
  * systemd.{pre,post}inst: Clean up obsolete (pre-wheezy/jessie) upgrade
    fixes.
  * systemd-fsckd autopkgtest: Stop assuming that
    /etc/default/grub.d/90-autopkgtest.cfg exists.
  * systemd-fsckd autopkgtest: Add missing plymouth test dependency.
  * Drop core-mount-ensure-that-we-parse-proc-self-mountinfo.patch, and bump
    util-linux dependency to the version which enables
    --enable-libmount-force-mountinfo.

 -- Martin Pitt <mpitt@debian.org>  Wed, 13 May 2015 12:27:21 +0200

systemd (219-8) experimental; urgency=medium

  [ Michael Biebl ]
  * Skip filesystem check if already done by the initramfs. (Closes: #782522)
  * Drop hard-coded versioned dependency on libapparmor1. Bump the
    Build-Depends on libapparmor-dev instead. This ensures a proper versioned
    dependency via Build-Depends-Package.
  * Revert "Make apparmor run before networking". This causes dependency
    cycles while apparmor still depends on $remote_fs.
  * Cleanup hwclock-save.service symlinks when upgrading from the jessie
    version.

  [ Martin Pitt ]
  * cryptsetup: Implement offset and skip options. (Closes: #751707,
    LP: #953875)
  * logind autopkgtest: Add test for suspending on lid switch close.
    This reproduces LP #1444166 (lid switch not working in the first few
    minutes after boot).
  * Reduce the initial suspend supression time from 3 minutes to 30 seconds,
    and make it configurable. (LP: #1444166)
  * Fix double free crash in "systemctl enable" when calling update-rc.d and
    the latter fails. (Closes: #764613, LP: #1426588)
  * hwdb: Fix wireless switch on Dell Latitude (LP: #1441849)
  * Fix assertion crash when reading a service file with missing ' and
    trailing space. (LP: #1447243)
  * ifup@.service: Set IgnoreOnIsolate, so that "systemctl default" does not
    shut down network interfaces. (Closes: #762953, LP: #1449380).
    Add PartOf=network.target, so that stopping network.target also stops
    network interfaces (so that isolating emergency.target and similar work as
    before).
  * Revert upstream commit 743970d which immediately SIGKILLs units during
    shutdown. This leads to problems like bash not being able to write its
    history, mosh not saving its state, and similar failed cleanup actions.
    (Closes: #784720, LP: #1448259)
  * Drop the reversion of "journald: allow restarting journald without losing
    stream connections", and replace with proper upstream fix for
    sd_pid_notify_with_fds(). (See Debian #778970, LP #1423811; LP: #1437896)

 -- Martin Pitt <mpitt@debian.org>  Wed, 29 Apr 2015 17:13:41 +0200

systemd (219-7) experimental; urgency=medium

  [ Martin Pitt ]
  * Make systemd-sysv's dependency to systemd unversioned. The package just
    contains 6 symlinks and thus isn't sensitive at all against version
    mismatches. This avoids running into circular dependencies when testing
    local debs.
  * Revert "udev: Drop hwdb-update dependency" and replace with upstream patch
    which moves it to systemd-udev-trigger.service.
  * display-managers autopkgtest: Properly wait until all jobs are finished.
  * display-managers autopkgtest: Reset failed units between tests, to avoid
    running into restart limits and for better test isolation.
  * Enable timesyncd in virtual machines. (Closes: #762343)

  [ Adam Conrad ]
  * debian/systemd.{triggers,postinst}: Trigger a systemctl daemon-reload
    when init scripts are installed or removed (Closes: #766429)

  [ Didier Roche ]
  * Squash all fsckd patches in one (as fsckd and such will be removed
    soon upstream), containing various fixes from upstream git and refactor
    the connection flow to upstream's suggestion. Modify the man pages to match
    those modifications as well. Amongst others, this suppresses "Couldn't
    connect to plymouth" errors if plymouth is not running.
    (Closes: #782265, LP: #1429171)
  * Keep plymouth localized messages in a separate patch for easier updates in
    the future and refresh to latest upstream.
  * display-managers autopkgtest: Use ExecStart=sleep instead of the actual
    lightdm binary, to avoid errors from lightdm startup. Drop the now
    unnecessary "needs-recommends" to speed up the test.

 -- Martin Pitt <mpitt@debian.org>  Fri, 10 Apr 2015 11:08:33 +0200

systemd (219-6) experimental; urgency=medium

  [ Martin Pitt ]
  * Import patches from v219-stable branch (up to 85a6fab).
  * boot-and-services autopkgtest: Add missing python3 test dependency.
  * Make apparmor run before networking, to ensure that profiles apply to
    e. g. dhclient (LP: #1438249):
    - Rename networking.service.d/network-pre.conf to systemd.conf, and add
      After=apparmor.service.
    - ifup@.service: Add After=apparmor.service.
  * udev: Drop hwdb-update dependency, which got introduced by the above
    v219-stable branch. This causes udev and plymouth to start too late and
    isn't really needed in Debian yet as we don't support stateless systems
    yet and handle hwdb.bin updates through dpkg triggers. (LP: #1439301)

  [ Didier Roche ]
  * Fix mount point detection on overlayfs and similar file systems without
    name_to_handle_at() and st_dev support. (LP: #1411140)

  [ Christian Seiler ]
  * Make the journald to syslog forwarding more robust by increasing the
    maximum datagram queue length from 10 to 512. (Closes: #762700)

  [ Marco d'Itri ]
  * Avoid writing duplicate entries in 70-persistent-net.rules by double
    checking if the new udev rule has already been written for the given
    interface. This happens if multiple add events are generated before the
    write_net_rules script returns and udevd renames the interface.
    (Closes: #765577)

 -- Martin Pitt <mpitt@debian.org>  Thu, 02 Apr 2015 09:14:48 +0200

systemd (219-5) experimental; urgency=medium

  [ Didier Roche ]
  * Add "systemd-fsckd" autopkgtest. (LP: #1427312)
  * cmdline-upstart-boot autopkgtest: Update to Ubuntu's upstart-sysv split
    (test gets skipped on Debian while upstart-sysv does not yet exist there).
  * Cherry-pick a couple of upstream commits for adding transient state,
    fixing a race where mounts become available before the device being
    available.
  * Ensure PrivateTmp doesn't require tmpfs through tmp.mount, but rather adds
    an After relationship. (Closes: #779902)

  [ Martin Pitt ]
  * journald: Suppress expected cases of "Failed to set file attributes"
    errors. (LP: #1427899)
  * Add systemd-sysv.postinst: Update grub on first installation, so that the
    alternative init system boot entries get updated.
  * debian/tests: Call /tmp/autopkgtest-reboot, to work with autopkgtest >=
    3.11.1.
  * Check for correct architecture identifiers for SuperH. (Closes: #779710)
  * Fix tmpfiles.d to only apply the first match again (regression in 219).
    (LP: #1428540)
  * /lib/lsb/init-functions.d/40-systemd: Don't ignore systemd unit
    dependencies in "degraded" mode. (LP: #1429734)

  [ Michael Biebl ]
  * debian/udev.init: Recognize '!' flag with static device lists, to work
    with kmod 20. (Closes: #780263)

  [ Craig Magina ]
  * rules-ubuntu/71-power-switch-proliant.rules: Add support for HP ProLiant
    m400 Server Cartridge soft powerdown on Linux 3.16. (LP: #1428811)

  [ Scott Wakeling ]
  * Rework package description to be more accurate. (Closes: #740372)

 -- Martin Pitt <mpitt@debian.org>  Thu, 26 Mar 2015 16:31:04 +0100

systemd (219-4) experimental; urgency=medium

  * tmpfiles: Avoid creating duplicate ACL entries. Add postinst code to clean
    them up on upgrade. (Closes: #778656)
  * bootchart: Fix path to default init. (LP: #1423867)
  * Add "bootchart" autopkgtest, to spot regressions like the above.
  * autopkgtests: Factorize out "assert.sh" utility functions, and use them in
    the tests for useful failure messages.
  * Downgrade requirement for timedated, hostnamed, localed-locale, and
    logind autopkgtests from machine to container isolation.
  * boot-and-services and display-manager autopkgtest: Add systemd-sysv as
    proper test dependency instead of apt-get installing it. This works now
    also under Ubuntu 15.04.
  * boot-and-services autopkgtest: Check cleanup of temporary files during
    boot. Reproduces #779169.
  * Clean up /tmp/ directory again. (Closes: #779169, LP: #1424992)

 -- Martin Pitt <mpitt@debian.org>  Fri, 27 Feb 2015 07:02:09 +0100

systemd (219-3) experimental; urgency=medium

  * sysv-generator: fix wrong "Overwriting existing symlink" warnings.
    (Closes: #778700)
  * Add systemd-fsckd multiplexer and feed its output to plymouth. This
    provides an aggregate progress report of running file system checks and
    also allows cancelling them with ^C, in both text mode and Plymouth.
    (Closes: #775093, #758902; LP: #1316796)
  * Revert "journald: allow restarting journald without losing stream
    connections". This was a new feature in 219, but currently causes boot
    failures due to logind and other services not starting up properly.
    (Closes: #778970; LP: #1423811)
  * Add "boot-smoke" autopkgtest: Test 20 successful reboots in a row, and
    that there are no connection timeouts or stalled jobs. This reproduces the
    above regression.
  * debian/tests/localed-locale: Set up locale and keyboard default files on a
    minimal unconfigured testbed.
  * Add missing python3 test dependency to cmdline-upstart-boot and
    display-managers autopkgtests.
  * debian/tests/boot-and-services: Skip AppArmor test if AppArmor is not
    enabled.
  * debian/tests/boot-and-services: Reboot also if lightdm was just installed
    but isn't running yet.

 -- Martin Pitt <mpitt@debian.org>  Mon, 23 Feb 2015 09:52:12 +0100

systemd (219-2) experimental; urgency=medium

  * Fix UTF-16 to UTF-8 conversion on big-endian machines. (Closes: #778654)
  * Disable new new test-sigbus, it fails on some buildds due to too old
    kernels. (part of #778654)
  * debian/README.Debian, debian/systemd.postinst: Drop setfacl call for
    /var/log/journal, this is now done automatically by tmpfiles.d/systemd.conf.
  * Drop "acl" dependency, not necessary any more with the above.
  * debian/tests/boot-and-services: Move to using /var/lib/machines/,
    /var/lib/containers is deprecated.

 -- Martin Pitt <mpitt@debian.org>  Wed, 18 Feb 2015 15:29:42 +0100

systemd (219-1) experimental; urgency=medium

  [ Martin Pitt ]
  * New upstream release:
    - Fix spelling mistake in systemd.unit(5). (Closes: #773302)
    - Fix timeouts with D-Bus, leading to SIGFPE. (Closes: #774012)
    - Fix load/save of multiple rfkill states. (Closes: #759489)
    - Non-persistent journal (/run/log/journal) is now readable by group adm.
      (Closes: #771980)
    - Read netdev user mount option to correctly order network mounts after
      network.target. (Closes: #769186)
    - Fix 60-keyboard.hwdb documentation and whitespace handling.
      (Closes: #757367)
    - Fix ThinkPad X1 Carbon 20BT trackpad buttons (LP: #1414930)
    - Drop all backported patches and port the others to new upstream release.
  * Bump libblkid-dev build dependency as per upstream configure.ac.
  * debian/systemd.install: Add new language-fallback-map file.
  * debian/udev.install: Add new systemd-hwdb tool.
  * debian/libsystemd0.symbols: Add new symbols from this release.
  * tmpfiles.d/systemd.conf: Drop "wheel" ACL (that group does not exist in
    Debian) to make the ACL for "adm" actually work.
  * debian/rules: Explicitly disable importd for now; it should still mature a
    bit. Explicitly enable hwdb support.
  * /lib/lsb/init-functions.d/40-systemd: Call systemctl is-system-running
    with --quiet. (LP: #1421058)
  * debian/systemd.postrm: Clean getty@tty1.service and remote-fs.target
    enablement symlinks on purge. (Closes: #778499)
  * Move all Debian specific units in the systemd package into
    debian/extra/units/ and simplify debian/systemd.install.
  * Enable timesyncd by default. Add a config drop-in to not start if ntp,
    openntpd, or chrony is installed. (Closes: #755722)
  * debian/systemd.links: Drop obsolete hwclockfirst.service mask link, this
    was dropped in wheezy's util-linux already.
  * debian/udev.postinst: Call systemd-hwdb instead of udevadm hwdb.

  [ Michael Biebl ]
  * Stop removing firstboot man pages. They are now installed conditionally.

 -- Martin Pitt <mpitt@debian.org>  Tue, 17 Feb 2015 15:51:38 +0100

systemd (218-10) experimental; urgency=medium

  * Pull latest keymaps from upstream git. (LP: #1334968, #1409721)
  * rules: Fix by-path of mmc RPMB partitions and don't blkid them. Avoids
    kernel buffer I/O errors and timeouts. (LP: #1333140)
  * Clean up stale mounts when ejecting CD drives with the hardware eject
    button. (LP: #1168742)
  * Document systemctl --failed option. (Closes: #767267)
  * Quiesce confusing and irrelevant "failed to reset devices.list" warning.
    (LP: #1413193)
  * When booting with systemd-bootchart, default to run systemd rather than
    /sbin/init (which might not be systemd). (LP: #1417059)
  * boot-and-services autopkgtest: Add CgroupsTest to check cgroup
    creation/cleanup behaviour. This reproduces #777601 and verifies the fix
    for it.

 -- Martin Pitt <mpitt@debian.org>  Fri, 13 Feb 2015 12:25:06 +0100

systemd (218-9) experimental; urgency=medium

  [ Martin Pitt ]
  * debian/tests/logind: With dropped systemd-logind-launch we don't have a
    visible /sys/fs/cgroup/systemd/ any more under cgmanager. So adjust the
    test to check /proc/self/cgroup instead.
  * Add unit-config autopkgtest to check systemd unit/sysv init enabling and
    disabling via systemctl. This also reproduces #777613.
  * systemctl: Always install/enable/disable native units, even if there is a
    corresponding SysV script and we call update-rc.d; while the latter
    handles WantedBy=, it does not handle Alias=. (Closes: #777613)
  * cgroup: Don't trim cgroup trees created by someone else, just the ones
    that systemd itself created. This avoids cleaning up empty cgroups from
    e.g. LXC. (Closes: #777601)
  * Don't parse /etc/mtab for current mounts, but /proc/self/mountinfo. If the
    former is a file, it's most likely outdated on boot, leading to race
    conditions and unmounts during boot. (LP: #1419623)

  [ Michael Biebl ]
  * Explicitly disable the features we don't want to build for those with
    autodetection. This ensures reliable build results in dirty build
    environments.
  * Disable AppArmor support in the udeb build.
  * core: Don't fail to run services in --user instances if $HOME is missing.
    (Closes: #759320)

  [ Didier Roche ]
  * default-display-manager-generator: Avoid unnecessary /dev/null symlink and
    warning if there is no display-manager.service unit.

 -- Michael Biebl <biebl@debian.org>  Thu, 12 Feb 2015 18:45:12 +0100

systemd (218-8) experimental; urgency=medium

  [ Martin Pitt ]
  * boot-and-services autopkgtest: Ensure that there are no failed units,
    except possibly systemd-modules-load.service (as that notoriously fails
    with cruft in /etc/modules).
  * Revert "input" system group creation in systemd.postinst from 218-7. It's
    already done in udev.postinst.
  * ifup@.service: Revert checking for existance of ifupdown config for that
    interface, net.agent already does that.
  * Drop Also-redirect-to-update-rc.d-when-not-using-.service.patch; not
    necessary any more with the current version (mangle_names() already takes
    care of this).
  * Merge into Add-support-for-rcS.d-init-scripts-to-the-sysv-gener.patch:
    - Do-not-order-rcS.d-services-after-local-fs.target-if.patch, as it
      partially reverts the above, and is just fixing it.
    - Map-rcS.d-init-script-dependencies-to-their-systemd-.patch as it's just
      adding some missing functionality for the same purpose.
  * Merge Run-update-rc.d-defaults-before-update-rc.d-enable-d.patch into
    Make-systemctl-enable-disable-call-update-rc.d-for-s.patch as the former
    is fixing the latter and is not an independent change.
  * Drop Launch-logind-via-a-shell-wrapper.patch and systemd-logind-launch
    wrapper. The only remaining thing that we need from it is to create
    /run/systemd/, move that into the D-BUS service file directly.
  * /lib/lsb/init-functions.d/40-systemd: Avoid deadlocks during bootup and
    shutdown. DHCP/ifupdown and similar hooks which call "/etc/init.d/foo
    reload" can easily cause deadlocks, since the synchronous wait plus
    systemd's normal behaviour of transactionally processing all dependencies
    first easily causes dependency loops. Thus during boot/shutdown operate
    only on the unit and not on its dependencies, just like SysV behaves.
    (Closes: #777115, LP: #1417010)
  * Only start logind if dbus is installed. This fixes the noisy startup
    failure in environments without dbus, such as LXC containers or servers.
    (part of #772700)
  * Add getty-static.service unit which starts getty@.service on tty 2 to 6 if
    dbus is not installed, and hence logind cannot auto-start them on demand.
    (Closes: #772700)

  [ Michael Biebl ]
  * Update insserv-generator and map $x-display-manager to
    display-manager.service, following the recent change in sysv-generator.
    This avoids creating references to a no longer existing
    x-display-manager.target unit.

 -- Martin Pitt <mpitt@debian.org>  Mon, 09 Feb 2015 18:07:22 +0100

systemd (218-7) experimental; urgency=medium

  [ Martin Pitt ]
  * Don't attempt to mount the same swap partition twice through different
    device node aliases. (Closes: #772182, LP: #1399595)
  * logind: handle closing sessions over daemon restarts. (Closes: #759515,
    LP: #1415104)
  * logind: Fix sd_eviocrevoke ioctl call, to make forced input device release
    after log out actually work.
  * debian/rules: Drop obsolete --disable-multi-seat-x and
    --with-firmware-path configure options.
  * debian/udev.README.Debian: Trim the parts which are obsolete, wrong, or
    described in manpages. Only keep the Debian specific bits.
    (Part of #776546)
  * Actually install udev's README.Debian when building for Debian.
    (Closes: #776546)
  * Create system group "input" which was introduced in 215. (LP: #1414409)
  * ifup@.service: Don't fail if the interface is not configured in
    /etc/network/interfaces at all. (LP: #1414426)

  [ Michael Biebl ]
  * Update Vcs-Browser URL to use cgit and https.
  * Map $x-display-manager LSB facility to display-manager.service instead of
    making it a target. Using a target had the downside that multiple display
    managers could hook into it at the same time which could lead to several
    failed start attempts for the non-default display manager.

 -- Martin Pitt <mpitt@debian.org>  Sun, 01 Feb 2015 20:48:49 +0100

systemd (218-6) experimental; urgency=medium

  [ Martin Pitt ]
  * initramfs hook: Install 61-persistent-storage-android.rules if it exists.
  * Generate POT file during package build, for translators.
  * Pull latest keymaps from upstream git.
  * Order ifup@.service and networking.service after network-pre.target.
    (Closes: #766938)
  * Tone down "Network interface NamePolicy= disabled on kernel commandline,
    ignoring" info message to debug, as we expect this while we disable
    net.ifnames by default. (Closes: #762101, LP: #1411992)

  [ Michael Biebl ]
  * Ship bash-completion for udevadm. (Closes: #776166)
  * Drop rc-local generator in favor of statically enabling rc-local.service,
    and drop halt-local.service which is unnecessary on Debian.
    (Closes: #776170)
  * Drop the obsolete libsystemd-* libraries, there are no reverse
    dependencies left.

 -- Martin Pitt <mpitt@debian.org>  Mon, 26 Jan 2015 15:45:45 +0100

systemd (218-5) experimental; urgency=medium

  * Drop logger.agent. It hasn't been called from any udev rule for a long
    time, and looks obsolete.
  * debian/rules: Configure with --disable-firstboot to replace some manual
    file removals.
  * debian/rules: Remove manual file installation, move them to
    debian/*.install. Move all Debian specific installed files to
    debian/extra/.
  * Merge some changes from the Ubuntu package to reduce the delta; these only
    apply when building on/for Ubuntu:
    - Add 40-hyperv-hotadd.rules: Workaround for LP: #1233466.
    - Add 61-persistent-storage-android.rules to create persistent symlinks
      for partitions with PARTNAME. By Ricardo Salveti.
    - Add 71-power-switch-proliant.rules for supporting the power switches of
      ProLiant Server Cartridges. By Dann Frazier.
    - Add 78-graphics-card.rules: Mark KMS capable graphics devices as
      PRIMARY_DEVICE_FOR_DISPLAY so that we can wait for those in plymouth.
      By Scott James Remnant.
    - Don't install the Debian *.agent scripts. Instead, have Ubuntu's
      80-networking.rules directly pull in ifup@.service, which is much easier
      and more efficient.
  * Make EPERM/EACCESS when applying OOM adjustment for forked processes
    non-fatal. This happens in user namespaces like unprivileged LXC
    containers.
  * Fix assertion failure due to /dev/urandom being unmounted when shutting
    down unprivileged containers. Thanks Stéphane Graber.
  * Enable EFI support. This mostly auto-mounts /sys/firmware/efi/efivars, but
    also provides a generator for auto-detecting the root and the /boot/efi
    partition if they aren't in /etc/fstab. (Closes: #773533)

 -- Martin Pitt <mpitt@debian.org>  Thu, 22 Jan 2015 16:13:46 +0100

systemd (218-4) experimental; urgency=medium

  [ Michael Biebl ]
  * sysv-generator: handle Provides: for non-virtual facility names.
    (Closes: #774335)
  * Fix systemd-remount-fs.service to not fail on remounting /usr if /usr
    isn't mounted yet. This happens with initramfs-tools < 0.118 which we
    might not get into Jessie any more. (Closes: #742048)

  [ Martin Pitt ]
  * fstab-generator: Handle mountall's non-standard "nobootwait" and
    "optional" options. ("bootwait" is already the systemd default behaviour,
    and "showthrough" is irrelevant here, so both can be ignored).
  * Add autopkgtest for one-time boot with upstart when systemd-sysv is
    installed. This test only works under Ubuntu which has a split out
    upstart-bin package, and will be skipped under Debian.
  * debian/ifup@.service: Check if ifup succeeds by calling ifquery, to
    work around ifup not failing on invalid interfaces (see #773539)
  * debian/ifup@.service: Set proper service type (oneshot).
  * sysv-generator: Handle .sh suffixes when translating Provides:.
    (Closes: #775889)
  * sysv-generator: Make real units overwrite symlinks generated by Provides:
    from other units. Fixes failures due to presence of backup or old init.d
    scripts. (Closes: #775404)
  * Fix journal forwarding to syslog in containers without CAP_SYS_ADMIN.
    (Closes: #775067)
  * Re-enable AppArmor support, now that libapparmor1 moved to /lib. Add
    versioned dependency as long as this is still only in experimental.
    (Closes: #775331)
  * Add some missing dpkg and ucf temp files to the "hidden file" filter, to
    e. g. avoid creating units for them through the sysv-generator.
    (Closes: #775903)
  * Silence useless warning about /etc/localtime not being a symlink. This is
    deliberate in Debian with /usr (possibly) being on a separate partition.
    (LP: #1409594)

  [ Christian Kastner ]
  * Use common-session-noninteractive in systemd-user's PAM config, instead of
    common-session. The latter can include PAM modules like libpam-mount which
    expect to be called just once and/or interactively, which already happens
    for login, ssh, or the display-manager. Add pam_systemd.so explicitly, as
    it's not included in -noninteractive, but is always required (and
    idempotent). There is no net change on systemd which don't use manually
    installed PAM modules. (Closes: #739676)

  [ Michael Biebl ]
  * Make sure we run debian-fixup.service after /var has been mounted if /var
    is on a separate partition. Otherwise we might end up creating the
    /var/lock and /var/run symlink in the underlying root filesystem.
    (Closes: #768644)

 -- Martin Pitt <mpitt@debian.org>  Wed, 21 Jan 2015 15:57:50 +0100

systemd (218-3) experimental; urgency=medium

  * build-logind autopkgtest: Re-enforce that sd_login_monitor_new() succeeds,
    and restrict this test to isolation-container. (Reproduces LP #1400203)
  * Bring back patch to make sd_login_monitor_new() work under other init
    systems where /sys/fs/cgroup/systemd/machine does not exist.
    (LP: #1400203)
  * build-login autopkgtest: Build against libsystemd, not libsystemd-login
    any more.
  * Add debian/extra/systemd-vconsole-setup.service dependency shim for
    the console-setup init script, to avoid breaking dependencies of
    third-party packages. Install it for Ubuntu only for now, as in Debian
    plymouth's unit got adjusted. (LP: #1392970, Debian #755194)
  * Mark systemd{,-sysv} as M-A: foreign (thanks lintian).
  * Quiesce maintainer-script-calls-systemctl lintian warning.
  * Quiesce possibly-insecure-handling-of-tmp-files lintian warning, it's
    wrong there (we are handling tmpfiles.d/ files which are not in a temp
    dir).
  * Use dh_installinit's --noscript instead of --no-start for the upstart
    jobs without sysvinit scripts (thanks lintian).
  * Put systemd.pc into arch specific pkgconfig dir, as it contains the arch
    specific libdir value.
  * Don't enable audit by default. It causes flooding of dmesg and syslog,
    suppressing actually important messages. (Closes: #773528)
  * Cherrypick various bug fixes in loopback device setup and netlink socket
    communication. Fixes massive CPU usage due to tight retry loops in user
    LXC containers.

 -- Martin Pitt <mpitt@debian.org>  Mon, 29 Dec 2014 14:55:35 +0100

systemd (218-2) experimental; urgency=medium

  * boot-and-services AppArmor autopkgtest: Stop checking the dmesg log; it is
    racy as sometimes message bursts are suppressed.
  * Fix crash in timedatectl with Etc/UTC.
  * Prefer-etc-X11-default-display-manager-if-present.patch: Drop wrong
    copy&paste'd comment, fix log strings. Thanks Adam D. Barratt.
  * boot-and-services: Robustify Nspawn tests, and show systemd-nspawn output
    on failure.
  * Disable tests which fail on buildds, presumably due to too old kernels,
    misconfigured /etc/hosts, and similar problems. Make failures of the test
    suite fatal now.

 -- Martin Pitt <mpitt@debian.org>  Tue, 16 Dec 2014 08:24:38 +0100

systemd (218-1) experimental; urgency=medium

  * New upstream release. Drop all cherry-picked patches and port the Debian
    specific ones.
    - Create /etc/machine-id on boot if missing. (LP: #1387090)
  * Add new libmount-dev build dependency.
  * Configure with --enable-split-usr.
  * Merge some permanent Ubuntu changes, using dpkg-vendor:
    - Don't symlink udev doc directories.
    - Add epoch to gudev packages; Ubuntu packaged the standalone gudev before
      it got merged into udev.
    - Add Apport hooks for udev and systemd.
  * udev-fallback-graphics upstart job: Guard the modprobe with || true to
    avoid a failure when vesafb is compiled in. (LP: #1367241)

 -- Martin Pitt <mpitt@debian.org>  Sun, 14 Dec 2014 13:58:39 +0100

systemd (217-4) experimental; urgency=medium

  [ Martin Pitt ]
  * Reinstate a debian/extra/rules/50-firmware.rules which immediately tells
    the kernel that userspace firmware loading failed. Otherwise it tries for a
    minute to call the userspace helper (if CONFIG_FW_LOADER_USER_HELPER is
    enabled) in vain, which causes long delays with devices which have a range
    of possible firmware versions. (LP: #1398458)
  * debian/systemd.postinst: Don't always restart journald, as this currently
    can't be done without losing the current journal and breaking attached
    processes. So only restart it from upgrades < 215-3 (where the socket
    location got moved) as an one-time upgrade path from wheezy.
    (Closes: #771122)
  * Revert "Modify insserv generator to mask sysvinit-only display managers".
    This is still under dispute, a bit risky, and might get a different
    implementation. Also, nodm really needs to be fixed properly, working
    around it is both too risky and also too hard to get right.

  [ Didier Roche ]
  * Add display managers autopkgtests.
  * Reset display-manager symlink to match /e/X/d-d-m even if
    display-manager.service was removed. Adapt the autopkgtests for it.
    (LP: #1400680)

 -- Martin Pitt <mpitt@debian.org>  Thu, 11 Dec 2014 18:06:54 +0200

systemd (217-3) experimental; urgency=medium

  [ Martin Pitt ]
  * systemd.bug-script: Really capture stderr of systemd-delta.
    (Closes: #771498)
  * boot-and-services autopkgtest: Give test apparmor job some time to
    actually finish.

  [ Didier Roche ]
  * updated debian/patches/insserv.conf-generator.patch:
    - if /etc/X11/default-display-manager doesn't match a systemd unit
      (or doesn't exist), be less agressive about what to mask: we let
      all sysvinit-only display-manager units enabled to fallback to previous
      behavior and let them starting. (Closes: #771739)

 -- Martin Pitt <mpitt@debian.org>  Tue, 02 Dec 2014 16:53:36 +0100

systemd (217-2) experimental; urgency=medium

  * Re-enable journal forwarding to syslog, until Debian's sysloggers
    can/do all read from the journal directly.
  * Fix hostnamectl exit code on success.
  * Fix "diff failed with error code 1" spew with systemd-delta.
    (Closes: #771397)
  * Re-enable systemd-resolved. This wasn't meant to break the entire
    networkd, just disable the new NSS module. Remove that one manually
    instead. (Closes: #771423, LP: #1397361)
  * Import v217-stable patches (up to commit bfb4c47 from 2014-11-07).
  * Disable AppArmor again. This first requires moving libapparmor to /lib
    (see #771667). (Closes: #771652)
  * systemd.bug-script: Capture stderr of systemd-{delta,analyze}.
    (Closes: #771498)

 -- Martin Pitt <mpitt@debian.org>  Mon, 01 Dec 2014 15:09:09 +0100

systemd (217-1) experimental; urgency=medium

  [ Martin Pitt ]
  * New upstream release. Drop all cherry-picked patches and port the Debian
    specific ones.
  * Disable systemd-resolved for now. It still needs to mature, and
    integration into Debian should be discussed first.
  * Bump util-linux dependency to >= 2.25 as per NEWS.
  * Drop installation of 50-firmware.rules, not shipped upstream any more.
    Firmware loading is now exclusively done by the kernel.
  * Drop installation of readahead related services and code, readahead got
    dropped in this version.
  * Ship new networkctl CLI tool.
  * debian/libsystemd0.symbols: Add new symbols from this release.
  * debian/rules: Call dpkg-gensymbols with -c4 to immediately spot
    changed/missing symbols during build.
  * boot-and-services autopkgtest: Test AppArmor confined units (LP #1396270)
  * Create new "systemd-journal-remote" system group, for
    systemd-tmpfiles-setup.service.

  [ Marc Deslauriers ]
  * Build-depend on libapparmor-dev to enable AppArmor support. (LP: #1396270)

  [ Didier Roche ]
  * Handle display-manager transitions: (Closes: #748668)
    - Add a generator to ensure /etc/X11/default-display-manager is controlling
      which display-manager is started.
    - Modify insserv generator to mask of sysvinit-only dms with insserv
      $x-display-manager tag if they don't match
      /etc/X11/default-display-manager. This avoids starting multiple dms at
      boot.
  * Cherry-pick Shared-add-readlink_value.patch as using that function in the
    generator.

 -- Martin Pitt <mpitt@debian.org>  Fri, 28 Nov 2014 10:53:58 +0100

systemd (215-18) unstable; urgency=medium

  [ Michael Biebl ]
  * manager: Pass correct errno to strerror(), have_ask_password contains
    negative error values which have to be negated when being passed to
    strerror().

  [ Martin Pitt ]
  * Revert upstream commit 743970d which immediately SIGKILLs units during
    shutdown. This leads to problems like bash not being able to write its
    history, mosh not saving its state, and similar failed cleanup actions.
    (Closes: #784720, LP: #1448259)
  * write_net_rules: Escape '{' and '}' characters as well, to make this work
    with busybox grep. Thanks Faidon Liambotis! (Closes: #765577)

 -- Martin Pitt <mpitt@debian.org>  Thu, 21 May 2015 15:49:30 +0200

systemd (215-17) unstable; urgency=high

  * cryptsetup: Implement offset and skip options. (Closes: #751707,
    LP: #953875)

 -- Martin Pitt <mpitt@debian.org>  Thu, 16 Apr 2015 10:26:46 -0500

systemd (215-16) unstable; urgency=medium

  [ Christian Seiler ]
  * Don't run hwclock-save.service in containers. (Closes: #782377)

  [ Michael Biebl ]
  * Do not print anything while passwords are being queried. This should make
    password prompts without plymouth more usable. (Closes: #765013)
  * Skip filesystem check if already done by the initramfs. (Closes: #782522)

 -- Michael Biebl <biebl@debian.org>  Mon, 13 Apr 2015 19:42:32 +0200

systemd (215-15) unstable; urgency=medium

  [ Adam Conrad ]
  * debian/systemd.{triggers,postinst}: Trigger a systemctl daemon-reload
    when init scripts are installed or removed (Closes: #766429)

  [ Martin Pitt ]
  * Fix getty restart loop when PTS device is gone. (Closes: #780711)
  * Run timesyncd in virtual machines. (Closes: #762343)
  * Make logind work in environments without CAP_SYS_ADMIN (mostly
    containers). Thanks Christian Seiler for the backporting!
    (Closes: #778608)
  * Check for correct signatures when setting properties. Fixes systemd
    getting stuck on trying to set invalid property types. (Closes: #781602)

 -- Martin Pitt <mpitt@debian.org>  Thu, 09 Apr 2015 10:12:37 +0200

systemd (215-14) unstable; urgency=medium

  [ Michael Biebl ]
  * Map $x-display-manager LSB facility to display-manager.service instead of
    making it a target. Using a target had the downside that multiple display
    managers could hook into it at the same time which could lead to several
    failed start attempts for the non-default display manager.
  * Update insserv-generator and map $x-display-manager to
    display-manager.service, following the recent change in sysv-generator.
    This avoids creating references to a no longer existing
    x-display-manager.target unit.
  * Cherry-pick upstream fix to increase the SendBuffer of /dev/log to 8M.

  [ Martin Pitt ]
  * scope: Make attachment of initial PIDs more robust. Fixes crash with
    processes that get started by an init.d script with a different (aliased)
    name when the cgroup becomes empty. (Closes: #781210)
  * boot-and-services, display-managers autopkgtests: Add missing python3 test
    dependency.
  * Don't attempt to mount the same swap partition twice through different
    device node aliases. (Closes: #772182, LP: #1399595)

  [ Christian Seiler ]
  * Make the journald to syslog forwarding more robust by increasing the
    maximum datagram queue length from 10 to 512. (Closes: #762700)

  [ Marco d'Itri ]
  * Avoid writing duplicate entries in 70-persistent-net.rules by double
    checking if the new udev rule has already been written for the given
    interface. This happens if multiple add events are generated before the
    write_net_rules script returns and udevd renames the interface.
    (Closes: #765577)

 -- Michael Biebl <biebl@debian.org>  Mon, 30 Mar 2015 13:26:52 +0200

systemd (215-13) unstable; urgency=medium

  [ Martin Pitt ]
  * Add hwclock-save.service to sync the system clock to the hardware clock on
    shutdown, to provide monotonic time for reboots. (Note: this is a hack for
    jessie; the next Debian release will enable timesyncd by default).
    (Closes: #755722)
  * Check for correct architecture identifiers for SuperH. (Closes: #779710)
  * networkd: Fix stopping v4 dhcpclient when the carrier is lost. Thanks
    Christos Trochalakis! (Closes: #779571)
  * Fix segfault with units that depend on themselves. (Closes: #780675)
  * tmpfiles-setup-dev: Call tmpfiles with --boot to allow unsafe device
    creation. Fixes creation of static device nodes with kmod 20.
    (Closes: #780263)

  [ Christian Seiler ]
  * core: Don't migrate PIDs for units that may contain subcgroups.
    This stops messing up lxc/libvirt/other custom cgroup layouts after
    daemon-reload. (Closes: #777164)
  * sysv-generator: add support for /etc/insserv/overrides. (Closes: #759001)

  [ Michael Biebl ]
  * debian/udev.init: Recognize '!' flag with static device lists, to work
    with kmod 20. (Closes: #780263)

  [ Didier Roche ]
  * Ensure PrivateTmp doesn't require tmpfs through tmp.mount, but rather adds
    an After relationship. (Closes: #779902)

 -- Martin Pitt <mpitt@debian.org>  Thu, 26 Mar 2015 14:23:35 +0100

systemd (215-12) unstable; urgency=medium

  [ Martin Pitt ]
  * debian/udev.README.Debian: Trim the parts which are obsolete, wrong, or
    described in manpages. Only keep the Debian specific bits.
    (Part of #776546)
  * Actually install udev's README.Debian when building for Debian.
    (Closes: #776546)
  * Only start logind if dbus is installed. This fixes the noisy startup
    failure in environments without dbus such as LXC containers or servers.
    (part of #772700)
  * Add getty-static.service unit which starts getty@.service on tty 2 to 6 if
    dbus is not installed, and hence logind cannot auto-start them on demand.
    (Closes: #772700)
  * Add unit-config autopkgtest to check systemd unit/sysv init enabling and
    disabling via systemctl. This avoids bugs like #777613 (did not affect
    unstable).
  * cgroup: Don't trim cgroup trees created by someone else, just the ones
    that systemd itself created. This avoids cleaning up empty cgroups from
    e.g. LXC. (Closes: #777601)
  * boot-and-services autopkgtest: Add CgroupsTest to check cgroup
    creation/cleanup behaviour. This reproduces #777601 and verifies the fix
    for it.
  * rules: Fix by-path of mmc RPMB partitions and don't blkid them. Avoids
    kernel buffer I/O errors and timeouts. (LP: #1333140)
  * Document systemctl --failed option. (Closes: #767267)

  [ Michael Biebl ]
  * core: Don't fail to run services in --user instances if $HOME is missing.
    (Closes: #759320)

  [ Didier Roche ]
  * default-display-manager-generator: Avoid unnecessary /dev/null symlink and
    warning if there is no display-manager.service unit.

 -- Martin Pitt <mpitt@debian.org>  Fri, 13 Feb 2015 12:08:31 +0100

systemd (215-11) unstable; urgency=medium

  [ Martin Pitt ]
  * escape-beef-up-new-systemd-escape-tool.patch: Avoid creating a dangling
    symlink, to work around regression in recent patch (see #776257).
  * Order ifup@.service and networking.service after network-pre.target.
    (Closes: #766938)
  * Tone down "Network interface NamePolicy= disabled on kernel commandline,
    ignoring" info message to debug, as we expect this while we disable
    net.ifnames by default. (Closes: #762101, LP: #1411992)
  * logind: handle closing sessions over daemon restarts. (Closes: #759515,
    LP: #1415104)
  * logind: Fix sd_eviocrevoke ioctl call, to make forced input device release
    after log out actually work.
  * debian/patches/series: Move upstreamed patches into the appropriate
    section.

  [ Michael Biebl ]
  * Make sure we run debian-fixup.service after /var has been mounted if /var
    is on a separate partition. Otherwise we might end up creating the
    /var/lock and /var/run symlink in the underlying root filesystem.
    (Closes: #768644)

 -- Martin Pitt <mpitt@debian.org>  Thu, 29 Jan 2015 09:01:54 +0100

systemd (215-10) unstable; urgency=medium

  [ Martin Pitt ]
  * sysv-generator: Handle .sh suffixes when translating Provides:.
    (Closes: #775889)
  * sysv-generator: Make real units overwrite symlinks generated by Provides:
    from other units. Fixes failures due to presence of backup or old init.d
    scripts. (Closes: #775404)
  * Fix journal forwarding to syslog in containers without CAP_SYS_ADMIN.
    (Closes: #775067)

  [ Christian Kastner ]
  * Use common-session-noninteractive in systemd-user's PAM config, instead of
    common-session. The latter can include PAM modules like libpam-mount which
    expect to be called just once and/or interactively, which already happens
    for login, ssh, or the display-manager. Add pam_systemd.so explicitly, as
    it's not included in -noninteractive, but is always required (and
    idempotent). There is no net change on systemd which don't use manually
    installed PAM modules. (Closes: #739676)

 -- Martin Pitt <mpitt@debian.org>  Wed, 21 Jan 2015 13:18:05 +0100

systemd (215-9) unstable; urgency=medium

  [ Didier Roche ]
  * Add display managers autopkgtests.
  * Reset display-manager symlink to match /e/X/d-d-m even if
    display-manager.service was removed. Adapt the autopkgtests for it.

  [ Martin Pitt ]
  * Prefer-etc-X11-default-display-manager-if-present.patch: Drop wrong
    copy&paste'd comment, fix log strings. Thanks Adam D. Barratt.
  * Log all members of cyclic dependencies (loops) even with quiet on the
    kernel cmdline. (Closes: #770504)
  * Don't auto-clean PrivateTmp dir in /var/tmp; in Debian we don't want to
    clean /var/tmp/ automatically. (Closes: #773313)

  [ Michael Biebl ]
  * sysv-generator: handle Provides: for non-virtual facility names.
    (Closes: #774335)
  * Fix systemd-remount-fs.service to not fail on remounting /usr if /usr
    isn't mounted yet. This happens with initramfs-tools < 0.118 which we
    might not get into Jessie any more. (Closes: #742048)

 -- Martin Pitt <mpitt@debian.org>  Tue, 13 Jan 2015 11:24:43 +0100

systemd (215-8) unstable; urgency=medium

  [ Didier Roche ]
  * Cherry-pick shared-add-readlink_value.patch, we will use that function in
    the generator.
  * Cherry-pick util-allow-strappenda-to-take-any-number-of-args.patch, we
    will use that function in the generator.
  * Handle multiple display managers which don't ship a systemd unit or the
    corresponding postinst logic for updating display-manager.service: Add a
    generator to ensure /etc/X11/default-display-manager is controlling which
    display-manager is started. (Closes: #771287)

  [ Sjoerd Simons ]
  * d/p/core-Fix-bind-error-message.patch:
    + Added. Fix error message on bind failure to print the full path
  * d/p/core-Make-binding-notify-private-dbus-socket-more-ro.patch:
    + Added. Be more robust when binding private unix sockets (Based on current
    upstream logic) (Closes: #761306)

  [ Martin Pitt ]
  * Clean up ...journal~ files from unclean shutdowns. (Closes: #771707)
  * debian/systemd.postinst: Don't always restart journald, as this currently
    can't be done without losing the current journal and breaking attached
    processes. So only restart it from upgrades < 215-3 (where the socket
    location got moved) as an one-time upgrade path from wheezy.
    (Closes: #771122)
  * journalctl: Fix help text for --until. (Closes: #766598)
  * Bump systemd's udev dependency to >= 208-8, so that on partial upgrades we
    make sure that the udev package has appropriate Breaks:. In particular,
    this avoids installing current udev with kmod << 14. (Closes: #771726)

  [ Michael Biebl ]
  * systemd.postinst: Move unit enablement after restarting systemd, so that
    we don't fail to enable units with keywords that wheezy's systemd does not
    understand yet. Fixes enabling getty units on wheezy upgrades with
    systemd. (Closes: #771204)

 -- Martin Pitt <mpitt@debian.org>  Fri, 05 Dec 2014 10:01:24 +0100

systemd (215-7) unstable; urgency=medium

  [ Martin Pitt ]
  * Add myself to Uploaders.
  * Add boot-and-services autopkgtest: Check booting with systemd-sysv and
    that the most crucial services behave as expected.
  * logind autopkgtest: Fix stderr output in waiting loop for scsi_debug.
  * Add nspawn test to boot-and-services autopkgtest.
  * Make systemd-nspawn@.service work out of the box: (Closes: #770275)
    - Pre-create /var/lib/container with a secure mode (0700) via tmpfiles.d.
    - Add new try-{guest,host} modes for --link-journal to silently skip
      setting up the guest journal if the host has no persistent journal.
    - Extend boot-and-services autopkgtest to cover systemd-nspawn@.service.
  * Cherry-pick upstream patch to fix SELinux unit access check (regression
    in 215).
  * sysv-generator: Avoid wrong dependencies for failing units. Thanks to
    Michael Biebl for the patch! (Closes: #771118)
  * Cherry-pick patches to recognize and respect the "discard" mount option
    for swap devices. Thanks to Aurelien Jarno for finding and testing!
    (Closes: #769734)

  [ Jon Severinsson]
  * Add /run/shm -> /dev/shm symlink in debian/tmpfiles.d/debian.conf. This
    avoids breakage in Jessie for packages which still refer to /run/shm, and
    while https://wiki.debian.org/ReleaseGoals/RunDirectory is still official.
    (LP: #1320534, Closes: #674755).

 -- Martin Pitt <mpitt@debian.org>  Fri, 28 Nov 2014 06:43:15 +0100

systemd (215-6) unstable; urgency=medium

  [ Martin Pitt ]
  * Cherry-pick upstream patch to fix udev crash in link_config_get().
  * Cherry-pick upstream patch to fix tests in limited schroot environments.
  * Add d/p/Add-env-variable-for-machine-ID-path.patch: Allow specifying an
    alternate /etc/machine-id location. This is necessary for running tests
    as long as it isn't in our base images (see Debian #745876)
  * Run tests during package build. For the first round don't make them fatal
    for now (that will happen once we see results from all the architectures).
  * Drop our Check-for-kmod-binary.patch as the upstream patch
    units-conditionalize-static-device-node-logic-on-CAP.patch supersedes it.
  * Drop Use-comment-systemd.-syntax-in-systemd.mount-man-pag.patch, as
    our util-linux is now recent enough. Bump dependency to >= 2.21.
  * Adjust timedated and hostnamed autopkgtests to current upstream version.
  * Replace our Debian hwdb.bin location patch with what got committed
    upstream. Run hwdb update with the new --usr option to keep current
    behaviour.
  * debian/README.Debian: Document how to debug boot or shutdown problems with
    the debug shell. (Closes: #766039)
  * Skip-99-systemd.rules-when-not-running-systemd-as-in.patch: Call path_id
    under all init systems, to get consistent ID_PATH attributes. This is
    required so that tools like systemd-rfkill can be used with SysVinit or
    upstart scripts, too. (LP: #1387282)
  * Switch libpam-systemd dependencies to prefer systemd-shim over
    systemd-sysv, to implement the CTTE decision #746578. This is a no-op on
    systems which already have systemd-sysv installed, but will prevent
    installing that on upgrades. (Closes: #769747)
  * Remove Tollef from Uploaders: as per his request. Thanks Tollef for all
    you work!
  * net.agent: Properly close stdout/err FDs, to avoid long hangs during udev
    settle. Thanks to Ben Hutchings! (Closes: #754987)
  * Bump Standards-Version to 3.9.6 (no changes necessary).

  [ Didier Roche ]
  * debian/ifup@.service: add a ConditionPath on /run/network, to avoid
    failing the unit if /etc/init.d/networking is disabled. (Closes: #769528)

 -- Martin Pitt <mpitt@debian.org>  Tue, 18 Nov 2014 12:37:22 +0100

systemd (215-5) unstable; urgency=medium

  [ Martin Pitt ]
  * Unblacklist hyperv_fb again, it is needed for graphical support on Hyper-V
    platforms. Thanks Andy Whitcroft! (LP: #1359933)
  * Bump systemd-shim Depends/Breaks to 8-2 to ensure a lockstep upgrade.
    (Closes: #761947)

  [ Sjoerd Simons ]
  * d/p/sd-bus-Accept-no-sender-as-the-destination-field.patch
    + Fix compatibility between systemctl v215 and v208. Resolves issue when
      reloads of services is requested before systemd is re-execed
      (Closes: #762146)

  [ Michael Biebl ]
  * Don't overmount existing /run/user/<UID> directories with a per-user tmpfs
    on upgrades. (Closes: #762041)
  * Re-enable mount propagation for udevd. This avoids that broken software
    like laptop-mode-tools, which runs mount from within udev rules, causes
    the root file system to end up read-only. (Closes: #762018)

 -- Michael Biebl <biebl@debian.org>  Sat, 27 Sep 2014 17:49:47 +0200

systemd (215-4) unstable; urgency=medium

  * Upload to unstable.

 -- Michael Biebl <biebl@debian.org>  Mon, 15 Sep 2014 17:38:30 +0200

systemd (215-3) experimental; urgency=medium

  [ Ben Howard ]
  * 75-persistent-net-generator.rules: Fix matches of HyperV. (LP: #1361272)

  [ Martin Pitt ]
  * 75-persistent-net-generator.rules: Add new MS Azure MAC prefix 00:25:ae.
    (LP: #1367883)

  [ Michael Biebl ]
  * Update upstream v215-stable patch series.
  * The /dev/log socket and /dev/initctl FIFO have been moved to /run and
    replaced by symlinks. Create the symlinks manually on upgrades as well.
    (Closes: #761340)
  * Fix incorrect paths in man pages. (LP: #1357782, Closes: #717491)
  * Make systemd recommend dbus so it is installed on upgrades. The dbus
    system bus is required to run systemd-logind and the autovt feature relies
    on logind. (Closes: #758111)
  * Bump dependency on systemd-shim to (>= 7-2) to ensure we have a version
    which supports systemd >= 209.
  * Rework bug-script to be more upfront about what kind of data is gathered
    and ask the user for permission before attaching the information to the
    bug report. (Closes: #756248)

  [ Sjoerd Simons ]
  * d/p/buildsys-Don-t-default-to-gold-as-the-linker.patch
    + Don't explicitly pick gold as the default linker. Fixes FTBFS on sparc
      (Closes: #760879)

 -- Sjoerd Simons <sjoerd@debian.org>  Sun, 14 Sep 2014 20:14:49 +0200

systemd (215-2) experimental; urgency=medium

  * debian/patches/always-check-for-__BYTE_ORDER-__BIG_ENDIAN-when-chec.patch
    + Added. Fix checking of system endianness. Fixes FTBFS on powerpc
  * debian/patches/timesyncd-when-we-don-t-know-anything-about-the-netw.patch:
    + Let timesyncd go online even if networkd isn't running (from upstream
      git) (Closes: #760087)
  * debian/rules: add systemd-update-utmp-runlevel.service to
    {poweroff, rescue, multi-user, graphical, reboot}.target.wants to trigger
    the runlevel target to be loaded

 -- Sjoerd Simons <sjoerd@debian.org>  Sun, 07 Sep 2014 23:46:02 +0200

systemd (215-1) experimental; urgency=medium

  * New upstream release.
  * Import upstream v215-stable patch series.
  * Rebase remaining Debian patches on top of v215-stable.
  * Drop our Debian-specific run-user.mount unit as upstream now creates a
    per-user tmpfs via logind.
  * Don't rely on new mount from experimental for now and re-add the patch
    which updates the documentation accordingly.
  * Cherry-pick upstream fix to use correct versions for the new symbols that
    were introduced in libudev.
  * Update symbols files
    - Add two new symbols for libudev1.
    - Remove private symbol from libgudev-1.0-0. This symbol was never part of
      the public API and not used anywhere so we don't need a soname bump.
  * Cherry-pick upstream commit to not install busname units if kdbus support
    is disabled.
  * Make /run/lock tmpfs an API fs so it is available during early boot.
    (Closes: #751392)
  * Install new systemd-path and systemd-escape binaries.
  * Cherry-pick upstream commit which fixes the references to the systemctl
    man page. (Closes: #760613)
  * Use the new systemd-escape utility to properly escape the network
    interface name when starting an ifup@.service instance for hotplugged
    network interfaces. Make sure a recent enough systemd version is installed
    by bumping the versioned Breaks accordingly. (Closes: #747044)
  * Order ifup@.service after networking.service so we don't need to setup the
    runtime directory ourselves and we have a defined point during boot when
    hotplugged network interfaces are started.
  * Disable factory-reset feature and remove files associated with it. This
    feature needs more integration work first before it can be enabled in
    Debian.
  * Cherry-pick upstream commit to fix ProtectSystem=full and make the
    ProtectSystem= option consider /bin, /sbin, /lib and /lib64 (if it exists)
    on Debian systems. (Closes: #759689)
  * Use adduser in quiet mode when creating the system users/groups to avoid
    warning messages about the missing home directories. Those are created
    dynamically during runtime. (Closes: #759175)
  * Set the gecos field when creating the system users.
  * Add systemd-bus-proxy system user so systemd-bus-proxyd can properly drop
    its privileges.
  * Re-exec systemd and restart services at the end of postinst.
  * Cherry-pick upstream commit for sd-journal to properly convert
    object->size on big endian which fixes a crash in journalctl --list-boots.
    (Closes: #758392)

 -- Michael Biebl <biebl@debian.org>  Sun, 07 Sep 2014 09:58:48 +0200

systemd (214-1) experimental; urgency=medium

  * New upstream release v214.
    (Closes: #750793, #749268, #747939)

  [ Jon Severinsson ]
  * Import upstream v214-stable patch series.
    - Rebase remaining Debian patches on top of v214-stable.
    - Drop modifications to the now-removed built-in sysvinit support.
  * Install the new combined libsystemd0 library, this library combines all
    functionality of the various libsystemd-* libraries.
    - Deprecate the old libsystemd-* libraries as they've been bundled into
      libsystemd0. The old -dev files now just carry a transitional .pc file.
    - Add new symbols file for libsystemd0.
  * Update symbols file for libgudev-1.0-0.
  * Remove pre-generated rules and unit files in debian/rules clean target.
  * Add new systemd service users in systemd postinst (systemd-timesync,
    systemd-network, systemd-resolve)
  * Add new system group "input" used by udev rules in udev postinst.
  * Try-restart networkd, resolved, and timesyncd after an upgrade.
  * Do not force-enable default-on services on every upgrade.
  * Add support for rcS.d init scripts to the sysv-generator.
    - Do not order rcS.d services after local-fs.target if they do not
      explicitly depend on $local_fs.
    - Map rcS.d init script dependencies to their systemd equivalent.
    - Special-case some dependencies for sysv init scripts for better
      backwards compatibility. (Closes: #726027, #738965).
  * Add systemd depends on new mount. (Closes: #754411)
  * Update /run/initctl symlink target in debian/tmpfiles.d/debian.conf.
  * Remove stored backlog state, rfkill state, random-seed and clock
    information from /var/lib/systemd on systemd purge.

  [ Sjoerd Simons ]
  * debian/patches/shared-include-stdbool.h-in-mkdir.h.patch
    + Added. Include stdbool before using bool in function prototypes. Fixes
      build of the insserv generator
  * Add python-lxml to build-depends for python-systemd
  * Turn on parallel build support
  * Install the new busctl binary and translations
  * Explicitly disable microhttp so the package build doesn't fail if the
    required dependencies for it happen to be installed.
  * debian/control: Make udev break plymouth (<< 0.9.0-7) as older plymouths
    assume udev implementation details that have changed slightly since v213
  * debian/control: Remove b-d on librwap0-dev
  * debian/control: Bump libkmod-dev b-d to >= 15
  * debian/rules: Drop outdated --enable-tcpwrap
  * debian/rules: Explicitly turn off rfkill, networkd, timesyncd and resolved
    for the udeb build
  * debian/rules: Use the debian ntp pool as default ntp servers
  * debian/rules: explicitely configure the maximum system uid/gids instead of
    relying on autodetection

 -- Sjoerd Simons <sjoerd@debian.org>  Sun, 24 Aug 2014 14:54:27 +0200

systemd (208-8) unstable; urgency=medium

  [ Martin Pitt ]
  * Fix duplicate line in copyright. (Closes: #756899)
  * Drop --disable-xattr configure option for udeb, does not exist any more.
  * Add Turkish debconf translations. Thanks Mert Dirik! (Closes: #757498)
  * Backport fix for lazy session-activation on non-seat0 seats.
    (LP: #1355331)

  [ Michael Biebl ]
  * Use "kmod static-nodes --output=/proc/self/fd/1" in make_static_nodes() as
    we can't rely on /dev/stdout to exist at this point during boot.
    (Closes: #757830)
  * Fix udev SysV init script and d-i start script to not write to
    /sys/kernel/uevent_helper unconditionally to not fail on a kernel with
    CONFIG_UEVENT_HELPER unset. (Closes: #756312)
  * Add Breaks: kmod (<< 14) to udev to make sure we have a kmod version
    supporting the static-nodes command.
  * Add Breaks: systemd (<< 208) to udev to avoid partial upgrades. Newer udev
    versions rely on kmod-static-nodes.service being provided by systemd.
    (Closes: #757777)
  * Updated upstream v208-stable patch series to 53b1b6c.
  * Cherry-pick upstream fix to ignore temporary dpkg files. (Closes: #757302)
  * Make emergency.service conflict with rescue.service.
    Otherwise if rescue mode is selected during boot and the emergency mode
    is triggered (e.g. via a broken fstab entry), we have two sulogin
    processes fighting over the tty. (Closes: #757072)
  * Stop syslog.socket when entering emergency mode as otherwise every log
    message triggers the start of the syslog service and its dependencies
    which conflicts with emergency.target. (Closes: #755581)

 -- Michael Biebl <biebl@debian.org>  Thu, 21 Aug 2014 00:14:21 +0200

systemd (208-7) unstable; urgency=medium

  [ Michael Biebl ]
  * Mask remaining services provided by the initscripts package and document
    in more detail why certain services have been masked. (Closes: #659264)
  * Install zsh completions to the correct place. (Closes: #717540)

  [ Jon Severinsson ]
  * Cherry-pick upstream fix for journal file permissions. (Closes: #755062)
  * Map some rcS.d init script dependencies to their systemd equivalent.
  * Update Depends on initscripts to the version with a systemd-compatible
    mountnfs ifup hook. (Closes: #746358)
  * Add Breaks on lvm2 versions without native systemd support.
    (Closes: #678438, #692120)
  * Do not fail udev upgrades if the udev service is already runtime-masked
    when the preinst script is run. (Closes: #755746)
  * Add Pre-Depends on systemd to systemd-sysv, to avoid risking that the
    sysv-compatible symlinks become dangling on a partial install.
  * Ensure that systemctl is usable right after being unpacked, by adding the
    required Pre-Depends to systemd and libsystemd-daemon0. (Closes: #753589)
  * Add support for TuxOnIce hibernation. (Closes: #746463)

  [ Martin Pitt ]
  * Rename "api" autopkgtest to "build-login", and stop requiring that
    sd_login_monitor_new() succeeds. It doesn't in many environments like
    schroot or after upgrades from < 204, and the main point of the test is
    to check that libsystemd-login-dev has correct contents and dependencies.
    Drop "isolation-machine" requirement.
  * Use glibc's xattr support instead of requiring libattr. Fixes FTBFS with
    latest glibc and libattr. Cherrypicked from trunk. Drop libattr1-dev build
    dependency. (Closes: #756097)
  * Build python3-systemd for Python 3 bindings. Drop python-systemd; it does
    not have any reverse dependencies, and we want to encourage moving to
    Python 3. (LP: #1258089)
  * Add simple autopkgtest for python3-systemd.
  * Add dbus dependency to libpam-systemd. (Closes: #755968)
  * Fix /dev/cdrom symlink to appear for all types of drives, not just for
    pure CD-ROM ones. Also, fix the symlinks to stay after change events.
    (LP: #1323777)
  * 75-persistent-net-generator.rules: Adjust Ravello interfaces; they don't
    violate the assignment schema, they should just not be persistent.
    Thanks to Boris Figovsky. (Closes: #747475, LP: #1317776)
  * Reinstate patches to make logind D-BUS activatable.
  * Re-add systemd-shim alternative dependency to libpam-systemd. Version it
    to ensure cgmanager support. (Closes: #754984, LP: #1343802)
  * Convert udev-finish.upstart from a task to a job, to avoid hangs with
    startpar. (Closes: #756631)
  * Add debian/extra/60-keyboard.hwdb: Latest keymaps from upstream git.
    This makes it trivial to backport keymap fixes to stable releases.
    (Closes: #657809; LP: #1322770, #1339998)
  * udev.init: Create static device nodes, as this moved out of udevd.
    Thanks to Michael Biebl for the script! (Closes: #749021)

 -- Martin Pitt <mpitt@debian.org>  Wed, 06 Aug 2014 13:33:22 +0200

systemd (208-6) unstable; urgency=medium

  [ Jon Severinsson ]
  * Add v208-stable patch series.
    - Update Debian patches to apply on top of v208-stable.
    - Move new manpages to libsystemd-*-dev as appropriate.

  [ Michael Biebl ]
  * Upload to unstable.

 -- Michael Biebl <biebl@debian.org>  Wed, 16 Jul 2014 00:44:15 +0200

systemd (208-5) experimental; urgency=medium

  * Merge changes from unstable branch.

 -- Michael Biebl <biebl@debian.org>  Sat, 28 Jun 2014 13:41:32 +0200

systemd (208-4) experimental; urgency=medium

  * Merge changes from unstable branch.
  * Drop alternative dependency on systemd-shim in libpam-systemd. The
    systemd-shim package no longer provides an environment to run
    systemd-logind standalone. See #752939 for further details.

 -- Michael Biebl <biebl@debian.org>  Sat, 28 Jun 2014 01:22:11 +0200

systemd (208-3) experimental; urgency=medium

  * Merge changes from unstable branch.

 -- Michael Biebl <biebl@debian.org>  Wed, 25 Jun 2014 11:29:07 +0200

systemd (208-2) experimental; urgency=medium

  [ Sjoerd Simons ]
  * Don't stop a running user manager from garbage collecting the users. Fixes
    long shutdown times when using a systemd user session

  [ Michael Stapelberg ]
  * Fix bug-script: “systemctl dump” is now “systemd-analyze dump”
    (Closes: #748311)

  [ Michael Biebl ]
  * Merge changes from unstable branch.
  * Cherry-pick upstream fixes to make sd_session_get_vt() actually work.

 -- Michael Biebl <biebl@debian.org>  Tue, 24 Jun 2014 17:45:26 +0200

systemd (208-1) experimental; urgency=medium

  [ Michael Biebl ]
  * New upstream release. (Closes: #729566)
  * Update patches.
  * Update symbols files for libsystemd-journal and libsystemd-login.
  * Install new files and remove the ones we don't use.
  * Install zsh completion files. (Closes: #717540)
  * Create a compat symlink /etc/sysctl.d/99-sysctl.conf as systemd-sysctl no
    longer reads /etc/sysctl.conf.
  * Bump Build-Depends on kmod to (>= 14).
  * Bump Build-Depends on libcryptsetup-dev to (>= 2:1.6.0) for tcrypt
    support.
  * Make kmod-static-nodes.service check for the kmod binary since we don't
    want a hard dependency on kmod e.g. for container installations.
  * Disable various features which aren't required for the udeb build.
  * Move new sd_pid_get_slice and sd_session_get_vt man pages into
    libsystemd-login-dev.
  * Make no-patch-numbers the default for gbp-pq.
  * Adjust systemd-user pam config file for Debian.
    This pam config file is used by libpam-systemd/systemd-logind when
    launching systemd user instances.
  * Drop patches to make logind D-Bus activatable. The cgroup handling has
    been reworked in v205 and logind no longer creates cgroup hierarchies on
    its own. That means that the standalone logind is no longer functional
    without support from systemd (or an equivalent cgroup manager).

  [ Martin Pitt ]
  * Explain patch management in debian/README.source.

 -- Michael Biebl <biebl@debian.org>  Mon, 28 Apr 2014 00:22:57 +0200

systemd (204-14) unstable; urgency=medium

  * Fix SIGABRT in insserv generator caused by incorrect usage of strcat().
    (Closes: #752992)
  * Mark -dev packages as Multi-Arch: same. (Closes: #720017)

 -- Michael Biebl <biebl@debian.org>  Sat, 28 Jun 2014 13:22:43 +0200

systemd (204-13) unstable; urgency=medium

  * Switch back to load the sg module via the kmod builtin. The problem was
    not that the kmod builtin is faster then modprobe but rather the incorrect
    usage of the "=" assignment operator. We need to use "+=" here, so the sg
    module is loaded in addition to other scsi modules, which are loaded via
    the modalias rule. Thanks to Tommaso Colombo for the analysis.
  * Cherry-pick upstream fix which prevents systemd from entering an infinite
    loop when trying to break an ordering cycle. (Closes: #752259)
  * Update insserv generator to not create any drop-in files for services
    where the corresponding SysV init script does not exist.
  * Drop the check for /sys/kernel/uevent_helper from postinst and the SysV
    init script and do not unconditionally overwrite it in the initramfs hook.
    Since a long time now udev has been using the netlink interface to
    communicate with the kernel and with Linux 3.16 it is possible to disable
    CONFIG_UEVENT_HELPER completely. (Closes: #752742)

 -- Michael Biebl <biebl@debian.org>  Sat, 28 Jun 2014 00:01:16 +0200

systemd (204-12) unstable; urgency=medium

  [ Martin Pitt ]
  * Change the sg loading rule (for Debian #657948) back to using modprobe.
    kmod is too fast and then sg races with sd, causing the latter to not see
    SCSI disks.  (Closes: #752591, #752605)

  [ Michael Biebl ]
  * Update udev bug-script to attach instead of paste extra info if a new
    enough reportbug version is available.

 -- Michael Biebl <biebl@debian.org>  Wed, 25 Jun 2014 10:55:12 +0200

systemd (204-11) unstable; urgency=medium

  [ Martin Pitt ]
  * Explain patch management in debian/README.source. (Closes: #739113)
  * Replace "Always probe cpu support drivers" patch with cherry-picked
    upstream fix which is more general.
  * Advertise hibernation only if there's enough free swap. Patches backported
    from current upstream. (LP: #1313522)
  * Fix typo in sg loading rule to make it actually work.

  [ Michael Biebl ]
  * Make no-patch-numbers the default for gbp-pq.
  * Cherry-pick upstream fix to properly handle multiline syslog messages.
    (Closes: #746351)
  * Cherry-pick upstream fix for libudev which fixes a memleak in
    parent_add_child().
  * Drop "-b debian" from Vcs-Git since we use the master branch for
    packaging now.
  * Drop Conflicts: sysvinit (<< 2.88dsf-44~) from systemd-sysv since this
    breaks dist-upgrades from wheezy when switching from sysvinit to
    systemd-sysv as default init. While downgrading the Pre-Depends in
    sysvinit would have been an alternative, dropping the Conflicts and only
    keeping the Replaces was deemed the lesser evil. (Closes: #748355)
  * Use Conflicts instead of Breaks against sysvinit-core. This avoids
    /sbin/init going missing when switching from systemd-sysv to sysvinit.
    While at it, add a Replaces: upstart. (Closes: #751589)
  * Make the SysV compat tools try both /run/initctl and /dev/initctl. This
    makes them usable under sysvinit as PID 1 without requiring any symlinks.
  * Various ifupdown integration fixes
    - Use DefaultDependencies=no in ifup@.service so the service can be
      started as early as possible.
    - Create the ifupdown runtime directory in ifup@.service as we can no
      longer rely on the networking service to do that for us.
    - Don't stop ifup@.service on shutdown but let the networking service take
      care of stopping all hotplugged interfaces.
    - Only start ifup@.service for interfaces configured as allow-hotplug.

  [ Michael Stapelberg ]
  * Clarify that “systemd” does not influence init whereas “systemd-sysv” does
    (Closes: #747741)

  [ Ansgar Burchardt ]
  * Don't use "set +e; set +u" unconditionally in the lsb init-functions hook
    as this might change the behaviour of existing SysV init scripts.
    (Closes: #751472)

 -- Michael Biebl <biebl@debian.org>  Tue, 24 Jun 2014 17:03:43 +0200

systemd (204-10) unstable; urgency=medium

  * In the udeb's udev.startup, make sure that /dev/pts exists.
  * systemd-logind-launch: Set the #files ulimit, for unprivileged LXC
    containers.
  * Drop udev.NEWS, it only applies to pre-squeeze.
  * Remove /var/log/udev on purge.
  * Always probe cpu support drivers. (LP #1207705)
  * On Dell PowerEdge systems, the iDRAC7 and later support a USB Virtual NIC
    for management. Name this interface "idrac" to avoid confusion with "real"
    network interfaces.
  * Drop numerical prefixes from patches, to avoid future diff noise when
    removing, cherry-picking, and merging patches. From now on, always use
    "gbp-pq export --no-patch-numbers" to update them.

 -- Martin Pitt <mpitt@debian.org>  Sun, 27 Apr 2014 11:53:52 +0200

systemd (204-9) unstable; urgency=medium

  * The "Flemish Beef and Beer Stew" release.

  [ Steve Langasek ]
  * Do proper refcounting of the PAM module package on prerm, so that we
    don't drop the module from the PAM config when uninstalling a
    foreign-arch package.  Related to Ubuntu bug #1295521.

  [ Martin Pitt ]
  * debian/udev.udev-finish.upstart: Fix path to tmp-rules,
    debian/extra/rule_generator.functions creates them in /run/udev/.
  * rules: Remove the kernel-install bits; we don't want that in Debian and
    thus it shouldn't appear in dh_install --list-missing output.
  * Ship sd-shutdown.h in libsystemd-daemon-dev.
  * Run dh_install with --fail-missing, to avoid forgetting files when we move
    to new versions.
  * Mount /dev/pts with the correct permissions in the udev, to avoid needing
    pt_chown (not available on all architectures). Thanks Adam Conrad.
  * Add new block of Windows Azure ethernet hardware address to
    75-persistent-net-generator.rules. (LP: #1274348, Closes: #739018)
  * Drop our Debian specific 60-persistent-storage{,-tape}.rules and use the
    upstream rules. They are compatible and do a superset of the
    functionality. (Closes: #645466)
  * Drop our Debian specific 80-drivers.rules and use the upstream rules with
    a patch for the sg module (see #657948). These now stop calling modprobe
    and use the kmod builtin, giving some nice boot speed improvement.
    (Closes: #717404)
  * Drop our Debian specific 50-udev-default.rules and 91-permissions.rules
    and use the upstream rules with a patch for the remaining Debian specific
    default device permissions. Many thanks to Marco d'Itri for researching
    which Debian-specific rules are obsolete! Amongst other things, this now
    also reads the hwdb info for USB devices (Closes: #717405) and gets rid of
    some syntax errors (Closes: #706221)
  * Set default polling interval on removable devices as well, for kernels
    which have "block" built in instead of being a module. (Closes: #713877)
  * Make sd_login_monitor_new() work for logind without systemd.
  * Cherry-pick upstream fix for polkit permissions for rebooting with
    multiple sessions.
  * Kill /etc/udev/links.conf, create_static_nodes, and associated code. It's
    obsolete with devtmpfs (which is required now), and doesn't run with
    systemd or upstart anyway.
  * Drop unnecessary udev.dirs.
  * Add autopkgtests for smoke-testing logind, hostnamed, timedated, localed,
    and a compile/link/run test against libsystemd-login-dev.

  [ Marco d'Itri ]
  * preinst: check for all the system calls required by modern releases
    of udev. (Closes: #648325)
  * Updated fbdev-blacklist.conf for recent kernels.
  * Do not blacklist viafb because it is required on the OLPC XO-1.5.
    (Closes: #705792)
  * Remove write_cd_rules and the associated rules which create "persistent"
    symlinks for CD/DVD devices and replace them with more rules in
    60-cdrom_id, which will create symlinks for one at random among the
    devices installed. Since the common case is having a single device
    then everything will work out just fine most of the times...
    (Closes: #655924)
  * Fix write_net_rules for systemd and sysvinit users by copying the
    temporary rules from /run/udev/ to /etc/udev/. (Closes: #735563)
  * Do not install sysctl.d/50-default.conf because the systemd package
    should not change kernel policies, at least until it will become
    the only supported init system.

  [ Michael Stapelberg ]
  * Add systemd-dbg package, thanks Daniel Schaal (Closes: #742724).
  * Switch from gitpkg to git-buildpackage. Update README.source accordingly.
  * Make libpam-systemd depend on systemd-sysv | systemd-shim. Packages that
    need logind functionality should depend on libpam-systemd.

  [ Michael Biebl ]
  * Do not send potentially private fstab information without prior user
    confirmation. (Closes: #743158)
  * Add support for LSB facilities defined by insserv.
    Parse /etc/insserv.conf.d content and /etc/insserv.conf and generate
    systemd unit drop-in files to add corresponding dependencies. Also ship
    targets for the Debian specific $x-display-manager and
    $mail-transport-agent system facilities. (Closes: #690892)
  * Do not accidentally re-enable /var/tmp cleaning when migrating the TMPTIME
    setting from /etc/default/rcS. Fix up existing broken configurations.
    (Closes: #738862)

 -- Michael Biebl <biebl@debian.org>  Sat, 26 Apr 2014 21:37:29 +0200

systemd (204-8) unstable; urgency=low

  [ Michael Stapelberg ]
  * move manpages from systemd to libsystemd-*-dev as appropriate
    (Closes: #738723)
  * fix systemctl enable/disable/… error message “Failed to issue method call:
    No such file or directory” (the previous upload did actually not contain
    this fix due to a merge conflict) (Closes: #738843)
  * add explicit “Depends: sysv-rc” so that initscript’s “Depends: sysv-rc |
    file-rc” will not be satisfied with file-rc. We need the invoke-rc.d and
    update-rc.d from sysv-rc, file-rc’s doesn’t have support for systemd.
    (Closes: #739679)
  * set capabilities cap_dac_override,cap_sys_ptrace=ep for
    systemd-detect-virt, so that it works for unprivileged users.
    (Closes: #739699)
  * pam: Check $XDG_RUNTIME_DIR owner (Closes: #731300)
  * Ignore chkconfig headers entirely, they are often broken in Debian
    (Closes: #634472)

  [ Michael Biebl ]
  * do a one-time migration of RAMTMP= from /etc/default/rcS and
    /etc/default/tmpfs, i.e. enable tmp.mount (Closes: #738687)
  * Bump Standards-Version to 3.9.5.

 -- Michael Biebl <biebl@debian.org>  Wed, 19 Mar 2014 18:57:35 +0100

systemd (204-7) unstable; urgency=low

  * fix systemctl enable/disable/… error message “Failed to issue method call:
    No such file or directory” (Closes: #734809)
  * bug-script: attach instead of paste extra info with reportbug ≥ 6.5.0
    (Closes: #722530)
  * add stage1 bootstrap support to avoid Build-Depends cycles (Thanks Daniel
    Schepler)
  * cherry-pick:
    order remote mounts from mountinfo before remote-fs.target (77009452cfd)
    (Closes: #719945)
    Fix CPUShares configuration option (ccd90a976dba) (Closes: #737156)
    fix reference in systemd-inhibit(1) (07b4b9b) (Closes: #738316)

 -- Michael Stapelberg <stapelberg@debian.org>  Tue, 11 Feb 2014 23:34:42 +0100

systemd (204-6) unstable; urgency=low

  [ Michael Stapelberg ]
  * Run update-rc.d defaults before update-rc.d <enable|disable>
    (Closes: #722523)
  * preinst: preserve var-{lock,run}.mount when upgrading from 44 to 204
    (Closes: #723936)
  * fstab-generator: don’t rely on /usr being mounted in the initrd
    (Closes: #724797)
  * systemctl: mangle names when avoiding dbus (Closes: #723855)
  * allow group adm read access on /var/log/journal (Closes: #717386)
  * add systemd-journal group (Thanks Guido Günther) (Closes: #724668)
  * copy /etc/localtime instead of symlinking (Closes: #726256)
  * don’t try to start autovt units when not running with systemd as pid 1
    (Closes: #726466)
  * Add breaks/replaces for the new sysvinit-core package (Thanks Alf Gaida)
    (Closes: #733240)
  * Add myself to uploaders

  [ Tollef Fog Heen ]
  * Make 99-systemd.rules check for /run/systemd/systemd instead of the
    ill-named cgroups directory.

  [ Martin Pitt ]
  * debian/udev.upstart: Fix path to udevd, the /sbin/udevd compat symlink
    should go away at some point.
  * debian/udev-udeb.install: Add 64-btrfs.rules and 75-probe_mtd.rules, they
    are potentially useful in a d-i environment.
  * debian/shlibs.local: Drop libudev; this unnecessarily generates overly
    strict dependencies, the libudev ABI is stable.
  * debian/extra/rules/75-persistent-net-generator.rules: Add Ravello systems
    (LP: #1099278)

 -- Michael Stapelberg <stapelberg@debian.org>  Tue, 31 Dec 2013 14:39:44 +0100

systemd (204-5) unstable; urgency=high

  * Cherry-pick 72fd713 from upstream which fixes insecure calling of polkit
    by avoiding a race condition in scraping /proc (CVE-2013-4327).
    Closes: #723713

 -- Michael Biebl <biebl@debian.org>  Mon, 23 Sep 2013 11:59:53 +0200

systemd (204-4) unstable; urgency=low

  * Add preinst check to abort udev upgrade if the currently running kernel
    lacks devtmpfs support. Since udev 176, devtmpfs is mandatory as udev no
    longer creates any device nodes itself. This only affects self-compiled
    kernels which now need CONFIG_DEVTMPFS=y.  Closes: #722580
  * Fix SysV init script to correctly mount a devtmpfs instead of tmpfs. This
    only affects users without an initramfs, which usually is responsible for
    mounting the devtmpfs.  Closes: #722604
  * Drop pre-squeeze upgrade code from maintainer scripts and simplify the
    various upgrade checks.
  * Suppress errors about unknown hwdb builtin. udev 196 introduced a new
    "hwdb" builtin which is not understood by the old udev daemon.
  * Add missing udeb line to shlibs.local. This ensures that udev-udeb gets a
    proper dependency on libudev1-udeb and not libudev1.  Closes: #722939
  * Remove udev-udeb dependency from libudev1-udeb to avoid a circular
    dependency between the two packages. This dependency was copied over from
    the old udev-gtk-udeb package and no longer makes any sense since
    libudev1-udeb only contains a library nowadays.

 -- Michael Biebl <biebl@debian.org>  Wed, 18 Sep 2013 00:05:21 +0200

systemd (204-3) unstable; urgency=low

  [ Michael Biebl ]
  * Upload to unstable.
  * Use /bin/bash in debug-shell.service as Debian doesn't have /sbin/sushell.
  * Only import net.ifaces cmdline property for network devices.
  * Generate strict dependencies between the binary packages using a
    shlibs.local file and add an explicit versioned dependency on
    libsystemd-login0 to systemd to ensure packages are upgraded in sync.
    Closes: #719444
  * Drop obsolete Replaces: libudev0 from udev package.
  * Use correct paths for various binaries, like /sbin/quotaon, which are
    installed in / and not /usr in Debian.  Closes: #721347
  * Don't install kernel-install(8) man page since we don't install the
    corresponding binary either.  Closes: #722180
  * Cherry-pick upstream fixes to make switching runlevels and starting
    reboot via ctrl-alt-del more robust.
  * Cherry-pick upstream fix to properly apply ACLs to Journal files.
    Closes: #717863

  [ Michael Stapelberg ]
  * Make systemctl enable|disable call update-rc.d for SysV init scripts.
    Closes: #709780
  * Don't mount /tmp as tmpfs by default and make it possible to enable this
    feature via "systemctl enable tmp.mount".  Closes: #718906

  [ Daniel Schaal ]
  * Add bug-script to systemd and udev.  Closes: #711245

  [ Ondrej Balaz ]
  * Recognize discard option in /etc/crypttab.  Closes: #719167

 -- Michael Biebl <biebl@debian.org>  Thu, 12 Sep 2013 00:13:11 +0200

systemd (204-2) experimental; urgency=low

  [ Daniel Schaal ]
  * Enable verbose build logs.  Closes: #717465
  * Add handling of Message Catalog files to provide additional information
    for log entries.  Closes: #717427
  * Remove leftover symlink to debian-enable-units.service.  Closes: #717349

  [ Michael Stapelberg ]
  * Install 50-firmware.rules in the initramfs and udeb.  Closes: #717635

  [ Michael Biebl ]
  * Don't pass static start priorities to dh_installinit anymore.
  * Switch the hwdb trigger to interest-noawait.
  * Remove obsolete support for configurable udev root from initramfs.
  * Bind ifup@.service to the network device. This ensures that ifdown is run
    when the device is removed and the service is stopped.
    Closes: #660861, #703033
  * Bump Standards-Version to 3.9.4. No further changes.
  * Add Breaks against consolekit (<< 0.4.6-1) for udev-acl.  Closes: #717385
  * Make all packages Priority: optional, with the exception of udev and
    libudev1, which remain Priority: important, and systemd-sysv, which
    remains Priority: extra due to the conflict with sysvinit.
    Closes: #717365
  * Restart systemd-logind.service on upgrades due to changes in the
    CreateSession D-Bus API between v44 and v204.  Closes: #717403

 -- Michael Biebl <biebl@debian.org>  Wed, 24 Jul 2013 23:47:59 +0200

systemd (204-1) experimental; urgency=low

  * New upstream release.  Closes: #675175, #675177
    - In v183 the udev sources have been merged into the systemd source tree.
      As a result, the udev binary packages will now be built from the systemd
      source package. To align the version numbers 139 releases were skipped.
    - For a complete list of changes, please refer to the NEWS file.
  * Add Marco to Uploaders.
  * Drop Suggests on the various python packages from systemd. The
    systemd-analyze tool has been reimplemented in C.
  * Add binary packages as found in the udev 175-7.2 source package.
  * Wrap dependencies for better readability.
  * Drop hard-coded Depends on libglib2.0-0 from gir1.2-gudev-1.0.
  * Drop old Conflicts, Replaces and Breaks, which are no longer necessary.
  * Make libgudev-1.0-dev depend on gir1.2-gudev-1.0 as per GObject
    introspection mini-policy.  Closes: #691313
  * The hwdb builtin has replaced pci-db and usb-db in udev. Drop the
    Recommends on pciutils and usbutils accordingly.
  * Drop our faketime hack. Upstream uses a custom xsl style sheet now to
    generate the man pages which no longer embeds the build date.
  * Add Depends on libpam-runtime (>= 1.0.1-6) to libpam-systemd as we are
    using pam-auth-update.
  * Explicitly set Section and Priority for the udev binary package.
  * Update Build-Depends:
    - Drop libudev-dev, no longer required.
    - Add gtk-doc-tools and libglib2.0-doc for the API documentation in
      libudev and libgudev.
    - Add libgirepository1.0-dev and gobject-introspection for GObject
      introspection support in libgudev.
    - Add libgcrypt11-dev for encryption support in the journal.
    - Add libblkid-dev for the blkid udev builtin.
  * Use gir dh addon to ensure ${gir:Depends} is properly set.
  * Rename libudev0 → libudev1 for the SONAME bump.
  * Update symbols files. libudev now uses symbols versioning as the other
    libsystemd libraries. The libgudev-1.0-0 symbols file has been copied from
    the old udev package.
  * Run gtkdocize on autoreconf.
  * Enable python bindings for the systemd libraries and ship them in a new
    package named python-systemd.
  * Tighten Depends on libsystemd-id128-dev for libsystemd-journal-dev as per
    libsystemd-journal.pc.
  * Remove obsolete bash-completion scripts on upgrades. Nowadays they are
    installed in /usr/share/bash-completion/completions.
  * Rename conffiles for logind and journald.
  * Rename udev-gtk-udeb → libudev1-udeb to better reflect its actual contents.
  * Build two flavours: a regular build and one for the udev udebs with
    reduced features/dependencies.
  * Create a few compat symlinks for the udev package, most notably
    /sbin/udevadm and /sbin/udevd.
  * Remove the dpkg-triggered debian-enable-units script. This was a temporary
    workaround for wheezy. Packages should use dh-systemd now to properly
    integrate service files with systemd.
  * Update debian/copyright using the machine-readable copyright format 1.0.
  * Integrate changes from udev 175-7 and acknowledge the 175-7.1 and 175-7.2
    non-maintainer uploads.
  * Keep the old persistent network interface naming scheme for now and make
    the new one opt-in via net.ifnames=1 on the kernel command line.
  * Drop the obsolete udev-mtab SysV init script and properly clean up on
    upgrades.
  * Simplify the udev SysV init script and remove experimental and obsolete
    features.
  * Revert upstream commits which dropped support for distro specific
    features and config files.
  * Make logind, hostnamed, localed and timedated D-Bus activatable and
    usable when systemd is not running.
  * Store hwdb binary database in /lib/udev, not /etc/udev. Create the file on
    install and upgrades.
  * Provide a dpkg file trigger for hwdb, so the database is automatically
    updated when packages install files into /lib/udev/hwdb.d.

 -- Michael Biebl <biebl@debian.org>  Fri, 19 Jul 2013 00:32:36 +0200

systemd (44-12) unstable; urgency=low

  * Cherry-pick e17187 from upstream to fix build failures with newer glibc
    where the clock_* symbols have been moved from librt to libc.
    Closes: #701364
  * If the new init-system-helpers package is installed, make the
    debian-enable-units script a no-op. The auto-enabler was meant as a
    temporary workaround and will be removed once all packages use the new
    helper.
  * Update the checks which test if systemd is the active init. The
    recommended check is [ -d /run/systemd/system ] as this will also work
    with a standalone systemd-logind.
  * Set Maintainer to pkg-systemd-maintainers@lists.alioth.debian.org. Add
    Tollef and myself as Uploaders.
  * Stop building the GUI bits. They have been split into a separate source
    package called systemd-ui.

 -- Michael Biebl <biebl@debian.org>  Thu, 20 Jun 2013 01:32:16 +0200

systemd (44-11) unstable; urgency=low

  * Team upload.
  * Run debian-enable-units.service after sysinit.target to ensure our tmp
    files aren't nuked by systemd-tmpfiles.
  * The mountoverflowtmp SysV init script no longer exists so remove that
    from remount-rootfs.service to avoid an unnecessary diff to upstream.
  * Do not fail on purge if /var/lib/systemd is empty and has been removed
    by dpkg.

 -- Michael Biebl <biebl@debian.org>  Wed, 13 Mar 2013 08:03:06 +0100

systemd (44-10) unstable; urgency=low

  * Team upload.
  * Using the return code of "systemctl is-enabled" to determine whether we
    enable a service or not is unreliable since it also returns a non-zero
    exit code for masked services. As we don't want to enable masked services,
    grep for the string "disabled" instead.

 -- Michael Biebl <biebl@debian.org>  Fri, 15 Feb 2013 17:01:24 +0100

systemd (44-9) unstable; urgency=low

  * Team upload.
  * Fix typo in systemd.socket man page.  Closes: #700038
  * Use color specification in "systemctl dot" which is actually
    understood by dot.  Closes: #643689
  * Fix mounting of remote filesystems like NFS.  Closes: #673309
  * Use a file trigger to automatically enable service and socket units. A lot
    of packages simply install systemd units but do not enable them. As a
    result they will be inactive after the next boot. This is a workaround for
    wheezy which will be removed again in jessie.  Closes: #692150

 -- Michael Biebl <biebl@debian.org>  Fri, 15 Feb 2013 13:35:39 +0100

systemd (44-8) unstable; urgency=low

  * Team upload.
  * Use comment=systemd.* syntax in systemd.mount man page. The
    mount/util-linux version in wheezy is not recent enough to support the new
    x-systemd* syntax. Closes: #697141
  * Don't enable persistent storage of journal log files. The journal in v44
    is not yet mature enough.

 -- Michael Biebl <biebl@debian.org>  Sat, 19 Jan 2013 20:05:05 +0100

systemd (44-7) unstable; urgency=low

  * Fix a regression in the init-functions hook wrt reload handling that was
    introduced when dropping the X-Interactive hack.  Closes: #696355

 -- Michael Biebl <biebl@debian.org>  Fri, 21 Dec 2012 00:00:12 +0100

systemd (44-6) unstable; urgency=low

  [ Michael Biebl ]
  * No longer ship the /sys directory in the systemd package since it is
    provided by base-files nowadays.
  * Don't run udev rules if systemd is not active.
  * Converting /var/run, /var/lock and /etc/mtab to symlinks is a one-time
    migration so don't run the debian-fixup script on every boot.

  [ Tollef Fog Heen ]
  * Prevent the systemd package from being removed if it's the active init
    system, since that doesn't work.

  [ Michael Biebl ]
  * Use a separate tmpfs for /run/lock (size 5M) and /run/user (size 100M).
    Those directories are user-writable which could lead to DoS by filling up
    /run.  Closes: #635131

 -- Michael Biebl <biebl@debian.org>  Sun, 16 Dec 2012 21:58:37 +0100

systemd (44-5) unstable; urgency=low

  * Team upload.

  [ Tollef Fog Heen ]
  * disable killing on entering START_PRE, START, thanks to Michael
    Stapelberg for patch.  This avoids killing VMs run through libvirt
    when restarting libvirtd.  Closes: #688635.
  * Avoid reloading services when shutting down, since that won't work and
    makes no sense.  Thanks to Michael Stapelberg for the patch.
    Closes: #635777.
  * Try to determine which init scripts support the reload action
    heuristically.  Closes: #686115, #650382.

  [ Michael Biebl ]
  * Update Vcs-* fields, the Git repository is hosted on alioth now. Set the
    default branch to "debian".
  * Avoid reload and (re)start requests during early boot which can lead to
    deadlocks.  Closes: #624599
  * Make systemd-cgroup work even if not all cgroup mounts are available on
    startup.  Closes: #690916
  * Fix typos in the systemd.path and systemd.unit man page.  Closes: #668344
  * Add watch file to track new upstream releases.

 -- Michael Biebl <biebl@debian.org>  Thu, 25 Oct 2012 21:41:23 +0200

systemd (44-4) unstable; urgency=low

  [ Michael Biebl ]
  * Override timestamp for man page building, thereby avoiding skew
    between architectures which caused problems for multi-arch.
    Closes: #680011

  [ Tollef Fog Heen ]
  * Move diversion removal from postinst to preinst.  Closes: #679728
  * Prevent the journal from crashing when running out of disk space.
    This is 499fb21 from upstream.  Closes: #668047.
  * Stop mounting a tmpfs on /media.  Closes: #665943

 -- Tollef Fog Heen <tfheen@debian.org>  Sun, 01 Jul 2012 08:17:50 +0200

systemd (44-3) unstable; urgency=low

  [ Michael Biebl ]
  * Bump to debhelper 9.
  * Convert to Multi-Arch: same where possible.  Closes: #676615

  [ Tollef Fog Heen ]
  * Cherry-pick d384c7 from upstream to stop journald from leaking
    memory.  Thanks to Andreas Henriksson for testing.  Closes: #677701
  * Ship lsb init script override/integration in /lib/lsb/init-functions.d
    rather than diverting /lib/lsb/init-functions itself.  Add appropriate
    Breaks to ensure upgrades happen.

 -- Tollef Fog Heen <tfheen@debian.org>  Fri, 29 Jun 2012 22:34:16 +0200

systemd (44-2) unstable; urgency=low

  [ Michael Biebl ]
  * Tighten the versions in the maintscript file
  * Ship the /sys directory in the package
  * Re-add workaround for non-interactive PAM sessions
  * Mask checkroot-bootclean (Closes: #670591)
  * Don't ignore errores in systemd-sysv postinst

  [ Tollef Fog Heen ]
  * Bring tmpfiles.d/tmp.conf in line with Debian defaults.  Closes: #675422
  * Make sure /run/sensigs.omit.d exists.
  * Add python-dbus and python-cairo to Suggests, for systemd-analyze.
    Closes: #672965

 -- Tollef Fog Heen <tfheen@debian.org>  Tue, 08 May 2012 18:04:22 +0200

systemd (44-1) unstable; urgency=low

  [ Tollef Fog Heen ]
  * New upstream version.
    - Backport 3492207: journal: PAGE_SIZE is not known on ppc and other
      archs
    - Backport 5a2a2a1: journal: react with immediate rotation to a couple
      of more errors
    - Backport 693ce21: util: never follow symlinks in rm_rf_children()
      Fixes CVE-2012-1174, closes: #664364
  * Drop output message from init-functions hook, it's pointless.
  * Only rmdir /lib/init/rw if it exists.
  * Explicitly order debian-fixup before sysinit.target to prevent a
    possible race condition with the creation of sockets.  Thanks to
    Michael Biebl for debugging this.
  * Always restart the initctl socket on upgrades, to mask sysvinit
    removing it.

  [ Michael Biebl ]
  * Remove workaround for non-interactive sessions from pam config again.
  * Create compat /dev/initctl symlink in case we are upgrading from a system
    running a newer version of sysvinit (using /run/initctl) and sysvinit is
    replaced with systemd-sysv during the upgrade. Closes: #663219
  * Install new man pages.
  * Build-Depend on valac (>= 0.12) instead of valac-0.12. Closes: #663323

 -- Tollef Fog Heen <tfheen@debian.org>  Tue, 03 Apr 2012 19:59:17 +0200

systemd (43-1) experimental; urgency=low

  [ Tollef Fog Heen ]
  * Target upload at experimental due to libkmod dependency
  * New upstream release
    - Update bash-completion for new verbs and arguments. Closes: #650739
    - Fixes local DoS (CVE-2012-1101).  Closes: #662029
    - No longer complains if the kernel lacks audit support.  Closes: #642503
  * Fix up git-to-source package conversion script which makes gitpkg
    happier.
  * Add libkmod-dev to build-depends
  * Add symlink from /bin/systemd to /lib/systemd/systemd.
  * Add --with-distro=debian to configure flags, due to no /etc/os-release
    yet.
  * Add new symbols for libsystemd-login0 to symbols file.
  * Install a tmpfiles.d file for the /dev/initctl → /run/initctl
    migration.  Closes: #657979
  * Disable coredump handling, it's not ready yet.
  * If /run is a symlink, don't try to do the /var/run → /run migration.
    Ditto for /var/lock → /run/lock.  Closes: #647495

  [ Michael Biebl ]
  * Add Build-Depends on liblzma-dev for journal log compression.
  * Add Build-Depends on libgee-dev, required to build systemadm.
  * Bump Standards-Version to 3.9.2. No further changes.
  * Add versioned Build-Depends on automake and autoconf to ensure we have
    recent enough versions. Closes: #657284
  * Add packages for libsystemd-journal and libsystemd-id128.
  * Update symbols file for libsystemd-login.
  * Update configure flags, use rootprefix instead of rootdir.
  * Copy intltool files instead of symlinking them.
  * Re-indent init-functions script.
  * Remove workarounds for services using X-Interactive. The LSB X-Interactive
    support turned out to be broken and has been removed upstream so we no
    longer need any special handling for those type of services.
  * Install new systemd-journalctl, systemd-cat and systemd-cgtop binaries.
  * Install /var/lib/systemd directory.
  * Install /var/log/journal directory where the journal files are stored
    persistently.
  * Setup systemd-journald to not read from /proc/kmsg (ImportKernel=no).
  * Avoid error messages from systemctl in postinst if systemd is not running
    by checking for /sys/fs/cgroup/systemd before executing systemctl.
    Closes: #642749
  * Stop installing lib-init-rw (auto)mount units and try to cleanup
    /lib/init/rw in postinst. Bump dependency on initscripts accordingly.
    Closes: #643699
  * Disable pam_systemd for non-interactive sessions to work around an issue
    with sudo.
  * Use new dh_installdeb maintscript facility to handle obsolete conffiles.
    Bump Build-Depends on debhelper accordingly.
  * Rename bash completion file systemctl-bash-completion.sh →
    systemd-bash-completion.sh.
  * Update /sbin/init symlink. The systemd binary was moved to $pkglibdir.

 -- Tollef Fog Heen <tfheen@debian.org>  Tue, 07 Feb 2012 21:36:34 +0100

systemd (37-1.1) unstable; urgency=low

  * Non-maintainer upload with Tollef's consent.
  * Remove --parallel to workaround a bug in automake 1.11.3 which doesn't
    generate parallel-safe build rules. Closes: #661842
  * Create a compat symlink /run/initctl → /dev/initctl to work with newer
    versions of sysvinit. Closes: #657979

 -- Michael Biebl <biebl@debian.org>  Sat, 03 Mar 2012 17:42:10 +0100

systemd (37-1) unstable; urgency=low

  [ Tollef Fog Heen ]
  * New upstream version
  * Change the type of the debian-fixup service to oneshot.
    Closes: #642961
  * Add ConditionPathIsDirectory to lib-init-rw.automount and
    lib-init-rw.mount so we only activate the unit if the directory
    exists.  Closes: #633059
  * If a sysv service exists in both rcS and rcN.d runlevels, drop the
    rcN.d ones to avoid loops.  Closes: #637037
  * Blacklist fuse init script, we do the same work already internally.
    Closes: #643700
  * Update README.Debian slightly for /run rather than /lib/init/rw

  [ Josh Triplett ]
  * Do a one-time migration of the $TMPTIME setting from /etc/default/rcS to
    /etc/tmpfiles.d/tmp.conf. If /etc/default/rcS has a TMPTIME setting of
    "infinite" or equivalent, migrate it to an /etc/tmpfiles.d/tmp.conf that
    overrides the default /usr/lib/tmpfiles.d/tmp.conf and avoids clearing
    /tmp.  Closes: #643698

 -- Tollef Fog Heen <tfheen@debian.org>  Wed, 28 Sep 2011 20:04:13 +0200

systemd (36-1) unstable; urgency=low

  [ Tollef Fog Heen ]
  * New upstream release. Closes: #634618
    - Various man page fixes. Closes: #623521
  * Add debian-fixup service that symlinks mtab to /proc/mounts and
    migrates /var/run and /var/lock to symlinks to /run

  [ Michael Biebl ]
  * Build for libnotify 0.7.
  * Bump Build-Depends on libudev to (>= 172).
  * Add Build-Depends on libacl1-dev. Required for building systemd-logind
    with ACL support.
  * Split libsystemd-login and libsystemd-daemon into separate binary
    packages.
  * As autoreconf doesn't like intltool, override dh_autoreconf and call
    intltoolize and autoreconf ourselves.
  * Add Build-Depends on intltool.
  * Do a one-time migration of the hwclock configuration. If UTC is set to
    "no" in /etc/default/rcS, create /etc/adjtime and add the "LOCAL" setting.
  * Remove /cgroup cleanup code from postinst.
  * Add Build-Depends on gperf.

 -- Tollef Fog Heen <tfheen@debian.org>  Wed, 14 Sep 2011 08:25:17 +0200

systemd (29-1) unstable; urgency=low

  [ Tollef Fog Heen ]
  * New upstream version, Closes: #630510
    - Includes typo fixes in documentation.  Closes: #623520
  * Fall back to the init script reload function if a native .service file
    doesn't know how to reload.  Closes: #628186
  * Add hard dependency on udev.  Closes: #627921

  [ Michael Biebl ]
  * hwclock-load.service is no longer installed, so we don't need to remove it
    anymore in debian/rules.
  * Install /usr/lib directory for binfmt.d, modules-load.d, tmpfiles.d and
    sysctl.d.
  * Remove obsolete conffiles from /etc/tmpfiles.d on upgrades. Those files
    are installed in /usr/lib/tmpfiles.d now.
  * Depend on util-linux (>= 2.19.1-2) which provides whole-disk locking
    support in fsck and remove our revert patch.
  * Don't choke when systemd was compiled with a different CAP_LAST_CAP then
    what it is run with. Patch cherry-picked from upstream Git.
    Closes: #628081
  * Enable dev-hugepages.automount and dev-mqueue.automount only when enabled
    in kernel. Patch cherry-picked from upstream Git.  Closes: #624522

 -- Tollef Fog Heen <tfheen@debian.org>  Wed, 08 Jun 2011 16:14:31 +0200

systemd (25-2) experimental; urgency=low

  * Handle downgrades more gracefully by removing diversion of
    /lib/lsb/init-functions on downgrades to << 25-1.
  * Cherry-pick a133bf10d09f788079b82f63faa7058a27ba310b from upstream,
    avoids assert when dumping properties.  Closes: #624094
  * Remove "local" in non-function context in init-functions wrapper.

 -- Tollef Fog Heen <tfheen@debian.org>  Wed, 27 Apr 2011 22:20:04 +0200

systemd (25-1) experimental; urgency=low

  * New upstream release, target experimental due to initscripts
    dependency.
    - Fixes where to look for locale config.  Closes: #619166
  * Depend on initscripts >= 2.88dsf-13.4 for /run transition.
  * Add Conflicts on klogd, since it doesn't work correctly with the
    kmg→/dev/log bridge.  Closes: #622555
  * Add suggests on Python for systemd-analyze.
  * Divert /lib/lsb/init-functions instead of (ab)using
    /etc/lsb-base-logging.sh for diverting calls to /etc/init.d/*
  * Remove obsolete conffile /etc/lsb-base-logging.sh.  Closes: #619093
  * Backport 3a90ae048233021833ae828c1fc6bf0eeab46197 from master:
    mkdir /run/systemd/system when starting up

 -- Tollef Fog Heen <tfheen@debian.org>  Sun, 24 Apr 2011 09:02:04 +0200

systemd (20-1) unstable; urgency=low

  * New upstream version
  * Install systemd-machine-id-setup
  * Call systemd-machine-id-setup in postinst
  * Cherry-pick b8a021c9e276adc9bed5ebfa39c3cab0077113c6 from upstream to
    prevent dbus assert error.
  * Enable TCP wrapper support.  Closes: #618409
  * Enable SELinux support.  Closes: #618412
  * Make getty start after Apache2 and OpenVPN (which are the only two
    known users of X-Interactive: yes).  Closes: #618419

 -- Tollef Fog Heen <tfheen@debian.org>  Fri, 11 Mar 2011 19:14:21 +0100

systemd (19-1) experimental; urgency=low

  * New upstream release
  * Add systemd-tmpfiles to systemd package.
  * Add ifup@.service for handling hotplugged interfaces from
    udev.  Closes: #610871
  * Mask mtab.service and udev-mtab.service as they are pointless when
    /etc/mtab is a symlink to /proc/mounts
  * Add breaks on lvm2 (<< 2.02.84-1) since older versions have udev rules
    that don't work well with systemd causing delays on bootup.

 -- Tollef Fog Heen <tfheen@debian.org>  Thu, 17 Feb 2011 07:36:22 +0100

systemd (17-1) experimental; urgency=low

  [ Tollef Fog Heen ]
  * New upstream release
  * Clarify ifupdown instructions in README.Debian somewhat.
    Closes: #613320
  * Silently skip masked services in lsb-base-logging.sh instead of
    failing.  Initial implementation by Michael Biebl.  Closes: #612551
  * Disable systemd-vconsole-setup.service for now.

  [ Michael Biebl ]
  * Bump build dependency on valac-0.10 to (>= 0.10.3).
  * Improve regex in lsb-base-logging.sh for X-Interactive scripts.
    Closes: #613325

 -- Tollef Fog Heen <tfheen@debian.org>  Wed, 16 Feb 2011 21:06:16 +0100

systemd (16-1) experimental; urgency=low

  [ Tollef Fog Heen ]
  * New upstream release.  Closes: #609611
  * Get rid of now obsolete patches that are upstream.
  * Use the built-in cryptsetup support in systemd, build-depend on
    libcryptsetup-dev (>= 2:1.2.0-1) to get a libcryptsetup in /lib.
  * Don't use systemctl redirect for init scripts with X-Interactive: true

  [ Michael Biebl ]
  * Update package description
  * Use v8 debhelper syntax
  * Make single-user mode work
  * Run hwclock-save.service on shutdown
  * Remove dependencies on legacy sysv mount scripts, as we use native
    mounting.

 -- Tollef Fog Heen <tfheen@debian.org>  Sun, 16 Jan 2011 11:04:13 +0100

systemd (15-1) UNRELEASED; urgency=low

  [ Tollef Fog Heen ]
  * New upstream version, thanks a lot to Michael Biebl for help with
    preparing this version.
    - This version handles cycle breaking better.  Closes: #609225
  * Add libaudit-dev to build-depends
  * /usr/share/systemd/session has been renamed to /usr/share/systemd/user
    upstream, adjust build system accordingly.
  * Remove -s from getty serial console invocation.
  * Add dependency on new util-linux to make sure /sbin/agetty exists
  * Don't mount /var/lock with gid=lock (Debian has no such group).
  * Document problem with ifupdown's /etc/network/run being a normal
    directory.

  [ Michael Biebl ]
  * Revert upstream change which requires libnotify 0.7 (not yet available in
    Debian).
  * Use dh-autoreconf for updating the build system.
  * Revert upstream commit which uses fsck -l (needs a newer version of
    util-linux).
  * Explicitly disable cryptsetup support to not accidentally pick up a
    libcryptsetup dependency in a tainted build environment, as the library
    is currently installed in /usr/lib.
  * Remove autogenerated man pages and vala C sources, so they are rebuilt.
  * Use native systemd mount support:
    - Use MountAuto=yes and SwapAuto=yes (default) in system.conf
    - Mask SysV init mount, check and cleanup scripts.
    - Create an alias (symlink) for checkroot (→ remount-rootfs.service) as
      synchronization point for SysV init scripts.
  * Mask x11-common, rmnologin, hostname, bootmisc and bootlogd.
  * Create an alias for procps (→ systemd-sysctl.service) and
    urandom (→ systemd-random-seed-load.service).
  * Create an alias for module-init-tools (→ systemd-modules-load.service) and
    a symlink from /etc/modules-load.d/modules.conf → /etc/modules.
  * Install lsb-base hook which redirects calls to SysV init scripts to
    systemctl: /etc/init.d/<foo> <action> → systemctl <action> <foo.service>
  * Install a (auto)mount unit to mount /lib/init/rw early during boot.

 -- Tollef Fog Heen <tfheen@debian.org>  Sat, 20 Nov 2010 09:28:01 +0100

systemd (11-2) UNRELEASED; urgency=low

  * Tighten depends from systemd-* on systemd to ensure they're upgraded
    in lockstep.  Thanks to Michael Biebl for the patch.
  * Add missing #DEBHELPER# token to libpam-systemd
  * Stop messing with runlevel5/multi-user.target symlink, this is handled
    correctly upstream.
  * Stop shipping /cgroup in the package.
  * Remove tmpwatch services, Debian doesn't have or use tmpwatch.
  * Make sure to enable GTK bits.
  * Ship password agent
  * Clean up cgroups properly on upgrades, thanks to Michael Biebl for the
    patch.  Closes: #599577

 -- Tollef Fog Heen <tfheen@debian.org>  Tue, 02 Nov 2010 21:47:10 +0100

systemd (11-1) experimental; urgency=low

  * New upstream version.  Closes: #597284
  * Add pam-auth-update calls to libpam-systemd's postinst and prerm
  * Make systemd-sysv depend on systemd
  * Now mounts the cgroup fs in /sys/fs/cgroup.  Closes: #595966
  * Add libnotify-dev to build-depends (needed for systemadm)

 -- Tollef Fog Heen <tfheen@debian.org>  Thu, 07 Oct 2010 22:01:19 +0200

systemd (8-2) experimental; urgency=low

  * Hardcode udev rules dir in configure call.
  * Remove README.source as it's no longer accurate.

 -- Tollef Fog Heen <tfheen@debian.org>  Mon, 30 Aug 2010 21:10:26 +0200

systemd (8-1) experimental; urgency=low

  * New upstream release
  * Only ship the top /cgroup
  * Pass --with-rootdir= to configure, to make it think / is / rather
    than //
  * Add PAM module package
  * Fix up dependencies in local-fs.target.  Closes: #594420
  * Move systemadm to its own package.  Closes: #588451
  * Update standards-version (no changes needed)
  * Update README.Debian to explain how to use systemd.
  * Add systemd-sysv package that provides /sbin/init and friends.

 -- Tollef Fog Heen <tfheen@debian.org>  Sat, 07 Aug 2010 07:31:38 +0200

systemd (0~git+20100605+dfd8ee-1) experimental; urgency=low

  * Initial release, upload to experimental.  Closes: #580814

 -- Tollef Fog Heen <tfheen@debian.org>  Fri, 30 Apr 2010 21:02:25 +0200<|MERGE_RESOLUTION|>--- conflicted
+++ resolved
@@ -1,13 +1,3 @@
-<<<<<<< HEAD
-systemd (234-2~bpo9+1) stretch-backports; urgency=medium
-
-  * Rebuild for stretch-backports.
-  * Switch debian-branch to stretch-backports
-  * Don't rely on the debhelper meson build system support.
-    This requires a newer debhelper which is not availabe in stretch (yet).
-
- -- Michael Biebl <biebl@debian.org>  Tue, 08 Aug 2017 23:44:17 +0200
-=======
 systemd (234-3) unstable; urgency=medium
 
   [ Martin Pitt ]
@@ -78,7 +68,15 @@
     processed (Closes: #872598).
 
  -- Cyril Brulebois <kibi@debian.org>  Wed, 23 Aug 2017 20:41:33 +0200
->>>>>>> a541442f
+
+systemd (234-2~bpo9+1) stretch-backports; urgency=medium
+
+  * Rebuild for stretch-backports.
+  * Switch debian-branch to stretch-backports
+  * Don't rely on the debhelper meson build system support.
+    This requires a newer debhelper which is not availabe in stretch (yet).
+
+ -- Michael Biebl <biebl@debian.org>  Tue, 08 Aug 2017 23:44:17 +0200
 
 systemd (234-2) unstable; urgency=medium
 
