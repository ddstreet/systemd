<<<<<<< HEAD
systemd (245-2ubuntu1) UNRELEASED; urgency=medium

  * Merge to Ubuntu from Debian unstable
  * Refresh patches
    - Dropped changes:
      * Keep sd_bus_enqueue_for_read() public
      * Improve autopkgtest success rate, by bumping up timeouts
      * d/p/lp1762391/0001-user-util-Add-helper-functions-for-gid-lists-operati.patch,
        d/p/lp1762391/0002-execute-Restore-call-to-pam_setcred.patch,
        d/p/lp1762391/0003-execute-Detect-groups-added-by-PAM-and-merge-them-wi.patch,
        d/p/lp1762391/0004-test-Add-tests-for-gid-list-ops.patch,
        d/p/lp1762391/0005-execute-add-const-to-array-parameters-where-possible.patch,
        d/p/lp1762391/0006-execute-allow-pam_setcred-to-fail-ignore-errors.patch:
        - Restore call to pam_setcred (LP: #1762391)
      * d/p/0001-network-rename-linux_configure_after_setting_mtu-to-linux.patch,
        d/p/0002-network-add-link-setting_genmode-flag.patch,
        d/p/0003-network-if-ipv6ll-is-disabled-enumerate-tentative-ipv6-ad.patch,
        d/p/0004-network-drop-foreign-config-after-addr_gen_mode-has-been-.patch:
        - drop foreign config and raise interface after setting genmode
      * pstore: Don't start systemd-pstore.service in containers.
      * shutdown: do not detach autoclear loopback devices
      * shutdown: cherry-pick PR#14409 to fix detach of loopback devices
        for Ubuntu Core 20
    - Remaining changes:
      * Specify Ubuntu's Vcs-Git
        File: debian/control
        https://git.launchpad.net/~ubuntu-core-dev/ubuntu/+source/systemd/commit/?id=fd832930ef280c9a4a9dda2440d5a46a6fdb6232
      * Enable EFI/bootctl on armhf.
        File: debian/control
        https://git.launchpad.net/~ubuntu-core-dev/ubuntu/+source/systemd/commit/?id=043122f7d8a1487bfd357e815a6ece1ceea6e7d1
      * Recommend networkd-dispatcher
        File: debian/control
        https://git.launchpad.net/~ubuntu-core-dev/ubuntu/+source/systemd/commit/?id=d1e3b2c7e4757119da0d550b0b3c0a6626a176dc
      * Add conflicts with upstart and systemd-shim
        File: debian/control
        https://git.launchpad.net/~ubuntu-core-dev/ubuntu/+source/systemd/commit/?id=83ed7496afc7c27be026014d109855f7d0ad1176
      * debian/control: strengthen dependencies.
        File: debian/control
        https://git.launchpad.net/~ubuntu-core-dev/ubuntu/+source/systemd/commit/?id=d1ecf0c372f5212129c85ae60fddf26b2271a1fe
      * debian/rules: Set -Duser-path instead of patching the source for the same result
        File: debian/rules
        https://git.launchpad.net/~ubuntu-core-dev/ubuntu/+source/systemd/commit/?id=67d2ac5d806b55b0d178fca7e0af08cd9d12580c
      * config: tpm-pcrindex=12, on Ubuntu only.
        File: debian/rules
        https://git.launchpad.net/~ubuntu-core-dev/ubuntu/+source/systemd/commit/?id=2f8c22d44a619ce8fa17eb0cd7c7e2c601cdbbeb
      * Ubuntu/extra: ship dhclient-enter hook.
        Files:
        - debian/extra/dhclient-enter-resolved-hook
        - debian/rules
        https://git.launchpad.net/~ubuntu-core-dev/ubuntu/+source/systemd/commit/?id=f3398a213f80b02bf3db0c1ce9e22d69f6d56764
        https://git.launchpad.net/~ubuntu-core-dev/ubuntu/+source/systemd/commit/?id=258893bae8cbb12670e4807636fe8f7e9fb5407a
        https://git.launchpad.net/~ubuntu-core-dev/ubuntu/+source/systemd/commit/?id=0725c1169ddde4f41cacba7af3e546704e2206be
      * udev-udeb: ship modprobe.d snippet to force scsi_mod.scan=sync in d-i.
        Files:
        - debian/extra/modprobe.d-udeb/scsi-mod-scan-sync.conf
        - debian/udev-udeb.install
        https://git.launchpad.net/~ubuntu-core-dev/ubuntu/+source/systemd/commit/?id=eb6d8a2b9504917abb7aa2c4035fdbb7b98227f7
      * debian/extra/start-udev: Set scsi_mod scan=sync even if it's builtin to the kernel (we previously only set it in modprobe.d)
        Files:
        - debian/extra/start-udev
        https://git.launchpad.net/~ubuntu-core-dev/ubuntu/+source/systemd/commit/?id=6b72628f8de991e2c67ac4289fc74daf3abe7d14
      * debian/extra/units/systemd-resolved.service.d/resolvconf.conf:
        drop resolvconf.conf drop-in, resolved integration moved to resolvconf package.
      * debian/extra/wrap_cl.py: add changelog formatter
        Files:
        - debian/extra/wrap_cl.py
        - debian/gbp.conf
        https://git.launchpad.net/~ubuntu-core-dev/ubuntu/+source/systemd/commit/?id=26e69bceab9cec8df64cdca18cd71e7c0874f8b3
      * debian/gbp.conf: Set tag format to ubuntu/*
      * debian/gbp.conf: Change debian-branch to ubuntu-focal
      * libnss-resolve: do not disable and stop systemd-resolved
        File: debian/libnss-resolve.postrm
        https://git.launchpad.net/~ubuntu-core-dev/ubuntu/+source/systemd/commit/?id=95577d14e84e19b614b83b2e24985d89e8c2dac0
      * core: Revert strict mount namespacing/sandboxing, until LXD allows the needed mounts.
        File: debian/patches/Revert-namespace-be-more-careful-when-handling-namespacin.patch
        https://git.launchpad.net/~ubuntu-core-dev/ubuntu/+source/systemd/commit/?id=030919ba5e4931d6ee576d0259fae67fe4ed9770
      * Revert upstream adding LINK_STATE_INITIALIZED because it breaks netplan.io's
        ethernets autopkgtest.
        Files:
        - debian/patches/Revert-network-do-not-drop-foreign-config-if-interface-is.patch
        - debian/patches/Revert-network-fix-assertion-when-link-get-carrier.patch
        - debian/patches/Revert-network-prevent-interfaces-to-be-initialized-multi.patch
        https://git.launchpad.net/~ubuntu-core-dev/ubuntu/+source/systemd/commit/?id=22a9fa3bb03ba2a629926af39ea7df81fe33c9b8
        https://git.launchpad.net/~ubuntu-core-dev/ubuntu/+source/systemd/commit/?id=70e93c2a05f0f7435614f8d52944d726601e319c
      * Revert upstream commit breaking IPv4 DHCP in LXC containers in 244.1
        (LP: #1857123)
        File: debian/patches/Revert-network-if-sys-is-rw-then-udev-should-be-around.patch
        https://git.launchpad.net/~ubuntu-core-dev/ubuntu/+source/systemd/commit/?id=39c12f8e736afd1b7bdeb13ff6bccaea85020873
      * Skip falling back to device name when net_get_name(device) fails.
        File: debian/patches/Skip-falling-back-to-device-name-when-net_get_name-device.patch
        https://git.launchpad.net/~ubuntu-core-dev/ubuntu/+source/systemd/commit/?id=c79fe0e2dc29834e0cd236ade6e4e44a6ffb74fa
      * Add "AssumedApparmorLabel=unconfined" to timedate1 dbus service file
        File: debian/patches/debian/UBUNTU-Add-AssumedApparmorLabel-unconfined-to-timedate1-dbus.patch
        https://git.launchpad.net/~ubuntu-core-dev/ubuntu/+source/systemd/commit/?id=5ad0879e10bbe3d641f940260b93c7eb2cf4624c
      * Re-add support for /etc/writable for core18
        File: debian/patches/debian/UBUNTU-Support-system-image-read-only-etc.patch
        https://git.launchpad.net/~ubuntu-core-dev/ubuntu/+source/systemd/commit/?id=a5b5fca66c1127068e4ce0cc9ab497814211f4f7
      * core: set /run size to 10%, like initramfs-tools does.
        File: debian/patches/debian/UBUNTU-core-set-run-size-to-10-like-initramfs-tools-does.patch
        https://git.launchpad.net/~ubuntu-core-dev/ubuntu/+source/systemd/commit/?id=1fac2568fe716dc1a41bada78293dc6327a6df0d
      * Ship systemd sysctl settings.
        Files:
        - debian/patches/debian/UBUNTU-drop-kernel.-settings-from-sysctl-defaults-shipped.patch
        - debian/rules
        https://git.launchpad.net/~ubuntu-core-dev/ubuntu/+source/systemd/commit/?id=7cd041a6d0ef459e4b2a82d8ea5fa1ce05184dfb
      * journald.service: set Nice=-1 to dodge watchdog on soft lockups.
        File: debian/patches/debian/UBUNTU-journald.service-set-Nice-1-to-dodge-watchdog-on-soft-loc.patch
        https://git.launchpad.net/~ubuntu-core-dev/ubuntu/+source/systemd/commit/?id=e0a9aeffac556492bf517ce2d23313ff7a277926
      * networkd: if RA was implicit, do not await ndisc_configured.
        File: debian/patches/debian/UBUNTU-networkd-if-RA-was-implicit-do-not-await-ndisc_con.patch
        https://git.launchpad.net/~ubuntu-core-dev/ubuntu/+source/systemd/commit/?id=2f749ff528d1b788aa4ca778e954c16b213ee629
      * networkd: [Route] PreferredSource not working in *.network files.
        Files:
        - debian/patches/debian/UBUNTU-networkd-if-RA-was-implicit-do-not-await-ndisc_con.patch
        https://git.launchpad.net/~ubuntu-core-dev/ubuntu/+source/systemd/commit/?id=b4e2ee0b2ac1be2ae78952890a56a2d5398df518
      * systemd-resolved: Default to Cache=no-negative
        File: debian/patches/debian/UBUNTU-resolved-default-no-negative-caching.patch
        https://git.launchpad.net/~ubuntu-core-dev/ubuntu/+source/systemd/commit/?id=b42658843a9496d6b6bb68ac159f2a9f0a8ba9db
      * Disable LLMNR and MulticastDNS by default
        Files:
        - debian/patches/debian/UBUNTU-resolved-disable-global-LLMNR-and-MulticastDNS.patch
        https://git.launchpad.net/~ubuntu-core-dev/ubuntu/+source/systemd/commit/?id=b4ec428e83696a5cd0405b677a35e97681867629
      * test-sleep: skip test_fiemap upon inapproriate ioctl for device.
        File: debian/patches/debian/UBUNTU-test-sleep-skip-test_fiemap-upon-inapproriate-ioctl-.patch
        https://git.launchpad.net/~ubuntu-core-dev/ubuntu/+source/systemd/commit/?id=6ebb5b9f6b77760a5470e8a780d69875b1db76f7
      * test/test-functions: launch qemu-system with -vga none.
        File: debian/patches/debian/UBUNTU-test-test-functions-launch-qemu-with-vga-none.patch
        https://git.launchpad.net/~ubuntu-core-dev/ubuntu/+source/systemd/commit/?id=90af1fa893cce5ed49999d16da0b793da6523394
      * units: conditionalize more units to not start in containers.
        Files:
        - debian/patches/debian/UBUNTU-units-block-CAP_SYS_MODULE-units-in-containers-too.patch
        https://git.launchpad.net/~ubuntu-core-dev/ubuntu/+source/systemd/commit/?id=3689afa1a782de8c19a757459b6360de1195ad55
      * units: Disable journald Watchdog
        File: debian/patches/debian/UBUNTU-units-disable-journald-watchdog.patch
        https://git.launchpad.net/~ubuntu-core-dev/ubuntu/+source/systemd/commit/?id=64d2b4f1d0d057073fba585f19823332e2a6eed5
      * wait-online: do not wait, if no links are managed (neither configured, or failed).
        File: debian/patches/debian/UBUNTU-wait-online-exit-if-no-links-are-managed.patch
        https://git.launchpad.net/~ubuntu-core-dev/ubuntu/+source/systemd/commit/?id=31f04c3fc769dacb3cf2a78240a1710a99a865b8
      * Set UseDomains to true, by default, on Ubuntu.
        File: debian/patches/debian/Ubuntu-UseDomains-by-default.patch
      * Ignore failures to set Nice priority on services in containers.
        File: debian/patches/debian/Ubuntu-core-in-execute-soft-fail-setting-Nice-priority-when.patch
        https://git.launchpad.net/~ubuntu-core-dev/ubuntu/+source/systemd/commit/?id=5b8e457f8d883fc6f55d33d46b3474926a495d29
      * units: set ConditionVirtualization=!private-users on journald audit socket.
        File: debian/patches/debian/Ubuntu-units-set-ConditionVirtualization-private-users-on-j.patch
        https://git.launchpad.net/~ubuntu-core-dev/ubuntu/+source/systemd/commit/?id=03ed18a9940731bbf794ad320fabf337488835c6
      * Workaround captive portals not responding to EDNS0 queries (DVE-2018-0001).
        File: debian/patches/resolved-Mitigate-DVE-2018-0001-by-retrying-NXDOMAIN-with.patch
        https://git.launchpad.net/~ubuntu-core-dev/ubuntu/+source/systemd/commit/?id=87d3fe81b7281687ecf3c0b9a8356e90cc714d0b
        https://git.launchpad.net/~ubuntu-core-dev/ubuntu/+source/systemd/commit/?id=2974114ed9b89ea922a23893e8eff70d5cac77fe
      * Disable dh_installinit generation of tmpfiles for the systemd package.
        Files:
        - debian/rules
        - debian/systemd.postinst
        https://git.launchpad.net/~ubuntu-core-dev/ubuntu/+source/systemd/commit/?id=1fd144cbe31cc7a9383cc76f21f4b84c22a9dd1b
      * Enable systemd-resolved by default
        File: debian/systemd.postinst
        https://git.launchpad.net/~ubuntu-core-dev/ubuntu/+source/systemd/commit/?id=05adfa0902115f51c1196ad623165a75bb8b4313
      * Create /etc/resolv.conf at postinst, pointing at the stub resolver.
        File: debian/systemd.postinst
        https://git.launchpad.net/~ubuntu-core-dev/ubuntu/+source/systemd/commit/?id=ef4adf46bbbe2d22508b70b889d23da53b85039d
      * Always setup /etc/resolv.conf on new installations.
        File: debian/systemd.postinst
        https://git.launchpad.net/~ubuntu-core-dev/ubuntu/+source/systemd/commit/?id=20bc8a37fa3c9620bed21a56a4eabd71db71d861
      * Disable systemd-networkd-wait-online by default.
        File: debian/systemd.postinst
        https://git.launchpad.net/~ubuntu-core-dev/ubuntu/+source/systemd/commit/?id=694473d812b50d2fefd6494d494ca02b91bc8785
      * postinst: drop empty/stock /etc/rc.local
        File: debian/systemd.postinst
        https://git.launchpad.net/~ubuntu-core-dev/ubuntu/+source/systemd/commit/?id=e7d071a26a79558771303b0b87f007e650eaebbe
      * systemd.postinst: enable persistent journal
        File: debian/systemd.postinst
        https://git.launchpad.net/~ubuntu-core-dev/ubuntu/+source/systemd/commit/?id=f94f18d9dbc085b6a9ff33c141a6e542142f85b5
      * debian/systemd.postinst: Skip daemon-reexec and try-restarts during shutdown
        File: debian/systemd.postinst
        https://git.launchpad.net/~ubuntu-core-dev/ubuntu/+source/systemd/commit/?id=51daab96ae79483b5e5fb62e1e0477c87ee11fd1
      * Drop systemd.prerm safety check.
        File: debian/systemd.prerm
        https://git.launchpad.net/~ubuntu-core-dev/ubuntu/+source/systemd/commit/?id=0244c4d56556317f14eecc2f51871969ef02ba7b
      * boot-and-services: stderr is ok, for status command on the c1 container.
        File: debian/tests/boot-and-services
        https://git.launchpad.net/~ubuntu-core-dev/ubuntu/+source/systemd/commit/?id=da14d34e7cc33c44ad67e64c9fd092f8cc1675f9
      * adt: boot-and-services: assert any kernel syslog messages.
        File: debian/tests/boot-and-services
        https://git.launchpad.net/~ubuntu-core-dev/ubuntu/+source/systemd/commit/?id=29dc34f7a6e5dc505f6212c17c42e4420b47ed16
      * Wait for systemctl is-system-running state.
        File: debian/tests/boot-smoke
        https://git.launchpad.net/~ubuntu-core-dev/ubuntu/+source/systemd/commit/?id=776998f1f55c445b6e385cab69a4219c42d00838
      * debian/tests: Enforce udev upgrade.
        Files:
        - debian/tests/control
        https://git.launchpad.net/~ubuntu-core-dev/ubuntu/+source/systemd/commit/?id=f350b43ccc1aa31c745b4ccebbb4084d5cea41ff
      * Only test that gdm3 comes up on amd64. Stalls on other arches.
        File: debian/tests/control
        https://git.launchpad.net/~ubuntu-core-dev/ubuntu/+source/systemd/commit/?id=97cb13685dfb353045c449ec5d6d1df60f661079
      * debian/tests/systemd-fsckd: update assertions expectations for v237
        File: debian/tests/systemd-fsckd
        https://git.launchpad.net/~ubuntu-core-dev/ubuntu/+source/systemd/commit/?id=d5becd9a416b55dcdb7b9a7aba60c4e3d304e6a6
      * Skip systemd-fsckd on arm64, because of broken/lack of clean shutdown.
        File: debian/tests/systemd-fsckd
        https://git.launchpad.net/~ubuntu-core-dev/ubuntu/+source/systemd/commit/?id=bf5b501ac934497dbef5f64908ff37643dc7288e
      * debian/tests: blacklist upstream test-24-unit-tests on ppc64le.
        File: debian/tests/upstream
        https://git.launchpad.net/~ubuntu-core-dev/ubuntu/+source/systemd/commit/?id=8062b9a2712c390010d2948eaf764a1b52e68715
      * debian/test/boot-and-services: Skip AppArmor tests in arm containers.
        File: debian/tests/boot-and-services
        https://git.launchpad.net/~ubuntu-core-dev/ubuntu/+source/systemd/commit/?id=9d3b35df77aa939365563a4edaee54ebb7f559a3
      * d/t/control: run udev tests only with isolation-machine.
        File: debian/tests/control
        https://git.launchpad.net/~ubuntu-core-dev/ubuntu/+source/systemd/commit/?id=b4b4c9bf44f4b8d7f75a4204aff697f549c8aad7

 -- Balint Reczey <rbalint@ubuntu.com>  Sun, 15 Mar 2020 17:13:36 +0100
=======
systemd (245.2-1) unstable; urgency=medium

  * New upstream version 245.2
  * Rebase patches
  * Enable seccomp support on riscv64 (Closes: #954077)
  * Drop migration code for the switch from DynamicUser=yes to no.
    This code is no longer needed as it only affected systems between 239-1
    and 239-5, i.e. it never affected a stable release.

 -- Michael Biebl <biebl@debian.org>  Wed, 18 Mar 2020 23:32:08 +0100
>>>>>>> a7a38a57

systemd (245-2) unstable; urgency=medium

  * Revert "job: Don't mark as redundant if deps are relevant"
    This change negatively affects plymouth which was no longer properly
    stopped after the system has completed booting. The running plymouth
    daemon can trigger a VT switch (to tty1). (Closes: #953670)

 -- Michael Biebl <biebl@debian.org>  Thu, 12 Mar 2020 13:55:26 +0100

systemd (245-1) unstable; urgency=medium

  [ Balint Reczey ]
  * New upstream version 245
  * Refresh patches
  * Update symbols

  [ Michael Biebl ]
  * Disable repart, userdb, homed, fdisk, pwquality, p11kit feature.
    Those are new features which drag in new dependencies and need further
    review first.
  * analyze: Fix table time output
  * execute: Fix migration from DynamicUser=yes to no
  * Drop manual clean up of /var/lib/private/systemd/timesync.
    This is now done properly by systemd itself when a service switches from
    DynamicUser=yes to no.

 -- Michael Biebl <biebl@debian.org>  Wed, 11 Mar 2020 13:33:37 +0100

systemd (244.3-1ubuntu1) focal; urgency=medium

  * Merge to Ubuntu from Debian unstable
  * Refresh patches:
    - Dropped changes: none
    - Remaining changes: all

 -- Balint Reczey <rbalint@ubuntu.com>  Mon, 24 Feb 2020 20:29:44 +0100

systemd (244.3-1) unstable; urgency=medium

  * New upstream version 244.3
    - Revert "Support Plugable UD-PRO8 dock"
      Unfortunately the same usb hub is used in other places, and causes
      numerous regressions. (Closes: #951330)

 -- Michael Biebl <biebl@debian.org>  Sat, 15 Feb 2020 15:44:45 +0100

systemd (244.2-1ubuntu1) focal; urgency=medium

  * Merge to Ubuntu from Debian unstable
  * Refresh patches:
    - Dropped changes:
      * SECURITY UPDATE: heap use-after-free with async polkit queries
    - Remaining changes:
      * Recommend networkd-dispatcher
        File: debian/control
        https://git.launchpad.net/~ubuntu-core-dev/ubuntu/+source/systemd/commit/?id=d1e3b2c7e4757119da0d550b0b3c0a6626a176dc
      * Enable EFI/bootctl on armhf.
        File: debian/control
        https://git.launchpad.net/~ubuntu-core-dev/ubuntu/+source/systemd/commit/?id=043122f7d8a1487bfd357e815a6ece1ceea6e7d1
      * debian/control: strengthen dependencies.
        File: debian/control
        https://git.launchpad.net/~ubuntu-core-dev/ubuntu/+source/systemd/commit/?id=d1ecf0c372f5212129c85ae60fddf26b2271a1fe
      * Add conflicts with upstart and systemd-shim
        File: debian/control
        https://git.launchpad.net/~ubuntu-core-dev/ubuntu/+source/systemd/commit/?id=83ed7496afc7c27be026014d109855f7d0ad1176
      * Specify Ubuntu's Vcs-Git
        File: debian/control
        https://git.launchpad.net/~ubuntu-core-dev/ubuntu/+source/systemd/commit/?id=fd832930ef280c9a4a9dda2440d5a46a6fdb6232
      * debian/rules: Set -Duser-path instead of patching the source for the same result
        File: debian/rules
        https://git.launchpad.net/~ubuntu-core-dev/ubuntu/+source/systemd/commit/?id=67d2ac5d806b55b0d178fca7e0af08cd9d12580c
      * config: tpm-pcrindex=12, on Ubuntu only.
        File: debian/rules
        https://git.launchpad.net/~ubuntu-core-dev/ubuntu/+source/systemd/commit/?id=2f8c22d44a619ce8fa17eb0cd7c7e2c601cdbbeb
      * Ubuntu/extra: ship dhclient-enter hook.
        Files:
        - debian/extra/dhclient-enter-resolved-hook
        - debian/rules
        https://git.launchpad.net/~ubuntu-core-dev/ubuntu/+source/systemd/commit/?id=f3398a213f80b02bf3db0c1ce9e22d69f6d56764
        https://git.launchpad.net/~ubuntu-core-dev/ubuntu/+source/systemd/commit/?id=258893bae8cbb12670e4807636fe8f7e9fb5407a
        https://git.launchpad.net/~ubuntu-core-dev/ubuntu/+source/systemd/commit/?id=0725c1169ddde4f41cacba7af3e546704e2206be
      * udev-udeb: ship modprobe.d snippet to force scsi_mod.scan=sync in d-i.
        Files:
        - debian/extra/modprobe.d-udeb/scsi-mod-scan-sync.conf
        - debian/udev-udeb.install
        https://git.launchpad.net/~ubuntu-core-dev/ubuntu/+source/systemd/commit/?id=eb6d8a2b9504917abb7aa2c4035fdbb7b98227f7
      * debian/extra/start-udev: Set scsi_mod scan=sync even if it's builtin to the kernel (we previously only set it in modprobe.d)
        Files:
        - debian/extra/start-udev
        https://git.launchpad.net/~ubuntu-core-dev/ubuntu/+source/systemd/commit/?id=6b72628f8de991e2c67ac4289fc74daf3abe7d14
      * debian/extra/units/systemd-resolved.service.d/resolvconf.conf:
        drop resolvconf.conf drop-in, resolved integration moved to resolvconf package.
      * debian/extra/wrap_cl.py: add changelog formatter
        Files:
        - debian/extra/wrap_cl.py
        - debian/gbp.conf
        https://git.launchpad.net/~ubuntu-core-dev/ubuntu/+source/systemd/commit/?id=26e69bceab9cec8df64cdca18cd71e7c0874f8b3
      * debian/gbp.conf: Set tag format to ubuntu/*
      * debian/gbp.conf: Change debian-branch to ubuntu-focal
      * libnss-resolve: do not disable and stop systemd-resolved
        File: debian/libnss-resolve.postrm
        https://git.launchpad.net/~ubuntu-core-dev/ubuntu/+source/systemd/commit/?id=95577d14e84e19b614b83b2e24985d89e8c2dac0
      * core: Revert strict mount namespacing/sandboxing, until LXD allows the needed mounts.
        File: debian/patches/Revert-namespace-be-more-careful-when-handling-namespacin.patch
        https://git.launchpad.net/~ubuntu-core-dev/ubuntu/+source/systemd/commit/?id=030919ba5e4931d6ee576d0259fae67fe4ed9770
      * Revert upstream adding LINK_STATE_INITIALIZED because it breaks netplan.io's
        ethernets autopkgtest.
        Files:
        - debian/patches/Revert-network-do-not-drop-foreign-config-if-interface-is.patch
        - debian/patches/Revert-network-fix-assertion-when-link-get-carrier.patch
        - debian/patches/Revert-network-prevent-interfaces-to-be-initialized-multi.patch
        https://git.launchpad.net/~ubuntu-core-dev/ubuntu/+source/systemd/commit/?id=22a9fa3bb03ba2a629926af39ea7df81fe33c9b8
        https://git.launchpad.net/~ubuntu-core-dev/ubuntu/+source/systemd/commit/?id=70e93c2a05f0f7435614f8d52944d726601e319c
      * Revert upstream commit breaking IPv4 DHCP in LXC containers in 244.1
        (LP: #1857123)
        File: debian/patches/Revert-network-if-sys-is-rw-then-udev-should-be-around.patch
        https://git.launchpad.net/~ubuntu-core-dev/ubuntu/+source/systemd/commit/?id=39c12f8e736afd1b7bdeb13ff6bccaea85020873
      * Skip falling back to device name when net_get_name(device) fails.
        File: debian/patches/Skip-falling-back-to-device-name-when-net_get_name-device.patch
        https://git.launchpad.net/~ubuntu-core-dev/ubuntu/+source/systemd/commit/?id=c79fe0e2dc29834e0cd236ade6e4e44a6ffb74fa
      * Add "AssumedApparmorLabel=unconfined" to timedate1 dbus service file
        File: debian/patches/debian/UBUNTU-Add-AssumedApparmorLabel-unconfined-to-timedate1-dbus.patch
        https://git.launchpad.net/~ubuntu-core-dev/ubuntu/+source/systemd/commit/?id=5ad0879e10bbe3d641f940260b93c7eb2cf4624c
      * Re-add support for /etc/writable for core18
        File: debian/patches/debian/UBUNTU-Support-system-image-read-only-etc.patch
        https://git.launchpad.net/~ubuntu-core-dev/ubuntu/+source/systemd/commit/?id=a5b5fca66c1127068e4ce0cc9ab497814211f4f7
      * Improve autopkgtest success rate, by bumping up timeouts
        File: debian/patches/debian/UBUNTU-bump-selftest-timeouts.patch
        https://git.launchpad.net/~ubuntu-core-dev/ubuntu/+source/systemd/commit/?id=c05586d9da033bbfd6b6a74e10b87520843c7c48
      * core: set /run size to 10%, like initramfs-tools does.
        File: debian/patches/debian/UBUNTU-core-set-run-size-to-10-like-initramfs-tools-does.patch
        https://git.launchpad.net/~ubuntu-core-dev/ubuntu/+source/systemd/commit/?id=1fac2568fe716dc1a41bada78293dc6327a6df0d
      * Ship systemd sysctl settings.
        Files:
        - debian/patches/debian/UBUNTU-drop-kernel.-settings-from-sysctl-defaults-shipped.patch
        - debian/rules
        https://git.launchpad.net/~ubuntu-core-dev/ubuntu/+source/systemd/commit/?id=7cd041a6d0ef459e4b2a82d8ea5fa1ce05184dfb
      * journald.service: set Nice=-1 to dodge watchdog on soft lockups.
        File: debian/patches/debian/UBUNTU-journald.service-set-Nice-1-to-dodge-watchdog-on-soft-loc.patch
        https://git.launchpad.net/~ubuntu-core-dev/ubuntu/+source/systemd/commit/?id=e0a9aeffac556492bf517ce2d23313ff7a277926
      * networkd: if RA was implicit, do not await ndisc_configured.
        File: debian/patches/debian/UBUNTU-networkd-if-RA-was-implicit-do-not-await-ndisc_con.patch
        https://git.launchpad.net/~ubuntu-core-dev/ubuntu/+source/systemd/commit/?id=2f749ff528d1b788aa4ca778e954c16b213ee629
      * networkd: [Route] PreferredSource not working in *.network files.
        Files:
        - debian/patches/debian/UBUNTU-networkd-if-RA-was-implicit-do-not-await-ndisc_con.patch
        https://git.launchpad.net/~ubuntu-core-dev/ubuntu/+source/systemd/commit/?id=b4e2ee0b2ac1be2ae78952890a56a2d5398df518
      * systemd-resolved: Default to Cache=no-negative
        File: debian/patches/debian/UBUNTU-resolved-default-no-negative-caching.patch
        https://git.launchpad.net/~ubuntu-core-dev/ubuntu/+source/systemd/commit/?id=b42658843a9496d6b6bb68ac159f2a9f0a8ba9db
      * Disable LLMNR and MulticastDNS by default
        Files:
        - debian/patches/debian/UBUNTU-resolved-disable-global-LLMNR-and-MulticastDNS.patch
        https://git.launchpad.net/~ubuntu-core-dev/ubuntu/+source/systemd/commit/?id=b4ec428e83696a5cd0405b677a35e97681867629
      * test-sleep: skip test_fiemap upon inapproriate ioctl for device.
        File: debian/patches/debian/UBUNTU-test-sleep-skip-test_fiemap-upon-inapproriate-ioctl-.patch
        https://git.launchpad.net/~ubuntu-core-dev/ubuntu/+source/systemd/commit/?id=6ebb5b9f6b77760a5470e8a780d69875b1db76f7
      * test/test-functions: launch qemu-system with -vga none.
        File: debian/patches/debian/UBUNTU-test-test-functions-launch-qemu-with-vga-none.patch
        https://git.launchpad.net/~ubuntu-core-dev/ubuntu/+source/systemd/commit/?id=90af1fa893cce5ed49999d16da0b793da6523394
      * units: conditionalize more units to not start in containers.
        Files:
        - debian/patches/debian/UBUNTU-units-block-CAP_SYS_MODULE-units-in-containers-too.patch
        https://git.launchpad.net/~ubuntu-core-dev/ubuntu/+source/systemd/commit/?id=3689afa1a782de8c19a757459b6360de1195ad55
      * units: Disable journald Watchdog
        File: debian/patches/debian/UBUNTU-units-disable-journald-watchdog.patch
        https://git.launchpad.net/~ubuntu-core-dev/ubuntu/+source/systemd/commit/?id=64d2b4f1d0d057073fba585f19823332e2a6eed5
      * wait-online: do not wait, if no links are managed (neither configured, or failed).
        File: debian/patches/debian/UBUNTU-wait-online-exit-if-no-links-are-managed.patch
        https://git.launchpad.net/~ubuntu-core-dev/ubuntu/+source/systemd/commit/?id=31f04c3fc769dacb3cf2a78240a1710a99a865b8
      * Set UseDomains to true, by default, on Ubuntu.
        File: debian/patches/debian/Ubuntu-UseDomains-by-default.patch
      * Ignore failures to set Nice priority on services in containers.
        File: debian/patches/debian/Ubuntu-core-in-execute-soft-fail-setting-Nice-priority-when.patch
        https://git.launchpad.net/~ubuntu-core-dev/ubuntu/+source/systemd/commit/?id=5b8e457f8d883fc6f55d33d46b3474926a495d29
      * units: set ConditionVirtualization=!private-users on journald audit socket.
        File: debian/patches/debian/Ubuntu-units-set-ConditionVirtualization-private-users-on-j.patch
        https://git.launchpad.net/~ubuntu-core-dev/ubuntu/+source/systemd/commit/?id=03ed18a9940731bbf794ad320fabf337488835c6
      * d/p/lp1762391/0001-user-util-Add-helper-functions-for-gid-lists-operati.patch,
        d/p/lp1762391/0002-execute-Restore-call-to-pam_setcred.patch,
        d/p/lp1762391/0003-execute-Detect-groups-added-by-PAM-and-merge-them-wi.patch,
        d/p/lp1762391/0004-test-Add-tests-for-gid-list-ops.patch,
        d/p/lp1762391/0005-execute-add-const-to-array-parameters-where-possible.patch,
        d/p/lp1762391/0006-execute-allow-pam_setcred-to-fail-ignore-errors.patch:
        - Restore call to pam_setcred (LP: #1762391)
      * pstore: Don't start systemd-pstore.service in containers.
        Usually it is not useful and can also fail making
        boot-and-services autopkgtest fail. (LP: #1856729)
        File: debian/patches/pstore-Don-t-start-systemd-pstore.service-in-containers.patch
        https://git.launchpad.net/~ubuntu-core-dev/ubuntu/+source/systemd/commit/?id=28b5a03769cbed9d3170ebac38508b867530a2d6
      * Workaround captive portals not responding to EDNS0 queries (DVE-2018-0001).
        File: debian/patches/resolved-Mitigate-DVE-2018-0001-by-retrying-NXDOMAIN-with.patch
        https://git.launchpad.net/~ubuntu-core-dev/ubuntu/+source/systemd/commit/?id=87d3fe81b7281687ecf3c0b9a8356e90cc714d0b
        https://git.launchpad.net/~ubuntu-core-dev/ubuntu/+source/systemd/commit/?id=2974114ed9b89ea922a23893e8eff70d5cac77fe
      * shutdown: do not detach autoclear loopback devices
        File: debian/patches/shutdown-do-not-detach-autoclear-loopback-devices.patch
        https://git.launchpad.net/~ubuntu-core-dev/ubuntu/+source/systemd/commit/?id=3978d34b59e98cdd01836c41a10442967636b8fc
      * shutdown: cherry-pick PR#14409 to fix detach of loopback devices
        for Ubuntu Core 20
        File: debian/patches/shutdown-modernizations-pr-14409.patch
        https://github.com/systemd/systemd/pull/14409.diff
      * Disable dh_installinit generation of tmpfiles for the systemd package.
        Files:
        - debian/rules
        - debian/systemd.postinst
        https://git.launchpad.net/~ubuntu-core-dev/ubuntu/+source/systemd/commit/?id=1fd144cbe31cc7a9383cc76f21f4b84c22a9dd1b
      * Enable systemd-resolved by default
        File: debian/systemd.postinst
        https://git.launchpad.net/~ubuntu-core-dev/ubuntu/+source/systemd/commit/?id=05adfa0902115f51c1196ad623165a75bb8b4313
      * Create /etc/resolv.conf at postinst, pointing at the stub resolver.
        File: debian/systemd.postinst
        https://git.launchpad.net/~ubuntu-core-dev/ubuntu/+source/systemd/commit/?id=ef4adf46bbbe2d22508b70b889d23da53b85039d
      * Always setup /etc/resolv.conf on new installations.
        File: debian/systemd.postinst
        https://git.launchpad.net/~ubuntu-core-dev/ubuntu/+source/systemd/commit/?id=20bc8a37fa3c9620bed21a56a4eabd71db71d861
      * Disable systemd-networkd-wait-online by default.
        File: debian/systemd.postinst
        https://git.launchpad.net/~ubuntu-core-dev/ubuntu/+source/systemd/commit/?id=694473d812b50d2fefd6494d494ca02b91bc8785
      * postinst: drop empty/stock /etc/rc.local
        File: debian/systemd.postinst
        https://git.launchpad.net/~ubuntu-core-dev/ubuntu/+source/systemd/commit/?id=e7d071a26a79558771303b0b87f007e650eaebbe
      * systemd.postinst: enable persistent journal
        File: debian/systemd.postinst
        https://git.launchpad.net/~ubuntu-core-dev/ubuntu/+source/systemd/commit/?id=f94f18d9dbc085b6a9ff33c141a6e542142f85b5
      * debian/systemd.postinst: Skip daemon-reexec and try-restarts during shutdown
        File: debian/systemd.postinst
        https://git.launchpad.net/~ubuntu-core-dev/ubuntu/+source/systemd/commit/?id=51daab96ae79483b5e5fb62e1e0477c87ee11fd1
      * Drop systemd.prerm safety check.
        File: debian/systemd.prerm
        https://git.launchpad.net/~ubuntu-core-dev/ubuntu/+source/systemd/commit/?id=0244c4d56556317f14eecc2f51871969ef02ba7b
      * boot-and-services: stderr is ok, for status command on the c1 container.
        File: debian/tests/boot-and-services
        https://git.launchpad.net/~ubuntu-core-dev/ubuntu/+source/systemd/commit/?id=da14d34e7cc33c44ad67e64c9fd092f8cc1675f9
      * adt: boot-and-services: assert any kernel syslog messages.
        File: debian/tests/boot-and-services
        https://git.launchpad.net/~ubuntu-core-dev/ubuntu/+source/systemd/commit/?id=29dc34f7a6e5dc505f6212c17c42e4420b47ed16
      * Wait for systemctl is-system-running state.
        File: debian/tests/boot-smoke
        https://git.launchpad.net/~ubuntu-core-dev/ubuntu/+source/systemd/commit/?id=776998f1f55c445b6e385cab69a4219c42d00838
      * debian/tests: Enforce udev upgrade.
        Files:
        - debian/tests/control
        https://git.launchpad.net/~ubuntu-core-dev/ubuntu/+source/systemd/commit/?id=f350b43ccc1aa31c745b4ccebbb4084d5cea41ff
      * Only test that gdm3 comes up on amd64. Stalls on other arches.
        File: debian/tests/control
        https://git.launchpad.net/~ubuntu-core-dev/ubuntu/+source/systemd/commit/?id=97cb13685dfb353045c449ec5d6d1df60f661079
      * debian/tests/systemd-fsckd: update assertions expectations for v237
        File: debian/tests/systemd-fsckd
        https://git.launchpad.net/~ubuntu-core-dev/ubuntu/+source/systemd/commit/?id=d5becd9a416b55dcdb7b9a7aba60c4e3d304e6a6
      * Skip systemd-fsckd on arm64, because of broken/lack of clean shutdown.
        File: debian/tests/systemd-fsckd
        https://git.launchpad.net/~ubuntu-core-dev/ubuntu/+source/systemd/commit/?id=bf5b501ac934497dbef5f64908ff37643dc7288e
      * debian/tests: blacklist upstream test-24-unit-tests on ppc64le.
        File: debian/tests/upstream
        https://git.launchpad.net/~ubuntu-core-dev/ubuntu/+source/systemd/commit/?id=8062b9a2712c390010d2948eaf764a1b52e68715
      * debian/test/boot-and-services: Skip AppArmor tests in arm containers.
        File: debian/tests/boot-and-services
        https://git.launchpad.net/~ubuntu-core-dev/ubuntu/+source/systemd/commit/?id=9d3b35df77aa939365563a4edaee54ebb7f559a3
      * d/t/control: run udev tests only with isolation-machine.
        File: debian/tests/control
        https://git.launchpad.net/~ubuntu-core-dev/ubuntu/+source/systemd/commit/?id=b4b4c9bf44f4b8d7f75a4204aff697f549c8aad7
  * Keep sd_bus_enqueue_for_read() public
    File: debian/patches/Export-sd_bus_enqueue_for_read.patch
    https://git.launchpad.net/~ubuntu-core-dev/ubuntu/+source/systemd/commit/?id=1eb313b0e2d0a13bb891125b611ef2dc47e483b5

 -- Balint Reczey <rbalint@ubuntu.com>  Tue, 11 Feb 2020 19:21:08 +0100

systemd (244.2-1) unstable; urgency=medium

  [ Michael Biebl ]
  * New upstream version 244.2
    - polkit: when authorizing via PolicyKit re-resolve callback/userdata
      instead of caching it (CVE-2020-1712, Closes: #950732)
  * Rebase patches
  * Bump Standards-Version to 4.5.0

  [ Balint Reczey ]
  * Remove empty /var/log/journal/ on purge

 -- Michael Biebl <biebl@debian.org>  Fri, 07 Feb 2020 19:24:20 +0100

systemd (244.1-3) unstable; urgency=medium

  * Update documentation regarding network interface naming.
    Document that 73-usb-net-by-mac.link needs to be masked together with
    99-default.link if one wants to disable the systemd naming scheme and keep
    the kernel-provided names. (Closes: #946196)
  * Update debian/rules clean target to remove all Python bytecode
  * Update systemd package description.
    Recommend init=/lib/systemd/systemd instead of init=/bin/systemd.
    The latter is just a compat symlink which might go away eventually.
  * shared/dropin: fix assert for invalid drop-in.
    Fixes an assertion when running systemctl cat on inexistent
    unit templates. (Closes: #950489)
  * core: call dynamic_user_acquire() only when 'group' is non-null.
    Fixes an assertion in systemd which could happen if a unit is reloaded
    and the unit is in bad-setting state. (Closes: #950409)
  * Don't fail upgrade if /proc is not mounted.
    Applying ACLs on /var/log/journal via systemd-tmpfiles requires a
    mounted /proc. Skip this step if /proc is not available, e.g. in a
    chroot. (Closes: #950533)

 -- Michael Biebl <biebl@debian.org>  Tue, 04 Feb 2020 00:11:55 +0100

systemd (244.1-2) unstable; urgency=medium

  * Report status of libpam-systemd and libnss-systemd in systemd reportbug
    template.
    Since the libpam-systemd Recommends was moved from systemd to
    systemd-sysv we no longer get this information automatically, so request
    it explicitly.
  * Drop btrfs-progs Recommends from systemd-container.
    Upstream has dropped the logic of setting up /var/lib/machines as btrfs
    loopback mount so this Recommends is no longer necessary.
  * Fix processing of dpkg triggers in systemd.
    We need to use $@ instead of "$@" so we can iterate through the
    individual trigger names which are passed as a space separated list in
    the second argument.
  * Fix cleanup of timesyncd state directory
  * Enable persistent journal.
    Create /var/log/journal on upgrades and new installs. This enables
    persistent journal in auto mode. (Closes: #717388)

 -- Michael Biebl <biebl@debian.org>  Sat, 01 Feb 2020 02:59:12 +0100

systemd (244.1-1) unstable; urgency=medium

  [ Michael Biebl ]
  * New upstream version 244.1
    - network: fix segfault in parsing SendOption= (Closes: #946475)
  * core: don't allow perpetual units to be masked (Closes: #948710)

  [ Balint Reczey ]
  * debian/watch: Switch to watch tags at github.com/systemd/systemd-stable.
    Upstream point releases appear there.

  [ Helmut Grohne ]
  * Add basic support for the noinsttest build profile
  * Annotate dbus build dependency with <!noinsttest>
    The dbus library is needed for building tests. As such it must be
    present unless we disable both build time and installed tests.
    Previously, building with the nocheck profile worked, but it didn't
    reproduce a regular build.

 -- Michael Biebl <biebl@debian.org>  Sat, 25 Jan 2020 18:53:23 +0100

systemd (244.1-0ubuntu3) focal; urgency=medium

  * SECURITY UPDATE: heap use-after-free with async polkit queries
    - debian/patches/CVE-2020-1712-1.patch: on async pk requests,
      re-validate action/details in src/shared/bus-util.c.
    - debian/patches/CVE-2020-1712-2.patch: introduce API for re-enqueuing
      incoming messages in src/libsystemd/libsystemd.sym,
      src/libsystemd/sd-bus/sd-bus.c, src/systemd/sd-bus.h.
    - debian/patches/CVE-2020-1712-3.patch: when authorizing via PK
      re-resolve callback/userdata instead of caching it in
      src/shared/bus-util.c.
    - debian/patches/CVE-2020-1712-4.patch: fix typo in function name in
      src/libsystemd/libsystemd.sym, src/libsystemd/sd-bus/sd-bus.c,
      src/systemd/sd-bus.h, src/shared/bus-util.c.
    - debian/libsystemd0.symbols: added new symbols.
    - CVE-2020-1712

 -- Marc Deslauriers <marc.deslauriers@ubuntu.com>  Wed, 05 Feb 2020 12:56:57 -0500

systemd (244.1-0ubuntu2) focal; urgency=medium

  [ Dimitri John Ledkov ]
  * shutdown: do not detach autoclear loopback devices
    Author: Dimitri John Ledkov
    File: debian/patches/shutdown-do-not-detach-autoclear-loopback-devices.patch
    https://git.launchpad.net/~ubuntu-core-dev/ubuntu/+source/systemd/commit/?id=3978d34b59e98cdd01836c41a10442967636b8fc

  [ Balint Reczey ]
  * Revert upstream commit breaking IPv4 DHCP in LXC containers in 244.1
    (LP: #1857123)
    File: debian/patches/Revert-network-if-sys-is-rw-then-udev-should-be-around.patch
    https://git.launchpad.net/~ubuntu-core-dev/ubuntu/+source/systemd/commit/?id=39c12f8e736afd1b7bdeb13ff6bccaea85020873

 -- Balint Reczey <rbalint@ubuntu.com>  Wed, 22 Jan 2020 16:27:49 +0100

systemd (244.1-0ubuntu1) focal; urgency=medium

  * New upstream version 244.1
    - network: set ipv6 mtu after link-up or device mtu change (LP: #1671951)
    - & other changes
  * Refresh patches.
    - Dropped changes:
      * d/p/lp-1853852-*: fix issues with muliplexed shmat calls (LP: #1853852)
        Files:
        - debian/patches/lp-1853852-seccomp-fix-multiplexed-system-calls.patch
        - debian/patches/lp-1853852-seccomp-mmap-test-results-depend-on-kernel-libseccom.patch
        https://git.launchpad.net/~ubuntu-core-dev/ubuntu/+source/systemd/commit/?id=382271662c60c339b0a404c7a1772fe5670516ef
      * d/p/lp1671951-network-set-ipv6-mtu-after-link-up-or-device-mtu-cha.patch:
        set ipv6 mtu at correct time
  * pstore: Don't start systemd-pstore.service in containers.
    Usually it is not useful and can also fail making
    boot-and-services autopkgtest fail. (LP: #1856729)
    File: debian/patches/pstore-Don-t-start-systemd-pstore.service-in-containers.patch
    https://git.launchpad.net/~ubuntu-core-dev/ubuntu/+source/systemd/commit/?id=28b5a03769cbed9d3170ebac38508b867530a2d6
  * Revert: network: do not drop foreign config if interface is in initialized state.
    This fixes FTBFS with the other network-related reverts.
    File: debian/patches/Revert-network-do-not-drop-foreign-config-if-interface-is.patch
    https://git.launchpad.net/~ubuntu-core-dev/ubuntu/+source/systemd/commit/?id=22a9fa3bb03ba2a629926af39ea7df81fe33c9b8

 -- Balint Reczey <rbalint@ubuntu.com>  Wed, 18 Dec 2019 21:40:27 +0100

systemd (244-3ubuntu5) focal; urgency=medium

  [ Dariusz Gadomski ]
  * d/p/lp1762391/0001-user-util-Add-helper-functions-for-gid-lists-operati.patch,
    d/p/lp1762391/0002-execute-Restore-call-to-pam_setcred.patch,
    d/p/lp1762391/0003-execute-Detect-groups-added-by-PAM-and-merge-them-wi.patch,
    d/p/lp1762391/0004-test-Add-tests-for-gid-list-ops.patch,
    d/p/lp1762391/0005-execute-add-const-to-array-parameters-where-possible.patch,
    d/p/lp1762391/0006-execute-allow-pam_setcred-to-fail-ignore-errors.patch:
    - Restore call to pam_setcred (LP: #1762391)

  [ Dan Streetman ]
  * d/t/storage: without scsi_debug, skip test (LP: #1847816)

 -- Dan Streetman <ddstreet@canonical.com>  Sun, 19 Jan 2020 09:59:58 -0500

systemd (244-3ubuntu4) focal; urgency=medium

  * d/p/lp1671951-network-set-ipv6-mtu-after-link-up-or-device-mtu-cha.patch:
    set ipv6 mtu at correct time (LP: #1671951)
  * d/p/0001-network-rename-linux_configure_after_setting_mtu-to-linux.patch,
    d/p/0002-network-add-link-setting_genmode-flag.patch,
    d/p/0003-network-if-ipv6ll-is-disabled-enumerate-tentative-ipv6-ad.patch,
    d/p/0004-network-drop-foreign-config-after-addr_gen_mode-has-been-.patch:
    - drop foreign config and raise interface after setting genmode
      (LP: #1845909)

 -- Dan Streetman <ddstreet@canonical.com>  Tue, 14 Jan 2020 14:01:15 -0500

systemd (244-3ubuntu3) focal; urgency=medium

  * shutdown: cherry-pick PR#14409 to fix detach of loopback devices
    for Ubuntu Core 20
    File: debian/patches/shutdown-modernizations-pr-14409.patch
    https://github.com/systemd/systemd/pull/14409.diff

 -- Michael Vogt <michael.vogt@ubuntu.com>  Fri, 10 Jan 2020 10:08:42 +0100

systemd (244-3ubuntu2) focal; urgency=medium

  * d/p/debian/UBUNTU-Support-system-image-read-only-etc.patch:
    - re-add missing bits for timedated.c (LP: #1778936)

 -- Michael Vogt <michael.vogt@ubuntu.com>  Wed, 08 Jan 2020 16:15:05 +0100

systemd (244-3ubuntu1) focal; urgency=medium

  [ Balint Reczey ]
  * Merge to Ubuntu from Debian unstable
  * Refresh patches:
    - Dropped changes:
      * d/t/control: mark udev test skippable.
        File: debian/tests/control
        https://git.launchpad.net/~ubuntu-core-dev/ubuntu/+source/systemd/commit/?id=c3419bd2a30a78d05cca9c38e50c9726de7e7632
      * test-execute: Filter /dev/.lxc in exec-dynamicuser-statedir.service.
        File: debian/patches/test-execute-Filter-dev-.lxc-in-exec-dynamicuser-statedir.patch
        https://git.launchpad.net/~ubuntu-core-dev/ubuntu/+source/systemd/commit/?id=75af888d5552f706b86182a56f12ccc8e83ca04e
      * Pass personality test even when i386 userland runs on amd64 kernel
        File: debian/patches/debian/UBUNTU-test-Pass-personality-test-even-when-i386-userland-runs-o.patch
        https://git.launchpad.net/~ubuntu-core-dev/ubuntu/+source/systemd/commit/?id=42e0bfc426f19430f6768ef4922a9531a345765f
      * Fix resolved fallback to TCP (LP: #1849658)
        Author: Dan Streetman
        File: debian/patches/resolved-set-stream-type-during-DnsStream-creation.patch
        https://git.launchpad.net/~ubuntu-core-dev/ubuntu/+source/systemd/commit/?id=f1ee30b13c9d2d34968b09ce620f3bc24a1a78c7
    - Remaining changes:
      * Recommend networkd-dispatcher
        File: debian/control
        https://git.launchpad.net/~ubuntu-core-dev/ubuntu/+source/systemd/commit/?id=d1e3b2c7e4757119da0d550b0b3c0a6626a176dc
      * Enable EFI/bootctl on armhf.
        File: debian/control
        https://git.launchpad.net/~ubuntu-core-dev/ubuntu/+source/systemd/commit/?id=043122f7d8a1487bfd357e815a6ece1ceea6e7d1
      * debian/control: strengthen dependencies.
        File: debian/control
        https://git.launchpad.net/~ubuntu-core-dev/ubuntu/+source/systemd/commit/?id=d1ecf0c372f5212129c85ae60fddf26b2271a1fe
      * Add conflicts with upstart and systemd-shim
        File: debian/control
        https://git.launchpad.net/~ubuntu-core-dev/ubuntu/+source/systemd/commit/?id=83ed7496afc7c27be026014d109855f7d0ad1176
      * Specify Ubuntu's Vcs-Git
        File: debian/control
        https://git.launchpad.net/~ubuntu-core-dev/ubuntu/+source/systemd/commit/?id=fd832930ef280c9a4a9dda2440d5a46a6fdb6232
      * Ubuntu/extra: ship dhclient-enter hook.
        Files:
        - debian/extra/dhclient-enter-resolved-hook
        - debian/rules
        https://git.launchpad.net/~ubuntu-core-dev/ubuntu/+source/systemd/commit/?id=f3398a213f80b02bf3db0c1ce9e22d69f6d56764
        https://git.launchpad.net/~ubuntu-core-dev/ubuntu/+source/systemd/commit/?id=258893bae8cbb12670e4807636fe8f7e9fb5407a
        https://git.launchpad.net/~ubuntu-core-dev/ubuntu/+source/systemd/commit/?id=0725c1169ddde4f41cacba7af3e546704e2206be
      * udev-udeb: ship modprobe.d snippet to force scsi_mod.scan=sync in d-i.
        Files:
        - debian/extra/modprobe.d-udeb/scsi-mod-scan-sync.conf
        - debian/udev-udeb.install
        https://git.launchpad.net/~ubuntu-core-dev/ubuntu/+source/systemd/commit/?id=eb6d8a2b9504917abb7aa2c4035fdbb7b98227f7
      * debian/extra/start-udev: Set scsi_mod scan=sync even if it's builtin to the kernel (we previously only set it in modprobe.d)
        Files:
        - debian/extra/start-udev
        https://git.launchpad.net/~ubuntu-core-dev/ubuntu/+source/systemd/commit/?id=6b72628f8de991e2c67ac4289fc74daf3abe7d14
      * debian/extra/units/systemd-resolved.service.d/resolvconf.conf:
        drop resolvconf.conf drop-in, resolved integration moved to resolvconf package.
      * debian/extra/wrap_cl.py: add changelog formatter
        Files:
        - debian/extra/wrap_cl.py
        - debian/gbp.conf
        https://git.launchpad.net/~ubuntu-core-dev/ubuntu/+source/systemd/commit/?id=26e69bceab9cec8df64cdca18cd71e7c0874f8b3
      * debian/gbp.conf: Set tag format to ubuntu/*
      * debian/gbp.conf: Change debian-branch to ubuntu-eoan
      * libnss-resolve: do not disable and stop systemd-resolved
        File: debian/libnss-resolve.postrm
        https://git.launchpad.net/~ubuntu-core-dev/ubuntu/+source/systemd/commit/?id=95577d14e84e19b614b83b2e24985d89e8c2dac0
      * core: Revert strict mount namespacing/sandboxing, until LXD allows the needed mounts.
        File: debian/patches/Revert-namespace-be-more-careful-when-handling-namespacin.patch
        https://git.launchpad.net/~ubuntu-core-dev/ubuntu/+source/systemd/commit/?id=030919ba5e4931d6ee576d0259fae67fe4ed9770
      * Add "AssumedApparmorLabel=unconfined" to timedate1 dbus service file
        File: debian/patches/debian/UBUNTU-Add-AssumedApparmorLabel-unconfined-to-timedate1-dbus.patch
        https://git.launchpad.net/~ubuntu-core-dev/ubuntu/+source/systemd/commit/?id=5ad0879e10bbe3d641f940260b93c7eb2cf4624c
      * Re-add support for /etc/writable for core18
        File: debian/patches/debian/UBUNTU-Support-system-image-read-only-etc.patch
        https://git.launchpad.net/~ubuntu-core-dev/ubuntu/+source/systemd/commit/?id=a5b5fca66c1127068e4ce0cc9ab497814211f4f7
      * Improve autopkgtest success rate, by bumping up timeouts
        File: debian/patches/debian/UBUNTU-bump-selftest-timeouts.patch
        https://git.launchpad.net/~ubuntu-core-dev/ubuntu/+source/systemd/commit/?id=c05586d9da033bbfd6b6a74e10b87520843c7c48
      * core: set /run size to 10%, like initramfs-tools does.
        File: debian/patches/debian/UBUNTU-core-set-run-size-to-10-like-initramfs-tools-does.patch
        https://git.launchpad.net/~ubuntu-core-dev/ubuntu/+source/systemd/commit/?id=1fac2568fe716dc1a41bada78293dc6327a6df0d
      * Ship systemd sysctl settings.
        Files:
        - debian/patches/debian/UBUNTU-drop-kernel.-settings-from-sysctl-defaults-shipped.patch
        - debian/rules
        https://git.launchpad.net/~ubuntu-core-dev/ubuntu/+source/systemd/commit/?id=7cd041a6d0ef459e4b2a82d8ea5fa1ce05184dfb
      * journald.service: set Nice=-1 to dodge watchdog on soft lockups.
        File: debian/patches/debian/UBUNTU-journald.service-set-Nice-1-to-dodge-watchdog-on-soft-loc.patch
        https://git.launchpad.net/~ubuntu-core-dev/ubuntu/+source/systemd/commit/?id=e0a9aeffac556492bf517ce2d23313ff7a277926
      * networkd: if RA was implicit, do not await ndisc_configured.
        File: debian/patches/debian/UBUNTU-networkd-if-RA-was-implicit-do-not-await-ndisc_con.patch
        https://git.launchpad.net/~ubuntu-core-dev/ubuntu/+source/systemd/commit/?id=2f749ff528d1b788aa4ca778e954c16b213ee629
      * networkd: [Route] PreferredSource not working in *.network files.
        Files:
        - debian/patches/debian/UBUNTU-networkd-if-RA-was-implicit-do-not-await-ndisc_con.patch
        https://git.launchpad.net/~ubuntu-core-dev/ubuntu/+source/systemd/commit/?id=b4e2ee0b2ac1be2ae78952890a56a2d5398df518
      * Disable LLMNR and MulticastDNS by default
        Files:
        - debian/patches/debian/UBUNTU-resolved-disable-global-LLMNR-and-MulticastDNS.patch
        https://git.launchpad.net/~ubuntu-core-dev/ubuntu/+source/systemd/commit/?id=b4ec428e83696a5cd0405b677a35e97681867629
      * test-sleep: skip test_fiemap upon inapproriate ioctl for device.
        File: debian/patches/debian/UBUNTU-test-sleep-skip-test_fiemap-upon-inapproriate-ioctl-.patch
        https://git.launchpad.net/~ubuntu-core-dev/ubuntu/+source/systemd/commit/?id=6ebb5b9f6b77760a5470e8a780d69875b1db76f7
      * test/test-functions: launch qemu-system with -vga none.
        File: debian/patches/debian/UBUNTU-test-test-functions-launch-qemu-with-vga-none.patch
        https://git.launchpad.net/~ubuntu-core-dev/ubuntu/+source/systemd/commit/?id=90af1fa893cce5ed49999d16da0b793da6523394
      * units: conditionalize more units to not start in containers.
        Files:
        - debian/patches/debian/UBUNTU-units-block-CAP_SYS_MODULE-units-in-containers-too.patch
        https://git.launchpad.net/~ubuntu-core-dev/ubuntu/+source/systemd/commit/?id=3689afa1a782de8c19a757459b6360de1195ad55
      * units: Disable journald Watchdog
        File: debian/patches/debian/UBUNTU-units-disable-journald-watchdog.patch
        https://git.launchpad.net/~ubuntu-core-dev/ubuntu/+source/systemd/commit/?id=64d2b4f1d0d057073fba585f19823332e2a6eed5
      * wait-online: do not wait, if no links are managed (neither configured, or failed).
        File: debian/patches/debian/UBUNTU-wait-online-exit-if-no-links-are-managed.patch
        https://git.launchpad.net/~ubuntu-core-dev/ubuntu/+source/systemd/commit/?id=31f04c3fc769dacb3cf2a78240a1710a99a865b8
      * Set UseDomains to true, by default, on Ubuntu.
        File: debian/patches/debian/Ubuntu-UseDomains-by-default.patch
      * Ignore failures to set Nice priority on services in containers.
        File: debian/patches/debian/Ubuntu-core-in-execute-soft-fail-setting-Nice-priority-when.patch
        https://git.launchpad.net/~ubuntu-core-dev/ubuntu/+source/systemd/commit/?id=5b8e457f8d883fc6f55d33d46b3474926a495d29
      * units: set ConditionVirtualization=!private-users on journald audit socket.
        File: debian/patches/debian/Ubuntu-units-set-ConditionVirtualization-private-users-on-j.patch
        https://git.launchpad.net/~ubuntu-core-dev/ubuntu/+source/systemd/commit/?id=03ed18a9940731bbf794ad320fabf337488835c6
      * Workaround captive portals not responding to EDNS0 queries (DVE-2018-0001).
        File: debian/patches/resolved-Mitigate-DVE-2018-0001-by-retrying-NXDOMAIN-with.patch
        https://git.launchpad.net/~ubuntu-core-dev/ubuntu/+source/systemd/commit/?id=87d3fe81b7281687ecf3c0b9a8356e90cc714d0b
        https://git.launchpad.net/~ubuntu-core-dev/ubuntu/+source/systemd/commit/?id=2974114ed9b89ea922a23893e8eff70d5cac77fe
      * Disable dh_installinit generation of tmpfiles for the systemd package.
        Files:
        - debian/rules
        - debian/systemd.postinst
        https://git.launchpad.net/~ubuntu-core-dev/ubuntu/+source/systemd/commit/?id=1fd144cbe31cc7a9383cc76f21f4b84c22a9dd1b
      * Enable systemd-resolved by default
        File: debian/systemd.postinst
        https://git.launchpad.net/~ubuntu-core-dev/ubuntu/+source/systemd/commit/?id=05adfa0902115f51c1196ad623165a75bb8b4313
      * Create /etc/resolv.conf at postinst, pointing at the stub resolver.
        File: debian/systemd.postinst
        https://git.launchpad.net/~ubuntu-core-dev/ubuntu/+source/systemd/commit/?id=ef4adf46bbbe2d22508b70b889d23da53b85039d
      * Always setup /etc/resolv.conf on new installations.
        File: debian/systemd.postinst
        https://git.launchpad.net/~ubuntu-core-dev/ubuntu/+source/systemd/commit/?id=20bc8a37fa3c9620bed21a56a4eabd71db71d861
      * Disable systemd-networkd-wait-online by default.
        File: debian/systemd.postinst
        https://git.launchpad.net/~ubuntu-core-dev/ubuntu/+source/systemd/commit/?id=694473d812b50d2fefd6494d494ca02b91bc8785
      * postinst: drop empty/stock /etc/rc.local
        File: debian/systemd.postinst
        https://git.launchpad.net/~ubuntu-core-dev/ubuntu/+source/systemd/commit/?id=e7d071a26a79558771303b0b87f007e650eaebbe
      * systemd.postinst: enable persistent journal
        File: debian/systemd.postinst
        https://git.launchpad.net/~ubuntu-core-dev/ubuntu/+source/systemd/commit/?id=f94f18d9dbc085b6a9ff33c141a6e542142f85b5
      * debian/systemd.postinst: Skip daemon-reexec and try-restarts during shutdown
        File: debian/systemd.postinst
        https://git.launchpad.net/~ubuntu-core-dev/ubuntu/+source/systemd/commit/?id=51daab96ae79483b5e5fb62e1e0477c87ee11fd1
      * Drop systemd.prerm safety check.
        File: debian/systemd.prerm
        https://git.launchpad.net/~ubuntu-core-dev/ubuntu/+source/systemd/commit/?id=0244c4d56556317f14eecc2f51871969ef02ba7b
      * boot-and-services: stderr is ok, for status command on the c1 container.
        File: debian/tests/boot-and-services
        https://git.launchpad.net/~ubuntu-core-dev/ubuntu/+source/systemd/commit/?id=da14d34e7cc33c44ad67e64c9fd092f8cc1675f9
      * adt: boot-and-services: assert any kernel syslog messages.
        File: debian/tests/boot-and-services
        https://git.launchpad.net/~ubuntu-core-dev/ubuntu/+source/systemd/commit/?id=29dc34f7a6e5dc505f6212c17c42e4420b47ed16
      * Wait for systemctl is-system-running state.
        File: debian/tests/boot-smoke
        https://git.launchpad.net/~ubuntu-core-dev/ubuntu/+source/systemd/commit/?id=776998f1f55c445b6e385cab69a4219c42d00838
      * debian/tests: Enforce udev upgrade.
        Files:
        - debian/tests/control
        https://git.launchpad.net/~ubuntu-core-dev/ubuntu/+source/systemd/commit/?id=f350b43ccc1aa31c745b4ccebbb4084d5cea41ff
      * Only test that gdm3 comes up on amd64. Stalls on other arches.
        File: debian/tests/control
        https://git.launchpad.net/~ubuntu-core-dev/ubuntu/+source/systemd/commit/?id=97cb13685dfb353045c449ec5d6d1df60f661079
      * debian/tests/systemd-fsckd: update assertions expectations for v237
        File: debian/tests/systemd-fsckd
        https://git.launchpad.net/~ubuntu-core-dev/ubuntu/+source/systemd/commit/?id=d5becd9a416b55dcdb7b9a7aba60c4e3d304e6a6
      * Skip systemd-fsckd on arm64, because of broken/lack of clean shutdown.
        File: debian/tests/systemd-fsckd
        https://git.launchpad.net/~ubuntu-core-dev/ubuntu/+source/systemd/commit/?id=bf5b501ac934497dbef5f64908ff37643dc7288e
      * debian/tests: blacklist upstream test-24-unit-tests on ppc64le.
        File: debian/tests/upstream
        https://git.launchpad.net/~ubuntu-core-dev/ubuntu/+source/systemd/commit/?id=8062b9a2712c390010d2948eaf764a1b52e68715
      * Skip falling back to device name when net_get_name(device) fails.
        File: debian/patches/Skip-falling-back-to-device-name-when-net_get_name-device.patch
        https://git.launchpad.net/~ubuntu-core-dev/ubuntu/+source/systemd/commit/?id=c79fe0e2dc29834e0cd236ade6e4e44a6ffb74fa
      * debian/test/boot-and-services: Skip AppArmor tests in arm containers.
        File: debian/tests/boot-and-services
        https://git.launchpad.net/~ubuntu-core-dev/ubuntu/+source/systemd/commit/?id=9d3b35df77aa939365563a4edaee54ebb7f559a3
      * d/t/control: run udev tests only with isolation-machine.
        File: debian/tests/control
        https://git.launchpad.net/~ubuntu-core-dev/ubuntu/+source/systemd/commit/?id=b4b4c9bf44f4b8d7f75a4204aff697f549c8aad7
      * UBUNTU: drop setting fs.protected_regular and fs.protected_fifos
        File: debian/patches/debian/UBUNTU-drop-kernel.-settings-from-sysctl-defaults-shipped.patch
        https://git.launchpad.net/~ubuntu-core-dev/ubuntu/+source/systemd/commit/?id=6e583847b04c3f83a50f3bd6947dcae6a73d8388
  * debian/rules: Set -Duser-path instead of patching the source for the same result
    File: debian/rules
    https://git.launchpad.net/~ubuntu-core-dev/ubuntu/+source/systemd/commit/?id=67d2ac5d806b55b0d178fca7e0af08cd9d12580c
  * systemd-resolved: Default to Cache=no-negative
    File: debian/patches/debian/UBUNTU-resolved-default-no-negative-caching.patch
    https://git.launchpad.net/~ubuntu-core-dev/ubuntu/+source/systemd/commit/?id=b42658843a9496d6b6bb68ac159f2a9f0a8ba9db

  [ Dan Streetman ]
  * Remove tempfile used by dhclient-enter-resolved-hook
    File: debian/extra/dhclient-enter-resolved-hook
    https://git.launchpad.net/~ubuntu-core-dev/ubuntu/+source/systemd/commit/?id=00a0d3997f7f9664df5cc2d7f96622e8c641f3e5

  [ Christian Ehrhardt ]
  * drop d/p/test-expect-mmap-to-fail-in-seccomp-test-on-s390-and-s390.patch.
    File: debian/patches/test-expect-mmap-to-fail-in-seccomp-test-on-s390-and-s390.patch
    https://git.launchpad.net/~ubuntu-core-dev/ubuntu/+source/systemd/commit/?id=2edd57973b9342d46d5d4095d80dfe0969cd08e4
  * d/p/lp-1853852-*: fix issues with muliplexed shmat calls (LP: #1853852)
    Author: Christian Ehrhardt
    Files:
    - debian/patches/lp-1853852-seccomp-fix-multiplexed-system-calls.patch
    - debian/patches/lp-1853852-seccomp-mmap-test-results-depend-on-kernel-libseccom.patch
    https://git.launchpad.net/~ubuntu-core-dev/ubuntu/+source/systemd/commit/?id=382271662c60c339b0a404c7a1772fe5670516ef
  * changelog: fix issues with muliplexed shmat calls (LP: #1853852)
    File: debian/changelog
    https://git.launchpad.net/~ubuntu-core-dev/ubuntu/+source/systemd/commit/?id=7048d92d071e70e5b17989ae2e03c996c843df78

  [ Dimitri John Ledkov ]
  * config: tpm-pcrindex=12, on Ubuntu only.
    In Ubuntu, we are trying to integrate measured boot with either bootctl or
    grub, or sometimes both using chainloading. In those cases we may want to seal
    against grub's PCRs, bootctl stub PCRs, or both at the same time. To achieve
    that, we wouldn't like to decouple grub's & bootctl's PCR and make the latter
    one use PCR #12.
    Author: Dimitri John Ledkov
    File: debian/rules
    https://git.launchpad.net/~ubuntu-core-dev/ubuntu/+source/systemd/commit/?id=2f8c22d44a619ce8fa17eb0cd7c7e2c601cdbbeb

 -- Balint Reczey <rbalint@ubuntu.com>  Fri, 13 Dec 2019 19:05:14 +0100

systemd (244-3) unstable; urgency=medium

  * Update udev-udeb to use 73-usb-net-by-mac.link

 -- Michael Biebl <biebl@debian.org>  Mon, 02 Dec 2019 23:44:52 +0100

systemd (244-2) unstable; urgency=medium

  * Add lintian override for udev.
    60-autosuspend-chromiumos.rules triggers a udev-rule-missing-subsystem
    warning. This is a false positive, as SUBSYSTEM is tested at the
    beginning of the rules file.
  * Add lintian override for systemd-container
    systemd-nspawn@.service triggers a
    systemd-service-file-refers-to-unusual-wantedby-target warning but
    nspawn containers are supposed to be started via machines.target.
  * Make it easier to override MAC based name policy for USB network adapters.
    Replace 73-usb-net-by-mac.rules with 73-usb-net-by-mac.link. The .link
    file provides the same functionality but makes it easier to set a custom
    name for USB network adapters via the systemd.link mechanism.
    Thanks to Benjamin Poirier (Closes: #941636)
  * Move libpam-systemd Recommends from systemd to systemd-sysv.
    libpam-systemd is only really useful if systemd is PID 1 and the systemd
    package should be installable without affecting another installed init
    system. (Closes: #926316)
  * Upload to unstable

 -- Michael Biebl <biebl@debian.org>  Mon, 02 Dec 2019 17:57:55 +0100

systemd (244-1) experimental; urgency=medium

  * New upstream version 244
    - udev: do not propagate error when executing PROGRAM and IMPORT{program}
      (Closes: #944675)
    - sd-event: don't invalidate source type on disconnect
      (Closes: #945332)
  * Rebase patches

 -- Michael Biebl <biebl@debian.org>  Sat, 30 Nov 2019 16:39:57 +0100

systemd (243-9) unstable; urgency=medium

  [ Daniel Kahn Gillmor ]
  * resolved: fix connection failures with TLS 1.3 and GnuTLS (Closes: #945507)

 -- Michael Biebl <biebl@debian.org>  Fri, 29 Nov 2019 21:33:19 +0100

systemd (243-8) unstable; urgency=medium

  * udevadm: ignore EROFS and return earlier.
    Fixes failures of "udevadm trigger" in containers with a readonly /sys.
    (Closes: #944860)
  * udev: silence warning about PROGRAM+= or IMPORT+= rules (Closes: #944917)
  * man: add entry about SpeedMeter= (Closes: #944597)
  * udev: drop SystemCallArchitectures=native from systemd-udevd.service.
    We can't really control what helper programs are run from other udev
    rules. E.g. running i386 binaries under amd64 is a valid use case and
    should not trigger a SIGSYS failure. (Closes: #869719)

 -- Michael Biebl <biebl@debian.org>  Tue, 19 Nov 2019 09:17:12 +0100

systemd (243-7) unstable; urgency=medium

  * Fix build failure on arm64 with libseccomp >= 2.4.2

 -- Michael Biebl <biebl@debian.org>  Fri, 15 Nov 2019 22:01:17 +0100

systemd (243-6) unstable; urgency=medium

  * Revert "sysusers: properly mark generated accounts as locked"
    We shouldn't lock the accounts because people actually need to use them, and
    if they are locked, various tools will refuse.
  * udev: ignore error caused by device disconnection.
    During an add or change event, the device may be disconnected.
    (Closes: #944586)
  * udev: do not append newline when writing attributes

 -- Michael Biebl <biebl@debian.org>  Thu, 14 Nov 2019 14:09:49 +0100

systemd (243-5) unstable; urgency=medium

  * Switch default hierarchy (back) to hybrid.
    Since v243, the new upstream default is unified, but this still causes
    regressions in important packages, like LXC or Docker, so switch the
    default back to hybrid for now.
  * Drop masks for SysV init scripts that have been dropped
  * Drop masks for SysV init scripts provided by initscripts and bootlogd
  * logind: fix emission of PropertiesChanged signal for users and seats
  * Bump Standards Version to 4.4.1
  * Upload to unstable

 -- Michael Biebl <biebl@debian.org>  Mon, 11 Nov 2019 00:58:41 +0100

systemd (243-4) experimental; urgency=medium

   * Merge changes from unstable branch

 -- Michael Biebl <biebl@debian.org>  Sat, 09 Nov 2019 01:15:08 +0100

systemd (243-3ubuntu1) focal; urgency=medium

  [ Dan Streetman ]
  * Fix resolved fallback to TCP (LP: #1849658)
    Author: Dan Streetman
    File: debian/patches/resolved-set-stream-type-during-DnsStream-creation.patch
    https://git.launchpad.net/~ubuntu-core-dev/ubuntu/+source/systemd/commit/?id=f1ee30b13c9d2d34968b09ce620f3bc24a1a78c7
  * Separate stderr and stdout of /etc/dhcp/dhclient-enter-hooks.d/resolved
    (LP: #1849608)
    Author: Dan Streetman
    File: debian/extra/dhclient-enter-resolved-hook
    https://git.launchpad.net/~ubuntu-core-dev/ubuntu/+source/systemd/commit/?id=fec4d6d026488a1d32ad9dceef18d9ea9c8acbda

  [ Balint Reczey ]
  * Merge to Ubuntu from Debian experimental
  * Refresh patches:
    - Dropped changes:
      * udevadm trigger: do not propagate EACCES and ENODEV.
        File: debian/patches/udevadm-trigger-do-not-propagate-EACCES-and-ENODEV.patch
        https://git.launchpad.net/~ubuntu-core-dev/ubuntu/+source/systemd/commit/?id=334e3fdc904de05105c78763c88220c1976d1946
      * Pass personality test even when i386 userland runs on amd64 kernel
        File: debian/patches/debian/UBUNTU-test-Pass-personality-test-even-when-i386-userland-runs-o.patch
        https://git.launchpad.net/~ubuntu-core-dev/ubuntu/+source/systemd/commit/?id=42e0bfc426f19430f6768ef4922a9531a345765f

 -- Balint Reczey <rbalint@ubuntu.com>  Wed, 30 Oct 2019 15:19:33 +0100

systemd (243-3) experimental; urgency=medium

  * Import patches from v243-stable branch (up to ef677436aa)

 -- Michael Biebl <biebl@debian.org>  Mon, 14 Oct 2019 15:26:01 +0200

systemd (243-2ubuntu1) focal; urgency=medium

  [ Balint Reczey ]
  * Merge to Ubuntu from experimental
  * Refresh patches:
    - Dropped changes:
      * Cherrypick ask-password: prevent buffer overrow when reading from keyring.
        File: debian/patches/ask-password-prevent-buffer-overrow-when-reading-fro.patch
        https://git.launchpad.net/~ubuntu-core-dev/ubuntu/+source/systemd/commit/?id=6d6e9cbd4fc6e018031a4762e88f2c3aa19e24e8
      * random-util: eat up bad RDRAND values seen on AMD CPUs.
        File: debian/patches/+rdrand-workaround-on-amd.patch
        https://git.launchpad.net/~ubuntu-core-dev/ubuntu/+source/systemd/commit/?h=ubuntu-eoan&id=6ab88231efca4b04b26de6cfb5d671be154aabe0
    - Remaining changes:
      * Recommend networkd-dispatcher
        File: debian/control
        https://git.launchpad.net/~ubuntu-core-dev/ubuntu/+source/systemd/commit/?id=d1e3b2c7e4757119da0d550b0b3c0a6626a176dc
      * Enable EFI/bootctl on armhf.
        File: debian/control
        https://git.launchpad.net/~ubuntu-core-dev/ubuntu/+source/systemd/commit/?id=043122f7d8a1487bfd357e815a6ece1ceea6e7d1
      * debian/control: strengthen dependencies.
        File: debian/control
        https://git.launchpad.net/~ubuntu-core-dev/ubuntu/+source/systemd/commit/?id=d1ecf0c372f5212129c85ae60fddf26b2271a1fe
      * Add conflicts with upstart and systemd-shim
        File: debian/control
        https://git.launchpad.net/~ubuntu-core-dev/ubuntu/+source/systemd/commit/?id=83ed7496afc7c27be026014d109855f7d0ad1176
      * Specify Ubuntu's Vcs-Git
        File: debian/control
        https://git.launchpad.net/~ubuntu-core-dev/ubuntu/+source/systemd/commit/?id=fd832930ef280c9a4a9dda2440d5a46a6fdb6232
      * Ubuntu/extra: ship dhclient-enter hook.
        Files:
        - debian/extra/dhclient-enter-resolved-hook
        - debian/rules
        https://git.launchpad.net/~ubuntu-core-dev/ubuntu/+source/systemd/commit/?id=f3398a213f80b02bf3db0c1ce9e22d69f6d56764
        https://git.launchpad.net/~ubuntu-core-dev/ubuntu/+source/systemd/commit/?id=258893bae8cbb12670e4807636fe8f7e9fb5407a
        https://git.launchpad.net/~ubuntu-core-dev/ubuntu/+source/systemd/commit/?id=0725c1169ddde4f41cacba7af3e546704e2206be
      * udev-udeb: ship modprobe.d snippet to force scsi_mod.scan=sync in d-i.
        Files:
        - debian/extra/modprobe.d-udeb/scsi-mod-scan-sync.conf
        - debian/udev-udeb.install
        https://git.launchpad.net/~ubuntu-core-dev/ubuntu/+source/systemd/commit/?id=eb6d8a2b9504917abb7aa2c4035fdbb7b98227f7
      * debian/extra/start-udev: Set scsi_mod scan=sync even if it's builtin to the kernel (we previously only set it in modprobe.d)
        Files:
        - debian/extra/start-udev
        https://git.launchpad.net/~ubuntu-core-dev/ubuntu/+source/systemd/commit/?id=6b72628f8de991e2c67ac4289fc74daf3abe7d14
      * debian/extra/units/systemd-resolved.service.d/resolvconf.conf:
        drop resolvconf.conf drop-in, resolved integration moved to resolvconf package.
      * debian/extra/wrap_cl.py: add changelog formatter
        Files:
        - debian/extra/wrap_cl.py
        - debian/gbp.conf
        https://git.launchpad.net/~ubuntu-core-dev/ubuntu/+source/systemd/commit/?id=26e69bceab9cec8df64cdca18cd71e7c0874f8b3
      * debian/gbp.conf: Set tag format to ubuntu/*
      * debian/gbp.conf: Change debian-branch to ubuntu-eoan
      * libnss-resolve: do not disable and stop systemd-resolved
        File: debian/libnss-resolve.postrm
        https://git.launchpad.net/~ubuntu-core-dev/ubuntu/+source/systemd/commit/?id=95577d14e84e19b614b83b2e24985d89e8c2dac0
      * core: Revert strict mount namespacing/sandboxing, until LXD allows the needed mounts.
        File: debian/patches/Revert-namespace-be-more-careful-when-handling-namespacin.patch
        https://git.launchpad.net/~ubuntu-core-dev/ubuntu/+source/systemd/commit/?id=030919ba5e4931d6ee576d0259fae67fe4ed9770
      * Add "AssumedApparmorLabel=unconfined" to timedate1 dbus service file
        File: debian/patches/debian/UBUNTU-Add-AssumedApparmorLabel-unconfined-to-timedate1-dbus.patch
        https://git.launchpad.net/~ubuntu-core-dev/ubuntu/+source/systemd/commit/?id=5ad0879e10bbe3d641f940260b93c7eb2cf4624c
      * Re-add support for /etc/writable for core18
        File: debian/patches/debian/UBUNTU-Support-system-image-read-only-etc.patch
        https://git.launchpad.net/~ubuntu-core-dev/ubuntu/+source/systemd/commit/?id=a5b5fca66c1127068e4ce0cc9ab497814211f4f7
      * Improve autopkgtest success rate, by bumping up timeouts
        File: debian/patches/debian/UBUNTU-bump-selftest-timeouts.patch
        https://git.launchpad.net/~ubuntu-core-dev/ubuntu/+source/systemd/commit/?id=c05586d9da033bbfd6b6a74e10b87520843c7c48
      * core: set /run size to 10%, like initramfs-tools does.
        File: debian/patches/debian/UBUNTU-core-set-run-size-to-10-like-initramfs-tools-does.patch
        https://git.launchpad.net/~ubuntu-core-dev/ubuntu/+source/systemd/commit/?id=1fac2568fe716dc1a41bada78293dc6327a6df0d
      * Ship systemd sysctl settings.
        Files:
        - debian/patches/debian/UBUNTU-drop-kernel.-settings-from-sysctl-defaults-shipped.patch
        - debian/rules
        https://git.launchpad.net/~ubuntu-core-dev/ubuntu/+source/systemd/commit/?id=7cd041a6d0ef459e4b2a82d8ea5fa1ce05184dfb
      * journald.service: set Nice=-1 to dodge watchdog on soft lockups.
        File: debian/patches/debian/UBUNTU-journald.service-set-Nice-1-to-dodge-watchdog-on-soft-loc.patch
        https://git.launchpad.net/~ubuntu-core-dev/ubuntu/+source/systemd/commit/?id=e0a9aeffac556492bf517ce2d23313ff7a277926
      * networkd: if RA was implicit, do not await ndisc_configured.
        File: debian/patches/debian/UBUNTU-networkd-if-RA-was-implicit-do-not-await-ndisc_con.patch
        https://git.launchpad.net/~ubuntu-core-dev/ubuntu/+source/systemd/commit/?id=2f749ff528d1b788aa4ca778e954c16b213ee629
      * networkd: [Route] PreferredSource not working in *.network files.
        Files:
        - debian/patches/debian/UBUNTU-networkd-if-RA-was-implicit-do-not-await-ndisc_con.patch
        https://git.launchpad.net/~ubuntu-core-dev/ubuntu/+source/systemd/commit/?id=b4e2ee0b2ac1be2ae78952890a56a2d5398df518
      * Disable LLMNR and MulticastDNS by default
        Files:
        - debian/patches/debian/UBUNTU-resolved-disable-global-LLMNR-and-MulticastDNS.patch
        https://git.launchpad.net/~ubuntu-core-dev/ubuntu/+source/systemd/commit/?id=b4ec428e83696a5cd0405b677a35e97681867629
      * test-sleep: skip test_fiemap upon inapproriate ioctl for device.
        File: debian/patches/debian/UBUNTU-test-sleep-skip-test_fiemap-upon-inapproriate-ioctl-.patch
        https://git.launchpad.net/~ubuntu-core-dev/ubuntu/+source/systemd/commit/?id=6ebb5b9f6b77760a5470e8a780d69875b1db76f7
      * test/test-functions: launch qemu-system with -vga none.
        File: debian/patches/debian/UBUNTU-test-test-functions-launch-qemu-with-vga-none.patch
        https://git.launchpad.net/~ubuntu-core-dev/ubuntu/+source/systemd/commit/?id=90af1fa893cce5ed49999d16da0b793da6523394
      * units: conditionalize more units to not start in containers.
        Files:
        - debian/patches/debian/UBUNTU-units-block-CAP_SYS_MODULE-units-in-containers-too.patch
        https://git.launchpad.net/~ubuntu-core-dev/ubuntu/+source/systemd/commit/?id=3689afa1a782de8c19a757459b6360de1195ad55
      * units: Disable journald Watchdog
        File: debian/patches/debian/UBUNTU-units-disable-journald-watchdog.patch
        https://git.launchpad.net/~ubuntu-core-dev/ubuntu/+source/systemd/commit/?id=64d2b4f1d0d057073fba585f19823332e2a6eed5
      * wait-online: do not wait, if no links are managed (neither configured, or failed).
        File: debian/patches/debian/UBUNTU-wait-online-exit-if-no-links-are-managed.patch
        https://git.launchpad.net/~ubuntu-core-dev/ubuntu/+source/systemd/commit/?id=31f04c3fc769dacb3cf2a78240a1710a99a865b8
      * Set UseDomains to true, by default, on Ubuntu.
        File: debian/patches/debian/Ubuntu-UseDomains-by-default.patch
      * Ignore failures to set Nice priority on services in containers.
        File: debian/patches/debian/Ubuntu-core-in-execute-soft-fail-setting-Nice-priority-when.patch
        https://git.launchpad.net/~ubuntu-core-dev/ubuntu/+source/systemd/commit/?id=5b8e457f8d883fc6f55d33d46b3474926a495d29
      * units: set ConditionVirtualization=!private-users on journald audit socket.
        File: debian/patches/debian/Ubuntu-units-set-ConditionVirtualization-private-users-on-j.patch
        https://git.launchpad.net/~ubuntu-core-dev/ubuntu/+source/systemd/commit/?id=03ed18a9940731bbf794ad320fabf337488835c6
      * Workaround captive portals not responding to EDNS0 queries (DVE-2018-0001).
        File: debian/patches/resolved-Mitigate-DVE-2018-0001-by-retrying-NXDOMAIN-with.patch
        https://git.launchpad.net/~ubuntu-core-dev/ubuntu/+source/systemd/commit/?id=87d3fe81b7281687ecf3c0b9a8356e90cc714d0b
        https://git.launchpad.net/~ubuntu-core-dev/ubuntu/+source/systemd/commit/?id=2974114ed9b89ea922a23893e8eff70d5cac77fe
      * Disable dh_installinit generation of tmpfiles for the systemd package.
        Files:
        - debian/rules
        - debian/systemd.postinst
        https://git.launchpad.net/~ubuntu-core-dev/ubuntu/+source/systemd/commit/?id=1fd144cbe31cc7a9383cc76f21f4b84c22a9dd1b
      * Enable systemd-resolved by default
        File: debian/systemd.postinst
        https://git.launchpad.net/~ubuntu-core-dev/ubuntu/+source/systemd/commit/?id=05adfa0902115f51c1196ad623165a75bb8b4313
      * Create /etc/resolv.conf at postinst, pointing at the stub resolver.
        File: debian/systemd.postinst
        https://git.launchpad.net/~ubuntu-core-dev/ubuntu/+source/systemd/commit/?id=ef4adf46bbbe2d22508b70b889d23da53b85039d
      * Always setup /etc/resolv.conf on new installations.
        File: debian/systemd.postinst
        https://git.launchpad.net/~ubuntu-core-dev/ubuntu/+source/systemd/commit/?id=20bc8a37fa3c9620bed21a56a4eabd71db71d861
      * Disable systemd-networkd-wait-online by default.
        File: debian/systemd.postinst
        https://git.launchpad.net/~ubuntu-core-dev/ubuntu/+source/systemd/commit/?id=694473d812b50d2fefd6494d494ca02b91bc8785
      * postinst: drop empty/stock /etc/rc.local
        File: debian/systemd.postinst
        https://git.launchpad.net/~ubuntu-core-dev/ubuntu/+source/systemd/commit/?id=e7d071a26a79558771303b0b87f007e650eaebbe
      * systemd.postinst: enable persistent journal
        File: debian/systemd.postinst
        https://git.launchpad.net/~ubuntu-core-dev/ubuntu/+source/systemd/commit/?id=f94f18d9dbc085b6a9ff33c141a6e542142f85b5
      * debian/systemd.postinst: Skip daemon-reexec and try-restarts during shutdown
        File: debian/systemd.postinst
        https://git.launchpad.net/~ubuntu-core-dev/ubuntu/+source/systemd/commit/?id=51daab96ae79483b5e5fb62e1e0477c87ee11fd1
      * Drop systemd.prerm safety check.
        File: debian/systemd.prerm
        https://git.launchpad.net/~ubuntu-core-dev/ubuntu/+source/systemd/commit/?id=0244c4d56556317f14eecc2f51871969ef02ba7b
      * boot-and-services: stderr is ok, for status command on the c1 container.
        File: debian/tests/boot-and-services
        https://git.launchpad.net/~ubuntu-core-dev/ubuntu/+source/systemd/commit/?id=da14d34e7cc33c44ad67e64c9fd092f8cc1675f9
      * adt: boot-and-services: assert any kernel syslog messages.
        File: debian/tests/boot-and-services
        https://git.launchpad.net/~ubuntu-core-dev/ubuntu/+source/systemd/commit/?id=29dc34f7a6e5dc505f6212c17c42e4420b47ed16
      * tests/boot-smoke: ignore udevd connection timeouts resolving colord group.
        File: debian/tests/boot-smoke
        https://git.launchpad.net/~ubuntu-core-dev/ubuntu/+source/systemd/commit/?id=e1477b764fa9ef23f5181ef3d31a1332191c3e0b
      * Fix false negative checking for running jobs after boot.
        File: debian/tests/boot-smoke
        https://git.launchpad.net/~ubuntu-core-dev/ubuntu/+source/systemd/commit/?id=aeb01631efbaf3fe851dee15d496e0b66b5c347f
      * Wait for systemctl is-system-running state.
        File: debian/tests/boot-smoke
        https://git.launchpad.net/~ubuntu-core-dev/ubuntu/+source/systemd/commit/?id=776998f1f55c445b6e385cab69a4219c42d00838
      * debian/tests: Enforce udev upgrade.
        Files:
        - debian/tests/control
        https://git.launchpad.net/~ubuntu-core-dev/ubuntu/+source/systemd/commit/?id=f350b43ccc1aa31c745b4ccebbb4084d5cea41ff
      * Only test that gdm3 comes up on amd64. Stalls on other arches.
        File: debian/tests/control
        https://git.launchpad.net/~ubuntu-core-dev/ubuntu/+source/systemd/commit/?id=97cb13685dfb353045c449ec5d6d1df60f661079
      * debian/tests/systemd-fsckd: update assertions expectations for v237
        File: debian/tests/systemd-fsckd
        https://git.launchpad.net/~ubuntu-core-dev/ubuntu/+source/systemd/commit/?id=d5becd9a416b55dcdb7b9a7aba60c4e3d304e6a6
      * Skip systemd-fsckd on arm64, because of broken/lack of clean shutdown.
        File: debian/tests/systemd-fsckd
        https://git.launchpad.net/~ubuntu-core-dev/ubuntu/+source/systemd/commit/?id=bf5b501ac934497dbef5f64908ff37643dc7288e
      * debian/tests: blacklist upstream test-24-unit-tests on ppc64le.
        File: debian/tests/upstream
        https://git.launchpad.net/~ubuntu-core-dev/ubuntu/+source/systemd/commit/?id=8062b9a2712c390010d2948eaf764a1b52e68715
      * Skip falling back to device name when net_get_name(device) fails.
        File: debian/patches/Skip-falling-back-to-device-name-when-net_get_name-device.patch
        https://git.launchpad.net/~ubuntu-core-dev/ubuntu/+source/systemd/commit/?id=c79fe0e2dc29834e0cd236ade6e4e44a6ffb74fa
      * d/t/control: mark udev test skippable.
        File: debian/tests/control
        https://git.launchpad.net/~ubuntu-core-dev/ubuntu/+source/systemd/commit/?id=c3419bd2a30a78d05cca9c38e50c9726de7e7632
      * debian/extra/wrap_cl.py: add changelog formatter
        Files:
        - debian/extra/wrap_cl.py
        - debian/gbp.conf
        https://git.launchpad.net/~ubuntu-core-dev/ubuntu/+source/systemd/commit/?id=26e69bceab9cec8df64cdca18cd71e7c0874f8b3
      * debian/test/boot-and-services: Skip AppArmor tests in arm containers.
        File: debian/tests/boot-and-services
        https://git.launchpad.net/~ubuntu-core-dev/ubuntu/+source/systemd/commit/?id=9d3b35df77aa939365563a4edaee54ebb7f559a3
      * d/t/control: run udev tests only with isolation-machine.
        File: debian/tests/control
        https://git.launchpad.net/~ubuntu-core-dev/ubuntu/+source/systemd/commit/?id=b4b4c9bf44f4b8d7f75a4204aff697f549c8aad7
      * UBUNTU: drop setting fs.protected_regular and fs.protected_fifos
        File: debian/patches/debian/UBUNTU-drop-kernel.-settings-from-sysctl-defaults-shipped.patch
        https://git.launchpad.net/~ubuntu-core-dev/ubuntu/+source/systemd/commit/?id=6e583847b04c3f83a50f3bd6947dcae6a73d8388
      * test-execute: Filter /dev/.lxc in exec-dynamicuser-statedir.service.
        File: debian/patches/test-execute-Filter-dev-.lxc-in-exec-dynamicuser-statedir.patch
        https://git.launchpad.net/~ubuntu-core-dev/ubuntu/+source/systemd/commit/?id=75af888d5552f706b86182a56f12ccc8e83ca04e
      * Pass personality test even when i386 userland runs on amd64 kernel
        File: debian/patches/debian/UBUNTU-test-Pass-personality-test-even-when-i386-userland-runs-o.patch
        https://git.launchpad.net/~ubuntu-core-dev/ubuntu/+source/systemd/commit/?id=42e0bfc426f19430f6768ef4922a9531a345765f
  * Revert manager putting bin before sbin in user instances
    File: debian/patches/Revert-manager-put-bin-before-sbin-for-user-instances.patch
    https://git.launchpad.net/~ubuntu-core-dev/ubuntu/+source/systemd/commit/?id=a01b494922bf76c4c3659b43df4f45a554f3276a
  * Set the previous default, -Ddefault-hierarchy=hybrid at build-time.
    This prevents breaking container managers
    File: debian/rules
    https://git.launchpad.net/~ubuntu-core-dev/ubuntu/+source/systemd/commit/?id=ad8bc71956b7bcc97563383345024c93a0572cc7
  * Revert "cgroup: Continue unit reset if cgroup is busy"
    The change broke libvirt autopkgtest in Ubuntu. (LP: #1844879)
    File: debian/patches/Revert-cgroup-Continue-unit-reset-if-cgroup-is-busy.patch
    https://git.launchpad.net/~ubuntu-core-dev/ubuntu/+source/systemd/commit/?id=9bed00d9ea138f08d79c83c40ed3933eb04a5624
  * debian/tests/boot-smoke: Drop part of the delta to gain better debug info
    File: debian/tests/boot-smoke
    https://git.launchpad.net/~ubuntu-core-dev/ubuntu/+source/systemd/commit/?id=06715f3af3099cae57768de99d1b84fecca5a15d
  * Revert upstream adding LINK_STATE_INITIALIZED because it breaks netplan.io's
    ethernets autopkgtest.
    Files:
    - debian/patches/Revert-network-fix-assertion-when-link-get-carrier.patch
    - debian/patches/Revert-network-prevent-interfaces-to-be-initialized-multi.patch
    https://git.launchpad.net/~ubuntu-core-dev/ubuntu/+source/systemd/commit/?id=70e93c2a05f0f7435614f8d52944d726601e319c
  * d/e/checkout-upstream: UPSTREAM_REPO can override default systemd repo
    File: debian/extra/checkout-upstream
    https://git.launchpad.net/~ubuntu-core-dev/ubuntu/+source/systemd/commit/?id=a658380b58e5082e79476096fe7ee85358546f64
  * debian/extra/checkout-upstream: rebase only PRs on upstream master.
    This fixes testing arbitrary upstream commits with UPSTREAM_HEAD=<commit-id>.
    File: debian/extra/checkout-upstream
    https://git.launchpad.net/~ubuntu-core-dev/ubuntu/+source/systemd/commit/?id=7b8d2ae3cc68e7c388ce9ef7189c0451745ad6c2
  * d/e/checkout-upstream: Add KEEP_DEBIAN_PATCHES option to keep patches.
    The Debian patches that apply cleanly are kept when KEEP_DEBIAN_PATCHES
    is set to give a better picture of how the tested upstream version
    would work packaged.
    File: debian/extra/checkout-upstream
    https://git.launchpad.net/~ubuntu-core-dev/ubuntu/+source/systemd/commit/?id=a69135efeb8ee0bb92ff56523c117db2585922c4
  * d/e/checkout-upstream: Keep all autopkgtests when KEEP_DEBIAN_TESTS is set
    File: debian/extra/checkout-upstream
    https://git.launchpad.net/~ubuntu-core-dev/ubuntu/+source/systemd/commit/?id=50ae2b41d87a7791d609d66e3d27a3a50d814edc
  * debian/extra/checkout-upstream: Use dots when deriving version from upstream
    to sort higher than potential versions in Debian and also to conform native
    package versioning practice.
    File: debian/extra/checkout-upstream
    https://git.launchpad.net/~ubuntu-core-dev/ubuntu/+source/systemd/commit/?id=11c23cb721fa402160ea81b10cf3022a3f4cba8c
  * Use package's version as systemd's reported version (LP: #1849158)
    File: debian/rules
    https://git.launchpad.net/~ubuntu-core-dev/ubuntu/+source/systemd/commit/?id=5245cbb5d168b56adc8106ccdb9b224830d55a45
  * Fix test: expect mmap to fail in seccomp test on s390 and s390x
    File: debian/patches/test-expect-mmap-to-fail-in-seccomp-test-on-s390-and-s390.patch
    https://git.launchpad.net/~ubuntu-core-dev/ubuntu/+source/systemd/commit/?id=04b28d6b177c2cf84c4bd262183098f47c356885
  * udevadm trigger: do not propagate EACCES and ENODEV.
    Propagating the errors broke udisks2 install scripts among others.
    (LP: #1845314)
    File: debian/patches/udevadm-trigger-do-not-propagate-EACCES-and-ENODEV.patch
    https://git.launchpad.net/~ubuntu-core-dev/ubuntu/+source/systemd/commit/?id=334e3fdc904de05105c78763c88220c1976d1946
  * debian/gbp.conf: Set debian-branch to ubuntu-focal
    File: debian/gbp.conf
    https://git.launchpad.net/~ubuntu-core-dev/ubuntu/+source/systemd/commit/?id=fae20a0dd7c2b24f6f6b49edf6e8f70adf57dc44

  [ Dan Streetman ]
  * d/extra/rules/73-special-net-names.rules: use $$ instead of $ in PROGRAM= value.
    Author: Dan Streetman
    File: debian/extra/rules/73-special-net-names.rules
    https://git.launchpad.net/~ubuntu-core-dev/ubuntu/+source/systemd/commit/?id=c5a86d7e286d14f2bc78473c3a1cc6ddc0df9158

 -- Balint Reczey <rbalint@ubuntu.com>  Tue, 22 Oct 2019 19:17:05 +0200

systemd (243-2) experimental; urgency=medium

  * Import patches from v243-stable branch (up to fab6f010ac)

 -- Michael Biebl <biebl@debian.org>  Sun, 22 Sep 2019 12:46:02 +0200

systemd (243-1) experimental; urgency=medium

  * New upstream version 243
  * Merge changes from unstable branch

 -- Michael Biebl <biebl@debian.org>  Thu, 05 Sep 2019 01:21:49 +0200

systemd (243~rc2-1) experimental; urgency=medium

  * New upstream version 243~rc2
    - man: document that "systemd-analyze blame/critical-chain" is not useful
      to track down job latency. (Closes: #920234)
    - systemctl: process all units matched by a glob in the cat verb by
      default. (Closes: #904913)
    - units: automatically revert to /run logging on shutdown if necessary.
      Prevents /var staying busy on shutdown due to journald.
      (Closes: #851402)
    - bash-completion: don't sort syslog priorities. (Closes: #913222)
    - man: add example for setting multiple properties at once.
      (Closes: #807464)
  * Rebase patches
  * Update symbols file for libsystemd0
  * core: stop removing non-existent and duplicate lookup paths
  * Install static-nodes-permissions.conf tmpfile in udev

 -- Michael Biebl <biebl@debian.org>  Sat, 31 Aug 2019 00:20:41 +0200

systemd (242-8) unstable; urgency=medium

  [ Dan Streetman ]
  * d/extra/rules/73-special-net-names.rules: use $$ instead of $ in PROGRAM=
    value.
    Fixes incorrect variable substitution.
  * Rework and improve blacklist handling in debian/tests/upstream

  [ Balint Reczey ]
  * Various improvements to debian/extra/checkout-upstream making it more
    straightforward to override the default behaviour
  * Use package version as systemd's reported version (LP: #1849158)

  [ Michael Biebl]
  * debiant/tests/udev: replace deprecated ADTTMP with AUTOPKGTEST_TMP

 -- Michael Biebl <biebl@debian.org>  Fri, 08 Nov 2019 23:18:00 +0100

systemd (242-7ubuntu2) eoan; urgency=medium

  [ Bryan Quigley ]
  * Update patch for resolved: Mitigate DVE-2018-0001, by retrying NXDOMAIN
    without EDNS0. This disables the workaround if DNSSEC=yes.
    Falls back directly to simple UDP instead of trying an intermediate.
    (LP: #1796501)
    Author: Bryan Quigley
    File: debian/patches/resolved-Mitigate-DVE-2018-0001-by-retrying-NXDOMAIN-with.patch
    https://git.launchpad.net/~ubuntu-core-dev/ubuntu/+source/systemd/commit/?id=2974114ed9b89ea922a23893e8eff70d5cac77fe

  [ Balint Reczey ]
  * Pass personality test even when i386 userland runs on amd64 kernel
    File: debian/patches/debian/UBUNTU-test-Pass-personality-test-even-when-i386-userland-runs-o.patch
    https://git.launchpad.net/~ubuntu-core-dev/ubuntu/+source/systemd/commit/?id=42e0bfc426f19430f6768ef4922a9531a345765f
  * Refresh patches
    Files:
    - debian/patches/Revert-namespace-be-more-careful-when-handling-namespacin.patch
    - debian/patches/debian/Ubuntu-core-in-execute-soft-fail-setting-Nice-priority-when.patch
    - debian/patches/test-execute-Filter-dev-.lxc-in-exec-dynamicuser-statedir.patch
    https://git.launchpad.net/~ubuntu-core-dev/ubuntu/+source/systemd/commit/?id=ff8387be07322230e9afe87f1c767ee241e9a0e1

 -- Balint Reczey <rbalint@ubuntu.com>  Tue, 08 Oct 2019 22:31:17 +0200

systemd (242-7ubuntu1) eoan; urgency=medium

  * Merge from unstable
  * UBUNTU: drop setting fs.protected_regular and fs.protected_fifos from
    sysctl defaults shipped by systemd (LP: #1845637)
    File: debian/patches/debian/UBUNTU-drop-kernel.-settings-from-sysctl-defaults-shipped.patch
    https://git.launchpad.net/~ubuntu-core-dev/ubuntu/+source/systemd/commit/?id=6e583847b04c3f83a50f3bd6947dcae6a73d8388
  * test-execute: Filter /dev/.lxc in exec-dynamicuser-statedir.service.
    It appears in nested LXC containers and broke the armhf autopkgtest.
    (LP: #1845337)
    File: debian/patches/test-execute-Filter-dev-.lxc-in-exec-dynamicuser-statedir.patch
    https://git.launchpad.net/~ubuntu-core-dev/ubuntu/+source/systemd/commit/?id=75af888d5552f706b86182a56f12ccc8e83ca04e

 -- Balint Reczey <rbalint@ubuntu.com>  Wed, 02 Oct 2019 14:13:28 +0200

systemd (242-7) unstable; urgency=medium

  * sleep: properly pass verb to sleep script
  * core: factor root_directory application out of apply_working_directory.
    Fixes RootDirectory not working when used in combination with User.
    (Closes: #939408)
  * shared/bus-util: drop trusted annotation from
    bus_open_system_watch_bind_with_description().
    This ensures that access controls on systemd-resolved's D-Bus interface
    are enforced properly.
    (CVE-2019-15718, Closes: #939353)

 -- Michael Biebl <biebl@debian.org>  Wed, 04 Sep 2019 19:34:17 +0200

systemd (242-6ubuntu1) eoan; urgency=medium

  [ Dan Streetman ]
  * d/t/control: mark udev test skippable.
    The udev test will return 77 (from udev-test.pl) if it can't
    setup the test environment; mark it skipped in that case.
    Author: Dan Streetman
    File: debian/tests/control
    https://git.launchpad.net/~ubuntu-core-dev/ubuntu/+source/systemd/commit/?id=c3419bd2a30a78d05cca9c38e50c9726de7e7632

  [ Dimitri John Ledkov ]
  * debian/extra/wrap_cl.py: add changelog formatter
    Author: Dimitri John Ledkov
    Files:
    - debian/extra/wrap_cl.py
    - debian/gbp.conf
    https://git.launchpad.net/~ubuntu-core-dev/ubuntu/+source/systemd/commit/?id=26e69bceab9cec8df64cdca18cd71e7c0874f8b3

  [ Balint Reczey ]
  * debian/test/boot-and-services: Skip AppArmor tests in arm containers.
    The test is failing on armhf testbeds using containers
    File: debian/tests/boot-and-services
    https://git.launchpad.net/~ubuntu-core-dev/ubuntu/+source/systemd/commit/?id=9d3b35df77aa939365563a4edaee54ebb7f559a3
  * d/t/control: run udev tests only with isolation-machine.
    It fails in Ubuntu CI armhf containers and may fail elsewhere, too.
    File: debian/tests/control
    https://git.launchpad.net/~ubuntu-core-dev/ubuntu/+source/systemd/commit/?id=b4b4c9bf44f4b8d7f75a4204aff697f549c8aad7
  * Merge to Ubuntu from unstable
    - Dropped changes:
      * Skip starting systemd-remount-fs.service in containers
        even when /etc/fstab is present.
        File: debian/patches/debian/Skip-starting-systemd-remount-fs.service-in-containers.patch
      * resolved: add support for pipelined requests
        Files:
        - debian/patches/llmnr-add-comment-why-we-install-no-complete-handler-on-s.patch
        - debian/patches/resolved-add-comment-to-dns_stream_complete-about-its-err.patch
        - debian/patches/resolved-keep-stub-stream-connections-up-for-as-long-as-c.patch
        - debian/patches/resolved-only-call-complete-with-zero-argument-in-LLMNR-c.patch
        - debian/patches/resolved-restart-stream-timeout-whenever-we-managed-to-re.patch
        - debian/patches/stream-follow-coding-style-don-t-use-degrade-to-bool-for-.patch
        - debian/patches/stream-track-type-of-DnsStream-object.patch
        - debian/patches/transaction-simplify-handling-if-we-get-an-unexpected-DNS.patch
        https://git.launchpad.net/~ubuntu-core-dev/ubuntu/+source/systemd/commit/?id=8ad1db08c2135af098a33957ce7cffbe21fb683f
      * pam-systemd: use secure_getenv() rather than getenv()
        File: debian/patches/pam-systemd-use-secure_getenv-rather-than-getenv.patch
        https://git.launchpad.net/~ubuntu-core-dev/ubuntu/+source/systemd/commit/?id=f3291e9e8c3eafd0c8921cb26a0d5ee0fd563b3c
      * support PPC64LE qemu based testing.
        Files:
        - debian/tests/control
        https://git.launchpad.net/~ubuntu-core-dev/ubuntu/+source/systemd/commit/?id=483a4daba07f809883883e8e8b9c365cfbf7256e
      * tests/storage: make the test more resilient.
        File: debian/tests/storage
        https://git.launchpad.net/~ubuntu-core-dev/ubuntu/+source/systemd/commit/?id=c08dcb1ffe372acd3a21496758a1984ff78dcdd4
      * Wait for cryptsetup unit to start, before stopping.
        File: debian/tests/storage
        https://git.launchpad.net/~ubuntu-core-dev/ubuntu/+source/systemd/commit/?id=b65aa350be7e61c65927fbc0921a750fcfaa51cd
      * Fix typpo in storage test.
        File: debian/tests/storage
        https://git.launchpad.net/~ubuntu-core-dev/ubuntu/+source/systemd/commit/?id=f28aa5fe4ab175b99b6ea702559c59ca473b4ca8
    - Remaining changes:
      * Set UseDomains to true, by default, on Ubuntu.
        File: debian/patches/debian/Ubuntu-UseDomains-by-default.patch
      * Enable systemd-resolved by default
        File: debian/systemd.postinst
        https://git.launchpad.net/~ubuntu-core-dev/ubuntu/+source/systemd/commit/?id=05adfa0902115f51c1196ad623165a75bb8b4313
      * Create /etc/resolv.conf at postinst, pointing at the stub resolver.
        File: debian/systemd.postinst
        https://git.launchpad.net/~ubuntu-core-dev/ubuntu/+source/systemd/commit/?id=ef4adf46bbbe2d22508b70b889d23da53b85039d
      * libnss-resolve: do not disable and stop systemd-resolved
        File: debian/libnss-resolve.postrm
        https://git.launchpad.net/~ubuntu-core-dev/ubuntu/+source/systemd/commit/?id=95577d14e84e19b614b83b2e24985d89e8c2dac0
      * Ignore failures to set Nice priority on services in containers.
        File: debian/patches/debian/Ubuntu-core-in-execute-soft-fail-setting-Nice-priority-when.patch
        https://git.launchpad.net/~ubuntu-core-dev/ubuntu/+source/systemd/commit/?id=5b8e457f8d883fc6f55d33d46b3474926a495d29
      * units: set ConditionVirtualization=!private-users on journald audit socket.
        File: debian/patches/debian/Ubuntu-units-set-ConditionVirtualization-private-users-on-j.patch
        https://git.launchpad.net/~ubuntu-core-dev/ubuntu/+source/systemd/commit/?id=03ed18a9940731bbf794ad320fabf337488835c6
      * debian/tests: Enforce udev upgrade.
        Files:
        - debian/tests/control
        https://git.launchpad.net/~ubuntu-core-dev/ubuntu/+source/systemd/commit/?id=f350b43ccc1aa31c745b4ccebbb4084d5cea41ff
      * Always setup /etc/resolv.conf on new installations.
        File: debian/systemd.postinst
        https://git.launchpad.net/~ubuntu-core-dev/ubuntu/+source/systemd/commit/?id=20bc8a37fa3c9620bed21a56a4eabd71db71d861
      * Ubuntu/extra: ship dhclient-enter hook.
        Files:
        - debian/extra/dhclient-enter-resolved-hook
        - debian/rules
        https://git.launchpad.net/~ubuntu-core-dev/ubuntu/+source/systemd/commit/?id=f3398a213f80b02bf3db0c1ce9e22d69f6d56764
        https://git.launchpad.net/~ubuntu-core-dev/ubuntu/+source/systemd/commit/?id=258893bae8cbb12670e4807636fe8f7e9fb5407a
        https://git.launchpad.net/~ubuntu-core-dev/ubuntu/+source/systemd/commit/?id=0725c1169ddde4f41cacba7af3e546704e2206be
      * Disable systemd-networkd-wait-online by default.
        File: debian/systemd.postinst
        https://git.launchpad.net/~ubuntu-core-dev/ubuntu/+source/systemd/commit/?id=694473d812b50d2fefd6494d494ca02b91bc8785
      * postinst: drop empty/stock /etc/rc.local
        File: debian/systemd.postinst
        https://git.launchpad.net/~ubuntu-core-dev/ubuntu/+source/systemd/commit/?id=e7d071a26a79558771303b0b87f007e650eaebbe
      * Ship systemd sysctl settings.
        Files:
        - debian/patches/debian/UBUNTU-drop-kernel.-settings-from-sysctl-defaults-shipped.patch
        - debian/rules
        https://git.launchpad.net/~ubuntu-core-dev/ubuntu/+source/systemd/commit/?id=7cd041a6d0ef459e4b2a82d8ea5fa1ce05184dfb
      * systemd.postinst: enable persistent journal
        File: debian/systemd.postinst
        https://git.launchpad.net/~ubuntu-core-dev/ubuntu/+source/systemd/commit/?id=f94f18d9dbc085b6a9ff33c141a6e542142f85b5
      * Disable LLMNR and MulticastDNS by default
        Files:
        - debian/patches/debian/UBUNTU-resolved-disable-global-LLMNR-and-MulticastDNS.patch
        https://git.launchpad.net/~ubuntu-core-dev/ubuntu/+source/systemd/commit/?id=b4ec428e83696a5cd0405b677a35e97681867629
      * Add "AssumedApparmorLabel=unconfined" to timedate1 dbus service file
        File: debian/patches/debian/UBUNTU-Add-AssumedApparmorLabel-unconfined-to-timedate1-dbus.patch
        https://git.launchpad.net/~ubuntu-core-dev/ubuntu/+source/systemd/commit/?id=5ad0879e10bbe3d641f940260b93c7eb2cf4624c
      * debian/tests/systemd-fsckd: update assertions expectations for v237
        File: debian/tests/systemd-fsckd
        https://git.launchpad.net/~ubuntu-core-dev/ubuntu/+source/systemd/commit/?id=d5becd9a416b55dcdb7b9a7aba60c4e3d304e6a6
      * test/test-functions: launch qemu-system with -vga none.
        File: debian/patches/debian/UBUNTU-test-test-functions-launch-qemu-with-vga-none.patch
        https://git.launchpad.net/~ubuntu-core-dev/ubuntu/+source/systemd/commit/?id=90af1fa893cce5ed49999d16da0b793da6523394
      * tests/boot-smoke: ignore udevd connection timeouts resolving colord group.
        File: debian/tests/boot-smoke
        https://git.launchpad.net/~ubuntu-core-dev/ubuntu/+source/systemd/commit/?id=e1477b764fa9ef23f5181ef3d31a1332191c3e0b
      * Drop systemd.prerm safety check.
        File: debian/systemd.prerm
        https://git.launchpad.net/~ubuntu-core-dev/ubuntu/+source/systemd/commit/?id=0244c4d56556317f14eecc2f51871969ef02ba7b
      * wait-online: do not wait, if no links are managed (neither configured, or failed).
        File: debian/patches/debian/UBUNTU-wait-online-exit-if-no-links-are-managed.patch
        https://git.launchpad.net/~ubuntu-core-dev/ubuntu/+source/systemd/commit/?id=31f04c3fc769dacb3cf2a78240a1710a99a865b8
      * journald.service: set Nice=-1 to dodge watchdog on soft lockups.
        File: debian/patches/debian/UBUNTU-journald.service-set-Nice-1-to-dodge-watchdog-on-soft-loc.patch
        https://git.launchpad.net/~ubuntu-core-dev/ubuntu/+source/systemd/commit/?id=e0a9aeffac556492bf517ce2d23313ff7a277926
      * Workaround captive portals not responding to EDNS0 queries (DVE-2018-0001).
        File: debian/patches/resolved-Mitigate-DVE-2018-0001-by-retrying-NXDOMAIN-with.patch
        https://git.launchpad.net/~ubuntu-core-dev/ubuntu/+source/systemd/commit/?id=87d3fe81b7281687ecf3c0b9a8356e90cc714d0b
      * Recommend networkd-dispatcher
        File: debian/control
        https://git.launchpad.net/~ubuntu-core-dev/ubuntu/+source/systemd/commit/?id=d1e3b2c7e4757119da0d550b0b3c0a6626a176dc
      * networkd: if RA was implicit, do not await ndisc_configured.
        File: debian/patches/debian/UBUNTU-networkd-if-RA-was-implicit-do-not-await-ndisc_con.patch
        https://git.launchpad.net/~ubuntu-core-dev/ubuntu/+source/systemd/commit/?id=2f749ff528d1b788aa4ca778e954c16b213ee629
      * udev-udeb: ship modprobe.d snippet to force scsi_mod.scan=sync in d-i.
        Files:
        - debian/extra/modprobe.d-udeb/scsi-mod-scan-sync.conf
        - debian/udev-udeb.install
        https://git.launchpad.net/~ubuntu-core-dev/ubuntu/+source/systemd/commit/?id=eb6d8a2b9504917abb7aa2c4035fdbb7b98227f7
      * Disable dh_installinit generation of tmpfiles for the systemd package.
        Files:
        - debian/rules
        - debian/systemd.postinst
        https://git.launchpad.net/~ubuntu-core-dev/ubuntu/+source/systemd/commit/?id=1fd144cbe31cc7a9383cc76f21f4b84c22a9dd1b
      * Enable EFI/bootctl on armhf.
        File: debian/control
        https://git.launchpad.net/~ubuntu-core-dev/ubuntu/+source/systemd/commit/?id=043122f7d8a1487bfd357e815a6ece1ceea6e7d1
      * boot-and-services: stderr is ok, for status command on the c1 container.
        File: debian/tests/boot-and-services
        https://git.launchpad.net/~ubuntu-core-dev/ubuntu/+source/systemd/commit/?id=da14d34e7cc33c44ad67e64c9fd092f8cc1675f9
      * Skip systemd-fsckd on arm64, because of broken/lack of clean shutdown.
        File: debian/tests/systemd-fsckd
        https://git.launchpad.net/~ubuntu-core-dev/ubuntu/+source/systemd/commit/?id=bf5b501ac934497dbef5f64908ff37643dc7288e
      * adt: boot-and-services: assert any kernel syslog messages.
        File: debian/tests/boot-and-services
        https://git.launchpad.net/~ubuntu-core-dev/ubuntu/+source/systemd/commit/?id=29dc34f7a6e5dc505f6212c17c42e4420b47ed16
      * debian/extra/start-udev: Set scsi_mod scan=sync even if it's builtin to the kernel (we previously only set it in modprobe.d)
        Files:
        - debian/extra/start-udev
        https://git.launchpad.net/~ubuntu-core-dev/ubuntu/+source/systemd/commit/?id=6b72628f8de991e2c67ac4289fc74daf3abe7d14
      * units: conditionalize more units to not start in containers.
        Files:
        - debian/patches/debian/UBUNTU-units-block-CAP_SYS_MODULE-units-in-containers-too.patch
        https://git.launchpad.net/~ubuntu-core-dev/ubuntu/+source/systemd/commit/?id=3689afa1a782de8c19a757459b6360de1195ad55
      * test-sleep: skip test_fiemap upon inapproriate ioctl for device.
        File: debian/patches/debian/UBUNTU-test-sleep-skip-test_fiemap-upon-inapproriate-ioctl-.patch
        https://git.launchpad.net/~ubuntu-core-dev/ubuntu/+source/systemd/commit/?id=6ebb5b9f6b77760a5470e8a780d69875b1db76f7
      * Re-add support for /etc/writable for core18
        File: debian/patches/debian/UBUNTU-Support-system-image-read-only-etc.patch
        https://git.launchpad.net/~ubuntu-core-dev/ubuntu/+source/systemd/commit/?id=a5b5fca66c1127068e4ce0cc9ab497814211f4f7
      * debian/control: strengthen dependencies.
        File: debian/control
        https://git.launchpad.net/~ubuntu-core-dev/ubuntu/+source/systemd/commit/?id=d1ecf0c372f5212129c85ae60fddf26b2271a1fe
      * Improve autopkgtest success rate, by bumping up timeouts
        File: debian/patches/debian/UBUNTU-bump-selftest-timeouts.patch
        https://git.launchpad.net/~ubuntu-core-dev/ubuntu/+source/systemd/commit/?id=c05586d9da033bbfd6b6a74e10b87520843c7c48
      * units: Disable journald Watchdog
        File: debian/patches/debian/UBUNTU-units-disable-journald-watchdog.patch
        https://git.launchpad.net/~ubuntu-core-dev/ubuntu/+source/systemd/commit/?id=64d2b4f1d0d057073fba585f19823332e2a6eed5
      * Add conflicts with upstart and systemd-shim
        File: debian/control
        https://git.launchpad.net/~ubuntu-core-dev/ubuntu/+source/systemd/commit/?id=83ed7496afc7c27be026014d109855f7d0ad1176
      * Specify Ubuntu's Vcs-Git
        File: debian/control
        https://git.launchpad.net/~ubuntu-core-dev/ubuntu/+source/systemd/commit/?id=fd832930ef280c9a4a9dda2440d5a46a6fdb6232
      * debian/systemd.postinst: Skip daemon-reexec and try-restarts during shutdown
        File: debian/systemd.postinst
        https://git.launchpad.net/~ubuntu-core-dev/ubuntu/+source/systemd/commit/?id=51daab96ae79483b5e5fb62e1e0477c87ee11fd1
      * Switch gbp.conf to disco.
        File: debian/gbp.conf
        https://git.launchpad.net/~ubuntu-core-dev/ubuntu/+source/systemd/commit/?id=fea585b259e3e766d8d3dbc9690e879c054ddc87
      * core: set /run size to 10%, like initramfs-tools does.
        File: debian/patches/debian/UBUNTU-core-set-run-size-to-10-like-initramfs-tools-does.patch
        https://git.launchpad.net/~ubuntu-core-dev/ubuntu/+source/systemd/commit/?id=1fac2568fe716dc1a41bada78293dc6327a6df0d
      * core: Revert strict mount namespacing/sandboxing, until LXD allows the needed mounts.
        File: debian/patches/Revert-namespace-be-more-careful-when-handling-namespacin.patch
        https://git.launchpad.net/~ubuntu-core-dev/ubuntu/+source/systemd/commit/?id=030919ba5e4931d6ee576d0259fae67fe4ed9770
      * networkd: [Route] PreferredSource not working in *.network files.
        Files:
        - debian/patches/debian/UBUNTU-networkd-if-RA-was-implicit-do-not-await-ndisc_con.patch
        https://git.launchpad.net/~ubuntu-core-dev/ubuntu/+source/systemd/commit/?id=b4e2ee0b2ac1be2ae78952890a56a2d5398df518
      * debian/tests: blacklist upstream test-24-unit-tests on ppc64le.
        File: debian/tests/upstream
        https://git.launchpad.net/~ubuntu-core-dev/ubuntu/+source/systemd/commit/?id=8062b9a2712c390010d2948eaf764a1b52e68715
      * debian/control: Update Vcs-{Browser|Git} to Ubuntu's packaging repository
      * debian/gbp.conf: Set tag format to ubuntu/*
      * Only test that gdm3 comes up on amd64. Stalls on other arches.
        File: debian/tests/control
        https://git.launchpad.net/~ubuntu-core-dev/ubuntu/+source/systemd/commit/?id=97cb13685dfb353045c449ec5d6d1df60f661079
      * Fix false negative checking for running jobs after boot.
        File: debian/tests/boot-smoke
        https://git.launchpad.net/~ubuntu-core-dev/ubuntu/+source/systemd/commit/?id=aeb01631efbaf3fe851dee15d496e0b66b5c347f
      * Cherrypick ask-password: prevent buffer overrow when reading from keyring.
        File: debian/patches/ask-password-prevent-buffer-overrow-when-reading-fro.patch
        https://git.launchpad.net/~ubuntu-core-dev/ubuntu/+source/systemd/commit/?id=6d6e9cbd4fc6e018031a4762e88f2c3aa19e24e8
      * Wait for systemctl is-system-running state.
        File: debian/tests/boot-smoke
        https://git.launchpad.net/~ubuntu-core-dev/ubuntu/+source/systemd/commit/?id=776998f1f55c445b6e385cab69a4219c42d00838
      * random-util: eat up bad RDRAND values seen on AMD CPUs.
        File: debian/patches/+rdrand-workaround-on-amd.patch
        https://git.launchpad.net/~ubuntu-core-dev/ubuntu/+source/systemd/commit/?h=ubuntu-eoan&id=6ab88231efca4b04b26de6cfb5d671be154aabe0
  * Refresh patches
  * debian/tests/boot-smoke: Restore exit handling Ubuntu delta lost in 241 merge
    File: debian/tests/boot-smoke
    https://git.launchpad.net/~ubuntu-core-dev/ubuntu/+source/systemd/commit/?id=3bad1cf23cc91299471542e83c589f2b6237a162
  * Skip falling back to device name when net_get_name(device) fails.
    This fixes network-manager and netplan.io autopkgtests
    File: debian/patches/Skip-falling-back-to-device-name-when-net_get_name-device.patch
    https://git.launchpad.net/~ubuntu-core-dev/ubuntu/+source/systemd/commit/?id=c79fe0e2dc29834e0cd236ade6e4e44a6ffb74fa

 -- Balint Reczey <rbalint@ubuntu.com>  Thu, 12 Sep 2019 10:28:46 +0200

systemd (242-6) unstable; urgency=medium

  [ Dan Streetman ]
  * d/t/control: upstream test requires qemu-system-ppc on ppc64el
  * d/t/control: install seabios for upstream test.
    Some archs (at least arm64) qemu implementation require the vga bios.

  [ Michael Biebl ]
  * Drop unused lintian override
  * network: fix ListenPort= in [WireGuard] section (Closes: #936198)
  * d/e/r/73-usb-net-by-mac.rules: import net.ifnames only for network devices
    (Closes: #934589)
  * d/e/r/73-usb-net-by-mac.rules: skip if iface name was provided by
    user-space
  * Drop dbus activation stub service.
    Since dbus 1.11.0, a dbus-daemon that is run with --systemd-activation
    automatically assumes that o.fd.systemd1 is an activatable service.
    As a result, with a new enough dbus version,
    /usr/share/dbus-1/services/org.freedesktop.systemd1.service and
    /usr/share/dbus-1/system-services/org.freedesktop.systemd1.service
    become unnecessary and can be removed. (Closes: #914015)
  * Revert "core: check start limit on condition checks too"
    If a unit was referenced too often, it hit the restart limit and the
    unit was marked as failed. Fixes a regression introduced in v242.
    (Closes: #935829)

  [ Michael Prokop ]
  * README.Debian: document KillUserProcesses behavior in Debian

 -- Michael Biebl <biebl@debian.org>  Tue, 03 Sep 2019 11:09:07 +0200

systemd (242-5) unstable; urgency=medium

  [ Dan Streetman ]
  * d/rules: add CONFFGLAGS_UPSTREAM to dh_auto_configure -- params

  [ Michael Biebl ]
  * core: never propagate reload failure to service result.
    Fixes a regression introduced in v239 where the main process of a
    service unit gets killed on reload if ExecReload fails. (Closes: #936032)
  * shared/seccomp: add sync_file_range2.
    Some architectures need the arguments to be reordered because of alignment
    issues. Otherwise, it's the same as sync_file_range.
    Fixes sync_file_range failures in nspawn containers on arm, ppc.
    (Closes: #935091)
  * bash-completion: don't sort syslog priorities.
    By default, the available completions are sorted alphabetically, which
    is counterproductive in case of syslog priorities. Override the default
    behavior using the `nosort` option. (Closes: #913222)
  * test-bpf: skip test when run inside containers

 -- Michael Biebl <biebl@debian.org>  Thu, 29 Aug 2019 16:18:18 +0200

systemd (242-4) unstable; urgency=medium

  * Upload to unstable

 -- Michael Biebl <biebl@debian.org>  Wed, 21 Aug 2019 22:09:13 +0200

systemd (242-3) experimental; urgency=medium

  [ Dan Streetman ]
  * d/t/boot-and-services: fix test_failing()
  * d/t/boot-and-services: check for any kernel message, not just first kernel
    message (Closes: #929730)
  * d/t/upstream: add TEST-30, TEST-34 to blacklist
  * d/t/timedated: replace systemctl is-active with systemctl show
  * d/t/control: root-unittests can break networking, add breaks-testbed
  * d/t/control: mark udev test skippable
  * d/t/upstream: always cleanup after (and before) each test
  * d/t/control: upstream test requires dmeventd
  * d/e/checkout-upstream: don't remove .git
  * d/e/checkout-upstream: move change to debian/ files above other changes
  * d/e/checkout-upstream: add UPSTREAM_KEEP_CHANGELOG param
  * d/e/checkout-upstream: create git commits for each change
  * d/e/checkout-upstream: switch from 'quilt' to 'native' format
  * d/e/checkout-upstream: set user.name, user.email if unset
  * d/t/storage: change plaintext_name to include testname
  * d/t/storage: increase wait for plaintext_dev from 5 to 30 seconds
  * d/t/storage: wait for service to start, only stop if active
  * d/t/storage: don't search for 'scsi_debug' in ask_password
  * d/t/storage: manage scsi_debug using add_hosts (Closes: #929728)
  * d/t/storage: use short timeout waiting for scsi_debug block dev to appear
  * d/t/storage: convert password agent into normal Thread
  * d/t/storage: fail if socket info not in ask_password contents
  * d/t/boot-smoke: pass failure reason to fail() to print instead of separate
    echo
  * d/t/boot-smoke: in fail() set +e so errors are ignored while gathering
    data
  * d/t/boot-smoke: gather still running jobs in fail()
  * d/t/boot-smoke: wait for is-system-running
  * d/t/boot-smoke: call fail if pidof polkitd fails
  * d/t/boot-smoke: remove check for running jobs

  [ Michael Biebl ]
  * d/t/boot-smoke: check for NetworkManager instead of D-Bus activated
    polkitd (Closes: #934992)

 -- Michael Biebl <biebl@debian.org>  Wed, 21 Aug 2019 00:12:22 +0200

systemd (242-2) experimental; urgency=medium

  [ Michael Biebl ]
  * Drop dependency on lsb-base.
    It is only needed when booting with sysvinit and initscripts, but
    initscripts already Depends on lsb-base (see #864999).
  * Stop removing enablement symlinks in /etc/systemd/system.
    With v242 this is no longer necessary as `ninja install` will no longer
    create those symlinks.
  * Replace manual removal of halt-local.service with upstream patch

  [ Dimitri John Ledkov ]
  * Build manpages in .deb variant.
    Upstream snapshots are switching to building manpages off by default.

  [ Luca Boccassi ]
  * Enable portabled and install related files in systemd-container.
    Keep disabled for the udeb profile. (Closes: #918606)

 -- Michael Biebl <biebl@debian.org>  Fri, 07 Jun 2019 22:41:50 +0200

systemd (242-1) experimental; urgency=medium

  * New upstream version 242
    - Change ownership/mode of the execution directories also for static users
      (Closes: #919231)
    - A new boolean sandboxing option RestrictSUIDSGID= has been added that is
      built on seccomp. When turned on, creation of SUID/SGID files is
      prohibited. The NoNewPrivileges= and the new RestrictSUIDSGID= options
      are now implied if DynamicUser= is turned on for a service.
      (Closes: #928102, CVE-2019-3843, CVE-2019-3844)
  * Drop Revert-udev-network-device-renaming-immediately-give.patch.
    This patch needs ongoing maintenance work to be adapted to new releases
    and fails to apply with v242. Instead of investing more time into it we
    are going to drop the patch as it was a hack anyway.
  * Rebase patches
  * Drop pre-stretch migration code
  * Drop /sbin/udevadm compat symlink (Closes: #852580)
  * socket-util: Make sure flush_accept() doesn't hang on unexpected
    EOPNOTSUPP
  * Enable regexp matching support in journalctl using pcre2 (Closes: #898892)
  * Switch from libidn to libidn2 (Closes: #928615)

 -- Michael Biebl <biebl@debian.org>  Wed, 08 May 2019 01:33:56 +0200

systemd (241-7ubuntu1) eoan; urgency=medium

  * Merge from unstable
    - Dropped changes:
      * debian/tests: Switch to gdm
        Files:
        - debian/tests/boot-and-services
        - debian/tests/control
        https://git.launchpad.net/~ubuntu-core-dev/ubuntu/+source/systemd/commit/?id=f350b43ccc1aa31c745b4ccebbb4084d5cea41ff
      * Cherrypick proposed patch to fix LinkLocalAddressing post-unify-MTU settings.
        File: debian/patches/networkd-honour-LinkLocalAddressing.patch
        https://git.launchpad.net/~ubuntu-core-dev/ubuntu/+source/systemd/commit/?id=cd9ba0d0f47634c9e5d862b8208cdc3178f25496
      * Import patches to support PPC64LE qemu based testing.
        Files:
        - debian/tests/control
        - debian/patches/test-test-functions-on-PP64-use-vmlinux.patch
        - debian/patches/test-test-functions-on-PPC64-use-hvc0-console.patch
        https://git.launchpad.net/~ubuntu-core-dev/ubuntu/+source/systemd/commit/?id=483a4daba07f809883883e8e8b9c365cfbf7256e
      * networkd: [Route] PreferredSource not working in *.network files.
        Files:
        - debian/patches/Install-routes-after-addresses-are-ready.patch
        - debian/patches/Move-link_check_ready-to-later-in-the-file.patch
        - debian/patches/tests-Add-test-for-IPv6-source-routing.patch
        https://git.launchpad.net/~ubuntu-core-dev/ubuntu/+source/systemd/commit/?id=b4e2ee0b2ac1be2ae78952890a56a2d5398df518
      * udevadm: Fix segfault with subsystem-match containing '/' (Closes: #919206)
        File: debian/patches/udevadm-fix-segfault.patch
        https://git.launchpad.net/~ubuntu-core-dev/ubuntu/+source/systemd/commit/?id=736973d38676301f276716f22a746aed2489baac
      * Blacklist TEST-10-ISSUE-2467 #11706
        File: debian/tests/upstream
        https://git.launchpad.net/~ubuntu-core-dev/ubuntu/+source/systemd/commit/?id=f93b9e46b54388370da7b0cd7f858031be3a2578
      * Fix comment about why we disable hwclock.service.
        File: debian/systemd.links
        https://git.launchpad.net/~ubuntu-core-dev/ubuntu/+source/systemd/commit/?id=8473f88fffdb9db1f5ba547bb692a911997f2569
      * debian/tests/storage: fix for LUKS2 and avoid interactive password prompts.
        File: debian/tests/storage
        https://git.launchpad.net/~ubuntu-core-dev/ubuntu/+source/systemd/commit/?id=5594ebf325816e76a8c58043c56fc94f2d52b2a6
      * d/p/network-remove-routing-policy-rule-from-foreign-rule.patch
      * d/p/network-do-not-remove-rule-when-it-is-requested-by-e.patch
        - Fix RoutingPolicyRule does not apply correctly
      * core: queue jobs on uninstall to generate PropertiesChanged signal.
        File: debian/patches/core-when-we-uninstall-a-job-add-unit-to-dbus-queue.patch
        https://git.launchpad.net/~ubuntu-core-dev/ubuntu/+source/systemd/commit/?id=241deca98fb9a0f1ba9a6ba781f738fb31a3bd80
      * systemd-stable: cherrypick many bugfixes from the v240-stable branch.
        Files:
        - debian/patches/Add-missing-dash-to-all-option-in-the-timedatectl-man-pag.patch
        - debian/patches/Add-note-about-transactions-being-genereated-independentl.patch
        - debian/patches/Change-job-mode-of-manager-triggered-restarts-to-JOB_REPL.patch
        - debian/patches/Fix-omission-in-docs.patch
        - debian/patches/Log-the-job-being-merged.patch
        - debian/patches/NEWS-document-deprecation-of-PermissionsStartOnly-in-v240.patch
        - debian/patches/NEWS-retroactively-describe-.include-deprecation.patch
        - debian/patches/Update-systemd-system.conf.xml.patch
        - debian/patches/basic-prioq-add-prioq_peek_item.patch
        - debian/patches/core-Fix-EOPNOTSUPP-emergency-action-error-string.patch
        - debian/patches/core-Fix-return-argument-check-for-parse_emergency_action.patch
        - debian/patches/core-mount-do-not-add-Before-local-fs.target-or-remote-fs.patch
        - debian/patches/core-mount-move-static-function-earlier-in-file.patch
        - debian/patches/curl-util-fix-use-after-free.patch
        - debian/patches/ethtool-Make-sure-advertise-is-actually-set-when-autonego.patch
        - debian/patches/journal-avoid-buffer-overread-when-locale-name-is-too-lon.patch
        - debian/patches/journal-limit-the-number-of-entries-in-the-cache-based-on.patch
        - debian/patches/journald-periodically-drop-cache-for-all-dead-PIDs.patch
        - debian/patches/machinectl-fix-argument-index-in-error-log.patch
        - debian/patches/man-Fix-a-typo-in-systemd.exec.xml.patch
        - debian/patches/man-fix-reference.patch
        - debian/patches/man-fix-volume-num-of-journalctl.patch
        - debian/patches/man-update-DefaultDependency-in-systemd.mount-5.patch
        - debian/patches/netlink-set-maximum-size-of-WGDEVICE_A_IFNAME.patch
        - debian/patches/network-make-Link-and-NetDev-always-have-the-valid-poiter.patch
        - debian/patches/network-unset-Network-manager-when-loading-.network-file-.patch
        - debian/patches/network-wireguard-rename-and-split-set_wireguard_interfac.patch
        - debian/patches/networkd-wait-for-kernel-to-reply-ipv6-peer-address.patch
        - debian/patches/nspawn-ignore-SIGPIPE-for-nspawn-itself.patch
        - debian/patches/pager-improve-english-a-bit.patch
        - debian/patches/pid1-fix-cleanup-of-stale-implicit-deps-based-on-proc-sel.patch
        - debian/patches/procfs-util-expose-functionality-to-query-total-memory.patch
        - debian/patches/pull-fix-invalid-error-check.patch
        - debian/patches/shared-Revert-commit-49fe5c099-in-parts-for-function-pars.patch
        - debian/patches/shared-dissect-image-make-sure-that-we-don-t-truncate-dev.patch
        - debian/patches/test-execute-unset-HOME-before-testing.patch
        - debian/patches/udev-do-logging-before-setting-variables-to-NULL.patch
        - debian/patches/udev-val-may-be-NULL-use-strempty.patch
        - debian/patches/udevadm-info-a-should-enumerate-sysfs-attributes-not-envs.patch
        - debian/patches/udevd-use-worker_free-on-failure-in-worker_new.patch
        - debian/patches/units-make-sure-initrd-cleanup.service-terminates-before-.patch
        - debian/patches/wait-online-do-not-fail-if-we-receive-invalid-messages.patch
        https://git.launchpad.net/~ubuntu-core-dev/ubuntu/+source/systemd/commit/?id=2b3db732ba7e5418d45ca42884e8d075189f2724
      * Cherrypick missing systemd-stable patches to unbreak wireguard peer endpoints.
        Files:
        - debian/patches/network-wireguard-fixes-sending-wireguard-peer-setti.patch
        - debian/patches/network-wireguard-use-sd_netlink_message_append_sock.patch
        - debian/patches/sd-netlink-introduce-sd_netlink_message_append_socka.patch
        - debian/patches/test-network-add-more-checks-in-NetworkdNetDevTests..patch
        https://git.launchpad.net/~ubuntu-core-dev/ubuntu/+source/systemd/commit/?id=4046f515e40c4dc80d18d2303466737f1f451f11
      * Cherry-pick patches to fix FTBFS with GCC 9:
        - d/p/strv-rework-FOREACH_STRING-macro.patch
        - d/p/test-systemctl-nspawn-use-const-char-instead-of-char-as-i.patch
    - Remaining changes:
      * Skip starting systemd-remount-fs.service in containers
        even when /etc/fstab is present.
        File: debian/patches/debian/Skip-starting-systemd-remount-fs.service-in-containers.patch
      * resolved: add support for pipelined requests
        Files:
        - debian/patches/llmnr-add-comment-why-we-install-no-complete-handler-on-s.patch
        - debian/patches/resolved-add-comment-to-dns_stream_complete-about-its-err.patch
        - debian/patches/resolved-keep-stub-stream-connections-up-for-as-long-as-c.patch
        - debian/patches/resolved-only-call-complete-with-zero-argument-in-LLMNR-c.patch
        - debian/patches/resolved-restart-stream-timeout-whenever-we-managed-to-re.patch
        - debian/patches/stream-follow-coding-style-don-t-use-degrade-to-bool-for-.patch
        - debian/patches/stream-track-type-of-DnsStream-object.patch
        - debian/patches/transaction-simplify-handling-if-we-get-an-unexpected-DNS.patch
        https://git.launchpad.net/~ubuntu-core-dev/ubuntu/+source/systemd/commit/?id=8ad1db08c2135af098a33957ce7cffbe21fb683f
      * networkd: [Route] PreferredSource not working in *.network files.
        Files:
        - debian/patches/debian/UBUNTU-networkd-if-RA-was-implicit-do-not-await-ndisc_con.patch
        https://git.launchpad.net/~ubuntu-core-dev/ubuntu/+source/systemd/commit/?id=b4e2ee0b2ac1be2ae78952890a56a2d5398df518
      * virt: detect WSL environment as a container
        Files:
        - debian/patches/virt-detect-WSL-environment-as-a-container-id-wsl.patch
        https://git.launchpad.net/~ubuntu-core-dev/ubuntu/+source/systemd/commit/?id=20b10ce955ad6ddb85c185a13e05a72c3e717f20
      * pam-systemd: use secure_getenv() rather than getenv()
        File: debian/patches/pam-systemd-use-secure_getenv-rather-than-getenv.patch
        https://git.launchpad.net/~ubuntu-core-dev/ubuntu/+source/systemd/commit/?id=f3291e9e8c3eafd0c8921cb26a0d5ee0fd563b3c
      * Set UseDomains to true, by default, on Ubuntu.
        File: debian/patches/debian/Ubuntu-UseDomains-by-default.patch
      * Enable systemd-resolved by default
        File: debian/systemd.postinst
        https://git.launchpad.net/~ubuntu-core-dev/ubuntu/+source/systemd/commit/?id=05adfa0902115f51c1196ad623165a75bb8b4313
      * Create /etc/resolv.conf at postinst, pointing at the stub resolver.
        File: debian/systemd.postinst
        https://git.launchpad.net/~ubuntu-core-dev/ubuntu/+source/systemd/commit/?id=ef4adf46bbbe2d22508b70b889d23da53b85039d
      * libnss-resolve: do not disable and stop systemd-resolved
        File: debian/libnss-resolve.postrm
        https://git.launchpad.net/~ubuntu-core-dev/ubuntu/+source/systemd/commit/?id=95577d14e84e19b614b83b2e24985d89e8c2dac0
      * Ignore failures to set Nice priority on services in containers.
        File: debian/patches/debian/Ubuntu-core-in-execute-soft-fail-setting-Nice-priority-when.patch
        https://git.launchpad.net/~ubuntu-core-dev/ubuntu/+source/systemd/commit/?id=5b8e457f8d883fc6f55d33d46b3474926a495d29
      * units: set ConditionVirtualization=!private-users on journald audit socket.
        File: debian/patches/debian/Ubuntu-units-set-ConditionVirtualization-private-users-on-j.patch
        https://git.launchpad.net/~ubuntu-core-dev/ubuntu/+source/systemd/commit/?id=03ed18a9940731bbf794ad320fabf337488835c6
      * debian/tests: Enforce udev upgrade.
        Files:
        - debian/tests/boot-and-services
        - debian/tests/control
        https://git.launchpad.net/~ubuntu-core-dev/ubuntu/+source/systemd/commit/?id=f350b43ccc1aa31c745b4ccebbb4084d5cea41ff
      * Always setup /etc/resolv.conf on new installations.
        File: debian/systemd.postinst
        https://git.launchpad.net/~ubuntu-core-dev/ubuntu/+source/systemd/commit/?id=20bc8a37fa3c9620bed21a56a4eabd71db71d861
      * Ubuntu/extra: ship dhclient-enter hook.
        Files:
        - debian/extra/dhclient-enter-resolved-hook
        - debian/rules
        https://git.launchpad.net/~ubuntu-core-dev/ubuntu/+source/systemd/commit/?id=f3398a213f80b02bf3db0c1ce9e22d69f6d56764
        https://git.launchpad.net/~ubuntu-core-dev/ubuntu/+source/systemd/commit/?id=258893bae8cbb12670e4807636fe8f7e9fb5407a
        https://git.launchpad.net/~ubuntu-core-dev/ubuntu/+source/systemd/commit/?id=0725c1169ddde4f41cacba7af3e546704e2206be
      * Disable systemd-networkd-wait-online by default.
        File: debian/systemd.postinst
        https://git.launchpad.net/~ubuntu-core-dev/ubuntu/+source/systemd/commit/?id=694473d812b50d2fefd6494d494ca02b91bc8785
      * postinst: drop empty/stock /etc/rc.local
        File: debian/systemd.postinst
        https://git.launchpad.net/~ubuntu-core-dev/ubuntu/+source/systemd/commit/?id=e7d071a26a79558771303b0b87f007e650eaebbe
      * Ship systemd sysctl settings.
        Files:
        - debian/patches/debian/UBUNTU-drop-kernel.-settings-from-sysctl-defaults-shipped.patch
        - debian/rules
        https://git.launchpad.net/~ubuntu-core-dev/ubuntu/+source/systemd/commit/?id=7cd041a6d0ef459e4b2a82d8ea5fa1ce05184dfb
      * systemd.postinst: enable persistent journal
        File: debian/systemd.postinst
        https://git.launchpad.net/~ubuntu-core-dev/ubuntu/+source/systemd/commit/?id=f94f18d9dbc085b6a9ff33c141a6e542142f85b5
      * Disable LLMNR and MulticastDNS by default
        Files:
        - debian/patches/debian/UBUNTU-resolved-disable-global-LLMNR-and-MulticastDNS.patch
        https://git.launchpad.net/~ubuntu-core-dev/ubuntu/+source/systemd/commit/?id=b4ec428e83696a5cd0405b677a35e97681867629
      * Add "AssumedApparmorLabel=unconfined" to timedate1 dbus service file
        File: debian/patches/debian/UBUNTU-Add-AssumedApparmorLabel-unconfined-to-timedate1-dbus.patch
        https://git.launchpad.net/~ubuntu-core-dev/ubuntu/+source/systemd/commit/?id=5ad0879e10bbe3d641f940260b93c7eb2cf4624c
      * debian/tests/systemd-fsckd: update assertions expectations for v237
        File: debian/tests/systemd-fsckd
        https://git.launchpad.net/~ubuntu-core-dev/ubuntu/+source/systemd/commit/?id=d5becd9a416b55dcdb7b9a7aba60c4e3d304e6a6
      * test/test-functions: launch qemu-system with -vga none.
        File: debian/patches/debian/UBUNTU-test-test-functions-launch-qemu-with-vga-none.patch
        https://git.launchpad.net/~ubuntu-core-dev/ubuntu/+source/systemd/commit/?id=90af1fa893cce5ed49999d16da0b793da6523394
      * tests/boot-smoke: ignore udevd connection timeouts resolving colord group.
        File: debian/tests/boot-smoke
        https://git.launchpad.net/~ubuntu-core-dev/ubuntu/+source/systemd/commit/?id=e1477b764fa9ef23f5181ef3d31a1332191c3e0b
      * Drop systemd.prerm safety check.
        File: debian/systemd.prerm
        https://git.launchpad.net/~ubuntu-core-dev/ubuntu/+source/systemd/commit/?id=0244c4d56556317f14eecc2f51871969ef02ba7b
      * wait-online: do not wait, if no links are managed (neither configured, or failed).
        File: debian/patches/debian/UBUNTU-wait-online-exit-if-no-links-are-managed.patch
        https://git.launchpad.net/~ubuntu-core-dev/ubuntu/+source/systemd/commit/?id=31f04c3fc769dacb3cf2a78240a1710a99a865b8
      * journald.service: set Nice=-1 to dodge watchdog on soft lockups.
        File: debian/patches/debian/UBUNTU-journald.service-set-Nice-1-to-dodge-watchdog-on-soft-loc.patch
        https://git.launchpad.net/~ubuntu-core-dev/ubuntu/+source/systemd/commit/?id=e0a9aeffac556492bf517ce2d23313ff7a277926
      * Workaround captive portals not responding to EDNS0 queries (DVE-2018-0001).
        File: debian/patches/resolved-Mitigate-DVE-2018-0001-by-retrying-NXDOMAIN-with.patch
        https://git.launchpad.net/~ubuntu-core-dev/ubuntu/+source/systemd/commit/?id=87d3fe81b7281687ecf3c0b9a8356e90cc714d0b
      * Recommend networkd-dispatcher
        File: debian/control
        https://git.launchpad.net/~ubuntu-core-dev/ubuntu/+source/systemd/commit/?id=d1e3b2c7e4757119da0d550b0b3c0a6626a176dc
      * networkd: if RA was implicit, do not await ndisc_configured.
        File: debian/patches/debian/UBUNTU-networkd-if-RA-was-implicit-do-not-await-ndisc_con.patch
        https://git.launchpad.net/~ubuntu-core-dev/ubuntu/+source/systemd/commit/?id=2f749ff528d1b788aa4ca778e954c16b213ee629
      * udev-udeb: ship modprobe.d snippet to force scsi_mod.scan=sync in d-i.
        Files:
        - debian/extra/modprobe.d-udeb/scsi-mod-scan-sync.conf
        - debian/udev-udeb.install
        https://git.launchpad.net/~ubuntu-core-dev/ubuntu/+source/systemd/commit/?id=eb6d8a2b9504917abb7aa2c4035fdbb7b98227f7
      * Disable dh_installinit generation of tmpfiles for the systemd package.
        Files:
        - debian/rules
        - debian/systemd.postinst
        https://git.launchpad.net/~ubuntu-core-dev/ubuntu/+source/systemd/commit/?id=1fd144cbe31cc7a9383cc76f21f4b84c22a9dd1b
      * Enable EFI/bootctl on armhf.
        File: debian/control
        https://git.launchpad.net/~ubuntu-core-dev/ubuntu/+source/systemd/commit/?id=043122f7d8a1487bfd357e815a6ece1ceea6e7d1
      * boot-and-services: stderr is ok, for status command on the c1 container.
        File: debian/tests/boot-and-services
        https://git.launchpad.net/~ubuntu-core-dev/ubuntu/+source/systemd/commit/?id=da14d34e7cc33c44ad67e64c9fd092f8cc1675f9
      * Skip systemd-fsckd on arm64, because of broken/lack of clean shutdown.
        File: debian/tests/systemd-fsckd
        https://git.launchpad.net/~ubuntu-core-dev/ubuntu/+source/systemd/commit/?id=bf5b501ac934497dbef5f64908ff37643dc7288e
      * adt: boot-and-services: assert any kernel syslog messages.
        File: debian/tests/boot-and-services
        https://git.launchpad.net/~ubuntu-core-dev/ubuntu/+source/systemd/commit/?id=29dc34f7a6e5dc505f6212c17c42e4420b47ed16
      * debian/extra/start-udev: Set scsi_mod scan=sync even if it's builtin to the kernel (we previously only set it in modprobe.d)
        Files:
        - debian/extra/start-udev
        https://git.launchpad.net/~ubuntu-core-dev/ubuntu/+source/systemd/commit/?id=6b72628f8de991e2c67ac4289fc74daf3abe7d14
      * units: conditionalize more units to not start in containers.
        Files:
        - debian/patches/debian/UBUNTU-units-block-CAP_SYS_MODULE-units-in-containers-too.patch
        https://git.launchpad.net/~ubuntu-core-dev/ubuntu/+source/systemd/commit/?id=3689afa1a782de8c19a757459b6360de1195ad55
      * test-sleep: skip test_fiemap upon inapproriate ioctl for device.
        File: debian/patches/debian/UBUNTU-test-sleep-skip-test_fiemap-upon-inapproriate-ioctl-.patch
        https://git.launchpad.net/~ubuntu-core-dev/ubuntu/+source/systemd/commit/?id=6ebb5b9f6b77760a5470e8a780d69875b1db76f7
      * Re-add support for /etc/writable for core18
        File: debian/patches/debian/UBUNTU-Support-system-image-read-only-etc.patch
        https://git.launchpad.net/~ubuntu-core-dev/ubuntu/+source/systemd/commit/?id=a5b5fca66c1127068e4ce0cc9ab497814211f4f7
      * debian/control: strengthen dependencies.
        File: debian/control
        https://git.launchpad.net/~ubuntu-core-dev/ubuntu/+source/systemd/commit/?id=d1ecf0c372f5212129c85ae60fddf26b2271a1fe
      * Improve autopkgtest success rate, by bumping up timeouts
        File: debian/patches/debian/UBUNTU-bump-selftest-timeouts.patch
        https://git.launchpad.net/~ubuntu-core-dev/ubuntu/+source/systemd/commit/?id=c05586d9da033bbfd6b6a74e10b87520843c7c48
      * units: Disable journald Watchdog
        File: debian/patches/debian/UBUNTU-units-disable-journald-watchdog.patch
        https://git.launchpad.net/~ubuntu-core-dev/ubuntu/+source/systemd/commit/?id=64d2b4f1d0d057073fba585f19823332e2a6eed5
      * Add conflicts with upstart and systemd-shim
        File: debian/control
        https://git.launchpad.net/~ubuntu-core-dev/ubuntu/+source/systemd/commit/?id=83ed7496afc7c27be026014d109855f7d0ad1176
      * Specify Ubuntu's Vcs-Git
        File: debian/control
        https://git.launchpad.net/~ubuntu-core-dev/ubuntu/+source/systemd/commit/?id=fd832930ef280c9a4a9dda2440d5a46a6fdb6232
      * debian/systemd.postinst: Skip daemon-reexec and try-restarts during shutdown
        File: debian/systemd.postinst
        https://git.launchpad.net/~ubuntu-core-dev/ubuntu/+source/systemd/commit/?id=51daab96ae79483b5e5fb62e1e0477c87ee11fd1
      * Switch gbp.conf to disco.
        File: debian/gbp.conf
        https://git.launchpad.net/~ubuntu-core-dev/ubuntu/+source/systemd/commit/?id=fea585b259e3e766d8d3dbc9690e879c054ddc87
      * core: set /run size to 10%, like initramfs-tools does.
        File: debian/patches/debian/UBUNTU-core-set-run-size-to-10-like-initramfs-tools-does.patch
        https://git.launchpad.net/~ubuntu-core-dev/ubuntu/+source/systemd/commit/?id=1fac2568fe716dc1a41bada78293dc6327a6df0d
      * support PPC64LE qemu based testing.
        Files:
        - debian/tests/control
        https://git.launchpad.net/~ubuntu-core-dev/ubuntu/+source/systemd/commit/?id=483a4daba07f809883883e8e8b9c365cfbf7256e
      * core: Revert strict mount namespacing/sandboxing, until LXD allows the needed mounts.
        File: debian/patches/Revert-namespace-be-more-careful-when-handling-namespacin.patch
        https://git.launchpad.net/~ubuntu-core-dev/ubuntu/+source/systemd/commit/?id=030919ba5e4931d6ee576d0259fae67fe4ed9770
      * networkd: [Route] PreferredSource not working in *.network files.
        Files:
        - debian/patches/debian/UBUNTU-networkd-if-RA-was-implicit-do-not-await-ndisc_con.patch
        https://git.launchpad.net/~ubuntu-core-dev/ubuntu/+source/systemd/commit/?id=b4e2ee0b2ac1be2ae78952890a56a2d5398df518
      * debian/tests: blacklist upstream test-24-unit-tests on ppc64le.
        File: debian/tests/upstream
        https://git.launchpad.net/~ubuntu-core-dev/ubuntu/+source/systemd/commit/?id=8062b9a2712c390010d2948eaf764a1b52e68715
      * debian/control: Update Vcs-{Browser|Git} to Ubuntu's packaging repository
      * debian/gbp.conf: Set tag format to ubuntu/*
      * Only test that gdm3 comes up on amd64. Stalls on other arches.
        File: debian/tests/control
        https://git.launchpad.net/~ubuntu-core-dev/ubuntu/+source/systemd/commit/?id=97cb13685dfb353045c449ec5d6d1df60f661079
      * tests/storage: make the test more resilient.
        File: debian/tests/storage
        https://git.launchpad.net/~ubuntu-core-dev/ubuntu/+source/systemd/commit/?id=c08dcb1ffe372acd3a21496758a1984ff78dcdd4
      * Fix false negative checking for running jobs after boot.
        File: debian/tests/boot-smoke
        https://git.launchpad.net/~ubuntu-core-dev/ubuntu/+source/systemd/commit/?id=aeb01631efbaf3fe851dee15d496e0b66b5c347f
      * Cherrypick ask-password: prevent buffer overrow when reading from keyring.
        File: debian/patches/ask-password-prevent-buffer-overrow-when-reading-fro.patch
        https://git.launchpad.net/~ubuntu-core-dev/ubuntu/+source/systemd/commit/?id=6d6e9cbd4fc6e018031a4762e88f2c3aa19e24e8
      * Wait for cryptsetup unit to start, before stopping.
        File: debian/tests/storage
        https://git.launchpad.net/~ubuntu-core-dev/ubuntu/+source/systemd/commit/?id=b65aa350be7e61c65927fbc0921a750fcfaa51cd
      * Wait for systemctl is-system-running state.
        File: debian/tests/boot-smoke
        https://git.launchpad.net/~ubuntu-core-dev/ubuntu/+source/systemd/commit/?id=776998f1f55c445b6e385cab69a4219c42d00838
      * Fix typpo in storage test.
        File: debian/tests/storage
        https://git.launchpad.net/~ubuntu-core-dev/ubuntu/+source/systemd/commit/?id=f28aa5fe4ab175b99b6ea702559c59ca473b4ca8
      * random-util: eat up bad RDRAND values seen on AMD CPUs.
        File: debian/patches/+rdrand-workaround-on-amd.patch
        https://git.launchpad.net/~ubuntu-core-dev/ubuntu/+source/systemd/commit/?h=ubuntu-eoan&id=6ab88231efca4b04b26de6cfb5d671be154aabe0
  * Refresh patches

 -- Balint Reczey <rbalint@ubuntu.com>  Wed, 28 Aug 2019 17:19:28 +0200

systemd (241-7) unstable; urgency=medium

  [ Michael Biebl ]
  * network: Fix failure to bring up interface with Linux kernel 5.2.
    Backport two patches from systemd master in order to fix a bug with 5.2
    kernels where the network interface fails to come up with the following
    error: "enp3s0: Could not bring up interface: Invalid argument"
    (Closes: #931636)
  * Use /usr/sbin/nologin as nologin shell.
    In Debian the nologin shell is installed in /usr/sbin, not /sbin.
    (Closes: #931850)

  [ Mert Dirik ]
  * 40-systemd: Don't fail if SysV init script uses set -u and $1 is unset
    (Closes: #931719)

 -- Michael Biebl <biebl@debian.org>  Thu, 18 Jul 2019 19:38:23 +0200

systemd (241-6) unstable; urgency=medium

  * ask-password: Prevent buffer overflow when reading from keyring.
    Fixes a possible memory corruption that causes systemd-cryptsetup to
    crash either when a single large password is used or when multiple
    passwords have already been pushed to the keyring. (Closes: #929726)
  * Clarify documentation regarding %h/%u/%U specifiers.
    Make it clear, that setting "User=" has no effect on those specifiers.
    Also ensure that "%h" is actually resolved to "/root" for the system
    manager instance as documented in the systemd.unit man page.
    (Closes: #927911)
  * network: Behave more gracefully when IPv6 has been disabled.
    Ignore any configured IPv6 settings when IPv6 has been disabled in the
    kernel via sysctl. Instead of failing completely, continue and log a
    warning instead. (Closes: #929469)

 -- Michael Biebl <biebl@debian.org>  Mon, 08 Jul 2019 11:27:51 +0200

systemd (241-5) unstable; urgency=medium

  * Revert "Add check to switch VTs only between K_XLATE or K_UNICODE"
    This change left the keyboard in an unusable state when exiting an X
    session. (Closes: #929229)

 -- Michael Biebl <biebl@debian.org>  Fri, 24 May 2019 22:58:59 +0200

systemd (241-4) unstable; urgency=medium

  * journal-remote: Do not request Content-Length if Transfer-Encoding is
    chunked (Closes: #927008)
  * systemctl: Restore "systemctl reboot ARG" functionality.
    Fixes a regression introduced in v240. (Closes: #928659)
  * random-util: Eat up bad RDRAND values seen on AMD CPUs.
    Some AMD CPUs return bogus data via RDRAND after a suspend/resume cycle
    while still reporting success via the carry flag.
    Filter out invalid data like -1 (and also 0, just to be sure).
    (Closes: #921267)
  * Add check to switch VTs only between K_XLATE or K_UNICODE.
    Switching to K_UNICODE from other than L_XLATE can make the keyboard
    unusable and possibly leak keypresses from X.
    (CVE-2018-20839, Closes: #929116)
  * Document that DRM render nodes are now owned by group "render"
    (Closes: #926886)

 -- Michael Biebl <biebl@debian.org>  Fri, 17 May 2019 21:16:33 +0200

systemd (241-3) unstable; urgency=high

  [ Michael Biebl ]
  * Drop systemd-shim alternative from libpam-systemd.
    A fixed systemd-shim package which works with newer versions of systemd
    is unlikely to happen given that the systemd-shim package has been
    removed from the archive. Drop the alternative dependency from
    libpam-systemd accordingly.
  * Properly remove duplicate directories from systemd package.
    When removing duplicate directories from the systemd package, sort the
    list of directories in reverse order so we properly delete nested
    directories.
  * udev: Run programs in the specified order (Closes: #925190)
  * bash-completion: Use default completion for redirect operators
    (Closes: #924541)
  * networkd: Clarify that IPv6 RA uses our own stack, no the kernel's
    (Closes: #815582)
  * Revert "Drop systemd-timesyncd.service.d/disable-with-time-daemon.conf"
    Apparently Conflicts= are not a reliable mechanism to ensure alternative
    NTP implementations take precedence over systemd-timesyncd.
    (Closes: #902026)
  * network: Fix routing policy rule issue.
    When multiple links request a routing policy, make sure they are all
    applied correctly. (Closes: #924406)
  * pam-systemd: Use secure_getenv() rather than getenv()
    Fixes a vulnerability in the systemd PAM module which insecurely uses
    the environment and lacks seat verification permitting spoofing an
    active session to PolicyKit. (CVE-2019-3842)

  [ Martin Pitt ]
  * Enable udev autopkgtest in containers.
    This test doesn't actually need udev.service (which is disabled in
    containers) and works fine in LXC.
  * Enable boot-and-service autopkgtest in containers
    - Skip tests which can't work in containers.
    - Add missing rsyslog test dependency.
    - e2scrub_reap.service fails in containers, ignore (filed as #926138)
    - Relax pgrep pattern for gdm, as there's no wayland session in
      containers.

 -- Michael Biebl <biebl@debian.org>  Mon, 08 Apr 2019 12:59:32 +0200

systemd (241-2) unstable; urgency=medium

  [ Martin Pitt ]
  * debian/tests/boot-smoke: Create journal and udevdb artifacts on all
    failures
  * autopkgtests: Replace obsolete $ADT_* variables
  * networkd-test: Ignore failures of test_route_only_dns* in containers.
    This test exposes a race condition when running in LXC, see issue #11848
    for details. Until that is understood and fixed, skip the test as it's
    not a recent regression. (Closes: #924539)
  * Bump Standards-Version to 4.3.0.
    No changes necessary.
  * debian/tests/boot-smoke: Only check current boot for connection timeouts.
    Otherwise we'll catch some
        Failed to resolve group 'render': Connection timed out
    messages that happen in earlier boots during VM setup, before the
    "render" group is created.
    Fixes https://github.com/systemd/systemd/issues/11875
  * timedated: Fix emitted value when ntp client is enabled/disabled.
    Fixes a regression introduced in 241.
  * debian/tests/timedated: Check enabling/disabling NTP.
    Assert that `timedatectl set-ntp` correctly controls the service, sets
    the `org.freedesktop.timedate1 NTP` property, and sends the right
    `PropertiesChanged` signal.
    This reproduces <https://github.com/systemd/systemd/issues/11944> and
    also the earlier <https://github.com/systemd/systemd/issues/9672>.

  [ Michael Biebl ]
  * Disable fallback DNS servers in resolved (Closes: #923081)
  * cgtop: Fix processing of controllers other than CPU (Closes: #921280)
  * udev: Restore debug level when logging a failure in the external prog
    called by IMPORT{program} (Closes: #924199)
  * core: Remove "." path components from required mount paths.
    Fixes mount related failures when a user's home directory contains "/./"
    (Closes: #923881)
  * udev.init: Use new s-s-d --notify-await to start udev daemon.
    Fixes a race condition during startup under SysV init.
    Add versioned dependency on dpkg (>= 1.19.3) to ensure that a version
    of start-stop-daemon which supports --notify-await is installed.
    (Closes: #908796)
  * Make /dev/dri/renderD* accessible to group "render"
    Follow upstream and make render nodes available to a dedicated system
    group "render" instead of "video". Keep the uaccess tag for local,
    active users.

 -- Michael Biebl <biebl@debian.org>  Fri, 15 Mar 2019 18:33:54 +0100

systemd (241-1) unstable; urgency=medium

  [ Adam Borowski ]
  * Make libpam-systemd Provide: logind, default-logind.
    This allows alternate logind implementations such as elogind, without
    having to recompile every dependent package -- as long as the client API
    remains compatible.
    These new virtual packages got policy-approved in #917431. (Closes: #915407)

  [ Felipe Sateler ]
  * New upstream version 241
    - Refresh patches
    - Backport upstream fix for Driver= matches in .network files

  [ Martin Pitt ]
  * debian/libsystemd0.symbols: Add new symbol from release 241
  * Fix various bugs and races in networkd tests.
    This should get the autopkgtest back to green, which regressed with
    dnsmasq 2.80.

 -- Felipe Sateler <fsateler@debian.org>  Thu, 21 Feb 2019 20:10:15 -0300

systemd (240-6ubuntu13) eoan; urgency=medium

  * Drop s390x seccomp fix causing regression on s390x
    Files:
    - debian/patches/src-shared-seccomp-util.c-Add-mmap-definitions-for-s390.patch
    https://git.launchpad.net/~ubuntu-core-dev/ubuntu/+source/systemd/commit/?id=da95e1d022e94a4d3ce0b69bd6eb398c95d09f24

 -- Balint Reczey <rbalint@ubuntu.com>  Mon, 26 Aug 2019 17:02:54 +0200

systemd (240-6ubuntu12) eoan; urgency=medium

  * Depends on g++-8 as well
    Files:
    - debian/control
    - debian/rules
    https://git.launchpad.net/~ubuntu-core-dev/ubuntu/+source/systemd/commit/?id=5594b4f2ba2a4f68911ecebb5fab4f3cf99a5f30

 -- Dimitri John Ledkov <xnox@ubuntu.com>  Thu, 22 Aug 2019 16:41:11 +0100

systemd (240-6ubuntu11) eoan; urgency=medium

  [ Dan Streetman ]
  * d/p/lp1835581-src-network-networkd-dhcp4.c-set-prefsrc-for-classle.patch:
    - Set src address for dhcp 'classless' routes (LP: #1835581)

  [ Jorge Niedbalski ]
  * d/p/lp1668771-resolved-switch-cache-option-to-a-tri-state-option-s.patch:
    Allows cache=no-negative option to be set, ignoring negative
    answers to be cached (LP: #1668771).

  [ Jeremy Soller ]
  * random-util: eat up bad RDRAND values seen on AMD CPUs.
    This fixes AMD Ryzen 3000 series failing to boot (LP: #1835809)

  [ You-Sheng Yang ]
  * d/p/d/Revert-udev-network-device-renaming-immediately-give.patch:
    - udev: drop Revert-udev-network-device-renaming-immediately-give.patch.
      The removing patch was for the already deprecated
      "75-persistent-net-generator.rules" based interface renaming mechanism,
      and it's causing unnecessary problem when a system happends to NICs with
      same MAC address, e.g. Dell's MAC address pass-thru. (LP: #1837700)

  [ Dimitri John Ledkov ]
  * Cherrypick seccomp fixes for new kernel and glibc.
    Files:
    - debian/patches/seccomp-add-new-5.1-syscall-pidfd_send_signal-to-filter-s.patch
    - debian/patches/seccomp-add-rseq-to-default-list-of-syscalls-to-whitelist.patch
    - debian/patches/seccomp-allow-shmat-to-be-a-separate-syscall-on-architect.patch
    - debian/patches/seccomp-drop-mincore-from-system-service-syscall-filter-g.patch
    - debian/patches/seccomp-shm-get-at-dt-now-have-their-own-numbers-everywhe.patch
    - debian/patches/shared-seccomp-add-sync_file_range2.patch
    - debian/patches/src-shared-seccomp-util.c-Add-mmap-definitions-for-s390.patch
    https://git.launchpad.net/~ubuntu-core-dev/ubuntu/+source/systemd/commit/?id=627919b0cbcc7e094995f167f8c5eb899f801fd3

  * Build with gcc-8, otherwise tests segfault.
    Files:
    - debian/control
    - debian/rules
    https://git.launchpad.net/~ubuntu-core-dev/ubuntu/+source/systemd/commit/?id=1ca0100244e46b00a97dfa10a5d980de7bdc6735

 -- Dimitri John Ledkov <xnox@ubuntu.com>  Thu, 22 Aug 2019 15:03:45 +0100

systemd (240-6ubuntu9) eoan; urgency=medium

  * Fix typpo in storage test.
    File: debian/tests/storage
    https://git.launchpad.net/~ubuntu-core-dev/ubuntu/+source/systemd/commit/?id=f28aa5fe4ab175b99b6ea702559c59ca473b4ca8

  * Fix bashism
    File: debian/extra/dhclient-enter-resolved-hook
    https://git.launchpad.net/~ubuntu-core-dev/ubuntu/+source/systemd/commit/?id=0725c1169ddde4f41cacba7af3e546704e2206be

 -- Dimitri John Ledkov <xnox@ubuntu.com>  Thu, 30 May 2019 21:45:50 +0100

systemd (240-6ubuntu8) eoan; urgency=medium

  * Only restart resolved on changes in dhclient enter hook.
    This prevents spurious restarts of resolved on rebounds when
    the addresses did not change. (LP: #1805183)
    Author: Julian Andres Klode
    File: debian/extra/dhclient-enter-resolved-hook
    https://git.launchpad.net/~ubuntu-core-dev/ubuntu/+source/systemd/commit/?id=258893bae8cbb12670e4807636fe8f7e9fb5407a

  * Wait for cryptsetup unit to start, before stopping.
    Patch from cascardo. Plus small refactor for readability. (LP: #1814373)
    File: debian/tests/storage
    https://git.launchpad.net/~ubuntu-core-dev/ubuntu/+source/systemd/commit/?id=b65aa350be7e61c65927fbc0921a750fcfaa51cd

  * Wait for systemctl is-system-running state.
    File: debian/tests/boot-smoke
    https://git.launchpad.net/~ubuntu-core-dev/ubuntu/+source/systemd/commit/?id=776998f1f55c445b6e385cab69a4219c42d00838

 -- Dimitri John Ledkov <xnox@ubuntu.com>  Thu, 30 May 2019 14:59:04 +0100

systemd (240-6ubuntu7) eoan; urgency=medium

  * Revert "Add check to switch VTs only between K_XLATE or K_UNICODE"
    This reverts commit 60407728a1a453104e3975ecfdf25a254dd7cc44.
    Files:
    - debian/patches/Add-check-to-switch-VTs-only-between-K_XLATE-or-K_UNICODE.patch
    - debian/patches/Move-verify_vc_kbmode-to-terminal-util.c-as-vt_verify_kbm.patch
    https://git.launchpad.net/~ubuntu-core-dev/ubuntu/+source/systemd/commit/?id=18029ab5ff436bfb3b401f24cd1e3a4cf2a1579c

  * Cherrypick missing systemd-stable patches to unbreak wireguard peer endpoints.
    Signed-off-by: Dimitri John Ledkov <xnox@ubuntu.com> (LP: #1825378)
    Author: Dan Streetman
    Files:
    - debian/patches/network-wireguard-fixes-sending-wireguard-peer-setti.patch
    - debian/patches/network-wireguard-use-sd_netlink_message_append_sock.patch
    - debian/patches/sd-netlink-introduce-sd_netlink_message_append_socka.patch
    - debian/patches/test-network-add-more-checks-in-NetworkdNetDevTests..patch
    https://git.launchpad.net/~ubuntu-core-dev/ubuntu/+source/systemd/commit/?id=4046f515e40c4dc80d18d2303466737f1f451f11

  * Remove expected failure from passing test.
    Signed-off-by: Dimitri John Ledkov <xnox@ubuntu.com> (LP: #1829450)
    Author: Dan Streetman
    File: debian/tests/systemd-fsckd
    https://git.launchpad.net/~ubuntu-core-dev/ubuntu/+source/systemd/commit/?id=c43b12037d08555dc1d26593307726d7c7992df0

  * Fix false negative checking for running jobs after boot.
    Signed-off-by: Dimitri John Ledkov <xnox@ubuntu.com> (LP: #1825997)
    Author: Dan Streetman
    File: debian/tests/boot-smoke
    https://git.launchpad.net/~ubuntu-core-dev/ubuntu/+source/systemd/commit/?id=aeb01631efbaf3fe851dee15d496e0b66b5c347f

  * Cherrypick ask-password: prevent buffer overrow when reading from keyring.
    Signed-off-by: Dimitri John Ledkov <xnox@ubuntu.com> (LP: #1814373)
    Author: Dan Streetman
    File: debian/patches/ask-password-prevent-buffer-overrow-when-reading-fro.patch
    https://git.launchpad.net/~ubuntu-core-dev/ubuntu/+source/systemd/commit/?id=6d6e9cbd4fc6e018031a4762e88f2c3aa19e24e8

 -- Dimitri John Ledkov <xnox@ubuntu.com>  Wed, 29 May 2019 19:54:37 +0100

systemd (240-6ubuntu6) eoan; urgency=medium

  * Add check to switch VTs only between K_XLATE or K_UNICODE.
    Switching to K_UNICODE from other than L_XLATE can make the keyboard
    unusable and possibly leak keypresses from X. (LP: #1803993)

 -- Balint Reczey <rbalint@ubuntu.com>  Thu, 16 May 2019 23:22:15 +0200

systemd (240-6ubuntu5) disco; urgency=medium

  * systemd-stable: cherrypick many bugfixes from the v240-stable branch.
    Includes many documentation fixes, memory safety (use after free, read
    overruns, etc), networkd wireguard fixes, POSIX ACL fix which is preventing adm
    group from reading journals (LP: #1824342), journal dropping caches
    improvement, fixes regressions in udevadm / machinectl command line parsing.
    Files:
    - debian/patches/Add-missing-dash-to-all-option-in-the-timedatectl-man-pag.patch
    - debian/patches/Add-note-about-transactions-being-genereated-independentl.patch
    - debian/patches/Change-job-mode-of-manager-triggered-restarts-to-JOB_REPL.patch
    - debian/patches/Fix-omission-in-docs.patch
    - debian/patches/Log-the-job-being-merged.patch
    - debian/patches/NEWS-document-deprecation-of-PermissionsStartOnly-in-v240.patch
    - debian/patches/NEWS-retroactively-describe-.include-deprecation.patch
    - debian/patches/Update-systemd-system.conf.xml.patch
    - debian/patches/basic-prioq-add-prioq_peek_item.patch
    - debian/patches/core-Fix-EOPNOTSUPP-emergency-action-error-string.patch
    - debian/patches/core-Fix-return-argument-check-for-parse_emergency_action.patch
    - debian/patches/core-mount-do-not-add-Before-local-fs.target-or-remote-fs.patch
    - debian/patches/core-mount-move-static-function-earlier-in-file.patch
    - debian/patches/curl-util-fix-use-after-free.patch
    - debian/patches/ethtool-Make-sure-advertise-is-actually-set-when-autonego.patch
    - debian/patches/journal-avoid-buffer-overread-when-locale-name-is-too-lon.patch
    - debian/patches/journal-limit-the-number-of-entries-in-the-cache-based-on.patch
    - debian/patches/journald-periodically-drop-cache-for-all-dead-PIDs.patch
    - debian/patches/machinectl-fix-argument-index-in-error-log.patch
    - debian/patches/man-Fix-a-typo-in-systemd.exec.xml.patch
    - debian/patches/man-fix-reference.patch
    - debian/patches/man-fix-volume-num-of-journalctl.patch
    - debian/patches/man-update-DefaultDependency-in-systemd.mount-5.patch
    - debian/patches/netlink-set-maximum-size-of-WGDEVICE_A_IFNAME.patch
    - debian/patches/network-make-Link-and-NetDev-always-have-the-valid-poiter.patch
    - debian/patches/network-unset-Network-manager-when-loading-.network-file-.patch
    - debian/patches/network-wireguard-rename-and-split-set_wireguard_interfac.patch
    - debian/patches/networkd-wait-for-kernel-to-reply-ipv6-peer-address.patch
    - debian/patches/nspawn-ignore-SIGPIPE-for-nspawn-itself.patch
    - debian/patches/pager-improve-english-a-bit.patch
    - debian/patches/pid1-fix-cleanup-of-stale-implicit-deps-based-on-proc-sel.patch
    - debian/patches/procfs-util-expose-functionality-to-query-total-memory.patch
    - debian/patches/pull-fix-invalid-error-check.patch
    - debian/patches/shared-Revert-commit-49fe5c099-in-parts-for-function-pars.patch
    - debian/patches/shared-dissect-image-make-sure-that-we-don-t-truncate-dev.patch
    - debian/patches/test-execute-unset-HOME-before-testing.patch
    - debian/patches/udev-do-logging-before-setting-variables-to-NULL.patch
    - debian/patches/udev-val-may-be-NULL-use-strempty.patch
    - debian/patches/udevadm-info-a-should-enumerate-sysfs-attributes-not-envs.patch
    - debian/patches/udevd-use-worker_free-on-failure-in-worker_new.patch
    - debian/patches/units-make-sure-initrd-cleanup.service-terminates-before-.patch
    - debian/patches/wait-online-do-not-fail-if-we-receive-invalid-messages.patch
    https://git.launchpad.net/~ubuntu-core-dev/ubuntu/+source/systemd/commit/?id=2b3db732ba7e5418d45ca42884e8d075189f2724

  * Only test that gdm3 comes up on amd64. Stalls on other arches.
    File: debian/tests/control
    https://git.launchpad.net/~ubuntu-core-dev/ubuntu/+source/systemd/commit/?id=97cb13685dfb353045c449ec5d6d1df60f661079

  * tests/storage: make the test more resilient.
    Skip if the scsi_debug module is not available (like on custom kernels). Do not
    fail the tests if removing the module fail, at the end of the test run.
    File: debian/tests/storage
    https://git.launchpad.net/~ubuntu-core-dev/ubuntu/+source/systemd/commit/?id=c08dcb1ffe372acd3a21496758a1984ff78dcdd4

 -- Dimitri John Ledkov <xnox@ubuntu.com>  Thu, 11 Apr 2019 14:44:08 +0100

systemd (240-6ubuntu4) disco; urgency=medium

  * pam-systemd: use secure_getenv() rather than getenv()
    CVE-2019-3842
    File: debian/patches/pam-systemd-use-secure_getenv-rather-than-getenv.patch
    https://git.launchpad.net/~ubuntu-core-dev/ubuntu/+source/systemd/commit/?id=f3291e9e8c3eafd0c8921cb26a0d5ee0fd563b3c

  * core: queue jobs on uninstall to generate PropertiesChanged signal.
    (LP: #1816812)
    File: debian/patches/core-when-we-uninstall-a-job-add-unit-to-dbus-queue.patch
    https://git.launchpad.net/~ubuntu-core-dev/ubuntu/+source/systemd/commit/?id=241deca98fb9a0f1ba9a6ba781f738fb31a3bd80

 -- Dimitri John Ledkov <xnox@ubuntu.com>  Wed, 10 Apr 2019 01:06:03 +0100

systemd (240-6ubuntu3) disco; urgency=medium

  * virt: detect WSL environment as a container (LP: #1816753)
  * debian/control: Update Vcs-{Browser|Git} to Ubuntu's packaging repository
  * debian/gbp.conf: Set tag format to ubuntu/*

 -- Balint Reczey <rbalint@ubuntu.com>  Fri, 22 Mar 2019 18:39:48 +0100

systemd (240-6ubuntu2) disco; urgency=medium

  * d/p/network-remove-routing-policy-rule-from-foreign-rule.patch
  * d/p/network-do-not-remove-rule-when-it-is-requested-by-e.patch
    - Fix RoutingPolicyRule does not apply correctly (LP: #1818282)

 -- Ioanna Alifieraki <ioanna-marial.alifieraki@canonical.com>  Mon, 04 Mar 2019 10:32:19 +0000

systemd (240-6ubuntu1) disco; urgency=medium

  * Release to ubuntu.

 -- Dimitri John Ledkov <xnox@ubuntu.com>  Wed, 20 Feb 2019 21:41:03 +0100

systemd (240-6) unstable; urgency=high

  * High urgency as this fixes a vulnerability.

  [ Felipe Sateler ]
  * Reenable pristine-tar in gbp.conf.
    The pristine-tar bug has been fixed, so we can use it again.
    This reverts commit 9fcfbbf6fea15eacfa3fad74240431c5f2c3300e.
  * d/watch: add version mangle to transform -rc to ~rc.
    Upstream has started releasing rcs, so let's account for that
  * Fix comment about why we disable hwclock.service.
    Systemd nowadays doesn't do it itself because the kernel does it on its
    own when necessary, and when not, it is not safe to save the hwclock (eg,
    there is no certainty the system clock
    is correct)
  * udev: Backport upstream preventing mass killings when not running under
    systemd (Closes: #918764)

  [ Dimitri John Ledkov ]
  * debian/tests/storage: improve cleanups.
    On fast ppc64el machines, cryptsetup start job may not complete by the
    time tearDown is executed. In that case stop, causes to simply cancel the
    start job without actually cleaning up the dmsetup node. This leads to
    failing subsequent test as it no longer starts with a clean device. Thus
    ensure the systemd-cryptsetup unit is started, before stopping it.
    Also rmmod scsi_debug module at the end, to allow re-running the test in a
    loop.
  * debian/tests/upstream: Mark TEST-13-NSPAWN-SMOKE as flakey.
  * debian/tests/control: add socat to upstream tests for pull #11591
  * Blacklist TEST-10-ISSUE-2467 #11706
  * debian/tests/storage: fix for LUKS2 and avoid interactive password
    prompts.

  [ Martin Pitt ]
  * udevadm: Fix segfault with subsystem-match containing '/'
    (Closes: #919206)
  * sd-bus: if we receive an invalid dbus message, ignore and proceed
  * sd-bus: enforce a size limit on D-Bus object paths.
    This avoids accessing/modifying memory outside of the allocated stack
    region by sending specially crafted D-Bus messages with very large object
    paths.
    Vulnerability discovered by Chris Coulson <chris.coulson@canonical.com>,
    patch provided by Riccardo Schirone <rschiron@redhat.com>.
    (CVE-2019-6454)

 -- Martin Pitt <mpitt@debian.org>  Mon, 18 Feb 2019 13:54:04 +0000

systemd (240-5ubuntu4) disco; urgency=medium

  * debian/tests/control: add socat to upstream tests for pull #11591
    File: debian/tests/control
    https://git.launchpad.net/~ubuntu-core-dev/ubuntu/+source/systemd/commit/?id=7dff5196e23f50d15c0e0c4cb6742a1cc1cc704a

  * udevadm: Fix segfault with subsystem-match containing '/' (Closes: #919206)
    Author: Martin Pitt
    File: debian/patches/udevadm-fix-segfault.patch
    https://git.launchpad.net/~ubuntu-core-dev/ubuntu/+source/systemd/commit/?id=736973d38676301f276716f22a746aed2489baac

  * Blacklist TEST-10-ISSUE-2467 #11706
    File: debian/tests/upstream
    https://git.launchpad.net/~ubuntu-core-dev/ubuntu/+source/systemd/commit/?id=f93b9e46b54388370da7b0cd7f858031be3a2578

  * Fix comment about why we disable hwclock.service.
    Systemd nowadays doesn't do it itself because the kernel does it on its own when necessary,
    and when not, it is not safe to save the hwclock (eg, there is no certainty the system clock
    is correct)
    Author: Felipe Sateler
    File: debian/systemd.links
    https://git.launchpad.net/~ubuntu-core-dev/ubuntu/+source/systemd/commit/?id=8473f88fffdb9db1f5ba547bb692a911997f2569

  * udev: Backport upstream preventing mass killings when not running under systemd
    (Closes: #918764)
    Author: Felipe Sateler
    File: debian/patches/udev-check-whether-systemd-is-running-and-do-not-use-cg_k.patch
    https://git.launchpad.net/~ubuntu-core-dev/ubuntu/+source/systemd/commit/?id=617ee70c31c45ea5d5c6c7b30766d47f0b89446c

  * debian/tests/storage: fix for LUKS2 and avoid interactive password prompts.
    File: debian/tests/storage
    https://git.launchpad.net/~ubuntu-core-dev/ubuntu/+source/systemd/commit/?id=5594ebf325816e76a8c58043c56fc94f2d52b2a6

 -- Dimitri John Ledkov <xnox@ubuntu.com>  Thu, 14 Feb 2019 14:51:37 +0000

systemd (240-5ubuntu3) disco; urgency=medium

  * debian/tests: blacklist upstream test-24-unit-tests on ppc64le.
    Fails, not a regression as it's a new test case, which was never before
    executed on ppc64le.
    File: debian/tests/upstream
    https://git.launchpad.net/~ubuntu-core-dev/ubuntu/+source/systemd/commit/?id=8062b9a2712c390010d2948eaf764a1b52e68715

 -- Dimitri John Ledkov <xnox@ubuntu.com>  Sat, 02 Feb 2019 11:05:12 +0100

systemd (240-5ubuntu2) disco; urgency=medium

  * core: Revert strict mount namespacing/sandboxing, until LXD allows the needed mounts.
    (LP: #1813622)
    File: debian/patches/Revert-namespace-be-more-careful-when-handling-namespacin.patch
    https://git.launchpad.net/~ubuntu-core-dev/ubuntu/+source/systemd/commit/?id=030919ba5e4931d6ee576d0259fae67fe4ed9770

  * resolved: add support for pipelined requests. (LP: #1811471)
    Files:
    - debian/patches/llmnr-add-comment-why-we-install-no-complete-handler-on-s.patch
    - debian/patches/resolved-add-comment-to-dns_stream_complete-about-its-err.patch
    - debian/patches/resolved-keep-stub-stream-connections-up-for-as-long-as-c.patch
    - debian/patches/resolved-only-call-complete-with-zero-argument-in-LLMNR-c.patch
    - debian/patches/resolved-restart-stream-timeout-whenever-we-managed-to-re.patch
    - debian/patches/stream-follow-coding-style-don-t-use-degrade-to-bool-for-.patch
    - debian/patches/stream-track-type-of-DnsStream-object.patch
    - debian/patches/transaction-simplify-handling-if-we-get-an-unexpected-DNS.patch
    https://git.launchpad.net/~ubuntu-core-dev/ubuntu/+source/systemd/commit/?id=8ad1db08c2135af098a33957ce7cffbe21fb683f

  * networkd: [Route] PreferredSource not working in *.network files.
    (LP: #1812760)
    Files:
    - debian/patches/Install-routes-after-addresses-are-ready.patch
    - debian/patches/Move-link_check_ready-to-later-in-the-file.patch
    - debian/patches/tests-Add-test-for-IPv6-source-routing.patch
    - debian/patches/debian/UBUNTU-networkd-if-RA-was-implicit-do-not-await-ndisc_con.patch
    https://git.launchpad.net/~ubuntu-core-dev/ubuntu/+source/systemd/commit/?id=b4e2ee0b2ac1be2ae78952890a56a2d5398df518

 -- Dimitri John Ledkov <xnox@ubuntu.com>  Wed, 30 Jan 2019 11:46:53 +0000

systemd (240-5ubuntu1) disco; urgency=medium

  * Reenable pristine-tar in gbp.conf.
    The pristine-tar bug has been fixed, so we can use it again.
    This reverts commit 9fcfbbf6fea15eacfa3fad74240431c5f2c3300e.
    Author: Felipe Sateler
    File: debian/gbp.conf
    https://git.launchpad.net/~ubuntu-core-dev/ubuntu/+source/systemd/commit/?id=045998b2a974f9322535fef6018b3c5fff6da342

  * debian/tests/storage: improve cleanups.
    On fast ppc64el machines, cryptsetup start job may not complete by the time
    tearDown is executed. In that case stop, causes to simply cancel the start job
    without actually cleaning up the dmsetup node. This leads to failing subsequent
    test as it no longer starts with a clean device. Thus ensure the
    systemd-cryptsetup unit is started, before stopping it.
    Also rmmod scsi_debug module at the end, to allow re-running the test in a
    loop.
    File: debian/tests/storage
    https://git.launchpad.net/~ubuntu-core-dev/ubuntu/+source/systemd/commit/?id=bfafb0924a59f2a93bcde00fc9eeea5c4d058977

  * d/watch: add version mangle to transform -rc to ~rc.
    Upstream has started releasing rcs, so let's account for that
    Author: Felipe Sateler
    File: debian/watch
    https://git.launchpad.net/~ubuntu-core-dev/ubuntu/+source/systemd/commit/?id=db2dbed693ac75c88ea6ed923537d18d30fc1cdf

  * debian/tests/upstream: Mark TEST-13-NSPAWN-SMOKE as flakey.
    File: debian/tests/upstream
    https://git.launchpad.net/~ubuntu-core-dev/ubuntu/+source/systemd/commit/?id=a106d9c60b7b9fc3e16e423ca6a4d376560927cc

 -- Dimitri John Ledkov <xnox@ubuntu.com>  Mon, 28 Jan 2019 13:52:58 +0000

systemd (240-5) unstable; urgency=medium

  [ Felipe Sateler ]
  * Revert interface renaming changes. (Closes: #919390)

  [ Martin Pitt ]
  * process-util: Fix memory leak (Closes: #920018)

 -- Martin Pitt <mpitt@debian.org>  Sun, 27 Jan 2019 21:33:07 +0000

systemd (240-4ubuntu2) disco; urgency=medium

  * Import patches to support PPC64LE qemu based testing.
    Files:
    - debian/tests/control
    - debian/patches/test-test-functions-on-PP64-use-vmlinux.patch
    - debian/patches/test-test-functions-on-PPC64-use-hvc0-console.patch
    https://git.launchpad.net/~ubuntu-core-dev/ubuntu/+source/systemd/commit/?id=483a4daba07f809883883e8e8b9c365cfbf7256e

 -- Dimitri John Ledkov <xnox@ubuntu.com>  Thu, 24 Jan 2019 16:55:01 +0000

systemd (240-4ubuntu1) disco; urgency=medium

  * Skip starting systemd-remount-fs.service in containers
    even when /etc/fstab is present.
    This allows entering fully running state even when /etc/fstab
    lists / to be mounted from a device which is not present in the
    container. (LP: #1576341)
    Author: Balint Reczey
    File: debian/patches/debian/Skip-starting-systemd-remount-fs.service-in-containers.patch
    https://git.launchpad.net/~ubuntu-core-dev/ubuntu/+source/systemd/commit/?id=3bde262e129a9d2c60eeff37e63d3da7d58ce5dd

  * Set UseDomains to true, by default, on Ubuntu.
    On Ubuntu, fallback DNS servers are disabled, therefore we do not leak queries
    to a preset 3rd party by default. In resolved, dnssec is also disabled by
    default, as too much of the internet is broken and using Ubuntu users to debug
    the internet is not very productive - most of the time the end-user cannot fix
    or know how to notify the site owners about the dnssec mistakes. Inherintally
    the DHCP acquired DNS servers are therefore trusted, and are free to spoof
    records. Not trusting DNS search domains, in such scenario, provides limited
    security or privacy benefits. From user point of view, this also appears to be
    a regression from previous Ubuntu releases which do trust DHCP acquired search
    domains by default.
    Therefore we are enabling UseDomains by default on Ubuntu.
    Users may override this setting in the .network files by specifying
    [DHCP|IPv6AcceptRA] UseDomains=no|route options.
    File: debian/patches/debian/Ubuntu-UseDomains-by-default.patch
    https://git.launchpad.net/~ubuntu-core-dev/ubuntu/+source/systemd/commit/?id=1e5b00cdfd6b9317704e1383d26365a68c041c56

  * Enable systemd-resolved by default
    File: debian/systemd.postinst
    https://git.launchpad.net/~ubuntu-core-dev/ubuntu/+source/systemd/commit/?id=05adfa0902115f51c1196ad623165a75bb8b4313

  * Create /etc/resolv.conf at postinst, pointing at the stub resolver.
    The stub resolver file is dynamically managed by systemd-resolved. It points at
    the stub resolver as the nameserver, however it also dynamically updates the
    search stanza, thus non-nss dns tools work correctly with unqualified names and
    correctly use the DHCP acquired search domains.
    File: debian/systemd.postinst
    https://git.launchpad.net/~ubuntu-core-dev/ubuntu/+source/systemd/commit/?id=ef4adf46bbbe2d22508b70b889d23da53b85039d

  * libnss-resolve: do not disable and stop systemd-resolved
    resolved is always used by default on ubuntu via stub resolver, therefore it
    should continue to operate without libnss-resolve module installed.
    File: debian/libnss-resolve.postrm
    https://git.launchpad.net/~ubuntu-core-dev/ubuntu/+source/systemd/commit/?id=95577d14e84e19b614b83b2e24985d89e8c2dac0

  * Ignore failures to set Nice priority on services in containers.
    File: debian/patches/debian/Ubuntu-core-in-execute-soft-fail-setting-Nice-priority-when.patch
    https://git.launchpad.net/~ubuntu-core-dev/ubuntu/+source/systemd/commit/?id=5b8e457f8d883fc6f55d33d46b3474926a495d29

  * units: set ConditionVirtualization=!private-users on journald audit socket.
    It fails to start in unprivileged containers.
    File: debian/patches/debian/Ubuntu-units-set-ConditionVirtualization-private-users-on-j.patch
    https://git.launchpad.net/~ubuntu-core-dev/ubuntu/+source/systemd/commit/?id=03ed18a9940731bbf794ad320fabf337488835c6

  * debian/tests: Switch to gdm, enforce udev upgrade.
    Files:
    - debian/tests/boot-and-services
    - debian/tests/control
    https://git.launchpad.net/~ubuntu-core-dev/ubuntu/+source/systemd/commit/?id=f350b43ccc1aa31c745b4ccebbb4084d5cea41ff

  * Always setup /etc/resolv.conf on new installations.
    On new installations, /etc/resolv.conf will always exist. Move it to /run
    and replace it with the desired final symlink. (LP: #1712283)
    File: debian/systemd.postinst
    https://git.launchpad.net/~ubuntu-core-dev/ubuntu/+source/systemd/commit/?id=20bc8a37fa3c9620bed21a56a4eabd71db71d861

  * Enable systemd-networkd by default.
    File: debian/systemd.postinst
    https://git.launchpad.net/~ubuntu-core-dev/ubuntu/+source/systemd/commit/?id=e5ff45174306b17077b907bc25cfd763ac6934f1

  * boot-and-services: skip gdm3 tests when absent, as it is on s390x.
    Files:
    - debian/tests/boot-and-services
    - debian/tests/control
    https://git.launchpad.net/~ubuntu-core-dev/ubuntu/+source/systemd/commit/?id=cf05ba013979f53ad69fd2c548ec01c7a5339f64

  * initramfs-tools: trigger udevadm add actions with subsystems first.
    This updates the initramfs-tools init-top udev script to trigger udevadm
    actions with type specified. This mimicks the
    systemd-udev-trigger.service. Without type specified only devices are
    triggered, but triggering subsystems may also be required and should happen
    before triggering the devices. This is the case for example on s390x with zdev
    generated udev rules. (LP: #1713536)
    File: debian/extra/initramfs-tools/scripts/init-top/udev
    https://git.launchpad.net/~ubuntu-core-dev/ubuntu/+source/systemd/commit/?id=4016ca5629b6c56b41a4f654e7a808c82e290cac

  * Ubuntu/extra: ship dhclient-enter hook.
    This allows isc-dhcp dhclient to set search domains and nameservers via
    resolved.
    Files:
    - debian/extra/dhclient-enter-resolved-hook
    - debian/rules
    https://git.launchpad.net/~ubuntu-core-dev/ubuntu/+source/systemd/commit/?id=f3398a213f80b02bf3db0c1ce9e22d69f6d56764

  * Disable systemd-networkd-wait-online by default.
    Currently it is not fit for purpose, as it leads to long boot times when
    networking is unplugged or not yet configured on boot. (LP: #1714301)
    File: debian/systemd.postinst
    https://git.launchpad.net/~ubuntu-core-dev/ubuntu/+source/systemd/commit/?id=694473d812b50d2fefd6494d494ca02b91bc8785

  * postinst: drop empty/stock /etc/rc.local (LP: #1716979)
    File: debian/systemd.postinst
    https://git.launchpad.net/~ubuntu-core-dev/ubuntu/+source/systemd/commit/?id=e7d071a26a79558771303b0b87f007e650eaebbe

  * Improve resolvconf integration.
    Make the .path|.service unit that feed resolved data into resolvconf not
    generate failures if resolvconf is not installed.
    Add a check to make sure that resolved does not read /etc/resolv.conf when that
    is symlinked to stub-resolv.conf. (LP: #1717995)
    File: debian/patches/debian/Ubuntu-resolved-resolvconf-integration.patch
    https://git.launchpad.net/~ubuntu-core-dev/ubuntu/+source/systemd/commit/?id=d9f0f89985a141c1588d67e4868ad68cff6956fb

  * Ship systemd sysctl settings.
    Patch systemd's default sysctl settings to drop things that are set elsewhere
    already.
    The promote secondary IP addresses is required for networkd to successfully
    renew DHCP leases with a change of an IP address.
    Set default package scheduler to Fair Queue CoDel. (LP: #1721223)
    Files:
    - debian/patches/debian/UBUNTU-drop-kernel.-settings-from-sysctl-defaults-shipped.patch
    - debian/rules
    https://git.launchpad.net/~ubuntu-core-dev/ubuntu/+source/systemd/commit/?id=7cd041a6d0ef459e4b2a82d8ea5fa1ce05184dfb

  * resolved.service: set DefaultDependencies=no (LP: #1734167)
    File: debian/patches/resolved.service-set-DefaultDependencies-no.patch
    https://git.launchpad.net/~ubuntu-core-dev/ubuntu/+source/systemd/commit/?id=a6ced6331ff7f99704213547a0b94dc06935d508

  * systemd.postinst: enable persistent journal. (LP: #1618188)
    File: debian/systemd.postinst
    https://git.launchpad.net/~ubuntu-core-dev/ubuntu/+source/systemd/commit/?id=f94f18d9dbc085b6a9ff33c141a6e542142f85b5

  * Disable LLMNR and MulticastDNS by default LP: #1739672
    Files:
    - debian/changelog
    - debian/patches/debian/UBUNTU-resolved-disable-global-LLMNR-and-MulticastDNS.patch
    https://git.launchpad.net/~ubuntu-core-dev/ubuntu/+source/systemd/commit/?id=b4ec428e83696a5cd0405b677a35e97681867629

  * Enable qemu tests on all architectures LP: #1749540
    Files:
    - debian/changelog
    - debian/tests/control
    https://git.launchpad.net/~ubuntu-core-dev/ubuntu/+source/systemd/commit/?id=b416d1bdfb4f5e33565178e01ba4c4e3939b6176

  * Add "AssumedApparmorLabel=unconfined" to timedate1 dbus service file
    (LP: #1749000)
    Author: Michael Vogt
    File: debian/patches/debian/UBUNTU-Add-AssumedApparmorLabel-unconfined-to-timedate1-dbus.patch
    https://git.launchpad.net/~ubuntu-core-dev/ubuntu/+source/systemd/commit/?id=5ad0879e10bbe3d641f940260b93c7eb2cf4624c

  * debian/tests/systemd-fsckd: update assertions expectations for v237
    fsck got rewritten to use "safe_fork" and whilst previously it would ignore the
    error, when fsck is terminated by signal PIPE, it no longer does so. Thus one
    should expect systemd-fsck-root.service to have failed in certain test cases.
    File: debian/tests/systemd-fsckd
    https://git.launchpad.net/~ubuntu-core-dev/ubuntu/+source/systemd/commit/?id=d5becd9a416b55dcdb7b9a7aba60c4e3d304e6a6

  * test/test-functions: launch qemu-system with -vga none.
    Should resolve booting qemu-system-ppc64 without seabios.
    File: debian/patches/debian/UBUNTU-test-test-functions-launch-qemu-with-vga-none.patch
    https://git.launchpad.net/~ubuntu-core-dev/ubuntu/+source/systemd/commit/?id=90af1fa893cce5ed49999d16da0b793da6523394

  * tests/boot-smoke: ignore udevd connection timeouts resolving colord group.
    File: debian/tests/boot-smoke
    https://git.launchpad.net/~ubuntu-core-dev/ubuntu/+source/systemd/commit/?id=e1477b764fa9ef23f5181ef3d31a1332191c3e0b

  * tests/systemd-fsckd: ignore systemd_fsck_with_plymouth_failure.
    File: debian/tests/systemd-fsckd
    https://git.launchpad.net/~ubuntu-core-dev/ubuntu/+source/systemd/commit/?id=c392e1ca3da67dbf8a7dfe0dcad470f7636f7405

  * tests/control: ensure boot-smoke uses latest systemd & udev.
    File: debian/tests/control
    https://git.launchpad.net/~ubuntu-core-dev/ubuntu/+source/systemd/commit/?id=b7b66380641755bc21fd7dcbc307760b1d18b8af

  * Drop systemd.prerm safety check.
    On Ubuntu, systemd is the only choice, and is essential, via init ->
    systemd-sysv -> systemd dependency chain, thus removing systemd is already
    quite hard, and appropriate warnings are emitted by dpkg. (LP: #1758438)
    File: debian/systemd.prerm
    https://git.launchpad.net/~ubuntu-core-dev/ubuntu/+source/systemd/commit/?id=0244c4d56556317f14eecc2f51871969ef02ba7b

  * wait-online: do not wait, if no links are managed (neither configured, or failed).
    (LP: #1728181)
    File: debian/patches/debian/UBUNTU-wait-online-exit-if-no-links-are-managed.patch
    https://git.launchpad.net/~ubuntu-core-dev/ubuntu/+source/systemd/commit/?id=31f04c3fc769dacb3cf2a78240a1710a99a865b8

  * journald.service: set Nice=-1 to dodge watchdog on soft lockups.
    (LP: #1696970)
    File: debian/patches/debian/UBUNTU-journald.service-set-Nice-1-to-dodge-watchdog-on-soft-loc.patch
    https://git.launchpad.net/~ubuntu-core-dev/ubuntu/+source/systemd/commit/?id=e0a9aeffac556492bf517ce2d23313ff7a277926

  * Workaround captive portals not responding to EDNS0 queries (DVE-2018-0001).
    (LP: #1727237)
    File: debian/patches/resolved-Mitigate-DVE-2018-0001-by-retrying-NXDOMAIN-with.patch
    https://git.launchpad.net/~ubuntu-core-dev/ubuntu/+source/systemd/commit/?id=87d3fe81b7281687ecf3c0b9a8356e90cc714d0b

  * Recommend networkd-dispatcher (LP: #1762386)
    File: debian/control
    https://git.launchpad.net/~ubuntu-core-dev/ubuntu/+source/systemd/commit/?id=d1e3b2c7e4757119da0d550b0b3c0a6626a176dc

  * networkd: if RA was implicit, do not await ndisc_configured.
    If RA was iplicit, meaning not otherwise requested, and a kernel default was in
    use. Do not prevent link entering configured state, whilst ndisc configuration
    is pending. Implicit kernel RA, is expected to be asynchronous and
    non-blocking. (LP: #1765173)
    File: debian/patches/debian/UBUNTU-networkd-if-RA-was-implicit-do-not-await-ndisc_con.patch
    https://git.launchpad.net/~ubuntu-core-dev/ubuntu/+source/systemd/commit/?id=2f749ff528d1b788aa4ca778e954c16b213ee629

  * udev-udeb: ship modprobe.d snippet to force scsi_mod.scan=sync in d-i.
    This ensures that all scans are completed, before installer reaches
    partitioning stage. (LP: #1751813)
    Files:
    - debian/extra/modprobe.d-udeb/scsi-mod-scan-sync.conf
    - debian/udev-udeb.install
    https://git.launchpad.net/~ubuntu-core-dev/ubuntu/+source/systemd/commit/?id=eb6d8a2b9504917abb7aa2c4035fdbb7b98227f7

  * Disable dh_installinit generation of tmpfiles for the systemd package.
    Replace with a manual safe call to systemd-tmpfiles which will process any
    updates to the tmpfiles shipped by systemd package, taking into account any
    overrides shipped by other packages, sysadmin, or specified in the runtime
    directories. (LP: #1748147)
    Files:
    - debian/rules
    - debian/systemd.postinst
    https://git.launchpad.net/~ubuntu-core-dev/ubuntu/+source/systemd/commit/?id=1fd144cbe31cc7a9383cc76f21f4b84c22a9dd1b

  * Enable EFI/bootctl on armhf.
    File: debian/control
    https://git.launchpad.net/~ubuntu-core-dev/ubuntu/+source/systemd/commit/?id=043122f7d8a1487bfd357e815a6ece1ceea6e7d1

  * boot-and-services: stderr is ok, for status command on the c1 container.
    systemctl may print warnings on the stderr when checking the status of
    completed units. This should not, overall fail the autopkgtest run.
    File: debian/tests/boot-and-services
    https://git.launchpad.net/~ubuntu-core-dev/ubuntu/+source/systemd/commit/?id=da14d34e7cc33c44ad67e64c9fd092f8cc1675f9

  * Skip systemd-fsckd on arm64, because of broken/lack of clean shutdown.
    File: debian/tests/systemd-fsckd
    https://git.launchpad.net/~ubuntu-core-dev/ubuntu/+source/systemd/commit/?id=bf5b501ac934497dbef5f64908ff37643dc7288e

  * adt: boot-and-services: assert any kernel syslog messages.
    It appears that on arm64 the syslog is truncated and is missing early kernel
    messages. Print full one, and check for any kernel messages instead.
    File: debian/tests/boot-and-services
    https://git.launchpad.net/~ubuntu-core-dev/ubuntu/+source/systemd/commit/?id=29dc34f7a6e5dc505f6212c17c42e4420b47ed16

  * debian/extra/start-udev: Set scsi_mod scan=sync even if it's builtin to the kernel (we previously only set it in modprobe.d) LP: #1779815
    Files:
    - debian/changelog
    - debian/extra/start-udev
    https://git.launchpad.net/~ubuntu-core-dev/ubuntu/+source/systemd/commit/?id=6b72628f8de991e2c67ac4289fc74daf3abe7d14

  * units: conditionalize more units to not start in containers.
    Files:
    - debian/changelog
    - debian/patches/debian/UBUNTU-units-block-CAP_SYS_MODULE-units-in-containers-too.patch
    https://git.launchpad.net/~ubuntu-core-dev/ubuntu/+source/systemd/commit/?id=3689afa1a782de8c19a757459b6360de1195ad55

  * test-sleep: skip test_fiemap upon inapproriate ioctl for device.
    On v4.4 kernels, on top of btrfs ephemeral lxd v3.0 containers generate this
    other error code, instead of not supported. Skip the test for both error codes.
    File: debian/patches/debian/UBUNTU-test-sleep-skip-test_fiemap-upon-inapproriate-ioctl-.patch
    https://git.launchpad.net/~ubuntu-core-dev/ubuntu/+source/systemd/commit/?id=6ebb5b9f6b77760a5470e8a780d69875b1db76f7

  * Re-add support for /etc/writable for core18. (LP: #1778936)
    Author: Michael Vogt
    File: debian/patches/debian/UBUNTU-Support-system-image-read-only-etc.patch
    https://git.launchpad.net/~ubuntu-core-dev/ubuntu/+source/systemd/commit/?id=a5b5fca66c1127068e4ce0cc9ab497814211f4f7

  * debian/control: strengthen dependencies.
    Make systemd-sysv depend on matching version of systemd. Autopkgtests at times
    upgrade systemd-sysv without upgrading systemd. However, upgrading systemd-sysv
    alone makes little sense.
    Make systemd conflict, rather than just break, systemd-shim. As there are
    upgrade failures cause by systemd-shim presence whilst upgrading to new
    systemd.
    File: debian/control
    https://git.launchpad.net/~ubuntu-core-dev/ubuntu/+source/systemd/commit/?id=d1ecf0c372f5212129c85ae60fddf26b2271a1fe

  * Improve autopkgtest success rate, by bumping up timeouts. (LP: #1789841)
    Author: Christian Ehrhardt
    File: debian/patches/debian/UBUNTU-bump-selftest-timeouts.patch
    https://git.launchpad.net/~ubuntu-core-dev/ubuntu/+source/systemd/commit/?id=c05586d9da033bbfd6b6a74e10b87520843c7c48

  * units: Disable journald Watchdog (LP: #1773148)
    File: debian/patches/debian/UBUNTU-units-disable-journald-watchdog.patch
    https://git.launchpad.net/~ubuntu-core-dev/ubuntu/+source/systemd/commit/?id=64d2b4f1d0d057073fba585f19823332e2a6eed5

  * Add conflicts with upstart and systemd-shim. (LP: #1793092)
    File: debian/control
    https://git.launchpad.net/~ubuntu-core-dev/ubuntu/+source/systemd/commit/?id=83ed7496afc7c27be026014d109855f7d0ad1176

  * Specify Ubuntu's Vcs-Git
    File: debian/control
    https://git.launchpad.net/~ubuntu-core-dev/ubuntu/+source/systemd/commit/?id=fd832930ef280c9a4a9dda2440d5a46a6fdb6232

  * debian/systemd.postinst: Skip daemon-reexec and try-restarts during shutdown
    (LP: #1803391)
    Author: Balint Reczey
    File: debian/systemd.postinst
    https://git.launchpad.net/~ubuntu-core-dev/ubuntu/+source/systemd/commit/?id=51daab96ae79483b5e5fb62e1e0477c87ee11fd1

  * Switch gbp.conf to disco.
    File: debian/gbp.conf
    https://git.launchpad.net/~ubuntu-core-dev/ubuntu/+source/systemd/commit/?id=fea585b259e3e766d8d3dbc9690e879c054ddc87

  * core: set /run size to 10%, like initramfs-tools does.
    Currently there is a difference between initrd and initrd-less boots,
    w.r.t. size= mount option of /run. This yields different runtime journald caps
    (1% vs 10%), and on dense deployments of containers may result in OOM kills.
    (LP: #1799251)
    File: debian/patches/debian/UBUNTU-core-set-run-size-to-10-like-initramfs-tools-does.patch
    https://git.launchpad.net/~ubuntu-core-dev/ubuntu/+source/systemd/commit/?id=1fac2568fe716dc1a41bada78293dc6327a6df0d

  * Cherrypick proposed patch to fix LinkLocalAddressing post-unify-MTU settings.
    File: debian/patches/networkd-honour-LinkLocalAddressing.patch
    https://git.launchpad.net/~ubuntu-core-dev/ubuntu/+source/systemd/commit/?id=cd9ba0d0f47634c9e5d862b8208cdc3178f25496

 -- Dimitri John Ledkov <xnox@ubuntu.com>  Mon, 21 Jan 2019 16:09:03 +0000

systemd (240-4) unstable; urgency=medium

  [ Benjamin Drung ]
  * Fix shellcheck issues in initramfs-tools scripts

  [ Michael Biebl ]
  * Import patches from v240-stable branch (up to f02b5472c6)
    - Fixes a problem in logind closing the controlling terminal when using
      startx. (Closes: #918927)
    - Fixes various journald vulnerabilities via attacker controlled alloca.
      (CVE-2018-16864, CVE-2018-16865, Closes: #918841, Closes: #918848)
  * sd-device-monitor: Fix ordering of setting buffer size.
    Fixes an issue with uevents not being processed properly during coldplug
    stage and some kernel modules not being loaded via "udevadm trigger".
    (Closes: #917607)
  * meson: Stop setting -fPIE globally.
    Setting -fPIE globally can lead to miscompilations on certain
    architectures. Instead use the b_pie=true build option, which was
    introduced in meson 0.49. Bump the Build-Depends accordingly.
    (Closes: #909396)

 -- Michael Biebl <biebl@debian.org>  Sat, 12 Jan 2019 21:49:44 +0100

systemd (240-3) unstable; urgency=medium

  * udev.init: Trigger add events for subsystems.
    Update the SysV init script and mimic the behaviour of the initramfs and
    systemd-udev-trigger.service which first trigger subsystems and then
    devices during the coldplug stage.
  * udevadm: Refuse to run trigger, control, settle and monitor commands in
    chroot (Closes: #917633)
  * network: Set link state configuring before setting addresses.
    Fixes a crash in systemd-networkd caused by an assertion failure.
    (Closes: #918658)
  * libudev-util: Make util_replace_whitespace() read only len characters.
    Fixes a regression where /dev/disk/by-id/ names had additional
    underscores.
  * man: Update color of journal logs in DEBUG level (Closes: #917948)
  * Remove old state directory of systemd-timesyncd on upgrades.
    Otherwise timesyncd will fail to update the clock file if it was created
    as /var/lib/private/systemd/timesync/clock.
    This was the case when the service was using DynamicUser=yes which it no
    longer does in v240. (Closes: #918190)

 -- Michael Biebl <biebl@debian.org>  Wed, 09 Jan 2019 18:40:57 +0100

systemd (240-2) unstable; urgency=medium

  * Pass separate dev_t var to device_path_parse_major_minor.
    Fixes FTBFS on mips/mipsel (MIPS/O32). (Closes: #917195)
  * test-json: Check absolute and relative difference in floating point test.
    Fixes FTBFS due to test-suite failures on armel, armhf and hppa.
    (Closes: #917215)
  * sd-device: Fix segfault when error occurs in device_new_from_{nulstr,strv}()
    Fixes a segfault in systemd-udevd when debug logging is enabled.
  * udev-event: Do not read stdout or stderr if the pipefd is not created.
    This fixes problems with device-mapper symlinks no longer being created
    or certain devices not being marked as ready. (Closes: #917124)
  * Don't bump fs.nr_open in PID 1.
    In v240, systemd bumped fs.nr_open in PID 1 to the highest possible
    value. Processes that are spawned directly by systemd, will have
    RLIMIT_NOFILE be set to 512K (hard).
    pam_limits in Debian defaults to "set_all", i.e. for limits which are
    not explicitly configured in /etc/security/limits.conf, the value from
    PID 1 is taken, which means for login sessions, RLIMIT_NOFILE is set to
    the highest possible value instead of 512K. Not every software is able
    to deal with such an RLIMIT_NOFILE properly.
    While this is arguably a questionable default in Debian's pam_limit,
    work around this problem by not bumping fs.nr_open in PID 1.
    (Closes: #917167)

 -- Michael Biebl <biebl@debian.org>  Thu, 27 Dec 2018 14:03:57 +0100

systemd (240-1) unstable; urgency=medium

  [ Michael Biebl ]
  * New upstream version 240
    - core: Skip cgroup_subtree_mask_valid update if UNIT_STUB
      (Closes: #903011)
    - machined: Rework referencing of machine scopes from machined
      (Closes: #903288)
    - timesync: Fix serialization of IP address
      (Closes: #916516)
    - core: Don't track jobs-finishing-during-reload explicitly
      (Closes: #916678)
  * Rebase patches
  * Install new systemd-id128 binary
  * Update symbols file for libsystemd0
  * Update nss build options

  [ Martin Pitt ]
  * tests: Disable some flaky upstream tests.
    See https://github.com/systemd/systemd/issues/11195
  * tests: Disable flaky TEST-17-UDEV-WANTS upstream test.
    See https://github.com/systemd/systemd/issues/11195

 -- Michael Biebl <biebl@debian.org>  Sat, 22 Dec 2018 16:01:43 +0100

systemd (239-15) unstable; urgency=medium

  [ Felipe Sateler ]
  * Fix container check in udev init script.
    Udev needs writable /sys, so the init script tried to check before
    starting. Unfortunately, the check was inverted. Let's add the missing
    '!' to negate the check.
    (Closes: #915261)
  * Add myself to uploaders

  [ Michael Biebl ]
  * Remove obsolete systemd-shim conffile on upgrades.
    The D-Bus policy file was dropped from the systemd-shim package in
    version 8-4, but apparently there are cases where users removed the
    package before that cleanup happened. The D-Bus policy file that was
    shipped by systemd-shim was much more restrictive and now prevents
    calling GetDynamicUsers() and other recent APIs on systemd Manager.
    (Closes: #914285)

 -- Felipe Sateler <fsateler@debian.org>  Wed, 05 Dec 2018 21:03:34 -0300

systemd (239-14) unstable; urgency=medium

  [ Michael Biebl ]
  * autopkgtest: Drop test_custom_cgroup_cleanup from boot-and-services
  * resolved: Increase size of TCP stub replies (Closes: #915049)
  * meson: Unify linux/stat.h check with other checks and use _GNU_SOURCE.
    Fixes a build failure with glibc 2.28.
  * Drop procps dependency from systemd.
    The systemd-exit.service user service no longer uses the "kill" binary.
  * Simplify container check in udev SysV init script.
    Instead of using "ps" to detect a container environment, simply test if
    /sys is writable. This matches what's used in systemd-udevd.service via
    ConditionPathIsReadWrite=/sys and follows
    https://www.freedesktop.org/wiki/Software/systemd/ContainerInterface/
    This means we no longer need procps, so drop that dependency from the
    udev package. (Closes: #915095)

  [ Mert Dirik ]
  * 40-systemd: Honour __init_d_script_name.
    Make /lib/lsb/init-functions.d/40-systemd use __init_d_script_name
    (if available) to figure out real script name. (Closes: #826214)
  * 40-systemd: Improve heuristics for init-d-script.
    Improve heuristics for scripts run via init-d-script so that the
    redirection works even for older init-d-script versions without the
    __init_d_script_name variable.

 -- Michael Biebl <biebl@debian.org>  Sun, 02 Dec 2018 01:00:01 +0100

systemd (239-13) unstable; urgency=medium

  * autopktest: Add e2fsprogs dependency to upstream test.
    Some of the upstream tests require mkfs.ext4. (Closes: #887250)
  * systemctl: Tell update-rc.d to skip creating any systemd symlinks.
    When calling update-rc.d via systemd-sysv-install, tell it to skip
    creating any systemd symlinks as we want to handle those directly in
    systemctl. Older update-rc.d versions will ignore that request, but
    that's ok. This means we don't need a versioned dependency against
    init-system-helpers. (Closes: #743217)
  * pam_systemd: Suppress LOG_DEBUG log messages if debugging is off
    (Closes: #825949)
  * Drop cgroup-don-t-trim-cgroup-trees-created-by-someone-el.patch.
    The patch is no longer necessary as lxc.service now uses Delegate=yes.
  * Remove obsolete Replaces from pre-jessie

 -- Michael Biebl <biebl@debian.org>  Tue, 20 Nov 2018 19:44:39 +0100

systemd (239-12) unstable; urgency=high

  [ Martin Pitt ]
  * Enable QEMU on more architectures in "upstream" autopkgtest.
    Taken from the Ubuntu package, so apparently QEMU works well enough on
    these architectures now.
  * autopkgtest: Avoid test bed reset for boot-smoke.
    Make "boot-smoke"'s dependencies a strict superset of "upstream"'s, so
    that autopkgtest doesn't have to provide a new testbed.
  * Fix wrong "nobody" group from sysusers.d.
    Fix our make-sysusers-basic sysusers.d generator to special-case the
    nobody group. "nobody" user and "nogroup" group both have the same ID
    65534, which is the only special case for Debian's static users/groups.
    So specify the gid explicitly, to avoid systemd-sysusers creating a
    dynamic system group for "nobody".
    Also clean up the group on upgrades.
    Thanks to Keh-Ming Luoh for the original patch! (Closes: #912525)

  [ Michael Biebl ]
  * autopkgtest: Use shutil.which() which is provided by Python 3
  * Drop non-existing gnuefi=false build option.
    This was mistakenly added when converting from autotools to meson.
  * core: When deserializing state always use read_line(…, LONG_LINE_MAX, …)
    Fixes a vulnerability in unit_deserialize which allows an attacker to
    supply arbitrary state across systemd re-execution via NotifyAccess.
    (CVE-2018-15686, Closes: #912005)
  * meson: Use the host architecture compiler/linker for src/boot/efi.
    Fixes cross build failure for arm64. (Closes: #905381)
  * systemd: Do not pass .wants fragment path to manager_load_unit.
    Fixes an issue with overridden units in /etc not being used due to a
    .wants/ symlink pointing to /lib. (Closes: #907054)
  * machined: When reading os-release file, join PID namespace too.
    This ensures that we properly acquire the os-release file from containers.
    (Closes: #911231)

 -- Michael Biebl <biebl@debian.org>  Sat, 17 Nov 2018 18:39:21 +0100

systemd (239-11) unstable; urgency=high

  [ Michael Biebl ]
  * debian/tests/upstream: Clean up after each test run.
    Otherwise the loopback images used by qemu are not properly released and
    we might run out of disk space.
  * dhcp6: Make sure we have enough space for the DHCP6 option header.
    Fixes out-of-bounds heap write in systemd-networkd dhcpv6 option
    handling.
    (CVE-2018-15688, LP: #1795921, Closes: #912008)
  * chown-recursive: Rework the recursive logic to use O_PATH.
    Fixes a race condition in chown_one() which allows an attacker to cause
    systemd to set arbitrary permissions on arbitrary files.
    (CVE-2018-15687, LP: #1796692, Closes: #912007)

  [ Martin Pitt ]
  * debian/tests/boot-and-services: Use gdm instead of lightdm.
    This seems to work more reliably, on Ubuntu CI's i386 instances lightdm
    fails.

  [ Manuel A. Fernandez Montecelo ]
  * Run "meson test" instead of "ninja test"
    Upstream developers of meson recommend to run it in this way, because
    "ninja test" just calls "meson test", and by using meson directly and
    using extra command line arguments it is possible to control aspects of
    how the tests are run.
  * Increase timeout for test in riscv64.
    The buildds for the riscv64 arch used at the moment are slow, so increase
    the timeouts for this arch by a factor of 10, for good measure.
    (Closes: #906429)

 -- Michael Biebl <biebl@debian.org>  Sun, 28 Oct 2018 13:02:18 +0100

systemd (239-10) unstable; urgency=medium

  [ Michael Biebl ]
  * meson: Rename -Ddebug to -Ddebug-extra.
    Meson added -Doptimization and -Ddebug options, which obviously causes
    a conflict with our -Ddebug options. Let's rename it.
    (Closes: #909455)
  * Add conflicts against consolekit.
    Letting both ConsoleKit and logind manage dynamic device permissions
    will only lead to inconsistent and unexpected results.

  [ Felipe Sateler ]
  * Link systemctl binary statically against libshared.
    This reduces the Pre-Depends list considerably, and is more resilient
    against borked installs.

 -- Michael Biebl <biebl@debian.org>  Tue, 25 Sep 2018 16:11:12 +0200

systemd (239-9) unstable; urgency=medium

  * autopkgtest: Remove needs-recommends runtime restriction.
    This restriction has been deprecated and there are plans to remove it
    altogether. The tests pass withouth needs-recommends, so it seems safe
    to remove.
  * test: Use installed catalogs when test-catalog is not located at build
    dir.
    This makes it possible to run test-catalog as installed test, so we no
    longer need to mark it as EXFAIL in our root-unittests autopkgtest.
  * test: Use "systemd-runtest.env" to set $SYSTEMD_TEST_DATA and
    $SYSTEMD_CATALOG_DIR.
    This avoids embedding ABS_{SRC,BUILD}_DIR into libsystemd-shared.so and
    the test binaries and should make the build reproducible.
    (Closes: #908365)

 -- Michael Biebl <biebl@debian.org>  Wed, 12 Sep 2018 19:07:38 +0200

systemd (239-8) unstable; urgency=medium

  [ Michael Biebl ]
  * Clean up dbus-org.freedesktop.timesync1.service Alias on purge
    (Closes: #904290)
  * user-runtime-dir: Fix wrong SELinux context (Closes: #908026)
  * core: Fix gid when DynamicUser=yes with static user (Closes: #904335)
  * Remove udev control socket on shutdown under sysvinit.
    The udev control socket is no longer removed automatically when the
    daemon is stopped. As this can confuse other software, update the SysV
    init script to remove the control socket manually and make sure the init
    script is executed on shutdown (runlevel 0) and reboot (runlevel 6).
    (Closes: #791944)
  * Bump Standards-Version to 4.2.1

  [ Martin Pitt ]
  * timedated: Fix wrong PropertyChanged values and refcounting

 -- Michael Biebl <biebl@debian.org>  Fri, 07 Sep 2018 08:41:12 +0200

systemd (239-7ubuntu15) disco; urgency=medium

  * core: set /run size to 10%, like initramfs-tools does.
    Currently there is a difference between initrd and initrd-less boots,
    w.r.t. size= mount option of /run. This yields different runtime journald caps
    (1% vs 10%), and on dense deployments of containers may result in OOM kills.
    (LP: #1799251)
    File: debian/patches/debian/UBUNTU-core-set-run-size-to-10-like-initramfs-tools-does.patch
    https://git.launchpad.net/~ubuntu-core-dev/ubuntu/+source/systemd/commit/?id=1fac2568fe716dc1a41bada78293dc6327a6df0d

  * resolved: Increase size of TCP stub replies.
    DNS_PACKET_PAYLOAD_SIZE_MAX is limiting the size of the stub replies to
    512 with EDNS off or 4096 with EDNS on, without checking the protocol
    used. This makes TCP replies for clients without EDNS support to be
    limited to 512, making the truncate flag useless if the query result is
    bigger than 512 bytes.
    This commit increases the size of TCP replies to DNS_PACKET_SIZE_MAX
    Fixes: #10816
    (cherry picked from commit e6eed9445956cfa496e1db933bfd3530db23bfce)
    (LP: #1804487)
    Author: Victor Tapia
    File: debian/patches/resolved-Increase-size-of-TCP-stub-replies.patch
    https://git.launchpad.net/~ubuntu-core-dev/ubuntu/+source/systemd/commit/?id=702a4566174c4d2bd84b70805107cfc1a7c128cc

 -- Dimitri John Ledkov <xnox@ubuntu.com>  Mon, 03 Dec 2018 13:49:24 +0000

systemd (239-7ubuntu14) disco; urgency=medium

  * Fix compat with new meson.
    File: debian/patches/meson-rename-Ddebug-to-Ddebug-extra.patch
    https://git.launchpad.net/~ubuntu-core-dev/ubuntu/+source/systemd/commit/?id=3b764ec1b76768a8c40635019fa5a8acb81b223e

 -- Dimitri John Ledkov <xnox@ubuntu.com>  Thu, 29 Nov 2018 16:53:00 +0000

systemd (239-7ubuntu13) disco; urgency=medium

  * Stop testing that gdm3 is up.
    Ubuntu Desktop is only supported on amd64, and on real hardware. Testing that
    gdm3 fails to start (yet continues to be running, with a half broken logind
    session) is not useful on dummy xorg video cards in nested VMs.
    (LP: #1805358)
    File: debian/tests/control
    https://git.launchpad.net/~ubuntu-core-dev/ubuntu/+source/systemd/commit/?id=3006fedda1d1ca3f04c5f593e8018bb6d1196025

 -- Dimitri John Ledkov <xnox@ubuntu.com>  Wed, 28 Nov 2018 16:02:25 +0000

systemd (239-7ubuntu12) disco; urgency=medium

  * hwdb: Revert wlan keycode changes, rely on xkeyboard-config fixes instead.
    (LP: #1799364)
    Author: seb128
    File: debian/patches/hwdb-revert-airplane-mode-keys-handling-on-Dell.patch
    https://git.launchpad.net/~ubuntu-core-dev/ubuntu/+source/systemd/commit/?id=cabc076fdd67ced21fc789e44e0366a2f561a5bc

  * test: Set executable bits on TEST-22-TMPFILES shell scripts. (LP: #1804864)
    File: debian/patches/test-Set-executable-bits-on-TEST-22-TMPFILES-shell-script.patch
    https://git.launchpad.net/~ubuntu-core-dev/ubuntu/+source/systemd/commit/?id=0e5b6e44a962f299565949e1006a4ba86d171dc3

  * Switch gbp.conf to disco.
    File: debian/gbp.conf
    https://git.launchpad.net/~ubuntu-core-dev/ubuntu/+source/systemd/commit/?id=fea585b259e3e766d8d3dbc9690e879c054ddc87

 -- Dimitri John Ledkov <xnox@ubuntu.com>  Fri, 23 Nov 2018 18:38:43 +0000

systemd (239-7ubuntu11) disco; urgency=medium

  * hwdb: Fix wlan keycode for all Dell Latitude and Precision systems
    (LP: #1799364)
    Author: Shih-Yuan Lee (FourDollars)
    File: debian/patches/hwdb-Fix-wlan-keycode-for-all-Dell-Latitude-and-Precision.patch
    https://git.launchpad.net/~ubuntu-core-dev/ubuntu/+source/systemd/commit/?id=d8ac9a5640be39ede9cebcd8c4cc44e8811e0e49

  * hwdb: Update PNP IDs of Goldstar (now: LG Electronics) (LP: #1804584)
    File: debian/patches/hwdb-Update-PNP-IDs-of-Goldstar-now-LG-Electronics-.-1005.patch
    https://git.launchpad.net/~ubuntu-core-dev/ubuntu/+source/systemd/commit/?id=10204fb5761c759be6ddf27dc43c851ef24c96cb

  * btrfs-util: unbreak tmpfiles' subvol creation
    File: debian/patches/btrfs-util-unbreak-tmpfiles-subvol-creation.patch
    https://git.launchpad.net/~ubuntu-core-dev/ubuntu/+source/systemd/commit/?id=4ab5b8275a0487e301553fb6de6a905abb7ea833

 -- Dimitri John Ledkov <xnox@ubuntu.com>  Thu, 22 Nov 2018 16:30:28 +0000

systemd (239-7ubuntu10.4) cosmic-security; urgency=medium

  [ Chris Coulson ]
  * SECURITY UPDATE: symlink mishandling in systemd-tmpfiles
    - debian/patches/CVE-2018-6954_2.patch: backport the remaining patches to
      resolve this completely
    - CVE-2018-6954

  [ Balint Reczey ]
  * Fix LP: #1803391 - Skip daemon-reexec and try-restarts during shutdown
    - update debian/systemd.postinst

 -- Chris Coulson <chris.coulson@canonical.com>  Thu, 15 Nov 2018 20:42:32 +0000

systemd (239-7ubuntu10.3) cosmic-security; urgency=medium

  * SECURITY UPDATE: reexec state injection
    - debian/patches/CVE-2018-15686.patch: when deserializing state always use
      read_line(…, LONG_LINE_MAX, …) rather than fgets()
    - CVE-2018-15686
  * SECURITY UPDATE: chown_one() can dereference symlinks
    - debian/patches/CVE-2018-15687.patch: rework recursive logic to use O_PATH
    - CVE-2018-15687

 -- Chris Coulson <chris.coulson@canonical.com>  Tue, 06 Nov 2018 20:52:41 +0000

systemd (239-7ubuntu10.1) cosmic-security; urgency=medium

  * SECURITY UPDATE: buffer overflow in dhcp6 client
    - debian/patches/CVE-2018-15688.patch:  make sure we have enough space
      for the DHCP6 option header in src/libsystemd-network/dhcp6-option.c.
    - CVE-2018-15688

 -- Marc Deslauriers <marc.deslauriers@ubuntu.com>  Wed, 31 Oct 2018 11:36:32 -0400

systemd (239-7ubuntu10) cosmic; urgency=medium

  * units: Disable journald Watchdog (LP: #1773148)
  * Add conflicts with upstart and systemd-shim. (LP: #1773859)

 -- Dimitri John Ledkov <xnox@ubuntu.com>  Thu, 04 Oct 2018 15:58:51 +0100

systemd (239-7ubuntu9) cosmic; urgency=medium

  * core: export environment when running generators.
    Ensure that manager's environment (including e.g. PATH) is exported when
    running generators. Otherwise, one is at a mercy of running without PATH which
    can lead to buggy generator behaviour. (LP: #1771858)

 -- Dimitri John Ledkov <xnox@ubuntu.com>  Wed, 26 Sep 2018 11:01:58 +0100

systemd (239-7ubuntu8) cosmic; urgency=medium

  [ Dimitri John Ledkov ]
  * Cherrypick many bugfixes from master.
  * systemctl: correctly proceed to immediate shutdown if scheduling fails
    (LP: #1670291)

  [ Julian Andres Klode ]
  * Improve networkd states documentation.

 -- Dimitri John Ledkov <xnox@ubuntu.com>  Wed, 12 Sep 2018 16:03:08 +0100

systemd (239-7ubuntu7) cosmic; urgency=medium

  * boot-and-services: skip gdm test, when gdm-x-session fails.
    Across all architectures, gdm fails to come up reliably since cosmic.
    (LP: #1790478)

 -- Dimitri John Ledkov <xnox@ubuntu.com>  Mon, 03 Sep 2018 16:33:00 +0100

systemd (239-7ubuntu6) cosmic; urgency=medium

  [ Dimitri John Ledkov ]
  * debian/control: strengthen dependencies.
    Make systemd-sysv depend on matching version of systemd. Autopkgtests at times
    upgrade systemd-sysv without upgrading systemd. However, upgrading systemd-sysv
    alone makes little sense.
    Make systemd conflict, rather than just break, systemd-shim. As there are
    upgrade failures cause by systemd-shim presence whilst upgrading to new
    systemd.
  * Correct gdm3 exclution on arm64, in boot-and-services test.

  [ Christian Ehrhardt ]
  * Improve autopkgtest success rate, by bumping up timeouts. (LP: #1789841)

 -- Dimitri John Ledkov <xnox@ubuntu.com>  Fri, 31 Aug 2018 14:17:54 +0100

systemd (239-7ubuntu5) cosmic; urgency=medium

  [ Michael Biebl ]
  * Clean up dbus-org.freedesktop.timesync1.service Alias on purge
    (Closes: #904290)

  [ Martin Pitt ]
  * timedated: Fix wrong PropertyChanged values and refcounting

  [ Dimitri John Ledkov ]
  * autopkgtest: drop gdm3 on arm64 as well.
    The cloud instances are configured without a graphics card, and thus X fails to
    start, hence the gdm test fails.
  * Revert "Workaround broken meson copying symlinked data files, as dangling symlinks."
    This reverts commit 059bfb5349123fabc8c92324e0473193f01fc87c.
  * Cherrypick v239-stable patches.
  * cryptsetup: add support for sector-size= option (LP: #1776626)
  * Cherrypick upstrem patches to fix ftbfs with new glibc.

  [ Michael Vogt ]
  * Re-add support for /etc/writable for core18. (LP: #1778936)

 -- Dimitri John Ledkov <xnox@ubuntu.com>  Tue, 28 Aug 2018 17:35:51 +0100

systemd (239-7ubuntu4) cosmic; urgency=medium

  * Workaround broken meson copying symlinked data files, as dangling symlinks.

 -- Dimitri John Ledkov <xnox@ubuntu.com>  Wed, 22 Aug 2018 14:11:35 +0100

systemd (239-7ubuntu3) cosmic; urgency=medium

  * Revert "networkd: Unify set MTU"
    This reverts commit 44b598a1c9d11c23420a5ef45ff11bcb0ed195eb due to regression
    of ignoring LinkLocalAddressing=no.
    Bug-Upstream: https://github.com/systemd/systemd/issues/9890

 -- Dimitri John Ledkov <xnox@ubuntu.com>  Tue, 21 Aug 2018 21:51:31 +0100

systemd (239-7ubuntu2) cosmic; urgency=medium

  * test-sleep: skip test_fiemap upon inapproriate ioctl for device.
    On v4.4 kernels, on top of btrfs ephemeral lxd v3.0 containers generate this
    other error code, instead of not supported. Skip the test for both error codes.

 -- Dimitri John Ledkov <xnox@ubuntu.com>  Fri, 03 Aug 2018 16:49:10 +0100

systemd (239-7ubuntu1) cosmic; urgency=medium

  Merged from Debian Unstable, remaining changes are:

  * Set UseDomains to true, by default, on Ubuntu.
  * Enable systemd-resolved by default.
  * postinst: Create /etc/resolv.conf at postinst, pointing at the stub
    resolver.
  * postinst: drop empty/stock /etc/rc.local.
  * postinst: enable persistent journal.
  * Drop systemd.prerm safety check.
  * Ship systemd sysctl settings.
  * libnss-resolve: do not disable and stop systemd-resolved.
  * boot-smoke: refactor ADT test.
  * Fix test-functions failing with Ubuntu units.
  * units: set ConditionVirtualization=!private-users on journald audit socket.
  * units: drop resolvconf.conf drop-in, resolved integration moved to
    resolvconf package.
  * debian/tests: Switch to gdm3, enforce udev upgrade.
  * Ubuntu/extra: ship dhclient-enter hook.
  * Ignore failures to set Nice priority on services in containers.
  * systemd-fsckd: Fix ADT tests to work on s390x too.
  * Disable LLMNR and MulticastDNS by default.
  * Enable qemu tests on most architectures.
  * debian/tests/systemd-fsckd: update assertions expectations for v237.
  * test/test-fs-util: detect container, in addition to root.
  * test/test-functions: launch qemu-system with -vga none.
  * Blacklist TEST-16-EXTEND-TIMEOUT.
  * tests/boot-smoke: ignore udevd connection timeouts resolving colord group.
  * tests/systemd-fsckd: ignore systemd_fsck_with_plymouth_failure.
  * tests/control: ensure boot-smoke uses latest systemd & udev.
  * wait-online: do not wait, if no links are managed (neither configured, or
    failed).
  * journald.service: set Nice=-1 to dodge watchdog on soft lockups.
  * Workaround captive portals not responding to EDNS0 queries.
  * resolved: Listen on both TCP and UDP by default.
  * Recommend networkd-dispatcher
  * networkd: if RA was implicit, do not await ndisc_configured.
  * udev-udeb: ship modprobe.d snippet to force scsi_mod.scan=sync in d-i.
  * Skip starting systemd-remount-fs.service in containers.
  * Add "AssumedApparmorLabel=unconfined" to timedate1 dbus service file.
  * Disable dh_installinit generation of tmpfiles for the systemd package.
    Replace with a manual safe call to systemd-tmpfiles which will process any
    updates to the tmpfiles shipped by systemd package, taking into account any
    overrides shipped by other packages, sysadmin, or specified in the runtime
    directories. (LP: #1748147)
  * Enable EFI/bootctl on armhf.
  * boot-and-services: stderr is ok, for status command on the c1 container.
  * Skip systemd-fsckd on arm64, because of broken/lack of clean shutdown.
  * adt: boot-and-services: assert any kernel syslog messages.
  * debian/extra/start-udev: Set scsi_mod scan=sync even if it's builtin to the
    kernel (we previously only set it in modprobe.d) LP: #1779815
  * units: conditionalize more units to not start in containers.
  * tests: conditionalize more unit tests to pass in LXD container.

 -- Dimitri John Ledkov <xnox@ubuntu.com>  Thu, 26 Jul 2018 16:26:22 +0100

systemd (239-7) unstable; urgency=medium

  * autopkgtest: Add iputils-ping dependency to root-unittests.
    The ping binary is required by test-bpf.
  * autopkgtest: Add dbus-user-session and libpam-systemd dependency to
    root-unittests.
    Without a working D-Bus user session, a lot of the test-bus-* tests are
    skipped.
  * network/link: Fix logic error in matching devices by MAC (Closes: #904198)

 -- Michael Biebl <biebl@debian.org>  Sun, 22 Jul 2018 13:40:15 +0200

systemd (239-6) unstable; urgency=medium

  [ Martin Pitt ]
  * autopkgtest: Install libnss-systemd.
    Make sure that dynamic users can be resolved. This e. g. prevents a
    startup failure for systemd-resolved.
  * autopkgtest: Add missing python3 test dependency for udev test

  [ Michael Biebl ]
  * autopkgtest: Make AppArmor violator test work with merged-usr
  * Make /dev/kvm accessible to local users and group kvm.
    Re-add the uaccess tag to /dev/kvm to make it accessible to local
    users. Access is also granted via group kvm, so create that in
    udev.postinst. (Closes: #887852)
  * Move a few man pages from systemd to systemd-journal-remote.
    The systemd package shipped a few systemd-journal-remote and
    systemd-journal-upload related man pages which really belong into the
    systemd-journal-remote package. Move those man pages into the correct
    package and add a Breaks/Replaces against systemd accordingly.
    (Closes: #903557)
  * autopkgtest: Drop no-longer needed workaround from upstream test
  * Go back to statically allocate system users for timesyncd, networkd and
    resolved.
    There are currently too many open issues related to D-Bus and the usage
    of DynamicUser. (Closes: #902971)
  * Change python3-minimal dependency to python3.
    While we strictly only need python3-minimal, the usage of
    python3-minimal triggers a lintian error: depends-on-python-minimal
  * test: Drop SKIP_INITRD for QEMU-based tests.
    The Debian Linux kernel ships ext4 support as a module, so we require an
    initrd to successfully start the QEMU images.
  * debian/tests/localed-x11-keymap: Deal with absence of
    /etc/default/keyboard more gracefully
  * autopkgtest: Add various dependencies to make upstream test pass on Debian
    - netcat-openbsd: Required by TEST-12-ISSUE-3171.
    - busybox-static: Required by TEST-13-NSPAWN-SMOKE.
    - plymouth: Required by TEST-15-DROPIN and TEST-22-TMPFILES.
  * Drop seccomp system call filter for udev.
    The seccomp based system call whitelist requires at least systemd 239 to
    be the active init and during a dist-upgrade we can't guarantee that
    systemd has been fully configured before udev is restarted.
    The versioned systemd Breaks that was added to udev for #902185 didn't
    really fix this issue, so revert that change again. (Closes: #903224)

 -- Michael Biebl <biebl@debian.org>  Thu, 19 Jul 2018 00:04:54 +0200

systemd (239-5) unstable; urgency=medium

  * Add inverse version restriction of the Breaks to the systemd-shim
    alternative in libpam-systemd.
    Otherwise apt will fail to find an installation path for libpam-systemd
    in cases where libpam-systemd is an indirect dependency. (Closes: #902998)

 -- Michael Biebl <biebl@debian.org>  Thu, 05 Jul 2018 11:50:10 +0200

systemd (239-4) unstable; urgency=medium

  [ Michael Biebl ]
  * Drop outdated section from README.Debian about switching back to SysV init
  * sleep: Fix one more printf format of a fiemap field
  * basic: Add missing comma in raw_clone assembly for sparc
  * bus-util: Make log level lower in request_name_destroy_callback()
  * tmpfiles: Specify access mode for /run/systemd/netif
  * Add Breaks against python-dbusmock (<< 0.18) to systemd.
    The logind and timedated tests in python-dbusmock were broken by the
    latest systemd release and had to be adjusted to work with systemd 239.
    See #902602
  * Drop patches which try to support running systemd services without systemd
    as pid 1.
    No one is currently actively maintaining systemd-shim, which means that
    e.g. running systemd-logind no longer works when systemd is not pid 1.
    Thus drop our no longer working patches. Bump the Breaks against
    systemd-shim accordingly.
    See #895292, #901404, #901405

  [ Martin Pitt ]
  * test: fix networkd-test.py rate limiting and dynamic user

 -- Michael Biebl <biebl@debian.org>  Tue, 03 Jul 2018 23:36:28 +0200

systemd (239-3) unstable; urgency=medium

  * Revert "systemctl: when removing enablement or mask symlinks, cover both
    /run and /etc"
    We currently have packages in the archive which use
    "systemctl --runtime unmask" and are broken by this change.
    This is a intermediate step until it is clear whether upstream will
    revert this commit or whether we will have to update affected packages
    to deal with this changed behaviour.
    See #902287 and https://github.com/systemd/systemd/issues/9393

 -- Michael Biebl <biebl@debian.org>  Wed, 27 Jun 2018 14:46:06 +0200

systemd (239-2) unstable; urgency=medium

  * sleep: Fix printf format of fiemap fields.
    This should fix a FTBFS on ia64.
  * timesync: Change type of drift_freq to int64_t.
    This should fix a FTBFS on x32.
  * Bump systemd Breaks to ensure it is upgraded in lockstep with udev.
    The hardening features used by systemd-udevd.service require systemd 239
    and udev will fail to start with older versions. (Closes: #902185)

 -- Michael Biebl <biebl@debian.org>  Wed, 27 Jun 2018 13:59:24 +0200

systemd (239-1) unstable; urgency=medium

  [ Michael Biebl ]
  * New upstream version 239
  * Drop alternative iptables-dev Build-Depends.
    It is no longer needed as both Ubuntu and Debian now ship libiptc-dev in
    their latest stable (LTS) release.
  * Drop alternative btrfs-tools Recommends.
    It is no longer needed as btrfs-progs is now available in both Debian
    and Ubuntu and keeping the alternative around prevents the transitional
    package from being autoremoved.
  * Disable installation of RPM macros.
    This avoids having to remove them manually later on.
  * Drop cleanup rules for libtool .la files.
    With the switch to Meson, libtool is no longer used.
  * Drop fallback for older kernels when running the test suite.
    We now assume that we have a kernel newer then 3.13.
  * Stop cleaning up .busname units.
    Those are gone upstream, so we no longer need to remove them manually.
  * Update symbols file for libsystemd0
  * Rebase patches
  * Install new resolvectl tool.
    Don't ship the /sbin/resolvconf compat symlink in the systemd package,
    as this would cause a file conflict with the resolvconf and openresolv
    package.
  * Disable support for "Portable Services"
    This is still an experimental feature.
  * Disable pristine-tar in gbp.conf.
    It is currently not possible to import the systemd v239 tarball using
    pristine-tar due to #902115.
  * Bump Build-Depends on meson to (>= 0.44)
  * Stop setting the path for the kill binary, no longer necessary
  * Stop creating systemd-network and systemd-resolve system user
    systemd-networkd.service and systemd-resolved.service now use
    DynamicUser=yes.

  [ Dimitri John Ledkov ]
  * Run all upstream tests, and then report all that failed.

 -- Michael Biebl <biebl@debian.org>  Sat, 23 Jun 2018 00:18:08 +0200

systemd (238-5ubuntu3) cosmic; urgency=medium

  * debian/extra/start-udev: Set scsi_mod scan=sync even if it's builtin
    to the kernel (we previously only set it in modprobe.d) LP: #1779815

 -- Adam Conrad <adconrad@ubuntu.com>  Fri, 20 Jul 2018 11:13:58 -0600

systemd (238-5ubuntu2) cosmic; urgency=medium

  * Disable dh_installinit generation of tmpfiles for the systemd package.
    Replace with a manual safe call to systemd-tmpfiles which will process any
    updates to the tmpfiles shipped by systemd package, taking into account any
    overrides shipped by other packages, sysadmin, or specified in the runtime
    directories. (LP: #1748147)
  * Re-cherrypick keyring setreuid/setregid tricks, as that was merged post-v238.
  * Enable EFI/bootctl on armhf.
  * boot-and-services: stderr is ok, for status command on the c1 container.
    systemctl may print warnings on the stderr when checking the status of
    completed units. This should not, overall fail the autopkgtest run.

 -- Dimitri John Ledkov 🌈 <xnox@ubuntu.com>  Tue, 26 Jun 2018 10:55:51 +0100

systemd (238-5ubuntu1) cosmic; urgency=medium

  Merged from Debian Unstable, remaining changes are:

  * Set UseDomains to true, by default, on Ubuntu.
  * Enable systemd-resolved by default.
  * postinst: Create /etc/resolv.conf at postinst, pointing at the stub
    resolver.
  * postinst: drop empty/stock /etc/rc.local.
  * postinst: enable persistent journal.
  * Drop systemd.prerm safety check.
  * Ship systemd sysctl settings.
  * libnss-resolve: do not disable and stop systemd-resolved.
  * boot-smoke: refactor ADT test.
  * Fix test-functions failing with Ubuntu units.
  * units: set ConditionVirtualization=!private-users on journald audit socket.
  * units: drop resolvconf.conf drop-in, resolved integration moved to
    resolvconf package.
  * debian/tests: Switch to gdm3, enforce udev upgrade.
  * Ubuntu/extra: ship dhclient-enter hook.
  * Ignore failures to set Nice priority on services in containers.
  * tests: Do not use nested kvm during ADT tests.
  * systemd-fsckd: Fix ADT tests to work on s390x too.
  * Disable LLMNR and MulticastDNS by default.
  * Enable qemu tests on most architectures.
  * debian/tests/systemd-fsckd: update assertions expectations for v237.
  * test/test-fs-util: detect container, in addition to root.
  * test/test-functions: launch qemu-system with -vga none.
  * Blacklist TEST-16-EXTEND-TIMEOUT.
  * tests/boot-smoke: ignore udevd connection timeouts resolving colord group.
  * tests/systemd-fsckd: ignore systemd_fsck_with_plymouth_failure.
  * tests/control: ensure boot-smoke uses latest systemd & udev.
  * wait-online: do not wait, if no links are managed (neither configured, or
    failed).
  * journald.service: set Nice=-1 to dodge watchdog on soft lockups.
  * Workaround captive portals not responding to EDNS0 queries.
  * resolved: Listen on both TCP and UDP by default.
  * Recommend networkd-dispatcher
  * networkd: if RA was implicit, do not await ndisc_configured.
  * udev-udeb: ship modprobe.d snippet to force scsi_mod.scan=sync in d-i.
  * Skip starting systemd-remount-fs.service in containers.
  * Add "AssumedApparmorLabel=unconfined" to timedate1 dbus service file.

  * Apply systemd-stable/v238-stable patches.

  * Cherrypick feature to hibernate with disk offsets.

  * Remove dropped patches
  * Drop merged keyring patch
  * Drop write_persistent_net_s390x_virtio, as an LTS release was made.
  * Revert debian/tests/upstream to be more like Debian's.
  * Do not skip test-execute anymore, should be fixed on armhf now.

 -- Dimitri John Ledkov <xnox@ubuntu.com>  Wed, 30 May 2018 14:30:45 +0100

systemd (238-5) unstable; urgency=medium

  [ Evgeny Vereshchagin ]
  * upstream autopkgtest: Copy journal subdirectories.
    Otherwise logs are missing on failures.

  [ Martin Pitt ]
  * debian/tests/boot-and-services: Ignore cpi.service failure.
    This is apparently a regression in Ubuntu 18.04, not in systemd, so
    ignore it.

  [ Michael Biebl ]
  * sd-bus: Do not try to close already closed fd (Closes: #896781)
  * Use dh_missing to act on uninstalled files.
    The usage of dh_install --fail-missing has been deprecated.
  * meson: Avoid warning about comparison of bool and string.
    The result of this is undefined and will become a hard error in a future
    Meson release.
  * login: Respect --no-wall when cancelling a shutdown request
    (Closes: #897938)
  * Add dependencies of libsystemd-shared to Pre-Depends.
    This is necessary so systemctl is functional at all times during a
    dist-upgrade. (Closes: #897986)
  * Drop dh_strip override, the dbgsym migration is done

  [ Felipe Sateler ]
  * Don't include libmount.h in a header file.
    Kernel and glibc headers both use MS_* constants, but are not in sync, so
    only one of them can be used at a time. Thus, only import them where
    needed. Works around #898743.

 -- Michael Biebl <biebl@debian.org>  Sat, 26 May 2018 10:31:29 +0200

systemd (238-4) unstable; urgency=medium

  [ Michael Biebl ]
  * udev/net-id: Fix check for address to keep interface names stable
  * debian/copyright: Move global wildcard section to the top

  [ Martin Pitt ]
  * Fix daemon reload failures

  [ Laurent Bigonville ]
  * Fix /sys/fs/cgroup mount when using SELinux.
    Since v236, all cgroups except /sys/fs/cgroup/systemd and
    /sys/fs/cgroup/unified are not mounted when SELinux is enabled (even in
    permissive mode). Disabling SELinux completely restores these cgroups.
    This patch fixes that issue by no longer making the assumption that those
    cgroups are mounted by initrd/dracut before systemd is started.

 -- Michael Biebl <biebl@debian.org>  Sun, 01 Apr 2018 13:02:57 +0200

systemd (238-3) unstable; urgency=medium

  [ Martin Pitt ]
  * Enable systemd-sysusers unit and provide correct Debian static u/gids.
    Add a helper script debian/extra/make-sysusers-basic which generates a
    sysusers.d(5) file from Debian's static master passwd/group files.
    systemd 238 now supports  specifying different uid and gid and a
    non-default login shell, so this is possible now. (Closes: #888126)
  * udev README.Debian: Include initrd rebuild and some clarifications in
    migration.
    While initrd update is already being mentioned in the introductory
    section, it is easy to miss when going through the migration steps, so
    explicitly mention it again. Also add a warning about keeping a fallback
    on misconfigurations, and the possibility to migrate one interface at a
    time.
    Thanks to Karl O. Pinc for the suggestions! (Closes: #881769)

  [ Michael Biebl ]
  * basic/macros: Rename noreturn into _noreturn_.
    "noreturn" is reserved and can be used in other header files we include.
    (Closes: #893426)
  * units: Fix SuccessAction that belongs to [Unit] section not [Service]
    section (Closes: #893282)

 -- Michael Biebl <biebl@debian.org>  Tue, 20 Mar 2018 23:22:57 +0100

systemd (238-2) unstable; urgency=medium

  [ Alf Gaida ]
  * core: do not free stack-allocated strings.
    Fixes a crash in systemd when the cpuacct cgroup controller is not
    available. (Closes: #892360)

 -- Michael Biebl <biebl@debian.org>  Sat, 10 Mar 2018 01:12:47 +0100

systemd (238-1) unstable; urgency=medium

  [ Michael Biebl ]
  * New upstream version 238
    - Fixes systemd-tmpfiles to correctly handle symlinks present in
      non-terminal path components. (CVE-2018-6954, Closes: #890779)
  * Rebase patches
  * Use compat symlinks as provided by upstream.
    As the upstream build system now creates those symlinks for us, we no
    longer have to create them manually.
  * Update symbols file for libsystemd0
  * test-cgroup-util: bail out when running under a buildd environment

  [ Dimitri John Ledkov ]
  * systemd-sysv-install: Fix name initialisation.
    Only initialise NAME after --root optional argument has been parsed,
    otherwise NAME is initialized to e.g. `enable`, instead of to the
    `unit-name`, resulting in failures. (LP: #1752882)

 -- Michael Biebl <biebl@debian.org>  Wed, 07 Mar 2018 23:21:53 +0100

systemd (237-4) unstable; urgency=medium

  [ Gunnar Hjalmarsson ]
  * Fix PO template creation.
    Cherry-pick upstream patches to build a correct systemd.pot including
    the polkit policy files even without policykit-1 being installed.
    (LP: #1707898)

  [ Michael Biebl ]
  * Drop mask for fuse SysV init script.
    The fuse package has removed its SysV init script a long time ago, so
    the mask is no longer needed.
  * Replace two Debian specific patches which cherry-picks from upstream
    master

 -- Michael Biebl <biebl@debian.org>  Wed, 28 Feb 2018 19:18:34 +0100

systemd (237-3ubuntu11) cosmic; urgency=medium

  [ Dimitri John Ledkov ]
  * hwdb: Fix wlan/rfkill keycode on Dell systems. (LP: #1762385)
  * Cherrypick upstream fix for corrected detection of Virtualbox & Xen.
    (LP: #1768104)
  * Further improve captive portal workarounds.
    Retry any NXDOMAIN results with lower feature levels, instead of just those
    with 'secure' in the domain name. (LP: #1766969)
  * Bump gbp.conf to cosmic

  [ Michael Biebl ]
  * Add dependencies of libsystemd-shared to Pre-Depends.
    This is necessary so systemctl is functional at all times during a
    dist-upgrade. (Closes: #897986) (LP: #1771791)
  * basic/macros: Rename noreturn into _noreturn_
    "noreturn" is reserved and can be used in other header files we include.
    (Closes: #893426)

  [ Mario Limonciello ]
  * Fix hibernate disk offsets.
    Configure resume offset via sysfs, to enable resume from a swapfile.
    (LP: #1760106)

  [ Felipe Sateler ]
  * Don't include libmount.h in a header file.
    Kernel and glibc headers both use MS_* constants, but are not in sync, so
    only one of them can be used at a time. Thus, only import them where needed
    Works around #898743

 -- Dimitri John Ledkov <xnox@ubuntu.com>  Sat, 19 May 2018 00:35:30 +0100

systemd (237-3ubuntu10) bionic; urgency=medium

  * Create tmpfiles for persistent journal in postinst only when running
    systemd (LP: #1748659)

 -- Balint Reczey <rbalint@ubuntu.com>  Fri, 20 Apr 2018 18:55:56 +0200

systemd (237-3ubuntu9) bionic; urgency=medium

  * networkd: if RA was implicit, do not await ndisc_configured.
    If RA was iplicit, meaning not otherwise requested, and a kernel default was in
    use. Do not prevent link entering configured state, whilst ndisc configuration
    is pending. Implicit kernel RA, is expected to be asynchronous and
    non-blocking. (LP: #1765173)
  * udev-udeb: ship modprobe.d snippet to force scsi_mod.scan=sync in d-i.
    This ensures that all scans are completed, before installer reaches
    partitioning stage. (LP: #1751813)

 -- Dimitri John Ledkov <xnox@ubuntu.com>  Fri, 20 Apr 2018 04:35:33 +0100

systemd (237-3ubuntu8) bionic; urgency=medium

  * Workaround captive portals not responding to EDNS0 queries (DVE-2018-0001).
    (LP: #1727237)
  * resolved: Listen on both TCP and UDP by default. (LP: #1731522)
  * Recommend networkd-dispatcher (LP: #1762386)
  * Refresh patches

 -- Dimitri John Ledkov <xnox@ubuntu.com>  Thu, 12 Apr 2018 12:12:24 +0100

systemd (237-3ubuntu7) bionic; urgency=medium

  * Introduce suspend then hibernate (LP: #1756006)

 -- Mario Limonciello <mario.limonciello@dell.com>  Mon, 02 Apr 2018 14:25:04 -0500

systemd (237-3ubuntu6) bionic; urgency=medium

  * Adjust the new dropin test, for v237 systemd.
  * Refresh the keyring patch, to the one merged.

 -- Dimitri John Ledkov <xnox@ubuntu.com>  Tue, 27 Mar 2018 13:40:09 +0100

systemd (237-3ubuntu5) bionic; urgency=medium

  * Drop old keyring/invocation_id patch, which made keyring setup be skipped in containers.
  * Use new patch, which sets up session keyring without relying on chown operation.
  * Drop systemd.prerm safety check.
    On Ubuntu, systemd is the only choice, and is essential, via init ->
    systemd-sysv -> systemd dependency chain, thus removing systemd is already
    quite hard, and appropriate warnings are emitted by dpkg. (LP: #1758438)
  * Detect Masked unit with drop-ins. (LP: #1752722)
  * wait-online: do not wait, if no links are managed (neither configured, or failed).
    (LP: #1728181)
  * journald.service: set Nice=-1 to dodge watchdog on soft lockups.
    (LP: #1696970)
  * Refresh all patches.

 -- Dimitri John Ledkov <xnox@ubuntu.com>  Mon, 26 Mar 2018 15:55:25 +0100

systemd (237-3ubuntu4) bionic; urgency=medium

  * systemd-sysv-install: fix name initialisation.
    Only initialise NAME, after --root optional argument has been parsed, otherwise
    NAME is initialized to e.g. `enable', instead of to the `unit-name`, resulting
    in failures. (LP: #1752882)

 -- Dimitri John Ledkov <xnox@ubuntu.com>  Mon, 05 Mar 2018 09:57:58 +0100

systemd (237-3ubuntu3) bionic; urgency=medium

  * tests/control: drop qemu-system-ppc.
    Whilst some tests pass, many regress / fail to boot. This is not a regression,
    as qemu-based tests were not run previously.

 -- Dimitri John Ledkov <xnox@ubuntu.com>  Tue, 20 Feb 2018 17:40:02 +0000

systemd (237-3ubuntu2) bionic; urgency=medium

  * tests/boot-smoke: ignore udevd connection timeouts resolving colord group.
  * tests/systemd-fsckd: ignore systemd_fsck_with_plymouth_failure.
  * tests/control: ensure boot-smoke uses latest systemd & udev.
  * test/test-functions: on PPC64 use hvc0 console.

 -- Dimitri John Ledkov <xnox@ubuntu.com>  Tue, 20 Feb 2018 12:03:14 +0000

systemd (237-3ubuntu1) bionic; urgency=medium

  [ Gunnar Hjalmarsson ]
  * Fix PO template creation.
    Cherry-pick upstream patches to build a correct systemd.pot including
    the polkit policy files even without policykit-1 being installed.
    (LP: #1707898)

  [ Dimitri John Ledkov ]
  * Blacklist TEST-16-EXTEND-TIMEOUT
  * test/test-functions: use vmlinux for ppc64 tests.

 -- Dimitri John Ledkov <xnox@ubuntu.com>  Mon, 19 Feb 2018 21:15:23 +0000

systemd (237-3) unstable; urgency=medium

  [ Martin Pitt ]
  * debian/tests/boot-smoke: More robust journal checking.
    Also fail the test if calling journalctl fails, and avoid calling it
    twice. See https://github.com/systemd/systemd/pull/8032
  * Simplify PO template creation.
    Use the existing upstream build system instead of a manual call to
    `intltool-update` and `xgettext` to build systemd.pot. Remove the now
    obsolete intltool build dependency, but still explicitly keep gettext.
    (LP: #1707898)
  * Make systemd-sysv-install robust against existing $ROOT.
    Always initialize `$ROOT`, to avoid the script getting confused by an
    existing outside env variable. Also fix the `--root` option to actually
    work, the previous approach was conceptually broken due to how shell
    quoting works. Make the work with `set -u`. (Closes: #890436)

  [ Felipe Sateler ]
  * Backport upstream patch fixing a wrong assert() call (Closes: #890423)

 -- Michael Biebl <biebl@debian.org>  Wed, 14 Feb 2018 23:07:17 +0100

systemd (237-2ubuntu3) bionic; urgency=medium

  * test/test-fs-util: detect container, in addition to root.
    On armhf, during autopkgtests, whilst root is avilable, full capabilities in
    parent namespace are not, since the tests are run in an LXD container.
    This should resolve armhf autopkgtest failure.
  * test/test-functions: launch qemu-system with -vga none.
    Should resolve booting qemu-system-ppc64 without seabios.
  * tests/upstream: skip parts of extend time out tests, regressed.
    (LP: #1750364)

 -- Dimitri John Ledkov <xnox@ubuntu.com>  Mon, 19 Feb 2018 13:32:07 +0000

systemd (237-2ubuntu2) bionic; urgency=medium

  * Fix cryptsetup tests by shipping 95-dm-notify udev rule. (LP: #1749432)
  * debian/tests/systemd-fsckd: update assertions expectations for v237
    fsck got rewritten to use "safe_fork" and whilst previously it would ignore the
    error, when fsck is terminated by signal PIPE, it no longer does so. Thus one
    should expect systemd-fsck-root.service to have failed in certain test cases.

 -- Dimitri John Ledkov <xnox@ubuntu.com>  Thu, 15 Feb 2018 00:32:54 +0000

systemd (237-2ubuntu1) bionic; urgency=medium

  [ Michael Vogt ]
  * Add "AssumedApparmorLabel=unconfined" to timedate1 dbus service file
    (LP: #1749000)

  [ Martin Pitt ]
  * debian/tests/boot-smoke: More robust journal checking.
    Also fail the test if calling journalctl fails, and avoid calling it
    twice. See https://github.com/systemd/systemd/pull/8032

  [ Gunnar Hjalmarsson ]
  * Fix creation of translation template
    - State the gettext package domain "systemd" explicitly, as with the
      move to meson it ended up as "untitled.pot"
    - Call xgettext to extract strings from polkit *.policy.in files, which
      intltool-update ignores. (LP: #1707898)

  [ Dimitri John Ledkov ]
  * Enable qemu tests on all architectures LP: #1749540

 -- Dimitri John Ledkov <xnox@ubuntu.com>  Wed, 14 Feb 2018 16:43:12 +0000

systemd (237-2) unstable; urgency=medium

  * Drop debian/extra/rules/70-debian-uaccess.rules.
    Up-to-date udev rules for U2F devices are shipped in libu2f-udev nowadays.
    (Closes: #889665)
  * service: relax PID file symlink chain checks a bit.
    Let's read the PID file after all if there's a potentially unsafe symlink
    chain in place. But if we do, then refuse taking the PID if its outside of
    the cgroup. (Closes: #889144)

 -- Michael Biebl <biebl@debian.org>  Fri, 09 Feb 2018 23:35:31 +0100

systemd (237-1ubuntu3) bionic; urgency=medium

  * Re-enable gnu-efi on arm64, binutils is fixed
  * Cherrpick PR8133 to resolve too strict PidFile handling, which breaks
    services starting with potentially insecure pidfiles e.g. munin
  * Disable LLMNR and MulticastDNS by default LP: #1739672

 -- Dimitri John Ledkov <xnox@ubuntu.com>  Fri, 09 Feb 2018 15:49:01 +0000

systemd (237-1ubuntu2) bionic; urgency=medium

  * Disable gnu-efi on arm64, due to FTBFS. LP: #1746765

 -- Dimitri John Ledkov <xnox@ubuntu.com>  Fri, 02 Feb 2018 23:30:05 +0000

systemd (237-1ubuntu1) bionic; urgency=medium

  * Remaining delta from Debian:
    - ship dhclient enter hook for dhclient integration with resolved
    - Use stub-resolv.conf as the default provider of /etc/resolv.conf
    - ship s390x virtio interface names migration
    - do not disable systemd-resolved upon libnss-resolve removal
    - do not remount fs in containers, for non-degrated boot
    - Unlink invocation id key, upon chown failure in containers
    - Change default to UseDomains by default
    - Do not treat failure to set Nice= setting as error in containers
    - Add a condition to systemd-journald-audit.socet to not start in
      containers (fails)
    - Build without any built-in/fallback DNS server setting
    - Enable resolved by default
    - Update autopkgtests for reliability/raciness, and testing for typical
      defaults
    - Always upgrade udev, when running adt tests
    - Skip test-execute on armhf
    - Cherry-pick a few testsuite fixes
    - Do not use nested kvm during ADT tests
    - Fix ADT systemd-fsckd tests to work on s390x too
    - Enable persistent journal by default

 -- Dimitri John Ledkov <xnox@ubuntu.com>  Tue, 30 Jan 2018 13:52:27 +0000

systemd (237-1) unstable; urgency=medium

  * New upstream version 237
  * Rebase patches
  * Update symbols file for libsystemd0
  * Update Vcs-* to point to https://salsa.debian.org
  * Bump Standards-Version to 4.1.3
  * Set Rules-Requires-Root to no

 -- Michael Biebl <biebl@debian.org>  Tue, 30 Jan 2018 01:55:24 +0100

systemd (236-4) unstable; urgency=medium

  [ Felipe Sateler ]
  * Allow systemd-timesyncd to start when libnss-systemd is not installed.
    Pick upstream patch requiring the existence of the systemd-timesync user
    only when running as root, which is not the case for the system unit.
    (Closes: #887343)

  [ Nicolas Braud-Santoni ]
  * debian/copyright: Refer to the CC0 license file (Closes: #882629)

  [ Michael Biebl ]
  * Add Build-Depends on python3-evdev <!nocheck>
    This is used by hwdb/parse_hwdb.py to perform additional validation on
    hwdb files.

 -- Michael Biebl <biebl@debian.org>  Sun, 28 Jan 2018 22:29:32 +0100

systemd (236-3) unstable; urgency=medium

  * Revert "core/execute: RuntimeDirectory= or friends requires mount
    namespace"
    This was making mounts from SSH sessions invisible to the system.
    (Closes: #885325)

 -- Michael Biebl <biebl@debian.org>  Thu, 11 Jan 2018 16:46:04 +0100

systemd (236-2) unstable; urgency=medium

  * Downgrade priority of libudev1 to optional.
    This makes it compliant with recent versions of debian-policy which
    recommends to use priority optional for library packages.
  * Clarify NEWS entry about removal of system users.
    Mention in the recent NEWS entry that the associated system groups
    should be removed as well. (Closes: #885061)
  * cryptsetup-generator: Don't mistake NULL input as OOM.
    Fixes systemd-cryptsetup-generator failing to run during boot.
    (Closes: #885201)
  * analyze: Use normal bus connection for "plot" verb.
    Fixes "systemd-analyze plot" failing to run as root. (Closes: #884506)
  * Stop re-enabling systemd services on every upgrade.
    This was done so changes to the [Install] section would be applied on
    upgrades. Forcefully re-enabling a service might overwrite local
    modifications though and thus far, none of the affected services did
    actually change its [Install] section. So remove this code from the
    maintainer scripts as it was apparently doing more harm then good.
    (Closes: #869354)

 -- Michael Biebl <biebl@debian.org>  Tue, 02 Jan 2018 00:35:14 +0100

systemd (236-1) unstable; urgency=medium

  [ Martin Pitt ]
  * debian/tests/upstream: Only show ≥ warning in journal dumps.
    Showing the entire debug log is too hard to scan visually, and most of
    the time the warnings and errors are sufficient to explain a failure.
    Put the journal files into the artifacts though, in case the debug
    information is necessary.

  [ Michael Biebl ]
  * New upstream version 236
    - nspawn: Adjust path to static resolv.conf to support split usr.
      (Closes: #881310)
    - networkd: Don't stop networkd if CONFIG_FIB_RULES=n in kernel.
      (Closes: #881823)
    - core: Fix segfault in compile_bind_mounts() when BindPaths= or
      BindReadOnlyPaths= is set. (Closes: #883380)
    - meson: Link NSS modules with -z nodelete to fix memory leak in
      nss-systemd. (Closes: #883407)
    - logind: Make sure we don't acces m->action_what if it's not initialized.
      (Closes: #882270)
    - systemctl: Ignore shutdown's "-t" argument. (Closes: #882245)
    - core: Be more defensive if we can't determine per-connection socket
      peer. (Closes: #879603)
    - bpf-firewall: Actually invoke BPF_PROG_ATTACH to check whether
      cgroup/bpf is available. (Closes: #878965)
  * Rebase patches
  * Update symbols file for libsystemd0
  * Bump Standards-Version to 4.1.2
  * Clean up old /var/lib/systemd/clock on upgrade.
    The clock file used by systemd-timesyncd is now stored in
    StateDirectory=systemd/timesync. (Closes: #883605)
  * Stop creating systemd-timesync system user.
    DynamicUser=yes has been enabled for systemd-timesyncd.service so
    allocating a system user statically is no longer necessary.
  * Document removal of systemd-{timesync,journal-gateway,journal-upload} user.
    We no longer create those system users as the corresponding services now
    use DynamicUser=yes. Removing those system users automatically is tricky,
    as the relevant services might be running during upgrade. Add a NEWS
    entry instead which documents this change.
  * Revert "udev-rules: Permission changes for /dev/dri/renderD*"
    This would introduce a new system group "render". As the name is rather
    generic, this needs further discussion first, so revert this change for
    now.

 -- Michael Biebl <biebl@debian.org>  Sun, 17 Dec 2017 21:45:51 +0100

systemd (235-3ubuntu3) bionic; urgency=medium

  * netwokrd: add support for RequiredForOnline stanza. (LP: #1737570)
  * resolved.service: set DefaultDependencies=no (LP: #1734167)
  * systemd.postinst: enable persistent journal. (LP: #1618188)
  * core: add support for non-writable unified cgroup hierarchy for container support.
    (LP: #1734410)

 -- Dimitri John Ledkov <xnox@ubuntu.com>  Tue, 12 Dec 2017 13:25:32 +0000

systemd (235-3ubuntu2) bionic; urgency=medium

  * systemd-fsckd: Fix ADT tests to work on s390x too.

 -- Dimitri John Ledkov <xnox@ubuntu.com>  Tue, 21 Nov 2017 16:41:15 +0000

systemd (235-3ubuntu1) bionic; urgency=medium

  * Merge 235-3 from debian:
    - Drop UBUNTU-CVE-2017-15908 included in Debian.

  * Remaining delta from Debian:
    - ship dhclient enter hook for dhclient integration with resolved
    - ship resolvconf integration via stub-resolv.conf
    - ship s390x virtio interface names migration
    - do not disable systemd-resolved upon libnss-resolve removal
    - do not remote fs in containers, for non-degrated boot
    - CVE-2017-15908 in resolved fix loop on packets with pseudo dns types
    - Unlink invocation id key, upon chown failure in containers
    - Change default to UseDomains by default
    - Do not treat failure to set Nice= setting as error in containers
    - Add a condition to systemd-journald-audit.socet to not start in
      containers (fails)
    - Build without any built-in/fallback DNS server setting
    - Enable resolved by default
    - Update autopkgtests for reliability/raciness, and testing for typical
      defaults
    - Always upgrade udev, when running adt tests
    - Skip test-execute on armhf
    - Cherry-pick a few testsuite fixes

  * UBUNTU Do not use nested kvm during ADT tests.

 -- Dimitri John Ledkov <xnox@ubuntu.com>  Tue, 21 Nov 2017 09:34:14 +0000

systemd (235-3) unstable; urgency=medium

  [ Michael Biebl ]
  * Switch from XC-Package-Type to Package-Type. As of dpkg-dev 1.15.7
    Package-Type is recognized as an official field name.
  * Install modprobe configuration file to /lib/modprobe.d.
    Otherwise it is not read by kmod. (Closes: #879191)

  [ Felipe Sateler ]
  * Backport upstream (partial) fix for combined DynamicUser= + User=
    UID was not allowed to be different to GID, which is normally the case in
    debian, due to the group users being allocated the GID 100 without an
    equivalent UID 100 being allocated.
  * Backport upstream patches to fully make DynamicUser=yes + static,
    pre-existing User= work.

  [ Martin Pitt ]
  * Add missing python3-minimal dependency to systemd-tests
  * Drop long-obsolete systemd-bus-proxy system user
    systemd-bus-proxy hasn't been shipped since before stretch and never
    created any files. Thus clean up the obsolete system user on upgrades.
    (Closes: #878182)
  * Drop static systemd-journal-gateway system user
    systemd-journal-gatewayd.service now uses DynamicUser=, so we don't need
    to create this statically any more. Don't remove the user on upgrades
    though, as there is likely still be a running process. (Closes: #878183)
  * Use DynamicUser= for systemd-journal-upload.service.
  * Add Recommends: libnss-systemd to systemd-sysv.
    This is useful to actually be able to resolve dynamically created system
    users with DynamicUser=true. This concept is going to be used much more
    in future versions and (hopefully) third-party .services, so pulling it
    into the default installation seems prudent now.
  * resolved: Fix loop on packets with pseudo dns types.
    (CVE-2017-15908, Closes: #880026, LP: #1725351)
  * bpf-firewall: Properly handle kernels without BPF cgroup but with TRIE maps.
    Fixes "Detaching egress BPF: Invalid argument" log spam. (Closes: #878965)
  * Fix MemoryDenyWriteExecution= bypass with pkey_mprotect() (LP: #1725348)

 -- Martin Pitt <mpitt@debian.org>  Wed, 15 Nov 2017 09:34:00 +0100

systemd (235-2ubuntu3) bionic; urgency=medium

  * Revert "Skip test-bpf in autopkgtest, currently is failing."
    This reverts commit 75cf986e450e062a3d5780d1976e9efef41e6c4c.
  * Fix test-bpf test case on ubuntu.
  * Skip rename tests in containers, crude fix for now.

 -- Dimitri John Ledkov <xnox@ubuntu.com>  Mon, 13 Nov 2017 00:06:42 +0000

systemd (235-2ubuntu2) bionic; urgency=medium

  * Fix test-functions failing with Ubuntu units.
  * tests: switch to using ext4 by default, instead of ext3.
  * Skip test-bpf in autopkgtest, currently is failing.

 -- Dimitri John Ledkov <xnox@ubuntu.com>  Mon, 06 Nov 2017 18:33:39 +0000

systemd (235-2ubuntu1) bionic; urgency=medium

  [ Dimitri John Ledkov ]
  * Merge 235-2 from debian:
    - Drop all upstream cherry-picks
    - Drop test-copy dh_strip size override, fixed upstream

  * Remaining delta from Debian:
    - ship dhclient enter hook for dhclient integration with resolved
    - ship resolvconf integration via stub-resolv.conf
    - ship s390x virtio interface names migration
    - do not disable systemd-resolved upon libnss-resolve removal
    - do not remote fs in containers, for non-degrated boot
    - CVE-2017-15908 in resolved fix loop on packets with pseudo dns types
    - Unlink invocation id key, upon chown failure in containers
    - Change default to UseDomains by default
    - Do not treat failure to set Nice= setting as error in containers
    - Add a condition to systemd-journald-audit.socet to not start in
      containers (fails)
    - Build without any built-in/fallback DNS server setting
    - Enable resolved by default
    - Update autopkgtests for reliability/raciness, and testing for typical
      defaults
    - Always upgrade udev, when running adt tests
    - Skip test-execute on armhf

  * Fix up write_persistent_net_s390x for nullglob

  * Ship systemd sysctl settings.
    Patch systemd's default sysctl settings to drop things that are set
    elsewhere already. The promote secondary IP addresses is required for
    networkd to successfully renew DHCP leases with a change of an IP address.
    Set default package scheduler to Fair Queue CoDel. (LP: #1721223)

  [ Michael Biebl ]
  * Install modprobe configuration file to /lib/modprobe.d.
    Otherwise it is not read by kmod. (Closes: #879191)

 -- Dimitri John Ledkov <xnox@ubuntu.com>  Mon, 30 Oct 2017 17:20:54 +0000

systemd (235-2) unstable; urgency=medium

  * Revert "tests: when running a manager object in a test, migrate to private
    cgroup subroot first"
    This was causing test suite failures when running inside a chroot.

 -- Michael Biebl <biebl@debian.org>  Wed, 11 Oct 2017 00:46:07 +0200

systemd (235-1) unstable; urgency=medium

  [ Michael Biebl ]
  * New upstream version 235
    - cryptsetup-generator: use remote-cryptsetup.target when _netdev is
      present (Closes: #852534)
    - tmpfiles: change btmp mode 0600 → 0660 (Closes: #870638)
    - networkd: For IPv6 addresses do not treat IFA_F_DEPRECATED as not ready
      (Closes: #869995)
    - exec-util,conf-files: skip non-executable files in execute_directories()
      (Closes: #867902)
    - man: update udevadm -y/--sysname-match documentation (Closes: #865081)
    - tmpfiles: silently ignore any path that passes through autofs
      (Closes: #805553)
    - shared: end string with % if one was found at the end of a expandible
      string (Closes: #865450)
  * Refresh patches
  * Bump Build-Depends on libmount-dev to (>= 2.30)
  * Install new modprobe.d config file
  * Bump Standards-Version to 4.1.1

  [ Martin Pitt ]
  * Merge logind-kill-off autopkgtest into logind test.
    This was horribly inefficient as a separate test (from commit
    6bd0dab41e), as that cost two VM resets plus accompanying boots; and
    this does not change any state thus does not require this kind of
    isolation.

 -- Michael Biebl <biebl@debian.org>  Tue, 10 Oct 2017 18:29:28 +0200

systemd (234-3) unstable; urgency=medium

  [ Martin Pitt ]
  * Various fixes for the upstream autopkgtest.

  [ Felipe Sateler ]
  * Add fdisk to the dependencies of the upstream autopkgtest.
    The upstream autopkgtest uses sfdisk, which is now in the non-essential
    fdisk package. (Closes: #872119)
  * Disable nss-systemd on udeb builds
  * Correctly disable resolved on udeb builds
  * Help fix collisions in libsystemd-shared symbols by versioning them.
    Backport upstream patch to version the symbols provided in the private
    library, so that they cannot confuse unversioned pam modules or libraries
    linked into them. (Closes: #873708)

  [ Dimitri John Ledkov ]
  * Cherrypick upstream networkd-test.py assertion/check fixes.
    This resolves ADT test suite failures, when running tests under lxc/lxd
    providers.
  * Cherrypick arm* seccomp fixes.
    This should resolve ADT test failures, on arm64, when running as root.
  * Disable KillUserProcesses, yet again, with meson this time.
  * initramfs-tools: trigger udevadm add actions with subsystems first.
    This updates the initramfs-tools init-top udev script to trigger udevadm
    actions with type specified. This mimics the systemd-udev-trigger.service.
    Without type specified only devices are triggered, but triggering
    subsystems may also be required and should happen before triggering the
    devices. This is the case for example on s390x with zdev generated udev
    rules. (LP: #1713536)

  [ Michael Biebl ]
  * (Re)add --quiet flag to addgroup calls.
    This is now safe with adduser having been fixed to no longer suppress
    fatal error messages if --quiet is used. (Closes: #837871)
  * Switch back to default GCC (Closes: #873661)
  * Drop systemd-timesyncd.service.d/disable-with-time-daemon.conf.
    All major NTP implementations ship a native service file nowadays with a
    Conflicts=systemd-timesyncd.service so this drop-in is no longer
    necessary. (Closes: #873185)

 -- Michael Biebl <biebl@debian.org>  Mon, 04 Sep 2017 00:17:00 +0200

systemd (234-2.3) unstable; urgency=high

  * Non-maintainer upload.
  * Also switch to g++-6 temporarily (needed for some tests):
    - Add g++-6 to Build-Depends
    - Export CXX = g++-6

 -- Cyril Brulebois <kibi@debian.org>  Thu, 24 Aug 2017 02:40:53 +0200

systemd (234-2.2) unstable; urgency=high

  * Non-maintainer upload.
  * Switch to gcc-6 on all architectures, working around an FTBFS on mips64el,
    apparently due to a gcc-7 bug (See: #871514):
    - Add gcc-6 to Build-Depends in debian/control
    - Export CC = gcc-6 in debian/rules

 -- Cyril Brulebois <kibi@debian.org>  Wed, 23 Aug 2017 22:53:09 +0000

systemd (234-2.1) unstable; urgency=high

  * Non-maintainer upload.
  * Fix missing 60-input-id.rules in udev-udeb, which breaks the graphical
    version of the Debian Installer, as no key presses or mouse events get
    processed (Closes: #872598).

 -- Cyril Brulebois <kibi@debian.org>  Wed, 23 Aug 2017 20:41:33 +0200

systemd (234-2ubuntu12.1) artful-security; urgency=medium

  * SECURITY UPDATE: remote DoS in resolve (LP: #1725351)
    - debian/patches/CVE-2017-15908.patch: fix loop on packets with pseudo
      dns types in src/resolve/resolved-dns-packet.c.
    - CVE-2017-15908

 -- Marc Deslauriers <marc.deslauriers@ubuntu.com>  Thu, 26 Oct 2017 07:56:42 -0400

systemd (234-2ubuntu12) artful; urgency=medium

  [ Dimitri John Ledkov ]
  * debian/rules: do not strip test-copy.
    This insures test-copy is large enough for test-copy tests to pass.
    (LP: #1721203)

  [ Michael Biebl ]
  * Drop systemd-timesyncd.service.d/disable-with-time-daemon.conf.
    All major NTP implementations ship a native service file nowadays with a
    Conflicts=systemd-timesyncd.service so this drop-in is no longer
    necessary. (Closes: #873185) (LP: #1721204)

 -- Dimitri John Ledkov <xnox@ubuntu.com>  Wed, 04 Oct 2017 13:28:34 +0100

systemd (234-2ubuntu11) artful; urgency=medium

  * Ubuntu/extra: ship dhclient-enter hook.
    This allows isc-dhcp dhclient to set search domains and nameservers via
    resolved.
  * Disable systemd-networkd-wait-online by default.
    Currently it is not fit for purpose, as it leads to long boot times when
    networking is unplugged or not yet configured on boot. (LP: #1714301)
  * networkd: change UseMTU default to true.
    Cherry-pick upstream change. (LP: #1717471)
  * postinst: drop empty/stock /etc/rc.local (LP: #1716979)
  * Imporve resolvconf integration.
    Make the .path|.service unit that feed resolved data into resolvconf not
    generate failures if resolvconf is not installed.
    Add a check to make sure that resolved does not read /etc/resolv.conf when that
    is symlinked to stub-resolv.conf. (LP: #1717995)
  * core: gracefully bail out keyring operations when chown fails (LP: #1691096)

 -- Dimitri John Ledkov <xnox@ubuntu.com>  Tue, 26 Sep 2017 11:38:02 -0400

systemd (234-2ubuntu10) artful; urgency=medium

  * Do not fail debootstrap if /etc/resolv.conf is immutable. (LP: #1713212)
  * Revert "Create /etc/resolv.conf on resolved start, if it is an empty file."
    As it is ineffective, and correct creation of /etc/resolv.conf has been fixed.
    This reverts commit ccba42504f216f6ffbc54eb2c9af347355f8d86b.
  * initramfs-tools: trigger udevadm add actions with subsystems first.
    This updates the initramfs-tools init-top udev script to trigger udevadm
    actions with type specified. This mimicks the
    systemd-udev-trigger.service. Without type specified only devices are
    triggered, but triggering subsystems may also be required and should happen
    before triggering the devices. This is the case for example on s390x with zdev
    generated udev rules. (LP: #1713536)

 -- Dimitri John Ledkov <xnox@ubuntu.com>  Wed, 30 Aug 2017 11:22:41 +0100

systemd (234-2ubuntu9) artful; urgency=medium

  * boot-and-services: skip gdm3 tests when absent, as it is on s390x.

 -- Dimitri John Ledkov <xnox@ubuntu.com>  Wed, 23 Aug 2017 11:58:57 +0100

systemd (234-2ubuntu8) artful; urgency=medium

  * Enable systemd-networkd by default.

 -- Dimitri John Ledkov <xnox@ubuntu.com>  Tue, 22 Aug 2017 17:50:59 +0100

systemd (234-2ubuntu7) artful; urgency=medium

  * Always setup /etc/resolv.conf on new installations.
    On new installations, /etc/resolv.conf will always exist. Move it to /run
    and replace it with the desired final symlink. (LP: #1712283)
  * Create /etc/resolv.conf on resolved start, if it is an empty file.

 -- Dimitri John Ledkov <xnox@ubuntu.com>  Tue, 22 Aug 2017 16:13:35 +0100

systemd (234-2ubuntu6) artful; urgency=medium

  * Disable KillUserProcesses, yet again, with meson this time.
  * Re-enable reboot tests.

 -- Dimitri John Ledkov <xnox@ubuntu.com>  Thu, 17 Aug 2017 15:22:35 +0100

systemd (234-2ubuntu5) artful; urgency=medium

  * debian/tests: disable i386 & amd64 systemd-fsck test, and add environment
    overrides to allow force execution of those tests locally. LP: #1708051.

 -- Dimitri John Ledkov <xnox@ubuntu.com>  Wed, 16 Aug 2017 13:04:48 +0100

systemd (234-2ubuntu4) artful; urgency=medium

  * debian/tests: disable i386 & amd64 boot-smoke, passes locally. LP:
    #1708051.

 -- Dimitri John Ledkov <xnox@ubuntu.com>  Tue, 15 Aug 2017 14:20:12 +0100

systemd (234-2ubuntu3) artful; urgency=medium

  * debian/tests: Switch to gdm, enforce udev upgrade.

 -- Dimitri John Ledkov <xnox@ubuntu.com>  Mon, 14 Aug 2017 12:02:37 +0100

systemd (234-2ubuntu2) artful; urgency=medium

  * Ignore failures to set Nice priority on services in containers.
  * Disable execute test on armhf.
  * units: set ConditionVirtualization=!private-users on journald audit socket.
    It fails to start in unprivileged containers.
  * boot-smoke: refactor ADT test.
    Wait for system to settle down and get to either running or degraded state,
    then collect all metrics, and exit with an error if any of the tests failed.

 -- Dimitri John Ledkov <xnox@ubuntu.com>  Wed, 02 Aug 2017 03:02:03 +0100

systemd (234-2ubuntu1) artful; urgency=medium

  [ Dimitri John Ledkov ]
  * ubuntu: udev.postinst preserve virtio interfaces names on upgrades, on s390x.
    New udev generates stable interface names on s390x kvm instances, however, upon
    upgrades existing ethX names should be preserved to prevent breaking networking
    and software configurations.
    This patch only affects Ubuntu systems. (Closes: #860246) (LP: #1682437)
  * Set UseDomains to true, by default, on Ubuntu.
    On Ubuntu, fallback DNS servers are disabled, therefore we do not leak queries
    to a preset 3rd party by default. In resolved, dnssec is also disabled by
    default, as too much of the internet is broken and using Ubuntu users to debug
    the internet is not very productive - most of the time the end-user cannot fix
    or know how to notify the site owners about the dnssec mistakes. Inherintally
    the DHCP acquired DNS servers are therefore trusted, and are free to spoof
    records. Not trusting DNS search domains, in such scenario, provides limited
    security or privacy benefits. From user point of view, this also appears to be
    a regression from previous Ubuntu releases which do trust DHCP acquired search
    domains by default.
    Therefore we are enabling UseDomains by default on Ubuntu.
    Users may override this setting in the .network files by specifying
    [DHCP|IPv6AcceptRA] UseDomains=no|route options.
  * resolved: create private stub resolve file for integration with resolvconf.
    The stub-resolve.conf file points at resolved stub resolver, but also lists the
    available search domains. This is required to correctly resolve domains without
    using resolve nss module.
  * Enable systemd-resolved by default
  * Create /etc/resolv.conf at postinst, pointing at the stub resolver.
    The stub resolver file is dynamically managed by systemd-resolved. It points at
    the stub resolver as the nameserver, however it also dynamically updates the
    search stanza, thus non-nss dns tools work correctly with unqualified names and
    correctly use the DHCP acquired search domains.
  * libnss-resolve: do not disable and stop systemd-resolved
    resolved is always used by default on ubuntu via stub resolver, therefore it
    should continue to operate without libnss-resolve module installed.
  * modprobe.d: set max_bonds=0 for bonding module to prevent bond0 creation.
    This prevents confusing networkd, and allows networkd to manage bond0.
  * Cherrypick upstream networkd-test.py assertion/check fixes.
    This resolves ADT test suite failures, when running tests under lxc/lxd
    providers.
  * Cherrypick arm* seccomp fixes.
    This should resolve ADT test failures, on arm64, when running as root.
  * Re-enable seccomp and execute tests on arm.

  [ Balint Reczey ]
  * Skip starting systemd-remount-fs.service in containers
    even when /etc/fstab is present.
    This allows entering fully running state even when /etc/fstab
    lists / to be mounted from a device which is not present in the
    container. (LP: #1576341)

  [ Michael Biebl ]
  * selinux: Enable labeling and access checks for unprivileged users.
    Revert commit that inadvertently broke a lot of SELinux related
    functionality for both unprivileged users and systemd instances running
    as MANAGER_USER and instead deal with the auditd issue by checking for
    the CAP_AUDIT_WRITE capability before opening an audit netlink socket.
    (Closes: #863800)

 -- Dimitri John Ledkov <xnox@ubuntu.com>  Tue, 25 Jul 2017 13:30:58 +0100

systemd (234-2) unstable; urgency=medium

  [ Martin Pitt ]
  * udev README.Debian: Fix name of example *.link file

  [ Felipe Sateler ]
  * test-condition: Don't assume that all non-root users are normal users.
    Automated builders may run under a dedicated system user, and this test
    would fail that.

  [ Michael Biebl ]
  * Revert "units: Tell login to preserve environment"
    Environment=LANG= LANGUAGE= LC_CTYPE= ... as used in the getty units is
    not unsetting the variables but instead sets it to an empty var. Passing
    that environment to login messes up the system locale settings and
    breaks programs like gpg-agent.
    (Closes: #868695)

 -- Michael Biebl <biebl@debian.org>  Thu, 20 Jul 2017 15:13:42 +0200

systemd (234-1ubuntu2) artful; urgency=medium

  * Set UseDomains to true, by default, on Ubuntu.
    On Ubuntu, fallback DNS servers are disabled, therefore we do not leak queries
    to a preset 3rd party by default. In resolved, dnssec is also disabled by
    default, as too much of the internet is broken and using Ubuntu users to debug
    the internet is not very productive - most of the time the end-user cannot fix
    or know how to notify the site owners about the dnssec mistakes. Inherintally
    the DHCP acquired DNS servers are therefore trusted, and are free to spoof
    records. Not trusting DNS search domains, in such scenario, provides limited
    security or privacy benefits. From user point of view, this also appears to be
    a regression from previous Ubuntu releases which do trust DHCP acquired search
    domains by default.
    Therefore we are enabling UseDomains by default on Ubuntu.
    Users may override this setting in the .network files by specifying
    [DHCP|IPv6AcceptRA] UseDomains=no|route options.
  * resolved: create private stub resolve file for integration with resolvconf.
    The stub-resolve.conf file points at resolved stub resolver, but also lists the
    available search domains. This is required to correctly resolve domains without
    using resolve nss module.
  * Enable systemd-resolved by default
  * Create /etc/resolv.conf at postinst, pointing at the stub resolver.
    The stub resolver file is dynamically managed by systemd-resolved. It points at
    the stub resolver as the nameserver, however it also dynamically updates the
    search stanza, thus non-nss dns tools work correctly with unqualified names and
    correctly use the DHCP acquired search domains.
  * libnss-resolve: do not disable and stop systemd-resolved
    resolved is always used by default on ubuntu via stub resolver, therefore it
    should continue to operate without libnss-resolve module installed.

 -- Dimitri John Ledkov <xnox@ubuntu.com>  Fri, 21 Jul 2017 17:07:17 +0100

systemd (234-1ubuntu1) artful; urgency=medium

  [ Dimitri John Ledkov ]
  * Merge with debian, outstanding delta below.
  * ubuntu: udev.postinst preserve virtio interfaces names on upgrades, on s390x.
    New udev generates stable interface names on s390x kvm instances, however, upon
    upgrades existing ethX names should be preserved to prevent breaking networking
    and software configurations.
    This patch only affects Ubuntu systems. (Closes: #860246) (LP: #1682437)
  * debian/tests/root-unittests: disable execute and seccomp tests on arm
    test-seccomp and test-execute fail on arm64 kernels. Marking both tests as
    expected failures. An upstream bug report is filed to resolve these.
    (LP: #1672499)
  * Disable fallback DNS servers.
    This causes resolved to call-home to google, attempt to access network when
    none is available, and spams logs. (LP: #1449001, #1698734)

  [ Balint Reczey ]
  * Skip starting systemd-remount-fs.service in containers
    even when /etc/fstab is present.
    This allows entering fully running state even when /etc/fstab
    lists / to be mounted from a device which is not present in the
    container. (LP: #1576341)

 -- Dimitri John Ledkov <xnox@ubuntu.com>  Mon, 17 Jul 2017 10:59:34 +0100

systemd (234-1) unstable; urgency=medium

  [ Michael Biebl ]
  * New upstream version 234
    - tmpfiles: Create /var/log/lastlog if it does not exist.
      (Closes: #866313)
    - network: Bridge vlan without PVID. (Closes: #859941)
  * Rebase patches
  * Switch build system from autotools to meson.
    Update the Build-Depends accordingly.
  * Update fsckd patch for meson
  * udev autopkgtest: no longer install test-udev binary manually.
    This is now done by the upstream build system.
  * Update symbols file for libsystemd0
  * Update lintian override for systemd-tests.
    Upstream now installs manual and unsafe tests in subdirectories of
    /usr/lib/systemd/tests/, so ignore those as well.
  * Bump Standards-Version to 4.0.0
  * Change priority of libnss-* packages from extra to optional.
  * Use UTF-8 locale when building the package.
    Otherwise meson will be pretty unhappy when trying to process files with
    unicode characters. Use C.UTF-8 as this locale is pretty much guaranteed
    to be available everywhere.
  * Mark test-timesync as manual.
    The test tries to setup inotify watches for /run/systemd/netif/links
    which fails in a buildd environment where systemd is not active.
  * Do not link udev against libsystemd-shared.
    We ship udev in a separate binary package, so can't use
    libsystemd-shared, which is part of the systemd binary package.
  * Avoid requiring a "kvm" system group.
    This group is not universally available and as a result generates a
    warning during boot. As kvm is only really useful if the qemu package is
    installed and this package already takes care of setting up the proper
    permissions for /dev/kvm, drop this rule from 50-udev-default.rules.

  [ Martin Pitt ]
  * udev README.Debian: Update transitional rules and mention *.link files.
    - 01-mac-for-usb.link got replaced with 73-usb-net-by-mac.rules
    - /etc/systemd/network/50-virtio-kernel-names.link is an upgrade
      transition for VMs with virtio
    - Describe *.link files as a simpler/less error prone (but also less
      flexible) way of customizing interface names. (Closes: #868002)

 -- Michael Biebl <biebl@debian.org>  Thu, 13 Jul 2017 17:38:28 +0200

systemd (233-10) unstable; urgency=medium

  [ Martin Pitt ]
  * Adjust var-lib-machines.mount target.
    Upstream PR #6095 changed the location to
    {remote-fs,machines}.target.wants, so just install all available ones.

  [ Dimitri John Ledkov ]
  * Fix out-of-bounds write in systemd-resolved.
    CVE-2017-9445 (Closes: #866147, LP: #1695546)

  [ Michael Biebl ]
  * Be truly quiet in systemctl -q is-enabled (Closes: #866579)
  * Improve RLIMIT_NOFILE handling.
    Use /proc/sys/fs/nr_open to find the current limit of open files
    compiled into the kernel instead of using a hard-coded value of 65536
    for RLIMIT_NOFILE. (Closes: #865449)

  [ Nicolas Braud-Santoni ]
  * debian/extra/rules: Use updated U2F ruleset.
    This ruleset comes from Yubico's libu2f-host. (Closes: #824532)

 -- Michael Biebl <biebl@debian.org>  Mon, 03 Jul 2017 18:51:58 +0200

systemd (233-9) unstable; urgency=medium

  * hwdb: Use path_join() to generate the hwdb_bin path.
    This ensures /lib/udev/hwdb.bin gets the correct SELinux context. Having
    double slashes in the path makes selabel_lookup_raw() return the wrong
    context. (Closes: #851933)
  * Drop no longer needed Breaks against usb-modeswitch
  * Drop Breaks for packages shipping rcS init scripts.
    This transition was completed in stretch.

 -- Michael Biebl <biebl@debian.org>  Mon, 19 Jun 2017 15:10:14 +0200

systemd (233-8ubuntu2) artful; urgency=medium

  * Disable fallback DNS servers.
    This causes resolved to call-home to google, attempt to access network when
    none is available, and spams logs. (LP: #1449001, #1698734)
  * SECURITY UPDATE: Out-of-bounds write in systemd-resolved.
    CVE-2017-9445 (LP: #1695546)

 -- Dimitri John Ledkov <xnox@ubuntu.com>  Wed, 28 Jun 2017 13:27:28 +0100

systemd (233-8ubuntu1) artful; urgency=medium

  Merge from experimental. Existing Ubuntu cherry-picks:
  * TEST-12: cherry-pick upstream fix for compat with new netcat-openbsd.
  * networkd: cherry-pick support for setting bridge port's priority.
    This is a useful feature/bugfix to improve feature parity of networkd with
    ifupdown. This matches netplan's expectations to be able to set bridge port's
    priorities via networked. This featue is to be used by netplan/MAAS/OpenStack.
  * Cherrypick upstream commit to enable system use kernel maximum limit for RLIMIT_NOFILE isntead of hard-coded (low) limit of 65536.
  * debian/tests/root-unittests: disable execute and seccomp tests on arm
    test-seccomp and test-execute fail on arm64 kernels. Marking both tests as
    expected failures. An upstream bug report is filed to resolve these.
  * Cherrypick upstream patch for vio predictable interface names.
  * Cherrypick upstream patch for platform predictable interface names.

  Ubuntu cherry-picks, now also applied in Debian:
  * resolved: fix null pointer dereference crash

  Remaining Ubuntu delta:
  * ubuntu: udev.postinst preserve virtio interfaces names on upgrades, on s390x.
    New udev generates stable interface names on s390x kvm instances, however, upon
    upgrades existing ethX names should be preserved to prevent breaking networking
    and software configurations.
    This patch only affects Ubuntu systems.
  * Skip starting systemd-remount-fs.service in containers
    even when /etc/fstab is present.
    This allows entering fully running state even when /etc/fstab
    lists / to be mounted from a device which is not present in the
    container.

  New Ubuntu cherry-picks:
  * loginctl: Chrerry-pick upstream fix to not ignore multiple session ids.
    (LP: #1682154)

 -- Dimitri John Ledkov <xnox@ubuntu.com>  Mon, 19 Jun 2017 15:24:30 +0100

systemd (233-8) experimental; urgency=medium

  * Bump debhelper compatibility level to 10
  * Drop versioned Build-Depends on dpkg-dev.
    It's no longer necessary as even Jessie ships a new enough version.
  * timesyncd: don't use compiled-in list if FallbackNTP has been configured
    explicitly (Closes: #861769)
  * resolved: fix null pointer p->question dereferencing.
    This fixes a bug which allowed a remote DoS (daemon crash) via a crafted
    DNS response with an empty question section.
    Fixes: CVE-2017-9217 (Closes: #863277)

 -- Michael Biebl <biebl@debian.org>  Mon, 29 May 2017 14:12:08 +0200

systemd (233-7) experimental; urgency=medium

  [ Michael Biebl ]
  * basic/journal-importer: Fix unaligned access in get_data_size()
    (Closes: #862062)
  * ima: Ensure policy exists before asking the kernel to load it
    (Closes: #863111)
  * Add Depends: procps to systemd.
    It's required by /usr/lib/systemd/user/systemd-exit.service which calls
    /bin/kill to stop the systemd --user instance. (Closes: #862292)
  * service: Serialize information about currently executing command
    (Closes: #861157)
  * seccomp: Add clone syscall definitions for mips (Closes: #861171)

  [ Dimitri John Ledkov ]
  * ubuntu: disable dnssec on any ubuntu releases (LP: #1690605)

  [ Felipe Sateler ]
  * Specify nobody user and group.
    Otherwise nss-systemd will translate to group 'nobody', which doesn't
    exist on debian systems.

 -- Michael Biebl <biebl@debian.org>  Wed, 24 May 2017 12:26:18 +0200

systemd (233-6ubuntu3) artful; urgency=medium

  * resolved: fix null pointer dereference crash (LP: #1621396)

 -- Dimitri John Ledkov <xnox@ubuntu.com>  Mon, 22 May 2017 09:29:22 +0100

systemd (233-6ubuntu2) artful; urgency=medium

  [ Michael Biebl ]
  * basic/journal-importer: Fix unaligned access in get_data_size()
    (Closes: #862062)

  [ Dimitri John Ledkov ]
  * ubuntu: disable dnssec on any ubuntu releases (LP: #1690605)
  * Cherrypick upstream patch for vio predictable interface names.
  * Cherrypick upstream patch for platform predictable interface names.
    (LP: #1686784)

  [ Balint Reczey ]
  * Skip starting systemd-remount-fs.service in containers
    even when /etc/fstab is present.
    This allows entering fully running state even when /etc/fstab
    lists / to be mounted from a device which is not present in the
    container. (LP: #1576341)

 -- Dimitri John Ledkov <xnox@ubuntu.com>  Wed, 17 May 2017 19:24:03 +0100

systemd (233-6ubuntu1) artful; urgency=medium

  Merge from Debian, existing changes:
  * ubuntu: udev.postinst preserve virtio interfaces names on upgrades, on s390x.
    New udev generates stable interface names on s390x kvm instances, however, upon
    upgrades existing ethX names should be preserved to prevent breaking networking
    and software configurations.
    This patch only affects Ubuntu systems. (Closes: #860246) (LP: #1682437)
  * TEST-12: cherry-pick upstream fix for compat with new netcat-openbsd.
  * networkd: cherry-pick support for setting bridge port's priority.
    This is a useful feature/bugfix to improve feature parity of networkd with
    ifupdown. This matches netplan's expectations to be able to set bridge port's
    priorities via networked. This featue is to be used by netplan/MAAS/OpenStack.

  New changes:
  * Cherrypick upstream commit to enable system use kernel maximum limit for
    RLIMIT_NOFILE isntead of hard-coded (low) limit of 65536.  (LP: #1686361)
  * debian/tests/root-unittests: disable execute and seccomp tests on arm
    test-seccomp and test-execute fail on arm64 kernels. Marking both tests as
    expected failures. An upstream bug report is filed to resolve these.
    (LP: #1672499)

 -- Dimitri John Ledkov <xnox@ubuntu.com>  Tue, 02 May 2017 11:23:19 +0100

systemd (233-6) experimental; urgency=medium

  [ Felipe Sateler ]
  * Backport upstream PR #5531.
    This delays opening the mdns and llmnr sockets until a network has enabled
    them. This silences annoying messages when networkd receives such packets
    without expecting them: Got mDNS UDP packet on unknown scope.

  [ Martin Pitt ]
  * resolved: Disable DNSSEC by default on stretch and zesty.
    Both Debian stretch and Ubuntu zesty are close to releasing, switch to
    DNSSEC=off by default for those. Users can still turn it back on with
    DNSSEC=allow-downgrade (or even "yes").

  [ Michael Biebl ]
  * Add Conflicts against hal.
    Since v183, udev no longer supports RUN+="socket:". This feature is
    still used by hal, but now generates vast amounts of errors in the
    journal. Thus force the removal of hal by adding a Conflicts to the udev
    package. This is safe, as hal is long dead and no longer useful.
  * Drop systemd-ui Suggests
    systemd-ui is unmaintained upstream and not particularly useful anymore.
  * journal: fix up syslog facility when forwarding native messages.
    Native journal messages (_TRANSPORT=journal) typically don't have a
    syslog facility attached to it. As a result when forwarding the
    messages to syslog they ended up with facility 0 (LOG_KERN).
    Apply syslog_fixup_facility() so we use LOG_USER instead.
    (Closes: #837893)
  * Split upstream tests into systemd-tests binary package (Closes: #859152)
  * Get PACKAGE_VERSION from config.h.
    This also works with meson and is not autotools specific.

  [ Sjoerd Simons ]
  * init-functions Only call daemon-reload when planning to redirect
    systemctl daemon-reload is a quite a heavy operation, it will re-parse
    all configuration and re-run all generators. This should only be done
    when strictly needed. (Closes: #861158)

 -- Michael Biebl <biebl@debian.org>  Fri, 28 Apr 2017 21:47:14 +0200

systemd (233-5ubuntu1) artful; urgency=medium

  [ Felipe Sateler ]
  * Backport upstream PR #5531.
    This delays opening the mdns and llmnr sockets until a network has enabled them.
    This silences annoying messages when networkd receives such packets without
    expecting them:
      Got mDNS UDP packet on unknown scope.

  [ Martin Pitt ]
  * resolved: Disable DNSSEC by default on stretch and zesty.
    Both Debian stretch and Ubuntu zesty are close to releasing, switch to
    DNSSEC=off by default for those. Users can still turn it back on with
    DNSSEC=allow-downgrade (or even "yes").

  [ Michael Biebl ]
  * Add Conflicts against hal.
    Since v183, udev no longer supports RUN+="socket:". This feature is
    still used by hal, but now generates vast amounts of errors in the
    journal. Thus force the removal of hal by adding a Conflicts to the udev
    package. This is safe, as hal is long dead and no longer useful.
  * Drop systemd-ui Suggests
    systemd-ui is unmaintained upstream and not particularly useful anymore.
  * journal: fix up syslog facility when forwarding native messages.
    Native journal messages (_TRANSPORT=journal) typically don't have a
    syslog facility attached to it. As a result when forwarding the
    messages to syslog they ended up with facility 0 (LOG_KERN).
    Apply syslog_fixup_facility() so we use LOG_USER instead. (Closes: #837893)
  * Split upstream tests into systemd-tests binary package (Closes: #859152)
  * Get PACKAGE_VERSION from config.h.
    This also works with meson and is not autotools specific.

  [ Dimitri John Ledkov ]
  * ubuntu: udev.postinst preserve virtio interfaces names on upgrades, on s390x.
    New udev generates stable interface names on s390x kvm instances, however, upon
    upgrades existing ethX names should be preserved to prevent breaking networking
    and software configurations.
    This patch only affects Ubuntu systems. (Closes: #860246) (LP: #1682437)
  * TEST-12: cherry-pick upstream fix for compat with new netcat-openbsd.
  * networkd: cherry-pick support for setting bridge port's priority.
    This is a useful feature/bugfix to improve feature parity of networkd with
    ifupdown. This matches netplan's expectations to be able to set bridge port's
    priorities via networked. This featue is to be used by netplan/MAAS/OpenStack.

 -- Dimitri John Ledkov <xnox@ubuntu.com>  Fri, 21 Apr 2017 14:36:34 +0100

systemd (233-5) experimental; urgency=medium

  * Do not throw a warning in emergency and rescue mode if plymouth is not
    installed.
    Ideally, plymouth should only be referenced via dependencies, not
    ExecStartPre. This at least avoids the confusing error message on
    minimal installations that do not carry plymouth.
  * rules: Allow SPARC vdisk devices when identifying CD drives
    (Closes: #858014)

 -- Michael Biebl <biebl@debian.org>  Tue, 21 Mar 2017 21:00:08 +0100

systemd (233-4) experimental; urgency=medium

  [ Martin Pitt ]
  * udev autopkgtest: Drop obsolete sys.tar.xz fallback.
    This was only necessary for supporting 232 as well.
  * root-unittest: Drop obsolete FIXME comment.
  * Add libpolkit-gobject-1-dev build dep for polkit version detection.
  * Move systemd.link(5) to udev package.
    .link files are being handled by udev, so it should ship the
    corresponding manpage. Bump Breaks/Replaces accordingly. (Closes: #857270)

  [ Michael Biebl ]
  * Restart journald on upgrades (Closes: #851438)
  * Avoid strict DM API versioning.
    Compiling against the dm-ioctl.h header as provided by the Linux kernel
    will embed the DM interface version number. Running an older kernel can
    lead to errors on shutdown when trying to detach DM devices.
    As a workaround, build against a local copy of dm-ioctl.h based on 3.13,
    which is the minimum required version to support DM_DEFERRED_REMOVE.
    (Closes: #856337)

 -- Michael Biebl <biebl@debian.org>  Thu, 16 Mar 2017 18:40:16 +0100

systemd (233-3) experimental; urgency=medium

  [ Michael Biebl ]
  * Install D-Bus policy files in /usr
  * Drop no longer needed maintainer scripts migration code and simplify
    various version checks
  * Fix location of installed tests
  * Override package-name-doesnt-match-sonames lintian warning for libnss-*
  * Don't ship any symlinks in /etc/systemd/system.
    Those should be created dynamically via "systemctl enable".

  [ Martin Pitt ]
  * root-unittests autopkgtest: Skip test-udev.
    It has its own autopkgtest and needs some special preparation. At some
    point that should be merged into root-unittests, but let's quickfix this
    to unbreak upstream CI.

 -- Michael Biebl <biebl@debian.org>  Fri, 03 Mar 2017 19:49:44 +0100

systemd (233-2) experimental; urgency=medium

  * test: skip instead of fail if crypto kmods are not available.
    The Debian buildds have module loading disabled, thus AF_ALG sockets are
    not available during build. Skip the tests that cover those (khash and
    id128) instead of failing them in this case.
    https://github.com/systemd/systemd/issues/5524

 -- Martin Pitt <mpitt@debian.org>  Fri, 03 Mar 2017 11:51:25 +0100

systemd (233-1) experimental; urgency=medium

  [ Martin Pitt ]
  * New upstream release 233:
    - udev: Remove /run/udev/control on stop to avoid sendsigs to kill
      udevd. (Closes: #791944)
    - nspawn: Handle container directory symlinks. (Closes: #805785)
    - Fix mount units to not become "active" when NFS mounts time out.
      (Closes: #835810)
    - hwdb: Rework path/priority comparison when loading files from /etc/
      vs. /lib. (Closes: #845442)
    - machinectl: Fix "list" command when failing to determine OS version.
      (Closes: #849316)
    - Support tilegx architecture. (Closes: #856306)
    - systemd-sleep(8): Point out inhibitor interface as better alternative
      for suspend integration. (Closes: #758279)
    - journalctl: Improve error message wording when specifying boot
      offset with ephemeral journal. (Closes: #839291)
  * Install new systemd-umount and /usr/lib/environment.d/
  * Use "make install-tests" for shipped unit tests
  * Switch back to gold linker on mips*
    Bug #851736 got fixed now.
  * debian/rules: Drop obsolete SETCAP path

  [ Michael Biebl ]
  * Drop upstart jobs for udev
  * Drop /sbin/udevadm compat symlink from udev-udeb and initramfs
  * Drop Breaks and Replaces from pre-jessie

 -- Martin Pitt <mpitt@debian.org>  Thu, 02 Mar 2017 17:10:09 +0100

systemd (232-19) unstable; urgency=medium

  [ Martin Pitt ]
  * debian/README.source: Update patch and changelog handling to current
    reality.
  * root-unittests autopkgtest: Blacklist test-journal-importer.
    This got added in a recent PR, but running this requires using "make
    install-tests" which hasn't landed yet.
  * fsckd: Fix format specifiers on 32 bit architectures.
  * resolved: Fix NSEC proofs for missing TLDs (Closes: #855479)
  * boot-and-services autopkgtest: Skip CgroupsTest on unified hierarchy.
  * boot-smoke autopkgtest: Run in containers, too.
  * logind autopkgtest: Adjust to work in containers.

  [ Dimitri John Ledkov ]
  * Fix resolved failing to follow CNAMES for DNS stub replies (LP: #1647031)
  * Fix emitting change signals with a sessions property in logind
    (LP: #1661568)

  [ Michael Biebl ]
  * If an automount unit is masked, don't react to activation anymore.
    Otherwise we'll hit an assert sooner or later. (Closes: #856035)

  [ Felipe Sateler ]
  * resolved: add the new KSK to the built-in resolved trust anchor.
    The old root key will be discarded in early 2018, so get this into
    stretch.
  * Backport some zsh completion fixes from upstream (Closes: #847203)

 -- Martin Pitt <mpitt@debian.org>  Thu, 02 Mar 2017 09:21:12 +0100

systemd (232-18) unstable; urgency=medium

  * udev autopkgtest: Adjust to script-based test /sys creation.
    PR #5250 changes from the static sys.tar.xz to creating the test /sys
    directory with a script. Get along with both cases until 233 gets
    released and packaged.
  * systemd-resolved.service.d/resolvconf.conf: Don't fail if resolvconf is
    not installed. ReadWritePaths= fails by default if the referenced
    directory does not exist. This happens if resolvconf is not installed, so
    use '-' to ignore the absence. (Closes: #854814)
  * Fix two more seccomp issues.
  * Permit seeing process list of units whose unit files are missing.
  * Fix systemctl --user enable/disable without $XDG_RUNTIME_DIR being set.
    (Closes: #855050)

 -- Martin Pitt <mpitt@debian.org>  Mon, 13 Feb 2017 17:36:12 +0100

systemd (232-17) unstable; urgency=medium

  * Add libcap2-bin build dependency for tests. This will make
    test_exec_capabilityboundingset() actually run. (Closes: #854394)
  * Add iproute2 build dependency for tests. This will make
    test_exec_privatenetwork() actually run; it skips if "ip" is not present.
    (Closes: #854396)
  * autopkgtest: Run all upstream unit tests as root.
    Ship all upstream unit tests in libsystemd-dev, and run them all as root
    in autopkgtest. (Closes: #854392) This also fixes the FTBFS on non-seccomp
    architectures.
  * systemd-resolved.service.d/resolvconf.conf: Allow writing to
    /run/resolvconf. Upstream PR #5283 will introduce permission restrictions
    for systemd-resolved.service, including the lockdown to writing
    /run/systemd/. This will then cause the resolvconf call in our drop-in to
    fail as that needs to write to /run/resolvconf/. Add this to
    ReadWritePaths=. (This is a no-op with the current unrestricted unit).

 -- Martin Pitt <mpitt@debian.org>  Fri, 10 Feb 2017 11:52:46 +0100

systemd (232-16) unstable; urgency=medium

  [ Martin Pitt ]
  * Add autopkgtest for test-seccomp
  * udev: Fix by-id symlinks for devices whose IDs contain whitespace
    (Closes: #851164, LP: #1647485)
  * Add lintian overrides for binary-or-shlib-defines-rpath on shipped test
    programs. This is apparently a new lintian warning on which uploads get
    rejected.  These are only test programs, not in $PATH, and they need to
    link against systemd's internal library.

  [ Michael Biebl ]
  * Fix seccomp filtering. (Closes: #852811)
  * Do not crash on daemon-reexec when /run is full (Closes: #850074)

 -- Martin Pitt <mpitt@debian.org>  Thu, 09 Feb 2017 16:22:43 +0100

systemd (232-15) unstable; urgency=medium

  * Add missing Build-Depends on tzdata.
    It is required to successfully run the test suite. (Closes: #852883)
  * Bump systemd Breaks to ensure it is upgraded in lockstep with udev.
    The sandboxing features used by systemd-udevd.service require systemd
    (>= 232-11). (Closes: #853078)
  * Bump priority of libpam-systemd to standard.
    This reflects the changes that have been made in the archive a while
    ago. See #803184

 -- Michael Biebl <biebl@debian.org>  Wed, 01 Feb 2017 22:45:35 +0100

systemd (232-14) unstable; urgency=medium

  * Deal with NULL pointers more gracefully in unit_free() (Closes: #852202)
  * Fix issues in journald during startup

 -- Michael Biebl <biebl@debian.org>  Mon, 23 Jan 2017 14:52:46 +0100

systemd (232-13) unstable; urgency=medium

  * Re-add versioned Conflicts/Replaces against upstart.
    In Debian the upstart package was never split into upstart and
    upstart-sysv, so we need to keep that for switching from upstart to
    systemd-sysv. (Closes: #852156)
  * Update Vcs-* according to the latest recommendation
  * Update Homepage and the URLs in debian/copyright to use https

 -- Michael Biebl <biebl@debian.org>  Sun, 22 Jan 2017 08:19:28 +0100

systemd (232-12) unstable; urgency=medium

  * Fix build if seccomp support is disabled
  * Enable seccomp support on ppc64

 -- Michael Biebl <biebl@debian.org>  Wed, 18 Jan 2017 19:43:51 +0100

systemd (232-11) unstable; urgency=medium

  [ Martin Pitt ]
  * Fix RestrictAddressFamilies=
    Backport upstream fix for setting up seccomp filters to fix
    RestrictAddressFamilies= on non-amd64 architectures. Drop the hack from
    debian/rules to remove this property from unit files.
    See #843160
  * Use local machine-id for running tests during package build.
    Since "init" and thus "systemd" are not part of debootstrap any more,
    some buildd chroots don't have an /etc/machine-id any more. Port the old
    Add-env-variable-for-machine-ID-path.patch to the current code, use a
    local machine-id again, and always make test suite failures fatal.
    (Closes: #851445)

  [ Michael Biebl ]
  * gpt-auto-generator: support LUKS encrypted root partitions
    (Closes: #851475)
  * Switch to bfd linker on mips*
    The gold linker is currently producing broken libraries on mips*
    resulting in segfaults for users of libsystemd. Switch to bfd until
    binutils has been fixed. (Closes: #851412)
  * Revert "core: turn on specifier expansion for more unit file settings"
    The expansion of the % character broke the fstab-generator and
    specifying the tmpfs size as percentage of physical RAM resulted in the
    size being set to 4k. (Closes: #851492)
  * Drop obsolete Conflicts, Breaks and Replaces
  * Require systemd-shim version which supports v232.
    See #844785

  [ Ondřej Nový ]
  * Redirect try-restart in init-functions hook (Closes: #851688)

 -- Michael Biebl <biebl@debian.org>  Wed, 18 Jan 2017 12:38:54 +0100

systemd (232-10) unstable; urgency=medium

  * Add NULL sentinel to strjoin.
    We haven't cherry-picked upstream commit 605405c6c which introduced a
    strjoin macro that adds the NULL sentinel automatically so we need to do
    it manually. (Closes: #851210)

 -- Michael Biebl <biebl@debian.org>  Fri, 13 Jan 2017 05:08:55 +0100

systemd (232-9) unstable; urgency=medium

  * Use --disable-wheel-group configure switch.
    Instead of mangling the tmpfiles via sed to remove the wheel group, use
    the configure switch which was added upstream in v230.
    See https://github.com/systemd/systemd/issues/2492
  * Update debian/copyright.
    Bob Jenkins released the lookup3.[ch] files as public domain which means
    there is no copyright holder.
  * Drop fallback for older reportbug versions when attaching files
  * debian/extra/init-functions.d/40-systemd: Stop checking for init env var.
    This env variable is no longer set when systemd executes a service so
    it's pointless to check for it.
  * debian/extra/init-functions.d/40-systemd: Stop setting
    _SYSTEMCTL_SKIP_REDIRECT=true.
    It seems we don't actually need it to detect recursive loops (PPID is
    sufficient) and by exporting it we leak _SYSTEMCTL_SKIP_REDIRECT into
    the runtime environment of the service. (Closes: #802018)
  * debian/extra/init-functions.d/40-systemd: Rename _SYSTEMCTL_SKIP_REDIRECT.
    Rename _SYSTEMCTL_SKIP_REDIRECT to SYSTEMCTL_SKIP_REDIRECT to be more
    consistent with other environment variables which are used internally by
    systemd, like SYSTEMCTL_SKIP_SYSV.
  * Various specifier resolution fixes.
    Turn on specifier expansion for more unit file settings.
    See https://github.com/systemd/systemd/pull/4835 (Closes: #781730)

 -- Michael Biebl <biebl@debian.org>  Thu, 12 Jan 2017 16:59:22 +0100

systemd (232-8) unstable; urgency=medium

  [ Martin Pitt ]
  * Drop systemd dependency from libnss-myhostname again.
    This NSS module is completely independent from systemd, unlike the other
    three.
  * Install 71-seat.rules into the initrd.
    This helps plymouth to detect applicable devices. (Closes: #756109)
  * networkd: Fix crash when setting routes.
  * resolved: Drop removal of resolvconf entry on stop.
    This leads to timeouts on shutdown via the resolvconf hooks and does not
    actually help much -- /etc/resolv.conf would then just be empty instead of
    having a nonexisting 127.0.0.53 nameserver, so manually stopping resolved
    in a running system is broken either way. (LP: #1648068)
  * Keep RestrictAddressFamilies on amd64.
    This option and libseccomp currently work on amd64 at least, so let's make
    sure it does not break there as well, and benefit from the additional
    protection at least on this architecture.
  * Explicitly set D-Bus policy dir.
    This is about to change upstream in
    https://github.com/systemd/systemd/pull/4892, but as explained in commit
    2edb1e16fb12f4 we need to keep the policies in /etc/ until stretch+1.

  [ Michael Biebl ]
  * doc: Clarify NoNewPrivileges in systemd.exec(5). (Closes: #756604)
  * core: Rework logic to determine when we decide to add automatic deps for
    mounts.  This adds a concept of "extrinsic" mounts. If mounts are
    extrinsic we consider them managed by something else and do not add
    automatic ordering against umount.target, local-fs.target,
    remote-fs.target. (Closes: #818978)
  * rules: Add persistent links for nbd devices. (Closes: #837999)

 -- Michael Biebl <biebl@debian.org>  Sat, 17 Dec 2016 01:54:18 +0100

systemd (232-7) unstable; urgency=medium

  [ Michael Biebl ]
  * Mark liblz4-tool build dependency as <!nocheck>
  * udev: Try mount -n -o move first
    initramfs-tools is not actually using util-linux mount (yet), so making
    mount -n --move the first alternative would trigger an error message if
    users have built their initramfs without busybox support.

  [ Alexander Kurtz ]
  * debian/extra/kernel-install.d/85-initrd.install: Remove an unnecessary
    variable. (Closes: #845977)

  [ Martin Pitt ]
  * Drop systemd-networkd's "After=dbus.service" ordering, so that it can
    start during early boot (for cloud-init.service). It will auto-connect to
    D-Bus once it becomes available later, and transient (from DHCP) hostname
    and timezone setting do not currently work anyway. (LP: #1636912)
  * Run hwdb/parse_hwdb.py during package build.
  * Package libnss-systemd
  * Make libnss-* depend on the same systemd package version.

 -- Martin Pitt <mpitt@debian.org>  Wed, 30 Nov 2016 14:38:36 +0100

systemd (232-6) unstable; urgency=medium

  * Add policykit-1 test dependency for networkd-test.py.
  * debian/rules: Don't destroy unit symlinks with sed -i.
    Commit 21711e74 introduced a "sed -i" to remove RestrictAddressFamilies=
    from units. This also caused unit symlinks to get turned into real files,
    causing D-Bus activated services like timedated to fail ("two units with
    the same D-Bus name").
  * Fall back to "mount -o move" in udev initramfs script
    klibc's mount does not understand --move, so for the time being we need to
    support both variants. (Closes: #845161)
  * debian/README.Debian: Document how to generate a shutdown log.
    Thanks 積丹尼 Dan Jacobson. (Closes: #826297)

 -- Martin Pitt <mpitt@debian.org>  Mon, 21 Nov 2016 10:39:57 +0100

systemd (232-5) unstable; urgency=medium

  * Add missing liblz4-tool build dependency.
    Fixes test-compress failure during package build.
  * systemd: Ship /var/lib.
    This will soon contain a polkit pkla file.

 -- Martin Pitt <mpitt@debian.org>  Sun, 20 Nov 2016 12:22:52 +0100

systemd (232-4) unstable; urgency=medium

  [ Martin Pitt ]
  * debian/tests/unit-config: Query pkg-config for system unit dir.
    This fixes confusion on merged-/usr systems where both /usr/lib/systemd and
    /lib/systemd exist. It's actually useful to verify that systemd.pc says the
    truth.
  * debian/tests/upstream: Fix clobbering of merged-/usr symlinks
  * debian/tests/systemd-fsckd: Create /etc/default/grub.d if necessary
  * debian/rules: Drop check for linking to libs in /usr.
    This was just an approximation, as booting without an initrd could still be
    broken by library updates (e. g. #828991). With merged /usr now being the
    default this is now completely moot.
  * Move kernel-install initrd script to a later prefix.
    60- does not leave much room for scripts that want to run before initrd
    building (which is usually one of the latest things to do), so bump to 85.
    Thanks to Sjoerd Simons for the suggestion.
  * Disable 99-default.link instead of the udev rule for disabling persistent
    interface names.
    Disabling 80-net-setup-link.rules will also cause ID_NET_DRIVER to not be
    set any more, which breaks 80-container-ve.network and matching on driver
    name in general. So disable the actual default link policy instead. Still
    keep testing for 80-net-setup-link.rules in the upgrade fix and
    73-usb-net-by-mac.rules to keep the desired behaviour on systems which
    already disabled ifnames via that udev rule.
    See https://lists.freedesktop.org/archives/systemd-devel/2016-November/037805.html
  * debian/tests/boot-and-services: Always run seccomp test
    seccomp is now available on all architectures on which Debian and Ubuntu
    run tests, so stop making this test silently skip if seccomp is disabled.
  * Bump libseccomp build dependency as per configure.ac.
  * Replace "Drop RestrictAddressFamilies=" patch with sed call.
    With that it will also apply to upstream builds/CI, and it is structurally
    simpler.
  * Rebuild against libseccomp with fixed shlibs. (Closes: #844497)

  [ Michael Biebl ]
  * fstab-generator: add x-systemd.mount-timeout option. (Closes: #843989)
  * build-sys: do not install ctrl-alt-del.target symlink twice.
    (Closes: #844039)
  * Enable lz4 support.
    While the compression rate is not as good as XZ, it is much faster, so a
    better default for the journal and especially systemd-coredump.
    (Closes: #832010)

  [ Felipe Sateler ]
  * Enable machines.target by default. (Closes: #806787)

  [ Evgeny Vereshchagin ]
  * debian/tests/upstream: Print all journal files.
    We don't print all journal files. This is misleading a bit:
    https://github.com/systemd/systemd/pull/4331#issuecomment-252830790
    https://github.com/systemd/systemd/pull/4395#discussion_r87948836

  [ Luca Boccassi ]
  * Use mount --move in initramfs-tools udev script.
    Due to recent changes in busybox and initramfs-tools the mount
    utility is no longer the one from busybox but from util-linux.
    The latter does not support mount -o move.
    The former supports both -o move and --move, so use it instead to be
    compatible with both.
    See this discussion for more details:
    https://bugs.debian.org/823856 (Closes: #844775)

 -- Michael Biebl <biebl@debian.org>  Sun, 20 Nov 2016 03:34:58 +0100

systemd (232-3) unstable; urgency=medium

  [ Felipe Sateler ]
  * Make systemd-delta less confused on merged-usr systems. (Closes: #843070)
  * Fix wrong paths for /bin/mount when compiled on merged-usr system.
    Then the build system finds /usr/bin/mount which won't exist on a
    split-/usr system. Set the paths explicitly in debian/rules and drop
    Use-different-default-paths-for-various-binaries.patch. (Closes: #843433)

  [ Martin Pitt ]
  * debian/tests/logind: Split out "pid in logind session" test
  * debian/tests/logind: Adjust "in logind session" test for unified cgroup
    hierarchy
  * debian/tests/boot-and-services: Check common properties of CLI programs.
    Verify that CLI programs have a sane behaviour and exit code when being
    called with --help, --version, or an invalid option.
  * nspawn: Fix exit code for --help and --version (Closes: #843544)
  * core: Revert using the unified hierarchy for the systemd cgroup.
    Too many things don't get along with it yet, like docker, LXC, or runc.
    (Closes: #843509)

 -- Martin Pitt <mpitt@debian.org>  Wed, 09 Nov 2016 09:34:45 +0100

systemd (232-2) unstable; urgency=medium

  * Drop RestrictAddressFamilies from service files.
    RestrictAddressFamilies= is broken on 32bit architectures and causes
    various services to fail with a timeout, including
    systemd-udevd.service.
    While this might actually be a libseccomp issue, remove this option for
    now until a proper solution is found. (Closes: #843160)

 -- Michael Biebl <biebl@debian.org>  Sat, 05 Nov 2016 22:43:27 +0100

systemd (232-1) unstable; urgency=medium

  [ Martin Pitt ]
  * New upstream release 232:
    - Fix "systemctl start" when ReadWriteDirectories is a symlink
      (Closes: ##792187)
    - Fix "journalctl --setup-keys" output (Closes: #839097)
    - Run run sysctl service if /proc/sys/net is writable, for containers
      (Closes: #840529)
    - resolved: Add d.f.ip6.arpa to the DNSSEC default negative trust anchors
      (Closes: #834453)
  * debian/tests/logind: Copy the current on-disk unit instead of the
    on-memory one.
  * Build sd-boot on arm64. gnu-efi is available on arm64 now.
    (Closes: #842617)
  * Link test-seccomp against seccomp libs to fix FTBFS
  * debian/rules: Remove nss-systemd (until we package it)
  * Install new systemd-mount

  [ Michael Biebl ]
  * Install new journal-upload.conf man pages in systemd-journal-remote

 -- Martin Pitt <mpitt@debian.org>  Fri, 04 Nov 2016 07:18:10 +0200

systemd (231-10) unstable; urgency=medium

  [ Martin Pitt ]
  * systemctl: Add --wait option to wait until started units terminate again.
  * nss-resolve: return NOTFOUND instead of UNAVAIL on resolution errors.
    This makes it possible to configure a fallback to "dns" without breaking
    DNSSEC, with "resolve [!UNAVAIL=return] dns".
  * libnss-resolve.postinst: Skip dns fallback if resolve is present.
    Only fall back to "dns" if nss-resolve is not installed (for the
    architecture of the calling program). Once it is, we never want to fall
    back to "dns" as that breaks enforcing DNSSEC verification and also
    pointlessly retries NXDOMAIN failures. (LP: #1624071)
  * unit: sent change signal before removing the unit if necessary
    (LP: #1632964)
  * networkd: Fix assertion crash on adding VTI with IPv6 addresses
    (LP: #1633274)
  * debian/tests/upstream: Stop specifying initrd, it is autodetected now.
  * debian/tests/upstream: Add gcc/libc-dev/make test dependencies,
    so that the tests can build helper binaries.

  [ Felipe Sateler ]
  * Explicitly disable installing the upstream-provided PAM configuration.
  * Register interest in the status of dracut and initramfs-tools in reportbug
    template

  [ Michael Biebl ]
  * Stop creating systemd-update-utmp-runlevel.service symlinks manually

 -- Martin Pitt <mpitt@debian.org>  Wed, 26 Oct 2016 13:24:37 +0200

systemd (231-9) unstable; urgency=medium

  * pid1: process zero-length notification messages again.
    Just remove the assertion, the "n" value was not used anyway. This fixes
    a local DoS due to unprocessed/unclosed fds which got introduced by the
    previous fix. (Closes: #839171) (LP: #1628687)
  * pid1: Robustify manager_dispatch_notify_fd()
  * test/networkd-test.py: Add missing writeConfig() helper function.

 -- Martin Pitt <mpitt@debian.org>  Thu, 29 Sep 2016 23:39:24 +0200

systemd (231-8) unstable; urgency=medium

  [ Martin Pitt ]
  * Replace remaining systemctl --failed with --state=failed
    "--failed" is deprecated in favor of --state.
  * debian/shlibs.local.in: More precisely define version of internal shared
    lib.
  * debian/tests/upstream: Drop blacklisting
    These tests now work fine without qemu.
  * debian/tests/storage: Avoid rmmod scsi_debug (LP: #1626737)
  * upstream build system: Install libudev, libsystemd, and nss modules to
    ${rootlibdir}. Drop downstream workaround from debian/rules.
  * Ubuntu: Disable resolved's DNSSEC for the final 16.10 release.
    Resolved's DNSSEC support is still not mature enough, and upstream
    recommends to disable it in stable distro releases still.
  * Fix abort/DoS on zero-length notify message triggers (LP: #1628687)
  * resolved: don't query domain-limited DNS servers for other domains
    (LP: #1588230)

  [ Antonio Ospite ]
  * Update systemd-user pam config to require pam_limits.so.
    (Closes: #838191)

 -- Martin Pitt <mpitt@debian.org>  Thu, 29 Sep 2016 13:40:21 +0200

systemd (231-7) unstable; urgency=medium

  [ Michael Biebl ]
  * fsckd: Do not exit on idle timeout if there are still clients connected
    (Closes: #788050, LP: #1547844)

  [ Martin Pitt ]
  * 73-usb-net-by-mac.rules: Split kernel command line import line.
    Reportedly this makes the rule actually work on some platforms. Thanks Alp
    Toker! (LP: #1593379)
  * debian/tests/boot-smoke: Only run 5 iterations
  * systemd.postinst: Drop obsolete setcap call for systemd-detect-virt.
    Drop corresponding libcap2-bin dependency.
  * debian/tests/systemd-fsckd: Robustify check for "unit was running"
    (LP: #1624406)
  * debian/extra/set-cpufreq: Use powersave with intel_pstate.
    This is what we did on xenial, and apparently powersave is still actually
    better than performance. Thanks to Doug Smythies for the measurements!
    (LP: #1579278)
  * Ubuntu: Move ondemand.service from static to runtime enablement.
    This makes it easier to keep performance, by disabling ondemand.service.
    Side issue in LP: #1579278
  * Revert "networkd: remove route if carrier is lost"
    This causes networkd to drop addresses from unmanaged interfaces in some
    cases. (Closes: #837759)
  * debian/tests/storage: Avoid stderr output of stopping systemd-cryptsetup@.service
  * libnss-*.prerm: Remove possible [key=value] options from NSS modules as well.
    (LP: #1625584)

 -- Martin Pitt <mpitt@debian.org>  Tue, 20 Sep 2016 15:03:06 +0200

systemd (231-6) unstable; urgency=medium

  [ Martin Pitt ]
  * Add alternative iptables-dev build dependencies
    libiptc-dev is very new and not yet present in stable Debian/Ubuntu releases.
    Add it as a fallback build dependency for backports and upstream tests.
  * Detect if seccomp is enabled but seccomp filtering is disabled
    (Closes: #832713)
  * resolved: recognize DNS names with more than one trailing dot as invalid
    (LP: #1600000)
  * debian/tests/smoke: Store udev db dump artifact on failure
  * networkd: limit the number of routes to the kernel limit
  * systemctl: consider service running only when it is in active or reloading state
  * networkd: remove route if carrier is lost
  * Add Ref()/Unref() bus calls for units

  [ Felipe Sateler ]
  * git-cherry-pick: always recreate the patch-queue branch.

  [ Dimitri John Ledkov ]
  * Use idiomatic variables from dpkg include.

 -- Martin Pitt <mpitt@debian.org>  Sun, 11 Sep 2016 15:00:55 +0200

systemd (231-5) unstable; urgency=medium

  [ Iain Lane ]
  * Let graphical-session-pre.target be manually started (LP: #1615341)

  [ Felipe Sateler ]
  * Add basic version of git-cherry-pick
  * Replace Revert-units-add-a-basic-SystemCallFilter-3471.patch with upstream
    patch
  * sysv-generator: better error reporting. (Closes: #830257)

  [ Martin Pitt ]
  * 73-usb-net-by-mac.rules: Test for disabling 80-net-setup-link.rules more
    efficiently. Stop calling readlink at all and just test if
    /etc/udev/rules.d/80-net-setup-link.rules exists -- a common way to
    disable an udev rule is to just "touch" it in /etc/udev/rule.d/ (i. e.
    empty file), and if the rule is customized we cannot really predict anyway
    if the user wants MAC-based USB net names or not. (LP: #1615021)
  * Ship kernel-install (Closes: #744301)
  * Add debian/extra/kernel-install.d/60-initrd.install.
    This kernel-install drop-in copies the initrd of the selected kernel to
    the EFI partition.
  * bootctl: Automatically detect ESP partition.
    This makes bootctl work with Debian's /boot/efi/ mountpoint without having
    to explicitly specify --path.
    Patches cherry-picked from upstream master.
  * systemd.NEWS: Point out that alternatively rcS scripts can be moved to
    rc[2-5]. Thanks to Petter Reinholdtsen for the suggestion!

  [ Michael Biebl ]
  * Enable iptables support (Closes: #787480)
  * Revert "logind: really handle *KeyIgnoreInhibited options in logind.conf"
    The special 'key handling' inhibitors should always work regardless of
    any *IgnoreInhibited settings – otherwise they're nearly useless.
    Update man pages to clarify that *KeyIgnoreInhibited only apply to a
    subset of locks (Closes: #834148)

 -- Martin Pitt <mpitt@debian.org>  Fri, 26 Aug 2016 10:58:07 +0200

systemd (231-4) unstable; urgency=medium

  * Revert "pid1: reconnect to the console before being re-executed"
    This unbreaks consoles after "daemon-reexec". (Closes: #834367)

 -- Martin Pitt <mpitt@debian.org>  Thu, 18 Aug 2016 07:03:13 +0200

systemd (231-3) unstable; urgency=medium

  * resolved resolvconf integration: Run resolvconf without privilege
    restrictions. On some architectures (at least ppc64el), running resolvconf
    does not work with MemoryDenyWriteExecute=yes. (LP: #1609740)
  * Revert unit usage of MemoryDenyWriteExecute=yes. This is implemented
    through seccomp as well. (Closes: #832713)

 -- Martin Pitt <mpitt@debian.org>  Mon, 15 Aug 2016 09:58:09 +0200

systemd (231-2) unstable; urgency=medium

  [ Martin Pitt ]
  * debian/rules: Fix UPSTREAM_VERSION for upstream master builds
  * Limit "link against /usr" check to some critical binaries only and add
    generators
  * debian/rules: Put back cleanup of *.busname (Closes: #833487)
  * debian/tests/localed-x11-keymap: Robustify cleanup
  * debian/tests/localed-x11-keymap: Check that localed works without
    /etc/default/keyboard. This reproduces #833849.
  * Revert "units: add a basic SystemCallFilter (#3471)"
    This causes fatal failures on kernels that don't have seccomp enabled.
    This can be reactivated once
    https://github.com/systemd/systemd/issues/3882 is fixed.
    (Closes: #832713, #832893)

  [ Simon McVittie ]
  * localed: tolerate absence of /etc/default/keyboard.
    The debian-specific patch to read Debian config files was not tolerating
    the absence of /etc/default/keyboard. This causes systemd-localed to
    fail to start on systems where that file isn't populated (like embedded
    systems without keyboards). (Closes: #833849)

 -- Martin Pitt <mpitt@debian.org>  Sun, 14 Aug 2016 10:54:57 +0200

systemd (231-1) unstable; urgency=low

  [ Martin Pitt ]
  * New upstream release 231:
    - Fix "Failed to create directory /str/sys/fs/selinux: Read-only file
      system" warning. (Closes: #830693)
  * systemd.postinst: Remove systemd-networkd-resolvconf-update.path removal
    leftover. (Closes: #830778)
  * Drop support for rcS.d SysV init scripts.
    These are prone to cause dependency loops, and almost all packages with
    rcS scripts now ship a native systemd service.
  * networkd: Handle router advertisements in userspace again.
    Drop Revert-Revert-networkd-ndisc-revert-to-letting-the-k.patch.
    Bug #814566/#815586 got fixed in 230, and #815884 and #815884 and #815793
    are unreproducible and need more reporter feedback.
  * debian/gbp.conf: Enable dch options "full" and "multimaint-merge"
  * systemd-sysv: Add Conflicts: systemd-shim.
    To avoid shim trying to claim the D-Bus interfaces.
  * Add graphical-session.target user unit.
  * Add graphical-session-pre.target user unit
  * Add debian/extra/units-ubuntu/user@.service.d/timeout.conf.
    This avoids long hangs during shutdown if user services fail/hang due to
    X.org going away too early. This is mostly a workaround, so only install
    for Ubuntu for now.
  * Dynamically add upstream version to debian/shlibs.local
  * Set Debian/Ubuntu downstream support URL in journal catalogs
    (Closes: #769187)

  [ Michael Biebl ]
  * Restrict Conflicts: openrc to << 0.20.4-2.1.
    Newer versions of openrc no longer ship conflicting implementations of
    update-rc.d/invoke-rc.d.
  * Add Depends: dbus to systemd-container.
    This is required for systemd-machined and systemd-nspawn to work
    properly. (Closes: #830575)
  * Drop insserv.conf generator.
    We no longer parse /etc/insserv.conf and /etc/insserv.conf.d/* and
    augment services with that dependency information via runtime drop-in
    files. Services which want to provide certain system facilities need to
    pull in the corresponding targets themselves. Either directly in the
    native service unit or by shipping a drop-in snippet for SysV init
    scripts. (Closes: #825858)
  * getty-static.service: Only start if we have a working VC subsystem.
    Use ConditionPathExists=/dev/tty0, the same check as in getty@.service,
    to determine whether we have a functional VC subsystem and we should
    start any gettys. (Closes: #824779)
  * Stop mentioning snapshot and restore in the package description.
    Support for the .snapshot unit type has been removed upstream.
  * Drop sigpwr-container-shutdown.service.
    This is no longer necessary as lxc-stop has been fixed to use SIGRTMIN+3
    to shut down systemd based LXC containers.
    https://github.com/lxc/lxc/pull/1086
    https://www.freedesktop.org/wiki/Software/systemd/ContainerInterface/

  [ Felipe Sateler ]
  * Add versioned breaks for packages shipping rcS init scripts

 -- Martin Pitt <mpitt@debian.org>  Tue, 26 Jul 2016 12:17:14 +0200

systemd (230-7) unstable; urgency=medium

  * Tell dh_shlibdeps to look in the systemd package for libraries. Otherwise
    dpkg-shlibdeps fails to find libsystemd-shared as we no longer create a
    shlibs file for it.
  * Add Build-Depends-Package to libudev1.symbols and libsystemd0.symbols.
    This ensures proper dependencies when a package has a Build-Depends on a
    higher version of libudev-dev or libsystemd-dev then what it gets from the
    used symbols.

 -- Michael Biebl <biebl@debian.org>  Fri, 08 Jul 2016 13:04:33 +0200

systemd (230-6) unstable; urgency=medium

  [ Martin Pitt ]
  * debian/tests/boot-smoke: Stop running in containers again, too unreliable
    on Ubuntu s390x right now.

  [ Michael Biebl ]
  * Bump Build-Depends on debhelper to (>= 9.20160114), required for
    --dbgsym-migration support.
  * Install test-udev binary into $libdir/udev/ not $libdir. Only libraries
    should be installed directly into $libdir.
  * Exclude libsystemd-shared from dh_makeshlibs.

  [ Felipe Sateler ]
  * Do not install libsystemd-shared.so symlink
  * {machine,system}ctl: always pass &changes and &n_changes (Closes: #830144)

  [ Michael Prokop ]
  * debian/tests/logind: Ensure correct version of logind is running.

 -- Michael Biebl <biebl@debian.org>  Thu, 07 Jul 2016 15:22:16 +0200

systemd (230-5) unstable; urgency=medium

  [ Martin Pitt ]
  * Sync test/networkd-test.py with current upstream master, and remove our
    debian/tests/networkd copy. Directly run test/networkd-test.py in
    autopkgtest.
  * debian/extra/rules/73-usb-net-by-mac.rules: Disable when
    /etc/udev/rules.d/80-net-setup-link.rules is a symlink to /dev/null, to be
    consistent with the documented way to disable ifnames. (Closes: #824491,
    LP: #1593379)
  * debian/rules: Ignore libcap-ng.so in the "does anything link against /usr"
    check, to work around libaudit1 recently gaining a new dependency against
    that library (#828991). We have no influence on that ourselves. This fixes
    the FTBFS in the meantime.

  [ Felipe Sateler ]
  * Convert common code into a private shared library. This saves about 9 MB
    of installed size in the systemd package, and some more in systemd-*.

 -- Martin Pitt <mpitt@debian.org>  Fri, 01 Jul 2016 09:15:12 +0200

systemd (230-4) unstable; urgency=medium

  [ Martin Pitt ]
  * tmp.mount: Add nosuid and nodev mount options. This restores compatibility
    with the original SysV int RAMTMP defaults. (Closes: #826377)
  * debian/tests/upstream: Some tests fail on platforms without QEMU at the
    moment due to upstream PR#3587; blacklist these for now if QEMU is not
    available.
  * debian/rules: Don't run the "anything links against /usr" check for
    upstream tests, as those run on Ubuntu 16.04 LTS which does not yet have
    libidn moved to /lib.
  * debian/tests/upstream: Clean up old journals before running a test, to
    avoid printing a wrong one on failure.
  * debian/tests/upstream: Do not run the QEMU tests on i386. Nested QEMU on
    i386 causes testbed hangs on Ubuntu's cloud infrastructure, which is the
    only place where these actually run.
  * resolved: Fix SERVFAIL handling and introduce a new "Cache=" option to
    disable local caching.
  * resolved: Support IPv6 zone indices in resolv.conf. (LP: #1587489)
  * resolved: Update resolv.conf when calling SetLinkDNS().
  * debian/tests/storage: Sync and settle udev after luksFormat, to reduce the
    chance of seeing some half-written signatures.
  * debian/tests/networkd: Stop skipping the two DHCP6 tests, this regression
    seems to have been fixed now.
  * resolved: respond to local resolver requests on 127.0.0.53:53. This
    provides compatibility with clients that don't use NSS but do DNS queries
    directly, such as Chrome.
  * resolved: Don't add route-only domains to /etc/resolv.conf.
  * systemd-resolve: Add --flush-caches and --status commands.
  * Add debian/extra/units/systemd-resolved.service.d/resolvconf.conf to tell
    resolvconf about resolved's builtin DNS server on 127.0.0.53. With that,
    DNS servers picked up via networkd are respected when using resolvconf,
    and software like Chrome that does not do NSS (libnss-resolve) still gets
    proper DNS resolution. Drop the brittle and ugly
    systemd-networkd-resolvconf-update.{path,service} hack instead.
  * debian/tests/boot-smoke: Run in containers as well.

  [ Laurent Bigonville ]
  * Build with IDN support. (Closes: #814528)

 -- Martin Pitt <mpitt@debian.org>  Wed, 29 Jun 2016 15:23:32 +0200

systemd (230-3) unstable; urgency=medium

  [ Martin Pitt ]
  * debian/tests/boot-and-services: Adjust test_tmp_mount() for fixed
    systemctl exit code for "unit not found" in upstream commit ca473d57.
  * debian/tests/boot-and-services, test_no_failed(): Show journal of failed
    units.
  * debian/extra/init-functions.d/40-systemd: Adjust to changed systemctl
    show behaviour in 231: now this fails for nonexisting units instead of
    succeeding with "not-found". Make the code compatible to both for now.
  * Fix networkd integration with resolvconf for domain-limited DNS servers,
    so that these don't appear as global nameservers in resolv.conf. Thanks
    Andy Whitcroft for the initial fix! Add corresponding test case to
    debian/tests/networkd. (LP: #1587762)
  * resolved: Fix comments in resolve.conf for search domain overflows.
    (LP: #1588229)
  * On Ubuntu, provide an "ondemand.service" that replaces
    /etc/init.d/ondemand. The latter does not exist any more when
    "initscripts" falls out of the default installation. (LP: #1584124) This
    now does not do a fixed one-minute wait but uses "Type=idle" instead. This
    also becomes a no-op when the CPU supports "intel_pstate" (≤ 5 years old),
    as on these the ondemand/powersave schedulers are actually detrimental.
    (LP: #1579278)
  * debian/systemd-container.install: Drop *.busname installation, they are
    going away upstream.
  * debian/extra/init-functions.d/40-systemd: Do not call systemctl
    daemon-reload if the script is called as user (like reportbug does). Also
    make sure that daemon-reload will not invoke polkit.
  * Install test-udeb from .libs, to avoid installing the automake shell
    wrapper.
  * Fix transaction restarting in resolved to avoid async processing of
    free'd transactions.
    (Closes: #817210, LP: #1587727, #1587740, #1587762, #1587740)
  * Add "upstream" autopkgtest that runs the test/TEST* upstream integration
    tests in QEMU and nspawn.
  * Build systemd-sysusers binary, for using in rkt. Do not ship the
    corresponding unit and sysusers.d/ files yet, as these need some
    Debianization and an autopkgtest. (Closes: #823322)
  * debian/tests/systemd-fsckd: Adjust was_running() to also work for version
    230.

  [ Michael Biebl ]
  * Add "systemctl daemon-reload" to lsb init-functions hook if the LoadState
    of a service is "not-found". This will run systemd-sysv-generator, so SysV
    init scripts that aren't installed by the package manager should be picked
    up automatically. (Closes: #825913)
  * automount: handle expire_tokens when the mount unit changes its state.
    (Closes: #826512)
  * debian/systemd.preinst: Correctly determine whether a service is enabled.
    Testing for the return code alone is not sufficient as we need to
    differentiate between "generated" and "enabled" services.
    (Closes: #825981)

  [ Felipe Sateler ]
  * Drop configure option --disable-compat-libs. It no longer exists.
  * Add policykit-1 to Suggests. It is used to allow unprivileged users to
    execute certain commands. (Closes: #827756)

 -- Martin Pitt <mpitt@debian.org>  Tue, 21 Jun 2016 23:51:07 +0200

systemd (230-2) unstable; urgency=medium

  [ Martin Pitt ]
  * Don't add a Breaks: against usb-modeswitch when building on Ubuntu; there
    it does not use hotplug.functions and is a lower version.
  * boot-and-services autopkgtest: Add missing xserver-xorg and
    lightdm-greeter test dependencies, so that lightdm can start.
    (See LP #1581106)
  * Re-disable logind's KillUserProcesses option by default. (Closes: #825394)

  [ Michael Biebl ]
  * Drop --disable-silent-rules from debian/rules. This is now handled by dh
    directly depending on whether the DH_QUIET environment variable is set.

 -- Martin Pitt <mpitt@debian.org>  Tue, 31 May 2016 12:02:14 +0200

systemd (230-1) unstable; urgency=medium

  [ Martin Pitt ]
  * New upstream release 230.
    - Fix rare assertion failure in hashmaps. (Closes: #816612)
    - Fix leaking scope units. (Closes: #805477)
    - Fix wrong socket ownership after daemon-reload. (LP: #1577001)
    - udev: Fix touch screen detection. (LP: #1530384)
  * Drop cmdline-upstart-boot autopkgtest. It was still needed up to Ubuntu
    16.04 LTS, but upstart-sysv is not supported any more in Debian and Ubuntu
    now.
  * udev: Drop hotplug.functions, now that the last remaining user of this got
    fixed. Add appropriate versioned Breaks:.
  * debian/extra/rules/70-debian-uaccess.rules: Add some more FIDO u2f devices
    from different vendors. Thanks Atoyama Tokanawa.
  * Remove "bootchart" autopkgtest, this upstream version does not ship
    bootchart any more. It will be packaged separately.

  [ Michael Biebl ]
  * Drop obsolete --disable-bootchart configure switch from udeb build.
  * Remove obsolete /etc/systemd/bootchart.conf conffile on upgrades.

 -- Martin Pitt <mpitt@debian.org>  Mon, 23 May 2016 09:42:51 +0200

systemd (229-6) unstable; urgency=medium

  * systemd-container: Prefer renamed "btrfs-progs" package name over
    "btrfs-tools". (Closes: #822629)
  * systemd-container: Recommend libnss-mymachines. (Closes: #822615)
  * Drop systemd-dbg, in favor of debhelpers' automatic -dbgsym packages.
  * Drop Add-targets-for-compatibility-with-Debian-insserv-sy.patch; we don't
    need $x-display-manager any more as most/all DMs ship native services, and
    $mail-transport-agent is not widely used (not even by our default MTA
    exim4).
  * Unify our two patches for Debian specific configuration files.
  * Drop udev-re-enable-mount-propagation-for-udevd.patch, i. e. run udevd in
    its own slave mount name space again. laptop-mode-tools 1.68 fixed the
    original bug (#762018), thus add a Breaks: to earlier versions.
  * Ship fbdev-blacklist.conf in /lib/modprobe.d/ instead of /etc/modprobe.d/;
    remove the conffile on upgrades.
  * Replace util-Add-hidden-suffixes-for-ucf.patch with patch that got
    committed upstream.
  * Replace Stop-syslog.socket-when-entering-emergency-mode.patch with patch
    that got committed upstream.
  * debian/udev.README.Debian: Adjust documentation of MAC based naming for
    USB network cards to the udev rule, where this was moved to in 229-5.
  * debian/extra/init-functions.d/40-systemd: Invoke status command with
    --no-pager, to avoid blocking scripts that call an init.d script with
    "status" with an unexpected pager process. (Closes: #765175, LP: #1576409)
  * Add debian/extra/rules/70-debian-uaccess.rules: Make FIDO U2F dongles
    accessible to the user session. This avoids having to install libu2f-host0
    (which isn't discoverable at all) to make those devices work.
    (LP: #1387908)
  * libnss-resolve: Enable systemd-resolved.service on package installation,
    as this package makes little sense without resolved.
  * Add a DHCP exit hook for pushing received NTP servers into timesyncd.
    (LP: #1578663)
  * debian/udev.postinst: Fix migration check from the old persistent-net
    generator to not apply to chroots. (Closes: #813141)
  * Revert "enable TasksMax= for all services by default, and set it to 512".
    Introducing a default limit on number of threads broke a lot of software
    which regularly needs more, such as MySQL and RabbitMQ, or services that
    spawn off an indefinite number of subtasks that are not in a scope, like
    LXC or cron. 512 is way too much for most "simple" services, and it's way
    too little for the ones mentioned above. Effective (and much stricter)
    limits should instead be put into units individually.
    (Closes: #823530, LP: #1578080)
  * Split out udev rule to name USB network interfaces by MAC address into
    73-usb-net-by-mac.rules, so that it's easier to disable. (Closes: #824025)
  * 73-usb-net-by-mac.rules: Disable when net.ifnames=0 is specified on the
    kernel command line, to be consistent with disabling the *.link files.
  * 73-special-net-names.rule: Name the IBM integrated management module
    virtual USB network card "ibmimm". Thanks Marco d'Itri!

 -- Martin Pitt <mpitt@debian.org>  Thu, 12 May 2016 09:40:19 +0200

systemd (229-5) unstable; urgency=medium

  * debian/tests/unit-config: Call "daemon-reload" to clean up generated units
    in between tests.
  * debian/tests/unit-config: Check that enable/disable commands are
    idempotent.
  * debian/tests/unit-config: Detect if system units are in /usr/, so that the
    test works on systems with merged /usr.
  * debian/tests/unit-config: Use systemd-sysv-install instead of update-rc.d
    directly, so that the test works under Fedora too.
  * debian/tests/unit-config: Check disabling of a "systemctl link"ed unit,
    and check "systemctl enable" on a unit with full path which is not in the
    standard directories.
  * Rename debian/extra/rules/73-idrac.rules to 73-special-net-names.rules, as
    it is going to get rules for other devices. Also install it into the
    initramfs.
  * debian/extra/rules/73-special-net-names.rules: Add DEVPATH number based
    naming schema for ibmveth devices. (LP: #1561096)
  * Don't set SYSTEMD_READY=0 on DM_UDEV_DISABLE_OTHER_RULES_FLAG=1 devmapper
    devices with "change" events, as this causes spurious unmounting with
    multipath devices. (LP: #1565969)
  * Fix bogus "No [Install] section" warning when enabling a unit with full
    path. (LP: #1563590)
  * debian/tests/cmdline-upstart-boot: In test_rsyslog(), check for messages
    from dbus instead of NetworkManager. NM 1.2 does not seem to log to syslog
    by default any more.
  * Bump Standards-Version to 3.9.8 (no changes necessary).
  * debian/tests/boot-smoke: Add some extra debugging if there are pending
    jobs after 10s, to figure out why lightdm is sometimes "restarting".
    (for LP #1571673)
  * debian/tests/boot-smoke: Configure dummy X.org driver (like in the
    boot-and-services test), to avoid lightdm randomly fail. (LP: #1571673)
  * Move Debian specific patches into debian/patches/debian (which translates
    to "Gbp-Pq: Topic debian" with pq). This keeps upstream vs. Debian
    patches separated without the comments in debian/patches/series (which
    always get removed by "pq export").
  * Don't ship an empty /etc/X11/xinit/xinitrc.d/ directory, this isn't
    supported in Debian. (Closes: #822198)
  * udev: Mark nbd as inactive until connected. (Closes: #812485)
  * On shutdown, unmount /tmp before disabling swap. (Closes: #788303)
  * debian/systemd-coredump.postinst: Do daemon-reload before starting
    systemd-coredump, as the unit file may have changed on upgrades.
    (Closes: #820325)
  * Set MAC based name for USB network interfaces only for universally
    administered (i. e. stable) MACs, not for locally administered (i. e.
    randomly generated) ones. Drop /lib/systemd/network/90-mac-for-usb.link
    (as link files don't currently support globs for MACAddress=) and replace
    with an udev rule in /lib/udev/rules.d/73-special-net-names.rules.
    (Closes: #812575, LP: #1574483)

 -- Martin Pitt <mpitt@debian.org>  Mon, 25 Apr 2016 11:08:11 +0200

systemd (229-4) unstable; urgency=medium

  * Fix assertion crash when processing a (broken) device without a sysfs
    path. (Closes: #819290, LP: #1560695)
  * Fix crash when shutdown is issued from a non-tty. (LP: #1553040)
  * networkd: Stay running while any non-loopback interface is up.
    (Closes: #819414)
  * Fix reading uint32 D-Bus properties on big-endian.
  * Fix crash if an udev device has many tags or devlinks. (LP: #1564976)
  * systemctl, loginctl, etc.: Don't start polkit agent when running as root.
    (LP: #1565617)
  * keymap: Add Add HP ZBook (LP: #1535219) and HP ProBook 440 G3.
  * systemd.resource-control.5: Fix links to cgroup documentation on
    kernel.org. (Closes: #819970)
  * Install test-udev into libudev-dev, so that we have it available for
    autopkgtests.
  * Add "udev" autopkgtest for running the upstream test/udev-test.pl.

 -- Martin Pitt <mpitt@debian.org>  Thu, 07 Apr 2016 08:11:10 +0200

systemd (229-3) unstable; urgency=medium

  [ Martin Pitt ]
  * debian/tests/timedated: Add tests for "timedatectl set-local-rtc".
  * Be more tolerant in parsing /etc/adjtime.
  * debian/systemd.postinst: Don't fail package installation if systemctl
    daemon-reload trigger fails. This does not fix the root cause of the
    reload failures, but at least causes fewer packages to be in a broken
    state after upgrade, so that a reboot or apt-get -f install have a much
    higher chance in succeeding. (For bugs like LP #1502097 or LP #1447654)
  * debian/tests/networkd: Skip test_hogplug_dhcp_ip6 when running against
    upstream as well.
  * debian/tests/boot-and-services: Wait for units to stop with a "systemctl
    is-active" loop instead of static sleeps.
  * debian/tests/networkd: Skip DHCPv6 tests for downstream packages too. This
    is an actual regression in networkd-229, to be investigated. But this
    shouldn't hold up reverse dependencies.
  * Fix assertion in add_random(). (LP: #1554861)
  * debian/tests/boot-and-services: Don't assert on "Stopped Container c1"
    message in NspawnTests.test_service(), this is sometimes not present. Just
    check that the unit did not fail.
  * Add "adduser" dependency to systemd-coredump, to quiesce lintian.
  * Bump Standards-Version to 3.9.7 (no changes necessary).
  * Fix timespec parsing by correctly initializing microseconds.
    (Closes: #818698, LP: #1559038)
  * networkd: Add fallback if FIONREAD is not supported. (Closes: #818488)
  * Cherry-pick various fixes from upstream master.
    - Fixes logout when changing the current target. (Closes: #805442)

  [ Evgeny Vereshchagin ]
  * debian/tests/boot-and-services: Search systemd-coredump's output by
    SYSLOG_IDENTIFIER.
  * Add missing "Recommends: btrfs-tools" to systemd-container.
  * Add systemd-coredump postinst/prerm to start/stop systemd-coredump.socket
    without a reboot. (Closes: #816767)

  [ Felipe Sateler ]
  * Set the paths of loadkeys and setfont via configure arguments, not a patch

 -- Martin Pitt <mpitt@debian.org>  Mon, 21 Mar 2016 14:11:44 +0100

systemd (229-2) unstable; urgency=medium

  * time-util: map ALARM clockids to non-ALARM clockids in now(), to work on
    architectures which don't support CLOCK_BOOTTIME_ALARM. Fixes FTBFS on
    many architectures.
  * debian/systemd.postinst: Add missing newline to /etc/adjtime migration.
    (See #699554)
  * debian/systemd.postinst: Only try to enable tmp.mount if we actually
    copied it to /etc. Don't try to enable a generated unit. (LP: #1545707)
  * debian/tests/boot-and-services: Increase timeouts of test_bash_crash from
    5 to 10 seconds, and sync the journal after every iteration.
  * debian/extra/checkout-upstream: Try again after one minute if git checkout
    fails, to avoid failures from transient network errors.
  * debian/tests/systemd-fsckd: Use grub.d/50-cloudimg-settings.cfg as a
    template for generating our custom one instead of 90-autopkgtest.cfg. The
    latter does not exist on non-x86 architectures and is not relevant for
    this test.
  * debian/tests/boot-and-services: Skip journal test for test_bash_crash when
    running against upstream, as this currently fails most of the time. To be
    investigated.
  * debian/tests/networkd: Skip test_coldplug_dhcp_ip6 when running against
    upstream, as this is brittle there. To be investigated.
  * debian/tests/bootchart: Skip test if bootchart is not available or
    testing in upstream mode. bootchart got removed from master and will be
    moved to a separate repository.
  * debian/tests/boot-and-services: Show verbose journal output on failure in
    nspawn test, and sync journal before.
  * Move systemd-coredump socket and service into systemd-coredump binary
    package.
  * Revert changing the default core dump ulimit and core_pattern. This
    completely breaks core dumps without systemd-coredump. It's also
    contradicting core(8). (Closes: #815020)
  * Fix addresses for type "sit" tunnels. (Closes: #816132)
  * networkd: Go back to letting the kernel handle IPv6 router advertisements,
    as networkd's own currently has too many regressions. Thanks to Stefan
    Lippers-Hollmann for investigating this! (Closes: #814566,
    #814667, #815586, #815884, #815793)

 -- Martin Pitt <mpitt@debian.org>  Sun, 28 Feb 2016 22:16:12 +0100

systemd (229-1) unstable; urgency=medium

  * New upstream release 229.
    - Fix systemctl behaviour in chroots. (Closes: #802780)
    - Fix SELinux context of /run/user/$UID. (Closes: #775651)
    - Add option to optionally turn of color output. (Closes: #783692)
    - Don't git-ignore src/journal-remote/browse.html. (Closes: #805514)
    - Do not warn about Wants depencencies on masked units. (LP: #1543282)
  * debian/systemd.install: Ship the new systemd-resolve.
  * libsystemd0.symbols: Add new symbols from this release.
  * systemd-coredump.postinst: Create systemd-coredump system user.
  * debian/tests/systemd-fsckd: Tame overly strict test for failed plymouth
    unit, which is a race condition with plymouthd auto-stopping.
    (LP: #1543144)
  * Drop timedated-don-t-rely-on-usr-being-mounted-in-the-ini.patch.
    initramfs-tools has mounted /usr since Jessie, and tzdata now creates
    /etc/localtime as a symlink too (see #803144).
  * Use-different-default-paths-for-various-binaries.patch: Drop path changes
    for setcap (which is already a build dep and not used at all) and sulogin
    (which is now in util-linux).
  * Remove obsolete udev maintainer script checks:
    - Drop check for kernel >= 2.6.32, which released in 2009.
    - Drop restarting of some daemons due to the devtmpfs migration, which
      happened before the above kernel even.
    - Drop support for forcing upgrades on kernels known not to work via
      /etc/udev/kernel-upgrade. Don't pretend that this would help, as users
      could end up with a non-bootable system. Always fail early in preinst
      when it's still possible to install a working kernel.
    - Drop postinst test for "running in containers" -- it's actually possible
      to run udev in containers if you mount /sys r/w and you know what you
      are doing. Also, the init.d script and systemd service do that check
      again.
    - Keep the kernel feature and chroot checks, as these are still useful.
      Simplify check_kernel_features() by eliminating some variables.
    - Drop debconf templates. Two of them are obsolete, and having
      CONFIG_SYSFS_DEPRECATED is now so implausible that this doesn't warrant
      the overhead and translator efforts.
  * Drop debian/tests/ifupdown-hotplug. The units moved into ifupdown, so the
    test should go there too (see #814312).
  * debian/tests/control: Reorder tests and add a comment which ones should
    not be run for an upstream build.
  * debian/tests/control: Rearrange tests and avoid removing test dependencies
    to minimize testbed resets.
  * Add debian/extra/checkout-upstream: Script to replace the current
     source with a checkout of an upstream pull request, branch, or commit,
     and remove debian/patches/. Call from debian/rules if $TEST_UPSTREAM is
     set. This will be used for upstream CI.
  * Enable seccomp support on powerpc, ppc64el, and s390x.

 -- Martin Pitt <mpitt@debian.org>  Thu, 11 Feb 2016 21:02:39 +0100

systemd (228-6) unstable; urgency=medium

  * Make-run-lock-tmpfs-an-API-fs.patch: Drop /run/lock from
    tmpfiles.d/legacy.conf to avoid the latter clobbering the permissions of
    /run/lock. Fixes fallout from cleanup in -5 that resulted /run/lock to
    have 0755 permissions instead of 1777. (LP: #1541775)

 -- Martin Pitt <mpitt@debian.org>  Thu, 04 Feb 2016 11:46:54 +0100

systemd (228-5) unstable; urgency=medium

  [ Martin Pitt ]
  * Drop systemd-vconsole-setup.service: It has never been installed/used in
    Debian and is not necessary for Ubuntu any more.
  * Drop halt-local.service. This has never been documented/used in Debian.
    (LP: #1532553)
  * debian/extra/initramfs-tools/scripts/init-bottom/udev: Prefer "nuke"
    again, it comes from klibc-utils. But fall back to "rm" if it does not
    exist.
  * systemd-timesyncd.service.d/disable-with-time-daemon.conf: Also don't run
    if /usr/sbin/VBoxService exists, as virtualbox-guest-utils already
    provides time synchronization with the host. (Closes: #812522)
  * Drop Michael Stapelberg from Uploaders:, he stopped maintenance long ago.
    Thanks Michael for your great work in the past!
  * Replace "sysv-rc" dependency with Conflicts: openrc, file-rc. The
    rationale from #739679 still applies, but with the moving of
    {invoke,update}-rc.d to init-system-helpers we don't actually need
    anything from sysv-rc any more other than the assumption that SysV init
    scripts are enabled in /etc/rc?.d/ for the SysV generator to work (and
    file-rc and openrc don't do that).
  * debian/tests/timedated: Verify /etc/localtime symlink. Skip verifying the
    /etc/timezone file (which is Debian specific) if $TEST_UPSTREAM is set.
  * debian/tests/localed-locale: Check /etc/locale.conf if $TEST_UPSTREAM is
    set.
  * debian/tests/localed-x11-keymap: Test /etc/X11/xorg.conf.d/00-keyboard.conf
    if $TEST_UPSTREAM is set.
  * debian/tests/boot-and-services: Check for reaching graphical.target
    instead of default.target, as the latter is a session systemd state only.
  * debian/tests/boot-and-services: Skip tests which are known to fail/not
    applicable with testing upstream builds.
  * Drop Fix-up-tmpfiles.d-permissions-properly.patch:
    - /run/lock is already created differently by
      Make-run-lock-tmpfs-an-API-fs.patch, and contradicts to that.
    - /run/lock/lockdev/ isn't being used anywhere and got dropped
      upstream; backport the patch (tmpfiles-drop-run-lock-lockdev.patch).
    - Move dropping of "group:wheel" (which has never existed in Debian) into
      debian/rules, to also catch occurrences in other parts of the file which
      the static patch would overlook.
  * Shorten persistent identifier for CCW network interfaces (on s390x only).
    (LP: #1526808)
  * debian/rules: If $TEST_UPSTREAM is set (when building/testing upstream
    master instead of distro packages), don't fail on non-installed new files
    or new library symbols.
  * Add systemd-sysv conflict to upstart-sysv, and version the upstart
    conflict. This works with both Debian's and Ubuntu's upstart packages.

  [ Michael Biebl ]
  * Drop support for the /etc/udev/disabled flag file. This was a workaround
    for udev failing to install with debootstrap because it didn't use
    invoke-rc.d and therefor was not compliant with policy-rc.d. See #520742
    for further details. This is no longer the case, so supporting that file
    only leads to confusion about its purpose.
  * Retrigger cleanup of org.freedesktop.machine1.conf and
    hwclock-save.service now that dpkg has been fixed to correctly pass the
    old version to postinst on upgrade. (Closes: #802545)
  * Only ship *.link files as part of the udev package. The *.network files
    are solely used by systemd-networkd and should therefor be shipped by the
    systemd package. (Closes: #808237)
  * Cherry-pick a few fixes from upstream:
    - Fix unaligned access in initialize_srand(). (Closes: #812928)
    - Don't run kmod-static-nodes.service if module list is empty. This
      requires kmod v23. (Closes: #810367)
    - Fix typo in systemctl(1). (Closes: #807462)
    - Fix systemd-nspawn --link-journal=host to not fail if the directory
      already exists. (Closes: #808222)
    - Fix a typo in logind-dbus.c. The polkit action is named
      org.freedesktop.login1.power-off, not org.freedesktop.login1.poweroff.
    - Don't log an EIO error in gpt-auto-generator if blkid finds something
      which is not a partition table. (Closes: #765586)
    - Apply ACLs to /var/log/journal and also set them explicitly for
      system.journal.
  * Only skip the filesystem check for /usr if the /run/initramfs/fsck-usr
    flag file exists. Otherwise we break booting with dracut which uses
    systemd inside the initramfs. (Closes: #810748)
  * Update the instructions in README.Debian for creating /var/log/journal.
    They are now in line with the documentation in the systemd-journald(8) man
    page and ensure that ACLs and group permissions are properly set.
    (Closes: #800947, #805617)
  * Drop "systemctl daemon-reload" from lsb init-functions hook. This is no
    longer necessary as invoke-rc.d and init-system-helpers take care of this
    nowadays.

 -- Martin Pitt <mpitt@debian.org>  Wed, 03 Feb 2016 10:09:46 +0100

systemd (228-4) unstable; urgency=medium

  * debian/udev.README.Debian: Add alternative way of disabling ifnames.
    (Closes: #809339)
  * Put back /lib/udev/hotplug.functions, until the three remaining packages
    that use it stop doing so. (Closes: #810114)
  * debian/udev.README.Debian: Point out that any change to interface naming
    rules requires an initrd update.

 -- Martin Pitt <mpitt@debian.org>  Mon, 11 Jan 2016 07:12:40 +0100

systemd (228-3) unstable; urgency=medium

  [ Martin Pitt ]
  * debian/rules: Remove temporary debug output from test failures again. All
    Debian buildd kernels are recent enough now, but add a check for kernels
    older than 3.13 and ignore test failures for those.
  * debian/tests/networkd: Factor out dnsmasq specific test "router" setup, so
    that we can test against other implementations.
  * debian/tests/networkd: Add router setup using an (isolated) networkd
    process for configuring the veths and DHCP server.
  * debian/tests/networkd: On failure, only show journal for current test.
  * systemd-networkd-resolvconf-update.service: Wait for getting a name
    server, not just for getting online.
  * debian/tests/boot-and-services: Wait until bash crash stack trace is in
    the journal before asserting on it. Also relax RE to work on non-x86
    architectures.
  * debian/tests/networkd: If /etc/resolv.conf already has three nameservers,
    accept that too (as then the additional test one can't be added any more).
  * Fix FTBFS on x32. Thanks Helmut Grohne! (Closes: #805910)
  * debian/tests/networkd: For IPv6 tests, also wait for IPv4 address to
    arrive; s-n-wait-online already exits after getting an IPv6 address, but
    we verify both.
  * debian/tests/boot-and-services: Don't check for "Requesting system
    poweroff" log message in nspawn test, current upstream master does not
    write that any more. Instead check for "Stopped Container c1".
  * Add "storage" autopkgtest. Initially this covers some basic use cases with
    LUKS cryptsetup devices.
  * Add acl build dependency (for <!nocheck>). Current upstream master now
    needs it for some test cases.
  * debian/extra/initramfs-tools/scripts/init-bottom/udev: Use "rm -rf"
    instead of "nuke". The latter does not exist any more in current
    initramfs-tools.
  * Ignore test failures during "make check" if /etc/machine-id is missing
    (like in ancient local schroots). (Closes: #807884)
  * debian/extra/rules/80-debian-compat.rules: Remember which device got the
    "cdrw", "dvd", or "dvdrw" symlink to avoid changing links on device
    events. (Closes: #774080). Drop the rule for the "cdrom" symlink as that
    is already created in 60-cdrom_id.rules.
  * Eliminate "hotplug.functions" udev helper and put the logging functions
    directly into net.agent. This simplifies the migration of the latter to
    ifupdown.
  * Adjust manpages to keep /usr/lib/systemd/{user*,boot,ntp-units.d,modules*}
    paths, only keep /lib/systemd/{system*,network}. (Closes: #808997)
  * debian/udev.README.Debian: Fix typo and slight wording improvement.
    (Closes: #809513)
  * Drop net.agent, 80-networking.rules, and ifup@.service. These moved to
    ifupdown 0.8.5 now. Add Breaks: to earlier versions.

  [ Michael Biebl ]
  * Bump Build-Depends on libdw-dev to (>= 0.158) as per configure.ac.
    (Closes: #805631)
  * Make sure all swap units are ordered before the swap target. This avoids
    that swap devices are being stopped prematurely during shutdown.
    (Closes: #805133)
  * Drop unneeded /etc/X11/xinit/xinitrc.d/50-systemd-user.sh from the package
    and clean up the conffile on upgrades. We have the dbus-user-session
    package in Debian to properly enable the D-Bus user-session mode which
    also takes care of updating the systemd --user environment.
    (Closes: #795761)
  * Stop testing for unknown arguments in udev maintainer scripts.
  * Drop networking.service.d/systemd.conf. The ifupdown package now ships a
    proper service file so this drop-in file is no longer necessary.

  [ Andreas Henriksson ]
  * Fix LSB init hook to not reload masked services. (Closes: #804882)

 -- Martin Pitt <mpitt@debian.org>  Sat, 02 Jan 2016 17:42:56 +0100

systemd (228-2) unstable; urgency=medium

  * Remove wrong endianness conversion in test-siphash24 to fix FTBFS on
    big-endian machines.
  * Bump libseccomp-dev build dependency to indicate required versions for
    backporting to jessie. (Closes: #805497)

 -- Martin Pitt <mpitt@debian.org>  Thu, 19 Nov 2015 11:37:45 +0100

systemd (228-1) unstable; urgency=medium

  [ Martin Pitt ]
  * New upstream release:
    - Fix journald killing by watchdog. (Closes: #805042)
    - Drop check for /etc/mtab. (Closes: #802025)
    - Follow unit file symlinks in /usr, but not /etc when looking for
      [Install] data, to avoid getting confused by Aliases. (Closes: #719695)
    - journalctl: introduce short options for --since and --until.
      (Closes: #801390)
    - journald: Never accept fds from file systems with mandatory locking.
      (LP: #1514141)
    - Put nspawn containers in correct slice. (LP: #1455828)
  * Cherry-pick some networkd fixes from trunk to fix regressions from 228.
  * debian/rules: Configure with --as-needed to avoid unnecessary binary
    dependencies.
  * systemd-networkd-resolvconf-update.service: Increase StartLimitBurst, as
    this might be legitimately called several times in quick succession. If
    that part of the "networkd" autopkgtest fails, show the journal log for
    that service for easier debugging.
  * debian/tests/boot-and-services: Add test case for systemd-coredump.
  * Add systemd-coredump postinst/prerm to enable/disable this without a
    reboot.
  * debian/tests/networkd: Check for systemd-networkd-wait-online in /usr as
    well, for usage in other distros.
  * debian/tests/logind: Skip suspend test if the kernel does not support
    suspend.
  * debian/tests/logind: Split tests into functions.
  * debian/tests/boot-and-services: Ignore failures of console-setup.service,
    to work around LP: #1516591.
  * debian/tests/control: Restrict boot-smoke test to isolation-machine, it
    does not currently work well in LXC.
  * debian/tests/networkd: Add new test cases for "DHCP=all, IPv4 only,
    disabling RA" (which should always be fast), "DHCP=all, IPv4 only" (which
    will require a longer timeout due to waiting 12s for a potential IPv6 RA
    reply), and "DHCP=ipv4" (with and without RA).
  * debian/tests/networkd: Fix UnicodeDecodeError under 'C' locale.
  * debian/tests/networkd: Show networkctl and journal output on failure.
  * debian/tests/networkd: Fix bytes vs. string TypeError in the IPv6 polling.
    (LP: #1516009)
  * debian/tests/networkd: Show contents of test .network file on failure.
  * debian/tests/networkd: Skip if networkd is already running (safer when
    running on real systems), and add copyright header.
  * Bump util-linux dependencies to >= 2.27.1 to ensure that the mount monitor
    ignores /etc/mtab.

  [ Felipe Sateler ]
  * Enable elfutils support for getting stack traces for systemd-coredump.
  * libnss-my{machines,hostname}.postrm: do not remove entries from
    nsswitch.conf if there are packages from other architectures remaining.

  [ Michael Biebl ]
  * Drop systemd-setup-dgram-qlen.service. This has been made obsolete by
    upstream commit 1985486 which bumps net.unix.max_dgram_qlen to 512 early
    during boot.
  * Various cleanups to the udev maintainer scripts:
    - Remove unused tempdir() function.
    - Properly stop udev daemon on remove.
    - Stop killing udev daemon on failed upgrades and drop the corresponding
      starts from preinst.
    - Stop masking systemd-udevd.service and udev.service during upgrades. We
      restart the udev daemon in postinst, so those masks seem unnecessary.

 -- Martin Pitt <mpitt@debian.org>  Wed, 18 Nov 2015 16:11:59 +0100

systemd (227-3) unstable; urgency=medium

  [ Martin Pitt ]
  * debian/tests/logind: Add tests for scheduled shutdown with and without
    wall message.
  * Import upstream fix for not unmounting system mounts (#801361) and drop
    our revert patch.
  * debian/tests/boot-smoke: Apply check for failed unmounts only to user
    systemd processes, i. e. not to pid 1.
  * Drop Fix-usr-remount-failure-for-split-usr.patch. Jessie has a new enough
    initramfs-tools already, and this was just an error message, not breaking
    the boot.
  * Drop debian-fixup.service in favor of using a tmpfiles.d clause, which is
    faster.
  * Drop Order-remote-fs.target-after-local-fs.target.patch. It's mostly
    academic and only applies to the already known-broken situation that rcS
    init.d scripts depend on $remote_fs.
  * Replace reversion of sd_pid_notify_with_fds() msg_controllen fix with
    proper upstream fix to never block on sending messages on NOTIFY_SOCKET
    socket.
  * Drop check for missing /etc/machine-id on "make check" failure; this isn't
    happening on current buildds any more.
  * Drop Disable-tests-which-fail-on-buildds.patch, to re-evaluate what still
    fails and needs fixing. On failure, show kernel version and /etc/hosts
    to be able to debug them better. The next upload will make the necessary
    adjustments to fix package builds again.

  [ Michael Biebl ]
  * Drop dependency on udev from the systemd package. We don't need udev
    within a container, so this allows us to trim down the footprint by not
    installing the udev package. As the udev package has Priority: important,
    it is still installed by default though.
  * Include the status of the udev package when filing a bug report against
    systemd, and vice versa.
  * Use filter instead of findstring, since findstring also matches
    substrings and we only want direct matches.
  * systemd.bug-script: Fix typo. (Closes: #804512)
  * Re-add bits which call SELinux in systemd-user pam service.
    (Closes: #804565)

  [ Felipe Sateler ]
  * Add libnss-resolve package. (Closes: #798905)
  * Add systemd-coredump package. This Conflicts/Replaces/Provides a new
    "core-dump-handler" virtual package. (Closes: #744964)

 -- Martin Pitt <mpitt@debian.org>  Wed, 11 Nov 2015 15:04:26 +0100

systemd (227-2) unstable; urgency=medium

  * Revert "sd_pid_notify_with_fds: fix computing msg_controllen", it causes
    connection errors from various services on boot. (Closes: #801354)
  * debian/tests/boot-smoke: Check for failed unmounts. This reproduces
    #801361 (but not in a minimal VM, just in a desktop one).
  * Revert "core: add a "Requires=" dependency between units and the
    slices they are located in". This causes user systemd instances to try and
    unmount system mounts (and succeed if you login as root).
    (Closes: #801361)

 -- Martin Pitt <mpitt@debian.org>  Fri, 09 Oct 2015 12:34:27 +0200

systemd (227-1) unstable; urgency=medium

  * New upstream release.
    - Bump watchdog timeout for shipped units to 3 min. (Closes: #776460)
    - gpt-auto-generator: Check fstab for /boot entries. (Closes: #797326)
    - Fix group of RuntimeDirectory dirs. (Closes: #798391)
    - Support %i (and other macros) in RuntimeDirectory. (Closes: #799324)
    - Bump util-linux/libmount-dev dependencies to >= 2.27.
  * debian/libsystemd0.symbols: Add new symbols for this release.
  * debian/extra/initramfs-tools/hooks/udev: Copy all
    /etc/udev/rules.d/*.rules rules which are not merely overriding the one in
    /lib/, not just 70-persistent-net.rules.  They might contain network names
    or other bits which are relevant for the initramfs. (Closes: #795494)
  * ifup@.service: Drop PartOf=network.target; we don't want to stop these
    units during shutdown. Stopping networking.service already shuts down the
    interfaces, but contains the safeguard for NFS or other network file
    systems. Isolating emergency.target still keeps working as before as well,
    as this also stops networking.service. (Closes: #761909, LP: #1492546)

 -- Martin Pitt <mpitt@debian.org>  Thu, 08 Oct 2015 11:34:35 +0200

systemd (226-4) unstable; urgency=medium

  * debian/tests/logind: Be more verbose on failures.
  * Revert networkd calling if-{up,post-down}.d/ scripts. About half of the
    existing hooks are not relevant or even actively detrimental when running
    with networkd. For the relevant ones, a lot of them should be fixed in the
    projects themselves (using IP_FREEBIND etc.). (Closes: #798625)
  * Add systemd-networkd-resolvconf-update.{path,service} units to send DNS
    server updates from networkd to resolvconf, if installed and enabled.
  * Don't restart logind on upgrades any more. This kills X.org (#798097)
    while logind doesn't save/restore its open fds (issue #1163), and also
    gets confused about being idle in between (LP: #1473800)

 -- Martin Pitt <mpitt@debian.org>  Fri, 02 Oct 2015 13:44:28 +0200

systemd (226-3) unstable; urgency=medium

  [ Martin Pitt ]
  * README.Debian: Fix "other" typo. Thanks Salvatore Bonaccorso.
    (Closes: #798737)

  [ Michael Biebl ]
  * Stop building the compat library packages and drop them for good.
  * Update debian/copyright.

 -- Michael Biebl <biebl@debian.org>  Sat, 19 Sep 2015 19:06:51 +0200

systemd (226-2) unstable; urgency=medium

  * debian/udev.init: Mount /dev file system with nosuid. (LP: #1450960)
  * udev.postinst: udev 226 introduced predictable interface names for virtio.
    Create /etc/systemd/network/50-virtio-kernel-names.link on upgrade to
    disable this, to avoid changing e. g. "eth0" to "ens3" in QEMU instances
    and similar environments. (Closes: #799034)

 -- Martin Pitt <mpitt@debian.org>  Tue, 15 Sep 2015 15:21:09 +0200

systemd (226-1) unstable; urgency=medium

  [ Martin Pitt ]
  * New upstream release:
    - Fix scheduled shutdown to not shut down immediately. (Closes: #797763)
    - Fix description of CPE_NAME in os-release(5). (Closes: #797768)
  * debian/libsystemd0.symbols: Add new symbols from this release.
  * Enable libseccomp support for mips64, mips64el, and x32. (Closes: #797403)
  * debian/tests/networkd: Add hotplug tests.
  * Make networkd call if-up.d/ scripts when it brings up interfaces, to
    become compatible with ifupdown and NetworkManager for packages shipping
    hooks. (LP: #1492129)
    - Add debian/extra/systemd-networkd-dispatcher.c: suid root wrapper for
      calling if-up.d/ or if-post-down.d/ hook scripts. Install it as
      root:systemd-networkd 4754 so that only networkd can run it.
    - Add networkd-call-systemd-networkd-dispatcher-when-links.patch: Call the
      above wrapper when links go up/down.
    - debian/tests/networkd: Verify that if-up.d/ and if-post-down.d/ scripts
      get run for a networkd managed interface.
    - Note that if-pre-up.d/ and if-down.d/ scripts are *not* being called, as
      they are often not applicable for networkd (if-pre-up.d) and unreliable
      (if-down.d).
  * Drop udev-finish. We needed this for the autogenerated CD and network
    interface names, but both are gone now.
  * Drop debian/udev.udev-fallback-graphics.upstart. The vesafb module has
    been compiled into the kernel in both Debian and Ubuntu for a fair while,
    this never had a systemd equivalent, and Debian never shipped the
    accompanying rules for determining $PRIMARY_DEVICE_FOR_DISPLAY.
  * debian/control: Remove some boilerplate from the long descriptions, to
    more easily get to the point what a specific package actually does.
  * debian/README.Debian: As systemd is the default init now, replace the
    documentation how to switch to systemd with how to switch back
    (temporarily or permanently) to SysV init. Also move that paragraph to the
    bottom as it's now less important.
  * debian/README.Debian: Add a hint why you may want to enable persistent
    journal, and suggest to uninstall system-log-daemon to avoid duplicate
    logging.
  * debian/README.Debian: Add documentation about networkd integration.
  * Rename 01-mac-for-usb.link to 90-mac-for-usb.link so that it becomes
    easier to override.
  * debian-fixup.service just has one purpose now (make /etc/mtab a symlink),
    so drop the debian/extra/debian-fixup shell script and put the ln command
    directly into debian-fixup.service. Update the description.
  * debian/tests/networkd: Check that /etc/resolv.conf gets the DHCP's
    nameserver in case it is a symlink (i. e. dynamically managed by
    systemd-resolved or resolvconf).
  * systemd-networkd-dispatcher: Also pass on the DNS server list to if-up.d/
    as $IF_DNS_NAMESERVERS, so that resolvconf or similar programs work as
    expected.
  * Drop debian/systemd-journal-remote.postrm: Removing system users is
    potentially dangerous (there might be a leftover process after purging).

  [ Michael Biebl ]
  * Drop libsystemd-login-dev. All reverse dependencies have been updated to
    use libsystemd-dev directly.
  * Update build instructions to use "gbp clone" instead of "gbp-clone" as all
    gbp-* commands have been removed from git-buildpackage.

 -- Martin Pitt <mpitt@debian.org>  Thu, 10 Sep 2015 16:53:53 +0200

systemd (225-1) unstable; urgency=medium

  [ Martin Pitt ]
  * New upstream release.
    - Fixes FTBFS on alpha. (Closes: #792551)
    - Fixes machined state tracking logic. (Closes: #788269)
  * Add better fix for "systemctl link/enable" breakage with full paths.
    (LP: #1480310)
  * debian/rules: Add missing $(dh_options) in overridden debhelper targets.

  [ Felipe Sateler ]
  * Move conffile from systemd to systemd-container package (Closes: #797048)

  [ Michael Biebl ]
  * Drop unnecessary Conflicts/Replaces from systemd-journal-remote.
    None of the files in this package were previously shipped by systemd.
  * Create system users for systemd-journal-{gateway,remote,upload} when
    installing the systemd-journal-remote package.
  * Explicitly turn off the features we don't want in a stage1 build.
    Otherwise ./configure might enable them automatically if the build
    dependencies are installed and "dh_install --fail-missing" will then fail
    due to uninstalled files.
  * Enable GnuTLS support as systemd-journal-remote makes sense mostly with
    encryption enabled.
  * Rely on build profiles to determine which packages should be skipped
    during build and no longer specify that manually.
  * Drop our patch which removes rc-local-generator.
    rc-local.service acts as an ordering barrier even if its condition is
    false, because conditions are evaluated when the service is about to be
    started, not when it is enqueued. We don't want this ordering barrier on
    systems that don't need/use /etc/rc.local.

 -- Michael Biebl <biebl@debian.org>  Sun, 30 Aug 2015 21:18:59 +0200

systemd (224-2) unstable; urgency=medium

  [ Martin Pitt ]
  * Skip systemd-fsckd autopkgtest if /run/initramfs/fsck-root exists, i. e.
    the initramfs already ran fsck.
  * Fix broken ACL in tmpfiles.d/systemd.conf. (Closes: #794645, LP: #1480552)
  * Add debian/tests/unit-config: Test "systemctl link"; reproduces LP#1480310.
  * Add a hack to unbreak "systemctl link". (LP: #1480310)
  * debian/extra/rules-ubuntu/40-hyperv-hotadd.rules: Also apply to Xen, and
    rename to 40-vm-hotadd.rules.
  * Fix networkd crash. (Closes: #796358)
  * debian/rules: Remove all files/empty dirs in systemd which are already
    shipped by systemd-* or udev, instead of an explicit list.
  * Bump "mount" dependency to >= 2.26, to ensure "swapon -o" availability.
    (Closes: #796389)
  * Install /lib/systemd/network/* into udev instead of systemd, as it's
    really udev which is evaluating these.
  * Split out "systemd-container" package with machined and nspawn and enable
    importd. Add new libbz2-dev, zlib1g-dev, and libcurl-dev build deps.
    (LP: #1448900)
  * Move transitional libgcrypt11-dev build dep to libgcrypt20-dev.
  * debian/rules: Limit check for libraries in /usr to systemd and udev
    packages, as other packages like systemd-containers can (and do) link to
    /usr.
  * Build-depend on dpkg-dev (>= 1.17.14) and bump debhelper version for build
    profiles support.
  * Drop "display-managers" autopkgtest, obsolete with dropped
    default-display-manager-generator.
  * boot-and-services autopkgtest: Add systemd-container test dependency for
    the nspawn tests.
  * Don't enable audit support when building with "stage1" profile, to avoid
    circular build dep.

  [ Helmut Grohne ]
  * Improve support for cross-building and bootstrapping.

  [ Michael Biebl ]
  * Drop default-display-manager-generator. All major desktops now use a
    display manager which support the new scheme and setup the
    /etc/systemd/system/display-manager.service symlink correctly.
  * Add new binary package "systemd-journal-remote" with tools for
    sending/receiving remote journal logs:
    systemd-journal-{remote,upload,gatewayd}. (Closes: #742802, LP: #1480952)

 -- Martin Pitt <mpitt@debian.org>  Tue, 25 Aug 2015 12:40:35 +0200

systemd (224-1) unstable; urgency=medium

  * New upstream release.
  * boot-and-services autopkgtest: Ignore thermald. Since 1.4.3-2 it starts by
    default, but fails in most virtual envs.

 -- Martin Pitt <mpitt@debian.org>  Sat, 01 Aug 2015 13:38:57 +0200

systemd (223-2) unstable; urgency=medium

  * Don't enable gnu-efi on ARM. It FTBFSes and cannot really be tested now as
    there is no available hardware.
  * debian/extra/initramfs-tools/hooks/udev: Don't fail if
    /etc/systemd/network/ does not exist. (Closes: #794050)

 -- Martin Pitt <mpitt@debian.org>  Thu, 30 Jul 2015 08:25:51 +0200

systemd (223-1) unstable; urgency=medium

  * New upstream release:
    - Fix systemd-bootchart crash. (Closes: #792403)
    - Trim list of files in /usr/share/doc/systemd/. (Closes: #791839)
    - Fix "Invalid argument" failure with some  journal files.
      (Closes: #792090)
    - tmpfiles: Don't recursively descend into journal directories in /var.
      (Closes: #791897)
    - Don't frequently wake up on disabled TimeoutIdleSec=, in particular in
      automount timers. (LP: #1470845)
    - tmpfiles: Don't delete lost+found/. (Closes: #788193)

  [ Michael Biebl ]
  * udev: Remove obsolete rm_conffile/mv_conffile functions from udev.preinst.
    The udev package is using dpkg-maintscripts-helper now to remove obsolete
    conffiles.
  * systemd: Remove obsolete conffile clean up from pre-wheezy.
  * udev-udeb: Remove scsi_wait_scan hack from the start-udev script as well.

  [ Martin Pitt ]
  * Enable GNU EFI support and add gnu-efi build dep. This enables/ships the
    systemd EFI boot loader. (Closes: #787720, LP: #1472283)
  * networkd autopkgtest: More robust/forceful killing of dnsmasq.
  * ifup@.service: Drop "oneshot" to run ifup in the background during boot.
    This avoids blocking network.target on boot with unavailable hotplug
    interfaces in /etc/network/interfaces. (Closes: #790669, LP: #1425376)
  * systemd.postinst: Avoid confusing error message about
    /run/systemd/was-enabled not existing on reconfiguring.
  * debian/extra/initramfs-tools/hooks/udev: Drop some redundant code.
  * Fix networkd-wait-online -i to properly wait for the given interfaces
    only.
  * Drop debian/extra/base-installer.d/05udev: We use net.ifnames by default
    now, thus we don't need to copy 70-persistent-*.rules any more.
  * debian/extra/start-udev: Run d-i's udevd with "notice" log level, just
    like we did in the initramfs in 219-10.
  * Fix size explosion of networkd (post-223 patch from trunk).

  [ Julian Wollrath ]
  * Copy all .link interface naming definitions to initramfs. (Closes: #793374)

  [ Felipe Sateler ]
  * nss-my*.postinst: configure at the end of the hosts line, not before
    files. (Closes: #789006)

 -- Martin Pitt <mpitt@debian.org>  Thu, 30 Jul 2015 00:02:26 +0200

systemd (222-2) unstable; urgency=medium

  [ Adam Conrad ]
  * debian/udev-udeb.install: Install new bits for net.ifnames (LP: #1473542)
  * debian/extra/initramfs-tools/hooks/udev: Do the same for initramfs-tools.

  [ Martin Pitt ]
  * emergency.service: Wait for plymouth to shut down. Fixes invisible
    emergency shell with plymouth running endlessly. (LP: #1471258)
  * Add "networkd" autopkgtest. Covers basic DHCP on IPv4 and IPv4+6 on a veth
    device.

  [ Michael Biebl ]
  * Bump package priorities of systemd and systemd-sysv to important to match
    what has been used in the Debian archive since Jessie.
  * Drop scsi_wait_scan hack from the udev initramfs-tools script. This Linux
    kernel module has been broken since 2.6.30 and as a result was removed in
    3.5. The Debian Jessie kernel no longer ships this module.
    (Closes: #752775)
  * Drop libsystemd-journald-dev and libsystemd-id128-dev. There are no
    reverse dependencies left and we want to avoid new packages picking up
    a build dependency on those obsolete transitional packages.

 -- Michael Biebl <biebl@debian.org>  Wed, 15 Jul 2015 23:51:15 +0200

systemd (222-1) unstable; urgency=medium

  [ Martin Pitt ]
  * New upstream release:
    - Fix reload killing BusName= units. (Closes: #746151)
    - sysv-generator: detect invalid names and escape them. (Closes: #677075)
    - Document removal of PIDFile on daemon shutdown. (Closes: #734006)
    - Drop Revert-rules-fix-tests-for-removable-state.patch, the auto-suspend
      rules now got dropped entirely.
  * Add Revert-VT-reuse-patches.patch: Revert a couple of logind VT reuse
    patches which alternately broke lightdm and gdm.
  * debian/libsystemd0.symbols: Add new symbols from this release.
  * Disable test-netlink during package build, fails on some buildds.
  * udev.postinst: Don't call addgroup with --quiet, so that if the "input"
    group already exists as a non-system group you get a sensible error
    message. Some broken tutorials forget the --system option.
    (Closes: #769948, LP: #1455956)
  * systemd.postinst: Drop the --quiet from the addgroup calls as well, same
    reason as above. (Closes: #762275)
  * udev: Drop doc dir symlinking. It has caused too much trouble and only
    marginally helps to avoid duplication. Such duplication should be dealt
    with at the distro, not package level.
  * debian/rules: Entirely ignore $LD_PRELOAD instead of just libfakeroot in
    the link check, to also avoid libeatmydata. (Closes: #790546)
  * boot-and-services, display-managers autopkgtests: Install and configure
    dummy X.org driver, so that these work in headless machines/VMs.
  * systemd-fsckd autopkgtest: Stop using/asserting on lightdm, just check
    that default.target is active. lightdm is prone to fail in test
    environments, and fiddling with it in two other autopkgtests is
    sufficient.
  * debian/watch: Adjust to new upstream release model of only providing the
    github tag tarballs.
  * Drop dsl-modem.agent. It hasn't been maintained/tested for many years, few
    if any people actually use this, and this doesn't belong into udev.

  [ Michael Biebl ]
  * Stop building the Python 3 bindings. They were split into a separate
    source package upstream and are now built from src:python-systemd. See
    http://lists.freedesktop.org/archives/systemd-devel/2015-July/033443.html
  * Remove obsolete --disable-chkconfig configure option.
  * Move the man pages for libnss-myhostname, libnss-mymachines and udev.conf
    from systemd into the correct package. Move the zsh completion file for
    udevadm into the udev package as well. Add Breaks/Replaces accordingly.
    (Closes: #790879)
  * Drop rules which remove pre-generated files before build. The upstream
    tarball no longer ships any pre-generated files so this is no longer
    necessary.
  * Fix cleanup rule for Python byte code files.

 -- Michael Biebl <biebl@debian.org>  Wed, 08 Jul 2015 18:56:07 +0200

systemd (221-1) unstable; urgency=medium

  * New upstream release 221:
    - Fix persistent storage links for Xen devices. (LP: #1467151)
    - Drop all backported patches and port the others to new upstream release.
    - debian/rules: Drop workarounds for broken 220 tarball, 221 is fine.

  [ Michael Biebl ]
  * initramfs hook: Stop installing 55-dm.rules, 64-md-raid.rules,
    60-persistent-storage-lvm.rules and 60-persistent-storage-dm.rules.
    The mdadm, lvm2 and dmsetup package provide their own udev hooks nowadays
    to make sure their udev rules files are installed into the initramfs.
    Having the copy rules at two places is confusing and makes debugging
    harder.
  * Make it possible to skip building udeb packages via
    DEB_BUILD_OPTIONS="noudeb". This allows quicker builds for local testing
    and is benefical for derivatives that don't use d-i.
  * Install API documentation for libudev and libsystemd in their respective
    packages. Both libraries use man pages now, so we need to be explicit
    about what is installed where.

  [ Martin Pitt ]
  * ifupdown-hotplug autopkgtest: Different cloud/desktop environments have
    different ways of including /etc/network/interfaces.d/, try to get along
    wit either and skip the test if interfaces.d/ does not get included at
    all.
  * Drop obsolete gtk-doc-tools build dependency, gtkdocize autoreconfig, and
    ./configure options.
  * libudev-dev.install: Drop gtk-doc files, not built by upstream any more
    and replaced with manpages.
  * libsystemd0.symbols: Add new symbols for this release.
  * debian/rules: Fix paths in manpages as we don't currently have a merged
    /usr in Debian but have most systemd things in /lib. This replaces the
    previous huge and maintenance-intense patch.
  * Drop Accept-mountall-specific-fstab-options.patch. Replaced with
    systemd.postinst migration code in Ubuntu.
  * Revert overly aggressive USB autosuspend udev rules change which broke
    various USB keyboards. (Closes: #789723)
  * Have rc-local.service output also go to the console. /etc/rc.local often
    contains status messages which users expect to see during boot.
    (LP: #1468102)
  * debian/rules: Install udev.NEWS into libudev1, to get along with Debian's
    udev -> libudev1 doc dir symlinking. (Closes: #790042)

 -- Martin Pitt <mpitt@debian.org>  Sun, 28 Jun 2015 12:05:36 +0200

systemd (220-7) unstable; urgency=medium

  [ Michael Biebl ]
  * Enable seccomp support on arm64 as well.
  * Replace the remainder of Fix-paths-in-man-pages.patch with an upstream
    provided patch.

  [ Martin Pitt ]
  * Switch to net.ifnames persistent network interfaces (on new
    installations/for new hardware), and deprecate the old
    75-persistent-net-generator.rules. See the ML discussion for details:
        https://lists.debian.org/debian-devel/2015/05/msg00170.html
        https://lists.debian.org/debian-devel/2015/06/msg00018.html
    - Drop Make-net.ifnames-opt-in-instead-of-opt-out.patch, to use
      net.ifnames by default.
    - Revert-udev-network-device-renaming-immediately-give.patch: Adjust
      patch comment.
    - Drop 75-persistent-net-generator.rules, write_net_rules helper and
      rule_generator.functions.
    - Adjust udev's README.Debian accordingly, and describe the migration.
      This needs to happen manually as there is no robust way of doing this
      automatically.
    - Add udev NEWS file for announcing this change and pointing to udev's
      README.
    - udev.postinst: Drop write_interfaces_rules().
    - udev.postinst: Disable net.ifnames on systems which did not support
      75-persistent-net-generator.rules (most importantly, virtualized guests)
      to avoid changing network interface names on upgrade.
    - LP: #1454254
  * fsckd-daemon-for-inter-fsckd-communication.patch: Add fsckd.c to
    POTFILES.in.
  * ifupdown-hotplug autopkgtest: Fix config name in interfaces.d/, it must
    not have a suffix in Debian. Also clean up the file after the test.
  * net.agent: When running under systemd, run everything in the foreground.
    This avoids killing the forked child in the middle of its operation under
    systemd when the parent exits.
  * Check during build that systemd and systemd-journald don't link against
    anything in /usr, to prevent bugs like #771652 and #788913 in the future.
  * Drop Skip-99-systemd.rules-when-not-running-systemd-as-in.patch. The rules
    mostly just attach tags systemd specific properties which are harmless
    under other init systems, and systemd-sysctl also works there.
  * 80-networking.rules: Only call agents for add|remove, as they don't handle
    other events.
  * Restore udev watches on block device changes. (Closes: #789060,
    LP: #1466081)

 -- Martin Pitt <mpitt@debian.org>  Wed, 17 Jun 2015 22:48:53 +0200

systemd (220-6) unstable; urgency=medium

  * Enable seccomp support on the architectures that provide libseccomp.
    (Closes: #760299)
  * boot-and-services autopkgtest: Add SeccompTest for the above.
  * boot-and-services autopkgtest: Check that we don't get an unwanted
    tmp.mount unless /etc/fstab explicitly specifies it.
  * Bump libcap-dev build dep to the version that provides libcap2-udeb.
    (Closes: #787542)
  * Stop installing tmp.mount by default; there are still situations where it
    becomes active through dependencies from other units, which is surprising,
    hides existing data in /tmp during runtime, and it isn't safe to have a
    tmpfs /tmp on every install scenario. (Closes: #783509)
    - d/rules: Ship tmp.mount in /usr/share/systemd/ instead of
      /lib/systemd/systemd.
    - systemd.postinst: When tmp.mount already was enabled, install tmp.mount
      into /etc and keep it enabled.
    - systemd.postinst: When enabling tmp.mount because of RAMTMP=yes, copy it
      from /usr/share.
    - Drop Don-t-mount-tmp-as-tmpfs-by-default.patch and
      PrivateTmp-shouldn-t-require-tmpfs.patch, not necessary any more.

 -- Martin Pitt <mpitt@debian.org>  Thu, 11 Jun 2015 09:25:49 +0200

systemd (220-5) unstable; urgency=medium

  * debian/README.source: Upstream repository moved to github, adjust
    cherry-picking instructions accordingly.
  * debian/control: Replace obsolete Python2 version header with
    X-Python3-Version.
  * dracut: Fix path to systemd-fsck. (Closes: #787553)
  * Ignore test failures during build if /etc/machine-id is missing (which is
    the case in a few buildd chroots still). (Closes: #787258)
  * debian/udev.README.Debian: Move network interface hotplug documentation
    into separate section. Point out that "lo" does not need to be configured
    in ifupdown under systemd.
  * debian/udev.README.Debian: Document net.ifnames, and how to write udev
    rules for custom network names.
  * Add debian/extra/01-mac-for-usb.link: Use MAC based names for network
    interfaces which are (directly or indirectly) on USB. Path based names
    are inadequate for dynamic buses like USB.
  * Fix another escape parsing regression in Exec*= lines. (Closes: #787256)
  * Disable EFI support for udeb build.
  * Refine detection of touch screen devices.

 -- Martin Pitt <mpitt@debian.org>  Sun, 07 Jun 2015 16:52:33 +0200

systemd (220-4) unstable; urgency=medium

  [ Martin Pitt ]
  * debian/extra/initramfs-tools/scripts/init-top/udev: Drop $ROOTDELAY wait.
    This does not concern udev in particular, but is handled by
    initramfs-tools itself (scripts/local). The intention of this parameter is
    not to statically wait for the given time, but wait *up to* that time for
    the root device to appear.
  * Add debian/extra/units/rc-local.service.d/wait-online.conf: Make
    rc-local.service wait for network-online.target (if it gets started). This
    not specified by LSB, but has been behaving that way in Debian under SysV
    init and upstart. (LP: #1451797)
  * Fix parsing of escape characters in Exec*= lines. (Closes: #787256)
  * Drop path_is_mount_point-handle-false-positive-on-some-fs.patch (it was
    already not applied in 220-1). This needs to be re-thought and re-done
    against the current code, and overlayfs in general. On overlayfs this
    still reports false positives for files that changed in the upperdir, but
    this does not break systemd-machine-id-commit any more.
  * Add debian/extra/rules/80-debian-compat.rules, replacing three of our
    patches. These are independent udev rules to change device permissions and
    add CD/DVD symlinks for compatibility with earlier Debian releases.

  [ Michael Biebl ]
  * Bump Depends on util-linux to make sure we have a sulogin implementation
    which properly cleans up its children when emergency.service is restarted.
    (Closes: #784238)
  * Stop using /sbin/udevd and drop the compat symlink.
  * Remove any vestiges of /dev/.udev/. This directory has been replaced by
    /run/udev/ since wheezy.
  * Drop udev migration code from pre-wheezy.

 -- Martin Pitt <mpitt@debian.org>  Tue, 02 Jun 2015 08:16:36 +0200

systemd (220-3) unstable; urgency=medium

  * Fix ProtectSystem=yes to actually protect /usr, not /home.
    (Closes: #787343)
  * sd-device: fix device_get_properties_strv(). Fixes environment for
    processes spawned by udev, in particular "allow-hoplug" ifupdown
    interfaces via ifup@.service. (Closes: #787263)
  * Ignore test failures on mipsel; the three failures are not reproducible on
    the porter box (different kernel?). (See #787258)
  * Add ifupdown-hotplug autopkgtest. Reproduces #787263.
  * udev: Bring back persistent storage symlinks for bcache. Thanks David
    Mohr! (Closes: #787367)
  * sd-device: Fix invalid property strv pointers. This unbreaks the
    environment of udev callouts.

 -- Martin Pitt <mpitt@debian.org>  Mon, 01 Jun 2015 12:58:20 +0200

systemd (220-2) unstable; urgency=low

  * 220-1 was meant to go to experimental, but was accidentally uploaded to
    unstable. This was planned for next week anyway, just not on a Friday;
    we don't revert, but keep an RC bug open for a few days to get broader
    testing. Reupload 220-1 with its changelog actually pointing to unstable
    and with all versions in the .changes.

 -- Martin Pitt <mpitt@debian.org>  Fri, 29 May 2015 18:54:09 +0200

systemd (220-1) unstable; urgency=medium

  [ Martin Pitt ]
  * New upstream release:
    - Ship sdio.ids and ids-update.pl in upstream tarball. (Closes: #780650)
    - Drop non-working "journalctl /dev/sda" example from manpage
      (Closes: #781604)
    - man systemd.network: Explain UseDomains a bit more (not used by
      default). (Closes: #766413)
    - Ignore comments in /etc/hostname (LP: #1053048)
    - Drop all backported patches and port the others to new upstream release.
  * Cherry-pick patch to fix udevd --daemon assertion regression.
  * Cherry-pick patch to fix udevd worker hang.
  * systemd.install: systemd.pc moved back into /usr/share/pkgconfig/.
  * libsystemd0.symbols: Add new symbols from this release.
  * Drop debian/extra/60-keyboard.hwdb for now. Upstream has a newer version,
    and it's not nearly as often updated any more as it used to be.
  * debian/rules: Remove shipped audit_type-to-name.h and
    keyboard-keys-from-name.gperf and regenerate them during build (bug in
    upstream 220 tarball).
  * autopkgtest: Ship/use mock fsck from debian/tests, as it's missing in the
    220 tarball.
  * Add libnss-mymachines binary package. (Closes: #784858)
  * Add libnss-myhostname binary package, taking over from the very old and
    unmaintained standalone source package as per its maintainer's request.
    (Closes: #760514)
  * Drop buildsys-Don-t-default-to-gold-as-the-linker.patch and set LD in
    debian/rules on sparc only. This can be dropped entirely once we build
    GUdev from a separate source.
  * bootchart autopkgtest: Skip test if /proc/schedstat does not exist, i. e.
    the kernel is missing CONFIG_SCHEDSTAT. Bootchart requires this.
  * systemd-fsckd autopkgtest: On Debian plymouth-start stays running, adjust
    was_running() for that.
  * systemd-fsckd autopkgtest: In test_systemd_fsck_with_plymouth_failure(),
    fix plymouthd status check to work under both Debian and Ubuntu.
  * Replace almost all of Fix-paths-in-man-pages.patch with upstreamed
    patches. (The remainder is planned to get fixed upstream as well.)
  * Remove our update-rc.d patches, replace them with upstream patches for
    /lib/systemd/systemd-sysv-install abstraction, and provide one for
    update-rc.d. Also implement "is-enabled" command by directly checking for
    the presence of rcS or rc5 symlinks. (Closes: #760616)
  * Fix path_is_mount_point for files (regression in 220).
  * debian/control: Drop obsolete XS-Testsuite:, dpkg adds it automatically.
  * Use Ubuntu's default NTP server for timesyncd when building on Ubuntu.

  [ Michael Biebl ]
  * Remove /var/run and /var/lock migration code from debian-fixup. The /run
    migration was completed in wheezy so this is no longer necessary.
  * Drop our versioned Depends on initscripts. This was initially added for
    the /run migration and later to ensure we have a mountnfs hook which
    doesn't cause a deadlock under systemd. The /run migration was completed
    in wheezy and jessie ships a fixed mountnfs hook. In addition we now use
    the ignore-dependencies job mode in our lsb init-functions hook, so it's
    safe to drop this dependency.
  * Stop building gudev packages. Upstream has moved the gudev code into a
    separate repository which is now managed on gnome.org. The gudev packages
    will be built from src:libgudev from now on. See also
    http://lists.freedesktop.org/archives/systemd-devel/2015-May/032070.html

 -- Martin Pitt <mpitt@debian.org>  Fri, 29 May 2015 10:37:40 +0200

systemd (219-10) experimental; urgency=medium

  * Fix assertion crash with empty Exec*= paths. (LP: #1454173)
  * Drop Avoid-reload-and-re-start-requests-during-early-boot.patch
    and Avoid-reloading-services-when-shutting-down.patch: This was fixed more
    robustly in invoke-rc.d and service now, see #777113.
  * debian/tests/boot-smoke: Allow 10 seconds for systemd jobs to settle down.
  * Fix "tentative" state of devices which are not in /dev (mostly in
    containers), and avoid overzealous cleanup unmounting of mounts from them.
    (LP: #1444402)
  * debian/extra/udev-helpers/net.agent: Eliminate cat and most grep calls.
  * Drop Set-default-polling-interval-on-removable-devices-as.patch; it's long
    obsolete, CD ejection with the hardware button works properly without it.
  * Re-enable-journal-forwarding-to-syslog.patch: Update patch description,
    journal.conf.d/ exists now.
  * journal: Gracefully handle failure to bind to audit socket, which is known
    to fail in namespaces (containers) with current kernels. Also
    conditionalize systemd-journald-audit.socket on CAP_AUDIT_READ.
    (LP: #1457054)
  * Put back *.agent scripts and use net.agent in Ubuntu. This fixes escaping
    of unit names, reduces the delta, and will make it easier to get a common
    solution for integrating ifup.d/ scripts with networkd.
  * When booting with "quiet", run the initramfs' udevd with "notice" log
    level. (LP: #1432171)
  * Add sigpwr-container-shutdown.service: Power off when receiving SIGPWR in
    a container. This makes lxc-stop work for systemd containers.
    (LP: #1457321)
  * write_net_rules: Escape '{' and '}' characters as well, to make this work
    with busybox grep. Thanks Faidon Liambotis! (Closes: #765577)

 -- Martin Pitt <mpitt@debian.org>  Thu, 21 May 2015 09:43:52 +0200

systemd (219-9) experimental; urgency=medium

  * 75-persistent-net-generator.rules: Fix rules for ibmveth (it's a driver,
    not a subsystem). (LP: #1437375)
  * debian/tests/unit-config: Add tests for systemctl enable/disable on a
    SysV-only unit. Reproduces LP #1447807.
  * Fix systemctl enable for SysV scripts without a native unit. We must not
    try and enable the nonexisting unit then. (LP: #1447807)
  * Drop Add-env-variable-for-machine-ID-path.patch. systemd should always
    be installed via the essential "init" in buildd schroots now.
  * debian/README.source: Update git-buildpackage commands for the renames in
    0.6.24.
  * Make apparmor run before networking, to ensure that profiles apply to
    e. g. dhclient (LP: #1438249):
    - Rename networking.service.d/network-pre.conf to systemd.conf, and add
      After=apparmor.service.
    - ifup@.service: Add After=apparmor.service.
    - Add Breaks: on apparmor << 2.9.2-1, which dropped its dependency to
      $remote_fs.
  * Drop login-don-t-overmount-run-user-UID-on-upgrades.patch and
    login-don-t-overmount-run-user-UID-on-upgrades.patch, these were only
    needed for upgrades from wheezy to jessie.
  * systemd.{pre,post}inst: Clean up obsolete (pre-wheezy/jessie) upgrade
    fixes.
  * systemd-fsckd autopkgtest: Stop assuming that
    /etc/default/grub.d/90-autopkgtest.cfg exists.
  * systemd-fsckd autopkgtest: Add missing plymouth test dependency.
  * Drop core-mount-ensure-that-we-parse-proc-self-mountinfo.patch, and bump
    util-linux dependency to the version which enables
    --enable-libmount-force-mountinfo.

 -- Martin Pitt <mpitt@debian.org>  Wed, 13 May 2015 12:27:21 +0200

systemd (219-8) experimental; urgency=medium

  [ Michael Biebl ]
  * Skip filesystem check if already done by the initramfs. (Closes: #782522)
  * Drop hard-coded versioned dependency on libapparmor1. Bump the
    Build-Depends on libapparmor-dev instead. This ensures a proper versioned
    dependency via Build-Depends-Package.
  * Revert "Make apparmor run before networking". This causes dependency
    cycles while apparmor still depends on $remote_fs.
  * Cleanup hwclock-save.service symlinks when upgrading from the jessie
    version.

  [ Martin Pitt ]
  * cryptsetup: Implement offset and skip options. (Closes: #751707,
    LP: #953875)
  * logind autopkgtest: Add test for suspending on lid switch close.
    This reproduces LP #1444166 (lid switch not working in the first few
    minutes after boot).
  * Reduce the initial suspend supression time from 3 minutes to 30 seconds,
    and make it configurable. (LP: #1444166)
  * Fix double free crash in "systemctl enable" when calling update-rc.d and
    the latter fails. (Closes: #764613, LP: #1426588)
  * hwdb: Fix wireless switch on Dell Latitude (LP: #1441849)
  * Fix assertion crash when reading a service file with missing ' and
    trailing space. (LP: #1447243)
  * ifup@.service: Set IgnoreOnIsolate, so that "systemctl default" does not
    shut down network interfaces. (Closes: #762953, LP: #1449380).
    Add PartOf=network.target, so that stopping network.target also stops
    network interfaces (so that isolating emergency.target and similar work as
    before).
  * Revert upstream commit 743970d which immediately SIGKILLs units during
    shutdown. This leads to problems like bash not being able to write its
    history, mosh not saving its state, and similar failed cleanup actions.
    (Closes: #784720, LP: #1448259)
  * Drop the reversion of "journald: allow restarting journald without losing
    stream connections", and replace with proper upstream fix for
    sd_pid_notify_with_fds(). (See Debian #778970, LP #1423811; LP: #1437896)

 -- Martin Pitt <mpitt@debian.org>  Wed, 29 Apr 2015 17:13:41 +0200

systemd (219-7) experimental; urgency=medium

  [ Martin Pitt ]
  * Make systemd-sysv's dependency to systemd unversioned. The package just
    contains 6 symlinks and thus isn't sensitive at all against version
    mismatches. This avoids running into circular dependencies when testing
    local debs.
  * Revert "udev: Drop hwdb-update dependency" and replace with upstream patch
    which moves it to systemd-udev-trigger.service.
  * display-managers autopkgtest: Properly wait until all jobs are finished.
  * display-managers autopkgtest: Reset failed units between tests, to avoid
    running into restart limits and for better test isolation.
  * Enable timesyncd in virtual machines. (Closes: #762343)

  [ Adam Conrad ]
  * debian/systemd.{triggers,postinst}: Trigger a systemctl daemon-reload
    when init scripts are installed or removed (Closes: #766429)

  [ Didier Roche ]
  * Squash all fsckd patches in one (as fsckd and such will be removed
    soon upstream), containing various fixes from upstream git and refactor
    the connection flow to upstream's suggestion. Modify the man pages to match
    those modifications as well. Amongst others, this suppresses "Couldn't
    connect to plymouth" errors if plymouth is not running.
    (Closes: #782265, LP: #1429171)
  * Keep plymouth localized messages in a separate patch for easier updates in
    the future and refresh to latest upstream.
  * display-managers autopkgtest: Use ExecStart=sleep instead of the actual
    lightdm binary, to avoid errors from lightdm startup. Drop the now
    unnecessary "needs-recommends" to speed up the test.

 -- Martin Pitt <mpitt@debian.org>  Fri, 10 Apr 2015 11:08:33 +0200

systemd (219-6) experimental; urgency=medium

  [ Martin Pitt ]
  * Import patches from v219-stable branch (up to 85a6fab).
  * boot-and-services autopkgtest: Add missing python3 test dependency.
  * Make apparmor run before networking, to ensure that profiles apply to
    e. g. dhclient (LP: #1438249):
    - Rename networking.service.d/network-pre.conf to systemd.conf, and add
      After=apparmor.service.
    - ifup@.service: Add After=apparmor.service.
  * udev: Drop hwdb-update dependency, which got introduced by the above
    v219-stable branch. This causes udev and plymouth to start too late and
    isn't really needed in Debian yet as we don't support stateless systems
    yet and handle hwdb.bin updates through dpkg triggers. (LP: #1439301)

  [ Didier Roche ]
  * Fix mount point detection on overlayfs and similar file systems without
    name_to_handle_at() and st_dev support. (LP: #1411140)

  [ Christian Seiler ]
  * Make the journald to syslog forwarding more robust by increasing the
    maximum datagram queue length from 10 to 512. (Closes: #762700)

  [ Marco d'Itri ]
  * Avoid writing duplicate entries in 70-persistent-net.rules by double
    checking if the new udev rule has already been written for the given
    interface. This happens if multiple add events are generated before the
    write_net_rules script returns and udevd renames the interface.
    (Closes: #765577)

 -- Martin Pitt <mpitt@debian.org>  Thu, 02 Apr 2015 09:14:48 +0200

systemd (219-5) experimental; urgency=medium

  [ Didier Roche ]
  * Add "systemd-fsckd" autopkgtest. (LP: #1427312)
  * cmdline-upstart-boot autopkgtest: Update to Ubuntu's upstart-sysv split
    (test gets skipped on Debian while upstart-sysv does not yet exist there).
  * Cherry-pick a couple of upstream commits for adding transient state,
    fixing a race where mounts become available before the device being
    available.
  * Ensure PrivateTmp doesn't require tmpfs through tmp.mount, but rather adds
    an After relationship. (Closes: #779902)

  [ Martin Pitt ]
  * journald: Suppress expected cases of "Failed to set file attributes"
    errors. (LP: #1427899)
  * Add systemd-sysv.postinst: Update grub on first installation, so that the
    alternative init system boot entries get updated.
  * debian/tests: Call /tmp/autopkgtest-reboot, to work with autopkgtest >=
    3.11.1.
  * Check for correct architecture identifiers for SuperH. (Closes: #779710)
  * Fix tmpfiles.d to only apply the first match again (regression in 219).
    (LP: #1428540)
  * /lib/lsb/init-functions.d/40-systemd: Don't ignore systemd unit
    dependencies in "degraded" mode. (LP: #1429734)

  [ Michael Biebl ]
  * debian/udev.init: Recognize '!' flag with static device lists, to work
    with kmod 20. (Closes: #780263)

  [ Craig Magina ]
  * rules-ubuntu/71-power-switch-proliant.rules: Add support for HP ProLiant
    m400 Server Cartridge soft powerdown on Linux 3.16. (LP: #1428811)

  [ Scott Wakeling ]
  * Rework package description to be more accurate. (Closes: #740372)

 -- Martin Pitt <mpitt@debian.org>  Thu, 26 Mar 2015 16:31:04 +0100

systemd (219-4) experimental; urgency=medium

  * tmpfiles: Avoid creating duplicate ACL entries. Add postinst code to clean
    them up on upgrade. (Closes: #778656)
  * bootchart: Fix path to default init. (LP: #1423867)
  * Add "bootchart" autopkgtest, to spot regressions like the above.
  * autopkgtests: Factorize out "assert.sh" utility functions, and use them in
    the tests for useful failure messages.
  * Downgrade requirement for timedated, hostnamed, localed-locale, and
    logind autopkgtests from machine to container isolation.
  * boot-and-services and display-manager autopkgtest: Add systemd-sysv as
    proper test dependency instead of apt-get installing it. This works now
    also under Ubuntu 15.04.
  * boot-and-services autopkgtest: Check cleanup of temporary files during
    boot. Reproduces #779169.
  * Clean up /tmp/ directory again. (Closes: #779169, LP: #1424992)

 -- Martin Pitt <mpitt@debian.org>  Fri, 27 Feb 2015 07:02:09 +0100

systemd (219-3) experimental; urgency=medium

  * sysv-generator: fix wrong "Overwriting existing symlink" warnings.
    (Closes: #778700)
  * Add systemd-fsckd multiplexer and feed its output to plymouth. This
    provides an aggregate progress report of running file system checks and
    also allows cancelling them with ^C, in both text mode and Plymouth.
    (Closes: #775093, #758902; LP: #1316796)
  * Revert "journald: allow restarting journald without losing stream
    connections". This was a new feature in 219, but currently causes boot
    failures due to logind and other services not starting up properly.
    (Closes: #778970; LP: #1423811)
  * Add "boot-smoke" autopkgtest: Test 20 successful reboots in a row, and
    that there are no connection timeouts or stalled jobs. This reproduces the
    above regression.
  * debian/tests/localed-locale: Set up locale and keyboard default files on a
    minimal unconfigured testbed.
  * Add missing python3 test dependency to cmdline-upstart-boot and
    display-managers autopkgtests.
  * debian/tests/boot-and-services: Skip AppArmor test if AppArmor is not
    enabled.
  * debian/tests/boot-and-services: Reboot also if lightdm was just installed
    but isn't running yet.

 -- Martin Pitt <mpitt@debian.org>  Mon, 23 Feb 2015 09:52:12 +0100

systemd (219-2) experimental; urgency=medium

  * Fix UTF-16 to UTF-8 conversion on big-endian machines. (Closes: #778654)
  * Disable new new test-sigbus, it fails on some buildds due to too old
    kernels. (part of #778654)
  * debian/README.Debian, debian/systemd.postinst: Drop setfacl call for
    /var/log/journal, this is now done automatically by tmpfiles.d/systemd.conf.
  * Drop "acl" dependency, not necessary any more with the above.
  * debian/tests/boot-and-services: Move to using /var/lib/machines/,
    /var/lib/containers is deprecated.

 -- Martin Pitt <mpitt@debian.org>  Wed, 18 Feb 2015 15:29:42 +0100

systemd (219-1) experimental; urgency=medium

  [ Martin Pitt ]
  * New upstream release:
    - Fix spelling mistake in systemd.unit(5). (Closes: #773302)
    - Fix timeouts with D-Bus, leading to SIGFPE. (Closes: #774012)
    - Fix load/save of multiple rfkill states. (Closes: #759489)
    - Non-persistent journal (/run/log/journal) is now readable by group adm.
      (Closes: #771980)
    - Read netdev user mount option to correctly order network mounts after
      network.target. (Closes: #769186)
    - Fix 60-keyboard.hwdb documentation and whitespace handling.
      (Closes: #757367)
    - Fix ThinkPad X1 Carbon 20BT trackpad buttons (LP: #1414930)
    - Drop all backported patches and port the others to new upstream release.
  * Bump libblkid-dev build dependency as per upstream configure.ac.
  * debian/systemd.install: Add new language-fallback-map file.
  * debian/udev.install: Add new systemd-hwdb tool.
  * debian/libsystemd0.symbols: Add new symbols from this release.
  * tmpfiles.d/systemd.conf: Drop "wheel" ACL (that group does not exist in
    Debian) to make the ACL for "adm" actually work.
  * debian/rules: Explicitly disable importd for now; it should still mature a
    bit. Explicitly enable hwdb support.
  * /lib/lsb/init-functions.d/40-systemd: Call systemctl is-system-running
    with --quiet. (LP: #1421058)
  * debian/systemd.postrm: Clean getty@tty1.service and remote-fs.target
    enablement symlinks on purge. (Closes: #778499)
  * Move all Debian specific units in the systemd package into
    debian/extra/units/ and simplify debian/systemd.install.
  * Enable timesyncd by default. Add a config drop-in to not start if ntp,
    openntpd, or chrony is installed. (Closes: #755722)
  * debian/systemd.links: Drop obsolete hwclockfirst.service mask link, this
    was dropped in wheezy's util-linux already.
  * debian/udev.postinst: Call systemd-hwdb instead of udevadm hwdb.

  [ Michael Biebl ]
  * Stop removing firstboot man pages. They are now installed conditionally.

 -- Martin Pitt <mpitt@debian.org>  Tue, 17 Feb 2015 15:51:38 +0100

systemd (218-10) experimental; urgency=medium

  * Pull latest keymaps from upstream git. (LP: #1334968, #1409721)
  * rules: Fix by-path of mmc RPMB partitions and don't blkid them. Avoids
    kernel buffer I/O errors and timeouts. (LP: #1333140)
  * Clean up stale mounts when ejecting CD drives with the hardware eject
    button. (LP: #1168742)
  * Document systemctl --failed option. (Closes: #767267)
  * Quiesce confusing and irrelevant "failed to reset devices.list" warning.
    (LP: #1413193)
  * When booting with systemd-bootchart, default to run systemd rather than
    /sbin/init (which might not be systemd). (LP: #1417059)
  * boot-and-services autopkgtest: Add CgroupsTest to check cgroup
    creation/cleanup behaviour. This reproduces #777601 and verifies the fix
    for it.

 -- Martin Pitt <mpitt@debian.org>  Fri, 13 Feb 2015 12:25:06 +0100

systemd (218-9) experimental; urgency=medium

  [ Martin Pitt ]
  * debian/tests/logind: With dropped systemd-logind-launch we don't have a
    visible /sys/fs/cgroup/systemd/ any more under cgmanager. So adjust the
    test to check /proc/self/cgroup instead.
  * Add unit-config autopkgtest to check systemd unit/sysv init enabling and
    disabling via systemctl. This also reproduces #777613.
  * systemctl: Always install/enable/disable native units, even if there is a
    corresponding SysV script and we call update-rc.d; while the latter
    handles WantedBy=, it does not handle Alias=. (Closes: #777613)
  * cgroup: Don't trim cgroup trees created by someone else, just the ones
    that systemd itself created. This avoids cleaning up empty cgroups from
    e.g. LXC. (Closes: #777601)
  * Don't parse /etc/mtab for current mounts, but /proc/self/mountinfo. If the
    former is a file, it's most likely outdated on boot, leading to race
    conditions and unmounts during boot. (LP: #1419623)

  [ Michael Biebl ]
  * Explicitly disable the features we don't want to build for those with
    autodetection. This ensures reliable build results in dirty build
    environments.
  * Disable AppArmor support in the udeb build.
  * core: Don't fail to run services in --user instances if $HOME is missing.
    (Closes: #759320)

  [ Didier Roche ]
  * default-display-manager-generator: Avoid unnecessary /dev/null symlink and
    warning if there is no display-manager.service unit.

 -- Michael Biebl <biebl@debian.org>  Thu, 12 Feb 2015 18:45:12 +0100

systemd (218-8) experimental; urgency=medium

  [ Martin Pitt ]
  * boot-and-services autopkgtest: Ensure that there are no failed units,
    except possibly systemd-modules-load.service (as that notoriously fails
    with cruft in /etc/modules).
  * Revert "input" system group creation in systemd.postinst from 218-7. It's
    already done in udev.postinst.
  * ifup@.service: Revert checking for existance of ifupdown config for that
    interface, net.agent already does that.
  * Drop Also-redirect-to-update-rc.d-when-not-using-.service.patch; not
    necessary any more with the current version (mangle_names() already takes
    care of this).
  * Merge into Add-support-for-rcS.d-init-scripts-to-the-sysv-gener.patch:
    - Do-not-order-rcS.d-services-after-local-fs.target-if.patch, as it
      partially reverts the above, and is just fixing it.
    - Map-rcS.d-init-script-dependencies-to-their-systemd-.patch as it's just
      adding some missing functionality for the same purpose.
  * Merge Run-update-rc.d-defaults-before-update-rc.d-enable-d.patch into
    Make-systemctl-enable-disable-call-update-rc.d-for-s.patch as the former
    is fixing the latter and is not an independent change.
  * Drop Launch-logind-via-a-shell-wrapper.patch and systemd-logind-launch
    wrapper. The only remaining thing that we need from it is to create
    /run/systemd/, move that into the D-BUS service file directly.
  * /lib/lsb/init-functions.d/40-systemd: Avoid deadlocks during bootup and
    shutdown. DHCP/ifupdown and similar hooks which call "/etc/init.d/foo
    reload" can easily cause deadlocks, since the synchronous wait plus
    systemd's normal behaviour of transactionally processing all dependencies
    first easily causes dependency loops. Thus during boot/shutdown operate
    only on the unit and not on its dependencies, just like SysV behaves.
    (Closes: #777115, LP: #1417010)
  * Only start logind if dbus is installed. This fixes the noisy startup
    failure in environments without dbus, such as LXC containers or servers.
    (part of #772700)
  * Add getty-static.service unit which starts getty@.service on tty 2 to 6 if
    dbus is not installed, and hence logind cannot auto-start them on demand.
    (Closes: #772700)

  [ Michael Biebl ]
  * Update insserv-generator and map $x-display-manager to
    display-manager.service, following the recent change in sysv-generator.
    This avoids creating references to a no longer existing
    x-display-manager.target unit.

 -- Martin Pitt <mpitt@debian.org>  Mon, 09 Feb 2015 18:07:22 +0100

systemd (218-7) experimental; urgency=medium

  [ Martin Pitt ]
  * Don't attempt to mount the same swap partition twice through different
    device node aliases. (Closes: #772182, LP: #1399595)
  * logind: handle closing sessions over daemon restarts. (Closes: #759515,
    LP: #1415104)
  * logind: Fix sd_eviocrevoke ioctl call, to make forced input device release
    after log out actually work.
  * debian/rules: Drop obsolete --disable-multi-seat-x and
    --with-firmware-path configure options.
  * debian/udev.README.Debian: Trim the parts which are obsolete, wrong, or
    described in manpages. Only keep the Debian specific bits.
    (Part of #776546)
  * Actually install udev's README.Debian when building for Debian.
    (Closes: #776546)
  * Create system group "input" which was introduced in 215. (LP: #1414409)
  * ifup@.service: Don't fail if the interface is not configured in
    /etc/network/interfaces at all. (LP: #1414426)

  [ Michael Biebl ]
  * Update Vcs-Browser URL to use cgit and https.
  * Map $x-display-manager LSB facility to display-manager.service instead of
    making it a target. Using a target had the downside that multiple display
    managers could hook into it at the same time which could lead to several
    failed start attempts for the non-default display manager.

 -- Martin Pitt <mpitt@debian.org>  Sun, 01 Feb 2015 20:48:49 +0100

systemd (218-6) experimental; urgency=medium

  [ Martin Pitt ]
  * initramfs hook: Install 61-persistent-storage-android.rules if it exists.
  * Generate POT file during package build, for translators.
  * Pull latest keymaps from upstream git.
  * Order ifup@.service and networking.service after network-pre.target.
    (Closes: #766938)
  * Tone down "Network interface NamePolicy= disabled on kernel commandline,
    ignoring" info message to debug, as we expect this while we disable
    net.ifnames by default. (Closes: #762101, LP: #1411992)

  [ Michael Biebl ]
  * Ship bash-completion for udevadm. (Closes: #776166)
  * Drop rc-local generator in favor of statically enabling rc-local.service,
    and drop halt-local.service which is unnecessary on Debian.
    (Closes: #776170)
  * Drop the obsolete libsystemd-* libraries, there are no reverse
    dependencies left.

 -- Martin Pitt <mpitt@debian.org>  Mon, 26 Jan 2015 15:45:45 +0100

systemd (218-5) experimental; urgency=medium

  * Drop logger.agent. It hasn't been called from any udev rule for a long
    time, and looks obsolete.
  * debian/rules: Configure with --disable-firstboot to replace some manual
    file removals.
  * debian/rules: Remove manual file installation, move them to
    debian/*.install. Move all Debian specific installed files to
    debian/extra/.
  * Merge some changes from the Ubuntu package to reduce the delta; these only
    apply when building on/for Ubuntu:
    - Add 40-hyperv-hotadd.rules: Workaround for LP: #1233466.
    - Add 61-persistent-storage-android.rules to create persistent symlinks
      for partitions with PARTNAME. By Ricardo Salveti.
    - Add 71-power-switch-proliant.rules for supporting the power switches of
      ProLiant Server Cartridges. By Dann Frazier.
    - Add 78-graphics-card.rules: Mark KMS capable graphics devices as
      PRIMARY_DEVICE_FOR_DISPLAY so that we can wait for those in plymouth.
      By Scott James Remnant.
    - Don't install the Debian *.agent scripts. Instead, have Ubuntu's
      80-networking.rules directly pull in ifup@.service, which is much easier
      and more efficient.
  * Make EPERM/EACCESS when applying OOM adjustment for forked processes
    non-fatal. This happens in user namespaces like unprivileged LXC
    containers.
  * Fix assertion failure due to /dev/urandom being unmounted when shutting
    down unprivileged containers. Thanks Stéphane Graber.
  * Enable EFI support. This mostly auto-mounts /sys/firmware/efi/efivars, but
    also provides a generator for auto-detecting the root and the /boot/efi
    partition if they aren't in /etc/fstab. (Closes: #773533)

 -- Martin Pitt <mpitt@debian.org>  Thu, 22 Jan 2015 16:13:46 +0100

systemd (218-4) experimental; urgency=medium

  [ Michael Biebl ]
  * sysv-generator: handle Provides: for non-virtual facility names.
    (Closes: #774335)
  * Fix systemd-remount-fs.service to not fail on remounting /usr if /usr
    isn't mounted yet. This happens with initramfs-tools < 0.118 which we
    might not get into Jessie any more. (Closes: #742048)

  [ Martin Pitt ]
  * fstab-generator: Handle mountall's non-standard "nobootwait" and
    "optional" options. ("bootwait" is already the systemd default behaviour,
    and "showthrough" is irrelevant here, so both can be ignored).
  * Add autopkgtest for one-time boot with upstart when systemd-sysv is
    installed. This test only works under Ubuntu which has a split out
    upstart-bin package, and will be skipped under Debian.
  * debian/ifup@.service: Check if ifup succeeds by calling ifquery, to
    work around ifup not failing on invalid interfaces (see #773539)
  * debian/ifup@.service: Set proper service type (oneshot).
  * sysv-generator: Handle .sh suffixes when translating Provides:.
    (Closes: #775889)
  * sysv-generator: Make real units overwrite symlinks generated by Provides:
    from other units. Fixes failures due to presence of backup or old init.d
    scripts. (Closes: #775404)
  * Fix journal forwarding to syslog in containers without CAP_SYS_ADMIN.
    (Closes: #775067)
  * Re-enable AppArmor support, now that libapparmor1 moved to /lib. Add
    versioned dependency as long as this is still only in experimental.
    (Closes: #775331)
  * Add some missing dpkg and ucf temp files to the "hidden file" filter, to
    e. g. avoid creating units for them through the sysv-generator.
    (Closes: #775903)
  * Silence useless warning about /etc/localtime not being a symlink. This is
    deliberate in Debian with /usr (possibly) being on a separate partition.
    (LP: #1409594)

  [ Christian Kastner ]
  * Use common-session-noninteractive in systemd-user's PAM config, instead of
    common-session. The latter can include PAM modules like libpam-mount which
    expect to be called just once and/or interactively, which already happens
    for login, ssh, or the display-manager. Add pam_systemd.so explicitly, as
    it's not included in -noninteractive, but is always required (and
    idempotent). There is no net change on systemd which don't use manually
    installed PAM modules. (Closes: #739676)

  [ Michael Biebl ]
  * Make sure we run debian-fixup.service after /var has been mounted if /var
    is on a separate partition. Otherwise we might end up creating the
    /var/lock and /var/run symlink in the underlying root filesystem.
    (Closes: #768644)

 -- Martin Pitt <mpitt@debian.org>  Wed, 21 Jan 2015 15:57:50 +0100

systemd (218-3) experimental; urgency=medium

  * build-logind autopkgtest: Re-enforce that sd_login_monitor_new() succeeds,
    and restrict this test to isolation-container. (Reproduces LP #1400203)
  * Bring back patch to make sd_login_monitor_new() work under other init
    systems where /sys/fs/cgroup/systemd/machine does not exist.
    (LP: #1400203)
  * build-login autopkgtest: Build against libsystemd, not libsystemd-login
    any more.
  * Add debian/extra/systemd-vconsole-setup.service dependency shim for
    the console-setup init script, to avoid breaking dependencies of
    third-party packages. Install it for Ubuntu only for now, as in Debian
    plymouth's unit got adjusted. (LP: #1392970, Debian #755194)
  * Mark systemd{,-sysv} as M-A: foreign (thanks lintian).
  * Quiesce maintainer-script-calls-systemctl lintian warning.
  * Quiesce possibly-insecure-handling-of-tmp-files lintian warning, it's
    wrong there (we are handling tmpfiles.d/ files which are not in a temp
    dir).
  * Use dh_installinit's --noscript instead of --no-start for the upstart
    jobs without sysvinit scripts (thanks lintian).
  * Put systemd.pc into arch specific pkgconfig dir, as it contains the arch
    specific libdir value.
  * Don't enable audit by default. It causes flooding of dmesg and syslog,
    suppressing actually important messages. (Closes: #773528)
  * Cherrypick various bug fixes in loopback device setup and netlink socket
    communication. Fixes massive CPU usage due to tight retry loops in user
    LXC containers.

 -- Martin Pitt <mpitt@debian.org>  Mon, 29 Dec 2014 14:55:35 +0100

systemd (218-2) experimental; urgency=medium

  * boot-and-services AppArmor autopkgtest: Stop checking the dmesg log; it is
    racy as sometimes message bursts are suppressed.
  * Fix crash in timedatectl with Etc/UTC.
  * Prefer-etc-X11-default-display-manager-if-present.patch: Drop wrong
    copy&paste'd comment, fix log strings. Thanks Adam D. Barratt.
  * boot-and-services: Robustify Nspawn tests, and show systemd-nspawn output
    on failure.
  * Disable tests which fail on buildds, presumably due to too old kernels,
    misconfigured /etc/hosts, and similar problems. Make failures of the test
    suite fatal now.

 -- Martin Pitt <mpitt@debian.org>  Tue, 16 Dec 2014 08:24:38 +0100

systemd (218-1) experimental; urgency=medium

  * New upstream release. Drop all cherry-picked patches and port the Debian
    specific ones.
    - Create /etc/machine-id on boot if missing. (LP: #1387090)
  * Add new libmount-dev build dependency.
  * Configure with --enable-split-usr.
  * Merge some permanent Ubuntu changes, using dpkg-vendor:
    - Don't symlink udev doc directories.
    - Add epoch to gudev packages; Ubuntu packaged the standalone gudev before
      it got merged into udev.
    - Add Apport hooks for udev and systemd.
  * udev-fallback-graphics upstart job: Guard the modprobe with || true to
    avoid a failure when vesafb is compiled in. (LP: #1367241)

 -- Martin Pitt <mpitt@debian.org>  Sun, 14 Dec 2014 13:58:39 +0100

systemd (217-4) experimental; urgency=medium

  [ Martin Pitt ]
  * Reinstate a debian/extra/rules/50-firmware.rules which immediately tells
    the kernel that userspace firmware loading failed. Otherwise it tries for a
    minute to call the userspace helper (if CONFIG_FW_LOADER_USER_HELPER is
    enabled) in vain, which causes long delays with devices which have a range
    of possible firmware versions. (LP: #1398458)
  * debian/systemd.postinst: Don't always restart journald, as this currently
    can't be done without losing the current journal and breaking attached
    processes. So only restart it from upgrades < 215-3 (where the socket
    location got moved) as an one-time upgrade path from wheezy.
    (Closes: #771122)
  * Revert "Modify insserv generator to mask sysvinit-only display managers".
    This is still under dispute, a bit risky, and might get a different
    implementation. Also, nodm really needs to be fixed properly, working
    around it is both too risky and also too hard to get right.

  [ Didier Roche ]
  * Add display managers autopkgtests.
  * Reset display-manager symlink to match /e/X/d-d-m even if
    display-manager.service was removed. Adapt the autopkgtests for it.
    (LP: #1400680)

 -- Martin Pitt <mpitt@debian.org>  Thu, 11 Dec 2014 18:06:54 +0200

systemd (217-3) experimental; urgency=medium

  [ Martin Pitt ]
  * systemd.bug-script: Really capture stderr of systemd-delta.
    (Closes: #771498)
  * boot-and-services autopkgtest: Give test apparmor job some time to
    actually finish.

  [ Didier Roche ]
  * updated debian/patches/insserv.conf-generator.patch:
    - if /etc/X11/default-display-manager doesn't match a systemd unit
      (or doesn't exist), be less agressive about what to mask: we let
      all sysvinit-only display-manager units enabled to fallback to previous
      behavior and let them starting. (Closes: #771739)

 -- Martin Pitt <mpitt@debian.org>  Tue, 02 Dec 2014 16:53:36 +0100

systemd (217-2) experimental; urgency=medium

  * Re-enable journal forwarding to syslog, until Debian's sysloggers
    can/do all read from the journal directly.
  * Fix hostnamectl exit code on success.
  * Fix "diff failed with error code 1" spew with systemd-delta.
    (Closes: #771397)
  * Re-enable systemd-resolved. This wasn't meant to break the entire
    networkd, just disable the new NSS module. Remove that one manually
    instead. (Closes: #771423, LP: #1397361)
  * Import v217-stable patches (up to commit bfb4c47 from 2014-11-07).
  * Disable AppArmor again. This first requires moving libapparmor to /lib
    (see #771667). (Closes: #771652)
  * systemd.bug-script: Capture stderr of systemd-{delta,analyze}.
    (Closes: #771498)

 -- Martin Pitt <mpitt@debian.org>  Mon, 01 Dec 2014 15:09:09 +0100

systemd (217-1) experimental; urgency=medium

  [ Martin Pitt ]
  * New upstream release. Drop all cherry-picked patches and port the Debian
    specific ones.
  * Disable systemd-resolved for now. It still needs to mature, and
    integration into Debian should be discussed first.
  * Bump util-linux dependency to >= 2.25 as per NEWS.
  * Drop installation of 50-firmware.rules, not shipped upstream any more.
    Firmware loading is now exclusively done by the kernel.
  * Drop installation of readahead related services and code, readahead got
    dropped in this version.
  * Ship new networkctl CLI tool.
  * debian/libsystemd0.symbols: Add new symbols from this release.
  * debian/rules: Call dpkg-gensymbols with -c4 to immediately spot
    changed/missing symbols during build.
  * boot-and-services autopkgtest: Test AppArmor confined units (LP #1396270)
  * Create new "systemd-journal-remote" system group, for
    systemd-tmpfiles-setup.service.

  [ Marc Deslauriers ]
  * Build-depend on libapparmor-dev to enable AppArmor support. (LP: #1396270)

  [ Didier Roche ]
  * Handle display-manager transitions: (Closes: #748668)
    - Add a generator to ensure /etc/X11/default-display-manager is controlling
      which display-manager is started.
    - Modify insserv generator to mask of sysvinit-only dms with insserv
      $x-display-manager tag if they don't match
      /etc/X11/default-display-manager. This avoids starting multiple dms at
      boot.
  * Cherry-pick Shared-add-readlink_value.patch as using that function in the
    generator.

 -- Martin Pitt <mpitt@debian.org>  Fri, 28 Nov 2014 10:53:58 +0100

systemd (215-18) unstable; urgency=medium

  [ Michael Biebl ]
  * manager: Pass correct errno to strerror(), have_ask_password contains
    negative error values which have to be negated when being passed to
    strerror().

  [ Martin Pitt ]
  * Revert upstream commit 743970d which immediately SIGKILLs units during
    shutdown. This leads to problems like bash not being able to write its
    history, mosh not saving its state, and similar failed cleanup actions.
    (Closes: #784720, LP: #1448259)
  * write_net_rules: Escape '{' and '}' characters as well, to make this work
    with busybox grep. Thanks Faidon Liambotis! (Closes: #765577)

 -- Martin Pitt <mpitt@debian.org>  Thu, 21 May 2015 15:49:30 +0200

systemd (215-17) unstable; urgency=high

  * cryptsetup: Implement offset and skip options. (Closes: #751707,
    LP: #953875)

 -- Martin Pitt <mpitt@debian.org>  Thu, 16 Apr 2015 10:26:46 -0500

systemd (215-16) unstable; urgency=medium

  [ Christian Seiler ]
  * Don't run hwclock-save.service in containers. (Closes: #782377)

  [ Michael Biebl ]
  * Do not print anything while passwords are being queried. This should make
    password prompts without plymouth more usable. (Closes: #765013)
  * Skip filesystem check if already done by the initramfs. (Closes: #782522)

 -- Michael Biebl <biebl@debian.org>  Mon, 13 Apr 2015 19:42:32 +0200

systemd (215-15) unstable; urgency=medium

  [ Adam Conrad ]
  * debian/systemd.{triggers,postinst}: Trigger a systemctl daemon-reload
    when init scripts are installed or removed (Closes: #766429)

  [ Martin Pitt ]
  * Fix getty restart loop when PTS device is gone. (Closes: #780711)
  * Run timesyncd in virtual machines. (Closes: #762343)
  * Make logind work in environments without CAP_SYS_ADMIN (mostly
    containers). Thanks Christian Seiler for the backporting!
    (Closes: #778608)
  * Check for correct signatures when setting properties. Fixes systemd
    getting stuck on trying to set invalid property types. (Closes: #781602)

 -- Martin Pitt <mpitt@debian.org>  Thu, 09 Apr 2015 10:12:37 +0200

systemd (215-14) unstable; urgency=medium

  [ Michael Biebl ]
  * Map $x-display-manager LSB facility to display-manager.service instead of
    making it a target. Using a target had the downside that multiple display
    managers could hook into it at the same time which could lead to several
    failed start attempts for the non-default display manager.
  * Update insserv-generator and map $x-display-manager to
    display-manager.service, following the recent change in sysv-generator.
    This avoids creating references to a no longer existing
    x-display-manager.target unit.
  * Cherry-pick upstream fix to increase the SendBuffer of /dev/log to 8M.

  [ Martin Pitt ]
  * scope: Make attachment of initial PIDs more robust. Fixes crash with
    processes that get started by an init.d script with a different (aliased)
    name when the cgroup becomes empty. (Closes: #781210)
  * boot-and-services, display-managers autopkgtests: Add missing python3 test
    dependency.
  * Don't attempt to mount the same swap partition twice through different
    device node aliases. (Closes: #772182, LP: #1399595)

  [ Christian Seiler ]
  * Make the journald to syslog forwarding more robust by increasing the
    maximum datagram queue length from 10 to 512. (Closes: #762700)

  [ Marco d'Itri ]
  * Avoid writing duplicate entries in 70-persistent-net.rules by double
    checking if the new udev rule has already been written for the given
    interface. This happens if multiple add events are generated before the
    write_net_rules script returns and udevd renames the interface.
    (Closes: #765577)

 -- Michael Biebl <biebl@debian.org>  Mon, 30 Mar 2015 13:26:52 +0200

systemd (215-13) unstable; urgency=medium

  [ Martin Pitt ]
  * Add hwclock-save.service to sync the system clock to the hardware clock on
    shutdown, to provide monotonic time for reboots. (Note: this is a hack for
    jessie; the next Debian release will enable timesyncd by default).
    (Closes: #755722)
  * Check for correct architecture identifiers for SuperH. (Closes: #779710)
  * networkd: Fix stopping v4 dhcpclient when the carrier is lost. Thanks
    Christos Trochalakis! (Closes: #779571)
  * Fix segfault with units that depend on themselves. (Closes: #780675)
  * tmpfiles-setup-dev: Call tmpfiles with --boot to allow unsafe device
    creation. Fixes creation of static device nodes with kmod 20.
    (Closes: #780263)

  [ Christian Seiler ]
  * core: Don't migrate PIDs for units that may contain subcgroups.
    This stops messing up lxc/libvirt/other custom cgroup layouts after
    daemon-reload. (Closes: #777164)
  * sysv-generator: add support for /etc/insserv/overrides. (Closes: #759001)

  [ Michael Biebl ]
  * debian/udev.init: Recognize '!' flag with static device lists, to work
    with kmod 20. (Closes: #780263)

  [ Didier Roche ]
  * Ensure PrivateTmp doesn't require tmpfs through tmp.mount, but rather adds
    an After relationship. (Closes: #779902)

 -- Martin Pitt <mpitt@debian.org>  Thu, 26 Mar 2015 14:23:35 +0100

systemd (215-12) unstable; urgency=medium

  [ Martin Pitt ]
  * debian/udev.README.Debian: Trim the parts which are obsolete, wrong, or
    described in manpages. Only keep the Debian specific bits.
    (Part of #776546)
  * Actually install udev's README.Debian when building for Debian.
    (Closes: #776546)
  * Only start logind if dbus is installed. This fixes the noisy startup
    failure in environments without dbus such as LXC containers or servers.
    (part of #772700)
  * Add getty-static.service unit which starts getty@.service on tty 2 to 6 if
    dbus is not installed, and hence logind cannot auto-start them on demand.
    (Closes: #772700)
  * Add unit-config autopkgtest to check systemd unit/sysv init enabling and
    disabling via systemctl. This avoids bugs like #777613 (did not affect
    unstable).
  * cgroup: Don't trim cgroup trees created by someone else, just the ones
    that systemd itself created. This avoids cleaning up empty cgroups from
    e.g. LXC. (Closes: #777601)
  * boot-and-services autopkgtest: Add CgroupsTest to check cgroup
    creation/cleanup behaviour. This reproduces #777601 and verifies the fix
    for it.
  * rules: Fix by-path of mmc RPMB partitions and don't blkid them. Avoids
    kernel buffer I/O errors and timeouts. (LP: #1333140)
  * Document systemctl --failed option. (Closes: #767267)

  [ Michael Biebl ]
  * core: Don't fail to run services in --user instances if $HOME is missing.
    (Closes: #759320)

  [ Didier Roche ]
  * default-display-manager-generator: Avoid unnecessary /dev/null symlink and
    warning if there is no display-manager.service unit.

 -- Martin Pitt <mpitt@debian.org>  Fri, 13 Feb 2015 12:08:31 +0100

systemd (215-11) unstable; urgency=medium

  [ Martin Pitt ]
  * escape-beef-up-new-systemd-escape-tool.patch: Avoid creating a dangling
    symlink, to work around regression in recent patch (see #776257).
  * Order ifup@.service and networking.service after network-pre.target.
    (Closes: #766938)
  * Tone down "Network interface NamePolicy= disabled on kernel commandline,
    ignoring" info message to debug, as we expect this while we disable
    net.ifnames by default. (Closes: #762101, LP: #1411992)
  * logind: handle closing sessions over daemon restarts. (Closes: #759515,
    LP: #1415104)
  * logind: Fix sd_eviocrevoke ioctl call, to make forced input device release
    after log out actually work.
  * debian/patches/series: Move upstreamed patches into the appropriate
    section.

  [ Michael Biebl ]
  * Make sure we run debian-fixup.service after /var has been mounted if /var
    is on a separate partition. Otherwise we might end up creating the
    /var/lock and /var/run symlink in the underlying root filesystem.
    (Closes: #768644)

 -- Martin Pitt <mpitt@debian.org>  Thu, 29 Jan 2015 09:01:54 +0100

systemd (215-10) unstable; urgency=medium

  [ Martin Pitt ]
  * sysv-generator: Handle .sh suffixes when translating Provides:.
    (Closes: #775889)
  * sysv-generator: Make real units overwrite symlinks generated by Provides:
    from other units. Fixes failures due to presence of backup or old init.d
    scripts. (Closes: #775404)
  * Fix journal forwarding to syslog in containers without CAP_SYS_ADMIN.
    (Closes: #775067)

  [ Christian Kastner ]
  * Use common-session-noninteractive in systemd-user's PAM config, instead of
    common-session. The latter can include PAM modules like libpam-mount which
    expect to be called just once and/or interactively, which already happens
    for login, ssh, or the display-manager. Add pam_systemd.so explicitly, as
    it's not included in -noninteractive, but is always required (and
    idempotent). There is no net change on systemd which don't use manually
    installed PAM modules. (Closes: #739676)

 -- Martin Pitt <mpitt@debian.org>  Wed, 21 Jan 2015 13:18:05 +0100

systemd (215-9) unstable; urgency=medium

  [ Didier Roche ]
  * Add display managers autopkgtests.
  * Reset display-manager symlink to match /e/X/d-d-m even if
    display-manager.service was removed. Adapt the autopkgtests for it.

  [ Martin Pitt ]
  * Prefer-etc-X11-default-display-manager-if-present.patch: Drop wrong
    copy&paste'd comment, fix log strings. Thanks Adam D. Barratt.
  * Log all members of cyclic dependencies (loops) even with quiet on the
    kernel cmdline. (Closes: #770504)
  * Don't auto-clean PrivateTmp dir in /var/tmp; in Debian we don't want to
    clean /var/tmp/ automatically. (Closes: #773313)

  [ Michael Biebl ]
  * sysv-generator: handle Provides: for non-virtual facility names.
    (Closes: #774335)
  * Fix systemd-remount-fs.service to not fail on remounting /usr if /usr
    isn't mounted yet. This happens with initramfs-tools < 0.118 which we
    might not get into Jessie any more. (Closes: #742048)

 -- Martin Pitt <mpitt@debian.org>  Tue, 13 Jan 2015 11:24:43 +0100

systemd (215-8) unstable; urgency=medium

  [ Didier Roche ]
  * Cherry-pick shared-add-readlink_value.patch, we will use that function in
    the generator.
  * Cherry-pick util-allow-strappenda-to-take-any-number-of-args.patch, we
    will use that function in the generator.
  * Handle multiple display managers which don't ship a systemd unit or the
    corresponding postinst logic for updating display-manager.service: Add a
    generator to ensure /etc/X11/default-display-manager is controlling which
    display-manager is started. (Closes: #771287)

  [ Sjoerd Simons ]
  * d/p/core-Fix-bind-error-message.patch:
    + Added. Fix error message on bind failure to print the full path
  * d/p/core-Make-binding-notify-private-dbus-socket-more-ro.patch:
    + Added. Be more robust when binding private unix sockets (Based on current
    upstream logic) (Closes: #761306)

  [ Martin Pitt ]
  * Clean up ...journal~ files from unclean shutdowns. (Closes: #771707)
  * debian/systemd.postinst: Don't always restart journald, as this currently
    can't be done without losing the current journal and breaking attached
    processes. So only restart it from upgrades < 215-3 (where the socket
    location got moved) as an one-time upgrade path from wheezy.
    (Closes: #771122)
  * journalctl: Fix help text for --until. (Closes: #766598)
  * Bump systemd's udev dependency to >= 208-8, so that on partial upgrades we
    make sure that the udev package has appropriate Breaks:. In particular,
    this avoids installing current udev with kmod << 14. (Closes: #771726)

  [ Michael Biebl ]
  * systemd.postinst: Move unit enablement after restarting systemd, so that
    we don't fail to enable units with keywords that wheezy's systemd does not
    understand yet. Fixes enabling getty units on wheezy upgrades with
    systemd. (Closes: #771204)

 -- Martin Pitt <mpitt@debian.org>  Fri, 05 Dec 2014 10:01:24 +0100

systemd (215-7) unstable; urgency=medium

  [ Martin Pitt ]
  * Add myself to Uploaders.
  * Add boot-and-services autopkgtest: Check booting with systemd-sysv and
    that the most crucial services behave as expected.
  * logind autopkgtest: Fix stderr output in waiting loop for scsi_debug.
  * Add nspawn test to boot-and-services autopkgtest.
  * Make systemd-nspawn@.service work out of the box: (Closes: #770275)
    - Pre-create /var/lib/container with a secure mode (0700) via tmpfiles.d.
    - Add new try-{guest,host} modes for --link-journal to silently skip
      setting up the guest journal if the host has no persistent journal.
    - Extend boot-and-services autopkgtest to cover systemd-nspawn@.service.
  * Cherry-pick upstream patch to fix SELinux unit access check (regression
    in 215).
  * sysv-generator: Avoid wrong dependencies for failing units. Thanks to
    Michael Biebl for the patch! (Closes: #771118)
  * Cherry-pick patches to recognize and respect the "discard" mount option
    for swap devices. Thanks to Aurelien Jarno for finding and testing!
    (Closes: #769734)

  [ Jon Severinsson]
  * Add /run/shm -> /dev/shm symlink in debian/tmpfiles.d/debian.conf. This
    avoids breakage in Jessie for packages which still refer to /run/shm, and
    while https://wiki.debian.org/ReleaseGoals/RunDirectory is still official.
    (LP: #1320534, Closes: #674755).

 -- Martin Pitt <mpitt@debian.org>  Fri, 28 Nov 2014 06:43:15 +0100

systemd (215-6) unstable; urgency=medium

  [ Martin Pitt ]
  * Cherry-pick upstream patch to fix udev crash in link_config_get().
  * Cherry-pick upstream patch to fix tests in limited schroot environments.
  * Add d/p/Add-env-variable-for-machine-ID-path.patch: Allow specifying an
    alternate /etc/machine-id location. This is necessary for running tests
    as long as it isn't in our base images (see Debian #745876)
  * Run tests during package build. For the first round don't make them fatal
    for now (that will happen once we see results from all the architectures).
  * Drop our Check-for-kmod-binary.patch as the upstream patch
    units-conditionalize-static-device-node-logic-on-CAP.patch supersedes it.
  * Drop Use-comment-systemd.-syntax-in-systemd.mount-man-pag.patch, as
    our util-linux is now recent enough. Bump dependency to >= 2.21.
  * Adjust timedated and hostnamed autopkgtests to current upstream version.
  * Replace our Debian hwdb.bin location patch with what got committed
    upstream. Run hwdb update with the new --usr option to keep current
    behaviour.
  * debian/README.Debian: Document how to debug boot or shutdown problems with
    the debug shell. (Closes: #766039)
  * Skip-99-systemd.rules-when-not-running-systemd-as-in.patch: Call path_id
    under all init systems, to get consistent ID_PATH attributes. This is
    required so that tools like systemd-rfkill can be used with SysVinit or
    upstart scripts, too. (LP: #1387282)
  * Switch libpam-systemd dependencies to prefer systemd-shim over
    systemd-sysv, to implement the CTTE decision #746578. This is a no-op on
    systems which already have systemd-sysv installed, but will prevent
    installing that on upgrades. (Closes: #769747)
  * Remove Tollef from Uploaders: as per his request. Thanks Tollef for all
    you work!
  * net.agent: Properly close stdout/err FDs, to avoid long hangs during udev
    settle. Thanks to Ben Hutchings! (Closes: #754987)
  * Bump Standards-Version to 3.9.6 (no changes necessary).

  [ Didier Roche ]
  * debian/ifup@.service: add a ConditionPath on /run/network, to avoid
    failing the unit if /etc/init.d/networking is disabled. (Closes: #769528)

 -- Martin Pitt <mpitt@debian.org>  Tue, 18 Nov 2014 12:37:22 +0100

systemd (215-5) unstable; urgency=medium

  [ Martin Pitt ]
  * Unblacklist hyperv_fb again, it is needed for graphical support on Hyper-V
    platforms. Thanks Andy Whitcroft! (LP: #1359933)
  * Bump systemd-shim Depends/Breaks to 8-2 to ensure a lockstep upgrade.
    (Closes: #761947)

  [ Sjoerd Simons ]
  * d/p/sd-bus-Accept-no-sender-as-the-destination-field.patch
    + Fix compatibility between systemctl v215 and v208. Resolves issue when
      reloads of services is requested before systemd is re-execed
      (Closes: #762146)

  [ Michael Biebl ]
  * Don't overmount existing /run/user/<UID> directories with a per-user tmpfs
    on upgrades. (Closes: #762041)
  * Re-enable mount propagation for udevd. This avoids that broken software
    like laptop-mode-tools, which runs mount from within udev rules, causes
    the root file system to end up read-only. (Closes: #762018)

 -- Michael Biebl <biebl@debian.org>  Sat, 27 Sep 2014 17:49:47 +0200

systemd (215-4) unstable; urgency=medium

  * Upload to unstable.

 -- Michael Biebl <biebl@debian.org>  Mon, 15 Sep 2014 17:38:30 +0200

systemd (215-3) experimental; urgency=medium

  [ Ben Howard ]
  * 75-persistent-net-generator.rules: Fix matches of HyperV. (LP: #1361272)

  [ Martin Pitt ]
  * 75-persistent-net-generator.rules: Add new MS Azure MAC prefix 00:25:ae.
    (LP: #1367883)

  [ Michael Biebl ]
  * Update upstream v215-stable patch series.
  * The /dev/log socket and /dev/initctl FIFO have been moved to /run and
    replaced by symlinks. Create the symlinks manually on upgrades as well.
    (Closes: #761340)
  * Fix incorrect paths in man pages. (LP: #1357782, Closes: #717491)
  * Make systemd recommend dbus so it is installed on upgrades. The dbus
    system bus is required to run systemd-logind and the autovt feature relies
    on logind. (Closes: #758111)
  * Bump dependency on systemd-shim to (>= 7-2) to ensure we have a version
    which supports systemd >= 209.
  * Rework bug-script to be more upfront about what kind of data is gathered
    and ask the user for permission before attaching the information to the
    bug report. (Closes: #756248)

  [ Sjoerd Simons ]
  * d/p/buildsys-Don-t-default-to-gold-as-the-linker.patch
    + Don't explicitly pick gold as the default linker. Fixes FTBFS on sparc
      (Closes: #760879)

 -- Sjoerd Simons <sjoerd@debian.org>  Sun, 14 Sep 2014 20:14:49 +0200

systemd (215-2) experimental; urgency=medium

  * debian/patches/always-check-for-__BYTE_ORDER-__BIG_ENDIAN-when-chec.patch
    + Added. Fix checking of system endianness. Fixes FTBFS on powerpc
  * debian/patches/timesyncd-when-we-don-t-know-anything-about-the-netw.patch:
    + Let timesyncd go online even if networkd isn't running (from upstream
      git) (Closes: #760087)
  * debian/rules: add systemd-update-utmp-runlevel.service to
    {poweroff, rescue, multi-user, graphical, reboot}.target.wants to trigger
    the runlevel target to be loaded

 -- Sjoerd Simons <sjoerd@debian.org>  Sun, 07 Sep 2014 23:46:02 +0200

systemd (215-1) experimental; urgency=medium

  * New upstream release.
  * Import upstream v215-stable patch series.
  * Rebase remaining Debian patches on top of v215-stable.
  * Drop our Debian-specific run-user.mount unit as upstream now creates a
    per-user tmpfs via logind.
  * Don't rely on new mount from experimental for now and re-add the patch
    which updates the documentation accordingly.
  * Cherry-pick upstream fix to use correct versions for the new symbols that
    were introduced in libudev.
  * Update symbols files
    - Add two new symbols for libudev1.
    - Remove private symbol from libgudev-1.0-0. This symbol was never part of
      the public API and not used anywhere so we don't need a soname bump.
  * Cherry-pick upstream commit to not install busname units if kdbus support
    is disabled.
  * Make /run/lock tmpfs an API fs so it is available during early boot.
    (Closes: #751392)
  * Install new systemd-path and systemd-escape binaries.
  * Cherry-pick upstream commit which fixes the references to the systemctl
    man page. (Closes: #760613)
  * Use the new systemd-escape utility to properly escape the network
    interface name when starting an ifup@.service instance for hotplugged
    network interfaces. Make sure a recent enough systemd version is installed
    by bumping the versioned Breaks accordingly. (Closes: #747044)
  * Order ifup@.service after networking.service so we don't need to setup the
    runtime directory ourselves and we have a defined point during boot when
    hotplugged network interfaces are started.
  * Disable factory-reset feature and remove files associated with it. This
    feature needs more integration work first before it can be enabled in
    Debian.
  * Cherry-pick upstream commit to fix ProtectSystem=full and make the
    ProtectSystem= option consider /bin, /sbin, /lib and /lib64 (if it exists)
    on Debian systems. (Closes: #759689)
  * Use adduser in quiet mode when creating the system users/groups to avoid
    warning messages about the missing home directories. Those are created
    dynamically during runtime. (Closes: #759175)
  * Set the gecos field when creating the system users.
  * Add systemd-bus-proxy system user so systemd-bus-proxyd can properly drop
    its privileges.
  * Re-exec systemd and restart services at the end of postinst.
  * Cherry-pick upstream commit for sd-journal to properly convert
    object->size on big endian which fixes a crash in journalctl --list-boots.
    (Closes: #758392)

 -- Michael Biebl <biebl@debian.org>  Sun, 07 Sep 2014 09:58:48 +0200

systemd (214-1) experimental; urgency=medium

  * New upstream release v214.
    (Closes: #750793, #749268, #747939)

  [ Jon Severinsson ]
  * Import upstream v214-stable patch series.
    - Rebase remaining Debian patches on top of v214-stable.
    - Drop modifications to the now-removed built-in sysvinit support.
  * Install the new combined libsystemd0 library, this library combines all
    functionality of the various libsystemd-* libraries.
    - Deprecate the old libsystemd-* libraries as they've been bundled into
      libsystemd0. The old -dev files now just carry a transitional .pc file.
    - Add new symbols file for libsystemd0.
  * Update symbols file for libgudev-1.0-0.
  * Remove pre-generated rules and unit files in debian/rules clean target.
  * Add new systemd service users in systemd postinst (systemd-timesync,
    systemd-network, systemd-resolve)
  * Add new system group "input" used by udev rules in udev postinst.
  * Try-restart networkd, resolved, and timesyncd after an upgrade.
  * Do not force-enable default-on services on every upgrade.
  * Add support for rcS.d init scripts to the sysv-generator.
    - Do not order rcS.d services after local-fs.target if they do not
      explicitly depend on $local_fs.
    - Map rcS.d init script dependencies to their systemd equivalent.
    - Special-case some dependencies for sysv init scripts for better
      backwards compatibility. (Closes: #726027, #738965).
  * Add systemd depends on new mount. (Closes: #754411)
  * Update /run/initctl symlink target in debian/tmpfiles.d/debian.conf.
  * Remove stored backlog state, rfkill state, random-seed and clock
    information from /var/lib/systemd on systemd purge.

  [ Sjoerd Simons ]
  * debian/patches/shared-include-stdbool.h-in-mkdir.h.patch
    + Added. Include stdbool before using bool in function prototypes. Fixes
      build of the insserv generator
  * Add python-lxml to build-depends for python-systemd
  * Turn on parallel build support
  * Install the new busctl binary and translations
  * Explicitly disable microhttp so the package build doesn't fail if the
    required dependencies for it happen to be installed.
  * debian/control: Make udev break plymouth (<< 0.9.0-7) as older plymouths
    assume udev implementation details that have changed slightly since v213
  * debian/control: Remove b-d on librwap0-dev
  * debian/control: Bump libkmod-dev b-d to >= 15
  * debian/rules: Drop outdated --enable-tcpwrap
  * debian/rules: Explicitly turn off rfkill, networkd, timesyncd and resolved
    for the udeb build
  * debian/rules: Use the debian ntp pool as default ntp servers
  * debian/rules: explicitely configure the maximum system uid/gids instead of
    relying on autodetection

 -- Sjoerd Simons <sjoerd@debian.org>  Sun, 24 Aug 2014 14:54:27 +0200

systemd (208-8) unstable; urgency=medium

  [ Martin Pitt ]
  * Fix duplicate line in copyright. (Closes: #756899)
  * Drop --disable-xattr configure option for udeb, does not exist any more.
  * Add Turkish debconf translations. Thanks Mert Dirik! (Closes: #757498)
  * Backport fix for lazy session-activation on non-seat0 seats.
    (LP: #1355331)

  [ Michael Biebl ]
  * Use "kmod static-nodes --output=/proc/self/fd/1" in make_static_nodes() as
    we can't rely on /dev/stdout to exist at this point during boot.
    (Closes: #757830)
  * Fix udev SysV init script and d-i start script to not write to
    /sys/kernel/uevent_helper unconditionally to not fail on a kernel with
    CONFIG_UEVENT_HELPER unset. (Closes: #756312)
  * Add Breaks: kmod (<< 14) to udev to make sure we have a kmod version
    supporting the static-nodes command.
  * Add Breaks: systemd (<< 208) to udev to avoid partial upgrades. Newer udev
    versions rely on kmod-static-nodes.service being provided by systemd.
    (Closes: #757777)
  * Updated upstream v208-stable patch series to 53b1b6c.
  * Cherry-pick upstream fix to ignore temporary dpkg files. (Closes: #757302)
  * Make emergency.service conflict with rescue.service.
    Otherwise if rescue mode is selected during boot and the emergency mode
    is triggered (e.g. via a broken fstab entry), we have two sulogin
    processes fighting over the tty. (Closes: #757072)
  * Stop syslog.socket when entering emergency mode as otherwise every log
    message triggers the start of the syslog service and its dependencies
    which conflicts with emergency.target. (Closes: #755581)

 -- Michael Biebl <biebl@debian.org>  Thu, 21 Aug 2014 00:14:21 +0200

systemd (208-7) unstable; urgency=medium

  [ Michael Biebl ]
  * Mask remaining services provided by the initscripts package and document
    in more detail why certain services have been masked. (Closes: #659264)
  * Install zsh completions to the correct place. (Closes: #717540)

  [ Jon Severinsson ]
  * Cherry-pick upstream fix for journal file permissions. (Closes: #755062)
  * Map some rcS.d init script dependencies to their systemd equivalent.
  * Update Depends on initscripts to the version with a systemd-compatible
    mountnfs ifup hook. (Closes: #746358)
  * Add Breaks on lvm2 versions without native systemd support.
    (Closes: #678438, #692120)
  * Do not fail udev upgrades if the udev service is already runtime-masked
    when the preinst script is run. (Closes: #755746)
  * Add Pre-Depends on systemd to systemd-sysv, to avoid risking that the
    sysv-compatible symlinks become dangling on a partial install.
  * Ensure that systemctl is usable right after being unpacked, by adding the
    required Pre-Depends to systemd and libsystemd-daemon0. (Closes: #753589)
  * Add support for TuxOnIce hibernation. (Closes: #746463)

  [ Martin Pitt ]
  * Rename "api" autopkgtest to "build-login", and stop requiring that
    sd_login_monitor_new() succeeds. It doesn't in many environments like
    schroot or after upgrades from < 204, and the main point of the test is
    to check that libsystemd-login-dev has correct contents and dependencies.
    Drop "isolation-machine" requirement.
  * Use glibc's xattr support instead of requiring libattr. Fixes FTBFS with
    latest glibc and libattr. Cherrypicked from trunk. Drop libattr1-dev build
    dependency. (Closes: #756097)
  * Build python3-systemd for Python 3 bindings. Drop python-systemd; it does
    not have any reverse dependencies, and we want to encourage moving to
    Python 3. (LP: #1258089)
  * Add simple autopkgtest for python3-systemd.
  * Add dbus dependency to libpam-systemd. (Closes: #755968)
  * Fix /dev/cdrom symlink to appear for all types of drives, not just for
    pure CD-ROM ones. Also, fix the symlinks to stay after change events.
    (LP: #1323777)
  * 75-persistent-net-generator.rules: Adjust Ravello interfaces; they don't
    violate the assignment schema, they should just not be persistent.
    Thanks to Boris Figovsky. (Closes: #747475, LP: #1317776)
  * Reinstate patches to make logind D-BUS activatable.
  * Re-add systemd-shim alternative dependency to libpam-systemd. Version it
    to ensure cgmanager support. (Closes: #754984, LP: #1343802)
  * Convert udev-finish.upstart from a task to a job, to avoid hangs with
    startpar. (Closes: #756631)
  * Add debian/extra/60-keyboard.hwdb: Latest keymaps from upstream git.
    This makes it trivial to backport keymap fixes to stable releases.
    (Closes: #657809; LP: #1322770, #1339998)
  * udev.init: Create static device nodes, as this moved out of udevd.
    Thanks to Michael Biebl for the script! (Closes: #749021)

 -- Martin Pitt <mpitt@debian.org>  Wed, 06 Aug 2014 13:33:22 +0200

systemd (208-6) unstable; urgency=medium

  [ Jon Severinsson ]
  * Add v208-stable patch series.
    - Update Debian patches to apply on top of v208-stable.
    - Move new manpages to libsystemd-*-dev as appropriate.

  [ Michael Biebl ]
  * Upload to unstable.

 -- Michael Biebl <biebl@debian.org>  Wed, 16 Jul 2014 00:44:15 +0200

systemd (208-5) experimental; urgency=medium

  * Merge changes from unstable branch.

 -- Michael Biebl <biebl@debian.org>  Sat, 28 Jun 2014 13:41:32 +0200

systemd (208-4) experimental; urgency=medium

  * Merge changes from unstable branch.
  * Drop alternative dependency on systemd-shim in libpam-systemd. The
    systemd-shim package no longer provides an environment to run
    systemd-logind standalone. See #752939 for further details.

 -- Michael Biebl <biebl@debian.org>  Sat, 28 Jun 2014 01:22:11 +0200

systemd (208-3) experimental; urgency=medium

  * Merge changes from unstable branch.

 -- Michael Biebl <biebl@debian.org>  Wed, 25 Jun 2014 11:29:07 +0200

systemd (208-2) experimental; urgency=medium

  [ Sjoerd Simons ]
  * Don't stop a running user manager from garbage collecting the users. Fixes
    long shutdown times when using a systemd user session

  [ Michael Stapelberg ]
  * Fix bug-script: “systemctl dump” is now “systemd-analyze dump”
    (Closes: #748311)

  [ Michael Biebl ]
  * Merge changes from unstable branch.
  * Cherry-pick upstream fixes to make sd_session_get_vt() actually work.

 -- Michael Biebl <biebl@debian.org>  Tue, 24 Jun 2014 17:45:26 +0200

systemd (208-1) experimental; urgency=medium

  [ Michael Biebl ]
  * New upstream release. (Closes: #729566)
  * Update patches.
  * Update symbols files for libsystemd-journal and libsystemd-login.
  * Install new files and remove the ones we don't use.
  * Install zsh completion files. (Closes: #717540)
  * Create a compat symlink /etc/sysctl.d/99-sysctl.conf as systemd-sysctl no
    longer reads /etc/sysctl.conf.
  * Bump Build-Depends on kmod to (>= 14).
  * Bump Build-Depends on libcryptsetup-dev to (>= 2:1.6.0) for tcrypt
    support.
  * Make kmod-static-nodes.service check for the kmod binary since we don't
    want a hard dependency on kmod e.g. for container installations.
  * Disable various features which aren't required for the udeb build.
  * Move new sd_pid_get_slice and sd_session_get_vt man pages into
    libsystemd-login-dev.
  * Make no-patch-numbers the default for gbp-pq.
  * Adjust systemd-user pam config file for Debian.
    This pam config file is used by libpam-systemd/systemd-logind when
    launching systemd user instances.
  * Drop patches to make logind D-Bus activatable. The cgroup handling has
    been reworked in v205 and logind no longer creates cgroup hierarchies on
    its own. That means that the standalone logind is no longer functional
    without support from systemd (or an equivalent cgroup manager).

  [ Martin Pitt ]
  * Explain patch management in debian/README.source.

 -- Michael Biebl <biebl@debian.org>  Mon, 28 Apr 2014 00:22:57 +0200

systemd (204-14) unstable; urgency=medium

  * Fix SIGABRT in insserv generator caused by incorrect usage of strcat().
    (Closes: #752992)
  * Mark -dev packages as Multi-Arch: same. (Closes: #720017)

 -- Michael Biebl <biebl@debian.org>  Sat, 28 Jun 2014 13:22:43 +0200

systemd (204-13) unstable; urgency=medium

  * Switch back to load the sg module via the kmod builtin. The problem was
    not that the kmod builtin is faster then modprobe but rather the incorrect
    usage of the "=" assignment operator. We need to use "+=" here, so the sg
    module is loaded in addition to other scsi modules, which are loaded via
    the modalias rule. Thanks to Tommaso Colombo for the analysis.
  * Cherry-pick upstream fix which prevents systemd from entering an infinite
    loop when trying to break an ordering cycle. (Closes: #752259)
  * Update insserv generator to not create any drop-in files for services
    where the corresponding SysV init script does not exist.
  * Drop the check for /sys/kernel/uevent_helper from postinst and the SysV
    init script and do not unconditionally overwrite it in the initramfs hook.
    Since a long time now udev has been using the netlink interface to
    communicate with the kernel and with Linux 3.16 it is possible to disable
    CONFIG_UEVENT_HELPER completely. (Closes: #752742)

 -- Michael Biebl <biebl@debian.org>  Sat, 28 Jun 2014 00:01:16 +0200

systemd (204-12) unstable; urgency=medium

  [ Martin Pitt ]
  * Change the sg loading rule (for Debian #657948) back to using modprobe.
    kmod is too fast and then sg races with sd, causing the latter to not see
    SCSI disks.  (Closes: #752591, #752605)

  [ Michael Biebl ]
  * Update udev bug-script to attach instead of paste extra info if a new
    enough reportbug version is available.

 -- Michael Biebl <biebl@debian.org>  Wed, 25 Jun 2014 10:55:12 +0200

systemd (204-11) unstable; urgency=medium

  [ Martin Pitt ]
  * Explain patch management in debian/README.source. (Closes: #739113)
  * Replace "Always probe cpu support drivers" patch with cherry-picked
    upstream fix which is more general.
  * Advertise hibernation only if there's enough free swap. Patches backported
    from current upstream. (LP: #1313522)
  * Fix typo in sg loading rule to make it actually work.

  [ Michael Biebl ]
  * Make no-patch-numbers the default for gbp-pq.
  * Cherry-pick upstream fix to properly handle multiline syslog messages.
    (Closes: #746351)
  * Cherry-pick upstream fix for libudev which fixes a memleak in
    parent_add_child().
  * Drop "-b debian" from Vcs-Git since we use the master branch for
    packaging now.
  * Drop Conflicts: sysvinit (<< 2.88dsf-44~) from systemd-sysv since this
    breaks dist-upgrades from wheezy when switching from sysvinit to
    systemd-sysv as default init. While downgrading the Pre-Depends in
    sysvinit would have been an alternative, dropping the Conflicts and only
    keeping the Replaces was deemed the lesser evil. (Closes: #748355)
  * Use Conflicts instead of Breaks against sysvinit-core. This avoids
    /sbin/init going missing when switching from systemd-sysv to sysvinit.
    While at it, add a Replaces: upstart. (Closes: #751589)
  * Make the SysV compat tools try both /run/initctl and /dev/initctl. This
    makes them usable under sysvinit as PID 1 without requiring any symlinks.
  * Various ifupdown integration fixes
    - Use DefaultDependencies=no in ifup@.service so the service can be
      started as early as possible.
    - Create the ifupdown runtime directory in ifup@.service as we can no
      longer rely on the networking service to do that for us.
    - Don't stop ifup@.service on shutdown but let the networking service take
      care of stopping all hotplugged interfaces.
    - Only start ifup@.service for interfaces configured as allow-hotplug.

  [ Michael Stapelberg ]
  * Clarify that “systemd” does not influence init whereas “systemd-sysv” does
    (Closes: #747741)

  [ Ansgar Burchardt ]
  * Don't use "set +e; set +u" unconditionally in the lsb init-functions hook
    as this might change the behaviour of existing SysV init scripts.
    (Closes: #751472)

 -- Michael Biebl <biebl@debian.org>  Tue, 24 Jun 2014 17:03:43 +0200

systemd (204-10) unstable; urgency=medium

  * In the udeb's udev.startup, make sure that /dev/pts exists.
  * systemd-logind-launch: Set the #files ulimit, for unprivileged LXC
    containers.
  * Drop udev.NEWS, it only applies to pre-squeeze.
  * Remove /var/log/udev on purge.
  * Always probe cpu support drivers. (LP #1207705)
  * On Dell PowerEdge systems, the iDRAC7 and later support a USB Virtual NIC
    for management. Name this interface "idrac" to avoid confusion with "real"
    network interfaces.
  * Drop numerical prefixes from patches, to avoid future diff noise when
    removing, cherry-picking, and merging patches. From now on, always use
    "gbp-pq export --no-patch-numbers" to update them.

 -- Martin Pitt <mpitt@debian.org>  Sun, 27 Apr 2014 11:53:52 +0200

systemd (204-9) unstable; urgency=medium

  * The "Flemish Beef and Beer Stew" release.

  [ Steve Langasek ]
  * Do proper refcounting of the PAM module package on prerm, so that we
    don't drop the module from the PAM config when uninstalling a
    foreign-arch package.  Related to Ubuntu bug #1295521.

  [ Martin Pitt ]
  * debian/udev.udev-finish.upstart: Fix path to tmp-rules,
    debian/extra/rule_generator.functions creates them in /run/udev/.
  * rules: Remove the kernel-install bits; we don't want that in Debian and
    thus it shouldn't appear in dh_install --list-missing output.
  * Ship sd-shutdown.h in libsystemd-daemon-dev.
  * Run dh_install with --fail-missing, to avoid forgetting files when we move
    to new versions.
  * Mount /dev/pts with the correct permissions in the udev, to avoid needing
    pt_chown (not available on all architectures). Thanks Adam Conrad.
  * Add new block of Windows Azure ethernet hardware address to
    75-persistent-net-generator.rules. (LP: #1274348, Closes: #739018)
  * Drop our Debian specific 60-persistent-storage{,-tape}.rules and use the
    upstream rules. They are compatible and do a superset of the
    functionality. (Closes: #645466)
  * Drop our Debian specific 80-drivers.rules and use the upstream rules with
    a patch for the sg module (see #657948). These now stop calling modprobe
    and use the kmod builtin, giving some nice boot speed improvement.
    (Closes: #717404)
  * Drop our Debian specific 50-udev-default.rules and 91-permissions.rules
    and use the upstream rules with a patch for the remaining Debian specific
    default device permissions. Many thanks to Marco d'Itri for researching
    which Debian-specific rules are obsolete! Amongst other things, this now
    also reads the hwdb info for USB devices (Closes: #717405) and gets rid of
    some syntax errors (Closes: #706221)
  * Set default polling interval on removable devices as well, for kernels
    which have "block" built in instead of being a module. (Closes: #713877)
  * Make sd_login_monitor_new() work for logind without systemd.
  * Cherry-pick upstream fix for polkit permissions for rebooting with
    multiple sessions.
  * Kill /etc/udev/links.conf, create_static_nodes, and associated code. It's
    obsolete with devtmpfs (which is required now), and doesn't run with
    systemd or upstart anyway.
  * Drop unnecessary udev.dirs.
  * Add autopkgtests for smoke-testing logind, hostnamed, timedated, localed,
    and a compile/link/run test against libsystemd-login-dev.

  [ Marco d'Itri ]
  * preinst: check for all the system calls required by modern releases
    of udev. (Closes: #648325)
  * Updated fbdev-blacklist.conf for recent kernels.
  * Do not blacklist viafb because it is required on the OLPC XO-1.5.
    (Closes: #705792)
  * Remove write_cd_rules and the associated rules which create "persistent"
    symlinks for CD/DVD devices and replace them with more rules in
    60-cdrom_id, which will create symlinks for one at random among the
    devices installed. Since the common case is having a single device
    then everything will work out just fine most of the times...
    (Closes: #655924)
  * Fix write_net_rules for systemd and sysvinit users by copying the
    temporary rules from /run/udev/ to /etc/udev/. (Closes: #735563)
  * Do not install sysctl.d/50-default.conf because the systemd package
    should not change kernel policies, at least until it will become
    the only supported init system.

  [ Michael Stapelberg ]
  * Add systemd-dbg package, thanks Daniel Schaal (Closes: #742724).
  * Switch from gitpkg to git-buildpackage. Update README.source accordingly.
  * Make libpam-systemd depend on systemd-sysv | systemd-shim. Packages that
    need logind functionality should depend on libpam-systemd.

  [ Michael Biebl ]
  * Do not send potentially private fstab information without prior user
    confirmation. (Closes: #743158)
  * Add support for LSB facilities defined by insserv.
    Parse /etc/insserv.conf.d content and /etc/insserv.conf and generate
    systemd unit drop-in files to add corresponding dependencies. Also ship
    targets for the Debian specific $x-display-manager and
    $mail-transport-agent system facilities. (Closes: #690892)
  * Do not accidentally re-enable /var/tmp cleaning when migrating the TMPTIME
    setting from /etc/default/rcS. Fix up existing broken configurations.
    (Closes: #738862)

 -- Michael Biebl <biebl@debian.org>  Sat, 26 Apr 2014 21:37:29 +0200

systemd (204-8) unstable; urgency=low

  [ Michael Stapelberg ]
  * move manpages from systemd to libsystemd-*-dev as appropriate
    (Closes: #738723)
  * fix systemctl enable/disable/… error message “Failed to issue method call:
    No such file or directory” (the previous upload did actually not contain
    this fix due to a merge conflict) (Closes: #738843)
  * add explicit “Depends: sysv-rc” so that initscript’s “Depends: sysv-rc |
    file-rc” will not be satisfied with file-rc. We need the invoke-rc.d and
    update-rc.d from sysv-rc, file-rc’s doesn’t have support for systemd.
    (Closes: #739679)
  * set capabilities cap_dac_override,cap_sys_ptrace=ep for
    systemd-detect-virt, so that it works for unprivileged users.
    (Closes: #739699)
  * pam: Check $XDG_RUNTIME_DIR owner (Closes: #731300)
  * Ignore chkconfig headers entirely, they are often broken in Debian
    (Closes: #634472)

  [ Michael Biebl ]
  * do a one-time migration of RAMTMP= from /etc/default/rcS and
    /etc/default/tmpfs, i.e. enable tmp.mount (Closes: #738687)
  * Bump Standards-Version to 3.9.5.

 -- Michael Biebl <biebl@debian.org>  Wed, 19 Mar 2014 18:57:35 +0100

systemd (204-7) unstable; urgency=low

  * fix systemctl enable/disable/… error message “Failed to issue method call:
    No such file or directory” (Closes: #734809)
  * bug-script: attach instead of paste extra info with reportbug ≥ 6.5.0
    (Closes: #722530)
  * add stage1 bootstrap support to avoid Build-Depends cycles (Thanks Daniel
    Schepler)
  * cherry-pick:
    order remote mounts from mountinfo before remote-fs.target (77009452cfd)
    (Closes: #719945)
    Fix CPUShares configuration option (ccd90a976dba) (Closes: #737156)
    fix reference in systemd-inhibit(1) (07b4b9b) (Closes: #738316)

 -- Michael Stapelberg <stapelberg@debian.org>  Tue, 11 Feb 2014 23:34:42 +0100

systemd (204-6) unstable; urgency=low

  [ Michael Stapelberg ]
  * Run update-rc.d defaults before update-rc.d <enable|disable>
    (Closes: #722523)
  * preinst: preserve var-{lock,run}.mount when upgrading from 44 to 204
    (Closes: #723936)
  * fstab-generator: don’t rely on /usr being mounted in the initrd
    (Closes: #724797)
  * systemctl: mangle names when avoiding dbus (Closes: #723855)
  * allow group adm read access on /var/log/journal (Closes: #717386)
  * add systemd-journal group (Thanks Guido Günther) (Closes: #724668)
  * copy /etc/localtime instead of symlinking (Closes: #726256)
  * don’t try to start autovt units when not running with systemd as pid 1
    (Closes: #726466)
  * Add breaks/replaces for the new sysvinit-core package (Thanks Alf Gaida)
    (Closes: #733240)
  * Add myself to uploaders

  [ Tollef Fog Heen ]
  * Make 99-systemd.rules check for /run/systemd/systemd instead of the
    ill-named cgroups directory.

  [ Martin Pitt ]
  * debian/udev.upstart: Fix path to udevd, the /sbin/udevd compat symlink
    should go away at some point.
  * debian/udev-udeb.install: Add 64-btrfs.rules and 75-probe_mtd.rules, they
    are potentially useful in a d-i environment.
  * debian/shlibs.local: Drop libudev; this unnecessarily generates overly
    strict dependencies, the libudev ABI is stable.
  * debian/extra/rules/75-persistent-net-generator.rules: Add Ravello systems
    (LP: #1099278)

 -- Michael Stapelberg <stapelberg@debian.org>  Tue, 31 Dec 2013 14:39:44 +0100

systemd (204-5) unstable; urgency=high

  * Cherry-pick 72fd713 from upstream which fixes insecure calling of polkit
    by avoiding a race condition in scraping /proc (CVE-2013-4327).
    Closes: #723713

 -- Michael Biebl <biebl@debian.org>  Mon, 23 Sep 2013 11:59:53 +0200

systemd (204-4) unstable; urgency=low

  * Add preinst check to abort udev upgrade if the currently running kernel
    lacks devtmpfs support. Since udev 176, devtmpfs is mandatory as udev no
    longer creates any device nodes itself. This only affects self-compiled
    kernels which now need CONFIG_DEVTMPFS=y.  Closes: #722580
  * Fix SysV init script to correctly mount a devtmpfs instead of tmpfs. This
    only affects users without an initramfs, which usually is responsible for
    mounting the devtmpfs.  Closes: #722604
  * Drop pre-squeeze upgrade code from maintainer scripts and simplify the
    various upgrade checks.
  * Suppress errors about unknown hwdb builtin. udev 196 introduced a new
    "hwdb" builtin which is not understood by the old udev daemon.
  * Add missing udeb line to shlibs.local. This ensures that udev-udeb gets a
    proper dependency on libudev1-udeb and not libudev1.  Closes: #722939
  * Remove udev-udeb dependency from libudev1-udeb to avoid a circular
    dependency between the two packages. This dependency was copied over from
    the old udev-gtk-udeb package and no longer makes any sense since
    libudev1-udeb only contains a library nowadays.

 -- Michael Biebl <biebl@debian.org>  Wed, 18 Sep 2013 00:05:21 +0200

systemd (204-3) unstable; urgency=low

  [ Michael Biebl ]
  * Upload to unstable.
  * Use /bin/bash in debug-shell.service as Debian doesn't have /sbin/sushell.
  * Only import net.ifaces cmdline property for network devices.
  * Generate strict dependencies between the binary packages using a
    shlibs.local file and add an explicit versioned dependency on
    libsystemd-login0 to systemd to ensure packages are upgraded in sync.
    Closes: #719444
  * Drop obsolete Replaces: libudev0 from udev package.
  * Use correct paths for various binaries, like /sbin/quotaon, which are
    installed in / and not /usr in Debian.  Closes: #721347
  * Don't install kernel-install(8) man page since we don't install the
    corresponding binary either.  Closes: #722180
  * Cherry-pick upstream fixes to make switching runlevels and starting
    reboot via ctrl-alt-del more robust.
  * Cherry-pick upstream fix to properly apply ACLs to Journal files.
    Closes: #717863

  [ Michael Stapelberg ]
  * Make systemctl enable|disable call update-rc.d for SysV init scripts.
    Closes: #709780
  * Don't mount /tmp as tmpfs by default and make it possible to enable this
    feature via "systemctl enable tmp.mount".  Closes: #718906

  [ Daniel Schaal ]
  * Add bug-script to systemd and udev.  Closes: #711245

  [ Ondrej Balaz ]
  * Recognize discard option in /etc/crypttab.  Closes: #719167

 -- Michael Biebl <biebl@debian.org>  Thu, 12 Sep 2013 00:13:11 +0200

systemd (204-2) experimental; urgency=low

  [ Daniel Schaal ]
  * Enable verbose build logs.  Closes: #717465
  * Add handling of Message Catalog files to provide additional information
    for log entries.  Closes: #717427
  * Remove leftover symlink to debian-enable-units.service.  Closes: #717349

  [ Michael Stapelberg ]
  * Install 50-firmware.rules in the initramfs and udeb.  Closes: #717635

  [ Michael Biebl ]
  * Don't pass static start priorities to dh_installinit anymore.
  * Switch the hwdb trigger to interest-noawait.
  * Remove obsolete support for configurable udev root from initramfs.
  * Bind ifup@.service to the network device. This ensures that ifdown is run
    when the device is removed and the service is stopped.
    Closes: #660861, #703033
  * Bump Standards-Version to 3.9.4. No further changes.
  * Add Breaks against consolekit (<< 0.4.6-1) for udev-acl.  Closes: #717385
  * Make all packages Priority: optional, with the exception of udev and
    libudev1, which remain Priority: important, and systemd-sysv, which
    remains Priority: extra due to the conflict with sysvinit.
    Closes: #717365
  * Restart systemd-logind.service on upgrades due to changes in the
    CreateSession D-Bus API between v44 and v204.  Closes: #717403

 -- Michael Biebl <biebl@debian.org>  Wed, 24 Jul 2013 23:47:59 +0200

systemd (204-1) experimental; urgency=low

  * New upstream release.  Closes: #675175, #675177
    - In v183 the udev sources have been merged into the systemd source tree.
      As a result, the udev binary packages will now be built from the systemd
      source package. To align the version numbers 139 releases were skipped.
    - For a complete list of changes, please refer to the NEWS file.
  * Add Marco to Uploaders.
  * Drop Suggests on the various python packages from systemd. The
    systemd-analyze tool has been reimplemented in C.
  * Add binary packages as found in the udev 175-7.2 source package.
  * Wrap dependencies for better readability.
  * Drop hard-coded Depends on libglib2.0-0 from gir1.2-gudev-1.0.
  * Drop old Conflicts, Replaces and Breaks, which are no longer necessary.
  * Make libgudev-1.0-dev depend on gir1.2-gudev-1.0 as per GObject
    introspection mini-policy.  Closes: #691313
  * The hwdb builtin has replaced pci-db and usb-db in udev. Drop the
    Recommends on pciutils and usbutils accordingly.
  * Drop our faketime hack. Upstream uses a custom xsl style sheet now to
    generate the man pages which no longer embeds the build date.
  * Add Depends on libpam-runtime (>= 1.0.1-6) to libpam-systemd as we are
    using pam-auth-update.
  * Explicitly set Section and Priority for the udev binary package.
  * Update Build-Depends:
    - Drop libudev-dev, no longer required.
    - Add gtk-doc-tools and libglib2.0-doc for the API documentation in
      libudev and libgudev.
    - Add libgirepository1.0-dev and gobject-introspection for GObject
      introspection support in libgudev.
    - Add libgcrypt11-dev for encryption support in the journal.
    - Add libblkid-dev for the blkid udev builtin.
  * Use gir dh addon to ensure ${gir:Depends} is properly set.
  * Rename libudev0 → libudev1 for the SONAME bump.
  * Update symbols files. libudev now uses symbols versioning as the other
    libsystemd libraries. The libgudev-1.0-0 symbols file has been copied from
    the old udev package.
  * Run gtkdocize on autoreconf.
  * Enable python bindings for the systemd libraries and ship them in a new
    package named python-systemd.
  * Tighten Depends on libsystemd-id128-dev for libsystemd-journal-dev as per
    libsystemd-journal.pc.
  * Remove obsolete bash-completion scripts on upgrades. Nowadays they are
    installed in /usr/share/bash-completion/completions.
  * Rename conffiles for logind and journald.
  * Rename udev-gtk-udeb → libudev1-udeb to better reflect its actual contents.
  * Build two flavours: a regular build and one for the udev udebs with
    reduced features/dependencies.
  * Create a few compat symlinks for the udev package, most notably
    /sbin/udevadm and /sbin/udevd.
  * Remove the dpkg-triggered debian-enable-units script. This was a temporary
    workaround for wheezy. Packages should use dh-systemd now to properly
    integrate service files with systemd.
  * Update debian/copyright using the machine-readable copyright format 1.0.
  * Integrate changes from udev 175-7 and acknowledge the 175-7.1 and 175-7.2
    non-maintainer uploads.
  * Keep the old persistent network interface naming scheme for now and make
    the new one opt-in via net.ifnames=1 on the kernel command line.
  * Drop the obsolete udev-mtab SysV init script and properly clean up on
    upgrades.
  * Simplify the udev SysV init script and remove experimental and obsolete
    features.
  * Revert upstream commits which dropped support for distro specific
    features and config files.
  * Make logind, hostnamed, localed and timedated D-Bus activatable and
    usable when systemd is not running.
  * Store hwdb binary database in /lib/udev, not /etc/udev. Create the file on
    install and upgrades.
  * Provide a dpkg file trigger for hwdb, so the database is automatically
    updated when packages install files into /lib/udev/hwdb.d.

 -- Michael Biebl <biebl@debian.org>  Fri, 19 Jul 2013 00:32:36 +0200

systemd (44-12) unstable; urgency=low

  * Cherry-pick e17187 from upstream to fix build failures with newer glibc
    where the clock_* symbols have been moved from librt to libc.
    Closes: #701364
  * If the new init-system-helpers package is installed, make the
    debian-enable-units script a no-op. The auto-enabler was meant as a
    temporary workaround and will be removed once all packages use the new
    helper.
  * Update the checks which test if systemd is the active init. The
    recommended check is [ -d /run/systemd/system ] as this will also work
    with a standalone systemd-logind.
  * Set Maintainer to pkg-systemd-maintainers@lists.alioth.debian.org. Add
    Tollef and myself as Uploaders.
  * Stop building the GUI bits. They have been split into a separate source
    package called systemd-ui.

 -- Michael Biebl <biebl@debian.org>  Thu, 20 Jun 2013 01:32:16 +0200

systemd (44-11) unstable; urgency=low

  * Team upload.
  * Run debian-enable-units.service after sysinit.target to ensure our tmp
    files aren't nuked by systemd-tmpfiles.
  * The mountoverflowtmp SysV init script no longer exists so remove that
    from remount-rootfs.service to avoid an unnecessary diff to upstream.
  * Do not fail on purge if /var/lib/systemd is empty and has been removed
    by dpkg.

 -- Michael Biebl <biebl@debian.org>  Wed, 13 Mar 2013 08:03:06 +0100

systemd (44-10) unstable; urgency=low

  * Team upload.
  * Using the return code of "systemctl is-enabled" to determine whether we
    enable a service or not is unreliable since it also returns a non-zero
    exit code for masked services. As we don't want to enable masked services,
    grep for the string "disabled" instead.

 -- Michael Biebl <biebl@debian.org>  Fri, 15 Feb 2013 17:01:24 +0100

systemd (44-9) unstable; urgency=low

  * Team upload.
  * Fix typo in systemd.socket man page.  Closes: #700038
  * Use color specification in "systemctl dot" which is actually
    understood by dot.  Closes: #643689
  * Fix mounting of remote filesystems like NFS.  Closes: #673309
  * Use a file trigger to automatically enable service and socket units. A lot
    of packages simply install systemd units but do not enable them. As a
    result they will be inactive after the next boot. This is a workaround for
    wheezy which will be removed again in jessie.  Closes: #692150

 -- Michael Biebl <biebl@debian.org>  Fri, 15 Feb 2013 13:35:39 +0100

systemd (44-8) unstable; urgency=low

  * Team upload.
  * Use comment=systemd.* syntax in systemd.mount man page. The
    mount/util-linux version in wheezy is not recent enough to support the new
    x-systemd* syntax. Closes: #697141
  * Don't enable persistent storage of journal log files. The journal in v44
    is not yet mature enough.

 -- Michael Biebl <biebl@debian.org>  Sat, 19 Jan 2013 20:05:05 +0100

systemd (44-7) unstable; urgency=low

  * Fix a regression in the init-functions hook wrt reload handling that was
    introduced when dropping the X-Interactive hack.  Closes: #696355

 -- Michael Biebl <biebl@debian.org>  Fri, 21 Dec 2012 00:00:12 +0100

systemd (44-6) unstable; urgency=low

  [ Michael Biebl ]
  * No longer ship the /sys directory in the systemd package since it is
    provided by base-files nowadays.
  * Don't run udev rules if systemd is not active.
  * Converting /var/run, /var/lock and /etc/mtab to symlinks is a one-time
    migration so don't run the debian-fixup script on every boot.

  [ Tollef Fog Heen ]
  * Prevent the systemd package from being removed if it's the active init
    system, since that doesn't work.

  [ Michael Biebl ]
  * Use a separate tmpfs for /run/lock (size 5M) and /run/user (size 100M).
    Those directories are user-writable which could lead to DoS by filling up
    /run.  Closes: #635131

 -- Michael Biebl <biebl@debian.org>  Sun, 16 Dec 2012 21:58:37 +0100

systemd (44-5) unstable; urgency=low

  * Team upload.

  [ Tollef Fog Heen ]
  * disable killing on entering START_PRE, START, thanks to Michael
    Stapelberg for patch.  This avoids killing VMs run through libvirt
    when restarting libvirtd.  Closes: #688635.
  * Avoid reloading services when shutting down, since that won't work and
    makes no sense.  Thanks to Michael Stapelberg for the patch.
    Closes: #635777.
  * Try to determine which init scripts support the reload action
    heuristically.  Closes: #686115, #650382.

  [ Michael Biebl ]
  * Update Vcs-* fields, the Git repository is hosted on alioth now. Set the
    default branch to "debian".
  * Avoid reload and (re)start requests during early boot which can lead to
    deadlocks.  Closes: #624599
  * Make systemd-cgroup work even if not all cgroup mounts are available on
    startup.  Closes: #690916
  * Fix typos in the systemd.path and systemd.unit man page.  Closes: #668344
  * Add watch file to track new upstream releases.

 -- Michael Biebl <biebl@debian.org>  Thu, 25 Oct 2012 21:41:23 +0200

systemd (44-4) unstable; urgency=low

  [ Michael Biebl ]
  * Override timestamp for man page building, thereby avoiding skew
    between architectures which caused problems for multi-arch.
    Closes: #680011

  [ Tollef Fog Heen ]
  * Move diversion removal from postinst to preinst.  Closes: #679728
  * Prevent the journal from crashing when running out of disk space.
    This is 499fb21 from upstream.  Closes: #668047.
  * Stop mounting a tmpfs on /media.  Closes: #665943

 -- Tollef Fog Heen <tfheen@debian.org>  Sun, 01 Jul 2012 08:17:50 +0200

systemd (44-3) unstable; urgency=low

  [ Michael Biebl ]
  * Bump to debhelper 9.
  * Convert to Multi-Arch: same where possible.  Closes: #676615

  [ Tollef Fog Heen ]
  * Cherry-pick d384c7 from upstream to stop journald from leaking
    memory.  Thanks to Andreas Henriksson for testing.  Closes: #677701
  * Ship lsb init script override/integration in /lib/lsb/init-functions.d
    rather than diverting /lib/lsb/init-functions itself.  Add appropriate
    Breaks to ensure upgrades happen.

 -- Tollef Fog Heen <tfheen@debian.org>  Fri, 29 Jun 2012 22:34:16 +0200

systemd (44-2) unstable; urgency=low

  [ Michael Biebl ]
  * Tighten the versions in the maintscript file
  * Ship the /sys directory in the package
  * Re-add workaround for non-interactive PAM sessions
  * Mask checkroot-bootclean (Closes: #670591)
  * Don't ignore errores in systemd-sysv postinst

  [ Tollef Fog Heen ]
  * Bring tmpfiles.d/tmp.conf in line with Debian defaults.  Closes: #675422
  * Make sure /run/sensigs.omit.d exists.
  * Add python-dbus and python-cairo to Suggests, for systemd-analyze.
    Closes: #672965

 -- Tollef Fog Heen <tfheen@debian.org>  Tue, 08 May 2012 18:04:22 +0200

systemd (44-1) unstable; urgency=low

  [ Tollef Fog Heen ]
  * New upstream version.
    - Backport 3492207: journal: PAGE_SIZE is not known on ppc and other
      archs
    - Backport 5a2a2a1: journal: react with immediate rotation to a couple
      of more errors
    - Backport 693ce21: util: never follow symlinks in rm_rf_children()
      Fixes CVE-2012-1174, closes: #664364
  * Drop output message from init-functions hook, it's pointless.
  * Only rmdir /lib/init/rw if it exists.
  * Explicitly order debian-fixup before sysinit.target to prevent a
    possible race condition with the creation of sockets.  Thanks to
    Michael Biebl for debugging this.
  * Always restart the initctl socket on upgrades, to mask sysvinit
    removing it.

  [ Michael Biebl ]
  * Remove workaround for non-interactive sessions from pam config again.
  * Create compat /dev/initctl symlink in case we are upgrading from a system
    running a newer version of sysvinit (using /run/initctl) and sysvinit is
    replaced with systemd-sysv during the upgrade. Closes: #663219
  * Install new man pages.
  * Build-Depend on valac (>= 0.12) instead of valac-0.12. Closes: #663323

 -- Tollef Fog Heen <tfheen@debian.org>  Tue, 03 Apr 2012 19:59:17 +0200

systemd (43-1) experimental; urgency=low

  [ Tollef Fog Heen ]
  * Target upload at experimental due to libkmod dependency
  * New upstream release
    - Update bash-completion for new verbs and arguments. Closes: #650739
    - Fixes local DoS (CVE-2012-1101).  Closes: #662029
    - No longer complains if the kernel lacks audit support.  Closes: #642503
  * Fix up git-to-source package conversion script which makes gitpkg
    happier.
  * Add libkmod-dev to build-depends
  * Add symlink from /bin/systemd to /lib/systemd/systemd.
  * Add --with-distro=debian to configure flags, due to no /etc/os-release
    yet.
  * Add new symbols for libsystemd-login0 to symbols file.
  * Install a tmpfiles.d file for the /dev/initctl → /run/initctl
    migration.  Closes: #657979
  * Disable coredump handling, it's not ready yet.
  * If /run is a symlink, don't try to do the /var/run → /run migration.
    Ditto for /var/lock → /run/lock.  Closes: #647495

  [ Michael Biebl ]
  * Add Build-Depends on liblzma-dev for journal log compression.
  * Add Build-Depends on libgee-dev, required to build systemadm.
  * Bump Standards-Version to 3.9.2. No further changes.
  * Add versioned Build-Depends on automake and autoconf to ensure we have
    recent enough versions. Closes: #657284
  * Add packages for libsystemd-journal and libsystemd-id128.
  * Update symbols file for libsystemd-login.
  * Update configure flags, use rootprefix instead of rootdir.
  * Copy intltool files instead of symlinking them.
  * Re-indent init-functions script.
  * Remove workarounds for services using X-Interactive. The LSB X-Interactive
    support turned out to be broken and has been removed upstream so we no
    longer need any special handling for those type of services.
  * Install new systemd-journalctl, systemd-cat and systemd-cgtop binaries.
  * Install /var/lib/systemd directory.
  * Install /var/log/journal directory where the journal files are stored
    persistently.
  * Setup systemd-journald to not read from /proc/kmsg (ImportKernel=no).
  * Avoid error messages from systemctl in postinst if systemd is not running
    by checking for /sys/fs/cgroup/systemd before executing systemctl.
    Closes: #642749
  * Stop installing lib-init-rw (auto)mount units and try to cleanup
    /lib/init/rw in postinst. Bump dependency on initscripts accordingly.
    Closes: #643699
  * Disable pam_systemd for non-interactive sessions to work around an issue
    with sudo.
  * Use new dh_installdeb maintscript facility to handle obsolete conffiles.
    Bump Build-Depends on debhelper accordingly.
  * Rename bash completion file systemctl-bash-completion.sh →
    systemd-bash-completion.sh.
  * Update /sbin/init symlink. The systemd binary was moved to $pkglibdir.

 -- Tollef Fog Heen <tfheen@debian.org>  Tue, 07 Feb 2012 21:36:34 +0100

systemd (37-1.1) unstable; urgency=low

  * Non-maintainer upload with Tollef's consent.
  * Remove --parallel to workaround a bug in automake 1.11.3 which doesn't
    generate parallel-safe build rules. Closes: #661842
  * Create a compat symlink /run/initctl → /dev/initctl to work with newer
    versions of sysvinit. Closes: #657979

 -- Michael Biebl <biebl@debian.org>  Sat, 03 Mar 2012 17:42:10 +0100

systemd (37-1) unstable; urgency=low

  [ Tollef Fog Heen ]
  * New upstream version
  * Change the type of the debian-fixup service to oneshot.
    Closes: #642961
  * Add ConditionPathIsDirectory to lib-init-rw.automount and
    lib-init-rw.mount so we only activate the unit if the directory
    exists.  Closes: #633059
  * If a sysv service exists in both rcS and rcN.d runlevels, drop the
    rcN.d ones to avoid loops.  Closes: #637037
  * Blacklist fuse init script, we do the same work already internally.
    Closes: #643700
  * Update README.Debian slightly for /run rather than /lib/init/rw

  [ Josh Triplett ]
  * Do a one-time migration of the $TMPTIME setting from /etc/default/rcS to
    /etc/tmpfiles.d/tmp.conf. If /etc/default/rcS has a TMPTIME setting of
    "infinite" or equivalent, migrate it to an /etc/tmpfiles.d/tmp.conf that
    overrides the default /usr/lib/tmpfiles.d/tmp.conf and avoids clearing
    /tmp.  Closes: #643698

 -- Tollef Fog Heen <tfheen@debian.org>  Wed, 28 Sep 2011 20:04:13 +0200

systemd (36-1) unstable; urgency=low

  [ Tollef Fog Heen ]
  * New upstream release. Closes: #634618
    - Various man page fixes. Closes: #623521
  * Add debian-fixup service that symlinks mtab to /proc/mounts and
    migrates /var/run and /var/lock to symlinks to /run

  [ Michael Biebl ]
  * Build for libnotify 0.7.
  * Bump Build-Depends on libudev to (>= 172).
  * Add Build-Depends on libacl1-dev. Required for building systemd-logind
    with ACL support.
  * Split libsystemd-login and libsystemd-daemon into separate binary
    packages.
  * As autoreconf doesn't like intltool, override dh_autoreconf and call
    intltoolize and autoreconf ourselves.
  * Add Build-Depends on intltool.
  * Do a one-time migration of the hwclock configuration. If UTC is set to
    "no" in /etc/default/rcS, create /etc/adjtime and add the "LOCAL" setting.
  * Remove /cgroup cleanup code from postinst.
  * Add Build-Depends on gperf.

 -- Tollef Fog Heen <tfheen@debian.org>  Wed, 14 Sep 2011 08:25:17 +0200

systemd (29-1) unstable; urgency=low

  [ Tollef Fog Heen ]
  * New upstream version, Closes: #630510
    - Includes typo fixes in documentation.  Closes: #623520
  * Fall back to the init script reload function if a native .service file
    doesn't know how to reload.  Closes: #628186
  * Add hard dependency on udev.  Closes: #627921

  [ Michael Biebl ]
  * hwclock-load.service is no longer installed, so we don't need to remove it
    anymore in debian/rules.
  * Install /usr/lib directory for binfmt.d, modules-load.d, tmpfiles.d and
    sysctl.d.
  * Remove obsolete conffiles from /etc/tmpfiles.d on upgrades. Those files
    are installed in /usr/lib/tmpfiles.d now.
  * Depend on util-linux (>= 2.19.1-2) which provides whole-disk locking
    support in fsck and remove our revert patch.
  * Don't choke when systemd was compiled with a different CAP_LAST_CAP then
    what it is run with. Patch cherry-picked from upstream Git.
    Closes: #628081
  * Enable dev-hugepages.automount and dev-mqueue.automount only when enabled
    in kernel. Patch cherry-picked from upstream Git.  Closes: #624522

 -- Tollef Fog Heen <tfheen@debian.org>  Wed, 08 Jun 2011 16:14:31 +0200

systemd (25-2) experimental; urgency=low

  * Handle downgrades more gracefully by removing diversion of
    /lib/lsb/init-functions on downgrades to << 25-1.
  * Cherry-pick a133bf10d09f788079b82f63faa7058a27ba310b from upstream,
    avoids assert when dumping properties.  Closes: #624094
  * Remove "local" in non-function context in init-functions wrapper.

 -- Tollef Fog Heen <tfheen@debian.org>  Wed, 27 Apr 2011 22:20:04 +0200

systemd (25-1) experimental; urgency=low

  * New upstream release, target experimental due to initscripts
    dependency.
    - Fixes where to look for locale config.  Closes: #619166
  * Depend on initscripts >= 2.88dsf-13.4 for /run transition.
  * Add Conflicts on klogd, since it doesn't work correctly with the
    kmg→/dev/log bridge.  Closes: #622555
  * Add suggests on Python for systemd-analyze.
  * Divert /lib/lsb/init-functions instead of (ab)using
    /etc/lsb-base-logging.sh for diverting calls to /etc/init.d/*
  * Remove obsolete conffile /etc/lsb-base-logging.sh.  Closes: #619093
  * Backport 3a90ae048233021833ae828c1fc6bf0eeab46197 from master:
    mkdir /run/systemd/system when starting up

 -- Tollef Fog Heen <tfheen@debian.org>  Sun, 24 Apr 2011 09:02:04 +0200

systemd (20-1) unstable; urgency=low

  * New upstream version
  * Install systemd-machine-id-setup
  * Call systemd-machine-id-setup in postinst
  * Cherry-pick b8a021c9e276adc9bed5ebfa39c3cab0077113c6 from upstream to
    prevent dbus assert error.
  * Enable TCP wrapper support.  Closes: #618409
  * Enable SELinux support.  Closes: #618412
  * Make getty start after Apache2 and OpenVPN (which are the only two
    known users of X-Interactive: yes).  Closes: #618419

 -- Tollef Fog Heen <tfheen@debian.org>  Fri, 11 Mar 2011 19:14:21 +0100

systemd (19-1) experimental; urgency=low

  * New upstream release
  * Add systemd-tmpfiles to systemd package.
  * Add ifup@.service for handling hotplugged interfaces from
    udev.  Closes: #610871
  * Mask mtab.service and udev-mtab.service as they are pointless when
    /etc/mtab is a symlink to /proc/mounts
  * Add breaks on lvm2 (<< 2.02.84-1) since older versions have udev rules
    that don't work well with systemd causing delays on bootup.

 -- Tollef Fog Heen <tfheen@debian.org>  Thu, 17 Feb 2011 07:36:22 +0100

systemd (17-1) experimental; urgency=low

  [ Tollef Fog Heen ]
  * New upstream release
  * Clarify ifupdown instructions in README.Debian somewhat.
    Closes: #613320
  * Silently skip masked services in lsb-base-logging.sh instead of
    failing.  Initial implementation by Michael Biebl.  Closes: #612551
  * Disable systemd-vconsole-setup.service for now.

  [ Michael Biebl ]
  * Bump build dependency on valac-0.10 to (>= 0.10.3).
  * Improve regex in lsb-base-logging.sh for X-Interactive scripts.
    Closes: #613325

 -- Tollef Fog Heen <tfheen@debian.org>  Wed, 16 Feb 2011 21:06:16 +0100

systemd (16-1) experimental; urgency=low

  [ Tollef Fog Heen ]
  * New upstream release.  Closes: #609611
  * Get rid of now obsolete patches that are upstream.
  * Use the built-in cryptsetup support in systemd, build-depend on
    libcryptsetup-dev (>= 2:1.2.0-1) to get a libcryptsetup in /lib.
  * Don't use systemctl redirect for init scripts with X-Interactive: true

  [ Michael Biebl ]
  * Update package description
  * Use v8 debhelper syntax
  * Make single-user mode work
  * Run hwclock-save.service on shutdown
  * Remove dependencies on legacy sysv mount scripts, as we use native
    mounting.

 -- Tollef Fog Heen <tfheen@debian.org>  Sun, 16 Jan 2011 11:04:13 +0100

systemd (15-1) UNRELEASED; urgency=low

  [ Tollef Fog Heen ]
  * New upstream version, thanks a lot to Michael Biebl for help with
    preparing this version.
    - This version handles cycle breaking better.  Closes: #609225
  * Add libaudit-dev to build-depends
  * /usr/share/systemd/session has been renamed to /usr/share/systemd/user
    upstream, adjust build system accordingly.
  * Remove -s from getty serial console invocation.
  * Add dependency on new util-linux to make sure /sbin/agetty exists
  * Don't mount /var/lock with gid=lock (Debian has no such group).
  * Document problem with ifupdown's /etc/network/run being a normal
    directory.

  [ Michael Biebl ]
  * Revert upstream change which requires libnotify 0.7 (not yet available in
    Debian).
  * Use dh-autoreconf for updating the build system.
  * Revert upstream commit which uses fsck -l (needs a newer version of
    util-linux).
  * Explicitly disable cryptsetup support to not accidentally pick up a
    libcryptsetup dependency in a tainted build environment, as the library
    is currently installed in /usr/lib.
  * Remove autogenerated man pages and vala C sources, so they are rebuilt.
  * Use native systemd mount support:
    - Use MountAuto=yes and SwapAuto=yes (default) in system.conf
    - Mask SysV init mount, check and cleanup scripts.
    - Create an alias (symlink) for checkroot (→ remount-rootfs.service) as
      synchronization point for SysV init scripts.
  * Mask x11-common, rmnologin, hostname, bootmisc and bootlogd.
  * Create an alias for procps (→ systemd-sysctl.service) and
    urandom (→ systemd-random-seed-load.service).
  * Create an alias for module-init-tools (→ systemd-modules-load.service) and
    a symlink from /etc/modules-load.d/modules.conf → /etc/modules.
  * Install lsb-base hook which redirects calls to SysV init scripts to
    systemctl: /etc/init.d/<foo> <action> → systemctl <action> <foo.service>
  * Install a (auto)mount unit to mount /lib/init/rw early during boot.

 -- Tollef Fog Heen <tfheen@debian.org>  Sat, 20 Nov 2010 09:28:01 +0100

systemd (11-2) UNRELEASED; urgency=low

  * Tighten depends from systemd-* on systemd to ensure they're upgraded
    in lockstep.  Thanks to Michael Biebl for the patch.
  * Add missing #DEBHELPER# token to libpam-systemd
  * Stop messing with runlevel5/multi-user.target symlink, this is handled
    correctly upstream.
  * Stop shipping /cgroup in the package.
  * Remove tmpwatch services, Debian doesn't have or use tmpwatch.
  * Make sure to enable GTK bits.
  * Ship password agent
  * Clean up cgroups properly on upgrades, thanks to Michael Biebl for the
    patch.  Closes: #599577

 -- Tollef Fog Heen <tfheen@debian.org>  Tue, 02 Nov 2010 21:47:10 +0100

systemd (11-1) experimental; urgency=low

  * New upstream version.  Closes: #597284
  * Add pam-auth-update calls to libpam-systemd's postinst and prerm
  * Make systemd-sysv depend on systemd
  * Now mounts the cgroup fs in /sys/fs/cgroup.  Closes: #595966
  * Add libnotify-dev to build-depends (needed for systemadm)

 -- Tollef Fog Heen <tfheen@debian.org>  Thu, 07 Oct 2010 22:01:19 +0200

systemd (8-2) experimental; urgency=low

  * Hardcode udev rules dir in configure call.
  * Remove README.source as it's no longer accurate.

 -- Tollef Fog Heen <tfheen@debian.org>  Mon, 30 Aug 2010 21:10:26 +0200

systemd (8-1) experimental; urgency=low

  * New upstream release
  * Only ship the top /cgroup
  * Pass --with-rootdir= to configure, to make it think / is / rather
    than //
  * Add PAM module package
  * Fix up dependencies in local-fs.target.  Closes: #594420
  * Move systemadm to its own package.  Closes: #588451
  * Update standards-version (no changes needed)
  * Update README.Debian to explain how to use systemd.
  * Add systemd-sysv package that provides /sbin/init and friends.

 -- Tollef Fog Heen <tfheen@debian.org>  Sat, 07 Aug 2010 07:31:38 +0200

systemd (0~git+20100605+dfd8ee-1) experimental; urgency=low

  * Initial release, upload to experimental.  Closes: #580814

 -- Tollef Fog Heen <tfheen@debian.org>  Fri, 30 Apr 2010 21:02:25 +0200<|MERGE_RESOLUTION|>--- conflicted
+++ resolved
@@ -1,4 +1,14 @@
-<<<<<<< HEAD
+systemd (245.2-1) unstable; urgency=medium
+
+  * New upstream version 245.2
+  * Rebase patches
+  * Enable seccomp support on riscv64 (Closes: #954077)
+  * Drop migration code for the switch from DynamicUser=yes to no.
+    This code is no longer needed as it only affected systems between 239-1
+    and 239-5, i.e. it never affected a stable release.
+
+ -- Michael Biebl <biebl@debian.org>  Wed, 18 Mar 2020 23:32:08 +0100
+
 systemd (245-2ubuntu1) UNRELEASED; urgency=medium
 
   * Merge to Ubuntu from Debian unstable
@@ -211,18 +221,6 @@
         https://git.launchpad.net/~ubuntu-core-dev/ubuntu/+source/systemd/commit/?id=b4b4c9bf44f4b8d7f75a4204aff697f549c8aad7
 
  -- Balint Reczey <rbalint@ubuntu.com>  Sun, 15 Mar 2020 17:13:36 +0100
-=======
-systemd (245.2-1) unstable; urgency=medium
-
-  * New upstream version 245.2
-  * Rebase patches
-  * Enable seccomp support on riscv64 (Closes: #954077)
-  * Drop migration code for the switch from DynamicUser=yes to no.
-    This code is no longer needed as it only affected systems between 239-1
-    and 239-5, i.e. it never affected a stable release.
-
- -- Michael Biebl <biebl@debian.org>  Wed, 18 Mar 2020 23:32:08 +0100
->>>>>>> a7a38a57
 
 systemd (245-2) unstable; urgency=medium
 
