<<<<<<< HEAD
systemd (243-2ubuntu1) focal; urgency=medium

  [ Balint Reczey ]
  * Merge to Ubuntu from experimental
  * Refresh patches:
    - Dropped changes:
      * Cherrypick ask-password: prevent buffer overrow when reading from keyring.
        File: debian/patches/ask-password-prevent-buffer-overrow-when-reading-fro.patch
        https://git.launchpad.net/~ubuntu-core-dev/ubuntu/+source/systemd/commit/?id=6d6e9cbd4fc6e018031a4762e88f2c3aa19e24e8
      * random-util: eat up bad RDRAND values seen on AMD CPUs.
        File: debian/patches/+rdrand-workaround-on-amd.patch
        https://git.launchpad.net/~ubuntu-core-dev/ubuntu/+source/systemd/commit/?h=ubuntu-eoan&id=6ab88231efca4b04b26de6cfb5d671be154aabe0
    - Remaining changes:
      * Recommend networkd-dispatcher
        File: debian/control
        https://git.launchpad.net/~ubuntu-core-dev/ubuntu/+source/systemd/commit/?id=d1e3b2c7e4757119da0d550b0b3c0a6626a176dc
      * Enable EFI/bootctl on armhf.
        File: debian/control
        https://git.launchpad.net/~ubuntu-core-dev/ubuntu/+source/systemd/commit/?id=043122f7d8a1487bfd357e815a6ece1ceea6e7d1
      * debian/control: strengthen dependencies.
        File: debian/control
        https://git.launchpad.net/~ubuntu-core-dev/ubuntu/+source/systemd/commit/?id=d1ecf0c372f5212129c85ae60fddf26b2271a1fe
      * Add conflicts with upstart and systemd-shim
        File: debian/control
        https://git.launchpad.net/~ubuntu-core-dev/ubuntu/+source/systemd/commit/?id=83ed7496afc7c27be026014d109855f7d0ad1176
      * Specify Ubuntu's Vcs-Git
        File: debian/control
        https://git.launchpad.net/~ubuntu-core-dev/ubuntu/+source/systemd/commit/?id=fd832930ef280c9a4a9dda2440d5a46a6fdb6232
      * Ubuntu/extra: ship dhclient-enter hook.
        Files:
        - debian/extra/dhclient-enter-resolved-hook
        - debian/rules
        https://git.launchpad.net/~ubuntu-core-dev/ubuntu/+source/systemd/commit/?id=f3398a213f80b02bf3db0c1ce9e22d69f6d56764
        https://git.launchpad.net/~ubuntu-core-dev/ubuntu/+source/systemd/commit/?id=258893bae8cbb12670e4807636fe8f7e9fb5407a
        https://git.launchpad.net/~ubuntu-core-dev/ubuntu/+source/systemd/commit/?id=0725c1169ddde4f41cacba7af3e546704e2206be
      * udev-udeb: ship modprobe.d snippet to force scsi_mod.scan=sync in d-i.
        Files:
        - debian/extra/modprobe.d-udeb/scsi-mod-scan-sync.conf
        - debian/udev-udeb.install
        https://git.launchpad.net/~ubuntu-core-dev/ubuntu/+source/systemd/commit/?id=eb6d8a2b9504917abb7aa2c4035fdbb7b98227f7
      * debian/extra/start-udev: Set scsi_mod scan=sync even if it's builtin to the kernel (we previously only set it in modprobe.d)
        Files:
        - debian/extra/start-udev
        https://git.launchpad.net/~ubuntu-core-dev/ubuntu/+source/systemd/commit/?id=6b72628f8de991e2c67ac4289fc74daf3abe7d14
      * debian/extra/units/systemd-resolved.service.d/resolvconf.conf:
        drop resolvconf.conf drop-in, resolved integration moved to resolvconf package.
      * debian/extra/wrap_cl.py: add changelog formatter
        Files:
        - debian/extra/wrap_cl.py
        - debian/gbp.conf
        https://git.launchpad.net/~ubuntu-core-dev/ubuntu/+source/systemd/commit/?id=26e69bceab9cec8df64cdca18cd71e7c0874f8b3
      * debian/gbp.conf: Set tag format to ubuntu/*
      * debian/gbp.conf: Change debian-branch to ubuntu-eoan
      * libnss-resolve: do not disable and stop systemd-resolved
        File: debian/libnss-resolve.postrm
        https://git.launchpad.net/~ubuntu-core-dev/ubuntu/+source/systemd/commit/?id=95577d14e84e19b614b83b2e24985d89e8c2dac0
      * core: Revert strict mount namespacing/sandboxing, until LXD allows the needed mounts.
        File: debian/patches/Revert-namespace-be-more-careful-when-handling-namespacin.patch
        https://git.launchpad.net/~ubuntu-core-dev/ubuntu/+source/systemd/commit/?id=030919ba5e4931d6ee576d0259fae67fe4ed9770
      * Add "AssumedApparmorLabel=unconfined" to timedate1 dbus service file
        File: debian/patches/debian/UBUNTU-Add-AssumedApparmorLabel-unconfined-to-timedate1-dbus.patch
        https://git.launchpad.net/~ubuntu-core-dev/ubuntu/+source/systemd/commit/?id=5ad0879e10bbe3d641f940260b93c7eb2cf4624c
      * Re-add support for /etc/writable for core18
        File: debian/patches/debian/UBUNTU-Support-system-image-read-only-etc.patch
        https://git.launchpad.net/~ubuntu-core-dev/ubuntu/+source/systemd/commit/?id=a5b5fca66c1127068e4ce0cc9ab497814211f4f7
      * Improve autopkgtest success rate, by bumping up timeouts
        File: debian/patches/debian/UBUNTU-bump-selftest-timeouts.patch
        https://git.launchpad.net/~ubuntu-core-dev/ubuntu/+source/systemd/commit/?id=c05586d9da033bbfd6b6a74e10b87520843c7c48
      * core: set /run size to 10%, like initramfs-tools does.
        File: debian/patches/debian/UBUNTU-core-set-run-size-to-10-like-initramfs-tools-does.patch
        https://git.launchpad.net/~ubuntu-core-dev/ubuntu/+source/systemd/commit/?id=1fac2568fe716dc1a41bada78293dc6327a6df0d
      * Ship systemd sysctl settings.
        Files:
        - debian/patches/debian/UBUNTU-drop-kernel.-settings-from-sysctl-defaults-shipped.patch
        - debian/rules
        https://git.launchpad.net/~ubuntu-core-dev/ubuntu/+source/systemd/commit/?id=7cd041a6d0ef459e4b2a82d8ea5fa1ce05184dfb
      * journald.service: set Nice=-1 to dodge watchdog on soft lockups.
        File: debian/patches/debian/UBUNTU-journald.service-set-Nice-1-to-dodge-watchdog-on-soft-loc.patch
        https://git.launchpad.net/~ubuntu-core-dev/ubuntu/+source/systemd/commit/?id=e0a9aeffac556492bf517ce2d23313ff7a277926
      * networkd: if RA was implicit, do not await ndisc_configured.
        File: debian/patches/debian/UBUNTU-networkd-if-RA-was-implicit-do-not-await-ndisc_con.patch
        https://git.launchpad.net/~ubuntu-core-dev/ubuntu/+source/systemd/commit/?id=2f749ff528d1b788aa4ca778e954c16b213ee629
      * networkd: [Route] PreferredSource not working in *.network files.
        Files:
        - debian/patches/debian/UBUNTU-networkd-if-RA-was-implicit-do-not-await-ndisc_con.patch
        https://git.launchpad.net/~ubuntu-core-dev/ubuntu/+source/systemd/commit/?id=b4e2ee0b2ac1be2ae78952890a56a2d5398df518
      * Disable LLMNR and MulticastDNS by default
        Files:
        - debian/patches/debian/UBUNTU-resolved-disable-global-LLMNR-and-MulticastDNS.patch
        https://git.launchpad.net/~ubuntu-core-dev/ubuntu/+source/systemd/commit/?id=b4ec428e83696a5cd0405b677a35e97681867629
      * test-sleep: skip test_fiemap upon inapproriate ioctl for device.
        File: debian/patches/debian/UBUNTU-test-sleep-skip-test_fiemap-upon-inapproriate-ioctl-.patch
        https://git.launchpad.net/~ubuntu-core-dev/ubuntu/+source/systemd/commit/?id=6ebb5b9f6b77760a5470e8a780d69875b1db76f7
      * test/test-functions: launch qemu-system with -vga none.
        File: debian/patches/debian/UBUNTU-test-test-functions-launch-qemu-with-vga-none.patch
        https://git.launchpad.net/~ubuntu-core-dev/ubuntu/+source/systemd/commit/?id=90af1fa893cce5ed49999d16da0b793da6523394
      * units: conditionalize more units to not start in containers.
        Files:
        - debian/patches/debian/UBUNTU-units-block-CAP_SYS_MODULE-units-in-containers-too.patch
        https://git.launchpad.net/~ubuntu-core-dev/ubuntu/+source/systemd/commit/?id=3689afa1a782de8c19a757459b6360de1195ad55
      * units: Disable journald Watchdog
        File: debian/patches/debian/UBUNTU-units-disable-journald-watchdog.patch
        https://git.launchpad.net/~ubuntu-core-dev/ubuntu/+source/systemd/commit/?id=64d2b4f1d0d057073fba585f19823332e2a6eed5
      * wait-online: do not wait, if no links are managed (neither configured, or failed).
        File: debian/patches/debian/UBUNTU-wait-online-exit-if-no-links-are-managed.patch
        https://git.launchpad.net/~ubuntu-core-dev/ubuntu/+source/systemd/commit/?id=31f04c3fc769dacb3cf2a78240a1710a99a865b8
      * Set UseDomains to true, by default, on Ubuntu.
        File: debian/patches/debian/Ubuntu-UseDomains-by-default.patch
      * Ignore failures to set Nice priority on services in containers.
        File: debian/patches/debian/Ubuntu-core-in-execute-soft-fail-setting-Nice-priority-when.patch
        https://git.launchpad.net/~ubuntu-core-dev/ubuntu/+source/systemd/commit/?id=5b8e457f8d883fc6f55d33d46b3474926a495d29
      * units: set ConditionVirtualization=!private-users on journald audit socket.
        File: debian/patches/debian/Ubuntu-units-set-ConditionVirtualization-private-users-on-j.patch
        https://git.launchpad.net/~ubuntu-core-dev/ubuntu/+source/systemd/commit/?id=03ed18a9940731bbf794ad320fabf337488835c6
      * Workaround captive portals not responding to EDNS0 queries (DVE-2018-0001).
        File: debian/patches/resolved-Mitigate-DVE-2018-0001-by-retrying-NXDOMAIN-with.patch
        https://git.launchpad.net/~ubuntu-core-dev/ubuntu/+source/systemd/commit/?id=87d3fe81b7281687ecf3c0b9a8356e90cc714d0b
        https://git.launchpad.net/~ubuntu-core-dev/ubuntu/+source/systemd/commit/?id=2974114ed9b89ea922a23893e8eff70d5cac77fe
      * Disable dh_installinit generation of tmpfiles for the systemd package.
        Files:
        - debian/rules
        - debian/systemd.postinst
        https://git.launchpad.net/~ubuntu-core-dev/ubuntu/+source/systemd/commit/?id=1fd144cbe31cc7a9383cc76f21f4b84c22a9dd1b
      * Enable systemd-resolved by default
        File: debian/systemd.postinst
        https://git.launchpad.net/~ubuntu-core-dev/ubuntu/+source/systemd/commit/?id=05adfa0902115f51c1196ad623165a75bb8b4313
      * Create /etc/resolv.conf at postinst, pointing at the stub resolver.
        File: debian/systemd.postinst
        https://git.launchpad.net/~ubuntu-core-dev/ubuntu/+source/systemd/commit/?id=ef4adf46bbbe2d22508b70b889d23da53b85039d
      * Always setup /etc/resolv.conf on new installations.
        File: debian/systemd.postinst
        https://git.launchpad.net/~ubuntu-core-dev/ubuntu/+source/systemd/commit/?id=20bc8a37fa3c9620bed21a56a4eabd71db71d861
      * Disable systemd-networkd-wait-online by default.
        File: debian/systemd.postinst
        https://git.launchpad.net/~ubuntu-core-dev/ubuntu/+source/systemd/commit/?id=694473d812b50d2fefd6494d494ca02b91bc8785
      * postinst: drop empty/stock /etc/rc.local
        File: debian/systemd.postinst
        https://git.launchpad.net/~ubuntu-core-dev/ubuntu/+source/systemd/commit/?id=e7d071a26a79558771303b0b87f007e650eaebbe
      * systemd.postinst: enable persistent journal
        File: debian/systemd.postinst
        https://git.launchpad.net/~ubuntu-core-dev/ubuntu/+source/systemd/commit/?id=f94f18d9dbc085b6a9ff33c141a6e542142f85b5
      * debian/systemd.postinst: Skip daemon-reexec and try-restarts during shutdown
        File: debian/systemd.postinst
        https://git.launchpad.net/~ubuntu-core-dev/ubuntu/+source/systemd/commit/?id=51daab96ae79483b5e5fb62e1e0477c87ee11fd1
      * Drop systemd.prerm safety check.
        File: debian/systemd.prerm
        https://git.launchpad.net/~ubuntu-core-dev/ubuntu/+source/systemd/commit/?id=0244c4d56556317f14eecc2f51871969ef02ba7b
      * boot-and-services: stderr is ok, for status command on the c1 container.
        File: debian/tests/boot-and-services
        https://git.launchpad.net/~ubuntu-core-dev/ubuntu/+source/systemd/commit/?id=da14d34e7cc33c44ad67e64c9fd092f8cc1675f9
      * adt: boot-and-services: assert any kernel syslog messages.
        File: debian/tests/boot-and-services
        https://git.launchpad.net/~ubuntu-core-dev/ubuntu/+source/systemd/commit/?id=29dc34f7a6e5dc505f6212c17c42e4420b47ed16
      * tests/boot-smoke: ignore udevd connection timeouts resolving colord group.
        File: debian/tests/boot-smoke
        https://git.launchpad.net/~ubuntu-core-dev/ubuntu/+source/systemd/commit/?id=e1477b764fa9ef23f5181ef3d31a1332191c3e0b
      * Fix false negative checking for running jobs after boot.
        File: debian/tests/boot-smoke
        https://git.launchpad.net/~ubuntu-core-dev/ubuntu/+source/systemd/commit/?id=aeb01631efbaf3fe851dee15d496e0b66b5c347f
      * Wait for systemctl is-system-running state.
        File: debian/tests/boot-smoke
        https://git.launchpad.net/~ubuntu-core-dev/ubuntu/+source/systemd/commit/?id=776998f1f55c445b6e385cab69a4219c42d00838
      * debian/tests: Enforce udev upgrade.
        Files:
        - debian/tests/control
        https://git.launchpad.net/~ubuntu-core-dev/ubuntu/+source/systemd/commit/?id=f350b43ccc1aa31c745b4ccebbb4084d5cea41ff
      * Only test that gdm3 comes up on amd64. Stalls on other arches.
        File: debian/tests/control
        https://git.launchpad.net/~ubuntu-core-dev/ubuntu/+source/systemd/commit/?id=97cb13685dfb353045c449ec5d6d1df60f661079
      * debian/tests/systemd-fsckd: update assertions expectations for v237
        File: debian/tests/systemd-fsckd
        https://git.launchpad.net/~ubuntu-core-dev/ubuntu/+source/systemd/commit/?id=d5becd9a416b55dcdb7b9a7aba60c4e3d304e6a6
      * Skip systemd-fsckd on arm64, because of broken/lack of clean shutdown.
        File: debian/tests/systemd-fsckd
        https://git.launchpad.net/~ubuntu-core-dev/ubuntu/+source/systemd/commit/?id=bf5b501ac934497dbef5f64908ff37643dc7288e
      * debian/tests: blacklist upstream test-24-unit-tests on ppc64le.
        File: debian/tests/upstream
        https://git.launchpad.net/~ubuntu-core-dev/ubuntu/+source/systemd/commit/?id=8062b9a2712c390010d2948eaf764a1b52e68715
      * Skip falling back to device name when net_get_name(device) fails.
        File: debian/patches/Skip-falling-back-to-device-name-when-net_get_name-device.patch
        https://git.launchpad.net/~ubuntu-core-dev/ubuntu/+source/systemd/commit/?id=c79fe0e2dc29834e0cd236ade6e4e44a6ffb74fa
      * d/t/control: mark udev test skippable.
        File: debian/tests/control
        https://git.launchpad.net/~ubuntu-core-dev/ubuntu/+source/systemd/commit/?id=c3419bd2a30a78d05cca9c38e50c9726de7e7632
      * debian/extra/wrap_cl.py: add changelog formatter
        Files:
        - debian/extra/wrap_cl.py
        - debian/gbp.conf
        https://git.launchpad.net/~ubuntu-core-dev/ubuntu/+source/systemd/commit/?id=26e69bceab9cec8df64cdca18cd71e7c0874f8b3
      * debian/test/boot-and-services: Skip AppArmor tests in arm containers.
        File: debian/tests/boot-and-services
        https://git.launchpad.net/~ubuntu-core-dev/ubuntu/+source/systemd/commit/?id=9d3b35df77aa939365563a4edaee54ebb7f559a3
      * d/t/control: run udev tests only with isolation-machine.
        File: debian/tests/control
        https://git.launchpad.net/~ubuntu-core-dev/ubuntu/+source/systemd/commit/?id=b4b4c9bf44f4b8d7f75a4204aff697f549c8aad7
      * UBUNTU: drop setting fs.protected_regular and fs.protected_fifos
        File: debian/patches/debian/UBUNTU-drop-kernel.-settings-from-sysctl-defaults-shipped.patch
        https://git.launchpad.net/~ubuntu-core-dev/ubuntu/+source/systemd/commit/?id=6e583847b04c3f83a50f3bd6947dcae6a73d8388
      * test-execute: Filter /dev/.lxc in exec-dynamicuser-statedir.service.
        File: debian/patches/test-execute-Filter-dev-.lxc-in-exec-dynamicuser-statedir.patch
        https://git.launchpad.net/~ubuntu-core-dev/ubuntu/+source/systemd/commit/?id=75af888d5552f706b86182a56f12ccc8e83ca04e
      * Pass personality test even when i386 userland runs on amd64 kernel
        File: debian/patches/debian/UBUNTU-test-Pass-personality-test-even-when-i386-userland-runs-o.patch
        https://git.launchpad.net/~ubuntu-core-dev/ubuntu/+source/systemd/commit/?id=42e0bfc426f19430f6768ef4922a9531a345765f
  * Revert manager putting bin before sbin in user instances
    File: debian/patches/Revert-manager-put-bin-before-sbin-for-user-instances.patch
    https://git.launchpad.net/~ubuntu-core-dev/ubuntu/+source/systemd/commit/?id=a01b494922bf76c4c3659b43df4f45a554f3276a
  * Set the previous default, -Ddefault-hierarchy=hybrid at build-time.
    This prevents breaking container managers
    File: debian/rules
    https://git.launchpad.net/~ubuntu-core-dev/ubuntu/+source/systemd/commit/?id=ad8bc71956b7bcc97563383345024c93a0572cc7
  * Revert "cgroup: Continue unit reset if cgroup is busy"
    The change broke libvirt autopkgtest in Ubuntu. (LP: #1844879)
    File: debian/patches/Revert-cgroup-Continue-unit-reset-if-cgroup-is-busy.patch
    https://git.launchpad.net/~ubuntu-core-dev/ubuntu/+source/systemd/commit/?id=9bed00d9ea138f08d79c83c40ed3933eb04a5624
  * debian/tests/boot-smoke: Drop part of the delta to gain better debug info
    File: debian/tests/boot-smoke
    https://git.launchpad.net/~ubuntu-core-dev/ubuntu/+source/systemd/commit/?id=06715f3af3099cae57768de99d1b84fecca5a15d
  * Revert upstream adding LINK_STATE_INITIALIZED because it breaks netplan.io's
    ethernets autopkgtest.
    Files:
    - debian/patches/Revert-network-fix-assertion-when-link-get-carrier.patch
    - debian/patches/Revert-network-prevent-interfaces-to-be-initialized-multi.patch
    https://git.launchpad.net/~ubuntu-core-dev/ubuntu/+source/systemd/commit/?id=70e93c2a05f0f7435614f8d52944d726601e319c
  * d/e/checkout-upstream: UPSTREAM_REPO can override default systemd repo
    File: debian/extra/checkout-upstream
    https://git.launchpad.net/~ubuntu-core-dev/ubuntu/+source/systemd/commit/?id=a658380b58e5082e79476096fe7ee85358546f64
  * debian/extra/checkout-upstream: rebase only PRs on upstream master.
    This fixes testing arbitrary upstream commits with UPSTREAM_HEAD=<commit-id>.
    File: debian/extra/checkout-upstream
    https://git.launchpad.net/~ubuntu-core-dev/ubuntu/+source/systemd/commit/?id=7b8d2ae3cc68e7c388ce9ef7189c0451745ad6c2
  * d/e/checkout-upstream: Add KEEP_DEBIAN_PATCHES option to keep patches.
    The Debian patches that apply cleanly are kept when KEEP_DEBIAN_PATCHES
    is set to give a better picture of how the tested upstream version
    would work packaged.
    File: debian/extra/checkout-upstream
    https://git.launchpad.net/~ubuntu-core-dev/ubuntu/+source/systemd/commit/?id=a69135efeb8ee0bb92ff56523c117db2585922c4
  * d/e/checkout-upstream: Keep all autopkgtests when KEEP_DEBIAN_TESTS is set
    File: debian/extra/checkout-upstream
    https://git.launchpad.net/~ubuntu-core-dev/ubuntu/+source/systemd/commit/?id=50ae2b41d87a7791d609d66e3d27a3a50d814edc
  * debian/extra/checkout-upstream: Use dots when deriving version from upstream
    to sort higher than potential versions in Debian and also to conform native
    package versioning practice.
    File: debian/extra/checkout-upstream
    https://git.launchpad.net/~ubuntu-core-dev/ubuntu/+source/systemd/commit/?id=11c23cb721fa402160ea81b10cf3022a3f4cba8c
  * Use package's version as systemd's reported version (LP: #1849158)
    File: debian/rules
    https://git.launchpad.net/~ubuntu-core-dev/ubuntu/+source/systemd/commit/?id=5245cbb5d168b56adc8106ccdb9b224830d55a45
  * Fix test: expect mmap to fail in seccomp test on s390 and s390x
    File: debian/patches/test-expect-mmap-to-fail-in-seccomp-test-on-s390-and-s390.patch
    https://git.launchpad.net/~ubuntu-core-dev/ubuntu/+source/systemd/commit/?id=04b28d6b177c2cf84c4bd262183098f47c356885
  * udevadm trigger: do not propagate EACCES and ENODEV.
    Propagating the errors broke udisks2 install scripts among others.
    (LP: #1845314)
    File: debian/patches/udevadm-trigger-do-not-propagate-EACCES-and-ENODEV.patch
    https://git.launchpad.net/~ubuntu-core-dev/ubuntu/+source/systemd/commit/?id=334e3fdc904de05105c78763c88220c1976d1946
  * debian/gbp.conf: Set debian-branch to ubuntu-focal
    File: debian/gbp.conf
    https://git.launchpad.net/~ubuntu-core-dev/ubuntu/+source/systemd/commit/?id=fae20a0dd7c2b24f6f6b49edf6e8f70adf57dc44

  [ Dan Streetman ]
  * d/extra/rules/73-special-net-names.rules: use $$ instead of $ in PROGRAM= value.
    Author: Dan Streetman
    File: debian/extra/rules/73-special-net-names.rules
    https://git.launchpad.net/~ubuntu-core-dev/ubuntu/+source/systemd/commit/?id=c5a86d7e286d14f2bc78473c3a1cc6ddc0df9158

 -- Balint Reczey <rbalint@ubuntu.com>  Tue, 22 Oct 2019 19:17:05 +0200
=======
systemd (243-3) experimental; urgency=medium

  * Import patches from v243-stable branch (up to ef677436aa)

 -- Michael Biebl <biebl@debian.org>  Mon, 14 Oct 2019 15:26:01 +0200
>>>>>>> c63e520a

systemd (243-2) experimental; urgency=medium

  * Import patches from v243-stable branch (up to fab6f010ac)

 -- Michael Biebl <biebl@debian.org>  Sun, 22 Sep 2019 12:46:02 +0200

systemd (243-1) experimental; urgency=medium

  * New upstream version 243
  * Merge changes from unstable branch

 -- Michael Biebl <biebl@debian.org>  Thu, 05 Sep 2019 01:21:49 +0200

systemd (243~rc2-1) experimental; urgency=medium

  * New upstream version 243~rc2
    - man: document that "systemd-analyze blame/critical-chain" is not useful
      to track down job latency. (Closes: #920234)
    - systemctl: process all units matched by a glob in the cat verb by
      default. (Closes: #904913)
    - units: automatically revert to /run logging on shutdown if necessary.
      Prevents /var staying busy on shutdown due to journald.
      (Closes: #851402)
    - bash-completion: don't sort syslog priorities. (Closes: #913222)
    - man: add example for setting multiple properties at once.
      (Closes: #807464)
  * Rebase patches
  * Update symbols file for libsystemd0
  * core: stop removing non-existent and duplicate lookup paths
  * Install static-nodes-permissions.conf tmpfile in udev

 -- Michael Biebl <biebl@debian.org>  Sat, 31 Aug 2019 00:20:41 +0200

systemd (242-7ubuntu2) eoan; urgency=medium

  [ Bryan Quigley ]
  * Update patch for resolved: Mitigate DVE-2018-0001, by retrying NXDOMAIN
    without EDNS0. This disables the workaround if DNSSEC=yes.
    Falls back directly to simple UDP instead of trying an intermediate.
    (LP: #1796501)
    Author: Bryan Quigley
    File: debian/patches/resolved-Mitigate-DVE-2018-0001-by-retrying-NXDOMAIN-with.patch
    https://git.launchpad.net/~ubuntu-core-dev/ubuntu/+source/systemd/commit/?id=2974114ed9b89ea922a23893e8eff70d5cac77fe

  [ Balint Reczey ]
  * Pass personality test even when i386 userland runs on amd64 kernel
    File: debian/patches/debian/UBUNTU-test-Pass-personality-test-even-when-i386-userland-runs-o.patch
    https://git.launchpad.net/~ubuntu-core-dev/ubuntu/+source/systemd/commit/?id=42e0bfc426f19430f6768ef4922a9531a345765f
  * Refresh patches
    Files:
    - debian/patches/Revert-namespace-be-more-careful-when-handling-namespacin.patch
    - debian/patches/debian/Ubuntu-core-in-execute-soft-fail-setting-Nice-priority-when.patch
    - debian/patches/test-execute-Filter-dev-.lxc-in-exec-dynamicuser-statedir.patch
    https://git.launchpad.net/~ubuntu-core-dev/ubuntu/+source/systemd/commit/?id=ff8387be07322230e9afe87f1c767ee241e9a0e1

 -- Balint Reczey <rbalint@ubuntu.com>  Tue, 08 Oct 2019 22:31:17 +0200

systemd (242-7ubuntu1) eoan; urgency=medium

  * Merge from unstable
  * UBUNTU: drop setting fs.protected_regular and fs.protected_fifos from
    sysctl defaults shipped by systemd (LP: #1845637)
    File: debian/patches/debian/UBUNTU-drop-kernel.-settings-from-sysctl-defaults-shipped.patch
    https://git.launchpad.net/~ubuntu-core-dev/ubuntu/+source/systemd/commit/?id=6e583847b04c3f83a50f3bd6947dcae6a73d8388
  * test-execute: Filter /dev/.lxc in exec-dynamicuser-statedir.service.
    It appears in nested LXC containers and broke the armhf autopkgtest.
    (LP: #1845337)
    File: debian/patches/test-execute-Filter-dev-.lxc-in-exec-dynamicuser-statedir.patch
    https://git.launchpad.net/~ubuntu-core-dev/ubuntu/+source/systemd/commit/?id=75af888d5552f706b86182a56f12ccc8e83ca04e

 -- Balint Reczey <rbalint@ubuntu.com>  Wed, 02 Oct 2019 14:13:28 +0200

systemd (242-7) unstable; urgency=medium

  * sleep: properly pass verb to sleep script
  * core: factor root_directory application out of apply_working_directory.
    Fixes RootDirectory not working when used in combination with User.
    (Closes: #939408)
  * shared/bus-util: drop trusted annotation from
    bus_open_system_watch_bind_with_description().
    This ensures that access controls on systemd-resolved's D-Bus interface
    are enforced properly.
    (CVE-2019-15718, Closes: #939353)

 -- Michael Biebl <biebl@debian.org>  Wed, 04 Sep 2019 19:34:17 +0200

systemd (242-6ubuntu1) eoan; urgency=medium

  [ Dan Streetman ]
  * d/t/control: mark udev test skippable.
    The udev test will return 77 (from udev-test.pl) if it can't
    setup the test environment; mark it skipped in that case.
    Author: Dan Streetman
    File: debian/tests/control
    https://git.launchpad.net/~ubuntu-core-dev/ubuntu/+source/systemd/commit/?id=c3419bd2a30a78d05cca9c38e50c9726de7e7632

  [ Dimitri John Ledkov ]
  * debian/extra/wrap_cl.py: add changelog formatter
    Author: Dimitri John Ledkov
    Files:
    - debian/extra/wrap_cl.py
    - debian/gbp.conf
    https://git.launchpad.net/~ubuntu-core-dev/ubuntu/+source/systemd/commit/?id=26e69bceab9cec8df64cdca18cd71e7c0874f8b3

  [ Balint Reczey ]
  * debian/test/boot-and-services: Skip AppArmor tests in arm containers.
    The test is failing on armhf testbeds using containers
    File: debian/tests/boot-and-services
    https://git.launchpad.net/~ubuntu-core-dev/ubuntu/+source/systemd/commit/?id=9d3b35df77aa939365563a4edaee54ebb7f559a3
  * d/t/control: run udev tests only with isolation-machine.
    It fails in Ubuntu CI armhf containers and may fail elsewhere, too.
    File: debian/tests/control
    https://git.launchpad.net/~ubuntu-core-dev/ubuntu/+source/systemd/commit/?id=b4b4c9bf44f4b8d7f75a4204aff697f549c8aad7
  * Merge to Ubuntu from unstable
    - Dropped changes:
      * Skip starting systemd-remount-fs.service in containers
        even when /etc/fstab is present.
        File: debian/patches/debian/Skip-starting-systemd-remount-fs.service-in-containers.patch
      * resolved: add support for pipelined requests
        Files:
        - debian/patches/llmnr-add-comment-why-we-install-no-complete-handler-on-s.patch
        - debian/patches/resolved-add-comment-to-dns_stream_complete-about-its-err.patch
        - debian/patches/resolved-keep-stub-stream-connections-up-for-as-long-as-c.patch
        - debian/patches/resolved-only-call-complete-with-zero-argument-in-LLMNR-c.patch
        - debian/patches/resolved-restart-stream-timeout-whenever-we-managed-to-re.patch
        - debian/patches/stream-follow-coding-style-don-t-use-degrade-to-bool-for-.patch
        - debian/patches/stream-track-type-of-DnsStream-object.patch
        - debian/patches/transaction-simplify-handling-if-we-get-an-unexpected-DNS.patch
        https://git.launchpad.net/~ubuntu-core-dev/ubuntu/+source/systemd/commit/?id=8ad1db08c2135af098a33957ce7cffbe21fb683f
      * pam-systemd: use secure_getenv() rather than getenv()
        File: debian/patches/pam-systemd-use-secure_getenv-rather-than-getenv.patch
        https://git.launchpad.net/~ubuntu-core-dev/ubuntu/+source/systemd/commit/?id=f3291e9e8c3eafd0c8921cb26a0d5ee0fd563b3c
      * support PPC64LE qemu based testing.
        Files:
        - debian/tests/control
        https://git.launchpad.net/~ubuntu-core-dev/ubuntu/+source/systemd/commit/?id=483a4daba07f809883883e8e8b9c365cfbf7256e
      * tests/storage: make the test more resilient.
        File: debian/tests/storage
        https://git.launchpad.net/~ubuntu-core-dev/ubuntu/+source/systemd/commit/?id=c08dcb1ffe372acd3a21496758a1984ff78dcdd4
      * Wait for cryptsetup unit to start, before stopping.
        File: debian/tests/storage
        https://git.launchpad.net/~ubuntu-core-dev/ubuntu/+source/systemd/commit/?id=b65aa350be7e61c65927fbc0921a750fcfaa51cd
      * Fix typpo in storage test.
        File: debian/tests/storage
        https://git.launchpad.net/~ubuntu-core-dev/ubuntu/+source/systemd/commit/?id=f28aa5fe4ab175b99b6ea702559c59ca473b4ca8
    - Remaining changes:
      * Set UseDomains to true, by default, on Ubuntu.
        File: debian/patches/debian/Ubuntu-UseDomains-by-default.patch
      * Enable systemd-resolved by default
        File: debian/systemd.postinst
        https://git.launchpad.net/~ubuntu-core-dev/ubuntu/+source/systemd/commit/?id=05adfa0902115f51c1196ad623165a75bb8b4313
      * Create /etc/resolv.conf at postinst, pointing at the stub resolver.
        File: debian/systemd.postinst
        https://git.launchpad.net/~ubuntu-core-dev/ubuntu/+source/systemd/commit/?id=ef4adf46bbbe2d22508b70b889d23da53b85039d
      * libnss-resolve: do not disable and stop systemd-resolved
        File: debian/libnss-resolve.postrm
        https://git.launchpad.net/~ubuntu-core-dev/ubuntu/+source/systemd/commit/?id=95577d14e84e19b614b83b2e24985d89e8c2dac0
      * Ignore failures to set Nice priority on services in containers.
        File: debian/patches/debian/Ubuntu-core-in-execute-soft-fail-setting-Nice-priority-when.patch
        https://git.launchpad.net/~ubuntu-core-dev/ubuntu/+source/systemd/commit/?id=5b8e457f8d883fc6f55d33d46b3474926a495d29
      * units: set ConditionVirtualization=!private-users on journald audit socket.
        File: debian/patches/debian/Ubuntu-units-set-ConditionVirtualization-private-users-on-j.patch
        https://git.launchpad.net/~ubuntu-core-dev/ubuntu/+source/systemd/commit/?id=03ed18a9940731bbf794ad320fabf337488835c6
      * debian/tests: Enforce udev upgrade.
        Files:
        - debian/tests/control
        https://git.launchpad.net/~ubuntu-core-dev/ubuntu/+source/systemd/commit/?id=f350b43ccc1aa31c745b4ccebbb4084d5cea41ff
      * Always setup /etc/resolv.conf on new installations.
        File: debian/systemd.postinst
        https://git.launchpad.net/~ubuntu-core-dev/ubuntu/+source/systemd/commit/?id=20bc8a37fa3c9620bed21a56a4eabd71db71d861
      * Ubuntu/extra: ship dhclient-enter hook.
        Files:
        - debian/extra/dhclient-enter-resolved-hook
        - debian/rules
        https://git.launchpad.net/~ubuntu-core-dev/ubuntu/+source/systemd/commit/?id=f3398a213f80b02bf3db0c1ce9e22d69f6d56764
        https://git.launchpad.net/~ubuntu-core-dev/ubuntu/+source/systemd/commit/?id=258893bae8cbb12670e4807636fe8f7e9fb5407a
        https://git.launchpad.net/~ubuntu-core-dev/ubuntu/+source/systemd/commit/?id=0725c1169ddde4f41cacba7af3e546704e2206be
      * Disable systemd-networkd-wait-online by default.
        File: debian/systemd.postinst
        https://git.launchpad.net/~ubuntu-core-dev/ubuntu/+source/systemd/commit/?id=694473d812b50d2fefd6494d494ca02b91bc8785
      * postinst: drop empty/stock /etc/rc.local
        File: debian/systemd.postinst
        https://git.launchpad.net/~ubuntu-core-dev/ubuntu/+source/systemd/commit/?id=e7d071a26a79558771303b0b87f007e650eaebbe
      * Ship systemd sysctl settings.
        Files:
        - debian/patches/debian/UBUNTU-drop-kernel.-settings-from-sysctl-defaults-shipped.patch
        - debian/rules
        https://git.launchpad.net/~ubuntu-core-dev/ubuntu/+source/systemd/commit/?id=7cd041a6d0ef459e4b2a82d8ea5fa1ce05184dfb
      * systemd.postinst: enable persistent journal
        File: debian/systemd.postinst
        https://git.launchpad.net/~ubuntu-core-dev/ubuntu/+source/systemd/commit/?id=f94f18d9dbc085b6a9ff33c141a6e542142f85b5
      * Disable LLMNR and MulticastDNS by default
        Files:
        - debian/patches/debian/UBUNTU-resolved-disable-global-LLMNR-and-MulticastDNS.patch
        https://git.launchpad.net/~ubuntu-core-dev/ubuntu/+source/systemd/commit/?id=b4ec428e83696a5cd0405b677a35e97681867629
      * Add "AssumedApparmorLabel=unconfined" to timedate1 dbus service file
        File: debian/patches/debian/UBUNTU-Add-AssumedApparmorLabel-unconfined-to-timedate1-dbus.patch
        https://git.launchpad.net/~ubuntu-core-dev/ubuntu/+source/systemd/commit/?id=5ad0879e10bbe3d641f940260b93c7eb2cf4624c
      * debian/tests/systemd-fsckd: update assertions expectations for v237
        File: debian/tests/systemd-fsckd
        https://git.launchpad.net/~ubuntu-core-dev/ubuntu/+source/systemd/commit/?id=d5becd9a416b55dcdb7b9a7aba60c4e3d304e6a6
      * test/test-functions: launch qemu-system with -vga none.
        File: debian/patches/debian/UBUNTU-test-test-functions-launch-qemu-with-vga-none.patch
        https://git.launchpad.net/~ubuntu-core-dev/ubuntu/+source/systemd/commit/?id=90af1fa893cce5ed49999d16da0b793da6523394
      * tests/boot-smoke: ignore udevd connection timeouts resolving colord group.
        File: debian/tests/boot-smoke
        https://git.launchpad.net/~ubuntu-core-dev/ubuntu/+source/systemd/commit/?id=e1477b764fa9ef23f5181ef3d31a1332191c3e0b
      * Drop systemd.prerm safety check.
        File: debian/systemd.prerm
        https://git.launchpad.net/~ubuntu-core-dev/ubuntu/+source/systemd/commit/?id=0244c4d56556317f14eecc2f51871969ef02ba7b
      * wait-online: do not wait, if no links are managed (neither configured, or failed).
        File: debian/patches/debian/UBUNTU-wait-online-exit-if-no-links-are-managed.patch
        https://git.launchpad.net/~ubuntu-core-dev/ubuntu/+source/systemd/commit/?id=31f04c3fc769dacb3cf2a78240a1710a99a865b8
      * journald.service: set Nice=-1 to dodge watchdog on soft lockups.
        File: debian/patches/debian/UBUNTU-journald.service-set-Nice-1-to-dodge-watchdog-on-soft-loc.patch
        https://git.launchpad.net/~ubuntu-core-dev/ubuntu/+source/systemd/commit/?id=e0a9aeffac556492bf517ce2d23313ff7a277926
      * Workaround captive portals not responding to EDNS0 queries (DVE-2018-0001).
        File: debian/patches/resolved-Mitigate-DVE-2018-0001-by-retrying-NXDOMAIN-with.patch
        https://git.launchpad.net/~ubuntu-core-dev/ubuntu/+source/systemd/commit/?id=87d3fe81b7281687ecf3c0b9a8356e90cc714d0b
      * Recommend networkd-dispatcher
        File: debian/control
        https://git.launchpad.net/~ubuntu-core-dev/ubuntu/+source/systemd/commit/?id=d1e3b2c7e4757119da0d550b0b3c0a6626a176dc
      * networkd: if RA was implicit, do not await ndisc_configured.
        File: debian/patches/debian/UBUNTU-networkd-if-RA-was-implicit-do-not-await-ndisc_con.patch
        https://git.launchpad.net/~ubuntu-core-dev/ubuntu/+source/systemd/commit/?id=2f749ff528d1b788aa4ca778e954c16b213ee629
      * udev-udeb: ship modprobe.d snippet to force scsi_mod.scan=sync in d-i.
        Files:
        - debian/extra/modprobe.d-udeb/scsi-mod-scan-sync.conf
        - debian/udev-udeb.install
        https://git.launchpad.net/~ubuntu-core-dev/ubuntu/+source/systemd/commit/?id=eb6d8a2b9504917abb7aa2c4035fdbb7b98227f7
      * Disable dh_installinit generation of tmpfiles for the systemd package.
        Files:
        - debian/rules
        - debian/systemd.postinst
        https://git.launchpad.net/~ubuntu-core-dev/ubuntu/+source/systemd/commit/?id=1fd144cbe31cc7a9383cc76f21f4b84c22a9dd1b
      * Enable EFI/bootctl on armhf.
        File: debian/control
        https://git.launchpad.net/~ubuntu-core-dev/ubuntu/+source/systemd/commit/?id=043122f7d8a1487bfd357e815a6ece1ceea6e7d1
      * boot-and-services: stderr is ok, for status command on the c1 container.
        File: debian/tests/boot-and-services
        https://git.launchpad.net/~ubuntu-core-dev/ubuntu/+source/systemd/commit/?id=da14d34e7cc33c44ad67e64c9fd092f8cc1675f9
      * Skip systemd-fsckd on arm64, because of broken/lack of clean shutdown.
        File: debian/tests/systemd-fsckd
        https://git.launchpad.net/~ubuntu-core-dev/ubuntu/+source/systemd/commit/?id=bf5b501ac934497dbef5f64908ff37643dc7288e
      * adt: boot-and-services: assert any kernel syslog messages.
        File: debian/tests/boot-and-services
        https://git.launchpad.net/~ubuntu-core-dev/ubuntu/+source/systemd/commit/?id=29dc34f7a6e5dc505f6212c17c42e4420b47ed16
      * debian/extra/start-udev: Set scsi_mod scan=sync even if it's builtin to the kernel (we previously only set it in modprobe.d)
        Files:
        - debian/extra/start-udev
        https://git.launchpad.net/~ubuntu-core-dev/ubuntu/+source/systemd/commit/?id=6b72628f8de991e2c67ac4289fc74daf3abe7d14
      * units: conditionalize more units to not start in containers.
        Files:
        - debian/patches/debian/UBUNTU-units-block-CAP_SYS_MODULE-units-in-containers-too.patch
        https://git.launchpad.net/~ubuntu-core-dev/ubuntu/+source/systemd/commit/?id=3689afa1a782de8c19a757459b6360de1195ad55
      * test-sleep: skip test_fiemap upon inapproriate ioctl for device.
        File: debian/patches/debian/UBUNTU-test-sleep-skip-test_fiemap-upon-inapproriate-ioctl-.patch
        https://git.launchpad.net/~ubuntu-core-dev/ubuntu/+source/systemd/commit/?id=6ebb5b9f6b77760a5470e8a780d69875b1db76f7
      * Re-add support for /etc/writable for core18
        File: debian/patches/debian/UBUNTU-Support-system-image-read-only-etc.patch
        https://git.launchpad.net/~ubuntu-core-dev/ubuntu/+source/systemd/commit/?id=a5b5fca66c1127068e4ce0cc9ab497814211f4f7
      * debian/control: strengthen dependencies.
        File: debian/control
        https://git.launchpad.net/~ubuntu-core-dev/ubuntu/+source/systemd/commit/?id=d1ecf0c372f5212129c85ae60fddf26b2271a1fe
      * Improve autopkgtest success rate, by bumping up timeouts
        File: debian/patches/debian/UBUNTU-bump-selftest-timeouts.patch
        https://git.launchpad.net/~ubuntu-core-dev/ubuntu/+source/systemd/commit/?id=c05586d9da033bbfd6b6a74e10b87520843c7c48
      * units: Disable journald Watchdog
        File: debian/patches/debian/UBUNTU-units-disable-journald-watchdog.patch
        https://git.launchpad.net/~ubuntu-core-dev/ubuntu/+source/systemd/commit/?id=64d2b4f1d0d057073fba585f19823332e2a6eed5
      * Add conflicts with upstart and systemd-shim
        File: debian/control
        https://git.launchpad.net/~ubuntu-core-dev/ubuntu/+source/systemd/commit/?id=83ed7496afc7c27be026014d109855f7d0ad1176
      * Specify Ubuntu's Vcs-Git
        File: debian/control
        https://git.launchpad.net/~ubuntu-core-dev/ubuntu/+source/systemd/commit/?id=fd832930ef280c9a4a9dda2440d5a46a6fdb6232
      * debian/systemd.postinst: Skip daemon-reexec and try-restarts during shutdown
        File: debian/systemd.postinst
        https://git.launchpad.net/~ubuntu-core-dev/ubuntu/+source/systemd/commit/?id=51daab96ae79483b5e5fb62e1e0477c87ee11fd1
      * Switch gbp.conf to disco.
        File: debian/gbp.conf
        https://git.launchpad.net/~ubuntu-core-dev/ubuntu/+source/systemd/commit/?id=fea585b259e3e766d8d3dbc9690e879c054ddc87
      * core: set /run size to 10%, like initramfs-tools does.
        File: debian/patches/debian/UBUNTU-core-set-run-size-to-10-like-initramfs-tools-does.patch
        https://git.launchpad.net/~ubuntu-core-dev/ubuntu/+source/systemd/commit/?id=1fac2568fe716dc1a41bada78293dc6327a6df0d
      * core: Revert strict mount namespacing/sandboxing, until LXD allows the needed mounts.
        File: debian/patches/Revert-namespace-be-more-careful-when-handling-namespacin.patch
        https://git.launchpad.net/~ubuntu-core-dev/ubuntu/+source/systemd/commit/?id=030919ba5e4931d6ee576d0259fae67fe4ed9770
      * networkd: [Route] PreferredSource not working in *.network files.
        Files:
        - debian/patches/debian/UBUNTU-networkd-if-RA-was-implicit-do-not-await-ndisc_con.patch
        https://git.launchpad.net/~ubuntu-core-dev/ubuntu/+source/systemd/commit/?id=b4e2ee0b2ac1be2ae78952890a56a2d5398df518
      * debian/tests: blacklist upstream test-24-unit-tests on ppc64le.
        File: debian/tests/upstream
        https://git.launchpad.net/~ubuntu-core-dev/ubuntu/+source/systemd/commit/?id=8062b9a2712c390010d2948eaf764a1b52e68715
      * debian/control: Update Vcs-{Browser|Git} to Ubuntu's packaging repository
      * debian/gbp.conf: Set tag format to ubuntu/*
      * Only test that gdm3 comes up on amd64. Stalls on other arches.
        File: debian/tests/control
        https://git.launchpad.net/~ubuntu-core-dev/ubuntu/+source/systemd/commit/?id=97cb13685dfb353045c449ec5d6d1df60f661079
      * Fix false negative checking for running jobs after boot.
        File: debian/tests/boot-smoke
        https://git.launchpad.net/~ubuntu-core-dev/ubuntu/+source/systemd/commit/?id=aeb01631efbaf3fe851dee15d496e0b66b5c347f
      * Cherrypick ask-password: prevent buffer overrow when reading from keyring.
        File: debian/patches/ask-password-prevent-buffer-overrow-when-reading-fro.patch
        https://git.launchpad.net/~ubuntu-core-dev/ubuntu/+source/systemd/commit/?id=6d6e9cbd4fc6e018031a4762e88f2c3aa19e24e8
      * Wait for systemctl is-system-running state.
        File: debian/tests/boot-smoke
        https://git.launchpad.net/~ubuntu-core-dev/ubuntu/+source/systemd/commit/?id=776998f1f55c445b6e385cab69a4219c42d00838
      * random-util: eat up bad RDRAND values seen on AMD CPUs.
        File: debian/patches/+rdrand-workaround-on-amd.patch
        https://git.launchpad.net/~ubuntu-core-dev/ubuntu/+source/systemd/commit/?h=ubuntu-eoan&id=6ab88231efca4b04b26de6cfb5d671be154aabe0
  * Refresh patches
  * debian/tests/boot-smoke: Restore exit handling Ubuntu delta lost in 241 merge
    File: debian/tests/boot-smoke
    https://git.launchpad.net/~ubuntu-core-dev/ubuntu/+source/systemd/commit/?id=3bad1cf23cc91299471542e83c589f2b6237a162
  * Skip falling back to device name when net_get_name(device) fails.
    This fixes network-manager and netplan.io autopkgtests
    File: debian/patches/Skip-falling-back-to-device-name-when-net_get_name-device.patch
    https://git.launchpad.net/~ubuntu-core-dev/ubuntu/+source/systemd/commit/?id=c79fe0e2dc29834e0cd236ade6e4e44a6ffb74fa

 -- Balint Reczey <rbalint@ubuntu.com>  Thu, 12 Sep 2019 10:28:46 +0200

systemd (242-6) unstable; urgency=medium

  [ Dan Streetman ]
  * d/t/control: upstream test requires qemu-system-ppc on ppc64el
  * d/t/control: install seabios for upstream test.
    Some archs (at least arm64) qemu implementation require the vga bios.

  [ Michael Biebl ]
  * Drop unused lintian override
  * network: fix ListenPort= in [WireGuard] section (Closes: #936198)
  * d/e/r/73-usb-net-by-mac.rules: import net.ifnames only for network devices
    (Closes: #934589)
  * d/e/r/73-usb-net-by-mac.rules: skip if iface name was provided by
    user-space
  * Drop dbus activation stub service.
    Since dbus 1.11.0, a dbus-daemon that is run with --systemd-activation
    automatically assumes that o.fd.systemd1 is an activatable service.
    As a result, with a new enough dbus version,
    /usr/share/dbus-1/services/org.freedesktop.systemd1.service and
    /usr/share/dbus-1/system-services/org.freedesktop.systemd1.service
    become unnecessary and can be removed. (Closes: #914015)
  * Revert "core: check start limit on condition checks too"
    If a unit was referenced too often, it hit the restart limit and the
    unit was marked as failed. Fixes a regression introduced in v242.
    (Closes: #935829)

  [ Michael Prokop ]
  * README.Debian: document KillUserProcesses behavior in Debian

 -- Michael Biebl <biebl@debian.org>  Tue, 03 Sep 2019 11:09:07 +0200

systemd (242-5) unstable; urgency=medium

  [ Dan Streetman ]
  * d/rules: add CONFFGLAGS_UPSTREAM to dh_auto_configure -- params

  [ Michael Biebl ]
  * core: never propagate reload failure to service result.
    Fixes a regression introduced in v239 where the main process of a
    service unit gets killed on reload if ExecReload fails. (Closes: #936032)
  * shared/seccomp: add sync_file_range2.
    Some architectures need the arguments to be reordered because of alignment
    issues. Otherwise, it's the same as sync_file_range.
    Fixes sync_file_range failures in nspawn containers on arm, ppc.
    (Closes: #935091)
  * bash-completion: don't sort syslog priorities.
    By default, the available completions are sorted alphabetically, which
    is counterproductive in case of syslog priorities. Override the default
    behavior using the `nosort` option. (Closes: #913222)
  * test-bpf: skip test when run inside containers

 -- Michael Biebl <biebl@debian.org>  Thu, 29 Aug 2019 16:18:18 +0200

systemd (242-4) unstable; urgency=medium

  * Upload to unstable

 -- Michael Biebl <biebl@debian.org>  Wed, 21 Aug 2019 22:09:13 +0200

systemd (242-3) experimental; urgency=medium

  [ Dan Streetman ]
  * d/t/boot-and-services: fix test_failing()
  * d/t/boot-and-services: check for any kernel message, not just first kernel
    message (Closes: #929730)
  * d/t/upstream: add TEST-30, TEST-34 to blacklist
  * d/t/timedated: replace systemctl is-active with systemctl show
  * d/t/control: root-unittests can break networking, add breaks-testbed
  * d/t/control: mark udev test skippable
  * d/t/upstream: always cleanup after (and before) each test
  * d/t/control: upstream test requires dmeventd
  * d/e/checkout-upstream: don't remove .git
  * d/e/checkout-upstream: move change to debian/ files above other changes
  * d/e/checkout-upstream: add UPSTREAM_KEEP_CHANGELOG param
  * d/e/checkout-upstream: create git commits for each change
  * d/e/checkout-upstream: switch from 'quilt' to 'native' format
  * d/e/checkout-upstream: set user.name, user.email if unset
  * d/t/storage: change plaintext_name to include testname
  * d/t/storage: increase wait for plaintext_dev from 5 to 30 seconds
  * d/t/storage: wait for service to start, only stop if active
  * d/t/storage: don't search for 'scsi_debug' in ask_password
  * d/t/storage: manage scsi_debug using add_hosts (Closes: #929728)
  * d/t/storage: use short timeout waiting for scsi_debug block dev to appear
  * d/t/storage: convert password agent into normal Thread
  * d/t/storage: fail if socket info not in ask_password contents
  * d/t/boot-smoke: pass failure reason to fail() to print instead of separate
    echo
  * d/t/boot-smoke: in fail() set +e so errors are ignored while gathering
    data
  * d/t/boot-smoke: gather still running jobs in fail()
  * d/t/boot-smoke: wait for is-system-running
  * d/t/boot-smoke: call fail if pidof polkitd fails
  * d/t/boot-smoke: remove check for running jobs

  [ Michael Biebl ]
  * d/t/boot-smoke: check for NetworkManager instead of D-Bus activated
    polkitd (Closes: #934992)

 -- Michael Biebl <biebl@debian.org>  Wed, 21 Aug 2019 00:12:22 +0200

systemd (242-2) experimental; urgency=medium

  [ Michael Biebl ]
  * Drop dependency on lsb-base.
    It is only needed when booting with sysvinit and initscripts, but
    initscripts already Depends on lsb-base (see #864999).
  * Stop removing enablement symlinks in /etc/systemd/system.
    With v242 this is no longer necessary as `ninja install` will no longer
    create those symlinks.
  * Replace manual removal of halt-local.service with upstream patch

  [ Dimitri John Ledkov ]
  * Build manpages in .deb variant.
    Upstream snapshots are switching to building manpages off by default.

  [ Luca Boccassi ]
  * Enable portabled and install related files in systemd-container.
    Keep disabled for the udeb profile. (Closes: #918606)

 -- Michael Biebl <biebl@debian.org>  Fri, 07 Jun 2019 22:41:50 +0200

systemd (242-1) experimental; urgency=medium

  * New upstream version 242
    - Change ownership/mode of the execution directories also for static users
      (Closes: #919231)
    - A new boolean sandboxing option RestrictSUIDSGID= has been added that is
      built on seccomp. When turned on, creation of SUID/SGID files is
      prohibited. The NoNewPrivileges= and the new RestrictSUIDSGID= options
      are now implied if DynamicUser= is turned on for a service.
      (Closes: #928102, CVE-2019-3843, CVE-2019-3844)
  * Drop Revert-udev-network-device-renaming-immediately-give.patch.
    This patch needs ongoing maintenance work to be adapted to new releases
    and fails to apply with v242. Instead of investing more time into it we
    are going to drop the patch as it was a hack anyway.
  * Rebase patches
  * Drop pre-stretch migration code
  * Drop /sbin/udevadm compat symlink (Closes: #852580)
  * socket-util: Make sure flush_accept() doesn't hang on unexpected
    EOPNOTSUPP
  * Enable regexp matching support in journalctl using pcre2 (Closes: #898892)
  * Switch from libidn to libidn2 (Closes: #928615)

 -- Michael Biebl <biebl@debian.org>  Wed, 08 May 2019 01:33:56 +0200

systemd (241-7ubuntu1) eoan; urgency=medium

  * Merge from unstable
    - Dropped changes:
      * debian/tests: Switch to gdm
        Files:
        - debian/tests/boot-and-services
        - debian/tests/control
        https://git.launchpad.net/~ubuntu-core-dev/ubuntu/+source/systemd/commit/?id=f350b43ccc1aa31c745b4ccebbb4084d5cea41ff
      * Cherrypick proposed patch to fix LinkLocalAddressing post-unify-MTU settings.
        File: debian/patches/networkd-honour-LinkLocalAddressing.patch
        https://git.launchpad.net/~ubuntu-core-dev/ubuntu/+source/systemd/commit/?id=cd9ba0d0f47634c9e5d862b8208cdc3178f25496
      * Import patches to support PPC64LE qemu based testing.
        Files:
        - debian/tests/control
        - debian/patches/test-test-functions-on-PP64-use-vmlinux.patch
        - debian/patches/test-test-functions-on-PPC64-use-hvc0-console.patch
        https://git.launchpad.net/~ubuntu-core-dev/ubuntu/+source/systemd/commit/?id=483a4daba07f809883883e8e8b9c365cfbf7256e
      * networkd: [Route] PreferredSource not working in *.network files.
        Files:
        - debian/patches/Install-routes-after-addresses-are-ready.patch
        - debian/patches/Move-link_check_ready-to-later-in-the-file.patch
        - debian/patches/tests-Add-test-for-IPv6-source-routing.patch
        https://git.launchpad.net/~ubuntu-core-dev/ubuntu/+source/systemd/commit/?id=b4e2ee0b2ac1be2ae78952890a56a2d5398df518
      * udevadm: Fix segfault with subsystem-match containing '/' (Closes: #919206)
        File: debian/patches/udevadm-fix-segfault.patch
        https://git.launchpad.net/~ubuntu-core-dev/ubuntu/+source/systemd/commit/?id=736973d38676301f276716f22a746aed2489baac
      * Blacklist TEST-10-ISSUE-2467 #11706
        File: debian/tests/upstream
        https://git.launchpad.net/~ubuntu-core-dev/ubuntu/+source/systemd/commit/?id=f93b9e46b54388370da7b0cd7f858031be3a2578
      * Fix comment about why we disable hwclock.service.
        File: debian/systemd.links
        https://git.launchpad.net/~ubuntu-core-dev/ubuntu/+source/systemd/commit/?id=8473f88fffdb9db1f5ba547bb692a911997f2569
      * debian/tests/storage: fix for LUKS2 and avoid interactive password prompts.
        File: debian/tests/storage
        https://git.launchpad.net/~ubuntu-core-dev/ubuntu/+source/systemd/commit/?id=5594ebf325816e76a8c58043c56fc94f2d52b2a6
      * d/p/network-remove-routing-policy-rule-from-foreign-rule.patch
      * d/p/network-do-not-remove-rule-when-it-is-requested-by-e.patch
        - Fix RoutingPolicyRule does not apply correctly
      * core: queue jobs on uninstall to generate PropertiesChanged signal.
        File: debian/patches/core-when-we-uninstall-a-job-add-unit-to-dbus-queue.patch
        https://git.launchpad.net/~ubuntu-core-dev/ubuntu/+source/systemd/commit/?id=241deca98fb9a0f1ba9a6ba781f738fb31a3bd80
      * systemd-stable: cherrypick many bugfixes from the v240-stable branch.
        Files:
        - debian/patches/Add-missing-dash-to-all-option-in-the-timedatectl-man-pag.patch
        - debian/patches/Add-note-about-transactions-being-genereated-independentl.patch
        - debian/patches/Change-job-mode-of-manager-triggered-restarts-to-JOB_REPL.patch
        - debian/patches/Fix-omission-in-docs.patch
        - debian/patches/Log-the-job-being-merged.patch
        - debian/patches/NEWS-document-deprecation-of-PermissionsStartOnly-in-v240.patch
        - debian/patches/NEWS-retroactively-describe-.include-deprecation.patch
        - debian/patches/Update-systemd-system.conf.xml.patch
        - debian/patches/basic-prioq-add-prioq_peek_item.patch
        - debian/patches/core-Fix-EOPNOTSUPP-emergency-action-error-string.patch
        - debian/patches/core-Fix-return-argument-check-for-parse_emergency_action.patch
        - debian/patches/core-mount-do-not-add-Before-local-fs.target-or-remote-fs.patch
        - debian/patches/core-mount-move-static-function-earlier-in-file.patch
        - debian/patches/curl-util-fix-use-after-free.patch
        - debian/patches/ethtool-Make-sure-advertise-is-actually-set-when-autonego.patch
        - debian/patches/journal-avoid-buffer-overread-when-locale-name-is-too-lon.patch
        - debian/patches/journal-limit-the-number-of-entries-in-the-cache-based-on.patch
        - debian/patches/journald-periodically-drop-cache-for-all-dead-PIDs.patch
        - debian/patches/machinectl-fix-argument-index-in-error-log.patch
        - debian/patches/man-Fix-a-typo-in-systemd.exec.xml.patch
        - debian/patches/man-fix-reference.patch
        - debian/patches/man-fix-volume-num-of-journalctl.patch
        - debian/patches/man-update-DefaultDependency-in-systemd.mount-5.patch
        - debian/patches/netlink-set-maximum-size-of-WGDEVICE_A_IFNAME.patch
        - debian/patches/network-make-Link-and-NetDev-always-have-the-valid-poiter.patch
        - debian/patches/network-unset-Network-manager-when-loading-.network-file-.patch
        - debian/patches/network-wireguard-rename-and-split-set_wireguard_interfac.patch
        - debian/patches/networkd-wait-for-kernel-to-reply-ipv6-peer-address.patch
        - debian/patches/nspawn-ignore-SIGPIPE-for-nspawn-itself.patch
        - debian/patches/pager-improve-english-a-bit.patch
        - debian/patches/pid1-fix-cleanup-of-stale-implicit-deps-based-on-proc-sel.patch
        - debian/patches/procfs-util-expose-functionality-to-query-total-memory.patch
        - debian/patches/pull-fix-invalid-error-check.patch
        - debian/patches/shared-Revert-commit-49fe5c099-in-parts-for-function-pars.patch
        - debian/patches/shared-dissect-image-make-sure-that-we-don-t-truncate-dev.patch
        - debian/patches/test-execute-unset-HOME-before-testing.patch
        - debian/patches/udev-do-logging-before-setting-variables-to-NULL.patch
        - debian/patches/udev-val-may-be-NULL-use-strempty.patch
        - debian/patches/udevadm-info-a-should-enumerate-sysfs-attributes-not-envs.patch
        - debian/patches/udevd-use-worker_free-on-failure-in-worker_new.patch
        - debian/patches/units-make-sure-initrd-cleanup.service-terminates-before-.patch
        - debian/patches/wait-online-do-not-fail-if-we-receive-invalid-messages.patch
        https://git.launchpad.net/~ubuntu-core-dev/ubuntu/+source/systemd/commit/?id=2b3db732ba7e5418d45ca42884e8d075189f2724
      * Cherrypick missing systemd-stable patches to unbreak wireguard peer endpoints.
        Files:
        - debian/patches/network-wireguard-fixes-sending-wireguard-peer-setti.patch
        - debian/patches/network-wireguard-use-sd_netlink_message_append_sock.patch
        - debian/patches/sd-netlink-introduce-sd_netlink_message_append_socka.patch
        - debian/patches/test-network-add-more-checks-in-NetworkdNetDevTests..patch
        https://git.launchpad.net/~ubuntu-core-dev/ubuntu/+source/systemd/commit/?id=4046f515e40c4dc80d18d2303466737f1f451f11
      * Cherry-pick patches to fix FTBFS with GCC 9:
        - d/p/strv-rework-FOREACH_STRING-macro.patch
        - d/p/test-systemctl-nspawn-use-const-char-instead-of-char-as-i.patch
    - Remaining changes:
      * Skip starting systemd-remount-fs.service in containers
        even when /etc/fstab is present.
        File: debian/patches/debian/Skip-starting-systemd-remount-fs.service-in-containers.patch
      * resolved: add support for pipelined requests
        Files:
        - debian/patches/llmnr-add-comment-why-we-install-no-complete-handler-on-s.patch
        - debian/patches/resolved-add-comment-to-dns_stream_complete-about-its-err.patch
        - debian/patches/resolved-keep-stub-stream-connections-up-for-as-long-as-c.patch
        - debian/patches/resolved-only-call-complete-with-zero-argument-in-LLMNR-c.patch
        - debian/patches/resolved-restart-stream-timeout-whenever-we-managed-to-re.patch
        - debian/patches/stream-follow-coding-style-don-t-use-degrade-to-bool-for-.patch
        - debian/patches/stream-track-type-of-DnsStream-object.patch
        - debian/patches/transaction-simplify-handling-if-we-get-an-unexpected-DNS.patch
        https://git.launchpad.net/~ubuntu-core-dev/ubuntu/+source/systemd/commit/?id=8ad1db08c2135af098a33957ce7cffbe21fb683f
      * networkd: [Route] PreferredSource not working in *.network files.
        Files:
        - debian/patches/debian/UBUNTU-networkd-if-RA-was-implicit-do-not-await-ndisc_con.patch
        https://git.launchpad.net/~ubuntu-core-dev/ubuntu/+source/systemd/commit/?id=b4e2ee0b2ac1be2ae78952890a56a2d5398df518
      * virt: detect WSL environment as a container
        Files:
        - debian/patches/virt-detect-WSL-environment-as-a-container-id-wsl.patch
        https://git.launchpad.net/~ubuntu-core-dev/ubuntu/+source/systemd/commit/?id=20b10ce955ad6ddb85c185a13e05a72c3e717f20
      * pam-systemd: use secure_getenv() rather than getenv()
        File: debian/patches/pam-systemd-use-secure_getenv-rather-than-getenv.patch
        https://git.launchpad.net/~ubuntu-core-dev/ubuntu/+source/systemd/commit/?id=f3291e9e8c3eafd0c8921cb26a0d5ee0fd563b3c
      * Set UseDomains to true, by default, on Ubuntu.
        File: debian/patches/debian/Ubuntu-UseDomains-by-default.patch
      * Enable systemd-resolved by default
        File: debian/systemd.postinst
        https://git.launchpad.net/~ubuntu-core-dev/ubuntu/+source/systemd/commit/?id=05adfa0902115f51c1196ad623165a75bb8b4313
      * Create /etc/resolv.conf at postinst, pointing at the stub resolver.
        File: debian/systemd.postinst
        https://git.launchpad.net/~ubuntu-core-dev/ubuntu/+source/systemd/commit/?id=ef4adf46bbbe2d22508b70b889d23da53b85039d
      * libnss-resolve: do not disable and stop systemd-resolved
        File: debian/libnss-resolve.postrm
        https://git.launchpad.net/~ubuntu-core-dev/ubuntu/+source/systemd/commit/?id=95577d14e84e19b614b83b2e24985d89e8c2dac0
      * Ignore failures to set Nice priority on services in containers.
        File: debian/patches/debian/Ubuntu-core-in-execute-soft-fail-setting-Nice-priority-when.patch
        https://git.launchpad.net/~ubuntu-core-dev/ubuntu/+source/systemd/commit/?id=5b8e457f8d883fc6f55d33d46b3474926a495d29
      * units: set ConditionVirtualization=!private-users on journald audit socket.
        File: debian/patches/debian/Ubuntu-units-set-ConditionVirtualization-private-users-on-j.patch
        https://git.launchpad.net/~ubuntu-core-dev/ubuntu/+source/systemd/commit/?id=03ed18a9940731bbf794ad320fabf337488835c6
      * debian/tests: Enforce udev upgrade.
        Files:
        - debian/tests/boot-and-services
        - debian/tests/control
        https://git.launchpad.net/~ubuntu-core-dev/ubuntu/+source/systemd/commit/?id=f350b43ccc1aa31c745b4ccebbb4084d5cea41ff
      * Always setup /etc/resolv.conf on new installations.
        File: debian/systemd.postinst
        https://git.launchpad.net/~ubuntu-core-dev/ubuntu/+source/systemd/commit/?id=20bc8a37fa3c9620bed21a56a4eabd71db71d861
      * Ubuntu/extra: ship dhclient-enter hook.
        Files:
        - debian/extra/dhclient-enter-resolved-hook
        - debian/rules
        https://git.launchpad.net/~ubuntu-core-dev/ubuntu/+source/systemd/commit/?id=f3398a213f80b02bf3db0c1ce9e22d69f6d56764
        https://git.launchpad.net/~ubuntu-core-dev/ubuntu/+source/systemd/commit/?id=258893bae8cbb12670e4807636fe8f7e9fb5407a
        https://git.launchpad.net/~ubuntu-core-dev/ubuntu/+source/systemd/commit/?id=0725c1169ddde4f41cacba7af3e546704e2206be
      * Disable systemd-networkd-wait-online by default.
        File: debian/systemd.postinst
        https://git.launchpad.net/~ubuntu-core-dev/ubuntu/+source/systemd/commit/?id=694473d812b50d2fefd6494d494ca02b91bc8785
      * postinst: drop empty/stock /etc/rc.local
        File: debian/systemd.postinst
        https://git.launchpad.net/~ubuntu-core-dev/ubuntu/+source/systemd/commit/?id=e7d071a26a79558771303b0b87f007e650eaebbe
      * Ship systemd sysctl settings.
        Files:
        - debian/patches/debian/UBUNTU-drop-kernel.-settings-from-sysctl-defaults-shipped.patch
        - debian/rules
        https://git.launchpad.net/~ubuntu-core-dev/ubuntu/+source/systemd/commit/?id=7cd041a6d0ef459e4b2a82d8ea5fa1ce05184dfb
      * systemd.postinst: enable persistent journal
        File: debian/systemd.postinst
        https://git.launchpad.net/~ubuntu-core-dev/ubuntu/+source/systemd/commit/?id=f94f18d9dbc085b6a9ff33c141a6e542142f85b5
      * Disable LLMNR and MulticastDNS by default
        Files:
        - debian/patches/debian/UBUNTU-resolved-disable-global-LLMNR-and-MulticastDNS.patch
        https://git.launchpad.net/~ubuntu-core-dev/ubuntu/+source/systemd/commit/?id=b4ec428e83696a5cd0405b677a35e97681867629
      * Add "AssumedApparmorLabel=unconfined" to timedate1 dbus service file
        File: debian/patches/debian/UBUNTU-Add-AssumedApparmorLabel-unconfined-to-timedate1-dbus.patch
        https://git.launchpad.net/~ubuntu-core-dev/ubuntu/+source/systemd/commit/?id=5ad0879e10bbe3d641f940260b93c7eb2cf4624c
      * debian/tests/systemd-fsckd: update assertions expectations for v237
        File: debian/tests/systemd-fsckd
        https://git.launchpad.net/~ubuntu-core-dev/ubuntu/+source/systemd/commit/?id=d5becd9a416b55dcdb7b9a7aba60c4e3d304e6a6
      * test/test-functions: launch qemu-system with -vga none.
        File: debian/patches/debian/UBUNTU-test-test-functions-launch-qemu-with-vga-none.patch
        https://git.launchpad.net/~ubuntu-core-dev/ubuntu/+source/systemd/commit/?id=90af1fa893cce5ed49999d16da0b793da6523394
      * tests/boot-smoke: ignore udevd connection timeouts resolving colord group.
        File: debian/tests/boot-smoke
        https://git.launchpad.net/~ubuntu-core-dev/ubuntu/+source/systemd/commit/?id=e1477b764fa9ef23f5181ef3d31a1332191c3e0b
      * Drop systemd.prerm safety check.
        File: debian/systemd.prerm
        https://git.launchpad.net/~ubuntu-core-dev/ubuntu/+source/systemd/commit/?id=0244c4d56556317f14eecc2f51871969ef02ba7b
      * wait-online: do not wait, if no links are managed (neither configured, or failed).
        File: debian/patches/debian/UBUNTU-wait-online-exit-if-no-links-are-managed.patch
        https://git.launchpad.net/~ubuntu-core-dev/ubuntu/+source/systemd/commit/?id=31f04c3fc769dacb3cf2a78240a1710a99a865b8
      * journald.service: set Nice=-1 to dodge watchdog on soft lockups.
        File: debian/patches/debian/UBUNTU-journald.service-set-Nice-1-to-dodge-watchdog-on-soft-loc.patch
        https://git.launchpad.net/~ubuntu-core-dev/ubuntu/+source/systemd/commit/?id=e0a9aeffac556492bf517ce2d23313ff7a277926
      * Workaround captive portals not responding to EDNS0 queries (DVE-2018-0001).
        File: debian/patches/resolved-Mitigate-DVE-2018-0001-by-retrying-NXDOMAIN-with.patch
        https://git.launchpad.net/~ubuntu-core-dev/ubuntu/+source/systemd/commit/?id=87d3fe81b7281687ecf3c0b9a8356e90cc714d0b
      * Recommend networkd-dispatcher
        File: debian/control
        https://git.launchpad.net/~ubuntu-core-dev/ubuntu/+source/systemd/commit/?id=d1e3b2c7e4757119da0d550b0b3c0a6626a176dc
      * networkd: if RA was implicit, do not await ndisc_configured.
        File: debian/patches/debian/UBUNTU-networkd-if-RA-was-implicit-do-not-await-ndisc_con.patch
        https://git.launchpad.net/~ubuntu-core-dev/ubuntu/+source/systemd/commit/?id=2f749ff528d1b788aa4ca778e954c16b213ee629
      * udev-udeb: ship modprobe.d snippet to force scsi_mod.scan=sync in d-i.
        Files:
        - debian/extra/modprobe.d-udeb/scsi-mod-scan-sync.conf
        - debian/udev-udeb.install
        https://git.launchpad.net/~ubuntu-core-dev/ubuntu/+source/systemd/commit/?id=eb6d8a2b9504917abb7aa2c4035fdbb7b98227f7
      * Disable dh_installinit generation of tmpfiles for the systemd package.
        Files:
        - debian/rules
        - debian/systemd.postinst
        https://git.launchpad.net/~ubuntu-core-dev/ubuntu/+source/systemd/commit/?id=1fd144cbe31cc7a9383cc76f21f4b84c22a9dd1b
      * Enable EFI/bootctl on armhf.
        File: debian/control
        https://git.launchpad.net/~ubuntu-core-dev/ubuntu/+source/systemd/commit/?id=043122f7d8a1487bfd357e815a6ece1ceea6e7d1
      * boot-and-services: stderr is ok, for status command on the c1 container.
        File: debian/tests/boot-and-services
        https://git.launchpad.net/~ubuntu-core-dev/ubuntu/+source/systemd/commit/?id=da14d34e7cc33c44ad67e64c9fd092f8cc1675f9
      * Skip systemd-fsckd on arm64, because of broken/lack of clean shutdown.
        File: debian/tests/systemd-fsckd
        https://git.launchpad.net/~ubuntu-core-dev/ubuntu/+source/systemd/commit/?id=bf5b501ac934497dbef5f64908ff37643dc7288e
      * adt: boot-and-services: assert any kernel syslog messages.
        File: debian/tests/boot-and-services
        https://git.launchpad.net/~ubuntu-core-dev/ubuntu/+source/systemd/commit/?id=29dc34f7a6e5dc505f6212c17c42e4420b47ed16
      * debian/extra/start-udev: Set scsi_mod scan=sync even if it's builtin to the kernel (we previously only set it in modprobe.d)
        Files:
        - debian/extra/start-udev
        https://git.launchpad.net/~ubuntu-core-dev/ubuntu/+source/systemd/commit/?id=6b72628f8de991e2c67ac4289fc74daf3abe7d14
      * units: conditionalize more units to not start in containers.
        Files:
        - debian/patches/debian/UBUNTU-units-block-CAP_SYS_MODULE-units-in-containers-too.patch
        https://git.launchpad.net/~ubuntu-core-dev/ubuntu/+source/systemd/commit/?id=3689afa1a782de8c19a757459b6360de1195ad55
      * test-sleep: skip test_fiemap upon inapproriate ioctl for device.
        File: debian/patches/debian/UBUNTU-test-sleep-skip-test_fiemap-upon-inapproriate-ioctl-.patch
        https://git.launchpad.net/~ubuntu-core-dev/ubuntu/+source/systemd/commit/?id=6ebb5b9f6b77760a5470e8a780d69875b1db76f7
      * Re-add support for /etc/writable for core18
        File: debian/patches/debian/UBUNTU-Support-system-image-read-only-etc.patch
        https://git.launchpad.net/~ubuntu-core-dev/ubuntu/+source/systemd/commit/?id=a5b5fca66c1127068e4ce0cc9ab497814211f4f7
      * debian/control: strengthen dependencies.
        File: debian/control
        https://git.launchpad.net/~ubuntu-core-dev/ubuntu/+source/systemd/commit/?id=d1ecf0c372f5212129c85ae60fddf26b2271a1fe
      * Improve autopkgtest success rate, by bumping up timeouts
        File: debian/patches/debian/UBUNTU-bump-selftest-timeouts.patch
        https://git.launchpad.net/~ubuntu-core-dev/ubuntu/+source/systemd/commit/?id=c05586d9da033bbfd6b6a74e10b87520843c7c48
      * units: Disable journald Watchdog
        File: debian/patches/debian/UBUNTU-units-disable-journald-watchdog.patch
        https://git.launchpad.net/~ubuntu-core-dev/ubuntu/+source/systemd/commit/?id=64d2b4f1d0d057073fba585f19823332e2a6eed5
      * Add conflicts with upstart and systemd-shim
        File: debian/control
        https://git.launchpad.net/~ubuntu-core-dev/ubuntu/+source/systemd/commit/?id=83ed7496afc7c27be026014d109855f7d0ad1176
      * Specify Ubuntu's Vcs-Git
        File: debian/control
        https://git.launchpad.net/~ubuntu-core-dev/ubuntu/+source/systemd/commit/?id=fd832930ef280c9a4a9dda2440d5a46a6fdb6232
      * debian/systemd.postinst: Skip daemon-reexec and try-restarts during shutdown
        File: debian/systemd.postinst
        https://git.launchpad.net/~ubuntu-core-dev/ubuntu/+source/systemd/commit/?id=51daab96ae79483b5e5fb62e1e0477c87ee11fd1
      * Switch gbp.conf to disco.
        File: debian/gbp.conf
        https://git.launchpad.net/~ubuntu-core-dev/ubuntu/+source/systemd/commit/?id=fea585b259e3e766d8d3dbc9690e879c054ddc87
      * core: set /run size to 10%, like initramfs-tools does.
        File: debian/patches/debian/UBUNTU-core-set-run-size-to-10-like-initramfs-tools-does.patch
        https://git.launchpad.net/~ubuntu-core-dev/ubuntu/+source/systemd/commit/?id=1fac2568fe716dc1a41bada78293dc6327a6df0d
      * support PPC64LE qemu based testing.
        Files:
        - debian/tests/control
        https://git.launchpad.net/~ubuntu-core-dev/ubuntu/+source/systemd/commit/?id=483a4daba07f809883883e8e8b9c365cfbf7256e
      * core: Revert strict mount namespacing/sandboxing, until LXD allows the needed mounts.
        File: debian/patches/Revert-namespace-be-more-careful-when-handling-namespacin.patch
        https://git.launchpad.net/~ubuntu-core-dev/ubuntu/+source/systemd/commit/?id=030919ba5e4931d6ee576d0259fae67fe4ed9770
      * networkd: [Route] PreferredSource not working in *.network files.
        Files:
        - debian/patches/debian/UBUNTU-networkd-if-RA-was-implicit-do-not-await-ndisc_con.patch
        https://git.launchpad.net/~ubuntu-core-dev/ubuntu/+source/systemd/commit/?id=b4e2ee0b2ac1be2ae78952890a56a2d5398df518
      * debian/tests: blacklist upstream test-24-unit-tests on ppc64le.
        File: debian/tests/upstream
        https://git.launchpad.net/~ubuntu-core-dev/ubuntu/+source/systemd/commit/?id=8062b9a2712c390010d2948eaf764a1b52e68715
      * debian/control: Update Vcs-{Browser|Git} to Ubuntu's packaging repository
      * debian/gbp.conf: Set tag format to ubuntu/*
      * Only test that gdm3 comes up on amd64. Stalls on other arches.
        File: debian/tests/control
        https://git.launchpad.net/~ubuntu-core-dev/ubuntu/+source/systemd/commit/?id=97cb13685dfb353045c449ec5d6d1df60f661079
      * tests/storage: make the test more resilient.
        File: debian/tests/storage
        https://git.launchpad.net/~ubuntu-core-dev/ubuntu/+source/systemd/commit/?id=c08dcb1ffe372acd3a21496758a1984ff78dcdd4
      * Fix false negative checking for running jobs after boot.
        File: debian/tests/boot-smoke
        https://git.launchpad.net/~ubuntu-core-dev/ubuntu/+source/systemd/commit/?id=aeb01631efbaf3fe851dee15d496e0b66b5c347f
      * Cherrypick ask-password: prevent buffer overrow when reading from keyring.
        File: debian/patches/ask-password-prevent-buffer-overrow-when-reading-fro.patch
        https://git.launchpad.net/~ubuntu-core-dev/ubuntu/+source/systemd/commit/?id=6d6e9cbd4fc6e018031a4762e88f2c3aa19e24e8
      * Wait for cryptsetup unit to start, before stopping.
        File: debian/tests/storage
        https://git.launchpad.net/~ubuntu-core-dev/ubuntu/+source/systemd/commit/?id=b65aa350be7e61c65927fbc0921a750fcfaa51cd
      * Wait for systemctl is-system-running state.
        File: debian/tests/boot-smoke
        https://git.launchpad.net/~ubuntu-core-dev/ubuntu/+source/systemd/commit/?id=776998f1f55c445b6e385cab69a4219c42d00838
      * Fix typpo in storage test.
        File: debian/tests/storage
        https://git.launchpad.net/~ubuntu-core-dev/ubuntu/+source/systemd/commit/?id=f28aa5fe4ab175b99b6ea702559c59ca473b4ca8
      * random-util: eat up bad RDRAND values seen on AMD CPUs.
        File: debian/patches/+rdrand-workaround-on-amd.patch
        https://git.launchpad.net/~ubuntu-core-dev/ubuntu/+source/systemd/commit/?h=ubuntu-eoan&id=6ab88231efca4b04b26de6cfb5d671be154aabe0
  * Refresh patches

 -- Balint Reczey <rbalint@ubuntu.com>  Wed, 28 Aug 2019 17:19:28 +0200

systemd (241-7) unstable; urgency=medium

  [ Michael Biebl ]
  * network: Fix failure to bring up interface with Linux kernel 5.2.
    Backport two patches from systemd master in order to fix a bug with 5.2
    kernels where the network interface fails to come up with the following
    error: "enp3s0: Could not bring up interface: Invalid argument"
    (Closes: #931636)
  * Use /usr/sbin/nologin as nologin shell.
    In Debian the nologin shell is installed in /usr/sbin, not /sbin.
    (Closes: #931850)

  [ Mert Dirik ]
  * 40-systemd: Don't fail if SysV init script uses set -u and $1 is unset
    (Closes: #931719)

 -- Michael Biebl <biebl@debian.org>  Thu, 18 Jul 2019 19:38:23 +0200

systemd (241-6) unstable; urgency=medium

  * ask-password: Prevent buffer overflow when reading from keyring.
    Fixes a possible memory corruption that causes systemd-cryptsetup to
    crash either when a single large password is used or when multiple
    passwords have already been pushed to the keyring. (Closes: #929726)
  * Clarify documentation regarding %h/%u/%U specifiers.
    Make it clear, that setting "User=" has no effect on those specifiers.
    Also ensure that "%h" is actually resolved to "/root" for the system
    manager instance as documented in the systemd.unit man page.
    (Closes: #927911)
  * network: Behave more gracefully when IPv6 has been disabled.
    Ignore any configured IPv6 settings when IPv6 has been disabled in the
    kernel via sysctl. Instead of failing completely, continue and log a
    warning instead. (Closes: #929469)

 -- Michael Biebl <biebl@debian.org>  Mon, 08 Jul 2019 11:27:51 +0200

systemd (241-5) unstable; urgency=medium

  * Revert "Add check to switch VTs only between K_XLATE or K_UNICODE"
    This change left the keyboard in an unusable state when exiting an X
    session. (Closes: #929229)

 -- Michael Biebl <biebl@debian.org>  Fri, 24 May 2019 22:58:59 +0200

systemd (241-4) unstable; urgency=medium

  * journal-remote: Do not request Content-Length if Transfer-Encoding is
    chunked (Closes: #927008)
  * systemctl: Restore "systemctl reboot ARG" functionality.
    Fixes a regression introduced in v240. (Closes: #928659)
  * random-util: Eat up bad RDRAND values seen on AMD CPUs.
    Some AMD CPUs return bogus data via RDRAND after a suspend/resume cycle
    while still reporting success via the carry flag.
    Filter out invalid data like -1 (and also 0, just to be sure).
    (Closes: #921267)
  * Add check to switch VTs only between K_XLATE or K_UNICODE.
    Switching to K_UNICODE from other than L_XLATE can make the keyboard
    unusable and possibly leak keypresses from X.
    (CVE-2018-20839, Closes: #929116)
  * Document that DRM render nodes are now owned by group "render"
    (Closes: #926886)

 -- Michael Biebl <biebl@debian.org>  Fri, 17 May 2019 21:16:33 +0200

systemd (241-3) unstable; urgency=high

  [ Michael Biebl ]
  * Drop systemd-shim alternative from libpam-systemd.
    A fixed systemd-shim package which works with newer versions of systemd
    is unlikely to happen given that the systemd-shim package has been
    removed from the archive. Drop the alternative dependency from
    libpam-systemd accordingly.
  * Properly remove duplicate directories from systemd package.
    When removing duplicate directories from the systemd package, sort the
    list of directories in reverse order so we properly delete nested
    directories.
  * udev: Run programs in the specified order (Closes: #925190)
  * bash-completion: Use default completion for redirect operators
    (Closes: #924541)
  * networkd: Clarify that IPv6 RA uses our own stack, no the kernel's
    (Closes: #815582)
  * Revert "Drop systemd-timesyncd.service.d/disable-with-time-daemon.conf"
    Apparently Conflicts= are not a reliable mechanism to ensure alternative
    NTP implementations take precedence over systemd-timesyncd.
    (Closes: #902026)
  * network: Fix routing policy rule issue.
    When multiple links request a routing policy, make sure they are all
    applied correctly. (Closes: #924406)
  * pam-systemd: Use secure_getenv() rather than getenv()
    Fixes a vulnerability in the systemd PAM module which insecurely uses
    the environment and lacks seat verification permitting spoofing an
    active session to PolicyKit. (CVE-2019-3842)

  [ Martin Pitt ]
  * Enable udev autopkgtest in containers.
    This test doesn't actually need udev.service (which is disabled in
    containers) and works fine in LXC.
  * Enable boot-and-service autopkgtest in containers
    - Skip tests which can't work in containers.
    - Add missing rsyslog test dependency.
    - e2scrub_reap.service fails in containers, ignore (filed as #926138)
    - Relax pgrep pattern for gdm, as there's no wayland session in
      containers.

 -- Michael Biebl <biebl@debian.org>  Mon, 08 Apr 2019 12:59:32 +0200

systemd (241-2) unstable; urgency=medium

  [ Martin Pitt ]
  * debian/tests/boot-smoke: Create journal and udevdb artifacts on all
    failures
  * autopkgtests: Replace obsolete $ADT_* variables
  * networkd-test: Ignore failures of test_route_only_dns* in containers.
    This test exposes a race condition when running in LXC, see issue #11848
    for details. Until that is understood and fixed, skip the test as it's
    not a recent regression. (Closes: #924539)
  * Bump Standards-Version to 4.3.0.
    No changes necessary.
  * debian/tests/boot-smoke: Only check current boot for connection timeouts.
    Otherwise we'll catch some
        Failed to resolve group 'render': Connection timed out
    messages that happen in earlier boots during VM setup, before the
    "render" group is created.
    Fixes https://github.com/systemd/systemd/issues/11875
  * timedated: Fix emitted value when ntp client is enabled/disabled.
    Fixes a regression introduced in 241.
  * debian/tests/timedated: Check enabling/disabling NTP.
    Assert that `timedatectl set-ntp` correctly controls the service, sets
    the `org.freedesktop.timedate1 NTP` property, and sends the right
    `PropertiesChanged` signal.
    This reproduces <https://github.com/systemd/systemd/issues/11944> and
    also the earlier <https://github.com/systemd/systemd/issues/9672>.

  [ Michael Biebl ]
  * Disable fallback DNS servers in resolved (Closes: #923081)
  * cgtop: Fix processing of controllers other than CPU (Closes: #921280)
  * udev: Restore debug level when logging a failure in the external prog
    called by IMPORT{program} (Closes: #924199)
  * core: Remove "." path components from required mount paths.
    Fixes mount related failures when a user's home directory contains "/./"
    (Closes: #923881)
  * udev.init: Use new s-s-d --notify-await to start udev daemon.
    Fixes a race condition during startup under SysV init.
    Add versioned dependency on dpkg (>= 1.19.3) to ensure that a version
    of start-stop-daemon which supports --notify-await is installed.
    (Closes: #908796)
  * Make /dev/dri/renderD* accessible to group "render"
    Follow upstream and make render nodes available to a dedicated system
    group "render" instead of "video". Keep the uaccess tag for local,
    active users.

 -- Michael Biebl <biebl@debian.org>  Fri, 15 Mar 2019 18:33:54 +0100

systemd (241-1) unstable; urgency=medium

  [ Adam Borowski ]
  * Make libpam-systemd Provide: logind, default-logind.
    This allows alternate logind implementations such as elogind, without
    having to recompile every dependent package -- as long as the client API
    remains compatible.
    These new virtual packages got policy-approved in #917431. (Closes: #915407)

  [ Felipe Sateler ]
  * New upstream version 241
    - Refresh patches
    - Backport upstream fix for Driver= matches in .network files

  [ Martin Pitt ]
  * debian/libsystemd0.symbols: Add new symbol from release 241
  * Fix various bugs and races in networkd tests.
    This should get the autopkgtest back to green, which regressed with
    dnsmasq 2.80.

 -- Felipe Sateler <fsateler@debian.org>  Thu, 21 Feb 2019 20:10:15 -0300

systemd (240-6ubuntu13) eoan; urgency=medium

  * Drop s390x seccomp fix causing regression on s390x
    Files:
    - debian/patches/src-shared-seccomp-util.c-Add-mmap-definitions-for-s390.patch
    https://git.launchpad.net/~ubuntu-core-dev/ubuntu/+source/systemd/commit/?id=da95e1d022e94a4d3ce0b69bd6eb398c95d09f24

 -- Balint Reczey <rbalint@ubuntu.com>  Mon, 26 Aug 2019 17:02:54 +0200

systemd (240-6ubuntu12) eoan; urgency=medium

  * Depends on g++-8 as well
    Files:
    - debian/control
    - debian/rules
    https://git.launchpad.net/~ubuntu-core-dev/ubuntu/+source/systemd/commit/?id=5594b4f2ba2a4f68911ecebb5fab4f3cf99a5f30

 -- Dimitri John Ledkov <xnox@ubuntu.com>  Thu, 22 Aug 2019 16:41:11 +0100

systemd (240-6ubuntu11) eoan; urgency=medium

  [ Dan Streetman ]
  * d/p/lp1835581-src-network-networkd-dhcp4.c-set-prefsrc-for-classle.patch:
    - Set src address for dhcp 'classless' routes (LP: #1835581)

  [ Jorge Niedbalski ]
  * d/p/lp1668771-resolved-switch-cache-option-to-a-tri-state-option-s.patch:
    Allows cache=no-negative option to be set, ignoring negative
    answers to be cached (LP: #1668771).

  [ Jeremy Soller ]
  * random-util: eat up bad RDRAND values seen on AMD CPUs.
    This fixes AMD Ryzen 3000 series failing to boot (LP: #1835809)

  [ You-Sheng Yang ]
  * d/p/d/Revert-udev-network-device-renaming-immediately-give.patch:
    - udev: drop Revert-udev-network-device-renaming-immediately-give.patch.
      The removing patch was for the already deprecated
      "75-persistent-net-generator.rules" based interface renaming mechanism,
      and it's causing unnecessary problem when a system happends to NICs with
      same MAC address, e.g. Dell's MAC address pass-thru. (LP: #1837700)

  [ Dimitri John Ledkov ]
  * Cherrypick seccomp fixes for new kernel and glibc.
    Files:
    - debian/patches/seccomp-add-new-5.1-syscall-pidfd_send_signal-to-filter-s.patch
    - debian/patches/seccomp-add-rseq-to-default-list-of-syscalls-to-whitelist.patch
    - debian/patches/seccomp-allow-shmat-to-be-a-separate-syscall-on-architect.patch
    - debian/patches/seccomp-drop-mincore-from-system-service-syscall-filter-g.patch
    - debian/patches/seccomp-shm-get-at-dt-now-have-their-own-numbers-everywhe.patch
    - debian/patches/shared-seccomp-add-sync_file_range2.patch
    - debian/patches/src-shared-seccomp-util.c-Add-mmap-definitions-for-s390.patch
    https://git.launchpad.net/~ubuntu-core-dev/ubuntu/+source/systemd/commit/?id=627919b0cbcc7e094995f167f8c5eb899f801fd3

  * Build with gcc-8, otherwise tests segfault.
    Files:
    - debian/control
    - debian/rules
    https://git.launchpad.net/~ubuntu-core-dev/ubuntu/+source/systemd/commit/?id=1ca0100244e46b00a97dfa10a5d980de7bdc6735

 -- Dimitri John Ledkov <xnox@ubuntu.com>  Thu, 22 Aug 2019 15:03:45 +0100

systemd (240-6ubuntu9) eoan; urgency=medium

  * Fix typpo in storage test.
    File: debian/tests/storage
    https://git.launchpad.net/~ubuntu-core-dev/ubuntu/+source/systemd/commit/?id=f28aa5fe4ab175b99b6ea702559c59ca473b4ca8

  * Fix bashism
    File: debian/extra/dhclient-enter-resolved-hook
    https://git.launchpad.net/~ubuntu-core-dev/ubuntu/+source/systemd/commit/?id=0725c1169ddde4f41cacba7af3e546704e2206be

 -- Dimitri John Ledkov <xnox@ubuntu.com>  Thu, 30 May 2019 21:45:50 +0100

systemd (240-6ubuntu8) eoan; urgency=medium

  * Only restart resolved on changes in dhclient enter hook.
    This prevents spurious restarts of resolved on rebounds when
    the addresses did not change. (LP: #1805183)
    Author: Julian Andres Klode
    File: debian/extra/dhclient-enter-resolved-hook
    https://git.launchpad.net/~ubuntu-core-dev/ubuntu/+source/systemd/commit/?id=258893bae8cbb12670e4807636fe8f7e9fb5407a

  * Wait for cryptsetup unit to start, before stopping.
    Patch from cascardo. Plus small refactor for readability. (LP: #1814373)
    File: debian/tests/storage
    https://git.launchpad.net/~ubuntu-core-dev/ubuntu/+source/systemd/commit/?id=b65aa350be7e61c65927fbc0921a750fcfaa51cd

  * Wait for systemctl is-system-running state.
    File: debian/tests/boot-smoke
    https://git.launchpad.net/~ubuntu-core-dev/ubuntu/+source/systemd/commit/?id=776998f1f55c445b6e385cab69a4219c42d00838

 -- Dimitri John Ledkov <xnox@ubuntu.com>  Thu, 30 May 2019 14:59:04 +0100

systemd (240-6ubuntu7) eoan; urgency=medium

  * Revert "Add check to switch VTs only between K_XLATE or K_UNICODE"
    This reverts commit 60407728a1a453104e3975ecfdf25a254dd7cc44.
    Files:
    - debian/patches/Add-check-to-switch-VTs-only-between-K_XLATE-or-K_UNICODE.patch
    - debian/patches/Move-verify_vc_kbmode-to-terminal-util.c-as-vt_verify_kbm.patch
    https://git.launchpad.net/~ubuntu-core-dev/ubuntu/+source/systemd/commit/?id=18029ab5ff436bfb3b401f24cd1e3a4cf2a1579c

  * Cherrypick missing systemd-stable patches to unbreak wireguard peer endpoints.
    Signed-off-by: Dimitri John Ledkov <xnox@ubuntu.com> (LP: #1825378)
    Author: Dan Streetman
    Files:
    - debian/patches/network-wireguard-fixes-sending-wireguard-peer-setti.patch
    - debian/patches/network-wireguard-use-sd_netlink_message_append_sock.patch
    - debian/patches/sd-netlink-introduce-sd_netlink_message_append_socka.patch
    - debian/patches/test-network-add-more-checks-in-NetworkdNetDevTests..patch
    https://git.launchpad.net/~ubuntu-core-dev/ubuntu/+source/systemd/commit/?id=4046f515e40c4dc80d18d2303466737f1f451f11

  * Remove expected failure from passing test.
    Signed-off-by: Dimitri John Ledkov <xnox@ubuntu.com> (LP: #1829450)
    Author: Dan Streetman
    File: debian/tests/systemd-fsckd
    https://git.launchpad.net/~ubuntu-core-dev/ubuntu/+source/systemd/commit/?id=c43b12037d08555dc1d26593307726d7c7992df0

  * Fix false negative checking for running jobs after boot.
    Signed-off-by: Dimitri John Ledkov <xnox@ubuntu.com> (LP: #1825997)
    Author: Dan Streetman
    File: debian/tests/boot-smoke
    https://git.launchpad.net/~ubuntu-core-dev/ubuntu/+source/systemd/commit/?id=aeb01631efbaf3fe851dee15d496e0b66b5c347f

  * Cherrypick ask-password: prevent buffer overrow when reading from keyring.
    Signed-off-by: Dimitri John Ledkov <xnox@ubuntu.com> (LP: #1814373)
    Author: Dan Streetman
    File: debian/patches/ask-password-prevent-buffer-overrow-when-reading-fro.patch
    https://git.launchpad.net/~ubuntu-core-dev/ubuntu/+source/systemd/commit/?id=6d6e9cbd4fc6e018031a4762e88f2c3aa19e24e8

 -- Dimitri John Ledkov <xnox@ubuntu.com>  Wed, 29 May 2019 19:54:37 +0100

systemd (240-6ubuntu6) eoan; urgency=medium

  * Add check to switch VTs only between K_XLATE or K_UNICODE.
    Switching to K_UNICODE from other than L_XLATE can make the keyboard
    unusable and possibly leak keypresses from X. (LP: #1803993)

 -- Balint Reczey <rbalint@ubuntu.com>  Thu, 16 May 2019 23:22:15 +0200

systemd (240-6ubuntu5) disco; urgency=medium

  * systemd-stable: cherrypick many bugfixes from the v240-stable branch.
    Includes many documentation fixes, memory safety (use after free, read
    overruns, etc), networkd wireguard fixes, POSIX ACL fix which is preventing adm
    group from reading journals (LP: #1824342), journal dropping caches
    improvement, fixes regressions in udevadm / machinectl command line parsing.
    Files:
    - debian/patches/Add-missing-dash-to-all-option-in-the-timedatectl-man-pag.patch
    - debian/patches/Add-note-about-transactions-being-genereated-independentl.patch
    - debian/patches/Change-job-mode-of-manager-triggered-restarts-to-JOB_REPL.patch
    - debian/patches/Fix-omission-in-docs.patch
    - debian/patches/Log-the-job-being-merged.patch
    - debian/patches/NEWS-document-deprecation-of-PermissionsStartOnly-in-v240.patch
    - debian/patches/NEWS-retroactively-describe-.include-deprecation.patch
    - debian/patches/Update-systemd-system.conf.xml.patch
    - debian/patches/basic-prioq-add-prioq_peek_item.patch
    - debian/patches/core-Fix-EOPNOTSUPP-emergency-action-error-string.patch
    - debian/patches/core-Fix-return-argument-check-for-parse_emergency_action.patch
    - debian/patches/core-mount-do-not-add-Before-local-fs.target-or-remote-fs.patch
    - debian/patches/core-mount-move-static-function-earlier-in-file.patch
    - debian/patches/curl-util-fix-use-after-free.patch
    - debian/patches/ethtool-Make-sure-advertise-is-actually-set-when-autonego.patch
    - debian/patches/journal-avoid-buffer-overread-when-locale-name-is-too-lon.patch
    - debian/patches/journal-limit-the-number-of-entries-in-the-cache-based-on.patch
    - debian/patches/journald-periodically-drop-cache-for-all-dead-PIDs.patch
    - debian/patches/machinectl-fix-argument-index-in-error-log.patch
    - debian/patches/man-Fix-a-typo-in-systemd.exec.xml.patch
    - debian/patches/man-fix-reference.patch
    - debian/patches/man-fix-volume-num-of-journalctl.patch
    - debian/patches/man-update-DefaultDependency-in-systemd.mount-5.patch
    - debian/patches/netlink-set-maximum-size-of-WGDEVICE_A_IFNAME.patch
    - debian/patches/network-make-Link-and-NetDev-always-have-the-valid-poiter.patch
    - debian/patches/network-unset-Network-manager-when-loading-.network-file-.patch
    - debian/patches/network-wireguard-rename-and-split-set_wireguard_interfac.patch
    - debian/patches/networkd-wait-for-kernel-to-reply-ipv6-peer-address.patch
    - debian/patches/nspawn-ignore-SIGPIPE-for-nspawn-itself.patch
    - debian/patches/pager-improve-english-a-bit.patch
    - debian/patches/pid1-fix-cleanup-of-stale-implicit-deps-based-on-proc-sel.patch
    - debian/patches/procfs-util-expose-functionality-to-query-total-memory.patch
    - debian/patches/pull-fix-invalid-error-check.patch
    - debian/patches/shared-Revert-commit-49fe5c099-in-parts-for-function-pars.patch
    - debian/patches/shared-dissect-image-make-sure-that-we-don-t-truncate-dev.patch
    - debian/patches/test-execute-unset-HOME-before-testing.patch
    - debian/patches/udev-do-logging-before-setting-variables-to-NULL.patch
    - debian/patches/udev-val-may-be-NULL-use-strempty.patch
    - debian/patches/udevadm-info-a-should-enumerate-sysfs-attributes-not-envs.patch
    - debian/patches/udevd-use-worker_free-on-failure-in-worker_new.patch
    - debian/patches/units-make-sure-initrd-cleanup.service-terminates-before-.patch
    - debian/patches/wait-online-do-not-fail-if-we-receive-invalid-messages.patch
    https://git.launchpad.net/~ubuntu-core-dev/ubuntu/+source/systemd/commit/?id=2b3db732ba7e5418d45ca42884e8d075189f2724

  * Only test that gdm3 comes up on amd64. Stalls on other arches.
    File: debian/tests/control
    https://git.launchpad.net/~ubuntu-core-dev/ubuntu/+source/systemd/commit/?id=97cb13685dfb353045c449ec5d6d1df60f661079

  * tests/storage: make the test more resilient.
    Skip if the scsi_debug module is not available (like on custom kernels). Do not
    fail the tests if removing the module fail, at the end of the test run.
    File: debian/tests/storage
    https://git.launchpad.net/~ubuntu-core-dev/ubuntu/+source/systemd/commit/?id=c08dcb1ffe372acd3a21496758a1984ff78dcdd4

 -- Dimitri John Ledkov <xnox@ubuntu.com>  Thu, 11 Apr 2019 14:44:08 +0100

systemd (240-6ubuntu4) disco; urgency=medium

  * pam-systemd: use secure_getenv() rather than getenv()
    CVE-2019-3842
    File: debian/patches/pam-systemd-use-secure_getenv-rather-than-getenv.patch
    https://git.launchpad.net/~ubuntu-core-dev/ubuntu/+source/systemd/commit/?id=f3291e9e8c3eafd0c8921cb26a0d5ee0fd563b3c

  * core: queue jobs on uninstall to generate PropertiesChanged signal.
    (LP: #1816812)
    File: debian/patches/core-when-we-uninstall-a-job-add-unit-to-dbus-queue.patch
    https://git.launchpad.net/~ubuntu-core-dev/ubuntu/+source/systemd/commit/?id=241deca98fb9a0f1ba9a6ba781f738fb31a3bd80

 -- Dimitri John Ledkov <xnox@ubuntu.com>  Wed, 10 Apr 2019 01:06:03 +0100

systemd (240-6ubuntu3) disco; urgency=medium

  * virt: detect WSL environment as a container (LP: #1816753)
  * debian/control: Update Vcs-{Browser|Git} to Ubuntu's packaging repository
  * debian/gbp.conf: Set tag format to ubuntu/*

 -- Balint Reczey <rbalint@ubuntu.com>  Fri, 22 Mar 2019 18:39:48 +0100

systemd (240-6ubuntu2) disco; urgency=medium

  * d/p/network-remove-routing-policy-rule-from-foreign-rule.patch
  * d/p/network-do-not-remove-rule-when-it-is-requested-by-e.patch
    - Fix RoutingPolicyRule does not apply correctly (LP: #1818282)

 -- Ioanna Alifieraki <ioanna-marial.alifieraki@canonical.com>  Mon, 04 Mar 2019 10:32:19 +0000

systemd (240-6ubuntu1) disco; urgency=medium

  * Release to ubuntu.

 -- Dimitri John Ledkov <xnox@ubuntu.com>  Wed, 20 Feb 2019 21:41:03 +0100

systemd (240-6) unstable; urgency=high

  * High urgency as this fixes a vulnerability.

  [ Felipe Sateler ]
  * Reenable pristine-tar in gbp.conf.
    The pristine-tar bug has been fixed, so we can use it again.
    This reverts commit 9fcfbbf6fea15eacfa3fad74240431c5f2c3300e.
  * d/watch: add version mangle to transform -rc to ~rc.
    Upstream has started releasing rcs, so let's account for that
  * Fix comment about why we disable hwclock.service.
    Systemd nowadays doesn't do it itself because the kernel does it on its
    own when necessary, and when not, it is not safe to save the hwclock (eg,
    there is no certainty the system clock
    is correct)
  * udev: Backport upstream preventing mass killings when not running under
    systemd (Closes: #918764)

  [ Dimitri John Ledkov ]
  * debian/tests/storage: improve cleanups.
    On fast ppc64el machines, cryptsetup start job may not complete by the
    time tearDown is executed. In that case stop, causes to simply cancel the
    start job without actually cleaning up the dmsetup node. This leads to
    failing subsequent test as it no longer starts with a clean device. Thus
    ensure the systemd-cryptsetup unit is started, before stopping it.
    Also rmmod scsi_debug module at the end, to allow re-running the test in a
    loop.
  * debian/tests/upstream: Mark TEST-13-NSPAWN-SMOKE as flakey.
  * debian/tests/control: add socat to upstream tests for pull #11591
  * Blacklist TEST-10-ISSUE-2467 #11706
  * debian/tests/storage: fix for LUKS2 and avoid interactive password
    prompts.

  [ Martin Pitt ]
  * udevadm: Fix segfault with subsystem-match containing '/'
    (Closes: #919206)
  * sd-bus: if we receive an invalid dbus message, ignore and proceed
  * sd-bus: enforce a size limit on D-Bus object paths.
    This avoids accessing/modifying memory outside of the allocated stack
    region by sending specially crafted D-Bus messages with very large object
    paths.
    Vulnerability discovered by Chris Coulson <chris.coulson@canonical.com>,
    patch provided by Riccardo Schirone <rschiron@redhat.com>.
    (CVE-2019-6454)

 -- Martin Pitt <mpitt@debian.org>  Mon, 18 Feb 2019 13:54:04 +0000

systemd (240-5ubuntu4) disco; urgency=medium

  * debian/tests/control: add socat to upstream tests for pull #11591
    File: debian/tests/control
    https://git.launchpad.net/~ubuntu-core-dev/ubuntu/+source/systemd/commit/?id=7dff5196e23f50d15c0e0c4cb6742a1cc1cc704a

  * udevadm: Fix segfault with subsystem-match containing '/' (Closes: #919206)
    Author: Martin Pitt
    File: debian/patches/udevadm-fix-segfault.patch
    https://git.launchpad.net/~ubuntu-core-dev/ubuntu/+source/systemd/commit/?id=736973d38676301f276716f22a746aed2489baac

  * Blacklist TEST-10-ISSUE-2467 #11706
    File: debian/tests/upstream
    https://git.launchpad.net/~ubuntu-core-dev/ubuntu/+source/systemd/commit/?id=f93b9e46b54388370da7b0cd7f858031be3a2578

  * Fix comment about why we disable hwclock.service.
    Systemd nowadays doesn't do it itself because the kernel does it on its own when necessary,
    and when not, it is not safe to save the hwclock (eg, there is no certainty the system clock
    is correct)
    Author: Felipe Sateler
    File: debian/systemd.links
    https://git.launchpad.net/~ubuntu-core-dev/ubuntu/+source/systemd/commit/?id=8473f88fffdb9db1f5ba547bb692a911997f2569

  * udev: Backport upstream preventing mass killings when not running under systemd
    (Closes: #918764)
    Author: Felipe Sateler
    File: debian/patches/udev-check-whether-systemd-is-running-and-do-not-use-cg_k.patch
    https://git.launchpad.net/~ubuntu-core-dev/ubuntu/+source/systemd/commit/?id=617ee70c31c45ea5d5c6c7b30766d47f0b89446c

  * debian/tests/storage: fix for LUKS2 and avoid interactive password prompts.
    File: debian/tests/storage
    https://git.launchpad.net/~ubuntu-core-dev/ubuntu/+source/systemd/commit/?id=5594ebf325816e76a8c58043c56fc94f2d52b2a6

 -- Dimitri John Ledkov <xnox@ubuntu.com>  Thu, 14 Feb 2019 14:51:37 +0000

systemd (240-5ubuntu3) disco; urgency=medium

  * debian/tests: blacklist upstream test-24-unit-tests on ppc64le.
    Fails, not a regression as it's a new test case, which was never before
    executed on ppc64le.
    File: debian/tests/upstream
    https://git.launchpad.net/~ubuntu-core-dev/ubuntu/+source/systemd/commit/?id=8062b9a2712c390010d2948eaf764a1b52e68715

 -- Dimitri John Ledkov <xnox@ubuntu.com>  Sat, 02 Feb 2019 11:05:12 +0100

systemd (240-5ubuntu2) disco; urgency=medium

  * core: Revert strict mount namespacing/sandboxing, until LXD allows the needed mounts.
    (LP: #1813622)
    File: debian/patches/Revert-namespace-be-more-careful-when-handling-namespacin.patch
    https://git.launchpad.net/~ubuntu-core-dev/ubuntu/+source/systemd/commit/?id=030919ba5e4931d6ee576d0259fae67fe4ed9770

  * resolved: add support for pipelined requests. (LP: #1811471)
    Files:
    - debian/patches/llmnr-add-comment-why-we-install-no-complete-handler-on-s.patch
    - debian/patches/resolved-add-comment-to-dns_stream_complete-about-its-err.patch
    - debian/patches/resolved-keep-stub-stream-connections-up-for-as-long-as-c.patch
    - debian/patches/resolved-only-call-complete-with-zero-argument-in-LLMNR-c.patch
    - debian/patches/resolved-restart-stream-timeout-whenever-we-managed-to-re.patch
    - debian/patches/stream-follow-coding-style-don-t-use-degrade-to-bool-for-.patch
    - debian/patches/stream-track-type-of-DnsStream-object.patch
    - debian/patches/transaction-simplify-handling-if-we-get-an-unexpected-DNS.patch
    https://git.launchpad.net/~ubuntu-core-dev/ubuntu/+source/systemd/commit/?id=8ad1db08c2135af098a33957ce7cffbe21fb683f

  * networkd: [Route] PreferredSource not working in *.network files.
    (LP: #1812760)
    Files:
    - debian/patches/Install-routes-after-addresses-are-ready.patch
    - debian/patches/Move-link_check_ready-to-later-in-the-file.patch
    - debian/patches/tests-Add-test-for-IPv6-source-routing.patch
    - debian/patches/debian/UBUNTU-networkd-if-RA-was-implicit-do-not-await-ndisc_con.patch
    https://git.launchpad.net/~ubuntu-core-dev/ubuntu/+source/systemd/commit/?id=b4e2ee0b2ac1be2ae78952890a56a2d5398df518

 -- Dimitri John Ledkov <xnox@ubuntu.com>  Wed, 30 Jan 2019 11:46:53 +0000

systemd (240-5ubuntu1) disco; urgency=medium

  * Reenable pristine-tar in gbp.conf.
    The pristine-tar bug has been fixed, so we can use it again.
    This reverts commit 9fcfbbf6fea15eacfa3fad74240431c5f2c3300e.
    Author: Felipe Sateler
    File: debian/gbp.conf
    https://git.launchpad.net/~ubuntu-core-dev/ubuntu/+source/systemd/commit/?id=045998b2a974f9322535fef6018b3c5fff6da342

  * debian/tests/storage: improve cleanups.
    On fast ppc64el machines, cryptsetup start job may not complete by the time
    tearDown is executed. In that case stop, causes to simply cancel the start job
    without actually cleaning up the dmsetup node. This leads to failing subsequent
    test as it no longer starts with a clean device. Thus ensure the
    systemd-cryptsetup unit is started, before stopping it.
    Also rmmod scsi_debug module at the end, to allow re-running the test in a
    loop.
    File: debian/tests/storage
    https://git.launchpad.net/~ubuntu-core-dev/ubuntu/+source/systemd/commit/?id=bfafb0924a59f2a93bcde00fc9eeea5c4d058977

  * d/watch: add version mangle to transform -rc to ~rc.
    Upstream has started releasing rcs, so let's account for that
    Author: Felipe Sateler
    File: debian/watch
    https://git.launchpad.net/~ubuntu-core-dev/ubuntu/+source/systemd/commit/?id=db2dbed693ac75c88ea6ed923537d18d30fc1cdf

  * debian/tests/upstream: Mark TEST-13-NSPAWN-SMOKE as flakey.
    File: debian/tests/upstream
    https://git.launchpad.net/~ubuntu-core-dev/ubuntu/+source/systemd/commit/?id=a106d9c60b7b9fc3e16e423ca6a4d376560927cc

 -- Dimitri John Ledkov <xnox@ubuntu.com>  Mon, 28 Jan 2019 13:52:58 +0000

systemd (240-5) unstable; urgency=medium

  [ Felipe Sateler ]
  * Revert interface renaming changes. (Closes: #919390)

  [ Martin Pitt ]
  * process-util: Fix memory leak (Closes: #920018)

 -- Martin Pitt <mpitt@debian.org>  Sun, 27 Jan 2019 21:33:07 +0000

systemd (240-4ubuntu2) disco; urgency=medium

  * Import patches to support PPC64LE qemu based testing.
    Files:
    - debian/tests/control
    - debian/patches/test-test-functions-on-PP64-use-vmlinux.patch
    - debian/patches/test-test-functions-on-PPC64-use-hvc0-console.patch
    https://git.launchpad.net/~ubuntu-core-dev/ubuntu/+source/systemd/commit/?id=483a4daba07f809883883e8e8b9c365cfbf7256e

 -- Dimitri John Ledkov <xnox@ubuntu.com>  Thu, 24 Jan 2019 16:55:01 +0000

systemd (240-4ubuntu1) disco; urgency=medium

  * Skip starting systemd-remount-fs.service in containers
    even when /etc/fstab is present.
    This allows entering fully running state even when /etc/fstab
    lists / to be mounted from a device which is not present in the
    container. (LP: #1576341)
    Author: Balint Reczey
    File: debian/patches/debian/Skip-starting-systemd-remount-fs.service-in-containers.patch
    https://git.launchpad.net/~ubuntu-core-dev/ubuntu/+source/systemd/commit/?id=3bde262e129a9d2c60eeff37e63d3da7d58ce5dd

  * Set UseDomains to true, by default, on Ubuntu.
    On Ubuntu, fallback DNS servers are disabled, therefore we do not leak queries
    to a preset 3rd party by default. In resolved, dnssec is also disabled by
    default, as too much of the internet is broken and using Ubuntu users to debug
    the internet is not very productive - most of the time the end-user cannot fix
    or know how to notify the site owners about the dnssec mistakes. Inherintally
    the DHCP acquired DNS servers are therefore trusted, and are free to spoof
    records. Not trusting DNS search domains, in such scenario, provides limited
    security or privacy benefits. From user point of view, this also appears to be
    a regression from previous Ubuntu releases which do trust DHCP acquired search
    domains by default.
    Therefore we are enabling UseDomains by default on Ubuntu.
    Users may override this setting in the .network files by specifying
    [DHCP|IPv6AcceptRA] UseDomains=no|route options.
    File: debian/patches/debian/Ubuntu-UseDomains-by-default.patch
    https://git.launchpad.net/~ubuntu-core-dev/ubuntu/+source/systemd/commit/?id=1e5b00cdfd6b9317704e1383d26365a68c041c56

  * Enable systemd-resolved by default
    File: debian/systemd.postinst
    https://git.launchpad.net/~ubuntu-core-dev/ubuntu/+source/systemd/commit/?id=05adfa0902115f51c1196ad623165a75bb8b4313

  * Create /etc/resolv.conf at postinst, pointing at the stub resolver.
    The stub resolver file is dynamically managed by systemd-resolved. It points at
    the stub resolver as the nameserver, however it also dynamically updates the
    search stanza, thus non-nss dns tools work correctly with unqualified names and
    correctly use the DHCP acquired search domains.
    File: debian/systemd.postinst
    https://git.launchpad.net/~ubuntu-core-dev/ubuntu/+source/systemd/commit/?id=ef4adf46bbbe2d22508b70b889d23da53b85039d

  * libnss-resolve: do not disable and stop systemd-resolved
    resolved is always used by default on ubuntu via stub resolver, therefore it
    should continue to operate without libnss-resolve module installed.
    File: debian/libnss-resolve.postrm
    https://git.launchpad.net/~ubuntu-core-dev/ubuntu/+source/systemd/commit/?id=95577d14e84e19b614b83b2e24985d89e8c2dac0

  * Ignore failures to set Nice priority on services in containers.
    File: debian/patches/debian/Ubuntu-core-in-execute-soft-fail-setting-Nice-priority-when.patch
    https://git.launchpad.net/~ubuntu-core-dev/ubuntu/+source/systemd/commit/?id=5b8e457f8d883fc6f55d33d46b3474926a495d29

  * units: set ConditionVirtualization=!private-users on journald audit socket.
    It fails to start in unprivileged containers.
    File: debian/patches/debian/Ubuntu-units-set-ConditionVirtualization-private-users-on-j.patch
    https://git.launchpad.net/~ubuntu-core-dev/ubuntu/+source/systemd/commit/?id=03ed18a9940731bbf794ad320fabf337488835c6

  * debian/tests: Switch to gdm, enforce udev upgrade.
    Files:
    - debian/tests/boot-and-services
    - debian/tests/control
    https://git.launchpad.net/~ubuntu-core-dev/ubuntu/+source/systemd/commit/?id=f350b43ccc1aa31c745b4ccebbb4084d5cea41ff

  * Always setup /etc/resolv.conf on new installations.
    On new installations, /etc/resolv.conf will always exist. Move it to /run
    and replace it with the desired final symlink. (LP: #1712283)
    File: debian/systemd.postinst
    https://git.launchpad.net/~ubuntu-core-dev/ubuntu/+source/systemd/commit/?id=20bc8a37fa3c9620bed21a56a4eabd71db71d861

  * Enable systemd-networkd by default.
    File: debian/systemd.postinst
    https://git.launchpad.net/~ubuntu-core-dev/ubuntu/+source/systemd/commit/?id=e5ff45174306b17077b907bc25cfd763ac6934f1

  * boot-and-services: skip gdm3 tests when absent, as it is on s390x.
    Files:
    - debian/tests/boot-and-services
    - debian/tests/control
    https://git.launchpad.net/~ubuntu-core-dev/ubuntu/+source/systemd/commit/?id=cf05ba013979f53ad69fd2c548ec01c7a5339f64

  * initramfs-tools: trigger udevadm add actions with subsystems first.
    This updates the initramfs-tools init-top udev script to trigger udevadm
    actions with type specified. This mimicks the
    systemd-udev-trigger.service. Without type specified only devices are
    triggered, but triggering subsystems may also be required and should happen
    before triggering the devices. This is the case for example on s390x with zdev
    generated udev rules. (LP: #1713536)
    File: debian/extra/initramfs-tools/scripts/init-top/udev
    https://git.launchpad.net/~ubuntu-core-dev/ubuntu/+source/systemd/commit/?id=4016ca5629b6c56b41a4f654e7a808c82e290cac

  * Ubuntu/extra: ship dhclient-enter hook.
    This allows isc-dhcp dhclient to set search domains and nameservers via
    resolved.
    Files:
    - debian/extra/dhclient-enter-resolved-hook
    - debian/rules
    https://git.launchpad.net/~ubuntu-core-dev/ubuntu/+source/systemd/commit/?id=f3398a213f80b02bf3db0c1ce9e22d69f6d56764

  * Disable systemd-networkd-wait-online by default.
    Currently it is not fit for purpose, as it leads to long boot times when
    networking is unplugged or not yet configured on boot. (LP: #1714301)
    File: debian/systemd.postinst
    https://git.launchpad.net/~ubuntu-core-dev/ubuntu/+source/systemd/commit/?id=694473d812b50d2fefd6494d494ca02b91bc8785

  * postinst: drop empty/stock /etc/rc.local (LP: #1716979)
    File: debian/systemd.postinst
    https://git.launchpad.net/~ubuntu-core-dev/ubuntu/+source/systemd/commit/?id=e7d071a26a79558771303b0b87f007e650eaebbe

  * Improve resolvconf integration.
    Make the .path|.service unit that feed resolved data into resolvconf not
    generate failures if resolvconf is not installed.
    Add a check to make sure that resolved does not read /etc/resolv.conf when that
    is symlinked to stub-resolv.conf. (LP: #1717995)
    File: debian/patches/debian/Ubuntu-resolved-resolvconf-integration.patch
    https://git.launchpad.net/~ubuntu-core-dev/ubuntu/+source/systemd/commit/?id=d9f0f89985a141c1588d67e4868ad68cff6956fb

  * Ship systemd sysctl settings.
    Patch systemd's default sysctl settings to drop things that are set elsewhere
    already.
    The promote secondary IP addresses is required for networkd to successfully
    renew DHCP leases with a change of an IP address.
    Set default package scheduler to Fair Queue CoDel. (LP: #1721223)
    Files:
    - debian/patches/debian/UBUNTU-drop-kernel.-settings-from-sysctl-defaults-shipped.patch
    - debian/rules
    https://git.launchpad.net/~ubuntu-core-dev/ubuntu/+source/systemd/commit/?id=7cd041a6d0ef459e4b2a82d8ea5fa1ce05184dfb

  * resolved.service: set DefaultDependencies=no (LP: #1734167)
    File: debian/patches/resolved.service-set-DefaultDependencies-no.patch
    https://git.launchpad.net/~ubuntu-core-dev/ubuntu/+source/systemd/commit/?id=a6ced6331ff7f99704213547a0b94dc06935d508

  * systemd.postinst: enable persistent journal. (LP: #1618188)
    File: debian/systemd.postinst
    https://git.launchpad.net/~ubuntu-core-dev/ubuntu/+source/systemd/commit/?id=f94f18d9dbc085b6a9ff33c141a6e542142f85b5

  * Disable LLMNR and MulticastDNS by default LP: #1739672
    Files:
    - debian/changelog
    - debian/patches/debian/UBUNTU-resolved-disable-global-LLMNR-and-MulticastDNS.patch
    https://git.launchpad.net/~ubuntu-core-dev/ubuntu/+source/systemd/commit/?id=b4ec428e83696a5cd0405b677a35e97681867629

  * Enable qemu tests on all architectures LP: #1749540
    Files:
    - debian/changelog
    - debian/tests/control
    https://git.launchpad.net/~ubuntu-core-dev/ubuntu/+source/systemd/commit/?id=b416d1bdfb4f5e33565178e01ba4c4e3939b6176

  * Add "AssumedApparmorLabel=unconfined" to timedate1 dbus service file
    (LP: #1749000)
    Author: Michael Vogt
    File: debian/patches/debian/UBUNTU-Add-AssumedApparmorLabel-unconfined-to-timedate1-dbus.patch
    https://git.launchpad.net/~ubuntu-core-dev/ubuntu/+source/systemd/commit/?id=5ad0879e10bbe3d641f940260b93c7eb2cf4624c

  * debian/tests/systemd-fsckd: update assertions expectations for v237
    fsck got rewritten to use "safe_fork" and whilst previously it would ignore the
    error, when fsck is terminated by signal PIPE, it no longer does so. Thus one
    should expect systemd-fsck-root.service to have failed in certain test cases.
    File: debian/tests/systemd-fsckd
    https://git.launchpad.net/~ubuntu-core-dev/ubuntu/+source/systemd/commit/?id=d5becd9a416b55dcdb7b9a7aba60c4e3d304e6a6

  * test/test-functions: launch qemu-system with -vga none.
    Should resolve booting qemu-system-ppc64 without seabios.
    File: debian/patches/debian/UBUNTU-test-test-functions-launch-qemu-with-vga-none.patch
    https://git.launchpad.net/~ubuntu-core-dev/ubuntu/+source/systemd/commit/?id=90af1fa893cce5ed49999d16da0b793da6523394

  * tests/boot-smoke: ignore udevd connection timeouts resolving colord group.
    File: debian/tests/boot-smoke
    https://git.launchpad.net/~ubuntu-core-dev/ubuntu/+source/systemd/commit/?id=e1477b764fa9ef23f5181ef3d31a1332191c3e0b

  * tests/systemd-fsckd: ignore systemd_fsck_with_plymouth_failure.
    File: debian/tests/systemd-fsckd
    https://git.launchpad.net/~ubuntu-core-dev/ubuntu/+source/systemd/commit/?id=c392e1ca3da67dbf8a7dfe0dcad470f7636f7405

  * tests/control: ensure boot-smoke uses latest systemd & udev.
    File: debian/tests/control
    https://git.launchpad.net/~ubuntu-core-dev/ubuntu/+source/systemd/commit/?id=b7b66380641755bc21fd7dcbc307760b1d18b8af

  * Drop systemd.prerm safety check.
    On Ubuntu, systemd is the only choice, and is essential, via init ->
    systemd-sysv -> systemd dependency chain, thus removing systemd is already
    quite hard, and appropriate warnings are emitted by dpkg. (LP: #1758438)
    File: debian/systemd.prerm
    https://git.launchpad.net/~ubuntu-core-dev/ubuntu/+source/systemd/commit/?id=0244c4d56556317f14eecc2f51871969ef02ba7b

  * wait-online: do not wait, if no links are managed (neither configured, or failed).
    (LP: #1728181)
    File: debian/patches/debian/UBUNTU-wait-online-exit-if-no-links-are-managed.patch
    https://git.launchpad.net/~ubuntu-core-dev/ubuntu/+source/systemd/commit/?id=31f04c3fc769dacb3cf2a78240a1710a99a865b8

  * journald.service: set Nice=-1 to dodge watchdog on soft lockups.
    (LP: #1696970)
    File: debian/patches/debian/UBUNTU-journald.service-set-Nice-1-to-dodge-watchdog-on-soft-loc.patch
    https://git.launchpad.net/~ubuntu-core-dev/ubuntu/+source/systemd/commit/?id=e0a9aeffac556492bf517ce2d23313ff7a277926

  * Workaround captive portals not responding to EDNS0 queries (DVE-2018-0001).
    (LP: #1727237)
    File: debian/patches/resolved-Mitigate-DVE-2018-0001-by-retrying-NXDOMAIN-with.patch
    https://git.launchpad.net/~ubuntu-core-dev/ubuntu/+source/systemd/commit/?id=87d3fe81b7281687ecf3c0b9a8356e90cc714d0b

  * Recommend networkd-dispatcher (LP: #1762386)
    File: debian/control
    https://git.launchpad.net/~ubuntu-core-dev/ubuntu/+source/systemd/commit/?id=d1e3b2c7e4757119da0d550b0b3c0a6626a176dc

  * networkd: if RA was implicit, do not await ndisc_configured.
    If RA was iplicit, meaning not otherwise requested, and a kernel default was in
    use. Do not prevent link entering configured state, whilst ndisc configuration
    is pending. Implicit kernel RA, is expected to be asynchronous and
    non-blocking. (LP: #1765173)
    File: debian/patches/debian/UBUNTU-networkd-if-RA-was-implicit-do-not-await-ndisc_con.patch
    https://git.launchpad.net/~ubuntu-core-dev/ubuntu/+source/systemd/commit/?id=2f749ff528d1b788aa4ca778e954c16b213ee629

  * udev-udeb: ship modprobe.d snippet to force scsi_mod.scan=sync in d-i.
    This ensures that all scans are completed, before installer reaches
    partitioning stage. (LP: #1751813)
    Files:
    - debian/extra/modprobe.d-udeb/scsi-mod-scan-sync.conf
    - debian/udev-udeb.install
    https://git.launchpad.net/~ubuntu-core-dev/ubuntu/+source/systemd/commit/?id=eb6d8a2b9504917abb7aa2c4035fdbb7b98227f7

  * Disable dh_installinit generation of tmpfiles for the systemd package.
    Replace with a manual safe call to systemd-tmpfiles which will process any
    updates to the tmpfiles shipped by systemd package, taking into account any
    overrides shipped by other packages, sysadmin, or specified in the runtime
    directories. (LP: #1748147)
    Files:
    - debian/rules
    - debian/systemd.postinst
    https://git.launchpad.net/~ubuntu-core-dev/ubuntu/+source/systemd/commit/?id=1fd144cbe31cc7a9383cc76f21f4b84c22a9dd1b

  * Enable EFI/bootctl on armhf.
    File: debian/control
    https://git.launchpad.net/~ubuntu-core-dev/ubuntu/+source/systemd/commit/?id=043122f7d8a1487bfd357e815a6ece1ceea6e7d1

  * boot-and-services: stderr is ok, for status command on the c1 container.
    systemctl may print warnings on the stderr when checking the status of
    completed units. This should not, overall fail the autopkgtest run.
    File: debian/tests/boot-and-services
    https://git.launchpad.net/~ubuntu-core-dev/ubuntu/+source/systemd/commit/?id=da14d34e7cc33c44ad67e64c9fd092f8cc1675f9

  * Skip systemd-fsckd on arm64, because of broken/lack of clean shutdown.
    File: debian/tests/systemd-fsckd
    https://git.launchpad.net/~ubuntu-core-dev/ubuntu/+source/systemd/commit/?id=bf5b501ac934497dbef5f64908ff37643dc7288e

  * adt: boot-and-services: assert any kernel syslog messages.
    It appears that on arm64 the syslog is truncated and is missing early kernel
    messages. Print full one, and check for any kernel messages instead.
    File: debian/tests/boot-and-services
    https://git.launchpad.net/~ubuntu-core-dev/ubuntu/+source/systemd/commit/?id=29dc34f7a6e5dc505f6212c17c42e4420b47ed16

  * debian/extra/start-udev: Set scsi_mod scan=sync even if it's builtin to the kernel (we previously only set it in modprobe.d) LP: #1779815
    Files:
    - debian/changelog
    - debian/extra/start-udev
    https://git.launchpad.net/~ubuntu-core-dev/ubuntu/+source/systemd/commit/?id=6b72628f8de991e2c67ac4289fc74daf3abe7d14

  * units: conditionalize more units to not start in containers.
    Files:
    - debian/changelog
    - debian/patches/debian/UBUNTU-units-block-CAP_SYS_MODULE-units-in-containers-too.patch
    https://git.launchpad.net/~ubuntu-core-dev/ubuntu/+source/systemd/commit/?id=3689afa1a782de8c19a757459b6360de1195ad55

  * test-sleep: skip test_fiemap upon inapproriate ioctl for device.
    On v4.4 kernels, on top of btrfs ephemeral lxd v3.0 containers generate this
    other error code, instead of not supported. Skip the test for both error codes.
    File: debian/patches/debian/UBUNTU-test-sleep-skip-test_fiemap-upon-inapproriate-ioctl-.patch
    https://git.launchpad.net/~ubuntu-core-dev/ubuntu/+source/systemd/commit/?id=6ebb5b9f6b77760a5470e8a780d69875b1db76f7

  * Re-add support for /etc/writable for core18. (LP: #1778936)
    Author: Michael Vogt
    File: debian/patches/debian/UBUNTU-Support-system-image-read-only-etc.patch
    https://git.launchpad.net/~ubuntu-core-dev/ubuntu/+source/systemd/commit/?id=a5b5fca66c1127068e4ce0cc9ab497814211f4f7

  * debian/control: strengthen dependencies.
    Make systemd-sysv depend on matching version of systemd. Autopkgtests at times
    upgrade systemd-sysv without upgrading systemd. However, upgrading systemd-sysv
    alone makes little sense.
    Make systemd conflict, rather than just break, systemd-shim. As there are
    upgrade failures cause by systemd-shim presence whilst upgrading to new
    systemd.
    File: debian/control
    https://git.launchpad.net/~ubuntu-core-dev/ubuntu/+source/systemd/commit/?id=d1ecf0c372f5212129c85ae60fddf26b2271a1fe

  * Improve autopkgtest success rate, by bumping up timeouts. (LP: #1789841)
    Author: Christian Ehrhardt
    File: debian/patches/debian/UBUNTU-bump-selftest-timeouts.patch
    https://git.launchpad.net/~ubuntu-core-dev/ubuntu/+source/systemd/commit/?id=c05586d9da033bbfd6b6a74e10b87520843c7c48

  * units: Disable journald Watchdog (LP: #1773148)
    File: debian/patches/debian/UBUNTU-units-disable-journald-watchdog.patch
    https://git.launchpad.net/~ubuntu-core-dev/ubuntu/+source/systemd/commit/?id=64d2b4f1d0d057073fba585f19823332e2a6eed5

  * Add conflicts with upstart and systemd-shim. (LP: #1793092)
    File: debian/control
    https://git.launchpad.net/~ubuntu-core-dev/ubuntu/+source/systemd/commit/?id=83ed7496afc7c27be026014d109855f7d0ad1176

  * Specify Ubuntu's Vcs-Git
    File: debian/control
    https://git.launchpad.net/~ubuntu-core-dev/ubuntu/+source/systemd/commit/?id=fd832930ef280c9a4a9dda2440d5a46a6fdb6232

  * debian/systemd.postinst: Skip daemon-reexec and try-restarts during shutdown
    (LP: #1803391)
    Author: Balint Reczey
    File: debian/systemd.postinst
    https://git.launchpad.net/~ubuntu-core-dev/ubuntu/+source/systemd/commit/?id=51daab96ae79483b5e5fb62e1e0477c87ee11fd1

  * Switch gbp.conf to disco.
    File: debian/gbp.conf
    https://git.launchpad.net/~ubuntu-core-dev/ubuntu/+source/systemd/commit/?id=fea585b259e3e766d8d3dbc9690e879c054ddc87

  * core: set /run size to 10%, like initramfs-tools does.
    Currently there is a difference between initrd and initrd-less boots,
    w.r.t. size= mount option of /run. This yields different runtime journald caps
    (1% vs 10%), and on dense deployments of containers may result in OOM kills.
    (LP: #1799251)
    File: debian/patches/debian/UBUNTU-core-set-run-size-to-10-like-initramfs-tools-does.patch
    https://git.launchpad.net/~ubuntu-core-dev/ubuntu/+source/systemd/commit/?id=1fac2568fe716dc1a41bada78293dc6327a6df0d

  * Cherrypick proposed patch to fix LinkLocalAddressing post-unify-MTU settings.
    File: debian/patches/networkd-honour-LinkLocalAddressing.patch
    https://git.launchpad.net/~ubuntu-core-dev/ubuntu/+source/systemd/commit/?id=cd9ba0d0f47634c9e5d862b8208cdc3178f25496

 -- Dimitri John Ledkov <xnox@ubuntu.com>  Mon, 21 Jan 2019 16:09:03 +0000

systemd (240-4) unstable; urgency=medium

  [ Benjamin Drung ]
  * Fix shellcheck issues in initramfs-tools scripts

  [ Michael Biebl ]
  * Import patches from v240-stable branch (up to f02b5472c6)
    - Fixes a problem in logind closing the controlling terminal when using
      startx. (Closes: #918927)
    - Fixes various journald vulnerabilities via attacker controlled alloca.
      (CVE-2018-16864, CVE-2018-16865, Closes: #918841, Closes: #918848)
  * sd-device-monitor: Fix ordering of setting buffer size.
    Fixes an issue with uevents not being processed properly during coldplug
    stage and some kernel modules not being loaded via "udevadm trigger".
    (Closes: #917607)
  * meson: Stop setting -fPIE globally.
    Setting -fPIE globally can lead to miscompilations on certain
    architectures. Instead use the b_pie=true build option, which was
    introduced in meson 0.49. Bump the Build-Depends accordingly.
    (Closes: #909396)

 -- Michael Biebl <biebl@debian.org>  Sat, 12 Jan 2019 21:49:44 +0100

systemd (240-3) unstable; urgency=medium

  * udev.init: Trigger add events for subsystems.
    Update the SysV init script and mimic the behaviour of the initramfs and
    systemd-udev-trigger.service which first trigger subsystems and then
    devices during the coldplug stage.
  * udevadm: Refuse to run trigger, control, settle and monitor commands in
    chroot (Closes: #917633)
  * network: Set link state configuring before setting addresses.
    Fixes a crash in systemd-networkd caused by an assertion failure.
    (Closes: #918658)
  * libudev-util: Make util_replace_whitespace() read only len characters.
    Fixes a regression where /dev/disk/by-id/ names had additional
    underscores.
  * man: Update color of journal logs in DEBUG level (Closes: #917948)
  * Remove old state directory of systemd-timesyncd on upgrades.
    Otherwise timesyncd will fail to update the clock file if it was created
    as /var/lib/private/systemd/timesync/clock.
    This was the case when the service was using DynamicUser=yes which it no
    longer does in v240. (Closes: #918190)

 -- Michael Biebl <biebl@debian.org>  Wed, 09 Jan 2019 18:40:57 +0100

systemd (240-2) unstable; urgency=medium

  * Pass separate dev_t var to device_path_parse_major_minor.
    Fixes FTBFS on mips/mipsel (MIPS/O32). (Closes: #917195)
  * test-json: Check absolute and relative difference in floating point test.
    Fixes FTBFS due to test-suite failures on armel, armhf and hppa.
    (Closes: #917215)
  * sd-device: Fix segfault when error occurs in device_new_from_{nulstr,strv}()
    Fixes a segfault in systemd-udevd when debug logging is enabled.
  * udev-event: Do not read stdout or stderr if the pipefd is not created.
    This fixes problems with device-mapper symlinks no longer being created
    or certain devices not being marked as ready. (Closes: #917124)
  * Don't bump fs.nr_open in PID 1.
    In v240, systemd bumped fs.nr_open in PID 1 to the highest possible
    value. Processes that are spawned directly by systemd, will have
    RLIMIT_NOFILE be set to 512K (hard).
    pam_limits in Debian defaults to "set_all", i.e. for limits which are
    not explicitly configured in /etc/security/limits.conf, the value from
    PID 1 is taken, which means for login sessions, RLIMIT_NOFILE is set to
    the highest possible value instead of 512K. Not every software is able
    to deal with such an RLIMIT_NOFILE properly.
    While this is arguably a questionable default in Debian's pam_limit,
    work around this problem by not bumping fs.nr_open in PID 1.
    (Closes: #917167)

 -- Michael Biebl <biebl@debian.org>  Thu, 27 Dec 2018 14:03:57 +0100

systemd (240-1) unstable; urgency=medium

  [ Michael Biebl ]
  * New upstream version 240
    - core: Skip cgroup_subtree_mask_valid update if UNIT_STUB
      (Closes: #903011)
    - machined: Rework referencing of machine scopes from machined
      (Closes: #903288)
    - timesync: Fix serialization of IP address
      (Closes: #916516)
    - core: Don't track jobs-finishing-during-reload explicitly
      (Closes: #916678)
  * Rebase patches
  * Install new systemd-id128 binary
  * Update symbols file for libsystemd0
  * Update nss build options

  [ Martin Pitt ]
  * tests: Disable some flaky upstream tests.
    See https://github.com/systemd/systemd/issues/11195
  * tests: Disable flaky TEST-17-UDEV-WANTS upstream test.
    See https://github.com/systemd/systemd/issues/11195

 -- Michael Biebl <biebl@debian.org>  Sat, 22 Dec 2018 16:01:43 +0100

systemd (239-15) unstable; urgency=medium

  [ Felipe Sateler ]
  * Fix container check in udev init script.
    Udev needs writable /sys, so the init script tried to check before
    starting. Unfortunately, the check was inverted. Let's add the missing
    '!' to negate the check.
    (Closes: #915261)
  * Add myself to uploaders

  [ Michael Biebl ]
  * Remove obsolete systemd-shim conffile on upgrades.
    The D-Bus policy file was dropped from the systemd-shim package in
    version 8-4, but apparently there are cases where users removed the
    package before that cleanup happened. The D-Bus policy file that was
    shipped by systemd-shim was much more restrictive and now prevents
    calling GetDynamicUsers() and other recent APIs on systemd Manager.
    (Closes: #914285)

 -- Felipe Sateler <fsateler@debian.org>  Wed, 05 Dec 2018 21:03:34 -0300

systemd (239-14) unstable; urgency=medium

  [ Michael Biebl ]
  * autopkgtest: Drop test_custom_cgroup_cleanup from boot-and-services
  * resolved: Increase size of TCP stub replies (Closes: #915049)
  * meson: Unify linux/stat.h check with other checks and use _GNU_SOURCE.
    Fixes a build failure with glibc 2.28.
  * Drop procps dependency from systemd.
    The systemd-exit.service user service no longer uses the "kill" binary.
  * Simplify container check in udev SysV init script.
    Instead of using "ps" to detect a container environment, simply test if
    /sys is writable. This matches what's used in systemd-udevd.service via
    ConditionPathIsReadWrite=/sys and follows
    https://www.freedesktop.org/wiki/Software/systemd/ContainerInterface/
    This means we no longer need procps, so drop that dependency from the
    udev package. (Closes: #915095)

  [ Mert Dirik ]
  * 40-systemd: Honour __init_d_script_name.
    Make /lib/lsb/init-functions.d/40-systemd use __init_d_script_name
    (if available) to figure out real script name. (Closes: #826214)
  * 40-systemd: Improve heuristics for init-d-script.
    Improve heuristics for scripts run via init-d-script so that the
    redirection works even for older init-d-script versions without the
    __init_d_script_name variable.

 -- Michael Biebl <biebl@debian.org>  Sun, 02 Dec 2018 01:00:01 +0100

systemd (239-13) unstable; urgency=medium

  * autopktest: Add e2fsprogs dependency to upstream test.
    Some of the upstream tests require mkfs.ext4. (Closes: #887250)
  * systemctl: Tell update-rc.d to skip creating any systemd symlinks.
    When calling update-rc.d via systemd-sysv-install, tell it to skip
    creating any systemd symlinks as we want to handle those directly in
    systemctl. Older update-rc.d versions will ignore that request, but
    that's ok. This means we don't need a versioned dependency against
    init-system-helpers. (Closes: #743217)
  * pam_systemd: Suppress LOG_DEBUG log messages if debugging is off
    (Closes: #825949)
  * Drop cgroup-don-t-trim-cgroup-trees-created-by-someone-el.patch.
    The patch is no longer necessary as lxc.service now uses Delegate=yes.
  * Remove obsolete Replaces from pre-jessie

 -- Michael Biebl <biebl@debian.org>  Tue, 20 Nov 2018 19:44:39 +0100

systemd (239-12) unstable; urgency=high

  [ Martin Pitt ]
  * Enable QEMU on more architectures in "upstream" autopkgtest.
    Taken from the Ubuntu package, so apparently QEMU works well enough on
    these architectures now.
  * autopkgtest: Avoid test bed reset for boot-smoke.
    Make "boot-smoke"'s dependencies a strict superset of "upstream"'s, so
    that autopkgtest doesn't have to provide a new testbed.
  * Fix wrong "nobody" group from sysusers.d.
    Fix our make-sysusers-basic sysusers.d generator to special-case the
    nobody group. "nobody" user and "nogroup" group both have the same ID
    65534, which is the only special case for Debian's static users/groups.
    So specify the gid explicitly, to avoid systemd-sysusers creating a
    dynamic system group for "nobody".
    Also clean up the group on upgrades.
    Thanks to Keh-Ming Luoh for the original patch! (Closes: #912525)

  [ Michael Biebl ]
  * autopkgtest: Use shutil.which() which is provided by Python 3
  * Drop non-existing gnuefi=false build option.
    This was mistakenly added when converting from autotools to meson.
  * core: When deserializing state always use read_line(…, LONG_LINE_MAX, …)
    Fixes a vulnerability in unit_deserialize which allows an attacker to
    supply arbitrary state across systemd re-execution via NotifyAccess.
    (CVE-2018-15686, Closes: #912005)
  * meson: Use the host architecture compiler/linker for src/boot/efi.
    Fixes cross build failure for arm64. (Closes: #905381)
  * systemd: Do not pass .wants fragment path to manager_load_unit.
    Fixes an issue with overridden units in /etc not being used due to a
    .wants/ symlink pointing to /lib. (Closes: #907054)
  * machined: When reading os-release file, join PID namespace too.
    This ensures that we properly acquire the os-release file from containers.
    (Closes: #911231)

 -- Michael Biebl <biebl@debian.org>  Sat, 17 Nov 2018 18:39:21 +0100

systemd (239-11) unstable; urgency=high

  [ Michael Biebl ]
  * debian/tests/upstream: Clean up after each test run.
    Otherwise the loopback images used by qemu are not properly released and
    we might run out of disk space.
  * dhcp6: Make sure we have enough space for the DHCP6 option header.
    Fixes out-of-bounds heap write in systemd-networkd dhcpv6 option
    handling.
    (CVE-2018-15688, LP: #1795921, Closes: #912008)
  * chown-recursive: Rework the recursive logic to use O_PATH.
    Fixes a race condition in chown_one() which allows an attacker to cause
    systemd to set arbitrary permissions on arbitrary files.
    (CVE-2018-15687, LP: #1796692, Closes: #912007)

  [ Martin Pitt ]
  * debian/tests/boot-and-services: Use gdm instead of lightdm.
    This seems to work more reliably, on Ubuntu CI's i386 instances lightdm
    fails.

  [ Manuel A. Fernandez Montecelo ]
  * Run "meson test" instead of "ninja test"
    Upstream developers of meson recommend to run it in this way, because
    "ninja test" just calls "meson test", and by using meson directly and
    using extra command line arguments it is possible to control aspects of
    how the tests are run.
  * Increase timeout for test in riscv64.
    The buildds for the riscv64 arch used at the moment are slow, so increase
    the timeouts for this arch by a factor of 10, for good measure.
    (Closes: #906429)

 -- Michael Biebl <biebl@debian.org>  Sun, 28 Oct 2018 13:02:18 +0100

systemd (239-10) unstable; urgency=medium

  [ Michael Biebl ]
  * meson: Rename -Ddebug to -Ddebug-extra.
    Meson added -Doptimization and -Ddebug options, which obviously causes
    a conflict with our -Ddebug options. Let's rename it.
    (Closes: #909455)
  * Add conflicts against consolekit.
    Letting both ConsoleKit and logind manage dynamic device permissions
    will only lead to inconsistent and unexpected results.

  [ Felipe Sateler ]
  * Link systemctl binary statically against libshared.
    This reduces the Pre-Depends list considerably, and is more resilient
    against borked installs.

 -- Michael Biebl <biebl@debian.org>  Tue, 25 Sep 2018 16:11:12 +0200

systemd (239-9) unstable; urgency=medium

  * autopkgtest: Remove needs-recommends runtime restriction.
    This restriction has been deprecated and there are plans to remove it
    altogether. The tests pass withouth needs-recommends, so it seems safe
    to remove.
  * test: Use installed catalogs when test-catalog is not located at build
    dir.
    This makes it possible to run test-catalog as installed test, so we no
    longer need to mark it as EXFAIL in our root-unittests autopkgtest.
  * test: Use "systemd-runtest.env" to set $SYSTEMD_TEST_DATA and
    $SYSTEMD_CATALOG_DIR.
    This avoids embedding ABS_{SRC,BUILD}_DIR into libsystemd-shared.so and
    the test binaries and should make the build reproducible.
    (Closes: #908365)

 -- Michael Biebl <biebl@debian.org>  Wed, 12 Sep 2018 19:07:38 +0200

systemd (239-8) unstable; urgency=medium

  [ Michael Biebl ]
  * Clean up dbus-org.freedesktop.timesync1.service Alias on purge
    (Closes: #904290)
  * user-runtime-dir: Fix wrong SELinux context (Closes: #908026)
  * core: Fix gid when DynamicUser=yes with static user (Closes: #904335)
  * Remove udev control socket on shutdown under sysvinit.
    The udev control socket is no longer removed automatically when the
    daemon is stopped. As this can confuse other software, update the SysV
    init script to remove the control socket manually and make sure the init
    script is executed on shutdown (runlevel 0) and reboot (runlevel 6).
    (Closes: #791944)
  * Bump Standards-Version to 4.2.1

  [ Martin Pitt ]
  * timedated: Fix wrong PropertyChanged values and refcounting

 -- Michael Biebl <biebl@debian.org>  Fri, 07 Sep 2018 08:41:12 +0200

systemd (239-7ubuntu15) disco; urgency=medium

  * core: set /run size to 10%, like initramfs-tools does.
    Currently there is a difference between initrd and initrd-less boots,
    w.r.t. size= mount option of /run. This yields different runtime journald caps
    (1% vs 10%), and on dense deployments of containers may result in OOM kills.
    (LP: #1799251)
    File: debian/patches/debian/UBUNTU-core-set-run-size-to-10-like-initramfs-tools-does.patch
    https://git.launchpad.net/~ubuntu-core-dev/ubuntu/+source/systemd/commit/?id=1fac2568fe716dc1a41bada78293dc6327a6df0d

  * resolved: Increase size of TCP stub replies.
    DNS_PACKET_PAYLOAD_SIZE_MAX is limiting the size of the stub replies to
    512 with EDNS off or 4096 with EDNS on, without checking the protocol
    used. This makes TCP replies for clients without EDNS support to be
    limited to 512, making the truncate flag useless if the query result is
    bigger than 512 bytes.
    This commit increases the size of TCP replies to DNS_PACKET_SIZE_MAX
    Fixes: #10816
    (cherry picked from commit e6eed9445956cfa496e1db933bfd3530db23bfce)
    (LP: #1804487)
    Author: Victor Tapia
    File: debian/patches/resolved-Increase-size-of-TCP-stub-replies.patch
    https://git.launchpad.net/~ubuntu-core-dev/ubuntu/+source/systemd/commit/?id=702a4566174c4d2bd84b70805107cfc1a7c128cc

 -- Dimitri John Ledkov <xnox@ubuntu.com>  Mon, 03 Dec 2018 13:49:24 +0000

systemd (239-7ubuntu14) disco; urgency=medium

  * Fix compat with new meson.
    File: debian/patches/meson-rename-Ddebug-to-Ddebug-extra.patch
    https://git.launchpad.net/~ubuntu-core-dev/ubuntu/+source/systemd/commit/?id=3b764ec1b76768a8c40635019fa5a8acb81b223e

 -- Dimitri John Ledkov <xnox@ubuntu.com>  Thu, 29 Nov 2018 16:53:00 +0000

systemd (239-7ubuntu13) disco; urgency=medium

  * Stop testing that gdm3 is up.
    Ubuntu Desktop is only supported on amd64, and on real hardware. Testing that
    gdm3 fails to start (yet continues to be running, with a half broken logind
    session) is not useful on dummy xorg video cards in nested VMs.
    (LP: #1805358)
    File: debian/tests/control
    https://git.launchpad.net/~ubuntu-core-dev/ubuntu/+source/systemd/commit/?id=3006fedda1d1ca3f04c5f593e8018bb6d1196025

 -- Dimitri John Ledkov <xnox@ubuntu.com>  Wed, 28 Nov 2018 16:02:25 +0000

systemd (239-7ubuntu12) disco; urgency=medium

  * hwdb: Revert wlan keycode changes, rely on xkeyboard-config fixes instead.
    (LP: #1799364)
    Author: seb128
    File: debian/patches/hwdb-revert-airplane-mode-keys-handling-on-Dell.patch
    https://git.launchpad.net/~ubuntu-core-dev/ubuntu/+source/systemd/commit/?id=cabc076fdd67ced21fc789e44e0366a2f561a5bc

  * test: Set executable bits on TEST-22-TMPFILES shell scripts. (LP: #1804864)
    File: debian/patches/test-Set-executable-bits-on-TEST-22-TMPFILES-shell-script.patch
    https://git.launchpad.net/~ubuntu-core-dev/ubuntu/+source/systemd/commit/?id=0e5b6e44a962f299565949e1006a4ba86d171dc3

  * Switch gbp.conf to disco.
    File: debian/gbp.conf
    https://git.launchpad.net/~ubuntu-core-dev/ubuntu/+source/systemd/commit/?id=fea585b259e3e766d8d3dbc9690e879c054ddc87

 -- Dimitri John Ledkov <xnox@ubuntu.com>  Fri, 23 Nov 2018 18:38:43 +0000

systemd (239-7ubuntu11) disco; urgency=medium

  * hwdb: Fix wlan keycode for all Dell Latitude and Precision systems
    (LP: #1799364)
    Author: Shih-Yuan Lee (FourDollars)
    File: debian/patches/hwdb-Fix-wlan-keycode-for-all-Dell-Latitude-and-Precision.patch
    https://git.launchpad.net/~ubuntu-core-dev/ubuntu/+source/systemd/commit/?id=d8ac9a5640be39ede9cebcd8c4cc44e8811e0e49

  * hwdb: Update PNP IDs of Goldstar (now: LG Electronics) (LP: #1804584)
    File: debian/patches/hwdb-Update-PNP-IDs-of-Goldstar-now-LG-Electronics-.-1005.patch
    https://git.launchpad.net/~ubuntu-core-dev/ubuntu/+source/systemd/commit/?id=10204fb5761c759be6ddf27dc43c851ef24c96cb

  * btrfs-util: unbreak tmpfiles' subvol creation
    File: debian/patches/btrfs-util-unbreak-tmpfiles-subvol-creation.patch
    https://git.launchpad.net/~ubuntu-core-dev/ubuntu/+source/systemd/commit/?id=4ab5b8275a0487e301553fb6de6a905abb7ea833

 -- Dimitri John Ledkov <xnox@ubuntu.com>  Thu, 22 Nov 2018 16:30:28 +0000

systemd (239-7ubuntu10.4) cosmic-security; urgency=medium

  [ Chris Coulson ]
  * SECURITY UPDATE: symlink mishandling in systemd-tmpfiles
    - debian/patches/CVE-2018-6954_2.patch: backport the remaining patches to
      resolve this completely
    - CVE-2018-6954

  [ Balint Reczey ]
  * Fix LP: #1803391 - Skip daemon-reexec and try-restarts during shutdown
    - update debian/systemd.postinst

 -- Chris Coulson <chris.coulson@canonical.com>  Thu, 15 Nov 2018 20:42:32 +0000

systemd (239-7ubuntu10.3) cosmic-security; urgency=medium

  * SECURITY UPDATE: reexec state injection
    - debian/patches/CVE-2018-15686.patch: when deserializing state always use
      read_line(…, LONG_LINE_MAX, …) rather than fgets()
    - CVE-2018-15686
  * SECURITY UPDATE: chown_one() can dereference symlinks
    - debian/patches/CVE-2018-15687.patch: rework recursive logic to use O_PATH
    - CVE-2018-15687

 -- Chris Coulson <chris.coulson@canonical.com>  Tue, 06 Nov 2018 20:52:41 +0000

systemd (239-7ubuntu10.1) cosmic-security; urgency=medium

  * SECURITY UPDATE: buffer overflow in dhcp6 client
    - debian/patches/CVE-2018-15688.patch:  make sure we have enough space
      for the DHCP6 option header in src/libsystemd-network/dhcp6-option.c.
    - CVE-2018-15688

 -- Marc Deslauriers <marc.deslauriers@ubuntu.com>  Wed, 31 Oct 2018 11:36:32 -0400

systemd (239-7ubuntu10) cosmic; urgency=medium

  * units: Disable journald Watchdog (LP: #1773148)
  * Add conflicts with upstart and systemd-shim. (LP: #1773859)

 -- Dimitri John Ledkov <xnox@ubuntu.com>  Thu, 04 Oct 2018 15:58:51 +0100

systemd (239-7ubuntu9) cosmic; urgency=medium

  * core: export environment when running generators.
    Ensure that manager's environment (including e.g. PATH) is exported when
    running generators. Otherwise, one is at a mercy of running without PATH which
    can lead to buggy generator behaviour. (LP: #1771858)

 -- Dimitri John Ledkov <xnox@ubuntu.com>  Wed, 26 Sep 2018 11:01:58 +0100

systemd (239-7ubuntu8) cosmic; urgency=medium

  [ Dimitri John Ledkov ]
  * Cherrypick many bugfixes from master.
  * systemctl: correctly proceed to immediate shutdown if scheduling fails
    (LP: #1670291)

  [ Julian Andres Klode ]
  * Improve networkd states documentation.

 -- Dimitri John Ledkov <xnox@ubuntu.com>  Wed, 12 Sep 2018 16:03:08 +0100

systemd (239-7ubuntu7) cosmic; urgency=medium

  * boot-and-services: skip gdm test, when gdm-x-session fails.
    Across all architectures, gdm fails to come up reliably since cosmic.
    (LP: #1790478)

 -- Dimitri John Ledkov <xnox@ubuntu.com>  Mon, 03 Sep 2018 16:33:00 +0100

systemd (239-7ubuntu6) cosmic; urgency=medium

  [ Dimitri John Ledkov ]
  * debian/control: strengthen dependencies.
    Make systemd-sysv depend on matching version of systemd. Autopkgtests at times
    upgrade systemd-sysv without upgrading systemd. However, upgrading systemd-sysv
    alone makes little sense.
    Make systemd conflict, rather than just break, systemd-shim. As there are
    upgrade failures cause by systemd-shim presence whilst upgrading to new
    systemd.
  * Correct gdm3 exclution on arm64, in boot-and-services test.

  [ Christian Ehrhardt ]
  * Improve autopkgtest success rate, by bumping up timeouts. (LP: #1789841)

 -- Dimitri John Ledkov <xnox@ubuntu.com>  Fri, 31 Aug 2018 14:17:54 +0100

systemd (239-7ubuntu5) cosmic; urgency=medium

  [ Michael Biebl ]
  * Clean up dbus-org.freedesktop.timesync1.service Alias on purge
    (Closes: #904290)

  [ Martin Pitt ]
  * timedated: Fix wrong PropertyChanged values and refcounting

  [ Dimitri John Ledkov ]
  * autopkgtest: drop gdm3 on arm64 as well.
    The cloud instances are configured without a graphics card, and thus X fails to
    start, hence the gdm test fails.
  * Revert "Workaround broken meson copying symlinked data files, as dangling symlinks."
    This reverts commit 059bfb5349123fabc8c92324e0473193f01fc87c.
  * Cherrypick v239-stable patches.
  * cryptsetup: add support for sector-size= option (LP: #1776626)
  * Cherrypick upstrem patches to fix ftbfs with new glibc.

  [ Michael Vogt ]
  * Re-add support for /etc/writable for core18. (LP: #1778936)

 -- Dimitri John Ledkov <xnox@ubuntu.com>  Tue, 28 Aug 2018 17:35:51 +0100

systemd (239-7ubuntu4) cosmic; urgency=medium

  * Workaround broken meson copying symlinked data files, as dangling symlinks.

 -- Dimitri John Ledkov <xnox@ubuntu.com>  Wed, 22 Aug 2018 14:11:35 +0100

systemd (239-7ubuntu3) cosmic; urgency=medium

  * Revert "networkd: Unify set MTU"
    This reverts commit 44b598a1c9d11c23420a5ef45ff11bcb0ed195eb due to regression
    of ignoring LinkLocalAddressing=no.
    Bug-Upstream: https://github.com/systemd/systemd/issues/9890

 -- Dimitri John Ledkov <xnox@ubuntu.com>  Tue, 21 Aug 2018 21:51:31 +0100

systemd (239-7ubuntu2) cosmic; urgency=medium

  * test-sleep: skip test_fiemap upon inapproriate ioctl for device.
    On v4.4 kernels, on top of btrfs ephemeral lxd v3.0 containers generate this
    other error code, instead of not supported. Skip the test for both error codes.

 -- Dimitri John Ledkov <xnox@ubuntu.com>  Fri, 03 Aug 2018 16:49:10 +0100

systemd (239-7ubuntu1) cosmic; urgency=medium

  Merged from Debian Unstable, remaining changes are:

  * Set UseDomains to true, by default, on Ubuntu.
  * Enable systemd-resolved by default.
  * postinst: Create /etc/resolv.conf at postinst, pointing at the stub
    resolver.
  * postinst: drop empty/stock /etc/rc.local.
  * postinst: enable persistent journal.
  * Drop systemd.prerm safety check.
  * Ship systemd sysctl settings.
  * libnss-resolve: do not disable and stop systemd-resolved.
  * boot-smoke: refactor ADT test.
  * Fix test-functions failing with Ubuntu units.
  * units: set ConditionVirtualization=!private-users on journald audit socket.
  * units: drop resolvconf.conf drop-in, resolved integration moved to
    resolvconf package.
  * debian/tests: Switch to gdm3, enforce udev upgrade.
  * Ubuntu/extra: ship dhclient-enter hook.
  * Ignore failures to set Nice priority on services in containers.
  * systemd-fsckd: Fix ADT tests to work on s390x too.
  * Disable LLMNR and MulticastDNS by default.
  * Enable qemu tests on most architectures.
  * debian/tests/systemd-fsckd: update assertions expectations for v237.
  * test/test-fs-util: detect container, in addition to root.
  * test/test-functions: launch qemu-system with -vga none.
  * Blacklist TEST-16-EXTEND-TIMEOUT.
  * tests/boot-smoke: ignore udevd connection timeouts resolving colord group.
  * tests/systemd-fsckd: ignore systemd_fsck_with_plymouth_failure.
  * tests/control: ensure boot-smoke uses latest systemd & udev.
  * wait-online: do not wait, if no links are managed (neither configured, or
    failed).
  * journald.service: set Nice=-1 to dodge watchdog on soft lockups.
  * Workaround captive portals not responding to EDNS0 queries.
  * resolved: Listen on both TCP and UDP by default.
  * Recommend networkd-dispatcher
  * networkd: if RA was implicit, do not await ndisc_configured.
  * udev-udeb: ship modprobe.d snippet to force scsi_mod.scan=sync in d-i.
  * Skip starting systemd-remount-fs.service in containers.
  * Add "AssumedApparmorLabel=unconfined" to timedate1 dbus service file.
  * Disable dh_installinit generation of tmpfiles for the systemd package.
    Replace with a manual safe call to systemd-tmpfiles which will process any
    updates to the tmpfiles shipped by systemd package, taking into account any
    overrides shipped by other packages, sysadmin, or specified in the runtime
    directories. (LP: #1748147)
  * Enable EFI/bootctl on armhf.
  * boot-and-services: stderr is ok, for status command on the c1 container.
  * Skip systemd-fsckd on arm64, because of broken/lack of clean shutdown.
  * adt: boot-and-services: assert any kernel syslog messages.
  * debian/extra/start-udev: Set scsi_mod scan=sync even if it's builtin to the
    kernel (we previously only set it in modprobe.d) LP: #1779815
  * units: conditionalize more units to not start in containers.
  * tests: conditionalize more unit tests to pass in LXD container.

 -- Dimitri John Ledkov <xnox@ubuntu.com>  Thu, 26 Jul 2018 16:26:22 +0100

systemd (239-7) unstable; urgency=medium

  * autopkgtest: Add iputils-ping dependency to root-unittests.
    The ping binary is required by test-bpf.
  * autopkgtest: Add dbus-user-session and libpam-systemd dependency to
    root-unittests.
    Without a working D-Bus user session, a lot of the test-bus-* tests are
    skipped.
  * network/link: Fix logic error in matching devices by MAC (Closes: #904198)

 -- Michael Biebl <biebl@debian.org>  Sun, 22 Jul 2018 13:40:15 +0200

systemd (239-6) unstable; urgency=medium

  [ Martin Pitt ]
  * autopkgtest: Install libnss-systemd.
    Make sure that dynamic users can be resolved. This e. g. prevents a
    startup failure for systemd-resolved.
  * autopkgtest: Add missing python3 test dependency for udev test

  [ Michael Biebl ]
  * autopkgtest: Make AppArmor violator test work with merged-usr
  * Make /dev/kvm accessible to local users and group kvm.
    Re-add the uaccess tag to /dev/kvm to make it accessible to local
    users. Access is also granted via group kvm, so create that in
    udev.postinst. (Closes: #887852)
  * Move a few man pages from systemd to systemd-journal-remote.
    The systemd package shipped a few systemd-journal-remote and
    systemd-journal-upload related man pages which really belong into the
    systemd-journal-remote package. Move those man pages into the correct
    package and add a Breaks/Replaces against systemd accordingly.
    (Closes: #903557)
  * autopkgtest: Drop no-longer needed workaround from upstream test
  * Go back to statically allocate system users for timesyncd, networkd and
    resolved.
    There are currently too many open issues related to D-Bus and the usage
    of DynamicUser. (Closes: #902971)
  * Change python3-minimal dependency to python3.
    While we strictly only need python3-minimal, the usage of
    python3-minimal triggers a lintian error: depends-on-python-minimal
  * test: Drop SKIP_INITRD for QEMU-based tests.
    The Debian Linux kernel ships ext4 support as a module, so we require an
    initrd to successfully start the QEMU images.
  * debian/tests/localed-x11-keymap: Deal with absence of
    /etc/default/keyboard more gracefully
  * autopkgtest: Add various dependencies to make upstream test pass on Debian
    - netcat-openbsd: Required by TEST-12-ISSUE-3171.
    - busybox-static: Required by TEST-13-NSPAWN-SMOKE.
    - plymouth: Required by TEST-15-DROPIN and TEST-22-TMPFILES.
  * Drop seccomp system call filter for udev.
    The seccomp based system call whitelist requires at least systemd 239 to
    be the active init and during a dist-upgrade we can't guarantee that
    systemd has been fully configured before udev is restarted.
    The versioned systemd Breaks that was added to udev for #902185 didn't
    really fix this issue, so revert that change again. (Closes: #903224)

 -- Michael Biebl <biebl@debian.org>  Thu, 19 Jul 2018 00:04:54 +0200

systemd (239-5) unstable; urgency=medium

  * Add inverse version restriction of the Breaks to the systemd-shim
    alternative in libpam-systemd.
    Otherwise apt will fail to find an installation path for libpam-systemd
    in cases where libpam-systemd is an indirect dependency. (Closes: #902998)

 -- Michael Biebl <biebl@debian.org>  Thu, 05 Jul 2018 11:50:10 +0200

systemd (239-4) unstable; urgency=medium

  [ Michael Biebl ]
  * Drop outdated section from README.Debian about switching back to SysV init
  * sleep: Fix one more printf format of a fiemap field
  * basic: Add missing comma in raw_clone assembly for sparc
  * bus-util: Make log level lower in request_name_destroy_callback()
  * tmpfiles: Specify access mode for /run/systemd/netif
  * Add Breaks against python-dbusmock (<< 0.18) to systemd.
    The logind and timedated tests in python-dbusmock were broken by the
    latest systemd release and had to be adjusted to work with systemd 239.
    See #902602
  * Drop patches which try to support running systemd services without systemd
    as pid 1.
    No one is currently actively maintaining systemd-shim, which means that
    e.g. running systemd-logind no longer works when systemd is not pid 1.
    Thus drop our no longer working patches. Bump the Breaks against
    systemd-shim accordingly.
    See #895292, #901404, #901405

  [ Martin Pitt ]
  * test: fix networkd-test.py rate limiting and dynamic user

 -- Michael Biebl <biebl@debian.org>  Tue, 03 Jul 2018 23:36:28 +0200

systemd (239-3) unstable; urgency=medium

  * Revert "systemctl: when removing enablement or mask symlinks, cover both
    /run and /etc"
    We currently have packages in the archive which use
    "systemctl --runtime unmask" and are broken by this change.
    This is a intermediate step until it is clear whether upstream will
    revert this commit or whether we will have to update affected packages
    to deal with this changed behaviour.
    See #902287 and https://github.com/systemd/systemd/issues/9393

 -- Michael Biebl <biebl@debian.org>  Wed, 27 Jun 2018 14:46:06 +0200

systemd (239-2) unstable; urgency=medium

  * sleep: Fix printf format of fiemap fields.
    This should fix a FTBFS on ia64.
  * timesync: Change type of drift_freq to int64_t.
    This should fix a FTBFS on x32.
  * Bump systemd Breaks to ensure it is upgraded in lockstep with udev.
    The hardening features used by systemd-udevd.service require systemd 239
    and udev will fail to start with older versions. (Closes: #902185)

 -- Michael Biebl <biebl@debian.org>  Wed, 27 Jun 2018 13:59:24 +0200

systemd (239-1) unstable; urgency=medium

  [ Michael Biebl ]
  * New upstream version 239
  * Drop alternative iptables-dev Build-Depends.
    It is no longer needed as both Ubuntu and Debian now ship libiptc-dev in
    their latest stable (LTS) release.
  * Drop alternative btrfs-tools Recommends.
    It is no longer needed as btrfs-progs is now available in both Debian
    and Ubuntu and keeping the alternative around prevents the transitional
    package from being autoremoved.
  * Disable installation of RPM macros.
    This avoids having to remove them manually later on.
  * Drop cleanup rules for libtool .la files.
    With the switch to Meson, libtool is no longer used.
  * Drop fallback for older kernels when running the test suite.
    We now assume that we have a kernel newer then 3.13.
  * Stop cleaning up .busname units.
    Those are gone upstream, so we no longer need to remove them manually.
  * Update symbols file for libsystemd0
  * Rebase patches
  * Install new resolvectl tool.
    Don't ship the /sbin/resolvconf compat symlink in the systemd package,
    as this would cause a file conflict with the resolvconf and openresolv
    package.
  * Disable support for "Portable Services"
    This is still an experimental feature.
  * Disable pristine-tar in gbp.conf.
    It is currently not possible to import the systemd v239 tarball using
    pristine-tar due to #902115.
  * Bump Build-Depends on meson to (>= 0.44)
  * Stop setting the path for the kill binary, no longer necessary
  * Stop creating systemd-network and systemd-resolve system user
    systemd-networkd.service and systemd-resolved.service now use
    DynamicUser=yes.

  [ Dimitri John Ledkov ]
  * Run all upstream tests, and then report all that failed.

 -- Michael Biebl <biebl@debian.org>  Sat, 23 Jun 2018 00:18:08 +0200

systemd (238-5ubuntu3) cosmic; urgency=medium

  * debian/extra/start-udev: Set scsi_mod scan=sync even if it's builtin
    to the kernel (we previously only set it in modprobe.d) LP: #1779815

 -- Adam Conrad <adconrad@ubuntu.com>  Fri, 20 Jul 2018 11:13:58 -0600

systemd (238-5ubuntu2) cosmic; urgency=medium

  * Disable dh_installinit generation of tmpfiles for the systemd package.
    Replace with a manual safe call to systemd-tmpfiles which will process any
    updates to the tmpfiles shipped by systemd package, taking into account any
    overrides shipped by other packages, sysadmin, or specified in the runtime
    directories. (LP: #1748147)
  * Re-cherrypick keyring setreuid/setregid tricks, as that was merged post-v238.
  * Enable EFI/bootctl on armhf.
  * boot-and-services: stderr is ok, for status command on the c1 container.
    systemctl may print warnings on the stderr when checking the status of
    completed units. This should not, overall fail the autopkgtest run.

 -- Dimitri John Ledkov 🌈 <xnox@ubuntu.com>  Tue, 26 Jun 2018 10:55:51 +0100

systemd (238-5ubuntu1) cosmic; urgency=medium

  Merged from Debian Unstable, remaining changes are:

  * Set UseDomains to true, by default, on Ubuntu.
  * Enable systemd-resolved by default.
  * postinst: Create /etc/resolv.conf at postinst, pointing at the stub
    resolver.
  * postinst: drop empty/stock /etc/rc.local.
  * postinst: enable persistent journal.
  * Drop systemd.prerm safety check.
  * Ship systemd sysctl settings.
  * libnss-resolve: do not disable and stop systemd-resolved.
  * boot-smoke: refactor ADT test.
  * Fix test-functions failing with Ubuntu units.
  * units: set ConditionVirtualization=!private-users on journald audit socket.
  * units: drop resolvconf.conf drop-in, resolved integration moved to
    resolvconf package.
  * debian/tests: Switch to gdm3, enforce udev upgrade.
  * Ubuntu/extra: ship dhclient-enter hook.
  * Ignore failures to set Nice priority on services in containers.
  * tests: Do not use nested kvm during ADT tests.
  * systemd-fsckd: Fix ADT tests to work on s390x too.
  * Disable LLMNR and MulticastDNS by default.
  * Enable qemu tests on most architectures.
  * debian/tests/systemd-fsckd: update assertions expectations for v237.
  * test/test-fs-util: detect container, in addition to root.
  * test/test-functions: launch qemu-system with -vga none.
  * Blacklist TEST-16-EXTEND-TIMEOUT.
  * tests/boot-smoke: ignore udevd connection timeouts resolving colord group.
  * tests/systemd-fsckd: ignore systemd_fsck_with_plymouth_failure.
  * tests/control: ensure boot-smoke uses latest systemd & udev.
  * wait-online: do not wait, if no links are managed (neither configured, or
    failed).
  * journald.service: set Nice=-1 to dodge watchdog on soft lockups.
  * Workaround captive portals not responding to EDNS0 queries.
  * resolved: Listen on both TCP and UDP by default.
  * Recommend networkd-dispatcher
  * networkd: if RA was implicit, do not await ndisc_configured.
  * udev-udeb: ship modprobe.d snippet to force scsi_mod.scan=sync in d-i.
  * Skip starting systemd-remount-fs.service in containers.
  * Add "AssumedApparmorLabel=unconfined" to timedate1 dbus service file.

  * Apply systemd-stable/v238-stable patches.

  * Cherrypick feature to hibernate with disk offsets.

  * Remove dropped patches
  * Drop merged keyring patch
  * Drop write_persistent_net_s390x_virtio, as an LTS release was made.
  * Revert debian/tests/upstream to be more like Debian's.
  * Do not skip test-execute anymore, should be fixed on armhf now.

 -- Dimitri John Ledkov <xnox@ubuntu.com>  Wed, 30 May 2018 14:30:45 +0100

systemd (238-5) unstable; urgency=medium

  [ Evgeny Vereshchagin ]
  * upstream autopkgtest: Copy journal subdirectories.
    Otherwise logs are missing on failures.

  [ Martin Pitt ]
  * debian/tests/boot-and-services: Ignore cpi.service failure.
    This is apparently a regression in Ubuntu 18.04, not in systemd, so
    ignore it.

  [ Michael Biebl ]
  * sd-bus: Do not try to close already closed fd (Closes: #896781)
  * Use dh_missing to act on uninstalled files.
    The usage of dh_install --fail-missing has been deprecated.
  * meson: Avoid warning about comparison of bool and string.
    The result of this is undefined and will become a hard error in a future
    Meson release.
  * login: Respect --no-wall when cancelling a shutdown request
    (Closes: #897938)
  * Add dependencies of libsystemd-shared to Pre-Depends.
    This is necessary so systemctl is functional at all times during a
    dist-upgrade. (Closes: #897986)
  * Drop dh_strip override, the dbgsym migration is done

  [ Felipe Sateler ]
  * Don't include libmount.h in a header file.
    Kernel and glibc headers both use MS_* constants, but are not in sync, so
    only one of them can be used at a time. Thus, only import them where
    needed. Works around #898743.

 -- Michael Biebl <biebl@debian.org>  Sat, 26 May 2018 10:31:29 +0200

systemd (238-4) unstable; urgency=medium

  [ Michael Biebl ]
  * udev/net-id: Fix check for address to keep interface names stable
  * debian/copyright: Move global wildcard section to the top

  [ Martin Pitt ]
  * Fix daemon reload failures

  [ Laurent Bigonville ]
  * Fix /sys/fs/cgroup mount when using SELinux.
    Since v236, all cgroups except /sys/fs/cgroup/systemd and
    /sys/fs/cgroup/unified are not mounted when SELinux is enabled (even in
    permissive mode). Disabling SELinux completely restores these cgroups.
    This patch fixes that issue by no longer making the assumption that those
    cgroups are mounted by initrd/dracut before systemd is started.

 -- Michael Biebl <biebl@debian.org>  Sun, 01 Apr 2018 13:02:57 +0200

systemd (238-3) unstable; urgency=medium

  [ Martin Pitt ]
  * Enable systemd-sysusers unit and provide correct Debian static u/gids.
    Add a helper script debian/extra/make-sysusers-basic which generates a
    sysusers.d(5) file from Debian's static master passwd/group files.
    systemd 238 now supports  specifying different uid and gid and a
    non-default login shell, so this is possible now. (Closes: #888126)
  * udev README.Debian: Include initrd rebuild and some clarifications in
    migration.
    While initrd update is already being mentioned in the introductory
    section, it is easy to miss when going through the migration steps, so
    explicitly mention it again. Also add a warning about keeping a fallback
    on misconfigurations, and the possibility to migrate one interface at a
    time.
    Thanks to Karl O. Pinc for the suggestions! (Closes: #881769)

  [ Michael Biebl ]
  * basic/macros: Rename noreturn into _noreturn_.
    "noreturn" is reserved and can be used in other header files we include.
    (Closes: #893426)
  * units: Fix SuccessAction that belongs to [Unit] section not [Service]
    section (Closes: #893282)

 -- Michael Biebl <biebl@debian.org>  Tue, 20 Mar 2018 23:22:57 +0100

systemd (238-2) unstable; urgency=medium

  [ Alf Gaida ]
  * core: do not free stack-allocated strings.
    Fixes a crash in systemd when the cpuacct cgroup controller is not
    available. (Closes: #892360)

 -- Michael Biebl <biebl@debian.org>  Sat, 10 Mar 2018 01:12:47 +0100

systemd (238-1) unstable; urgency=medium

  [ Michael Biebl ]
  * New upstream version 238
    - Fixes systemd-tmpfiles to correctly handle symlinks present in
      non-terminal path components. (CVE-2018-6954, Closes: #890779)
  * Rebase patches
  * Use compat symlinks as provided by upstream.
    As the upstream build system now creates those symlinks for us, we no
    longer have to create them manually.
  * Update symbols file for libsystemd0
  * test-cgroup-util: bail out when running under a buildd environment

  [ Dimitri John Ledkov ]
  * systemd-sysv-install: Fix name initialisation.
    Only initialise NAME after --root optional argument has been parsed,
    otherwise NAME is initialized to e.g. `enable`, instead of to the
    `unit-name`, resulting in failures. (LP: #1752882)

 -- Michael Biebl <biebl@debian.org>  Wed, 07 Mar 2018 23:21:53 +0100

systemd (237-4) unstable; urgency=medium

  [ Gunnar Hjalmarsson ]
  * Fix PO template creation.
    Cherry-pick upstream patches to build a correct systemd.pot including
    the polkit policy files even without policykit-1 being installed.
    (LP: #1707898)

  [ Michael Biebl ]
  * Drop mask for fuse SysV init script.
    The fuse package has removed its SysV init script a long time ago, so
    the mask is no longer needed.
  * Replace two Debian specific patches which cherry-picks from upstream
    master

 -- Michael Biebl <biebl@debian.org>  Wed, 28 Feb 2018 19:18:34 +0100

systemd (237-3ubuntu11) cosmic; urgency=medium

  [ Dimitri John Ledkov ]
  * hwdb: Fix wlan/rfkill keycode on Dell systems. (LP: #1762385)
  * Cherrypick upstream fix for corrected detection of Virtualbox & Xen.
    (LP: #1768104)
  * Further improve captive portal workarounds.
    Retry any NXDOMAIN results with lower feature levels, instead of just those
    with 'secure' in the domain name. (LP: #1766969)
  * Bump gbp.conf to cosmic

  [ Michael Biebl ]
  * Add dependencies of libsystemd-shared to Pre-Depends.
    This is necessary so systemctl is functional at all times during a
    dist-upgrade. (Closes: #897986) (LP: #1771791)
  * basic/macros: Rename noreturn into _noreturn_
    "noreturn" is reserved and can be used in other header files we include.
    (Closes: #893426)

  [ Mario Limonciello ]
  * Fix hibernate disk offsets.
    Configure resume offset via sysfs, to enable resume from a swapfile.
    (LP: #1760106)

  [ Felipe Sateler ]
  * Don't include libmount.h in a header file.
    Kernel and glibc headers both use MS_* constants, but are not in sync, so
    only one of them can be used at a time. Thus, only import them where needed
    Works around #898743

 -- Dimitri John Ledkov <xnox@ubuntu.com>  Sat, 19 May 2018 00:35:30 +0100

systemd (237-3ubuntu10) bionic; urgency=medium

  * Create tmpfiles for persistent journal in postinst only when running
    systemd (LP: #1748659)

 -- Balint Reczey <rbalint@ubuntu.com>  Fri, 20 Apr 2018 18:55:56 +0200

systemd (237-3ubuntu9) bionic; urgency=medium

  * networkd: if RA was implicit, do not await ndisc_configured.
    If RA was iplicit, meaning not otherwise requested, and a kernel default was in
    use. Do not prevent link entering configured state, whilst ndisc configuration
    is pending. Implicit kernel RA, is expected to be asynchronous and
    non-blocking. (LP: #1765173)
  * udev-udeb: ship modprobe.d snippet to force scsi_mod.scan=sync in d-i.
    This ensures that all scans are completed, before installer reaches
    partitioning stage. (LP: #1751813)

 -- Dimitri John Ledkov <xnox@ubuntu.com>  Fri, 20 Apr 2018 04:35:33 +0100

systemd (237-3ubuntu8) bionic; urgency=medium

  * Workaround captive portals not responding to EDNS0 queries (DVE-2018-0001).
    (LP: #1727237)
  * resolved: Listen on both TCP and UDP by default. (LP: #1731522)
  * Recommend networkd-dispatcher (LP: #1762386)
  * Refresh patches

 -- Dimitri John Ledkov <xnox@ubuntu.com>  Thu, 12 Apr 2018 12:12:24 +0100

systemd (237-3ubuntu7) bionic; urgency=medium

  * Introduce suspend then hibernate (LP: #1756006)

 -- Mario Limonciello <mario.limonciello@dell.com>  Mon, 02 Apr 2018 14:25:04 -0500

systemd (237-3ubuntu6) bionic; urgency=medium

  * Adjust the new dropin test, for v237 systemd.
  * Refresh the keyring patch, to the one merged.

 -- Dimitri John Ledkov <xnox@ubuntu.com>  Tue, 27 Mar 2018 13:40:09 +0100

systemd (237-3ubuntu5) bionic; urgency=medium

  * Drop old keyring/invocation_id patch, which made keyring setup be skipped in containers.
  * Use new patch, which sets up session keyring without relying on chown operation.
  * Drop systemd.prerm safety check.
    On Ubuntu, systemd is the only choice, and is essential, via init ->
    systemd-sysv -> systemd dependency chain, thus removing systemd is already
    quite hard, and appropriate warnings are emitted by dpkg. (LP: #1758438)
  * Detect Masked unit with drop-ins. (LP: #1752722)
  * wait-online: do not wait, if no links are managed (neither configured, or failed).
    (LP: #1728181)
  * journald.service: set Nice=-1 to dodge watchdog on soft lockups.
    (LP: #1696970)
  * Refresh all patches.

 -- Dimitri John Ledkov <xnox@ubuntu.com>  Mon, 26 Mar 2018 15:55:25 +0100

systemd (237-3ubuntu4) bionic; urgency=medium

  * systemd-sysv-install: fix name initialisation.
    Only initialise NAME, after --root optional argument has been parsed, otherwise
    NAME is initialized to e.g. `enable', instead of to the `unit-name`, resulting
    in failures. (LP: #1752882)

 -- Dimitri John Ledkov <xnox@ubuntu.com>  Mon, 05 Mar 2018 09:57:58 +0100

systemd (237-3ubuntu3) bionic; urgency=medium

  * tests/control: drop qemu-system-ppc.
    Whilst some tests pass, many regress / fail to boot. This is not a regression,
    as qemu-based tests were not run previously.

 -- Dimitri John Ledkov <xnox@ubuntu.com>  Tue, 20 Feb 2018 17:40:02 +0000

systemd (237-3ubuntu2) bionic; urgency=medium

  * tests/boot-smoke: ignore udevd connection timeouts resolving colord group.
  * tests/systemd-fsckd: ignore systemd_fsck_with_plymouth_failure.
  * tests/control: ensure boot-smoke uses latest systemd & udev.
  * test/test-functions: on PPC64 use hvc0 console.

 -- Dimitri John Ledkov <xnox@ubuntu.com>  Tue, 20 Feb 2018 12:03:14 +0000

systemd (237-3ubuntu1) bionic; urgency=medium

  [ Gunnar Hjalmarsson ]
  * Fix PO template creation.
    Cherry-pick upstream patches to build a correct systemd.pot including
    the polkit policy files even without policykit-1 being installed.
    (LP: #1707898)

  [ Dimitri John Ledkov ]
  * Blacklist TEST-16-EXTEND-TIMEOUT
  * test/test-functions: use vmlinux for ppc64 tests.

 -- Dimitri John Ledkov <xnox@ubuntu.com>  Mon, 19 Feb 2018 21:15:23 +0000

systemd (237-3) unstable; urgency=medium

  [ Martin Pitt ]
  * debian/tests/boot-smoke: More robust journal checking.
    Also fail the test if calling journalctl fails, and avoid calling it
    twice. See https://github.com/systemd/systemd/pull/8032
  * Simplify PO template creation.
    Use the existing upstream build system instead of a manual call to
    `intltool-update` and `xgettext` to build systemd.pot. Remove the now
    obsolete intltool build dependency, but still explicitly keep gettext.
    (LP: #1707898)
  * Make systemd-sysv-install robust against existing $ROOT.
    Always initialize `$ROOT`, to avoid the script getting confused by an
    existing outside env variable. Also fix the `--root` option to actually
    work, the previous approach was conceptually broken due to how shell
    quoting works. Make the work with `set -u`. (Closes: #890436)

  [ Felipe Sateler ]
  * Backport upstream patch fixing a wrong assert() call (Closes: #890423)

 -- Michael Biebl <biebl@debian.org>  Wed, 14 Feb 2018 23:07:17 +0100

systemd (237-2ubuntu3) bionic; urgency=medium

  * test/test-fs-util: detect container, in addition to root.
    On armhf, during autopkgtests, whilst root is avilable, full capabilities in
    parent namespace are not, since the tests are run in an LXD container.
    This should resolve armhf autopkgtest failure.
  * test/test-functions: launch qemu-system with -vga none.
    Should resolve booting qemu-system-ppc64 without seabios.
  * tests/upstream: skip parts of extend time out tests, regressed.
    (LP: #1750364)

 -- Dimitri John Ledkov <xnox@ubuntu.com>  Mon, 19 Feb 2018 13:32:07 +0000

systemd (237-2ubuntu2) bionic; urgency=medium

  * Fix cryptsetup tests by shipping 95-dm-notify udev rule. (LP: #1749432)
  * debian/tests/systemd-fsckd: update assertions expectations for v237
    fsck got rewritten to use "safe_fork" and whilst previously it would ignore the
    error, when fsck is terminated by signal PIPE, it no longer does so. Thus one
    should expect systemd-fsck-root.service to have failed in certain test cases.

 -- Dimitri John Ledkov <xnox@ubuntu.com>  Thu, 15 Feb 2018 00:32:54 +0000

systemd (237-2ubuntu1) bionic; urgency=medium

  [ Michael Vogt ]
  * Add "AssumedApparmorLabel=unconfined" to timedate1 dbus service file
    (LP: #1749000)

  [ Martin Pitt ]
  * debian/tests/boot-smoke: More robust journal checking.
    Also fail the test if calling journalctl fails, and avoid calling it
    twice. See https://github.com/systemd/systemd/pull/8032

  [ Gunnar Hjalmarsson ]
  * Fix creation of translation template
    - State the gettext package domain "systemd" explicitly, as with the
      move to meson it ended up as "untitled.pot"
    - Call xgettext to extract strings from polkit *.policy.in files, which
      intltool-update ignores. (LP: #1707898)

  [ Dimitri John Ledkov ]
  * Enable qemu tests on all architectures LP: #1749540

 -- Dimitri John Ledkov <xnox@ubuntu.com>  Wed, 14 Feb 2018 16:43:12 +0000

systemd (237-2) unstable; urgency=medium

  * Drop debian/extra/rules/70-debian-uaccess.rules.
    Up-to-date udev rules for U2F devices are shipped in libu2f-udev nowadays.
    (Closes: #889665)
  * service: relax PID file symlink chain checks a bit.
    Let's read the PID file after all if there's a potentially unsafe symlink
    chain in place. But if we do, then refuse taking the PID if its outside of
    the cgroup. (Closes: #889144)

 -- Michael Biebl <biebl@debian.org>  Fri, 09 Feb 2018 23:35:31 +0100

systemd (237-1ubuntu3) bionic; urgency=medium

  * Re-enable gnu-efi on arm64, binutils is fixed
  * Cherrpick PR8133 to resolve too strict PidFile handling, which breaks
    services starting with potentially insecure pidfiles e.g. munin
  * Disable LLMNR and MulticastDNS by default LP: #1739672

 -- Dimitri John Ledkov <xnox@ubuntu.com>  Fri, 09 Feb 2018 15:49:01 +0000

systemd (237-1ubuntu2) bionic; urgency=medium

  * Disable gnu-efi on arm64, due to FTBFS. LP: #1746765

 -- Dimitri John Ledkov <xnox@ubuntu.com>  Fri, 02 Feb 2018 23:30:05 +0000

systemd (237-1ubuntu1) bionic; urgency=medium

  * Remaining delta from Debian:
    - ship dhclient enter hook for dhclient integration with resolved
    - Use stub-resolv.conf as the default provider of /etc/resolv.conf
    - ship s390x virtio interface names migration
    - do not disable systemd-resolved upon libnss-resolve removal
    - do not remount fs in containers, for non-degrated boot
    - Unlink invocation id key, upon chown failure in containers
    - Change default to UseDomains by default
    - Do not treat failure to set Nice= setting as error in containers
    - Add a condition to systemd-journald-audit.socet to not start in
      containers (fails)
    - Build without any built-in/fallback DNS server setting
    - Enable resolved by default
    - Update autopkgtests for reliability/raciness, and testing for typical
      defaults
    - Always upgrade udev, when running adt tests
    - Skip test-execute on armhf
    - Cherry-pick a few testsuite fixes
    - Do not use nested kvm during ADT tests
    - Fix ADT systemd-fsckd tests to work on s390x too
    - Enable persistent journal by default

 -- Dimitri John Ledkov <xnox@ubuntu.com>  Tue, 30 Jan 2018 13:52:27 +0000

systemd (237-1) unstable; urgency=medium

  * New upstream version 237
  * Rebase patches
  * Update symbols file for libsystemd0
  * Update Vcs-* to point to https://salsa.debian.org
  * Bump Standards-Version to 4.1.3
  * Set Rules-Requires-Root to no

 -- Michael Biebl <biebl@debian.org>  Tue, 30 Jan 2018 01:55:24 +0100

systemd (236-4) unstable; urgency=medium

  [ Felipe Sateler ]
  * Allow systemd-timesyncd to start when libnss-systemd is not installed.
    Pick upstream patch requiring the existence of the systemd-timesync user
    only when running as root, which is not the case for the system unit.
    (Closes: #887343)

  [ Nicolas Braud-Santoni ]
  * debian/copyright: Refer to the CC0 license file (Closes: #882629)

  [ Michael Biebl ]
  * Add Build-Depends on python3-evdev <!nocheck>
    This is used by hwdb/parse_hwdb.py to perform additional validation on
    hwdb files.

 -- Michael Biebl <biebl@debian.org>  Sun, 28 Jan 2018 22:29:32 +0100

systemd (236-3) unstable; urgency=medium

  * Revert "core/execute: RuntimeDirectory= or friends requires mount
    namespace"
    This was making mounts from SSH sessions invisible to the system.
    (Closes: #885325)

 -- Michael Biebl <biebl@debian.org>  Thu, 11 Jan 2018 16:46:04 +0100

systemd (236-2) unstable; urgency=medium

  * Downgrade priority of libudev1 to optional.
    This makes it compliant with recent versions of debian-policy which
    recommends to use priority optional for library packages.
  * Clarify NEWS entry about removal of system users.
    Mention in the recent NEWS entry that the associated system groups
    should be removed as well. (Closes: #885061)
  * cryptsetup-generator: Don't mistake NULL input as OOM.
    Fixes systemd-cryptsetup-generator failing to run during boot.
    (Closes: #885201)
  * analyze: Use normal bus connection for "plot" verb.
    Fixes "systemd-analyze plot" failing to run as root. (Closes: #884506)
  * Stop re-enabling systemd services on every upgrade.
    This was done so changes to the [Install] section would be applied on
    upgrades. Forcefully re-enabling a service might overwrite local
    modifications though and thus far, none of the affected services did
    actually change its [Install] section. So remove this code from the
    maintainer scripts as it was apparently doing more harm then good.
    (Closes: #869354)

 -- Michael Biebl <biebl@debian.org>  Tue, 02 Jan 2018 00:35:14 +0100

systemd (236-1) unstable; urgency=medium

  [ Martin Pitt ]
  * debian/tests/upstream: Only show ≥ warning in journal dumps.
    Showing the entire debug log is too hard to scan visually, and most of
    the time the warnings and errors are sufficient to explain a failure.
    Put the journal files into the artifacts though, in case the debug
    information is necessary.

  [ Michael Biebl ]
  * New upstream version 236
    - nspawn: Adjust path to static resolv.conf to support split usr.
      (Closes: #881310)
    - networkd: Don't stop networkd if CONFIG_FIB_RULES=n in kernel.
      (Closes: #881823)
    - core: Fix segfault in compile_bind_mounts() when BindPaths= or
      BindReadOnlyPaths= is set. (Closes: #883380)
    - meson: Link NSS modules with -z nodelete to fix memory leak in
      nss-systemd. (Closes: #883407)
    - logind: Make sure we don't acces m->action_what if it's not initialized.
      (Closes: #882270)
    - systemctl: Ignore shutdown's "-t" argument. (Closes: #882245)
    - core: Be more defensive if we can't determine per-connection socket
      peer. (Closes: #879603)
    - bpf-firewall: Actually invoke BPF_PROG_ATTACH to check whether
      cgroup/bpf is available. (Closes: #878965)
  * Rebase patches
  * Update symbols file for libsystemd0
  * Bump Standards-Version to 4.1.2
  * Clean up old /var/lib/systemd/clock on upgrade.
    The clock file used by systemd-timesyncd is now stored in
    StateDirectory=systemd/timesync. (Closes: #883605)
  * Stop creating systemd-timesync system user.
    DynamicUser=yes has been enabled for systemd-timesyncd.service so
    allocating a system user statically is no longer necessary.
  * Document removal of systemd-{timesync,journal-gateway,journal-upload} user.
    We no longer create those system users as the corresponding services now
    use DynamicUser=yes. Removing those system users automatically is tricky,
    as the relevant services might be running during upgrade. Add a NEWS
    entry instead which documents this change.
  * Revert "udev-rules: Permission changes for /dev/dri/renderD*"
    This would introduce a new system group "render". As the name is rather
    generic, this needs further discussion first, so revert this change for
    now.

 -- Michael Biebl <biebl@debian.org>  Sun, 17 Dec 2017 21:45:51 +0100

systemd (235-3ubuntu3) bionic; urgency=medium

  * netwokrd: add support for RequiredForOnline stanza. (LP: #1737570)
  * resolved.service: set DefaultDependencies=no (LP: #1734167)
  * systemd.postinst: enable persistent journal. (LP: #1618188)
  * core: add support for non-writable unified cgroup hierarchy for container support.
    (LP: #1734410)

 -- Dimitri John Ledkov <xnox@ubuntu.com>  Tue, 12 Dec 2017 13:25:32 +0000

systemd (235-3ubuntu2) bionic; urgency=medium

  * systemd-fsckd: Fix ADT tests to work on s390x too.

 -- Dimitri John Ledkov <xnox@ubuntu.com>  Tue, 21 Nov 2017 16:41:15 +0000

systemd (235-3ubuntu1) bionic; urgency=medium

  * Merge 235-3 from debian:
    - Drop UBUNTU-CVE-2017-15908 included in Debian.

  * Remaining delta from Debian:
    - ship dhclient enter hook for dhclient integration with resolved
    - ship resolvconf integration via stub-resolv.conf
    - ship s390x virtio interface names migration
    - do not disable systemd-resolved upon libnss-resolve removal
    - do not remote fs in containers, for non-degrated boot
    - CVE-2017-15908 in resolved fix loop on packets with pseudo dns types
    - Unlink invocation id key, upon chown failure in containers
    - Change default to UseDomains by default
    - Do not treat failure to set Nice= setting as error in containers
    - Add a condition to systemd-journald-audit.socet to not start in
      containers (fails)
    - Build without any built-in/fallback DNS server setting
    - Enable resolved by default
    - Update autopkgtests for reliability/raciness, and testing for typical
      defaults
    - Always upgrade udev, when running adt tests
    - Skip test-execute on armhf
    - Cherry-pick a few testsuite fixes

  * UBUNTU Do not use nested kvm during ADT tests.

 -- Dimitri John Ledkov <xnox@ubuntu.com>  Tue, 21 Nov 2017 09:34:14 +0000

systemd (235-3) unstable; urgency=medium

  [ Michael Biebl ]
  * Switch from XC-Package-Type to Package-Type. As of dpkg-dev 1.15.7
    Package-Type is recognized as an official field name.
  * Install modprobe configuration file to /lib/modprobe.d.
    Otherwise it is not read by kmod. (Closes: #879191)

  [ Felipe Sateler ]
  * Backport upstream (partial) fix for combined DynamicUser= + User=
    UID was not allowed to be different to GID, which is normally the case in
    debian, due to the group users being allocated the GID 100 without an
    equivalent UID 100 being allocated.
  * Backport upstream patches to fully make DynamicUser=yes + static,
    pre-existing User= work.

  [ Martin Pitt ]
  * Add missing python3-minimal dependency to systemd-tests
  * Drop long-obsolete systemd-bus-proxy system user
    systemd-bus-proxy hasn't been shipped since before stretch and never
    created any files. Thus clean up the obsolete system user on upgrades.
    (Closes: #878182)
  * Drop static systemd-journal-gateway system user
    systemd-journal-gatewayd.service now uses DynamicUser=, so we don't need
    to create this statically any more. Don't remove the user on upgrades
    though, as there is likely still be a running process. (Closes: #878183)
  * Use DynamicUser= for systemd-journal-upload.service.
  * Add Recommends: libnss-systemd to systemd-sysv.
    This is useful to actually be able to resolve dynamically created system
    users with DynamicUser=true. This concept is going to be used much more
    in future versions and (hopefully) third-party .services, so pulling it
    into the default installation seems prudent now.
  * resolved: Fix loop on packets with pseudo dns types.
    (CVE-2017-15908, Closes: #880026, LP: #1725351)
  * bpf-firewall: Properly handle kernels without BPF cgroup but with TRIE maps.
    Fixes "Detaching egress BPF: Invalid argument" log spam. (Closes: #878965)
  * Fix MemoryDenyWriteExecution= bypass with pkey_mprotect() (LP: #1725348)

 -- Martin Pitt <mpitt@debian.org>  Wed, 15 Nov 2017 09:34:00 +0100

systemd (235-2ubuntu3) bionic; urgency=medium

  * Revert "Skip test-bpf in autopkgtest, currently is failing."
    This reverts commit 75cf986e450e062a3d5780d1976e9efef41e6c4c.
  * Fix test-bpf test case on ubuntu.
  * Skip rename tests in containers, crude fix for now.

 -- Dimitri John Ledkov <xnox@ubuntu.com>  Mon, 13 Nov 2017 00:06:42 +0000

systemd (235-2ubuntu2) bionic; urgency=medium

  * Fix test-functions failing with Ubuntu units.
  * tests: switch to using ext4 by default, instead of ext3.
  * Skip test-bpf in autopkgtest, currently is failing.

 -- Dimitri John Ledkov <xnox@ubuntu.com>  Mon, 06 Nov 2017 18:33:39 +0000

systemd (235-2ubuntu1) bionic; urgency=medium

  [ Dimitri John Ledkov ]
  * Merge 235-2 from debian:
    - Drop all upstream cherry-picks
    - Drop test-copy dh_strip size override, fixed upstream

  * Remaining delta from Debian:
    - ship dhclient enter hook for dhclient integration with resolved
    - ship resolvconf integration via stub-resolv.conf
    - ship s390x virtio interface names migration
    - do not disable systemd-resolved upon libnss-resolve removal
    - do not remote fs in containers, for non-degrated boot
    - CVE-2017-15908 in resolved fix loop on packets with pseudo dns types
    - Unlink invocation id key, upon chown failure in containers
    - Change default to UseDomains by default
    - Do not treat failure to set Nice= setting as error in containers
    - Add a condition to systemd-journald-audit.socet to not start in
      containers (fails)
    - Build without any built-in/fallback DNS server setting
    - Enable resolved by default
    - Update autopkgtests for reliability/raciness, and testing for typical
      defaults
    - Always upgrade udev, when running adt tests
    - Skip test-execute on armhf

  * Fix up write_persistent_net_s390x for nullglob

  * Ship systemd sysctl settings.
    Patch systemd's default sysctl settings to drop things that are set
    elsewhere already. The promote secondary IP addresses is required for
    networkd to successfully renew DHCP leases with a change of an IP address.
    Set default package scheduler to Fair Queue CoDel. (LP: #1721223)

  [ Michael Biebl ]
  * Install modprobe configuration file to /lib/modprobe.d.
    Otherwise it is not read by kmod. (Closes: #879191)

 -- Dimitri John Ledkov <xnox@ubuntu.com>  Mon, 30 Oct 2017 17:20:54 +0000

systemd (235-2) unstable; urgency=medium

  * Revert "tests: when running a manager object in a test, migrate to private
    cgroup subroot first"
    This was causing test suite failures when running inside a chroot.

 -- Michael Biebl <biebl@debian.org>  Wed, 11 Oct 2017 00:46:07 +0200

systemd (235-1) unstable; urgency=medium

  [ Michael Biebl ]
  * New upstream version 235
    - cryptsetup-generator: use remote-cryptsetup.target when _netdev is
      present (Closes: #852534)
    - tmpfiles: change btmp mode 0600 → 0660 (Closes: #870638)
    - networkd: For IPv6 addresses do not treat IFA_F_DEPRECATED as not ready
      (Closes: #869995)
    - exec-util,conf-files: skip non-executable files in execute_directories()
      (Closes: #867902)
    - man: update udevadm -y/--sysname-match documentation (Closes: #865081)
    - tmpfiles: silently ignore any path that passes through autofs
      (Closes: #805553)
    - shared: end string with % if one was found at the end of a expandible
      string (Closes: #865450)
  * Refresh patches
  * Bump Build-Depends on libmount-dev to (>= 2.30)
  * Install new modprobe.d config file
  * Bump Standards-Version to 4.1.1

  [ Martin Pitt ]
  * Merge logind-kill-off autopkgtest into logind test.
    This was horribly inefficient as a separate test (from commit
    6bd0dab41e), as that cost two VM resets plus accompanying boots; and
    this does not change any state thus does not require this kind of
    isolation.

 -- Michael Biebl <biebl@debian.org>  Tue, 10 Oct 2017 18:29:28 +0200

systemd (234-3) unstable; urgency=medium

  [ Martin Pitt ]
  * Various fixes for the upstream autopkgtest.

  [ Felipe Sateler ]
  * Add fdisk to the dependencies of the upstream autopkgtest.
    The upstream autopkgtest uses sfdisk, which is now in the non-essential
    fdisk package. (Closes: #872119)
  * Disable nss-systemd on udeb builds
  * Correctly disable resolved on udeb builds
  * Help fix collisions in libsystemd-shared symbols by versioning them.
    Backport upstream patch to version the symbols provided in the private
    library, so that they cannot confuse unversioned pam modules or libraries
    linked into them. (Closes: #873708)

  [ Dimitri John Ledkov ]
  * Cherrypick upstream networkd-test.py assertion/check fixes.
    This resolves ADT test suite failures, when running tests under lxc/lxd
    providers.
  * Cherrypick arm* seccomp fixes.
    This should resolve ADT test failures, on arm64, when running as root.
  * Disable KillUserProcesses, yet again, with meson this time.
  * initramfs-tools: trigger udevadm add actions with subsystems first.
    This updates the initramfs-tools init-top udev script to trigger udevadm
    actions with type specified. This mimics the systemd-udev-trigger.service.
    Without type specified only devices are triggered, but triggering
    subsystems may also be required and should happen before triggering the
    devices. This is the case for example on s390x with zdev generated udev
    rules. (LP: #1713536)

  [ Michael Biebl ]
  * (Re)add --quiet flag to addgroup calls.
    This is now safe with adduser having been fixed to no longer suppress
    fatal error messages if --quiet is used. (Closes: #837871)
  * Switch back to default GCC (Closes: #873661)
  * Drop systemd-timesyncd.service.d/disable-with-time-daemon.conf.
    All major NTP implementations ship a native service file nowadays with a
    Conflicts=systemd-timesyncd.service so this drop-in is no longer
    necessary. (Closes: #873185)

 -- Michael Biebl <biebl@debian.org>  Mon, 04 Sep 2017 00:17:00 +0200

systemd (234-2.3) unstable; urgency=high

  * Non-maintainer upload.
  * Also switch to g++-6 temporarily (needed for some tests):
    - Add g++-6 to Build-Depends
    - Export CXX = g++-6

 -- Cyril Brulebois <kibi@debian.org>  Thu, 24 Aug 2017 02:40:53 +0200

systemd (234-2.2) unstable; urgency=high

  * Non-maintainer upload.
  * Switch to gcc-6 on all architectures, working around an FTBFS on mips64el,
    apparently due to a gcc-7 bug (See: #871514):
    - Add gcc-6 to Build-Depends in debian/control
    - Export CC = gcc-6 in debian/rules

 -- Cyril Brulebois <kibi@debian.org>  Wed, 23 Aug 2017 22:53:09 +0000

systemd (234-2.1) unstable; urgency=high

  * Non-maintainer upload.
  * Fix missing 60-input-id.rules in udev-udeb, which breaks the graphical
    version of the Debian Installer, as no key presses or mouse events get
    processed (Closes: #872598).

 -- Cyril Brulebois <kibi@debian.org>  Wed, 23 Aug 2017 20:41:33 +0200

systemd (234-2ubuntu12.1) artful-security; urgency=medium

  * SECURITY UPDATE: remote DoS in resolve (LP: #1725351)
    - debian/patches/CVE-2017-15908.patch: fix loop on packets with pseudo
      dns types in src/resolve/resolved-dns-packet.c.
    - CVE-2017-15908

 -- Marc Deslauriers <marc.deslauriers@ubuntu.com>  Thu, 26 Oct 2017 07:56:42 -0400

systemd (234-2ubuntu12) artful; urgency=medium

  [ Dimitri John Ledkov ]
  * debian/rules: do not strip test-copy.
    This insures test-copy is large enough for test-copy tests to pass.
    (LP: #1721203)

  [ Michael Biebl ]
  * Drop systemd-timesyncd.service.d/disable-with-time-daemon.conf.
    All major NTP implementations ship a native service file nowadays with a
    Conflicts=systemd-timesyncd.service so this drop-in is no longer
    necessary. (Closes: #873185) (LP: #1721204)

 -- Dimitri John Ledkov <xnox@ubuntu.com>  Wed, 04 Oct 2017 13:28:34 +0100

systemd (234-2ubuntu11) artful; urgency=medium

  * Ubuntu/extra: ship dhclient-enter hook.
    This allows isc-dhcp dhclient to set search domains and nameservers via
    resolved.
  * Disable systemd-networkd-wait-online by default.
    Currently it is not fit for purpose, as it leads to long boot times when
    networking is unplugged or not yet configured on boot. (LP: #1714301)
  * networkd: change UseMTU default to true.
    Cherry-pick upstream change. (LP: #1717471)
  * postinst: drop empty/stock /etc/rc.local (LP: #1716979)
  * Imporve resolvconf integration.
    Make the .path|.service unit that feed resolved data into resolvconf not
    generate failures if resolvconf is not installed.
    Add a check to make sure that resolved does not read /etc/resolv.conf when that
    is symlinked to stub-resolv.conf. (LP: #1717995)
  * core: gracefully bail out keyring operations when chown fails (LP: #1691096)

 -- Dimitri John Ledkov <xnox@ubuntu.com>  Tue, 26 Sep 2017 11:38:02 -0400

systemd (234-2ubuntu10) artful; urgency=medium

  * Do not fail debootstrap if /etc/resolv.conf is immutable. (LP: #1713212)
  * Revert "Create /etc/resolv.conf on resolved start, if it is an empty file."
    As it is ineffective, and correct creation of /etc/resolv.conf has been fixed.
    This reverts commit ccba42504f216f6ffbc54eb2c9af347355f8d86b.
  * initramfs-tools: trigger udevadm add actions with subsystems first.
    This updates the initramfs-tools init-top udev script to trigger udevadm
    actions with type specified. This mimicks the
    systemd-udev-trigger.service. Without type specified only devices are
    triggered, but triggering subsystems may also be required and should happen
    before triggering the devices. This is the case for example on s390x with zdev
    generated udev rules. (LP: #1713536)

 -- Dimitri John Ledkov <xnox@ubuntu.com>  Wed, 30 Aug 2017 11:22:41 +0100

systemd (234-2ubuntu9) artful; urgency=medium

  * boot-and-services: skip gdm3 tests when absent, as it is on s390x.

 -- Dimitri John Ledkov <xnox@ubuntu.com>  Wed, 23 Aug 2017 11:58:57 +0100

systemd (234-2ubuntu8) artful; urgency=medium

  * Enable systemd-networkd by default.

 -- Dimitri John Ledkov <xnox@ubuntu.com>  Tue, 22 Aug 2017 17:50:59 +0100

systemd (234-2ubuntu7) artful; urgency=medium

  * Always setup /etc/resolv.conf on new installations.
    On new installations, /etc/resolv.conf will always exist. Move it to /run
    and replace it with the desired final symlink. (LP: #1712283)
  * Create /etc/resolv.conf on resolved start, if it is an empty file.

 -- Dimitri John Ledkov <xnox@ubuntu.com>  Tue, 22 Aug 2017 16:13:35 +0100

systemd (234-2ubuntu6) artful; urgency=medium

  * Disable KillUserProcesses, yet again, with meson this time.
  * Re-enable reboot tests.

 -- Dimitri John Ledkov <xnox@ubuntu.com>  Thu, 17 Aug 2017 15:22:35 +0100

systemd (234-2ubuntu5) artful; urgency=medium

  * debian/tests: disable i386 & amd64 systemd-fsck test, and add environment
    overrides to allow force execution of those tests locally. LP: #1708051.

 -- Dimitri John Ledkov <xnox@ubuntu.com>  Wed, 16 Aug 2017 13:04:48 +0100

systemd (234-2ubuntu4) artful; urgency=medium

  * debian/tests: disable i386 & amd64 boot-smoke, passes locally. LP:
    #1708051.

 -- Dimitri John Ledkov <xnox@ubuntu.com>  Tue, 15 Aug 2017 14:20:12 +0100

systemd (234-2ubuntu3) artful; urgency=medium

  * debian/tests: Switch to gdm, enforce udev upgrade.

 -- Dimitri John Ledkov <xnox@ubuntu.com>  Mon, 14 Aug 2017 12:02:37 +0100

systemd (234-2ubuntu2) artful; urgency=medium

  * Ignore failures to set Nice priority on services in containers.
  * Disable execute test on armhf.
  * units: set ConditionVirtualization=!private-users on journald audit socket.
    It fails to start in unprivileged containers.
  * boot-smoke: refactor ADT test.
    Wait for system to settle down and get to either running or degraded state,
    then collect all metrics, and exit with an error if any of the tests failed.

 -- Dimitri John Ledkov <xnox@ubuntu.com>  Wed, 02 Aug 2017 03:02:03 +0100

systemd (234-2ubuntu1) artful; urgency=medium

  [ Dimitri John Ledkov ]
  * ubuntu: udev.postinst preserve virtio interfaces names on upgrades, on s390x.
    New udev generates stable interface names on s390x kvm instances, however, upon
    upgrades existing ethX names should be preserved to prevent breaking networking
    and software configurations.
    This patch only affects Ubuntu systems. (Closes: #860246) (LP: #1682437)
  * Set UseDomains to true, by default, on Ubuntu.
    On Ubuntu, fallback DNS servers are disabled, therefore we do not leak queries
    to a preset 3rd party by default. In resolved, dnssec is also disabled by
    default, as too much of the internet is broken and using Ubuntu users to debug
    the internet is not very productive - most of the time the end-user cannot fix
    or know how to notify the site owners about the dnssec mistakes. Inherintally
    the DHCP acquired DNS servers are therefore trusted, and are free to spoof
    records. Not trusting DNS search domains, in such scenario, provides limited
    security or privacy benefits. From user point of view, this also appears to be
    a regression from previous Ubuntu releases which do trust DHCP acquired search
    domains by default.
    Therefore we are enabling UseDomains by default on Ubuntu.
    Users may override this setting in the .network files by specifying
    [DHCP|IPv6AcceptRA] UseDomains=no|route options.
  * resolved: create private stub resolve file for integration with resolvconf.
    The stub-resolve.conf file points at resolved stub resolver, but also lists the
    available search domains. This is required to correctly resolve domains without
    using resolve nss module.
  * Enable systemd-resolved by default
  * Create /etc/resolv.conf at postinst, pointing at the stub resolver.
    The stub resolver file is dynamically managed by systemd-resolved. It points at
    the stub resolver as the nameserver, however it also dynamically updates the
    search stanza, thus non-nss dns tools work correctly with unqualified names and
    correctly use the DHCP acquired search domains.
  * libnss-resolve: do not disable and stop systemd-resolved
    resolved is always used by default on ubuntu via stub resolver, therefore it
    should continue to operate without libnss-resolve module installed.
  * modprobe.d: set max_bonds=0 for bonding module to prevent bond0 creation.
    This prevents confusing networkd, and allows networkd to manage bond0.
  * Cherrypick upstream networkd-test.py assertion/check fixes.
    This resolves ADT test suite failures, when running tests under lxc/lxd
    providers.
  * Cherrypick arm* seccomp fixes.
    This should resolve ADT test failures, on arm64, when running as root.
  * Re-enable seccomp and execute tests on arm.

  [ Balint Reczey ]
  * Skip starting systemd-remount-fs.service in containers
    even when /etc/fstab is present.
    This allows entering fully running state even when /etc/fstab
    lists / to be mounted from a device which is not present in the
    container. (LP: #1576341)

  [ Michael Biebl ]
  * selinux: Enable labeling and access checks for unprivileged users.
    Revert commit that inadvertently broke a lot of SELinux related
    functionality for both unprivileged users and systemd instances running
    as MANAGER_USER and instead deal with the auditd issue by checking for
    the CAP_AUDIT_WRITE capability before opening an audit netlink socket.
    (Closes: #863800)

 -- Dimitri John Ledkov <xnox@ubuntu.com>  Tue, 25 Jul 2017 13:30:58 +0100

systemd (234-2) unstable; urgency=medium

  [ Martin Pitt ]
  * udev README.Debian: Fix name of example *.link file

  [ Felipe Sateler ]
  * test-condition: Don't assume that all non-root users are normal users.
    Automated builders may run under a dedicated system user, and this test
    would fail that.

  [ Michael Biebl ]
  * Revert "units: Tell login to preserve environment"
    Environment=LANG= LANGUAGE= LC_CTYPE= ... as used in the getty units is
    not unsetting the variables but instead sets it to an empty var. Passing
    that environment to login messes up the system locale settings and
    breaks programs like gpg-agent.
    (Closes: #868695)

 -- Michael Biebl <biebl@debian.org>  Thu, 20 Jul 2017 15:13:42 +0200

systemd (234-1ubuntu2) artful; urgency=medium

  * Set UseDomains to true, by default, on Ubuntu.
    On Ubuntu, fallback DNS servers are disabled, therefore we do not leak queries
    to a preset 3rd party by default. In resolved, dnssec is also disabled by
    default, as too much of the internet is broken and using Ubuntu users to debug
    the internet is not very productive - most of the time the end-user cannot fix
    or know how to notify the site owners about the dnssec mistakes. Inherintally
    the DHCP acquired DNS servers are therefore trusted, and are free to spoof
    records. Not trusting DNS search domains, in such scenario, provides limited
    security or privacy benefits. From user point of view, this also appears to be
    a regression from previous Ubuntu releases which do trust DHCP acquired search
    domains by default.
    Therefore we are enabling UseDomains by default on Ubuntu.
    Users may override this setting in the .network files by specifying
    [DHCP|IPv6AcceptRA] UseDomains=no|route options.
  * resolved: create private stub resolve file for integration with resolvconf.
    The stub-resolve.conf file points at resolved stub resolver, but also lists the
    available search domains. This is required to correctly resolve domains without
    using resolve nss module.
  * Enable systemd-resolved by default
  * Create /etc/resolv.conf at postinst, pointing at the stub resolver.
    The stub resolver file is dynamically managed by systemd-resolved. It points at
    the stub resolver as the nameserver, however it also dynamically updates the
    search stanza, thus non-nss dns tools work correctly with unqualified names and
    correctly use the DHCP acquired search domains.
  * libnss-resolve: do not disable and stop systemd-resolved
    resolved is always used by default on ubuntu via stub resolver, therefore it
    should continue to operate without libnss-resolve module installed.

 -- Dimitri John Ledkov <xnox@ubuntu.com>  Fri, 21 Jul 2017 17:07:17 +0100

systemd (234-1ubuntu1) artful; urgency=medium

  [ Dimitri John Ledkov ]
  * Merge with debian, outstanding delta below.
  * ubuntu: udev.postinst preserve virtio interfaces names on upgrades, on s390x.
    New udev generates stable interface names on s390x kvm instances, however, upon
    upgrades existing ethX names should be preserved to prevent breaking networking
    and software configurations.
    This patch only affects Ubuntu systems. (Closes: #860246) (LP: #1682437)
  * debian/tests/root-unittests: disable execute and seccomp tests on arm
    test-seccomp and test-execute fail on arm64 kernels. Marking both tests as
    expected failures. An upstream bug report is filed to resolve these.
    (LP: #1672499)
  * Disable fallback DNS servers.
    This causes resolved to call-home to google, attempt to access network when
    none is available, and spams logs. (LP: #1449001, #1698734)

  [ Balint Reczey ]
  * Skip starting systemd-remount-fs.service in containers
    even when /etc/fstab is present.
    This allows entering fully running state even when /etc/fstab
    lists / to be mounted from a device which is not present in the
    container. (LP: #1576341)

 -- Dimitri John Ledkov <xnox@ubuntu.com>  Mon, 17 Jul 2017 10:59:34 +0100

systemd (234-1) unstable; urgency=medium

  [ Michael Biebl ]
  * New upstream version 234
    - tmpfiles: Create /var/log/lastlog if it does not exist.
      (Closes: #866313)
    - network: Bridge vlan without PVID. (Closes: #859941)
  * Rebase patches
  * Switch build system from autotools to meson.
    Update the Build-Depends accordingly.
  * Update fsckd patch for meson
  * udev autopkgtest: no longer install test-udev binary manually.
    This is now done by the upstream build system.
  * Update symbols file for libsystemd0
  * Update lintian override for systemd-tests.
    Upstream now installs manual and unsafe tests in subdirectories of
    /usr/lib/systemd/tests/, so ignore those as well.
  * Bump Standards-Version to 4.0.0
  * Change priority of libnss-* packages from extra to optional.
  * Use UTF-8 locale when building the package.
    Otherwise meson will be pretty unhappy when trying to process files with
    unicode characters. Use C.UTF-8 as this locale is pretty much guaranteed
    to be available everywhere.
  * Mark test-timesync as manual.
    The test tries to setup inotify watches for /run/systemd/netif/links
    which fails in a buildd environment where systemd is not active.
  * Do not link udev against libsystemd-shared.
    We ship udev in a separate binary package, so can't use
    libsystemd-shared, which is part of the systemd binary package.
  * Avoid requiring a "kvm" system group.
    This group is not universally available and as a result generates a
    warning during boot. As kvm is only really useful if the qemu package is
    installed and this package already takes care of setting up the proper
    permissions for /dev/kvm, drop this rule from 50-udev-default.rules.

  [ Martin Pitt ]
  * udev README.Debian: Update transitional rules and mention *.link files.
    - 01-mac-for-usb.link got replaced with 73-usb-net-by-mac.rules
    - /etc/systemd/network/50-virtio-kernel-names.link is an upgrade
      transition for VMs with virtio
    - Describe *.link files as a simpler/less error prone (but also less
      flexible) way of customizing interface names. (Closes: #868002)

 -- Michael Biebl <biebl@debian.org>  Thu, 13 Jul 2017 17:38:28 +0200

systemd (233-10) unstable; urgency=medium

  [ Martin Pitt ]
  * Adjust var-lib-machines.mount target.
    Upstream PR #6095 changed the location to
    {remote-fs,machines}.target.wants, so just install all available ones.

  [ Dimitri John Ledkov ]
  * Fix out-of-bounds write in systemd-resolved.
    CVE-2017-9445 (Closes: #866147, LP: #1695546)

  [ Michael Biebl ]
  * Be truly quiet in systemctl -q is-enabled (Closes: #866579)
  * Improve RLIMIT_NOFILE handling.
    Use /proc/sys/fs/nr_open to find the current limit of open files
    compiled into the kernel instead of using a hard-coded value of 65536
    for RLIMIT_NOFILE. (Closes: #865449)

  [ Nicolas Braud-Santoni ]
  * debian/extra/rules: Use updated U2F ruleset.
    This ruleset comes from Yubico's libu2f-host. (Closes: #824532)

 -- Michael Biebl <biebl@debian.org>  Mon, 03 Jul 2017 18:51:58 +0200

systemd (233-9) unstable; urgency=medium

  * hwdb: Use path_join() to generate the hwdb_bin path.
    This ensures /lib/udev/hwdb.bin gets the correct SELinux context. Having
    double slashes in the path makes selabel_lookup_raw() return the wrong
    context. (Closes: #851933)
  * Drop no longer needed Breaks against usb-modeswitch
  * Drop Breaks for packages shipping rcS init scripts.
    This transition was completed in stretch.

 -- Michael Biebl <biebl@debian.org>  Mon, 19 Jun 2017 15:10:14 +0200

systemd (233-8ubuntu2) artful; urgency=medium

  * Disable fallback DNS servers.
    This causes resolved to call-home to google, attempt to access network when
    none is available, and spams logs. (LP: #1449001, #1698734)
  * SECURITY UPDATE: Out-of-bounds write in systemd-resolved.
    CVE-2017-9445 (LP: #1695546)

 -- Dimitri John Ledkov <xnox@ubuntu.com>  Wed, 28 Jun 2017 13:27:28 +0100

systemd (233-8ubuntu1) artful; urgency=medium

  Merge from experimental. Existing Ubuntu cherry-picks:
  * TEST-12: cherry-pick upstream fix for compat with new netcat-openbsd.
  * networkd: cherry-pick support for setting bridge port's priority.
    This is a useful feature/bugfix to improve feature parity of networkd with
    ifupdown. This matches netplan's expectations to be able to set bridge port's
    priorities via networked. This featue is to be used by netplan/MAAS/OpenStack.
  * Cherrypick upstream commit to enable system use kernel maximum limit for RLIMIT_NOFILE isntead of hard-coded (low) limit of 65536.
  * debian/tests/root-unittests: disable execute and seccomp tests on arm
    test-seccomp and test-execute fail on arm64 kernels. Marking both tests as
    expected failures. An upstream bug report is filed to resolve these.
  * Cherrypick upstream patch for vio predictable interface names.
  * Cherrypick upstream patch for platform predictable interface names.

  Ubuntu cherry-picks, now also applied in Debian:
  * resolved: fix null pointer dereference crash

  Remaining Ubuntu delta:
  * ubuntu: udev.postinst preserve virtio interfaces names on upgrades, on s390x.
    New udev generates stable interface names on s390x kvm instances, however, upon
    upgrades existing ethX names should be preserved to prevent breaking networking
    and software configurations.
    This patch only affects Ubuntu systems.
  * Skip starting systemd-remount-fs.service in containers
    even when /etc/fstab is present.
    This allows entering fully running state even when /etc/fstab
    lists / to be mounted from a device which is not present in the
    container.

  New Ubuntu cherry-picks:
  * loginctl: Chrerry-pick upstream fix to not ignore multiple session ids.
    (LP: #1682154)

 -- Dimitri John Ledkov <xnox@ubuntu.com>  Mon, 19 Jun 2017 15:24:30 +0100

systemd (233-8) experimental; urgency=medium

  * Bump debhelper compatibility level to 10
  * Drop versioned Build-Depends on dpkg-dev.
    It's no longer necessary as even Jessie ships a new enough version.
  * timesyncd: don't use compiled-in list if FallbackNTP has been configured
    explicitly (Closes: #861769)
  * resolved: fix null pointer p->question dereferencing.
    This fixes a bug which allowed a remote DoS (daemon crash) via a crafted
    DNS response with an empty question section.
    Fixes: CVE-2017-9217 (Closes: #863277)

 -- Michael Biebl <biebl@debian.org>  Mon, 29 May 2017 14:12:08 +0200

systemd (233-7) experimental; urgency=medium

  [ Michael Biebl ]
  * basic/journal-importer: Fix unaligned access in get_data_size()
    (Closes: #862062)
  * ima: Ensure policy exists before asking the kernel to load it
    (Closes: #863111)
  * Add Depends: procps to systemd.
    It's required by /usr/lib/systemd/user/systemd-exit.service which calls
    /bin/kill to stop the systemd --user instance. (Closes: #862292)
  * service: Serialize information about currently executing command
    (Closes: #861157)
  * seccomp: Add clone syscall definitions for mips (Closes: #861171)

  [ Dimitri John Ledkov ]
  * ubuntu: disable dnssec on any ubuntu releases (LP: #1690605)

  [ Felipe Sateler ]
  * Specify nobody user and group.
    Otherwise nss-systemd will translate to group 'nobody', which doesn't
    exist on debian systems.

 -- Michael Biebl <biebl@debian.org>  Wed, 24 May 2017 12:26:18 +0200

systemd (233-6ubuntu3) artful; urgency=medium

  * resolved: fix null pointer dereference crash (LP: #1621396)

 -- Dimitri John Ledkov <xnox@ubuntu.com>  Mon, 22 May 2017 09:29:22 +0100

systemd (233-6ubuntu2) artful; urgency=medium

  [ Michael Biebl ]
  * basic/journal-importer: Fix unaligned access in get_data_size()
    (Closes: #862062)

  [ Dimitri John Ledkov ]
  * ubuntu: disable dnssec on any ubuntu releases (LP: #1690605)
  * Cherrypick upstream patch for vio predictable interface names.
  * Cherrypick upstream patch for platform predictable interface names.
    (LP: #1686784)

  [ Balint Reczey ]
  * Skip starting systemd-remount-fs.service in containers
    even when /etc/fstab is present.
    This allows entering fully running state even when /etc/fstab
    lists / to be mounted from a device which is not present in the
    container. (LP: #1576341)

 -- Dimitri John Ledkov <xnox@ubuntu.com>  Wed, 17 May 2017 19:24:03 +0100

systemd (233-6ubuntu1) artful; urgency=medium

  Merge from Debian, existing changes:
  * ubuntu: udev.postinst preserve virtio interfaces names on upgrades, on s390x.
    New udev generates stable interface names on s390x kvm instances, however, upon
    upgrades existing ethX names should be preserved to prevent breaking networking
    and software configurations.
    This patch only affects Ubuntu systems. (Closes: #860246) (LP: #1682437)
  * TEST-12: cherry-pick upstream fix for compat with new netcat-openbsd.
  * networkd: cherry-pick support for setting bridge port's priority.
    This is a useful feature/bugfix to improve feature parity of networkd with
    ifupdown. This matches netplan's expectations to be able to set bridge port's
    priorities via networked. This featue is to be used by netplan/MAAS/OpenStack.

  New changes:
  * Cherrypick upstream commit to enable system use kernel maximum limit for
    RLIMIT_NOFILE isntead of hard-coded (low) limit of 65536.  (LP: #1686361)
  * debian/tests/root-unittests: disable execute and seccomp tests on arm
    test-seccomp and test-execute fail on arm64 kernels. Marking both tests as
    expected failures. An upstream bug report is filed to resolve these.
    (LP: #1672499)

 -- Dimitri John Ledkov <xnox@ubuntu.com>  Tue, 02 May 2017 11:23:19 +0100

systemd (233-6) experimental; urgency=medium

  [ Felipe Sateler ]
  * Backport upstream PR #5531.
    This delays opening the mdns and llmnr sockets until a network has enabled
    them. This silences annoying messages when networkd receives such packets
    without expecting them: Got mDNS UDP packet on unknown scope.

  [ Martin Pitt ]
  * resolved: Disable DNSSEC by default on stretch and zesty.
    Both Debian stretch and Ubuntu zesty are close to releasing, switch to
    DNSSEC=off by default for those. Users can still turn it back on with
    DNSSEC=allow-downgrade (or even "yes").

  [ Michael Biebl ]
  * Add Conflicts against hal.
    Since v183, udev no longer supports RUN+="socket:". This feature is
    still used by hal, but now generates vast amounts of errors in the
    journal. Thus force the removal of hal by adding a Conflicts to the udev
    package. This is safe, as hal is long dead and no longer useful.
  * Drop systemd-ui Suggests
    systemd-ui is unmaintained upstream and not particularly useful anymore.
  * journal: fix up syslog facility when forwarding native messages.
    Native journal messages (_TRANSPORT=journal) typically don't have a
    syslog facility attached to it. As a result when forwarding the
    messages to syslog they ended up with facility 0 (LOG_KERN).
    Apply syslog_fixup_facility() so we use LOG_USER instead.
    (Closes: #837893)
  * Split upstream tests into systemd-tests binary package (Closes: #859152)
  * Get PACKAGE_VERSION from config.h.
    This also works with meson and is not autotools specific.

  [ Sjoerd Simons ]
  * init-functions Only call daemon-reload when planning to redirect
    systemctl daemon-reload is a quite a heavy operation, it will re-parse
    all configuration and re-run all generators. This should only be done
    when strictly needed. (Closes: #861158)

 -- Michael Biebl <biebl@debian.org>  Fri, 28 Apr 2017 21:47:14 +0200

systemd (233-5ubuntu1) artful; urgency=medium

  [ Felipe Sateler ]
  * Backport upstream PR #5531.
    This delays opening the mdns and llmnr sockets until a network has enabled them.
    This silences annoying messages when networkd receives such packets without
    expecting them:
      Got mDNS UDP packet on unknown scope.

  [ Martin Pitt ]
  * resolved: Disable DNSSEC by default on stretch and zesty.
    Both Debian stretch and Ubuntu zesty are close to releasing, switch to
    DNSSEC=off by default for those. Users can still turn it back on with
    DNSSEC=allow-downgrade (or even "yes").

  [ Michael Biebl ]
  * Add Conflicts against hal.
    Since v183, udev no longer supports RUN+="socket:". This feature is
    still used by hal, but now generates vast amounts of errors in the
    journal. Thus force the removal of hal by adding a Conflicts to the udev
    package. This is safe, as hal is long dead and no longer useful.
  * Drop systemd-ui Suggests
    systemd-ui is unmaintained upstream and not particularly useful anymore.
  * journal: fix up syslog facility when forwarding native messages.
    Native journal messages (_TRANSPORT=journal) typically don't have a
    syslog facility attached to it. As a result when forwarding the
    messages to syslog they ended up with facility 0 (LOG_KERN).
    Apply syslog_fixup_facility() so we use LOG_USER instead. (Closes: #837893)
  * Split upstream tests into systemd-tests binary package (Closes: #859152)
  * Get PACKAGE_VERSION from config.h.
    This also works with meson and is not autotools specific.

  [ Dimitri John Ledkov ]
  * ubuntu: udev.postinst preserve virtio interfaces names on upgrades, on s390x.
    New udev generates stable interface names on s390x kvm instances, however, upon
    upgrades existing ethX names should be preserved to prevent breaking networking
    and software configurations.
    This patch only affects Ubuntu systems. (Closes: #860246) (LP: #1682437)
  * TEST-12: cherry-pick upstream fix for compat with new netcat-openbsd.
  * networkd: cherry-pick support for setting bridge port's priority.
    This is a useful feature/bugfix to improve feature parity of networkd with
    ifupdown. This matches netplan's expectations to be able to set bridge port's
    priorities via networked. This featue is to be used by netplan/MAAS/OpenStack.

 -- Dimitri John Ledkov <xnox@ubuntu.com>  Fri, 21 Apr 2017 14:36:34 +0100

systemd (233-5) experimental; urgency=medium

  * Do not throw a warning in emergency and rescue mode if plymouth is not
    installed.
    Ideally, plymouth should only be referenced via dependencies, not
    ExecStartPre. This at least avoids the confusing error message on
    minimal installations that do not carry plymouth.
  * rules: Allow SPARC vdisk devices when identifying CD drives
    (Closes: #858014)

 -- Michael Biebl <biebl@debian.org>  Tue, 21 Mar 2017 21:00:08 +0100

systemd (233-4) experimental; urgency=medium

  [ Martin Pitt ]
  * udev autopkgtest: Drop obsolete sys.tar.xz fallback.
    This was only necessary for supporting 232 as well.
  * root-unittest: Drop obsolete FIXME comment.
  * Add libpolkit-gobject-1-dev build dep for polkit version detection.
  * Move systemd.link(5) to udev package.
    .link files are being handled by udev, so it should ship the
    corresponding manpage. Bump Breaks/Replaces accordingly. (Closes: #857270)

  [ Michael Biebl ]
  * Restart journald on upgrades (Closes: #851438)
  * Avoid strict DM API versioning.
    Compiling against the dm-ioctl.h header as provided by the Linux kernel
    will embed the DM interface version number. Running an older kernel can
    lead to errors on shutdown when trying to detach DM devices.
    As a workaround, build against a local copy of dm-ioctl.h based on 3.13,
    which is the minimum required version to support DM_DEFERRED_REMOVE.
    (Closes: #856337)

 -- Michael Biebl <biebl@debian.org>  Thu, 16 Mar 2017 18:40:16 +0100

systemd (233-3) experimental; urgency=medium

  [ Michael Biebl ]
  * Install D-Bus policy files in /usr
  * Drop no longer needed maintainer scripts migration code and simplify
    various version checks
  * Fix location of installed tests
  * Override package-name-doesnt-match-sonames lintian warning for libnss-*
  * Don't ship any symlinks in /etc/systemd/system.
    Those should be created dynamically via "systemctl enable".

  [ Martin Pitt ]
  * root-unittests autopkgtest: Skip test-udev.
    It has its own autopkgtest and needs some special preparation. At some
    point that should be merged into root-unittests, but let's quickfix this
    to unbreak upstream CI.

 -- Michael Biebl <biebl@debian.org>  Fri, 03 Mar 2017 19:49:44 +0100

systemd (233-2) experimental; urgency=medium

  * test: skip instead of fail if crypto kmods are not available.
    The Debian buildds have module loading disabled, thus AF_ALG sockets are
    not available during build. Skip the tests that cover those (khash and
    id128) instead of failing them in this case.
    https://github.com/systemd/systemd/issues/5524

 -- Martin Pitt <mpitt@debian.org>  Fri, 03 Mar 2017 11:51:25 +0100

systemd (233-1) experimental; urgency=medium

  [ Martin Pitt ]
  * New upstream release 233:
    - udev: Remove /run/udev/control on stop to avoid sendsigs to kill
      udevd. (Closes: #791944)
    - nspawn: Handle container directory symlinks. (Closes: #805785)
    - Fix mount units to not become "active" when NFS mounts time out.
      (Closes: #835810)
    - hwdb: Rework path/priority comparison when loading files from /etc/
      vs. /lib. (Closes: #845442)
    - machinectl: Fix "list" command when failing to determine OS version.
      (Closes: #849316)
    - Support tilegx architecture. (Closes: #856306)
    - systemd-sleep(8): Point out inhibitor interface as better alternative
      for suspend integration. (Closes: #758279)
    - journalctl: Improve error message wording when specifying boot
      offset with ephemeral journal. (Closes: #839291)
  * Install new systemd-umount and /usr/lib/environment.d/
  * Use "make install-tests" for shipped unit tests
  * Switch back to gold linker on mips*
    Bug #851736 got fixed now.
  * debian/rules: Drop obsolete SETCAP path

  [ Michael Biebl ]
  * Drop upstart jobs for udev
  * Drop /sbin/udevadm compat symlink from udev-udeb and initramfs
  * Drop Breaks and Replaces from pre-jessie

 -- Martin Pitt <mpitt@debian.org>  Thu, 02 Mar 2017 17:10:09 +0100

systemd (232-19) unstable; urgency=medium

  [ Martin Pitt ]
  * debian/README.source: Update patch and changelog handling to current
    reality.
  * root-unittests autopkgtest: Blacklist test-journal-importer.
    This got added in a recent PR, but running this requires using "make
    install-tests" which hasn't landed yet.
  * fsckd: Fix format specifiers on 32 bit architectures.
  * resolved: Fix NSEC proofs for missing TLDs (Closes: #855479)
  * boot-and-services autopkgtest: Skip CgroupsTest on unified hierarchy.
  * boot-smoke autopkgtest: Run in containers, too.
  * logind autopkgtest: Adjust to work in containers.

  [ Dimitri John Ledkov ]
  * Fix resolved failing to follow CNAMES for DNS stub replies (LP: #1647031)
  * Fix emitting change signals with a sessions property in logind
    (LP: #1661568)

  [ Michael Biebl ]
  * If an automount unit is masked, don't react to activation anymore.
    Otherwise we'll hit an assert sooner or later. (Closes: #856035)

  [ Felipe Sateler ]
  * resolved: add the new KSK to the built-in resolved trust anchor.
    The old root key will be discarded in early 2018, so get this into
    stretch.
  * Backport some zsh completion fixes from upstream (Closes: #847203)

 -- Martin Pitt <mpitt@debian.org>  Thu, 02 Mar 2017 09:21:12 +0100

systemd (232-18) unstable; urgency=medium

  * udev autopkgtest: Adjust to script-based test /sys creation.
    PR #5250 changes from the static sys.tar.xz to creating the test /sys
    directory with a script. Get along with both cases until 233 gets
    released and packaged.
  * systemd-resolved.service.d/resolvconf.conf: Don't fail if resolvconf is
    not installed. ReadWritePaths= fails by default if the referenced
    directory does not exist. This happens if resolvconf is not installed, so
    use '-' to ignore the absence. (Closes: #854814)
  * Fix two more seccomp issues.
  * Permit seeing process list of units whose unit files are missing.
  * Fix systemctl --user enable/disable without $XDG_RUNTIME_DIR being set.
    (Closes: #855050)

 -- Martin Pitt <mpitt@debian.org>  Mon, 13 Feb 2017 17:36:12 +0100

systemd (232-17) unstable; urgency=medium

  * Add libcap2-bin build dependency for tests. This will make
    test_exec_capabilityboundingset() actually run. (Closes: #854394)
  * Add iproute2 build dependency for tests. This will make
    test_exec_privatenetwork() actually run; it skips if "ip" is not present.
    (Closes: #854396)
  * autopkgtest: Run all upstream unit tests as root.
    Ship all upstream unit tests in libsystemd-dev, and run them all as root
    in autopkgtest. (Closes: #854392) This also fixes the FTBFS on non-seccomp
    architectures.
  * systemd-resolved.service.d/resolvconf.conf: Allow writing to
    /run/resolvconf. Upstream PR #5283 will introduce permission restrictions
    for systemd-resolved.service, including the lockdown to writing
    /run/systemd/. This will then cause the resolvconf call in our drop-in to
    fail as that needs to write to /run/resolvconf/. Add this to
    ReadWritePaths=. (This is a no-op with the current unrestricted unit).

 -- Martin Pitt <mpitt@debian.org>  Fri, 10 Feb 2017 11:52:46 +0100

systemd (232-16) unstable; urgency=medium

  [ Martin Pitt ]
  * Add autopkgtest for test-seccomp
  * udev: Fix by-id symlinks for devices whose IDs contain whitespace
    (Closes: #851164, LP: #1647485)
  * Add lintian overrides for binary-or-shlib-defines-rpath on shipped test
    programs. This is apparently a new lintian warning on which uploads get
    rejected.  These are only test programs, not in $PATH, and they need to
    link against systemd's internal library.

  [ Michael Biebl ]
  * Fix seccomp filtering. (Closes: #852811)
  * Do not crash on daemon-reexec when /run is full (Closes: #850074)

 -- Martin Pitt <mpitt@debian.org>  Thu, 09 Feb 2017 16:22:43 +0100

systemd (232-15) unstable; urgency=medium

  * Add missing Build-Depends on tzdata.
    It is required to successfully run the test suite. (Closes: #852883)
  * Bump systemd Breaks to ensure it is upgraded in lockstep with udev.
    The sandboxing features used by systemd-udevd.service require systemd
    (>= 232-11). (Closes: #853078)
  * Bump priority of libpam-systemd to standard.
    This reflects the changes that have been made in the archive a while
    ago. See #803184

 -- Michael Biebl <biebl@debian.org>  Wed, 01 Feb 2017 22:45:35 +0100

systemd (232-14) unstable; urgency=medium

  * Deal with NULL pointers more gracefully in unit_free() (Closes: #852202)
  * Fix issues in journald during startup

 -- Michael Biebl <biebl@debian.org>  Mon, 23 Jan 2017 14:52:46 +0100

systemd (232-13) unstable; urgency=medium

  * Re-add versioned Conflicts/Replaces against upstart.
    In Debian the upstart package was never split into upstart and
    upstart-sysv, so we need to keep that for switching from upstart to
    systemd-sysv. (Closes: #852156)
  * Update Vcs-* according to the latest recommendation
  * Update Homepage and the URLs in debian/copyright to use https

 -- Michael Biebl <biebl@debian.org>  Sun, 22 Jan 2017 08:19:28 +0100

systemd (232-12) unstable; urgency=medium

  * Fix build if seccomp support is disabled
  * Enable seccomp support on ppc64

 -- Michael Biebl <biebl@debian.org>  Wed, 18 Jan 2017 19:43:51 +0100

systemd (232-11) unstable; urgency=medium

  [ Martin Pitt ]
  * Fix RestrictAddressFamilies=
    Backport upstream fix for setting up seccomp filters to fix
    RestrictAddressFamilies= on non-amd64 architectures. Drop the hack from
    debian/rules to remove this property from unit files.
    See #843160
  * Use local machine-id for running tests during package build.
    Since "init" and thus "systemd" are not part of debootstrap any more,
    some buildd chroots don't have an /etc/machine-id any more. Port the old
    Add-env-variable-for-machine-ID-path.patch to the current code, use a
    local machine-id again, and always make test suite failures fatal.
    (Closes: #851445)

  [ Michael Biebl ]
  * gpt-auto-generator: support LUKS encrypted root partitions
    (Closes: #851475)
  * Switch to bfd linker on mips*
    The gold linker is currently producing broken libraries on mips*
    resulting in segfaults for users of libsystemd. Switch to bfd until
    binutils has been fixed. (Closes: #851412)
  * Revert "core: turn on specifier expansion for more unit file settings"
    The expansion of the % character broke the fstab-generator and
    specifying the tmpfs size as percentage of physical RAM resulted in the
    size being set to 4k. (Closes: #851492)
  * Drop obsolete Conflicts, Breaks and Replaces
  * Require systemd-shim version which supports v232.
    See #844785

  [ Ondřej Nový ]
  * Redirect try-restart in init-functions hook (Closes: #851688)

 -- Michael Biebl <biebl@debian.org>  Wed, 18 Jan 2017 12:38:54 +0100

systemd (232-10) unstable; urgency=medium

  * Add NULL sentinel to strjoin.
    We haven't cherry-picked upstream commit 605405c6c which introduced a
    strjoin macro that adds the NULL sentinel automatically so we need to do
    it manually. (Closes: #851210)

 -- Michael Biebl <biebl@debian.org>  Fri, 13 Jan 2017 05:08:55 +0100

systemd (232-9) unstable; urgency=medium

  * Use --disable-wheel-group configure switch.
    Instead of mangling the tmpfiles via sed to remove the wheel group, use
    the configure switch which was added upstream in v230.
    See https://github.com/systemd/systemd/issues/2492
  * Update debian/copyright.
    Bob Jenkins released the lookup3.[ch] files as public domain which means
    there is no copyright holder.
  * Drop fallback for older reportbug versions when attaching files
  * debian/extra/init-functions.d/40-systemd: Stop checking for init env var.
    This env variable is no longer set when systemd executes a service so
    it's pointless to check for it.
  * debian/extra/init-functions.d/40-systemd: Stop setting
    _SYSTEMCTL_SKIP_REDIRECT=true.
    It seems we don't actually need it to detect recursive loops (PPID is
    sufficient) and by exporting it we leak _SYSTEMCTL_SKIP_REDIRECT into
    the runtime environment of the service. (Closes: #802018)
  * debian/extra/init-functions.d/40-systemd: Rename _SYSTEMCTL_SKIP_REDIRECT.
    Rename _SYSTEMCTL_SKIP_REDIRECT to SYSTEMCTL_SKIP_REDIRECT to be more
    consistent with other environment variables which are used internally by
    systemd, like SYSTEMCTL_SKIP_SYSV.
  * Various specifier resolution fixes.
    Turn on specifier expansion for more unit file settings.
    See https://github.com/systemd/systemd/pull/4835 (Closes: #781730)

 -- Michael Biebl <biebl@debian.org>  Thu, 12 Jan 2017 16:59:22 +0100

systemd (232-8) unstable; urgency=medium

  [ Martin Pitt ]
  * Drop systemd dependency from libnss-myhostname again.
    This NSS module is completely independent from systemd, unlike the other
    three.
  * Install 71-seat.rules into the initrd.
    This helps plymouth to detect applicable devices. (Closes: #756109)
  * networkd: Fix crash when setting routes.
  * resolved: Drop removal of resolvconf entry on stop.
    This leads to timeouts on shutdown via the resolvconf hooks and does not
    actually help much -- /etc/resolv.conf would then just be empty instead of
    having a nonexisting 127.0.0.53 nameserver, so manually stopping resolved
    in a running system is broken either way. (LP: #1648068)
  * Keep RestrictAddressFamilies on amd64.
    This option and libseccomp currently work on amd64 at least, so let's make
    sure it does not break there as well, and benefit from the additional
    protection at least on this architecture.
  * Explicitly set D-Bus policy dir.
    This is about to change upstream in
    https://github.com/systemd/systemd/pull/4892, but as explained in commit
    2edb1e16fb12f4 we need to keep the policies in /etc/ until stretch+1.

  [ Michael Biebl ]
  * doc: Clarify NoNewPrivileges in systemd.exec(5). (Closes: #756604)
  * core: Rework logic to determine when we decide to add automatic deps for
    mounts.  This adds a concept of "extrinsic" mounts. If mounts are
    extrinsic we consider them managed by something else and do not add
    automatic ordering against umount.target, local-fs.target,
    remote-fs.target. (Closes: #818978)
  * rules: Add persistent links for nbd devices. (Closes: #837999)

 -- Michael Biebl <biebl@debian.org>  Sat, 17 Dec 2016 01:54:18 +0100

systemd (232-7) unstable; urgency=medium

  [ Michael Biebl ]
  * Mark liblz4-tool build dependency as <!nocheck>
  * udev: Try mount -n -o move first
    initramfs-tools is not actually using util-linux mount (yet), so making
    mount -n --move the first alternative would trigger an error message if
    users have built their initramfs without busybox support.

  [ Alexander Kurtz ]
  * debian/extra/kernel-install.d/85-initrd.install: Remove an unnecessary
    variable. (Closes: #845977)

  [ Martin Pitt ]
  * Drop systemd-networkd's "After=dbus.service" ordering, so that it can
    start during early boot (for cloud-init.service). It will auto-connect to
    D-Bus once it becomes available later, and transient (from DHCP) hostname
    and timezone setting do not currently work anyway. (LP: #1636912)
  * Run hwdb/parse_hwdb.py during package build.
  * Package libnss-systemd
  * Make libnss-* depend on the same systemd package version.

 -- Martin Pitt <mpitt@debian.org>  Wed, 30 Nov 2016 14:38:36 +0100

systemd (232-6) unstable; urgency=medium

  * Add policykit-1 test dependency for networkd-test.py.
  * debian/rules: Don't destroy unit symlinks with sed -i.
    Commit 21711e74 introduced a "sed -i" to remove RestrictAddressFamilies=
    from units. This also caused unit symlinks to get turned into real files,
    causing D-Bus activated services like timedated to fail ("two units with
    the same D-Bus name").
  * Fall back to "mount -o move" in udev initramfs script
    klibc's mount does not understand --move, so for the time being we need to
    support both variants. (Closes: #845161)
  * debian/README.Debian: Document how to generate a shutdown log.
    Thanks 積丹尼 Dan Jacobson. (Closes: #826297)

 -- Martin Pitt <mpitt@debian.org>  Mon, 21 Nov 2016 10:39:57 +0100

systemd (232-5) unstable; urgency=medium

  * Add missing liblz4-tool build dependency.
    Fixes test-compress failure during package build.
  * systemd: Ship /var/lib.
    This will soon contain a polkit pkla file.

 -- Martin Pitt <mpitt@debian.org>  Sun, 20 Nov 2016 12:22:52 +0100

systemd (232-4) unstable; urgency=medium

  [ Martin Pitt ]
  * debian/tests/unit-config: Query pkg-config for system unit dir.
    This fixes confusion on merged-/usr systems where both /usr/lib/systemd and
    /lib/systemd exist. It's actually useful to verify that systemd.pc says the
    truth.
  * debian/tests/upstream: Fix clobbering of merged-/usr symlinks
  * debian/tests/systemd-fsckd: Create /etc/default/grub.d if necessary
  * debian/rules: Drop check for linking to libs in /usr.
    This was just an approximation, as booting without an initrd could still be
    broken by library updates (e. g. #828991). With merged /usr now being the
    default this is now completely moot.
  * Move kernel-install initrd script to a later prefix.
    60- does not leave much room for scripts that want to run before initrd
    building (which is usually one of the latest things to do), so bump to 85.
    Thanks to Sjoerd Simons for the suggestion.
  * Disable 99-default.link instead of the udev rule for disabling persistent
    interface names.
    Disabling 80-net-setup-link.rules will also cause ID_NET_DRIVER to not be
    set any more, which breaks 80-container-ve.network and matching on driver
    name in general. So disable the actual default link policy instead. Still
    keep testing for 80-net-setup-link.rules in the upgrade fix and
    73-usb-net-by-mac.rules to keep the desired behaviour on systems which
    already disabled ifnames via that udev rule.
    See https://lists.freedesktop.org/archives/systemd-devel/2016-November/037805.html
  * debian/tests/boot-and-services: Always run seccomp test
    seccomp is now available on all architectures on which Debian and Ubuntu
    run tests, so stop making this test silently skip if seccomp is disabled.
  * Bump libseccomp build dependency as per configure.ac.
  * Replace "Drop RestrictAddressFamilies=" patch with sed call.
    With that it will also apply to upstream builds/CI, and it is structurally
    simpler.
  * Rebuild against libseccomp with fixed shlibs. (Closes: #844497)

  [ Michael Biebl ]
  * fstab-generator: add x-systemd.mount-timeout option. (Closes: #843989)
  * build-sys: do not install ctrl-alt-del.target symlink twice.
    (Closes: #844039)
  * Enable lz4 support.
    While the compression rate is not as good as XZ, it is much faster, so a
    better default for the journal and especially systemd-coredump.
    (Closes: #832010)

  [ Felipe Sateler ]
  * Enable machines.target by default. (Closes: #806787)

  [ Evgeny Vereshchagin ]
  * debian/tests/upstream: Print all journal files.
    We don't print all journal files. This is misleading a bit:
    https://github.com/systemd/systemd/pull/4331#issuecomment-252830790
    https://github.com/systemd/systemd/pull/4395#discussion_r87948836

  [ Luca Boccassi ]
  * Use mount --move in initramfs-tools udev script.
    Due to recent changes in busybox and initramfs-tools the mount
    utility is no longer the one from busybox but from util-linux.
    The latter does not support mount -o move.
    The former supports both -o move and --move, so use it instead to be
    compatible with both.
    See this discussion for more details:
    https://bugs.debian.org/823856 (Closes: #844775)

 -- Michael Biebl <biebl@debian.org>  Sun, 20 Nov 2016 03:34:58 +0100

systemd (232-3) unstable; urgency=medium

  [ Felipe Sateler ]
  * Make systemd-delta less confused on merged-usr systems. (Closes: #843070)
  * Fix wrong paths for /bin/mount when compiled on merged-usr system.
    Then the build system finds /usr/bin/mount which won't exist on a
    split-/usr system. Set the paths explicitly in debian/rules and drop
    Use-different-default-paths-for-various-binaries.patch. (Closes: #843433)

  [ Martin Pitt ]
  * debian/tests/logind: Split out "pid in logind session" test
  * debian/tests/logind: Adjust "in logind session" test for unified cgroup
    hierarchy
  * debian/tests/boot-and-services: Check common properties of CLI programs.
    Verify that CLI programs have a sane behaviour and exit code when being
    called with --help, --version, or an invalid option.
  * nspawn: Fix exit code for --help and --version (Closes: #843544)
  * core: Revert using the unified hierarchy for the systemd cgroup.
    Too many things don't get along with it yet, like docker, LXC, or runc.
    (Closes: #843509)

 -- Martin Pitt <mpitt@debian.org>  Wed, 09 Nov 2016 09:34:45 +0100

systemd (232-2) unstable; urgency=medium

  * Drop RestrictAddressFamilies from service files.
    RestrictAddressFamilies= is broken on 32bit architectures and causes
    various services to fail with a timeout, including
    systemd-udevd.service.
    While this might actually be a libseccomp issue, remove this option for
    now until a proper solution is found. (Closes: #843160)

 -- Michael Biebl <biebl@debian.org>  Sat, 05 Nov 2016 22:43:27 +0100

systemd (232-1) unstable; urgency=medium

  [ Martin Pitt ]
  * New upstream release 232:
    - Fix "systemctl start" when ReadWriteDirectories is a symlink
      (Closes: ##792187)
    - Fix "journalctl --setup-keys" output (Closes: #839097)
    - Run run sysctl service if /proc/sys/net is writable, for containers
      (Closes: #840529)
    - resolved: Add d.f.ip6.arpa to the DNSSEC default negative trust anchors
      (Closes: #834453)
  * debian/tests/logind: Copy the current on-disk unit instead of the
    on-memory one.
  * Build sd-boot on arm64. gnu-efi is available on arm64 now.
    (Closes: #842617)
  * Link test-seccomp against seccomp libs to fix FTBFS
  * debian/rules: Remove nss-systemd (until we package it)
  * Install new systemd-mount

  [ Michael Biebl ]
  * Install new journal-upload.conf man pages in systemd-journal-remote

 -- Martin Pitt <mpitt@debian.org>  Fri, 04 Nov 2016 07:18:10 +0200

systemd (231-10) unstable; urgency=medium

  [ Martin Pitt ]
  * systemctl: Add --wait option to wait until started units terminate again.
  * nss-resolve: return NOTFOUND instead of UNAVAIL on resolution errors.
    This makes it possible to configure a fallback to "dns" without breaking
    DNSSEC, with "resolve [!UNAVAIL=return] dns".
  * libnss-resolve.postinst: Skip dns fallback if resolve is present.
    Only fall back to "dns" if nss-resolve is not installed (for the
    architecture of the calling program). Once it is, we never want to fall
    back to "dns" as that breaks enforcing DNSSEC verification and also
    pointlessly retries NXDOMAIN failures. (LP: #1624071)
  * unit: sent change signal before removing the unit if necessary
    (LP: #1632964)
  * networkd: Fix assertion crash on adding VTI with IPv6 addresses
    (LP: #1633274)
  * debian/tests/upstream: Stop specifying initrd, it is autodetected now.
  * debian/tests/upstream: Add gcc/libc-dev/make test dependencies,
    so that the tests can build helper binaries.

  [ Felipe Sateler ]
  * Explicitly disable installing the upstream-provided PAM configuration.
  * Register interest in the status of dracut and initramfs-tools in reportbug
    template

  [ Michael Biebl ]
  * Stop creating systemd-update-utmp-runlevel.service symlinks manually

 -- Martin Pitt <mpitt@debian.org>  Wed, 26 Oct 2016 13:24:37 +0200

systemd (231-9) unstable; urgency=medium

  * pid1: process zero-length notification messages again.
    Just remove the assertion, the "n" value was not used anyway. This fixes
    a local DoS due to unprocessed/unclosed fds which got introduced by the
    previous fix. (Closes: #839171) (LP: #1628687)
  * pid1: Robustify manager_dispatch_notify_fd()
  * test/networkd-test.py: Add missing writeConfig() helper function.

 -- Martin Pitt <mpitt@debian.org>  Thu, 29 Sep 2016 23:39:24 +0200

systemd (231-8) unstable; urgency=medium

  [ Martin Pitt ]
  * Replace remaining systemctl --failed with --state=failed
    "--failed" is deprecated in favor of --state.
  * debian/shlibs.local.in: More precisely define version of internal shared
    lib.
  * debian/tests/upstream: Drop blacklisting
    These tests now work fine without qemu.
  * debian/tests/storage: Avoid rmmod scsi_debug (LP: #1626737)
  * upstream build system: Install libudev, libsystemd, and nss modules to
    ${rootlibdir}. Drop downstream workaround from debian/rules.
  * Ubuntu: Disable resolved's DNSSEC for the final 16.10 release.
    Resolved's DNSSEC support is still not mature enough, and upstream
    recommends to disable it in stable distro releases still.
  * Fix abort/DoS on zero-length notify message triggers (LP: #1628687)
  * resolved: don't query domain-limited DNS servers for other domains
    (LP: #1588230)

  [ Antonio Ospite ]
  * Update systemd-user pam config to require pam_limits.so.
    (Closes: #838191)

 -- Martin Pitt <mpitt@debian.org>  Thu, 29 Sep 2016 13:40:21 +0200

systemd (231-7) unstable; urgency=medium

  [ Michael Biebl ]
  * fsckd: Do not exit on idle timeout if there are still clients connected
    (Closes: #788050, LP: #1547844)

  [ Martin Pitt ]
  * 73-usb-net-by-mac.rules: Split kernel command line import line.
    Reportedly this makes the rule actually work on some platforms. Thanks Alp
    Toker! (LP: #1593379)
  * debian/tests/boot-smoke: Only run 5 iterations
  * systemd.postinst: Drop obsolete setcap call for systemd-detect-virt.
    Drop corresponding libcap2-bin dependency.
  * debian/tests/systemd-fsckd: Robustify check for "unit was running"
    (LP: #1624406)
  * debian/extra/set-cpufreq: Use powersave with intel_pstate.
    This is what we did on xenial, and apparently powersave is still actually
    better than performance. Thanks to Doug Smythies for the measurements!
    (LP: #1579278)
  * Ubuntu: Move ondemand.service from static to runtime enablement.
    This makes it easier to keep performance, by disabling ondemand.service.
    Side issue in LP: #1579278
  * Revert "networkd: remove route if carrier is lost"
    This causes networkd to drop addresses from unmanaged interfaces in some
    cases. (Closes: #837759)
  * debian/tests/storage: Avoid stderr output of stopping systemd-cryptsetup@.service
  * libnss-*.prerm: Remove possible [key=value] options from NSS modules as well.
    (LP: #1625584)

 -- Martin Pitt <mpitt@debian.org>  Tue, 20 Sep 2016 15:03:06 +0200

systemd (231-6) unstable; urgency=medium

  [ Martin Pitt ]
  * Add alternative iptables-dev build dependencies
    libiptc-dev is very new and not yet present in stable Debian/Ubuntu releases.
    Add it as a fallback build dependency for backports and upstream tests.
  * Detect if seccomp is enabled but seccomp filtering is disabled
    (Closes: #832713)
  * resolved: recognize DNS names with more than one trailing dot as invalid
    (LP: #1600000)
  * debian/tests/smoke: Store udev db dump artifact on failure
  * networkd: limit the number of routes to the kernel limit
  * systemctl: consider service running only when it is in active or reloading state
  * networkd: remove route if carrier is lost
  * Add Ref()/Unref() bus calls for units

  [ Felipe Sateler ]
  * git-cherry-pick: always recreate the patch-queue branch.

  [ Dimitri John Ledkov ]
  * Use idiomatic variables from dpkg include.

 -- Martin Pitt <mpitt@debian.org>  Sun, 11 Sep 2016 15:00:55 +0200

systemd (231-5) unstable; urgency=medium

  [ Iain Lane ]
  * Let graphical-session-pre.target be manually started (LP: #1615341)

  [ Felipe Sateler ]
  * Add basic version of git-cherry-pick
  * Replace Revert-units-add-a-basic-SystemCallFilter-3471.patch with upstream
    patch
  * sysv-generator: better error reporting. (Closes: #830257)

  [ Martin Pitt ]
  * 73-usb-net-by-mac.rules: Test for disabling 80-net-setup-link.rules more
    efficiently. Stop calling readlink at all and just test if
    /etc/udev/rules.d/80-net-setup-link.rules exists -- a common way to
    disable an udev rule is to just "touch" it in /etc/udev/rule.d/ (i. e.
    empty file), and if the rule is customized we cannot really predict anyway
    if the user wants MAC-based USB net names or not. (LP: #1615021)
  * Ship kernel-install (Closes: #744301)
  * Add debian/extra/kernel-install.d/60-initrd.install.
    This kernel-install drop-in copies the initrd of the selected kernel to
    the EFI partition.
  * bootctl: Automatically detect ESP partition.
    This makes bootctl work with Debian's /boot/efi/ mountpoint without having
    to explicitly specify --path.
    Patches cherry-picked from upstream master.
  * systemd.NEWS: Point out that alternatively rcS scripts can be moved to
    rc[2-5]. Thanks to Petter Reinholdtsen for the suggestion!

  [ Michael Biebl ]
  * Enable iptables support (Closes: #787480)
  * Revert "logind: really handle *KeyIgnoreInhibited options in logind.conf"
    The special 'key handling' inhibitors should always work regardless of
    any *IgnoreInhibited settings – otherwise they're nearly useless.
    Update man pages to clarify that *KeyIgnoreInhibited only apply to a
    subset of locks (Closes: #834148)

 -- Martin Pitt <mpitt@debian.org>  Fri, 26 Aug 2016 10:58:07 +0200

systemd (231-4) unstable; urgency=medium

  * Revert "pid1: reconnect to the console before being re-executed"
    This unbreaks consoles after "daemon-reexec". (Closes: #834367)

 -- Martin Pitt <mpitt@debian.org>  Thu, 18 Aug 2016 07:03:13 +0200

systemd (231-3) unstable; urgency=medium

  * resolved resolvconf integration: Run resolvconf without privilege
    restrictions. On some architectures (at least ppc64el), running resolvconf
    does not work with MemoryDenyWriteExecute=yes. (LP: #1609740)
  * Revert unit usage of MemoryDenyWriteExecute=yes. This is implemented
    through seccomp as well. (Closes: #832713)

 -- Martin Pitt <mpitt@debian.org>  Mon, 15 Aug 2016 09:58:09 +0200

systemd (231-2) unstable; urgency=medium

  [ Martin Pitt ]
  * debian/rules: Fix UPSTREAM_VERSION for upstream master builds
  * Limit "link against /usr" check to some critical binaries only and add
    generators
  * debian/rules: Put back cleanup of *.busname (Closes: #833487)
  * debian/tests/localed-x11-keymap: Robustify cleanup
  * debian/tests/localed-x11-keymap: Check that localed works without
    /etc/default/keyboard. This reproduces #833849.
  * Revert "units: add a basic SystemCallFilter (#3471)"
    This causes fatal failures on kernels that don't have seccomp enabled.
    This can be reactivated once
    https://github.com/systemd/systemd/issues/3882 is fixed.
    (Closes: #832713, #832893)

  [ Simon McVittie ]
  * localed: tolerate absence of /etc/default/keyboard.
    The debian-specific patch to read Debian config files was not tolerating
    the absence of /etc/default/keyboard. This causes systemd-localed to
    fail to start on systems where that file isn't populated (like embedded
    systems without keyboards). (Closes: #833849)

 -- Martin Pitt <mpitt@debian.org>  Sun, 14 Aug 2016 10:54:57 +0200

systemd (231-1) unstable; urgency=low

  [ Martin Pitt ]
  * New upstream release 231:
    - Fix "Failed to create directory /str/sys/fs/selinux: Read-only file
      system" warning. (Closes: #830693)
  * systemd.postinst: Remove systemd-networkd-resolvconf-update.path removal
    leftover. (Closes: #830778)
  * Drop support for rcS.d SysV init scripts.
    These are prone to cause dependency loops, and almost all packages with
    rcS scripts now ship a native systemd service.
  * networkd: Handle router advertisements in userspace again.
    Drop Revert-Revert-networkd-ndisc-revert-to-letting-the-k.patch.
    Bug #814566/#815586 got fixed in 230, and #815884 and #815884 and #815793
    are unreproducible and need more reporter feedback.
  * debian/gbp.conf: Enable dch options "full" and "multimaint-merge"
  * systemd-sysv: Add Conflicts: systemd-shim.
    To avoid shim trying to claim the D-Bus interfaces.
  * Add graphical-session.target user unit.
  * Add graphical-session-pre.target user unit
  * Add debian/extra/units-ubuntu/user@.service.d/timeout.conf.
    This avoids long hangs during shutdown if user services fail/hang due to
    X.org going away too early. This is mostly a workaround, so only install
    for Ubuntu for now.
  * Dynamically add upstream version to debian/shlibs.local
  * Set Debian/Ubuntu downstream support URL in journal catalogs
    (Closes: #769187)

  [ Michael Biebl ]
  * Restrict Conflicts: openrc to << 0.20.4-2.1.
    Newer versions of openrc no longer ship conflicting implementations of
    update-rc.d/invoke-rc.d.
  * Add Depends: dbus to systemd-container.
    This is required for systemd-machined and systemd-nspawn to work
    properly. (Closes: #830575)
  * Drop insserv.conf generator.
    We no longer parse /etc/insserv.conf and /etc/insserv.conf.d/* and
    augment services with that dependency information via runtime drop-in
    files. Services which want to provide certain system facilities need to
    pull in the corresponding targets themselves. Either directly in the
    native service unit or by shipping a drop-in snippet for SysV init
    scripts. (Closes: #825858)
  * getty-static.service: Only start if we have a working VC subsystem.
    Use ConditionPathExists=/dev/tty0, the same check as in getty@.service,
    to determine whether we have a functional VC subsystem and we should
    start any gettys. (Closes: #824779)
  * Stop mentioning snapshot and restore in the package description.
    Support for the .snapshot unit type has been removed upstream.
  * Drop sigpwr-container-shutdown.service.
    This is no longer necessary as lxc-stop has been fixed to use SIGRTMIN+3
    to shut down systemd based LXC containers.
    https://github.com/lxc/lxc/pull/1086
    https://www.freedesktop.org/wiki/Software/systemd/ContainerInterface/

  [ Felipe Sateler ]
  * Add versioned breaks for packages shipping rcS init scripts

 -- Martin Pitt <mpitt@debian.org>  Tue, 26 Jul 2016 12:17:14 +0200

systemd (230-7) unstable; urgency=medium

  * Tell dh_shlibdeps to look in the systemd package for libraries. Otherwise
    dpkg-shlibdeps fails to find libsystemd-shared as we no longer create a
    shlibs file for it.
  * Add Build-Depends-Package to libudev1.symbols and libsystemd0.symbols.
    This ensures proper dependencies when a package has a Build-Depends on a
    higher version of libudev-dev or libsystemd-dev then what it gets from the
    used symbols.

 -- Michael Biebl <biebl@debian.org>  Fri, 08 Jul 2016 13:04:33 +0200

systemd (230-6) unstable; urgency=medium

  [ Martin Pitt ]
  * debian/tests/boot-smoke: Stop running in containers again, too unreliable
    on Ubuntu s390x right now.

  [ Michael Biebl ]
  * Bump Build-Depends on debhelper to (>= 9.20160114), required for
    --dbgsym-migration support.
  * Install test-udev binary into $libdir/udev/ not $libdir. Only libraries
    should be installed directly into $libdir.
  * Exclude libsystemd-shared from dh_makeshlibs.

  [ Felipe Sateler ]
  * Do not install libsystemd-shared.so symlink
  * {machine,system}ctl: always pass &changes and &n_changes (Closes: #830144)

  [ Michael Prokop ]
  * debian/tests/logind: Ensure correct version of logind is running.

 -- Michael Biebl <biebl@debian.org>  Thu, 07 Jul 2016 15:22:16 +0200

systemd (230-5) unstable; urgency=medium

  [ Martin Pitt ]
  * Sync test/networkd-test.py with current upstream master, and remove our
    debian/tests/networkd copy. Directly run test/networkd-test.py in
    autopkgtest.
  * debian/extra/rules/73-usb-net-by-mac.rules: Disable when
    /etc/udev/rules.d/80-net-setup-link.rules is a symlink to /dev/null, to be
    consistent with the documented way to disable ifnames. (Closes: #824491,
    LP: #1593379)
  * debian/rules: Ignore libcap-ng.so in the "does anything link against /usr"
    check, to work around libaudit1 recently gaining a new dependency against
    that library (#828991). We have no influence on that ourselves. This fixes
    the FTBFS in the meantime.

  [ Felipe Sateler ]
  * Convert common code into a private shared library. This saves about 9 MB
    of installed size in the systemd package, and some more in systemd-*.

 -- Martin Pitt <mpitt@debian.org>  Fri, 01 Jul 2016 09:15:12 +0200

systemd (230-4) unstable; urgency=medium

  [ Martin Pitt ]
  * tmp.mount: Add nosuid and nodev mount options. This restores compatibility
    with the original SysV int RAMTMP defaults. (Closes: #826377)
  * debian/tests/upstream: Some tests fail on platforms without QEMU at the
    moment due to upstream PR#3587; blacklist these for now if QEMU is not
    available.
  * debian/rules: Don't run the "anything links against /usr" check for
    upstream tests, as those run on Ubuntu 16.04 LTS which does not yet have
    libidn moved to /lib.
  * debian/tests/upstream: Clean up old journals before running a test, to
    avoid printing a wrong one on failure.
  * debian/tests/upstream: Do not run the QEMU tests on i386. Nested QEMU on
    i386 causes testbed hangs on Ubuntu's cloud infrastructure, which is the
    only place where these actually run.
  * resolved: Fix SERVFAIL handling and introduce a new "Cache=" option to
    disable local caching.
  * resolved: Support IPv6 zone indices in resolv.conf. (LP: #1587489)
  * resolved: Update resolv.conf when calling SetLinkDNS().
  * debian/tests/storage: Sync and settle udev after luksFormat, to reduce the
    chance of seeing some half-written signatures.
  * debian/tests/networkd: Stop skipping the two DHCP6 tests, this regression
    seems to have been fixed now.
  * resolved: respond to local resolver requests on 127.0.0.53:53. This
    provides compatibility with clients that don't use NSS but do DNS queries
    directly, such as Chrome.
  * resolved: Don't add route-only domains to /etc/resolv.conf.
  * systemd-resolve: Add --flush-caches and --status commands.
  * Add debian/extra/units/systemd-resolved.service.d/resolvconf.conf to tell
    resolvconf about resolved's builtin DNS server on 127.0.0.53. With that,
    DNS servers picked up via networkd are respected when using resolvconf,
    and software like Chrome that does not do NSS (libnss-resolve) still gets
    proper DNS resolution. Drop the brittle and ugly
    systemd-networkd-resolvconf-update.{path,service} hack instead.
  * debian/tests/boot-smoke: Run in containers as well.

  [ Laurent Bigonville ]
  * Build with IDN support. (Closes: #814528)

 -- Martin Pitt <mpitt@debian.org>  Wed, 29 Jun 2016 15:23:32 +0200

systemd (230-3) unstable; urgency=medium

  [ Martin Pitt ]
  * debian/tests/boot-and-services: Adjust test_tmp_mount() for fixed
    systemctl exit code for "unit not found" in upstream commit ca473d57.
  * debian/tests/boot-and-services, test_no_failed(): Show journal of failed
    units.
  * debian/extra/init-functions.d/40-systemd: Adjust to changed systemctl
    show behaviour in 231: now this fails for nonexisting units instead of
    succeeding with "not-found". Make the code compatible to both for now.
  * Fix networkd integration with resolvconf for domain-limited DNS servers,
    so that these don't appear as global nameservers in resolv.conf. Thanks
    Andy Whitcroft for the initial fix! Add corresponding test case to
    debian/tests/networkd. (LP: #1587762)
  * resolved: Fix comments in resolve.conf for search domain overflows.
    (LP: #1588229)
  * On Ubuntu, provide an "ondemand.service" that replaces
    /etc/init.d/ondemand. The latter does not exist any more when
    "initscripts" falls out of the default installation. (LP: #1584124) This
    now does not do a fixed one-minute wait but uses "Type=idle" instead. This
    also becomes a no-op when the CPU supports "intel_pstate" (≤ 5 years old),
    as on these the ondemand/powersave schedulers are actually detrimental.
    (LP: #1579278)
  * debian/systemd-container.install: Drop *.busname installation, they are
    going away upstream.
  * debian/extra/init-functions.d/40-systemd: Do not call systemctl
    daemon-reload if the script is called as user (like reportbug does). Also
    make sure that daemon-reload will not invoke polkit.
  * Install test-udeb from .libs, to avoid installing the automake shell
    wrapper.
  * Fix transaction restarting in resolved to avoid async processing of
    free'd transactions.
    (Closes: #817210, LP: #1587727, #1587740, #1587762, #1587740)
  * Add "upstream" autopkgtest that runs the test/TEST* upstream integration
    tests in QEMU and nspawn.
  * Build systemd-sysusers binary, for using in rkt. Do not ship the
    corresponding unit and sysusers.d/ files yet, as these need some
    Debianization and an autopkgtest. (Closes: #823322)
  * debian/tests/systemd-fsckd: Adjust was_running() to also work for version
    230.

  [ Michael Biebl ]
  * Add "systemctl daemon-reload" to lsb init-functions hook if the LoadState
    of a service is "not-found". This will run systemd-sysv-generator, so SysV
    init scripts that aren't installed by the package manager should be picked
    up automatically. (Closes: #825913)
  * automount: handle expire_tokens when the mount unit changes its state.
    (Closes: #826512)
  * debian/systemd.preinst: Correctly determine whether a service is enabled.
    Testing for the return code alone is not sufficient as we need to
    differentiate between "generated" and "enabled" services.
    (Closes: #825981)

  [ Felipe Sateler ]
  * Drop configure option --disable-compat-libs. It no longer exists.
  * Add policykit-1 to Suggests. It is used to allow unprivileged users to
    execute certain commands. (Closes: #827756)

 -- Martin Pitt <mpitt@debian.org>  Tue, 21 Jun 2016 23:51:07 +0200

systemd (230-2) unstable; urgency=medium

  [ Martin Pitt ]
  * Don't add a Breaks: against usb-modeswitch when building on Ubuntu; there
    it does not use hotplug.functions and is a lower version.
  * boot-and-services autopkgtest: Add missing xserver-xorg and
    lightdm-greeter test dependencies, so that lightdm can start.
    (See LP #1581106)
  * Re-disable logind's KillUserProcesses option by default. (Closes: #825394)

  [ Michael Biebl ]
  * Drop --disable-silent-rules from debian/rules. This is now handled by dh
    directly depending on whether the DH_QUIET environment variable is set.

 -- Martin Pitt <mpitt@debian.org>  Tue, 31 May 2016 12:02:14 +0200

systemd (230-1) unstable; urgency=medium

  [ Martin Pitt ]
  * New upstream release 230.
    - Fix rare assertion failure in hashmaps. (Closes: #816612)
    - Fix leaking scope units. (Closes: #805477)
    - Fix wrong socket ownership after daemon-reload. (LP: #1577001)
    - udev: Fix touch screen detection. (LP: #1530384)
  * Drop cmdline-upstart-boot autopkgtest. It was still needed up to Ubuntu
    16.04 LTS, but upstart-sysv is not supported any more in Debian and Ubuntu
    now.
  * udev: Drop hotplug.functions, now that the last remaining user of this got
    fixed. Add appropriate versioned Breaks:.
  * debian/extra/rules/70-debian-uaccess.rules: Add some more FIDO u2f devices
    from different vendors. Thanks Atoyama Tokanawa.
  * Remove "bootchart" autopkgtest, this upstream version does not ship
    bootchart any more. It will be packaged separately.

  [ Michael Biebl ]
  * Drop obsolete --disable-bootchart configure switch from udeb build.
  * Remove obsolete /etc/systemd/bootchart.conf conffile on upgrades.

 -- Martin Pitt <mpitt@debian.org>  Mon, 23 May 2016 09:42:51 +0200

systemd (229-6) unstable; urgency=medium

  * systemd-container: Prefer renamed "btrfs-progs" package name over
    "btrfs-tools". (Closes: #822629)
  * systemd-container: Recommend libnss-mymachines. (Closes: #822615)
  * Drop systemd-dbg, in favor of debhelpers' automatic -dbgsym packages.
  * Drop Add-targets-for-compatibility-with-Debian-insserv-sy.patch; we don't
    need $x-display-manager any more as most/all DMs ship native services, and
    $mail-transport-agent is not widely used (not even by our default MTA
    exim4).
  * Unify our two patches for Debian specific configuration files.
  * Drop udev-re-enable-mount-propagation-for-udevd.patch, i. e. run udevd in
    its own slave mount name space again. laptop-mode-tools 1.68 fixed the
    original bug (#762018), thus add a Breaks: to earlier versions.
  * Ship fbdev-blacklist.conf in /lib/modprobe.d/ instead of /etc/modprobe.d/;
    remove the conffile on upgrades.
  * Replace util-Add-hidden-suffixes-for-ucf.patch with patch that got
    committed upstream.
  * Replace Stop-syslog.socket-when-entering-emergency-mode.patch with patch
    that got committed upstream.
  * debian/udev.README.Debian: Adjust documentation of MAC based naming for
    USB network cards to the udev rule, where this was moved to in 229-5.
  * debian/extra/init-functions.d/40-systemd: Invoke status command with
    --no-pager, to avoid blocking scripts that call an init.d script with
    "status" with an unexpected pager process. (Closes: #765175, LP: #1576409)
  * Add debian/extra/rules/70-debian-uaccess.rules: Make FIDO U2F dongles
    accessible to the user session. This avoids having to install libu2f-host0
    (which isn't discoverable at all) to make those devices work.
    (LP: #1387908)
  * libnss-resolve: Enable systemd-resolved.service on package installation,
    as this package makes little sense without resolved.
  * Add a DHCP exit hook for pushing received NTP servers into timesyncd.
    (LP: #1578663)
  * debian/udev.postinst: Fix migration check from the old persistent-net
    generator to not apply to chroots. (Closes: #813141)
  * Revert "enable TasksMax= for all services by default, and set it to 512".
    Introducing a default limit on number of threads broke a lot of software
    which regularly needs more, such as MySQL and RabbitMQ, or services that
    spawn off an indefinite number of subtasks that are not in a scope, like
    LXC or cron. 512 is way too much for most "simple" services, and it's way
    too little for the ones mentioned above. Effective (and much stricter)
    limits should instead be put into units individually.
    (Closes: #823530, LP: #1578080)
  * Split out udev rule to name USB network interfaces by MAC address into
    73-usb-net-by-mac.rules, so that it's easier to disable. (Closes: #824025)
  * 73-usb-net-by-mac.rules: Disable when net.ifnames=0 is specified on the
    kernel command line, to be consistent with disabling the *.link files.
  * 73-special-net-names.rule: Name the IBM integrated management module
    virtual USB network card "ibmimm". Thanks Marco d'Itri!

 -- Martin Pitt <mpitt@debian.org>  Thu, 12 May 2016 09:40:19 +0200

systemd (229-5) unstable; urgency=medium

  * debian/tests/unit-config: Call "daemon-reload" to clean up generated units
    in between tests.
  * debian/tests/unit-config: Check that enable/disable commands are
    idempotent.
  * debian/tests/unit-config: Detect if system units are in /usr/, so that the
    test works on systems with merged /usr.
  * debian/tests/unit-config: Use systemd-sysv-install instead of update-rc.d
    directly, so that the test works under Fedora too.
  * debian/tests/unit-config: Check disabling of a "systemctl link"ed unit,
    and check "systemctl enable" on a unit with full path which is not in the
    standard directories.
  * Rename debian/extra/rules/73-idrac.rules to 73-special-net-names.rules, as
    it is going to get rules for other devices. Also install it into the
    initramfs.
  * debian/extra/rules/73-special-net-names.rules: Add DEVPATH number based
    naming schema for ibmveth devices. (LP: #1561096)
  * Don't set SYSTEMD_READY=0 on DM_UDEV_DISABLE_OTHER_RULES_FLAG=1 devmapper
    devices with "change" events, as this causes spurious unmounting with
    multipath devices. (LP: #1565969)
  * Fix bogus "No [Install] section" warning when enabling a unit with full
    path. (LP: #1563590)
  * debian/tests/cmdline-upstart-boot: In test_rsyslog(), check for messages
    from dbus instead of NetworkManager. NM 1.2 does not seem to log to syslog
    by default any more.
  * Bump Standards-Version to 3.9.8 (no changes necessary).
  * debian/tests/boot-smoke: Add some extra debugging if there are pending
    jobs after 10s, to figure out why lightdm is sometimes "restarting".
    (for LP #1571673)
  * debian/tests/boot-smoke: Configure dummy X.org driver (like in the
    boot-and-services test), to avoid lightdm randomly fail. (LP: #1571673)
  * Move Debian specific patches into debian/patches/debian (which translates
    to "Gbp-Pq: Topic debian" with pq). This keeps upstream vs. Debian
    patches separated without the comments in debian/patches/series (which
    always get removed by "pq export").
  * Don't ship an empty /etc/X11/xinit/xinitrc.d/ directory, this isn't
    supported in Debian. (Closes: #822198)
  * udev: Mark nbd as inactive until connected. (Closes: #812485)
  * On shutdown, unmount /tmp before disabling swap. (Closes: #788303)
  * debian/systemd-coredump.postinst: Do daemon-reload before starting
    systemd-coredump, as the unit file may have changed on upgrades.
    (Closes: #820325)
  * Set MAC based name for USB network interfaces only for universally
    administered (i. e. stable) MACs, not for locally administered (i. e.
    randomly generated) ones. Drop /lib/systemd/network/90-mac-for-usb.link
    (as link files don't currently support globs for MACAddress=) and replace
    with an udev rule in /lib/udev/rules.d/73-special-net-names.rules.
    (Closes: #812575, LP: #1574483)

 -- Martin Pitt <mpitt@debian.org>  Mon, 25 Apr 2016 11:08:11 +0200

systemd (229-4) unstable; urgency=medium

  * Fix assertion crash when processing a (broken) device without a sysfs
    path. (Closes: #819290, LP: #1560695)
  * Fix crash when shutdown is issued from a non-tty. (LP: #1553040)
  * networkd: Stay running while any non-loopback interface is up.
    (Closes: #819414)
  * Fix reading uint32 D-Bus properties on big-endian.
  * Fix crash if an udev device has many tags or devlinks. (LP: #1564976)
  * systemctl, loginctl, etc.: Don't start polkit agent when running as root.
    (LP: #1565617)
  * keymap: Add Add HP ZBook (LP: #1535219) and HP ProBook 440 G3.
  * systemd.resource-control.5: Fix links to cgroup documentation on
    kernel.org. (Closes: #819970)
  * Install test-udev into libudev-dev, so that we have it available for
    autopkgtests.
  * Add "udev" autopkgtest for running the upstream test/udev-test.pl.

 -- Martin Pitt <mpitt@debian.org>  Thu, 07 Apr 2016 08:11:10 +0200

systemd (229-3) unstable; urgency=medium

  [ Martin Pitt ]
  * debian/tests/timedated: Add tests for "timedatectl set-local-rtc".
  * Be more tolerant in parsing /etc/adjtime.
  * debian/systemd.postinst: Don't fail package installation if systemctl
    daemon-reload trigger fails. This does not fix the root cause of the
    reload failures, but at least causes fewer packages to be in a broken
    state after upgrade, so that a reboot or apt-get -f install have a much
    higher chance in succeeding. (For bugs like LP #1502097 or LP #1447654)
  * debian/tests/networkd: Skip test_hogplug_dhcp_ip6 when running against
    upstream as well.
  * debian/tests/boot-and-services: Wait for units to stop with a "systemctl
    is-active" loop instead of static sleeps.
  * debian/tests/networkd: Skip DHCPv6 tests for downstream packages too. This
    is an actual regression in networkd-229, to be investigated. But this
    shouldn't hold up reverse dependencies.
  * Fix assertion in add_random(). (LP: #1554861)
  * debian/tests/boot-and-services: Don't assert on "Stopped Container c1"
    message in NspawnTests.test_service(), this is sometimes not present. Just
    check that the unit did not fail.
  * Add "adduser" dependency to systemd-coredump, to quiesce lintian.
  * Bump Standards-Version to 3.9.7 (no changes necessary).
  * Fix timespec parsing by correctly initializing microseconds.
    (Closes: #818698, LP: #1559038)
  * networkd: Add fallback if FIONREAD is not supported. (Closes: #818488)
  * Cherry-pick various fixes from upstream master.
    - Fixes logout when changing the current target. (Closes: #805442)

  [ Evgeny Vereshchagin ]
  * debian/tests/boot-and-services: Search systemd-coredump's output by
    SYSLOG_IDENTIFIER.
  * Add missing "Recommends: btrfs-tools" to systemd-container.
  * Add systemd-coredump postinst/prerm to start/stop systemd-coredump.socket
    without a reboot. (Closes: #816767)

  [ Felipe Sateler ]
  * Set the paths of loadkeys and setfont via configure arguments, not a patch

 -- Martin Pitt <mpitt@debian.org>  Mon, 21 Mar 2016 14:11:44 +0100

systemd (229-2) unstable; urgency=medium

  * time-util: map ALARM clockids to non-ALARM clockids in now(), to work on
    architectures which don't support CLOCK_BOOTTIME_ALARM. Fixes FTBFS on
    many architectures.
  * debian/systemd.postinst: Add missing newline to /etc/adjtime migration.
    (See #699554)
  * debian/systemd.postinst: Only try to enable tmp.mount if we actually
    copied it to /etc. Don't try to enable a generated unit. (LP: #1545707)
  * debian/tests/boot-and-services: Increase timeouts of test_bash_crash from
    5 to 10 seconds, and sync the journal after every iteration.
  * debian/extra/checkout-upstream: Try again after one minute if git checkout
    fails, to avoid failures from transient network errors.
  * debian/tests/systemd-fsckd: Use grub.d/50-cloudimg-settings.cfg as a
    template for generating our custom one instead of 90-autopkgtest.cfg. The
    latter does not exist on non-x86 architectures and is not relevant for
    this test.
  * debian/tests/boot-and-services: Skip journal test for test_bash_crash when
    running against upstream, as this currently fails most of the time. To be
    investigated.
  * debian/tests/networkd: Skip test_coldplug_dhcp_ip6 when running against
    upstream, as this is brittle there. To be investigated.
  * debian/tests/bootchart: Skip test if bootchart is not available or
    testing in upstream mode. bootchart got removed from master and will be
    moved to a separate repository.
  * debian/tests/boot-and-services: Show verbose journal output on failure in
    nspawn test, and sync journal before.
  * Move systemd-coredump socket and service into systemd-coredump binary
    package.
  * Revert changing the default core dump ulimit and core_pattern. This
    completely breaks core dumps without systemd-coredump. It's also
    contradicting core(8). (Closes: #815020)
  * Fix addresses for type "sit" tunnels. (Closes: #816132)
  * networkd: Go back to letting the kernel handle IPv6 router advertisements,
    as networkd's own currently has too many regressions. Thanks to Stefan
    Lippers-Hollmann for investigating this! (Closes: #814566,
    #814667, #815586, #815884, #815793)

 -- Martin Pitt <mpitt@debian.org>  Sun, 28 Feb 2016 22:16:12 +0100

systemd (229-1) unstable; urgency=medium

  * New upstream release 229.
    - Fix systemctl behaviour in chroots. (Closes: #802780)
    - Fix SELinux context of /run/user/$UID. (Closes: #775651)
    - Add option to optionally turn of color output. (Closes: #783692)
    - Don't git-ignore src/journal-remote/browse.html. (Closes: #805514)
    - Do not warn about Wants depencencies on masked units. (LP: #1543282)
  * debian/systemd.install: Ship the new systemd-resolve.
  * libsystemd0.symbols: Add new symbols from this release.
  * systemd-coredump.postinst: Create systemd-coredump system user.
  * debian/tests/systemd-fsckd: Tame overly strict test for failed plymouth
    unit, which is a race condition with plymouthd auto-stopping.
    (LP: #1543144)
  * Drop timedated-don-t-rely-on-usr-being-mounted-in-the-ini.patch.
    initramfs-tools has mounted /usr since Jessie, and tzdata now creates
    /etc/localtime as a symlink too (see #803144).
  * Use-different-default-paths-for-various-binaries.patch: Drop path changes
    for setcap (which is already a build dep and not used at all) and sulogin
    (which is now in util-linux).
  * Remove obsolete udev maintainer script checks:
    - Drop check for kernel >= 2.6.32, which released in 2009.
    - Drop restarting of some daemons due to the devtmpfs migration, which
      happened before the above kernel even.
    - Drop support for forcing upgrades on kernels known not to work via
      /etc/udev/kernel-upgrade. Don't pretend that this would help, as users
      could end up with a non-bootable system. Always fail early in preinst
      when it's still possible to install a working kernel.
    - Drop postinst test for "running in containers" -- it's actually possible
      to run udev in containers if you mount /sys r/w and you know what you
      are doing. Also, the init.d script and systemd service do that check
      again.
    - Keep the kernel feature and chroot checks, as these are still useful.
      Simplify check_kernel_features() by eliminating some variables.
    - Drop debconf templates. Two of them are obsolete, and having
      CONFIG_SYSFS_DEPRECATED is now so implausible that this doesn't warrant
      the overhead and translator efforts.
  * Drop debian/tests/ifupdown-hotplug. The units moved into ifupdown, so the
    test should go there too (see #814312).
  * debian/tests/control: Reorder tests and add a comment which ones should
    not be run for an upstream build.
  * debian/tests/control: Rearrange tests and avoid removing test dependencies
    to minimize testbed resets.
  * Add debian/extra/checkout-upstream: Script to replace the current
     source with a checkout of an upstream pull request, branch, or commit,
     and remove debian/patches/. Call from debian/rules if $TEST_UPSTREAM is
     set. This will be used for upstream CI.
  * Enable seccomp support on powerpc, ppc64el, and s390x.

 -- Martin Pitt <mpitt@debian.org>  Thu, 11 Feb 2016 21:02:39 +0100

systemd (228-6) unstable; urgency=medium

  * Make-run-lock-tmpfs-an-API-fs.patch: Drop /run/lock from
    tmpfiles.d/legacy.conf to avoid the latter clobbering the permissions of
    /run/lock. Fixes fallout from cleanup in -5 that resulted /run/lock to
    have 0755 permissions instead of 1777. (LP: #1541775)

 -- Martin Pitt <mpitt@debian.org>  Thu, 04 Feb 2016 11:46:54 +0100

systemd (228-5) unstable; urgency=medium

  [ Martin Pitt ]
  * Drop systemd-vconsole-setup.service: It has never been installed/used in
    Debian and is not necessary for Ubuntu any more.
  * Drop halt-local.service. This has never been documented/used in Debian.
    (LP: #1532553)
  * debian/extra/initramfs-tools/scripts/init-bottom/udev: Prefer "nuke"
    again, it comes from klibc-utils. But fall back to "rm" if it does not
    exist.
  * systemd-timesyncd.service.d/disable-with-time-daemon.conf: Also don't run
    if /usr/sbin/VBoxService exists, as virtualbox-guest-utils already
    provides time synchronization with the host. (Closes: #812522)
  * Drop Michael Stapelberg from Uploaders:, he stopped maintenance long ago.
    Thanks Michael for your great work in the past!
  * Replace "sysv-rc" dependency with Conflicts: openrc, file-rc. The
    rationale from #739679 still applies, but with the moving of
    {invoke,update}-rc.d to init-system-helpers we don't actually need
    anything from sysv-rc any more other than the assumption that SysV init
    scripts are enabled in /etc/rc?.d/ for the SysV generator to work (and
    file-rc and openrc don't do that).
  * debian/tests/timedated: Verify /etc/localtime symlink. Skip verifying the
    /etc/timezone file (which is Debian specific) if $TEST_UPSTREAM is set.
  * debian/tests/localed-locale: Check /etc/locale.conf if $TEST_UPSTREAM is
    set.
  * debian/tests/localed-x11-keymap: Test /etc/X11/xorg.conf.d/00-keyboard.conf
    if $TEST_UPSTREAM is set.
  * debian/tests/boot-and-services: Check for reaching graphical.target
    instead of default.target, as the latter is a session systemd state only.
  * debian/tests/boot-and-services: Skip tests which are known to fail/not
    applicable with testing upstream builds.
  * Drop Fix-up-tmpfiles.d-permissions-properly.patch:
    - /run/lock is already created differently by
      Make-run-lock-tmpfs-an-API-fs.patch, and contradicts to that.
    - /run/lock/lockdev/ isn't being used anywhere and got dropped
      upstream; backport the patch (tmpfiles-drop-run-lock-lockdev.patch).
    - Move dropping of "group:wheel" (which has never existed in Debian) into
      debian/rules, to also catch occurrences in other parts of the file which
      the static patch would overlook.
  * Shorten persistent identifier for CCW network interfaces (on s390x only).
    (LP: #1526808)
  * debian/rules: If $TEST_UPSTREAM is set (when building/testing upstream
    master instead of distro packages), don't fail on non-installed new files
    or new library symbols.
  * Add systemd-sysv conflict to upstart-sysv, and version the upstart
    conflict. This works with both Debian's and Ubuntu's upstart packages.

  [ Michael Biebl ]
  * Drop support for the /etc/udev/disabled flag file. This was a workaround
    for udev failing to install with debootstrap because it didn't use
    invoke-rc.d and therefor was not compliant with policy-rc.d. See #520742
    for further details. This is no longer the case, so supporting that file
    only leads to confusion about its purpose.
  * Retrigger cleanup of org.freedesktop.machine1.conf and
    hwclock-save.service now that dpkg has been fixed to correctly pass the
    old version to postinst on upgrade. (Closes: #802545)
  * Only ship *.link files as part of the udev package. The *.network files
    are solely used by systemd-networkd and should therefor be shipped by the
    systemd package. (Closes: #808237)
  * Cherry-pick a few fixes from upstream:
    - Fix unaligned access in initialize_srand(). (Closes: #812928)
    - Don't run kmod-static-nodes.service if module list is empty. This
      requires kmod v23. (Closes: #810367)
    - Fix typo in systemctl(1). (Closes: #807462)
    - Fix systemd-nspawn --link-journal=host to not fail if the directory
      already exists. (Closes: #808222)
    - Fix a typo in logind-dbus.c. The polkit action is named
      org.freedesktop.login1.power-off, not org.freedesktop.login1.poweroff.
    - Don't log an EIO error in gpt-auto-generator if blkid finds something
      which is not a partition table. (Closes: #765586)
    - Apply ACLs to /var/log/journal and also set them explicitly for
      system.journal.
  * Only skip the filesystem check for /usr if the /run/initramfs/fsck-usr
    flag file exists. Otherwise we break booting with dracut which uses
    systemd inside the initramfs. (Closes: #810748)
  * Update the instructions in README.Debian for creating /var/log/journal.
    They are now in line with the documentation in the systemd-journald(8) man
    page and ensure that ACLs and group permissions are properly set.
    (Closes: #800947, #805617)
  * Drop "systemctl daemon-reload" from lsb init-functions hook. This is no
    longer necessary as invoke-rc.d and init-system-helpers take care of this
    nowadays.

 -- Martin Pitt <mpitt@debian.org>  Wed, 03 Feb 2016 10:09:46 +0100

systemd (228-4) unstable; urgency=medium

  * debian/udev.README.Debian: Add alternative way of disabling ifnames.
    (Closes: #809339)
  * Put back /lib/udev/hotplug.functions, until the three remaining packages
    that use it stop doing so. (Closes: #810114)
  * debian/udev.README.Debian: Point out that any change to interface naming
    rules requires an initrd update.

 -- Martin Pitt <mpitt@debian.org>  Mon, 11 Jan 2016 07:12:40 +0100

systemd (228-3) unstable; urgency=medium

  [ Martin Pitt ]
  * debian/rules: Remove temporary debug output from test failures again. All
    Debian buildd kernels are recent enough now, but add a check for kernels
    older than 3.13 and ignore test failures for those.
  * debian/tests/networkd: Factor out dnsmasq specific test "router" setup, so
    that we can test against other implementations.
  * debian/tests/networkd: Add router setup using an (isolated) networkd
    process for configuring the veths and DHCP server.
  * debian/tests/networkd: On failure, only show journal for current test.
  * systemd-networkd-resolvconf-update.service: Wait for getting a name
    server, not just for getting online.
  * debian/tests/boot-and-services: Wait until bash crash stack trace is in
    the journal before asserting on it. Also relax RE to work on non-x86
    architectures.
  * debian/tests/networkd: If /etc/resolv.conf already has three nameservers,
    accept that too (as then the additional test one can't be added any more).
  * Fix FTBFS on x32. Thanks Helmut Grohne! (Closes: #805910)
  * debian/tests/networkd: For IPv6 tests, also wait for IPv4 address to
    arrive; s-n-wait-online already exits after getting an IPv6 address, but
    we verify both.
  * debian/tests/boot-and-services: Don't check for "Requesting system
    poweroff" log message in nspawn test, current upstream master does not
    write that any more. Instead check for "Stopped Container c1".
  * Add "storage" autopkgtest. Initially this covers some basic use cases with
    LUKS cryptsetup devices.
  * Add acl build dependency (for <!nocheck>). Current upstream master now
    needs it for some test cases.
  * debian/extra/initramfs-tools/scripts/init-bottom/udev: Use "rm -rf"
    instead of "nuke". The latter does not exist any more in current
    initramfs-tools.
  * Ignore test failures during "make check" if /etc/machine-id is missing
    (like in ancient local schroots). (Closes: #807884)
  * debian/extra/rules/80-debian-compat.rules: Remember which device got the
    "cdrw", "dvd", or "dvdrw" symlink to avoid changing links on device
    events. (Closes: #774080). Drop the rule for the "cdrom" symlink as that
    is already created in 60-cdrom_id.rules.
  * Eliminate "hotplug.functions" udev helper and put the logging functions
    directly into net.agent. This simplifies the migration of the latter to
    ifupdown.
  * Adjust manpages to keep /usr/lib/systemd/{user*,boot,ntp-units.d,modules*}
    paths, only keep /lib/systemd/{system*,network}. (Closes: #808997)
  * debian/udev.README.Debian: Fix typo and slight wording improvement.
    (Closes: #809513)
  * Drop net.agent, 80-networking.rules, and ifup@.service. These moved to
    ifupdown 0.8.5 now. Add Breaks: to earlier versions.

  [ Michael Biebl ]
  * Bump Build-Depends on libdw-dev to (>= 0.158) as per configure.ac.
    (Closes: #805631)
  * Make sure all swap units are ordered before the swap target. This avoids
    that swap devices are being stopped prematurely during shutdown.
    (Closes: #805133)
  * Drop unneeded /etc/X11/xinit/xinitrc.d/50-systemd-user.sh from the package
    and clean up the conffile on upgrades. We have the dbus-user-session
    package in Debian to properly enable the D-Bus user-session mode which
    also takes care of updating the systemd --user environment.
    (Closes: #795761)
  * Stop testing for unknown arguments in udev maintainer scripts.
  * Drop networking.service.d/systemd.conf. The ifupdown package now ships a
    proper service file so this drop-in file is no longer necessary.

  [ Andreas Henriksson ]
  * Fix LSB init hook to not reload masked services. (Closes: #804882)

 -- Martin Pitt <mpitt@debian.org>  Sat, 02 Jan 2016 17:42:56 +0100

systemd (228-2) unstable; urgency=medium

  * Remove wrong endianness conversion in test-siphash24 to fix FTBFS on
    big-endian machines.
  * Bump libseccomp-dev build dependency to indicate required versions for
    backporting to jessie. (Closes: #805497)

 -- Martin Pitt <mpitt@debian.org>  Thu, 19 Nov 2015 11:37:45 +0100

systemd (228-1) unstable; urgency=medium

  [ Martin Pitt ]
  * New upstream release:
    - Fix journald killing by watchdog. (Closes: #805042)
    - Drop check for /etc/mtab. (Closes: #802025)
    - Follow unit file symlinks in /usr, but not /etc when looking for
      [Install] data, to avoid getting confused by Aliases. (Closes: #719695)
    - journalctl: introduce short options for --since and --until.
      (Closes: #801390)
    - journald: Never accept fds from file systems with mandatory locking.
      (LP: #1514141)
    - Put nspawn containers in correct slice. (LP: #1455828)
  * Cherry-pick some networkd fixes from trunk to fix regressions from 228.
  * debian/rules: Configure with --as-needed to avoid unnecessary binary
    dependencies.
  * systemd-networkd-resolvconf-update.service: Increase StartLimitBurst, as
    this might be legitimately called several times in quick succession. If
    that part of the "networkd" autopkgtest fails, show the journal log for
    that service for easier debugging.
  * debian/tests/boot-and-services: Add test case for systemd-coredump.
  * Add systemd-coredump postinst/prerm to enable/disable this without a
    reboot.
  * debian/tests/networkd: Check for systemd-networkd-wait-online in /usr as
    well, for usage in other distros.
  * debian/tests/logind: Skip suspend test if the kernel does not support
    suspend.
  * debian/tests/logind: Split tests into functions.
  * debian/tests/boot-and-services: Ignore failures of console-setup.service,
    to work around LP: #1516591.
  * debian/tests/control: Restrict boot-smoke test to isolation-machine, it
    does not currently work well in LXC.
  * debian/tests/networkd: Add new test cases for "DHCP=all, IPv4 only,
    disabling RA" (which should always be fast), "DHCP=all, IPv4 only" (which
    will require a longer timeout due to waiting 12s for a potential IPv6 RA
    reply), and "DHCP=ipv4" (with and without RA).
  * debian/tests/networkd: Fix UnicodeDecodeError under 'C' locale.
  * debian/tests/networkd: Show networkctl and journal output on failure.
  * debian/tests/networkd: Fix bytes vs. string TypeError in the IPv6 polling.
    (LP: #1516009)
  * debian/tests/networkd: Show contents of test .network file on failure.
  * debian/tests/networkd: Skip if networkd is already running (safer when
    running on real systems), and add copyright header.
  * Bump util-linux dependencies to >= 2.27.1 to ensure that the mount monitor
    ignores /etc/mtab.

  [ Felipe Sateler ]
  * Enable elfutils support for getting stack traces for systemd-coredump.
  * libnss-my{machines,hostname}.postrm: do not remove entries from
    nsswitch.conf if there are packages from other architectures remaining.

  [ Michael Biebl ]
  * Drop systemd-setup-dgram-qlen.service. This has been made obsolete by
    upstream commit 1985486 which bumps net.unix.max_dgram_qlen to 512 early
    during boot.
  * Various cleanups to the udev maintainer scripts:
    - Remove unused tempdir() function.
    - Properly stop udev daemon on remove.
    - Stop killing udev daemon on failed upgrades and drop the corresponding
      starts from preinst.
    - Stop masking systemd-udevd.service and udev.service during upgrades. We
      restart the udev daemon in postinst, so those masks seem unnecessary.

 -- Martin Pitt <mpitt@debian.org>  Wed, 18 Nov 2015 16:11:59 +0100

systemd (227-3) unstable; urgency=medium

  [ Martin Pitt ]
  * debian/tests/logind: Add tests for scheduled shutdown with and without
    wall message.
  * Import upstream fix for not unmounting system mounts (#801361) and drop
    our revert patch.
  * debian/tests/boot-smoke: Apply check for failed unmounts only to user
    systemd processes, i. e. not to pid 1.
  * Drop Fix-usr-remount-failure-for-split-usr.patch. Jessie has a new enough
    initramfs-tools already, and this was just an error message, not breaking
    the boot.
  * Drop debian-fixup.service in favor of using a tmpfiles.d clause, which is
    faster.
  * Drop Order-remote-fs.target-after-local-fs.target.patch. It's mostly
    academic and only applies to the already known-broken situation that rcS
    init.d scripts depend on $remote_fs.
  * Replace reversion of sd_pid_notify_with_fds() msg_controllen fix with
    proper upstream fix to never block on sending messages on NOTIFY_SOCKET
    socket.
  * Drop check for missing /etc/machine-id on "make check" failure; this isn't
    happening on current buildds any more.
  * Drop Disable-tests-which-fail-on-buildds.patch, to re-evaluate what still
    fails and needs fixing. On failure, show kernel version and /etc/hosts
    to be able to debug them better. The next upload will make the necessary
    adjustments to fix package builds again.

  [ Michael Biebl ]
  * Drop dependency on udev from the systemd package. We don't need udev
    within a container, so this allows us to trim down the footprint by not
    installing the udev package. As the udev package has Priority: important,
    it is still installed by default though.
  * Include the status of the udev package when filing a bug report against
    systemd, and vice versa.
  * Use filter instead of findstring, since findstring also matches
    substrings and we only want direct matches.
  * systemd.bug-script: Fix typo. (Closes: #804512)
  * Re-add bits which call SELinux in systemd-user pam service.
    (Closes: #804565)

  [ Felipe Sateler ]
  * Add libnss-resolve package. (Closes: #798905)
  * Add systemd-coredump package. This Conflicts/Replaces/Provides a new
    "core-dump-handler" virtual package. (Closes: #744964)

 -- Martin Pitt <mpitt@debian.org>  Wed, 11 Nov 2015 15:04:26 +0100

systemd (227-2) unstable; urgency=medium

  * Revert "sd_pid_notify_with_fds: fix computing msg_controllen", it causes
    connection errors from various services on boot. (Closes: #801354)
  * debian/tests/boot-smoke: Check for failed unmounts. This reproduces
    #801361 (but not in a minimal VM, just in a desktop one).
  * Revert "core: add a "Requires=" dependency between units and the
    slices they are located in". This causes user systemd instances to try and
    unmount system mounts (and succeed if you login as root).
    (Closes: #801361)

 -- Martin Pitt <mpitt@debian.org>  Fri, 09 Oct 2015 12:34:27 +0200

systemd (227-1) unstable; urgency=medium

  * New upstream release.
    - Bump watchdog timeout for shipped units to 3 min. (Closes: #776460)
    - gpt-auto-generator: Check fstab for /boot entries. (Closes: #797326)
    - Fix group of RuntimeDirectory dirs. (Closes: #798391)
    - Support %i (and other macros) in RuntimeDirectory. (Closes: #799324)
    - Bump util-linux/libmount-dev dependencies to >= 2.27.
  * debian/libsystemd0.symbols: Add new symbols for this release.
  * debian/extra/initramfs-tools/hooks/udev: Copy all
    /etc/udev/rules.d/*.rules rules which are not merely overriding the one in
    /lib/, not just 70-persistent-net.rules.  They might contain network names
    or other bits which are relevant for the initramfs. (Closes: #795494)
  * ifup@.service: Drop PartOf=network.target; we don't want to stop these
    units during shutdown. Stopping networking.service already shuts down the
    interfaces, but contains the safeguard for NFS or other network file
    systems. Isolating emergency.target still keeps working as before as well,
    as this also stops networking.service. (Closes: #761909, LP: #1492546)

 -- Martin Pitt <mpitt@debian.org>  Thu, 08 Oct 2015 11:34:35 +0200

systemd (226-4) unstable; urgency=medium

  * debian/tests/logind: Be more verbose on failures.
  * Revert networkd calling if-{up,post-down}.d/ scripts. About half of the
    existing hooks are not relevant or even actively detrimental when running
    with networkd. For the relevant ones, a lot of them should be fixed in the
    projects themselves (using IP_FREEBIND etc.). (Closes: #798625)
  * Add systemd-networkd-resolvconf-update.{path,service} units to send DNS
    server updates from networkd to resolvconf, if installed and enabled.
  * Don't restart logind on upgrades any more. This kills X.org (#798097)
    while logind doesn't save/restore its open fds (issue #1163), and also
    gets confused about being idle in between (LP: #1473800)

 -- Martin Pitt <mpitt@debian.org>  Fri, 02 Oct 2015 13:44:28 +0200

systemd (226-3) unstable; urgency=medium

  [ Martin Pitt ]
  * README.Debian: Fix "other" typo. Thanks Salvatore Bonaccorso.
    (Closes: #798737)

  [ Michael Biebl ]
  * Stop building the compat library packages and drop them for good.
  * Update debian/copyright.

 -- Michael Biebl <biebl@debian.org>  Sat, 19 Sep 2015 19:06:51 +0200

systemd (226-2) unstable; urgency=medium

  * debian/udev.init: Mount /dev file system with nosuid. (LP: #1450960)
  * udev.postinst: udev 226 introduced predictable interface names for virtio.
    Create /etc/systemd/network/50-virtio-kernel-names.link on upgrade to
    disable this, to avoid changing e. g. "eth0" to "ens3" in QEMU instances
    and similar environments. (Closes: #799034)

 -- Martin Pitt <mpitt@debian.org>  Tue, 15 Sep 2015 15:21:09 +0200

systemd (226-1) unstable; urgency=medium

  [ Martin Pitt ]
  * New upstream release:
    - Fix scheduled shutdown to not shut down immediately. (Closes: #797763)
    - Fix description of CPE_NAME in os-release(5). (Closes: #797768)
  * debian/libsystemd0.symbols: Add new symbols from this release.
  * Enable libseccomp support for mips64, mips64el, and x32. (Closes: #797403)
  * debian/tests/networkd: Add hotplug tests.
  * Make networkd call if-up.d/ scripts when it brings up interfaces, to
    become compatible with ifupdown and NetworkManager for packages shipping
    hooks. (LP: #1492129)
    - Add debian/extra/systemd-networkd-dispatcher.c: suid root wrapper for
      calling if-up.d/ or if-post-down.d/ hook scripts. Install it as
      root:systemd-networkd 4754 so that only networkd can run it.
    - Add networkd-call-systemd-networkd-dispatcher-when-links.patch: Call the
      above wrapper when links go up/down.
    - debian/tests/networkd: Verify that if-up.d/ and if-post-down.d/ scripts
      get run for a networkd managed interface.
    - Note that if-pre-up.d/ and if-down.d/ scripts are *not* being called, as
      they are often not applicable for networkd (if-pre-up.d) and unreliable
      (if-down.d).
  * Drop udev-finish. We needed this for the autogenerated CD and network
    interface names, but both are gone now.
  * Drop debian/udev.udev-fallback-graphics.upstart. The vesafb module has
    been compiled into the kernel in both Debian and Ubuntu for a fair while,
    this never had a systemd equivalent, and Debian never shipped the
    accompanying rules for determining $PRIMARY_DEVICE_FOR_DISPLAY.
  * debian/control: Remove some boilerplate from the long descriptions, to
    more easily get to the point what a specific package actually does.
  * debian/README.Debian: As systemd is the default init now, replace the
    documentation how to switch to systemd with how to switch back
    (temporarily or permanently) to SysV init. Also move that paragraph to the
    bottom as it's now less important.
  * debian/README.Debian: Add a hint why you may want to enable persistent
    journal, and suggest to uninstall system-log-daemon to avoid duplicate
    logging.
  * debian/README.Debian: Add documentation about networkd integration.
  * Rename 01-mac-for-usb.link to 90-mac-for-usb.link so that it becomes
    easier to override.
  * debian-fixup.service just has one purpose now (make /etc/mtab a symlink),
    so drop the debian/extra/debian-fixup shell script and put the ln command
    directly into debian-fixup.service. Update the description.
  * debian/tests/networkd: Check that /etc/resolv.conf gets the DHCP's
    nameserver in case it is a symlink (i. e. dynamically managed by
    systemd-resolved or resolvconf).
  * systemd-networkd-dispatcher: Also pass on the DNS server list to if-up.d/
    as $IF_DNS_NAMESERVERS, so that resolvconf or similar programs work as
    expected.
  * Drop debian/systemd-journal-remote.postrm: Removing system users is
    potentially dangerous (there might be a leftover process after purging).

  [ Michael Biebl ]
  * Drop libsystemd-login-dev. All reverse dependencies have been updated to
    use libsystemd-dev directly.
  * Update build instructions to use "gbp clone" instead of "gbp-clone" as all
    gbp-* commands have been removed from git-buildpackage.

 -- Martin Pitt <mpitt@debian.org>  Thu, 10 Sep 2015 16:53:53 +0200

systemd (225-1) unstable; urgency=medium

  [ Martin Pitt ]
  * New upstream release.
    - Fixes FTBFS on alpha. (Closes: #792551)
    - Fixes machined state tracking logic. (Closes: #788269)
  * Add better fix for "systemctl link/enable" breakage with full paths.
    (LP: #1480310)
  * debian/rules: Add missing $(dh_options) in overridden debhelper targets.

  [ Felipe Sateler ]
  * Move conffile from systemd to systemd-container package (Closes: #797048)

  [ Michael Biebl ]
  * Drop unnecessary Conflicts/Replaces from systemd-journal-remote.
    None of the files in this package were previously shipped by systemd.
  * Create system users for systemd-journal-{gateway,remote,upload} when
    installing the systemd-journal-remote package.
  * Explicitly turn off the features we don't want in a stage1 build.
    Otherwise ./configure might enable them automatically if the build
    dependencies are installed and "dh_install --fail-missing" will then fail
    due to uninstalled files.
  * Enable GnuTLS support as systemd-journal-remote makes sense mostly with
    encryption enabled.
  * Rely on build profiles to determine which packages should be skipped
    during build and no longer specify that manually.
  * Drop our patch which removes rc-local-generator.
    rc-local.service acts as an ordering barrier even if its condition is
    false, because conditions are evaluated when the service is about to be
    started, not when it is enqueued. We don't want this ordering barrier on
    systems that don't need/use /etc/rc.local.

 -- Michael Biebl <biebl@debian.org>  Sun, 30 Aug 2015 21:18:59 +0200

systemd (224-2) unstable; urgency=medium

  [ Martin Pitt ]
  * Skip systemd-fsckd autopkgtest if /run/initramfs/fsck-root exists, i. e.
    the initramfs already ran fsck.
  * Fix broken ACL in tmpfiles.d/systemd.conf. (Closes: #794645, LP: #1480552)
  * Add debian/tests/unit-config: Test "systemctl link"; reproduces LP#1480310.
  * Add a hack to unbreak "systemctl link". (LP: #1480310)
  * debian/extra/rules-ubuntu/40-hyperv-hotadd.rules: Also apply to Xen, and
    rename to 40-vm-hotadd.rules.
  * Fix networkd crash. (Closes: #796358)
  * debian/rules: Remove all files/empty dirs in systemd which are already
    shipped by systemd-* or udev, instead of an explicit list.
  * Bump "mount" dependency to >= 2.26, to ensure "swapon -o" availability.
    (Closes: #796389)
  * Install /lib/systemd/network/* into udev instead of systemd, as it's
    really udev which is evaluating these.
  * Split out "systemd-container" package with machined and nspawn and enable
    importd. Add new libbz2-dev, zlib1g-dev, and libcurl-dev build deps.
    (LP: #1448900)
  * Move transitional libgcrypt11-dev build dep to libgcrypt20-dev.
  * debian/rules: Limit check for libraries in /usr to systemd and udev
    packages, as other packages like systemd-containers can (and do) link to
    /usr.
  * Build-depend on dpkg-dev (>= 1.17.14) and bump debhelper version for build
    profiles support.
  * Drop "display-managers" autopkgtest, obsolete with dropped
    default-display-manager-generator.
  * boot-and-services autopkgtest: Add systemd-container test dependency for
    the nspawn tests.
  * Don't enable audit support when building with "stage1" profile, to avoid
    circular build dep.

  [ Helmut Grohne ]
  * Improve support for cross-building and bootstrapping.

  [ Michael Biebl ]
  * Drop default-display-manager-generator. All major desktops now use a
    display manager which support the new scheme and setup the
    /etc/systemd/system/display-manager.service symlink correctly.
  * Add new binary package "systemd-journal-remote" with tools for
    sending/receiving remote journal logs:
    systemd-journal-{remote,upload,gatewayd}. (Closes: #742802, LP: #1480952)

 -- Martin Pitt <mpitt@debian.org>  Tue, 25 Aug 2015 12:40:35 +0200

systemd (224-1) unstable; urgency=medium

  * New upstream release.
  * boot-and-services autopkgtest: Ignore thermald. Since 1.4.3-2 it starts by
    default, but fails in most virtual envs.

 -- Martin Pitt <mpitt@debian.org>  Sat, 01 Aug 2015 13:38:57 +0200

systemd (223-2) unstable; urgency=medium

  * Don't enable gnu-efi on ARM. It FTBFSes and cannot really be tested now as
    there is no available hardware.
  * debian/extra/initramfs-tools/hooks/udev: Don't fail if
    /etc/systemd/network/ does not exist. (Closes: #794050)

 -- Martin Pitt <mpitt@debian.org>  Thu, 30 Jul 2015 08:25:51 +0200

systemd (223-1) unstable; urgency=medium

  * New upstream release:
    - Fix systemd-bootchart crash. (Closes: #792403)
    - Trim list of files in /usr/share/doc/systemd/. (Closes: #791839)
    - Fix "Invalid argument" failure with some  journal files.
      (Closes: #792090)
    - tmpfiles: Don't recursively descend into journal directories in /var.
      (Closes: #791897)
    - Don't frequently wake up on disabled TimeoutIdleSec=, in particular in
      automount timers. (LP: #1470845)
    - tmpfiles: Don't delete lost+found/. (Closes: #788193)

  [ Michael Biebl ]
  * udev: Remove obsolete rm_conffile/mv_conffile functions from udev.preinst.
    The udev package is using dpkg-maintscripts-helper now to remove obsolete
    conffiles.
  * systemd: Remove obsolete conffile clean up from pre-wheezy.
  * udev-udeb: Remove scsi_wait_scan hack from the start-udev script as well.

  [ Martin Pitt ]
  * Enable GNU EFI support and add gnu-efi build dep. This enables/ships the
    systemd EFI boot loader. (Closes: #787720, LP: #1472283)
  * networkd autopkgtest: More robust/forceful killing of dnsmasq.
  * ifup@.service: Drop "oneshot" to run ifup in the background during boot.
    This avoids blocking network.target on boot with unavailable hotplug
    interfaces in /etc/network/interfaces. (Closes: #790669, LP: #1425376)
  * systemd.postinst: Avoid confusing error message about
    /run/systemd/was-enabled not existing on reconfiguring.
  * debian/extra/initramfs-tools/hooks/udev: Drop some redundant code.
  * Fix networkd-wait-online -i to properly wait for the given interfaces
    only.
  * Drop debian/extra/base-installer.d/05udev: We use net.ifnames by default
    now, thus we don't need to copy 70-persistent-*.rules any more.
  * debian/extra/start-udev: Run d-i's udevd with "notice" log level, just
    like we did in the initramfs in 219-10.
  * Fix size explosion of networkd (post-223 patch from trunk).

  [ Julian Wollrath ]
  * Copy all .link interface naming definitions to initramfs. (Closes: #793374)

  [ Felipe Sateler ]
  * nss-my*.postinst: configure at the end of the hosts line, not before
    files. (Closes: #789006)

 -- Martin Pitt <mpitt@debian.org>  Thu, 30 Jul 2015 00:02:26 +0200

systemd (222-2) unstable; urgency=medium

  [ Adam Conrad ]
  * debian/udev-udeb.install: Install new bits for net.ifnames (LP: #1473542)
  * debian/extra/initramfs-tools/hooks/udev: Do the same for initramfs-tools.

  [ Martin Pitt ]
  * emergency.service: Wait for plymouth to shut down. Fixes invisible
    emergency shell with plymouth running endlessly. (LP: #1471258)
  * Add "networkd" autopkgtest. Covers basic DHCP on IPv4 and IPv4+6 on a veth
    device.

  [ Michael Biebl ]
  * Bump package priorities of systemd and systemd-sysv to important to match
    what has been used in the Debian archive since Jessie.
  * Drop scsi_wait_scan hack from the udev initramfs-tools script. This Linux
    kernel module has been broken since 2.6.30 and as a result was removed in
    3.5. The Debian Jessie kernel no longer ships this module.
    (Closes: #752775)
  * Drop libsystemd-journald-dev and libsystemd-id128-dev. There are no
    reverse dependencies left and we want to avoid new packages picking up
    a build dependency on those obsolete transitional packages.

 -- Michael Biebl <biebl@debian.org>  Wed, 15 Jul 2015 23:51:15 +0200

systemd (222-1) unstable; urgency=medium

  [ Martin Pitt ]
  * New upstream release:
    - Fix reload killing BusName= units. (Closes: #746151)
    - sysv-generator: detect invalid names and escape them. (Closes: #677075)
    - Document removal of PIDFile on daemon shutdown. (Closes: #734006)
    - Drop Revert-rules-fix-tests-for-removable-state.patch, the auto-suspend
      rules now got dropped entirely.
  * Add Revert-VT-reuse-patches.patch: Revert a couple of logind VT reuse
    patches which alternately broke lightdm and gdm.
  * debian/libsystemd0.symbols: Add new symbols from this release.
  * Disable test-netlink during package build, fails on some buildds.
  * udev.postinst: Don't call addgroup with --quiet, so that if the "input"
    group already exists as a non-system group you get a sensible error
    message. Some broken tutorials forget the --system option.
    (Closes: #769948, LP: #1455956)
  * systemd.postinst: Drop the --quiet from the addgroup calls as well, same
    reason as above. (Closes: #762275)
  * udev: Drop doc dir symlinking. It has caused too much trouble and only
    marginally helps to avoid duplication. Such duplication should be dealt
    with at the distro, not package level.
  * debian/rules: Entirely ignore $LD_PRELOAD instead of just libfakeroot in
    the link check, to also avoid libeatmydata. (Closes: #790546)
  * boot-and-services, display-managers autopkgtests: Install and configure
    dummy X.org driver, so that these work in headless machines/VMs.
  * systemd-fsckd autopkgtest: Stop using/asserting on lightdm, just check
    that default.target is active. lightdm is prone to fail in test
    environments, and fiddling with it in two other autopkgtests is
    sufficient.
  * debian/watch: Adjust to new upstream release model of only providing the
    github tag tarballs.
  * Drop dsl-modem.agent. It hasn't been maintained/tested for many years, few
    if any people actually use this, and this doesn't belong into udev.

  [ Michael Biebl ]
  * Stop building the Python 3 bindings. They were split into a separate
    source package upstream and are now built from src:python-systemd. See
    http://lists.freedesktop.org/archives/systemd-devel/2015-July/033443.html
  * Remove obsolete --disable-chkconfig configure option.
  * Move the man pages for libnss-myhostname, libnss-mymachines and udev.conf
    from systemd into the correct package. Move the zsh completion file for
    udevadm into the udev package as well. Add Breaks/Replaces accordingly.
    (Closes: #790879)
  * Drop rules which remove pre-generated files before build. The upstream
    tarball no longer ships any pre-generated files so this is no longer
    necessary.
  * Fix cleanup rule for Python byte code files.

 -- Michael Biebl <biebl@debian.org>  Wed, 08 Jul 2015 18:56:07 +0200

systemd (221-1) unstable; urgency=medium

  * New upstream release 221:
    - Fix persistent storage links for Xen devices. (LP: #1467151)
    - Drop all backported patches and port the others to new upstream release.
    - debian/rules: Drop workarounds for broken 220 tarball, 221 is fine.

  [ Michael Biebl ]
  * initramfs hook: Stop installing 55-dm.rules, 64-md-raid.rules,
    60-persistent-storage-lvm.rules and 60-persistent-storage-dm.rules.
    The mdadm, lvm2 and dmsetup package provide their own udev hooks nowadays
    to make sure their udev rules files are installed into the initramfs.
    Having the copy rules at two places is confusing and makes debugging
    harder.
  * Make it possible to skip building udeb packages via
    DEB_BUILD_OPTIONS="noudeb". This allows quicker builds for local testing
    and is benefical for derivatives that don't use d-i.
  * Install API documentation for libudev and libsystemd in their respective
    packages. Both libraries use man pages now, so we need to be explicit
    about what is installed where.

  [ Martin Pitt ]
  * ifupdown-hotplug autopkgtest: Different cloud/desktop environments have
    different ways of including /etc/network/interfaces.d/, try to get along
    wit either and skip the test if interfaces.d/ does not get included at
    all.
  * Drop obsolete gtk-doc-tools build dependency, gtkdocize autoreconfig, and
    ./configure options.
  * libudev-dev.install: Drop gtk-doc files, not built by upstream any more
    and replaced with manpages.
  * libsystemd0.symbols: Add new symbols for this release.
  * debian/rules: Fix paths in manpages as we don't currently have a merged
    /usr in Debian but have most systemd things in /lib. This replaces the
    previous huge and maintenance-intense patch.
  * Drop Accept-mountall-specific-fstab-options.patch. Replaced with
    systemd.postinst migration code in Ubuntu.
  * Revert overly aggressive USB autosuspend udev rules change which broke
    various USB keyboards. (Closes: #789723)
  * Have rc-local.service output also go to the console. /etc/rc.local often
    contains status messages which users expect to see during boot.
    (LP: #1468102)
  * debian/rules: Install udev.NEWS into libudev1, to get along with Debian's
    udev -> libudev1 doc dir symlinking. (Closes: #790042)

 -- Martin Pitt <mpitt@debian.org>  Sun, 28 Jun 2015 12:05:36 +0200

systemd (220-7) unstable; urgency=medium

  [ Michael Biebl ]
  * Enable seccomp support on arm64 as well.
  * Replace the remainder of Fix-paths-in-man-pages.patch with an upstream
    provided patch.

  [ Martin Pitt ]
  * Switch to net.ifnames persistent network interfaces (on new
    installations/for new hardware), and deprecate the old
    75-persistent-net-generator.rules. See the ML discussion for details:
        https://lists.debian.org/debian-devel/2015/05/msg00170.html
        https://lists.debian.org/debian-devel/2015/06/msg00018.html
    - Drop Make-net.ifnames-opt-in-instead-of-opt-out.patch, to use
      net.ifnames by default.
    - Revert-udev-network-device-renaming-immediately-give.patch: Adjust
      patch comment.
    - Drop 75-persistent-net-generator.rules, write_net_rules helper and
      rule_generator.functions.
    - Adjust udev's README.Debian accordingly, and describe the migration.
      This needs to happen manually as there is no robust way of doing this
      automatically.
    - Add udev NEWS file for announcing this change and pointing to udev's
      README.
    - udev.postinst: Drop write_interfaces_rules().
    - udev.postinst: Disable net.ifnames on systems which did not support
      75-persistent-net-generator.rules (most importantly, virtualized guests)
      to avoid changing network interface names on upgrade.
    - LP: #1454254
  * fsckd-daemon-for-inter-fsckd-communication.patch: Add fsckd.c to
    POTFILES.in.
  * ifupdown-hotplug autopkgtest: Fix config name in interfaces.d/, it must
    not have a suffix in Debian. Also clean up the file after the test.
  * net.agent: When running under systemd, run everything in the foreground.
    This avoids killing the forked child in the middle of its operation under
    systemd when the parent exits.
  * Check during build that systemd and systemd-journald don't link against
    anything in /usr, to prevent bugs like #771652 and #788913 in the future.
  * Drop Skip-99-systemd.rules-when-not-running-systemd-as-in.patch. The rules
    mostly just attach tags systemd specific properties which are harmless
    under other init systems, and systemd-sysctl also works there.
  * 80-networking.rules: Only call agents for add|remove, as they don't handle
    other events.
  * Restore udev watches on block device changes. (Closes: #789060,
    LP: #1466081)

 -- Martin Pitt <mpitt@debian.org>  Wed, 17 Jun 2015 22:48:53 +0200

systemd (220-6) unstable; urgency=medium

  * Enable seccomp support on the architectures that provide libseccomp.
    (Closes: #760299)
  * boot-and-services autopkgtest: Add SeccompTest for the above.
  * boot-and-services autopkgtest: Check that we don't get an unwanted
    tmp.mount unless /etc/fstab explicitly specifies it.
  * Bump libcap-dev build dep to the version that provides libcap2-udeb.
    (Closes: #787542)
  * Stop installing tmp.mount by default; there are still situations where it
    becomes active through dependencies from other units, which is surprising,
    hides existing data in /tmp during runtime, and it isn't safe to have a
    tmpfs /tmp on every install scenario. (Closes: #783509)
    - d/rules: Ship tmp.mount in /usr/share/systemd/ instead of
      /lib/systemd/systemd.
    - systemd.postinst: When tmp.mount already was enabled, install tmp.mount
      into /etc and keep it enabled.
    - systemd.postinst: When enabling tmp.mount because of RAMTMP=yes, copy it
      from /usr/share.
    - Drop Don-t-mount-tmp-as-tmpfs-by-default.patch and
      PrivateTmp-shouldn-t-require-tmpfs.patch, not necessary any more.

 -- Martin Pitt <mpitt@debian.org>  Thu, 11 Jun 2015 09:25:49 +0200

systemd (220-5) unstable; urgency=medium

  * debian/README.source: Upstream repository moved to github, adjust
    cherry-picking instructions accordingly.
  * debian/control: Replace obsolete Python2 version header with
    X-Python3-Version.
  * dracut: Fix path to systemd-fsck. (Closes: #787553)
  * Ignore test failures during build if /etc/machine-id is missing (which is
    the case in a few buildd chroots still). (Closes: #787258)
  * debian/udev.README.Debian: Move network interface hotplug documentation
    into separate section. Point out that "lo" does not need to be configured
    in ifupdown under systemd.
  * debian/udev.README.Debian: Document net.ifnames, and how to write udev
    rules for custom network names.
  * Add debian/extra/01-mac-for-usb.link: Use MAC based names for network
    interfaces which are (directly or indirectly) on USB. Path based names
    are inadequate for dynamic buses like USB.
  * Fix another escape parsing regression in Exec*= lines. (Closes: #787256)
  * Disable EFI support for udeb build.
  * Refine detection of touch screen devices.

 -- Martin Pitt <mpitt@debian.org>  Sun, 07 Jun 2015 16:52:33 +0200

systemd (220-4) unstable; urgency=medium

  [ Martin Pitt ]
  * debian/extra/initramfs-tools/scripts/init-top/udev: Drop $ROOTDELAY wait.
    This does not concern udev in particular, but is handled by
    initramfs-tools itself (scripts/local). The intention of this parameter is
    not to statically wait for the given time, but wait *up to* that time for
    the root device to appear.
  * Add debian/extra/units/rc-local.service.d/wait-online.conf: Make
    rc-local.service wait for network-online.target (if it gets started). This
    not specified by LSB, but has been behaving that way in Debian under SysV
    init and upstart. (LP: #1451797)
  * Fix parsing of escape characters in Exec*= lines. (Closes: #787256)
  * Drop path_is_mount_point-handle-false-positive-on-some-fs.patch (it was
    already not applied in 220-1). This needs to be re-thought and re-done
    against the current code, and overlayfs in general. On overlayfs this
    still reports false positives for files that changed in the upperdir, but
    this does not break systemd-machine-id-commit any more.
  * Add debian/extra/rules/80-debian-compat.rules, replacing three of our
    patches. These are independent udev rules to change device permissions and
    add CD/DVD symlinks for compatibility with earlier Debian releases.

  [ Michael Biebl ]
  * Bump Depends on util-linux to make sure we have a sulogin implementation
    which properly cleans up its children when emergency.service is restarted.
    (Closes: #784238)
  * Stop using /sbin/udevd and drop the compat symlink.
  * Remove any vestiges of /dev/.udev/. This directory has been replaced by
    /run/udev/ since wheezy.
  * Drop udev migration code from pre-wheezy.

 -- Martin Pitt <mpitt@debian.org>  Tue, 02 Jun 2015 08:16:36 +0200

systemd (220-3) unstable; urgency=medium

  * Fix ProtectSystem=yes to actually protect /usr, not /home.
    (Closes: #787343)
  * sd-device: fix device_get_properties_strv(). Fixes environment for
    processes spawned by udev, in particular "allow-hoplug" ifupdown
    interfaces via ifup@.service. (Closes: #787263)
  * Ignore test failures on mipsel; the three failures are not reproducible on
    the porter box (different kernel?). (See #787258)
  * Add ifupdown-hotplug autopkgtest. Reproduces #787263.
  * udev: Bring back persistent storage symlinks for bcache. Thanks David
    Mohr! (Closes: #787367)
  * sd-device: Fix invalid property strv pointers. This unbreaks the
    environment of udev callouts.

 -- Martin Pitt <mpitt@debian.org>  Mon, 01 Jun 2015 12:58:20 +0200

systemd (220-2) unstable; urgency=low

  * 220-1 was meant to go to experimental, but was accidentally uploaded to
    unstable. This was planned for next week anyway, just not on a Friday;
    we don't revert, but keep an RC bug open for a few days to get broader
    testing. Reupload 220-1 with its changelog actually pointing to unstable
    and with all versions in the .changes.

 -- Martin Pitt <mpitt@debian.org>  Fri, 29 May 2015 18:54:09 +0200

systemd (220-1) unstable; urgency=medium

  [ Martin Pitt ]
  * New upstream release:
    - Ship sdio.ids and ids-update.pl in upstream tarball. (Closes: #780650)
    - Drop non-working "journalctl /dev/sda" example from manpage
      (Closes: #781604)
    - man systemd.network: Explain UseDomains a bit more (not used by
      default). (Closes: #766413)
    - Ignore comments in /etc/hostname (LP: #1053048)
    - Drop all backported patches and port the others to new upstream release.
  * Cherry-pick patch to fix udevd --daemon assertion regression.
  * Cherry-pick patch to fix udevd worker hang.
  * systemd.install: systemd.pc moved back into /usr/share/pkgconfig/.
  * libsystemd0.symbols: Add new symbols from this release.
  * Drop debian/extra/60-keyboard.hwdb for now. Upstream has a newer version,
    and it's not nearly as often updated any more as it used to be.
  * debian/rules: Remove shipped audit_type-to-name.h and
    keyboard-keys-from-name.gperf and regenerate them during build (bug in
    upstream 220 tarball).
  * autopkgtest: Ship/use mock fsck from debian/tests, as it's missing in the
    220 tarball.
  * Add libnss-mymachines binary package. (Closes: #784858)
  * Add libnss-myhostname binary package, taking over from the very old and
    unmaintained standalone source package as per its maintainer's request.
    (Closes: #760514)
  * Drop buildsys-Don-t-default-to-gold-as-the-linker.patch and set LD in
    debian/rules on sparc only. This can be dropped entirely once we build
    GUdev from a separate source.
  * bootchart autopkgtest: Skip test if /proc/schedstat does not exist, i. e.
    the kernel is missing CONFIG_SCHEDSTAT. Bootchart requires this.
  * systemd-fsckd autopkgtest: On Debian plymouth-start stays running, adjust
    was_running() for that.
  * systemd-fsckd autopkgtest: In test_systemd_fsck_with_plymouth_failure(),
    fix plymouthd status check to work under both Debian and Ubuntu.
  * Replace almost all of Fix-paths-in-man-pages.patch with upstreamed
    patches. (The remainder is planned to get fixed upstream as well.)
  * Remove our update-rc.d patches, replace them with upstream patches for
    /lib/systemd/systemd-sysv-install abstraction, and provide one for
    update-rc.d. Also implement "is-enabled" command by directly checking for
    the presence of rcS or rc5 symlinks. (Closes: #760616)
  * Fix path_is_mount_point for files (regression in 220).
  * debian/control: Drop obsolete XS-Testsuite:, dpkg adds it automatically.
  * Use Ubuntu's default NTP server for timesyncd when building on Ubuntu.

  [ Michael Biebl ]
  * Remove /var/run and /var/lock migration code from debian-fixup. The /run
    migration was completed in wheezy so this is no longer necessary.
  * Drop our versioned Depends on initscripts. This was initially added for
    the /run migration and later to ensure we have a mountnfs hook which
    doesn't cause a deadlock under systemd. The /run migration was completed
    in wheezy and jessie ships a fixed mountnfs hook. In addition we now use
    the ignore-dependencies job mode in our lsb init-functions hook, so it's
    safe to drop this dependency.
  * Stop building gudev packages. Upstream has moved the gudev code into a
    separate repository which is now managed on gnome.org. The gudev packages
    will be built from src:libgudev from now on. See also
    http://lists.freedesktop.org/archives/systemd-devel/2015-May/032070.html

 -- Martin Pitt <mpitt@debian.org>  Fri, 29 May 2015 10:37:40 +0200

systemd (219-10) experimental; urgency=medium

  * Fix assertion crash with empty Exec*= paths. (LP: #1454173)
  * Drop Avoid-reload-and-re-start-requests-during-early-boot.patch
    and Avoid-reloading-services-when-shutting-down.patch: This was fixed more
    robustly in invoke-rc.d and service now, see #777113.
  * debian/tests/boot-smoke: Allow 10 seconds for systemd jobs to settle down.
  * Fix "tentative" state of devices which are not in /dev (mostly in
    containers), and avoid overzealous cleanup unmounting of mounts from them.
    (LP: #1444402)
  * debian/extra/udev-helpers/net.agent: Eliminate cat and most grep calls.
  * Drop Set-default-polling-interval-on-removable-devices-as.patch; it's long
    obsolete, CD ejection with the hardware button works properly without it.
  * Re-enable-journal-forwarding-to-syslog.patch: Update patch description,
    journal.conf.d/ exists now.
  * journal: Gracefully handle failure to bind to audit socket, which is known
    to fail in namespaces (containers) with current kernels. Also
    conditionalize systemd-journald-audit.socket on CAP_AUDIT_READ.
    (LP: #1457054)
  * Put back *.agent scripts and use net.agent in Ubuntu. This fixes escaping
    of unit names, reduces the delta, and will make it easier to get a common
    solution for integrating ifup.d/ scripts with networkd.
  * When booting with "quiet", run the initramfs' udevd with "notice" log
    level. (LP: #1432171)
  * Add sigpwr-container-shutdown.service: Power off when receiving SIGPWR in
    a container. This makes lxc-stop work for systemd containers.
    (LP: #1457321)
  * write_net_rules: Escape '{' and '}' characters as well, to make this work
    with busybox grep. Thanks Faidon Liambotis! (Closes: #765577)

 -- Martin Pitt <mpitt@debian.org>  Thu, 21 May 2015 09:43:52 +0200

systemd (219-9) experimental; urgency=medium

  * 75-persistent-net-generator.rules: Fix rules for ibmveth (it's a driver,
    not a subsystem). (LP: #1437375)
  * debian/tests/unit-config: Add tests for systemctl enable/disable on a
    SysV-only unit. Reproduces LP #1447807.
  * Fix systemctl enable for SysV scripts without a native unit. We must not
    try and enable the nonexisting unit then. (LP: #1447807)
  * Drop Add-env-variable-for-machine-ID-path.patch. systemd should always
    be installed via the essential "init" in buildd schroots now.
  * debian/README.source: Update git-buildpackage commands for the renames in
    0.6.24.
  * Make apparmor run before networking, to ensure that profiles apply to
    e. g. dhclient (LP: #1438249):
    - Rename networking.service.d/network-pre.conf to systemd.conf, and add
      After=apparmor.service.
    - ifup@.service: Add After=apparmor.service.
    - Add Breaks: on apparmor << 2.9.2-1, which dropped its dependency to
      $remote_fs.
  * Drop login-don-t-overmount-run-user-UID-on-upgrades.patch and
    login-don-t-overmount-run-user-UID-on-upgrades.patch, these were only
    needed for upgrades from wheezy to jessie.
  * systemd.{pre,post}inst: Clean up obsolete (pre-wheezy/jessie) upgrade
    fixes.
  * systemd-fsckd autopkgtest: Stop assuming that
    /etc/default/grub.d/90-autopkgtest.cfg exists.
  * systemd-fsckd autopkgtest: Add missing plymouth test dependency.
  * Drop core-mount-ensure-that-we-parse-proc-self-mountinfo.patch, and bump
    util-linux dependency to the version which enables
    --enable-libmount-force-mountinfo.

 -- Martin Pitt <mpitt@debian.org>  Wed, 13 May 2015 12:27:21 +0200

systemd (219-8) experimental; urgency=medium

  [ Michael Biebl ]
  * Skip filesystem check if already done by the initramfs. (Closes: #782522)
  * Drop hard-coded versioned dependency on libapparmor1. Bump the
    Build-Depends on libapparmor-dev instead. This ensures a proper versioned
    dependency via Build-Depends-Package.
  * Revert "Make apparmor run before networking". This causes dependency
    cycles while apparmor still depends on $remote_fs.
  * Cleanup hwclock-save.service symlinks when upgrading from the jessie
    version.

  [ Martin Pitt ]
  * cryptsetup: Implement offset and skip options. (Closes: #751707,
    LP: #953875)
  * logind autopkgtest: Add test for suspending on lid switch close.
    This reproduces LP #1444166 (lid switch not working in the first few
    minutes after boot).
  * Reduce the initial suspend supression time from 3 minutes to 30 seconds,
    and make it configurable. (LP: #1444166)
  * Fix double free crash in "systemctl enable" when calling update-rc.d and
    the latter fails. (Closes: #764613, LP: #1426588)
  * hwdb: Fix wireless switch on Dell Latitude (LP: #1441849)
  * Fix assertion crash when reading a service file with missing ' and
    trailing space. (LP: #1447243)
  * ifup@.service: Set IgnoreOnIsolate, so that "systemctl default" does not
    shut down network interfaces. (Closes: #762953, LP: #1449380).
    Add PartOf=network.target, so that stopping network.target also stops
    network interfaces (so that isolating emergency.target and similar work as
    before).
  * Revert upstream commit 743970d which immediately SIGKILLs units during
    shutdown. This leads to problems like bash not being able to write its
    history, mosh not saving its state, and similar failed cleanup actions.
    (Closes: #784720, LP: #1448259)
  * Drop the reversion of "journald: allow restarting journald without losing
    stream connections", and replace with proper upstream fix for
    sd_pid_notify_with_fds(). (See Debian #778970, LP #1423811; LP: #1437896)

 -- Martin Pitt <mpitt@debian.org>  Wed, 29 Apr 2015 17:13:41 +0200

systemd (219-7) experimental; urgency=medium

  [ Martin Pitt ]
  * Make systemd-sysv's dependency to systemd unversioned. The package just
    contains 6 symlinks and thus isn't sensitive at all against version
    mismatches. This avoids running into circular dependencies when testing
    local debs.
  * Revert "udev: Drop hwdb-update dependency" and replace with upstream patch
    which moves it to systemd-udev-trigger.service.
  * display-managers autopkgtest: Properly wait until all jobs are finished.
  * display-managers autopkgtest: Reset failed units between tests, to avoid
    running into restart limits and for better test isolation.
  * Enable timesyncd in virtual machines. (Closes: #762343)

  [ Adam Conrad ]
  * debian/systemd.{triggers,postinst}: Trigger a systemctl daemon-reload
    when init scripts are installed or removed (Closes: #766429)

  [ Didier Roche ]
  * Squash all fsckd patches in one (as fsckd and such will be removed
    soon upstream), containing various fixes from upstream git and refactor
    the connection flow to upstream's suggestion. Modify the man pages to match
    those modifications as well. Amongst others, this suppresses "Couldn't
    connect to plymouth" errors if plymouth is not running.
    (Closes: #782265, LP: #1429171)
  * Keep plymouth localized messages in a separate patch for easier updates in
    the future and refresh to latest upstream.
  * display-managers autopkgtest: Use ExecStart=sleep instead of the actual
    lightdm binary, to avoid errors from lightdm startup. Drop the now
    unnecessary "needs-recommends" to speed up the test.

 -- Martin Pitt <mpitt@debian.org>  Fri, 10 Apr 2015 11:08:33 +0200

systemd (219-6) experimental; urgency=medium

  [ Martin Pitt ]
  * Import patches from v219-stable branch (up to 85a6fab).
  * boot-and-services autopkgtest: Add missing python3 test dependency.
  * Make apparmor run before networking, to ensure that profiles apply to
    e. g. dhclient (LP: #1438249):
    - Rename networking.service.d/network-pre.conf to systemd.conf, and add
      After=apparmor.service.
    - ifup@.service: Add After=apparmor.service.
  * udev: Drop hwdb-update dependency, which got introduced by the above
    v219-stable branch. This causes udev and plymouth to start too late and
    isn't really needed in Debian yet as we don't support stateless systems
    yet and handle hwdb.bin updates through dpkg triggers. (LP: #1439301)

  [ Didier Roche ]
  * Fix mount point detection on overlayfs and similar file systems without
    name_to_handle_at() and st_dev support. (LP: #1411140)

  [ Christian Seiler ]
  * Make the journald to syslog forwarding more robust by increasing the
    maximum datagram queue length from 10 to 512. (Closes: #762700)

  [ Marco d'Itri ]
  * Avoid writing duplicate entries in 70-persistent-net.rules by double
    checking if the new udev rule has already been written for the given
    interface. This happens if multiple add events are generated before the
    write_net_rules script returns and udevd renames the interface.
    (Closes: #765577)

 -- Martin Pitt <mpitt@debian.org>  Thu, 02 Apr 2015 09:14:48 +0200

systemd (219-5) experimental; urgency=medium

  [ Didier Roche ]
  * Add "systemd-fsckd" autopkgtest. (LP: #1427312)
  * cmdline-upstart-boot autopkgtest: Update to Ubuntu's upstart-sysv split
    (test gets skipped on Debian while upstart-sysv does not yet exist there).
  * Cherry-pick a couple of upstream commits for adding transient state,
    fixing a race where mounts become available before the device being
    available.
  * Ensure PrivateTmp doesn't require tmpfs through tmp.mount, but rather adds
    an After relationship. (Closes: #779902)

  [ Martin Pitt ]
  * journald: Suppress expected cases of "Failed to set file attributes"
    errors. (LP: #1427899)
  * Add systemd-sysv.postinst: Update grub on first installation, so that the
    alternative init system boot entries get updated.
  * debian/tests: Call /tmp/autopkgtest-reboot, to work with autopkgtest >=
    3.11.1.
  * Check for correct architecture identifiers for SuperH. (Closes: #779710)
  * Fix tmpfiles.d to only apply the first match again (regression in 219).
    (LP: #1428540)
  * /lib/lsb/init-functions.d/40-systemd: Don't ignore systemd unit
    dependencies in "degraded" mode. (LP: #1429734)

  [ Michael Biebl ]
  * debian/udev.init: Recognize '!' flag with static device lists, to work
    with kmod 20. (Closes: #780263)

  [ Craig Magina ]
  * rules-ubuntu/71-power-switch-proliant.rules: Add support for HP ProLiant
    m400 Server Cartridge soft powerdown on Linux 3.16. (LP: #1428811)

  [ Scott Wakeling ]
  * Rework package description to be more accurate. (Closes: #740372)

 -- Martin Pitt <mpitt@debian.org>  Thu, 26 Mar 2015 16:31:04 +0100

systemd (219-4) experimental; urgency=medium

  * tmpfiles: Avoid creating duplicate ACL entries. Add postinst code to clean
    them up on upgrade. (Closes: #778656)
  * bootchart: Fix path to default init. (LP: #1423867)
  * Add "bootchart" autopkgtest, to spot regressions like the above.
  * autopkgtests: Factorize out "assert.sh" utility functions, and use them in
    the tests for useful failure messages.
  * Downgrade requirement for timedated, hostnamed, localed-locale, and
    logind autopkgtests from machine to container isolation.
  * boot-and-services and display-manager autopkgtest: Add systemd-sysv as
    proper test dependency instead of apt-get installing it. This works now
    also under Ubuntu 15.04.
  * boot-and-services autopkgtest: Check cleanup of temporary files during
    boot. Reproduces #779169.
  * Clean up /tmp/ directory again. (Closes: #779169, LP: #1424992)

 -- Martin Pitt <mpitt@debian.org>  Fri, 27 Feb 2015 07:02:09 +0100

systemd (219-3) experimental; urgency=medium

  * sysv-generator: fix wrong "Overwriting existing symlink" warnings.
    (Closes: #778700)
  * Add systemd-fsckd multiplexer and feed its output to plymouth. This
    provides an aggregate progress report of running file system checks and
    also allows cancelling them with ^C, in both text mode and Plymouth.
    (Closes: #775093, #758902; LP: #1316796)
  * Revert "journald: allow restarting journald without losing stream
    connections". This was a new feature in 219, but currently causes boot
    failures due to logind and other services not starting up properly.
    (Closes: #778970; LP: #1423811)
  * Add "boot-smoke" autopkgtest: Test 20 successful reboots in a row, and
    that there are no connection timeouts or stalled jobs. This reproduces the
    above regression.
  * debian/tests/localed-locale: Set up locale and keyboard default files on a
    minimal unconfigured testbed.
  * Add missing python3 test dependency to cmdline-upstart-boot and
    display-managers autopkgtests.
  * debian/tests/boot-and-services: Skip AppArmor test if AppArmor is not
    enabled.
  * debian/tests/boot-and-services: Reboot also if lightdm was just installed
    but isn't running yet.

 -- Martin Pitt <mpitt@debian.org>  Mon, 23 Feb 2015 09:52:12 +0100

systemd (219-2) experimental; urgency=medium

  * Fix UTF-16 to UTF-8 conversion on big-endian machines. (Closes: #778654)
  * Disable new new test-sigbus, it fails on some buildds due to too old
    kernels. (part of #778654)
  * debian/README.Debian, debian/systemd.postinst: Drop setfacl call for
    /var/log/journal, this is now done automatically by tmpfiles.d/systemd.conf.
  * Drop "acl" dependency, not necessary any more with the above.
  * debian/tests/boot-and-services: Move to using /var/lib/machines/,
    /var/lib/containers is deprecated.

 -- Martin Pitt <mpitt@debian.org>  Wed, 18 Feb 2015 15:29:42 +0100

systemd (219-1) experimental; urgency=medium

  [ Martin Pitt ]
  * New upstream release:
    - Fix spelling mistake in systemd.unit(5). (Closes: #773302)
    - Fix timeouts with D-Bus, leading to SIGFPE. (Closes: #774012)
    - Fix load/save of multiple rfkill states. (Closes: #759489)
    - Non-persistent journal (/run/log/journal) is now readable by group adm.
      (Closes: #771980)
    - Read netdev user mount option to correctly order network mounts after
      network.target. (Closes: #769186)
    - Fix 60-keyboard.hwdb documentation and whitespace handling.
      (Closes: #757367)
    - Fix ThinkPad X1 Carbon 20BT trackpad buttons (LP: #1414930)
    - Drop all backported patches and port the others to new upstream release.
  * Bump libblkid-dev build dependency as per upstream configure.ac.
  * debian/systemd.install: Add new language-fallback-map file.
  * debian/udev.install: Add new systemd-hwdb tool.
  * debian/libsystemd0.symbols: Add new symbols from this release.
  * tmpfiles.d/systemd.conf: Drop "wheel" ACL (that group does not exist in
    Debian) to make the ACL for "adm" actually work.
  * debian/rules: Explicitly disable importd for now; it should still mature a
    bit. Explicitly enable hwdb support.
  * /lib/lsb/init-functions.d/40-systemd: Call systemctl is-system-running
    with --quiet. (LP: #1421058)
  * debian/systemd.postrm: Clean getty@tty1.service and remote-fs.target
    enablement symlinks on purge. (Closes: #778499)
  * Move all Debian specific units in the systemd package into
    debian/extra/units/ and simplify debian/systemd.install.
  * Enable timesyncd by default. Add a config drop-in to not start if ntp,
    openntpd, or chrony is installed. (Closes: #755722)
  * debian/systemd.links: Drop obsolete hwclockfirst.service mask link, this
    was dropped in wheezy's util-linux already.
  * debian/udev.postinst: Call systemd-hwdb instead of udevadm hwdb.

  [ Michael Biebl ]
  * Stop removing firstboot man pages. They are now installed conditionally.

 -- Martin Pitt <mpitt@debian.org>  Tue, 17 Feb 2015 15:51:38 +0100

systemd (218-10) experimental; urgency=medium

  * Pull latest keymaps from upstream git. (LP: #1334968, #1409721)
  * rules: Fix by-path of mmc RPMB partitions and don't blkid them. Avoids
    kernel buffer I/O errors and timeouts. (LP: #1333140)
  * Clean up stale mounts when ejecting CD drives with the hardware eject
    button. (LP: #1168742)
  * Document systemctl --failed option. (Closes: #767267)
  * Quiesce confusing and irrelevant "failed to reset devices.list" warning.
    (LP: #1413193)
  * When booting with systemd-bootchart, default to run systemd rather than
    /sbin/init (which might not be systemd). (LP: #1417059)
  * boot-and-services autopkgtest: Add CgroupsTest to check cgroup
    creation/cleanup behaviour. This reproduces #777601 and verifies the fix
    for it.

 -- Martin Pitt <mpitt@debian.org>  Fri, 13 Feb 2015 12:25:06 +0100

systemd (218-9) experimental; urgency=medium

  [ Martin Pitt ]
  * debian/tests/logind: With dropped systemd-logind-launch we don't have a
    visible /sys/fs/cgroup/systemd/ any more under cgmanager. So adjust the
    test to check /proc/self/cgroup instead.
  * Add unit-config autopkgtest to check systemd unit/sysv init enabling and
    disabling via systemctl. This also reproduces #777613.
  * systemctl: Always install/enable/disable native units, even if there is a
    corresponding SysV script and we call update-rc.d; while the latter
    handles WantedBy=, it does not handle Alias=. (Closes: #777613)
  * cgroup: Don't trim cgroup trees created by someone else, just the ones
    that systemd itself created. This avoids cleaning up empty cgroups from
    e.g. LXC. (Closes: #777601)
  * Don't parse /etc/mtab for current mounts, but /proc/self/mountinfo. If the
    former is a file, it's most likely outdated on boot, leading to race
    conditions and unmounts during boot. (LP: #1419623)

  [ Michael Biebl ]
  * Explicitly disable the features we don't want to build for those with
    autodetection. This ensures reliable build results in dirty build
    environments.
  * Disable AppArmor support in the udeb build.
  * core: Don't fail to run services in --user instances if $HOME is missing.
    (Closes: #759320)

  [ Didier Roche ]
  * default-display-manager-generator: Avoid unnecessary /dev/null symlink and
    warning if there is no display-manager.service unit.

 -- Michael Biebl <biebl@debian.org>  Thu, 12 Feb 2015 18:45:12 +0100

systemd (218-8) experimental; urgency=medium

  [ Martin Pitt ]
  * boot-and-services autopkgtest: Ensure that there are no failed units,
    except possibly systemd-modules-load.service (as that notoriously fails
    with cruft in /etc/modules).
  * Revert "input" system group creation in systemd.postinst from 218-7. It's
    already done in udev.postinst.
  * ifup@.service: Revert checking for existance of ifupdown config for that
    interface, net.agent already does that.
  * Drop Also-redirect-to-update-rc.d-when-not-using-.service.patch; not
    necessary any more with the current version (mangle_names() already takes
    care of this).
  * Merge into Add-support-for-rcS.d-init-scripts-to-the-sysv-gener.patch:
    - Do-not-order-rcS.d-services-after-local-fs.target-if.patch, as it
      partially reverts the above, and is just fixing it.
    - Map-rcS.d-init-script-dependencies-to-their-systemd-.patch as it's just
      adding some missing functionality for the same purpose.
  * Merge Run-update-rc.d-defaults-before-update-rc.d-enable-d.patch into
    Make-systemctl-enable-disable-call-update-rc.d-for-s.patch as the former
    is fixing the latter and is not an independent change.
  * Drop Launch-logind-via-a-shell-wrapper.patch and systemd-logind-launch
    wrapper. The only remaining thing that we need from it is to create
    /run/systemd/, move that into the D-BUS service file directly.
  * /lib/lsb/init-functions.d/40-systemd: Avoid deadlocks during bootup and
    shutdown. DHCP/ifupdown and similar hooks which call "/etc/init.d/foo
    reload" can easily cause deadlocks, since the synchronous wait plus
    systemd's normal behaviour of transactionally processing all dependencies
    first easily causes dependency loops. Thus during boot/shutdown operate
    only on the unit and not on its dependencies, just like SysV behaves.
    (Closes: #777115, LP: #1417010)
  * Only start logind if dbus is installed. This fixes the noisy startup
    failure in environments without dbus, such as LXC containers or servers.
    (part of #772700)
  * Add getty-static.service unit which starts getty@.service on tty 2 to 6 if
    dbus is not installed, and hence logind cannot auto-start them on demand.
    (Closes: #772700)

  [ Michael Biebl ]
  * Update insserv-generator and map $x-display-manager to
    display-manager.service, following the recent change in sysv-generator.
    This avoids creating references to a no longer existing
    x-display-manager.target unit.

 -- Martin Pitt <mpitt@debian.org>  Mon, 09 Feb 2015 18:07:22 +0100

systemd (218-7) experimental; urgency=medium

  [ Martin Pitt ]
  * Don't attempt to mount the same swap partition twice through different
    device node aliases. (Closes: #772182, LP: #1399595)
  * logind: handle closing sessions over daemon restarts. (Closes: #759515,
    LP: #1415104)
  * logind: Fix sd_eviocrevoke ioctl call, to make forced input device release
    after log out actually work.
  * debian/rules: Drop obsolete --disable-multi-seat-x and
    --with-firmware-path configure options.
  * debian/udev.README.Debian: Trim the parts which are obsolete, wrong, or
    described in manpages. Only keep the Debian specific bits.
    (Part of #776546)
  * Actually install udev's README.Debian when building for Debian.
    (Closes: #776546)
  * Create system group "input" which was introduced in 215. (LP: #1414409)
  * ifup@.service: Don't fail if the interface is not configured in
    /etc/network/interfaces at all. (LP: #1414426)

  [ Michael Biebl ]
  * Update Vcs-Browser URL to use cgit and https.
  * Map $x-display-manager LSB facility to display-manager.service instead of
    making it a target. Using a target had the downside that multiple display
    managers could hook into it at the same time which could lead to several
    failed start attempts for the non-default display manager.

 -- Martin Pitt <mpitt@debian.org>  Sun, 01 Feb 2015 20:48:49 +0100

systemd (218-6) experimental; urgency=medium

  [ Martin Pitt ]
  * initramfs hook: Install 61-persistent-storage-android.rules if it exists.
  * Generate POT file during package build, for translators.
  * Pull latest keymaps from upstream git.
  * Order ifup@.service and networking.service after network-pre.target.
    (Closes: #766938)
  * Tone down "Network interface NamePolicy= disabled on kernel commandline,
    ignoring" info message to debug, as we expect this while we disable
    net.ifnames by default. (Closes: #762101, LP: #1411992)

  [ Michael Biebl ]
  * Ship bash-completion for udevadm. (Closes: #776166)
  * Drop rc-local generator in favor of statically enabling rc-local.service,
    and drop halt-local.service which is unnecessary on Debian.
    (Closes: #776170)
  * Drop the obsolete libsystemd-* libraries, there are no reverse
    dependencies left.

 -- Martin Pitt <mpitt@debian.org>  Mon, 26 Jan 2015 15:45:45 +0100

systemd (218-5) experimental; urgency=medium

  * Drop logger.agent. It hasn't been called from any udev rule for a long
    time, and looks obsolete.
  * debian/rules: Configure with --disable-firstboot to replace some manual
    file removals.
  * debian/rules: Remove manual file installation, move them to
    debian/*.install. Move all Debian specific installed files to
    debian/extra/.
  * Merge some changes from the Ubuntu package to reduce the delta; these only
    apply when building on/for Ubuntu:
    - Add 40-hyperv-hotadd.rules: Workaround for LP: #1233466.
    - Add 61-persistent-storage-android.rules to create persistent symlinks
      for partitions with PARTNAME. By Ricardo Salveti.
    - Add 71-power-switch-proliant.rules for supporting the power switches of
      ProLiant Server Cartridges. By Dann Frazier.
    - Add 78-graphics-card.rules: Mark KMS capable graphics devices as
      PRIMARY_DEVICE_FOR_DISPLAY so that we can wait for those in plymouth.
      By Scott James Remnant.
    - Don't install the Debian *.agent scripts. Instead, have Ubuntu's
      80-networking.rules directly pull in ifup@.service, which is much easier
      and more efficient.
  * Make EPERM/EACCESS when applying OOM adjustment for forked processes
    non-fatal. This happens in user namespaces like unprivileged LXC
    containers.
  * Fix assertion failure due to /dev/urandom being unmounted when shutting
    down unprivileged containers. Thanks Stéphane Graber.
  * Enable EFI support. This mostly auto-mounts /sys/firmware/efi/efivars, but
    also provides a generator for auto-detecting the root and the /boot/efi
    partition if they aren't in /etc/fstab. (Closes: #773533)

 -- Martin Pitt <mpitt@debian.org>  Thu, 22 Jan 2015 16:13:46 +0100

systemd (218-4) experimental; urgency=medium

  [ Michael Biebl ]
  * sysv-generator: handle Provides: for non-virtual facility names.
    (Closes: #774335)
  * Fix systemd-remount-fs.service to not fail on remounting /usr if /usr
    isn't mounted yet. This happens with initramfs-tools < 0.118 which we
    might not get into Jessie any more. (Closes: #742048)

  [ Martin Pitt ]
  * fstab-generator: Handle mountall's non-standard "nobootwait" and
    "optional" options. ("bootwait" is already the systemd default behaviour,
    and "showthrough" is irrelevant here, so both can be ignored).
  * Add autopkgtest for one-time boot with upstart when systemd-sysv is
    installed. This test only works under Ubuntu which has a split out
    upstart-bin package, and will be skipped under Debian.
  * debian/ifup@.service: Check if ifup succeeds by calling ifquery, to
    work around ifup not failing on invalid interfaces (see #773539)
  * debian/ifup@.service: Set proper service type (oneshot).
  * sysv-generator: Handle .sh suffixes when translating Provides:.
    (Closes: #775889)
  * sysv-generator: Make real units overwrite symlinks generated by Provides:
    from other units. Fixes failures due to presence of backup or old init.d
    scripts. (Closes: #775404)
  * Fix journal forwarding to syslog in containers without CAP_SYS_ADMIN.
    (Closes: #775067)
  * Re-enable AppArmor support, now that libapparmor1 moved to /lib. Add
    versioned dependency as long as this is still only in experimental.
    (Closes: #775331)
  * Add some missing dpkg and ucf temp files to the "hidden file" filter, to
    e. g. avoid creating units for them through the sysv-generator.
    (Closes: #775903)
  * Silence useless warning about /etc/localtime not being a symlink. This is
    deliberate in Debian with /usr (possibly) being on a separate partition.
    (LP: #1409594)

  [ Christian Kastner ]
  * Use common-session-noninteractive in systemd-user's PAM config, instead of
    common-session. The latter can include PAM modules like libpam-mount which
    expect to be called just once and/or interactively, which already happens
    for login, ssh, or the display-manager. Add pam_systemd.so explicitly, as
    it's not included in -noninteractive, but is always required (and
    idempotent). There is no net change on systemd which don't use manually
    installed PAM modules. (Closes: #739676)

  [ Michael Biebl ]
  * Make sure we run debian-fixup.service after /var has been mounted if /var
    is on a separate partition. Otherwise we might end up creating the
    /var/lock and /var/run symlink in the underlying root filesystem.
    (Closes: #768644)

 -- Martin Pitt <mpitt@debian.org>  Wed, 21 Jan 2015 15:57:50 +0100

systemd (218-3) experimental; urgency=medium

  * build-logind autopkgtest: Re-enforce that sd_login_monitor_new() succeeds,
    and restrict this test to isolation-container. (Reproduces LP #1400203)
  * Bring back patch to make sd_login_monitor_new() work under other init
    systems where /sys/fs/cgroup/systemd/machine does not exist.
    (LP: #1400203)
  * build-login autopkgtest: Build against libsystemd, not libsystemd-login
    any more.
  * Add debian/extra/systemd-vconsole-setup.service dependency shim for
    the console-setup init script, to avoid breaking dependencies of
    third-party packages. Install it for Ubuntu only for now, as in Debian
    plymouth's unit got adjusted. (LP: #1392970, Debian #755194)
  * Mark systemd{,-sysv} as M-A: foreign (thanks lintian).
  * Quiesce maintainer-script-calls-systemctl lintian warning.
  * Quiesce possibly-insecure-handling-of-tmp-files lintian warning, it's
    wrong there (we are handling tmpfiles.d/ files which are not in a temp
    dir).
  * Use dh_installinit's --noscript instead of --no-start for the upstart
    jobs without sysvinit scripts (thanks lintian).
  * Put systemd.pc into arch specific pkgconfig dir, as it contains the arch
    specific libdir value.
  * Don't enable audit by default. It causes flooding of dmesg and syslog,
    suppressing actually important messages. (Closes: #773528)
  * Cherrypick various bug fixes in loopback device setup and netlink socket
    communication. Fixes massive CPU usage due to tight retry loops in user
    LXC containers.

 -- Martin Pitt <mpitt@debian.org>  Mon, 29 Dec 2014 14:55:35 +0100

systemd (218-2) experimental; urgency=medium

  * boot-and-services AppArmor autopkgtest: Stop checking the dmesg log; it is
    racy as sometimes message bursts are suppressed.
  * Fix crash in timedatectl with Etc/UTC.
  * Prefer-etc-X11-default-display-manager-if-present.patch: Drop wrong
    copy&paste'd comment, fix log strings. Thanks Adam D. Barratt.
  * boot-and-services: Robustify Nspawn tests, and show systemd-nspawn output
    on failure.
  * Disable tests which fail on buildds, presumably due to too old kernels,
    misconfigured /etc/hosts, and similar problems. Make failures of the test
    suite fatal now.

 -- Martin Pitt <mpitt@debian.org>  Tue, 16 Dec 2014 08:24:38 +0100

systemd (218-1) experimental; urgency=medium

  * New upstream release. Drop all cherry-picked patches and port the Debian
    specific ones.
    - Create /etc/machine-id on boot if missing. (LP: #1387090)
  * Add new libmount-dev build dependency.
  * Configure with --enable-split-usr.
  * Merge some permanent Ubuntu changes, using dpkg-vendor:
    - Don't symlink udev doc directories.
    - Add epoch to gudev packages; Ubuntu packaged the standalone gudev before
      it got merged into udev.
    - Add Apport hooks for udev and systemd.
  * udev-fallback-graphics upstart job: Guard the modprobe with || true to
    avoid a failure when vesafb is compiled in. (LP: #1367241)

 -- Martin Pitt <mpitt@debian.org>  Sun, 14 Dec 2014 13:58:39 +0100

systemd (217-4) experimental; urgency=medium

  [ Martin Pitt ]
  * Reinstate a debian/extra/rules/50-firmware.rules which immediately tells
    the kernel that userspace firmware loading failed. Otherwise it tries for a
    minute to call the userspace helper (if CONFIG_FW_LOADER_USER_HELPER is
    enabled) in vain, which causes long delays with devices which have a range
    of possible firmware versions. (LP: #1398458)
  * debian/systemd.postinst: Don't always restart journald, as this currently
    can't be done without losing the current journal and breaking attached
    processes. So only restart it from upgrades < 215-3 (where the socket
    location got moved) as an one-time upgrade path from wheezy.
    (Closes: #771122)
  * Revert "Modify insserv generator to mask sysvinit-only display managers".
    This is still under dispute, a bit risky, and might get a different
    implementation. Also, nodm really needs to be fixed properly, working
    around it is both too risky and also too hard to get right.

  [ Didier Roche ]
  * Add display managers autopkgtests.
  * Reset display-manager symlink to match /e/X/d-d-m even if
    display-manager.service was removed. Adapt the autopkgtests for it.
    (LP: #1400680)

 -- Martin Pitt <mpitt@debian.org>  Thu, 11 Dec 2014 18:06:54 +0200

systemd (217-3) experimental; urgency=medium

  [ Martin Pitt ]
  * systemd.bug-script: Really capture stderr of systemd-delta.
    (Closes: #771498)
  * boot-and-services autopkgtest: Give test apparmor job some time to
    actually finish.

  [ Didier Roche ]
  * updated debian/patches/insserv.conf-generator.patch:
    - if /etc/X11/default-display-manager doesn't match a systemd unit
      (or doesn't exist), be less agressive about what to mask: we let
      all sysvinit-only display-manager units enabled to fallback to previous
      behavior and let them starting. (Closes: #771739)

 -- Martin Pitt <mpitt@debian.org>  Tue, 02 Dec 2014 16:53:36 +0100

systemd (217-2) experimental; urgency=medium

  * Re-enable journal forwarding to syslog, until Debian's sysloggers
    can/do all read from the journal directly.
  * Fix hostnamectl exit code on success.
  * Fix "diff failed with error code 1" spew with systemd-delta.
    (Closes: #771397)
  * Re-enable systemd-resolved. This wasn't meant to break the entire
    networkd, just disable the new NSS module. Remove that one manually
    instead. (Closes: #771423, LP: #1397361)
  * Import v217-stable patches (up to commit bfb4c47 from 2014-11-07).
  * Disable AppArmor again. This first requires moving libapparmor to /lib
    (see #771667). (Closes: #771652)
  * systemd.bug-script: Capture stderr of systemd-{delta,analyze}.
    (Closes: #771498)

 -- Martin Pitt <mpitt@debian.org>  Mon, 01 Dec 2014 15:09:09 +0100

systemd (217-1) experimental; urgency=medium

  [ Martin Pitt ]
  * New upstream release. Drop all cherry-picked patches and port the Debian
    specific ones.
  * Disable systemd-resolved for now. It still needs to mature, and
    integration into Debian should be discussed first.
  * Bump util-linux dependency to >= 2.25 as per NEWS.
  * Drop installation of 50-firmware.rules, not shipped upstream any more.
    Firmware loading is now exclusively done by the kernel.
  * Drop installation of readahead related services and code, readahead got
    dropped in this version.
  * Ship new networkctl CLI tool.
  * debian/libsystemd0.symbols: Add new symbols from this release.
  * debian/rules: Call dpkg-gensymbols with -c4 to immediately spot
    changed/missing symbols during build.
  * boot-and-services autopkgtest: Test AppArmor confined units (LP #1396270)
  * Create new "systemd-journal-remote" system group, for
    systemd-tmpfiles-setup.service.

  [ Marc Deslauriers ]
  * Build-depend on libapparmor-dev to enable AppArmor support. (LP: #1396270)

  [ Didier Roche ]
  * Handle display-manager transitions: (Closes: #748668)
    - Add a generator to ensure /etc/X11/default-display-manager is controlling
      which display-manager is started.
    - Modify insserv generator to mask of sysvinit-only dms with insserv
      $x-display-manager tag if they don't match
      /etc/X11/default-display-manager. This avoids starting multiple dms at
      boot.
  * Cherry-pick Shared-add-readlink_value.patch as using that function in the
    generator.

 -- Martin Pitt <mpitt@debian.org>  Fri, 28 Nov 2014 10:53:58 +0100

systemd (215-18) unstable; urgency=medium

  [ Michael Biebl ]
  * manager: Pass correct errno to strerror(), have_ask_password contains
    negative error values which have to be negated when being passed to
    strerror().

  [ Martin Pitt ]
  * Revert upstream commit 743970d which immediately SIGKILLs units during
    shutdown. This leads to problems like bash not being able to write its
    history, mosh not saving its state, and similar failed cleanup actions.
    (Closes: #784720, LP: #1448259)
  * write_net_rules: Escape '{' and '}' characters as well, to make this work
    with busybox grep. Thanks Faidon Liambotis! (Closes: #765577)

 -- Martin Pitt <mpitt@debian.org>  Thu, 21 May 2015 15:49:30 +0200

systemd (215-17) unstable; urgency=high

  * cryptsetup: Implement offset and skip options. (Closes: #751707,
    LP: #953875)

 -- Martin Pitt <mpitt@debian.org>  Thu, 16 Apr 2015 10:26:46 -0500

systemd (215-16) unstable; urgency=medium

  [ Christian Seiler ]
  * Don't run hwclock-save.service in containers. (Closes: #782377)

  [ Michael Biebl ]
  * Do not print anything while passwords are being queried. This should make
    password prompts without plymouth more usable. (Closes: #765013)
  * Skip filesystem check if already done by the initramfs. (Closes: #782522)

 -- Michael Biebl <biebl@debian.org>  Mon, 13 Apr 2015 19:42:32 +0200

systemd (215-15) unstable; urgency=medium

  [ Adam Conrad ]
  * debian/systemd.{triggers,postinst}: Trigger a systemctl daemon-reload
    when init scripts are installed or removed (Closes: #766429)

  [ Martin Pitt ]
  * Fix getty restart loop when PTS device is gone. (Closes: #780711)
  * Run timesyncd in virtual machines. (Closes: #762343)
  * Make logind work in environments without CAP_SYS_ADMIN (mostly
    containers). Thanks Christian Seiler for the backporting!
    (Closes: #778608)
  * Check for correct signatures when setting properties. Fixes systemd
    getting stuck on trying to set invalid property types. (Closes: #781602)

 -- Martin Pitt <mpitt@debian.org>  Thu, 09 Apr 2015 10:12:37 +0200

systemd (215-14) unstable; urgency=medium

  [ Michael Biebl ]
  * Map $x-display-manager LSB facility to display-manager.service instead of
    making it a target. Using a target had the downside that multiple display
    managers could hook into it at the same time which could lead to several
    failed start attempts for the non-default display manager.
  * Update insserv-generator and map $x-display-manager to
    display-manager.service, following the recent change in sysv-generator.
    This avoids creating references to a no longer existing
    x-display-manager.target unit.
  * Cherry-pick upstream fix to increase the SendBuffer of /dev/log to 8M.

  [ Martin Pitt ]
  * scope: Make attachment of initial PIDs more robust. Fixes crash with
    processes that get started by an init.d script with a different (aliased)
    name when the cgroup becomes empty. (Closes: #781210)
  * boot-and-services, display-managers autopkgtests: Add missing python3 test
    dependency.
  * Don't attempt to mount the same swap partition twice through different
    device node aliases. (Closes: #772182, LP: #1399595)

  [ Christian Seiler ]
  * Make the journald to syslog forwarding more robust by increasing the
    maximum datagram queue length from 10 to 512. (Closes: #762700)

  [ Marco d'Itri ]
  * Avoid writing duplicate entries in 70-persistent-net.rules by double
    checking if the new udev rule has already been written for the given
    interface. This happens if multiple add events are generated before the
    write_net_rules script returns and udevd renames the interface.
    (Closes: #765577)

 -- Michael Biebl <biebl@debian.org>  Mon, 30 Mar 2015 13:26:52 +0200

systemd (215-13) unstable; urgency=medium

  [ Martin Pitt ]
  * Add hwclock-save.service to sync the system clock to the hardware clock on
    shutdown, to provide monotonic time for reboots. (Note: this is a hack for
    jessie; the next Debian release will enable timesyncd by default).
    (Closes: #755722)
  * Check for correct architecture identifiers for SuperH. (Closes: #779710)
  * networkd: Fix stopping v4 dhcpclient when the carrier is lost. Thanks
    Christos Trochalakis! (Closes: #779571)
  * Fix segfault with units that depend on themselves. (Closes: #780675)
  * tmpfiles-setup-dev: Call tmpfiles with --boot to allow unsafe device
    creation. Fixes creation of static device nodes with kmod 20.
    (Closes: #780263)

  [ Christian Seiler ]
  * core: Don't migrate PIDs for units that may contain subcgroups.
    This stops messing up lxc/libvirt/other custom cgroup layouts after
    daemon-reload. (Closes: #777164)
  * sysv-generator: add support for /etc/insserv/overrides. (Closes: #759001)

  [ Michael Biebl ]
  * debian/udev.init: Recognize '!' flag with static device lists, to work
    with kmod 20. (Closes: #780263)

  [ Didier Roche ]
  * Ensure PrivateTmp doesn't require tmpfs through tmp.mount, but rather adds
    an After relationship. (Closes: #779902)

 -- Martin Pitt <mpitt@debian.org>  Thu, 26 Mar 2015 14:23:35 +0100

systemd (215-12) unstable; urgency=medium

  [ Martin Pitt ]
  * debian/udev.README.Debian: Trim the parts which are obsolete, wrong, or
    described in manpages. Only keep the Debian specific bits.
    (Part of #776546)
  * Actually install udev's README.Debian when building for Debian.
    (Closes: #776546)
  * Only start logind if dbus is installed. This fixes the noisy startup
    failure in environments without dbus such as LXC containers or servers.
    (part of #772700)
  * Add getty-static.service unit which starts getty@.service on tty 2 to 6 if
    dbus is not installed, and hence logind cannot auto-start them on demand.
    (Closes: #772700)
  * Add unit-config autopkgtest to check systemd unit/sysv init enabling and
    disabling via systemctl. This avoids bugs like #777613 (did not affect
    unstable).
  * cgroup: Don't trim cgroup trees created by someone else, just the ones
    that systemd itself created. This avoids cleaning up empty cgroups from
    e.g. LXC. (Closes: #777601)
  * boot-and-services autopkgtest: Add CgroupsTest to check cgroup
    creation/cleanup behaviour. This reproduces #777601 and verifies the fix
    for it.
  * rules: Fix by-path of mmc RPMB partitions and don't blkid them. Avoids
    kernel buffer I/O errors and timeouts. (LP: #1333140)
  * Document systemctl --failed option. (Closes: #767267)

  [ Michael Biebl ]
  * core: Don't fail to run services in --user instances if $HOME is missing.
    (Closes: #759320)

  [ Didier Roche ]
  * default-display-manager-generator: Avoid unnecessary /dev/null symlink and
    warning if there is no display-manager.service unit.

 -- Martin Pitt <mpitt@debian.org>  Fri, 13 Feb 2015 12:08:31 +0100

systemd (215-11) unstable; urgency=medium

  [ Martin Pitt ]
  * escape-beef-up-new-systemd-escape-tool.patch: Avoid creating a dangling
    symlink, to work around regression in recent patch (see #776257).
  * Order ifup@.service and networking.service after network-pre.target.
    (Closes: #766938)
  * Tone down "Network interface NamePolicy= disabled on kernel commandline,
    ignoring" info message to debug, as we expect this while we disable
    net.ifnames by default. (Closes: #762101, LP: #1411992)
  * logind: handle closing sessions over daemon restarts. (Closes: #759515,
    LP: #1415104)
  * logind: Fix sd_eviocrevoke ioctl call, to make forced input device release
    after log out actually work.
  * debian/patches/series: Move upstreamed patches into the appropriate
    section.

  [ Michael Biebl ]
  * Make sure we run debian-fixup.service after /var has been mounted if /var
    is on a separate partition. Otherwise we might end up creating the
    /var/lock and /var/run symlink in the underlying root filesystem.
    (Closes: #768644)

 -- Martin Pitt <mpitt@debian.org>  Thu, 29 Jan 2015 09:01:54 +0100

systemd (215-10) unstable; urgency=medium

  [ Martin Pitt ]
  * sysv-generator: Handle .sh suffixes when translating Provides:.
    (Closes: #775889)
  * sysv-generator: Make real units overwrite symlinks generated by Provides:
    from other units. Fixes failures due to presence of backup or old init.d
    scripts. (Closes: #775404)
  * Fix journal forwarding to syslog in containers without CAP_SYS_ADMIN.
    (Closes: #775067)

  [ Christian Kastner ]
  * Use common-session-noninteractive in systemd-user's PAM config, instead of
    common-session. The latter can include PAM modules like libpam-mount which
    expect to be called just once and/or interactively, which already happens
    for login, ssh, or the display-manager. Add pam_systemd.so explicitly, as
    it's not included in -noninteractive, but is always required (and
    idempotent). There is no net change on systemd which don't use manually
    installed PAM modules. (Closes: #739676)

 -- Martin Pitt <mpitt@debian.org>  Wed, 21 Jan 2015 13:18:05 +0100

systemd (215-9) unstable; urgency=medium

  [ Didier Roche ]
  * Add display managers autopkgtests.
  * Reset display-manager symlink to match /e/X/d-d-m even if
    display-manager.service was removed. Adapt the autopkgtests for it.

  [ Martin Pitt ]
  * Prefer-etc-X11-default-display-manager-if-present.patch: Drop wrong
    copy&paste'd comment, fix log strings. Thanks Adam D. Barratt.
  * Log all members of cyclic dependencies (loops) even with quiet on the
    kernel cmdline. (Closes: #770504)
  * Don't auto-clean PrivateTmp dir in /var/tmp; in Debian we don't want to
    clean /var/tmp/ automatically. (Closes: #773313)

  [ Michael Biebl ]
  * sysv-generator: handle Provides: for non-virtual facility names.
    (Closes: #774335)
  * Fix systemd-remount-fs.service to not fail on remounting /usr if /usr
    isn't mounted yet. This happens with initramfs-tools < 0.118 which we
    might not get into Jessie any more. (Closes: #742048)

 -- Martin Pitt <mpitt@debian.org>  Tue, 13 Jan 2015 11:24:43 +0100

systemd (215-8) unstable; urgency=medium

  [ Didier Roche ]
  * Cherry-pick shared-add-readlink_value.patch, we will use that function in
    the generator.
  * Cherry-pick util-allow-strappenda-to-take-any-number-of-args.patch, we
    will use that function in the generator.
  * Handle multiple display managers which don't ship a systemd unit or the
    corresponding postinst logic for updating display-manager.service: Add a
    generator to ensure /etc/X11/default-display-manager is controlling which
    display-manager is started. (Closes: #771287)

  [ Sjoerd Simons ]
  * d/p/core-Fix-bind-error-message.patch:
    + Added. Fix error message on bind failure to print the full path
  * d/p/core-Make-binding-notify-private-dbus-socket-more-ro.patch:
    + Added. Be more robust when binding private unix sockets (Based on current
    upstream logic) (Closes: #761306)

  [ Martin Pitt ]
  * Clean up ...journal~ files from unclean shutdowns. (Closes: #771707)
  * debian/systemd.postinst: Don't always restart journald, as this currently
    can't be done without losing the current journal and breaking attached
    processes. So only restart it from upgrades < 215-3 (where the socket
    location got moved) as an one-time upgrade path from wheezy.
    (Closes: #771122)
  * journalctl: Fix help text for --until. (Closes: #766598)
  * Bump systemd's udev dependency to >= 208-8, so that on partial upgrades we
    make sure that the udev package has appropriate Breaks:. In particular,
    this avoids installing current udev with kmod << 14. (Closes: #771726)

  [ Michael Biebl ]
  * systemd.postinst: Move unit enablement after restarting systemd, so that
    we don't fail to enable units with keywords that wheezy's systemd does not
    understand yet. Fixes enabling getty units on wheezy upgrades with
    systemd. (Closes: #771204)

 -- Martin Pitt <mpitt@debian.org>  Fri, 05 Dec 2014 10:01:24 +0100

systemd (215-7) unstable; urgency=medium

  [ Martin Pitt ]
  * Add myself to Uploaders.
  * Add boot-and-services autopkgtest: Check booting with systemd-sysv and
    that the most crucial services behave as expected.
  * logind autopkgtest: Fix stderr output in waiting loop for scsi_debug.
  * Add nspawn test to boot-and-services autopkgtest.
  * Make systemd-nspawn@.service work out of the box: (Closes: #770275)
    - Pre-create /var/lib/container with a secure mode (0700) via tmpfiles.d.
    - Add new try-{guest,host} modes for --link-journal to silently skip
      setting up the guest journal if the host has no persistent journal.
    - Extend boot-and-services autopkgtest to cover systemd-nspawn@.service.
  * Cherry-pick upstream patch to fix SELinux unit access check (regression
    in 215).
  * sysv-generator: Avoid wrong dependencies for failing units. Thanks to
    Michael Biebl for the patch! (Closes: #771118)
  * Cherry-pick patches to recognize and respect the "discard" mount option
    for swap devices. Thanks to Aurelien Jarno for finding and testing!
    (Closes: #769734)

  [ Jon Severinsson]
  * Add /run/shm -> /dev/shm symlink in debian/tmpfiles.d/debian.conf. This
    avoids breakage in Jessie for packages which still refer to /run/shm, and
    while https://wiki.debian.org/ReleaseGoals/RunDirectory is still official.
    (LP: #1320534, Closes: #674755).

 -- Martin Pitt <mpitt@debian.org>  Fri, 28 Nov 2014 06:43:15 +0100

systemd (215-6) unstable; urgency=medium

  [ Martin Pitt ]
  * Cherry-pick upstream patch to fix udev crash in link_config_get().
  * Cherry-pick upstream patch to fix tests in limited schroot environments.
  * Add d/p/Add-env-variable-for-machine-ID-path.patch: Allow specifying an
    alternate /etc/machine-id location. This is necessary for running tests
    as long as it isn't in our base images (see Debian #745876)
  * Run tests during package build. For the first round don't make them fatal
    for now (that will happen once we see results from all the architectures).
  * Drop our Check-for-kmod-binary.patch as the upstream patch
    units-conditionalize-static-device-node-logic-on-CAP.patch supersedes it.
  * Drop Use-comment-systemd.-syntax-in-systemd.mount-man-pag.patch, as
    our util-linux is now recent enough. Bump dependency to >= 2.21.
  * Adjust timedated and hostnamed autopkgtests to current upstream version.
  * Replace our Debian hwdb.bin location patch with what got committed
    upstream. Run hwdb update with the new --usr option to keep current
    behaviour.
  * debian/README.Debian: Document how to debug boot or shutdown problems with
    the debug shell. (Closes: #766039)
  * Skip-99-systemd.rules-when-not-running-systemd-as-in.patch: Call path_id
    under all init systems, to get consistent ID_PATH attributes. This is
    required so that tools like systemd-rfkill can be used with SysVinit or
    upstart scripts, too. (LP: #1387282)
  * Switch libpam-systemd dependencies to prefer systemd-shim over
    systemd-sysv, to implement the CTTE decision #746578. This is a no-op on
    systems which already have systemd-sysv installed, but will prevent
    installing that on upgrades. (Closes: #769747)
  * Remove Tollef from Uploaders: as per his request. Thanks Tollef for all
    you work!
  * net.agent: Properly close stdout/err FDs, to avoid long hangs during udev
    settle. Thanks to Ben Hutchings! (Closes: #754987)
  * Bump Standards-Version to 3.9.6 (no changes necessary).

  [ Didier Roche ]
  * debian/ifup@.service: add a ConditionPath on /run/network, to avoid
    failing the unit if /etc/init.d/networking is disabled. (Closes: #769528)

 -- Martin Pitt <mpitt@debian.org>  Tue, 18 Nov 2014 12:37:22 +0100

systemd (215-5) unstable; urgency=medium

  [ Martin Pitt ]
  * Unblacklist hyperv_fb again, it is needed for graphical support on Hyper-V
    platforms. Thanks Andy Whitcroft! (LP: #1359933)
  * Bump systemd-shim Depends/Breaks to 8-2 to ensure a lockstep upgrade.
    (Closes: #761947)

  [ Sjoerd Simons ]
  * d/p/sd-bus-Accept-no-sender-as-the-destination-field.patch
    + Fix compatibility between systemctl v215 and v208. Resolves issue when
      reloads of services is requested before systemd is re-execed
      (Closes: #762146)

  [ Michael Biebl ]
  * Don't overmount existing /run/user/<UID> directories with a per-user tmpfs
    on upgrades. (Closes: #762041)
  * Re-enable mount propagation for udevd. This avoids that broken software
    like laptop-mode-tools, which runs mount from within udev rules, causes
    the root file system to end up read-only. (Closes: #762018)

 -- Michael Biebl <biebl@debian.org>  Sat, 27 Sep 2014 17:49:47 +0200

systemd (215-4) unstable; urgency=medium

  * Upload to unstable.

 -- Michael Biebl <biebl@debian.org>  Mon, 15 Sep 2014 17:38:30 +0200

systemd (215-3) experimental; urgency=medium

  [ Ben Howard ]
  * 75-persistent-net-generator.rules: Fix matches of HyperV. (LP: #1361272)

  [ Martin Pitt ]
  * 75-persistent-net-generator.rules: Add new MS Azure MAC prefix 00:25:ae.
    (LP: #1367883)

  [ Michael Biebl ]
  * Update upstream v215-stable patch series.
  * The /dev/log socket and /dev/initctl FIFO have been moved to /run and
    replaced by symlinks. Create the symlinks manually on upgrades as well.
    (Closes: #761340)
  * Fix incorrect paths in man pages. (LP: #1357782, Closes: #717491)
  * Make systemd recommend dbus so it is installed on upgrades. The dbus
    system bus is required to run systemd-logind and the autovt feature relies
    on logind. (Closes: #758111)
  * Bump dependency on systemd-shim to (>= 7-2) to ensure we have a version
    which supports systemd >= 209.
  * Rework bug-script to be more upfront about what kind of data is gathered
    and ask the user for permission before attaching the information to the
    bug report. (Closes: #756248)

  [ Sjoerd Simons ]
  * d/p/buildsys-Don-t-default-to-gold-as-the-linker.patch
    + Don't explicitly pick gold as the default linker. Fixes FTBFS on sparc
      (Closes: #760879)

 -- Sjoerd Simons <sjoerd@debian.org>  Sun, 14 Sep 2014 20:14:49 +0200

systemd (215-2) experimental; urgency=medium

  * debian/patches/always-check-for-__BYTE_ORDER-__BIG_ENDIAN-when-chec.patch
    + Added. Fix checking of system endianness. Fixes FTBFS on powerpc
  * debian/patches/timesyncd-when-we-don-t-know-anything-about-the-netw.patch:
    + Let timesyncd go online even if networkd isn't running (from upstream
      git) (Closes: #760087)
  * debian/rules: add systemd-update-utmp-runlevel.service to
    {poweroff, rescue, multi-user, graphical, reboot}.target.wants to trigger
    the runlevel target to be loaded

 -- Sjoerd Simons <sjoerd@debian.org>  Sun, 07 Sep 2014 23:46:02 +0200

systemd (215-1) experimental; urgency=medium

  * New upstream release.
  * Import upstream v215-stable patch series.
  * Rebase remaining Debian patches on top of v215-stable.
  * Drop our Debian-specific run-user.mount unit as upstream now creates a
    per-user tmpfs via logind.
  * Don't rely on new mount from experimental for now and re-add the patch
    which updates the documentation accordingly.
  * Cherry-pick upstream fix to use correct versions for the new symbols that
    were introduced in libudev.
  * Update symbols files
    - Add two new symbols for libudev1.
    - Remove private symbol from libgudev-1.0-0. This symbol was never part of
      the public API and not used anywhere so we don't need a soname bump.
  * Cherry-pick upstream commit to not install busname units if kdbus support
    is disabled.
  * Make /run/lock tmpfs an API fs so it is available during early boot.
    (Closes: #751392)
  * Install new systemd-path and systemd-escape binaries.
  * Cherry-pick upstream commit which fixes the references to the systemctl
    man page. (Closes: #760613)
  * Use the new systemd-escape utility to properly escape the network
    interface name when starting an ifup@.service instance for hotplugged
    network interfaces. Make sure a recent enough systemd version is installed
    by bumping the versioned Breaks accordingly. (Closes: #747044)
  * Order ifup@.service after networking.service so we don't need to setup the
    runtime directory ourselves and we have a defined point during boot when
    hotplugged network interfaces are started.
  * Disable factory-reset feature and remove files associated with it. This
    feature needs more integration work first before it can be enabled in
    Debian.
  * Cherry-pick upstream commit to fix ProtectSystem=full and make the
    ProtectSystem= option consider /bin, /sbin, /lib and /lib64 (if it exists)
    on Debian systems. (Closes: #759689)
  * Use adduser in quiet mode when creating the system users/groups to avoid
    warning messages about the missing home directories. Those are created
    dynamically during runtime. (Closes: #759175)
  * Set the gecos field when creating the system users.
  * Add systemd-bus-proxy system user so systemd-bus-proxyd can properly drop
    its privileges.
  * Re-exec systemd and restart services at the end of postinst.
  * Cherry-pick upstream commit for sd-journal to properly convert
    object->size on big endian which fixes a crash in journalctl --list-boots.
    (Closes: #758392)

 -- Michael Biebl <biebl@debian.org>  Sun, 07 Sep 2014 09:58:48 +0200

systemd (214-1) experimental; urgency=medium

  * New upstream release v214.
    (Closes: #750793, #749268, #747939)

  [ Jon Severinsson ]
  * Import upstream v214-stable patch series.
    - Rebase remaining Debian patches on top of v214-stable.
    - Drop modifications to the now-removed built-in sysvinit support.
  * Install the new combined libsystemd0 library, this library combines all
    functionality of the various libsystemd-* libraries.
    - Deprecate the old libsystemd-* libraries as they've been bundled into
      libsystemd0. The old -dev files now just carry a transitional .pc file.
    - Add new symbols file for libsystemd0.
  * Update symbols file for libgudev-1.0-0.
  * Remove pre-generated rules and unit files in debian/rules clean target.
  * Add new systemd service users in systemd postinst (systemd-timesync,
    systemd-network, systemd-resolve)
  * Add new system group "input" used by udev rules in udev postinst.
  * Try-restart networkd, resolved, and timesyncd after an upgrade.
  * Do not force-enable default-on services on every upgrade.
  * Add support for rcS.d init scripts to the sysv-generator.
    - Do not order rcS.d services after local-fs.target if they do not
      explicitly depend on $local_fs.
    - Map rcS.d init script dependencies to their systemd equivalent.
    - Special-case some dependencies for sysv init scripts for better
      backwards compatibility. (Closes: #726027, #738965).
  * Add systemd depends on new mount. (Closes: #754411)
  * Update /run/initctl symlink target in debian/tmpfiles.d/debian.conf.
  * Remove stored backlog state, rfkill state, random-seed and clock
    information from /var/lib/systemd on systemd purge.

  [ Sjoerd Simons ]
  * debian/patches/shared-include-stdbool.h-in-mkdir.h.patch
    + Added. Include stdbool before using bool in function prototypes. Fixes
      build of the insserv generator
  * Add python-lxml to build-depends for python-systemd
  * Turn on parallel build support
  * Install the new busctl binary and translations
  * Explicitly disable microhttp so the package build doesn't fail if the
    required dependencies for it happen to be installed.
  * debian/control: Make udev break plymouth (<< 0.9.0-7) as older plymouths
    assume udev implementation details that have changed slightly since v213
  * debian/control: Remove b-d on librwap0-dev
  * debian/control: Bump libkmod-dev b-d to >= 15
  * debian/rules: Drop outdated --enable-tcpwrap
  * debian/rules: Explicitly turn off rfkill, networkd, timesyncd and resolved
    for the udeb build
  * debian/rules: Use the debian ntp pool as default ntp servers
  * debian/rules: explicitely configure the maximum system uid/gids instead of
    relying on autodetection

 -- Sjoerd Simons <sjoerd@debian.org>  Sun, 24 Aug 2014 14:54:27 +0200

systemd (208-8) unstable; urgency=medium

  [ Martin Pitt ]
  * Fix duplicate line in copyright. (Closes: #756899)
  * Drop --disable-xattr configure option for udeb, does not exist any more.
  * Add Turkish debconf translations. Thanks Mert Dirik! (Closes: #757498)
  * Backport fix for lazy session-activation on non-seat0 seats.
    (LP: #1355331)

  [ Michael Biebl ]
  * Use "kmod static-nodes --output=/proc/self/fd/1" in make_static_nodes() as
    we can't rely on /dev/stdout to exist at this point during boot.
    (Closes: #757830)
  * Fix udev SysV init script and d-i start script to not write to
    /sys/kernel/uevent_helper unconditionally to not fail on a kernel with
    CONFIG_UEVENT_HELPER unset. (Closes: #756312)
  * Add Breaks: kmod (<< 14) to udev to make sure we have a kmod version
    supporting the static-nodes command.
  * Add Breaks: systemd (<< 208) to udev to avoid partial upgrades. Newer udev
    versions rely on kmod-static-nodes.service being provided by systemd.
    (Closes: #757777)
  * Updated upstream v208-stable patch series to 53b1b6c.
  * Cherry-pick upstream fix to ignore temporary dpkg files. (Closes: #757302)
  * Make emergency.service conflict with rescue.service.
    Otherwise if rescue mode is selected during boot and the emergency mode
    is triggered (e.g. via a broken fstab entry), we have two sulogin
    processes fighting over the tty. (Closes: #757072)
  * Stop syslog.socket when entering emergency mode as otherwise every log
    message triggers the start of the syslog service and its dependencies
    which conflicts with emergency.target. (Closes: #755581)

 -- Michael Biebl <biebl@debian.org>  Thu, 21 Aug 2014 00:14:21 +0200

systemd (208-7) unstable; urgency=medium

  [ Michael Biebl ]
  * Mask remaining services provided by the initscripts package and document
    in more detail why certain services have been masked. (Closes: #659264)
  * Install zsh completions to the correct place. (Closes: #717540)

  [ Jon Severinsson ]
  * Cherry-pick upstream fix for journal file permissions. (Closes: #755062)
  * Map some rcS.d init script dependencies to their systemd equivalent.
  * Update Depends on initscripts to the version with a systemd-compatible
    mountnfs ifup hook. (Closes: #746358)
  * Add Breaks on lvm2 versions without native systemd support.
    (Closes: #678438, #692120)
  * Do not fail udev upgrades if the udev service is already runtime-masked
    when the preinst script is run. (Closes: #755746)
  * Add Pre-Depends on systemd to systemd-sysv, to avoid risking that the
    sysv-compatible symlinks become dangling on a partial install.
  * Ensure that systemctl is usable right after being unpacked, by adding the
    required Pre-Depends to systemd and libsystemd-daemon0. (Closes: #753589)
  * Add support for TuxOnIce hibernation. (Closes: #746463)

  [ Martin Pitt ]
  * Rename "api" autopkgtest to "build-login", and stop requiring that
    sd_login_monitor_new() succeeds. It doesn't in many environments like
    schroot or after upgrades from < 204, and the main point of the test is
    to check that libsystemd-login-dev has correct contents and dependencies.
    Drop "isolation-machine" requirement.
  * Use glibc's xattr support instead of requiring libattr. Fixes FTBFS with
    latest glibc and libattr. Cherrypicked from trunk. Drop libattr1-dev build
    dependency. (Closes: #756097)
  * Build python3-systemd for Python 3 bindings. Drop python-systemd; it does
    not have any reverse dependencies, and we want to encourage moving to
    Python 3. (LP: #1258089)
  * Add simple autopkgtest for python3-systemd.
  * Add dbus dependency to libpam-systemd. (Closes: #755968)
  * Fix /dev/cdrom symlink to appear for all types of drives, not just for
    pure CD-ROM ones. Also, fix the symlinks to stay after change events.
    (LP: #1323777)
  * 75-persistent-net-generator.rules: Adjust Ravello interfaces; they don't
    violate the assignment schema, they should just not be persistent.
    Thanks to Boris Figovsky. (Closes: #747475, LP: #1317776)
  * Reinstate patches to make logind D-BUS activatable.
  * Re-add systemd-shim alternative dependency to libpam-systemd. Version it
    to ensure cgmanager support. (Closes: #754984, LP: #1343802)
  * Convert udev-finish.upstart from a task to a job, to avoid hangs with
    startpar. (Closes: #756631)
  * Add debian/extra/60-keyboard.hwdb: Latest keymaps from upstream git.
    This makes it trivial to backport keymap fixes to stable releases.
    (Closes: #657809; LP: #1322770, #1339998)
  * udev.init: Create static device nodes, as this moved out of udevd.
    Thanks to Michael Biebl for the script! (Closes: #749021)

 -- Martin Pitt <mpitt@debian.org>  Wed, 06 Aug 2014 13:33:22 +0200

systemd (208-6) unstable; urgency=medium

  [ Jon Severinsson ]
  * Add v208-stable patch series.
    - Update Debian patches to apply on top of v208-stable.
    - Move new manpages to libsystemd-*-dev as appropriate.

  [ Michael Biebl ]
  * Upload to unstable.

 -- Michael Biebl <biebl@debian.org>  Wed, 16 Jul 2014 00:44:15 +0200

systemd (208-5) experimental; urgency=medium

  * Merge changes from unstable branch.

 -- Michael Biebl <biebl@debian.org>  Sat, 28 Jun 2014 13:41:32 +0200

systemd (208-4) experimental; urgency=medium

  * Merge changes from unstable branch.
  * Drop alternative dependency on systemd-shim in libpam-systemd. The
    systemd-shim package no longer provides an environment to run
    systemd-logind standalone. See #752939 for further details.

 -- Michael Biebl <biebl@debian.org>  Sat, 28 Jun 2014 01:22:11 +0200

systemd (208-3) experimental; urgency=medium

  * Merge changes from unstable branch.

 -- Michael Biebl <biebl@debian.org>  Wed, 25 Jun 2014 11:29:07 +0200

systemd (208-2) experimental; urgency=medium

  [ Sjoerd Simons ]
  * Don't stop a running user manager from garbage collecting the users. Fixes
    long shutdown times when using a systemd user session

  [ Michael Stapelberg ]
  * Fix bug-script: “systemctl dump” is now “systemd-analyze dump”
    (Closes: #748311)

  [ Michael Biebl ]
  * Merge changes from unstable branch.
  * Cherry-pick upstream fixes to make sd_session_get_vt() actually work.

 -- Michael Biebl <biebl@debian.org>  Tue, 24 Jun 2014 17:45:26 +0200

systemd (208-1) experimental; urgency=medium

  [ Michael Biebl ]
  * New upstream release. (Closes: #729566)
  * Update patches.
  * Update symbols files for libsystemd-journal and libsystemd-login.
  * Install new files and remove the ones we don't use.
  * Install zsh completion files. (Closes: #717540)
  * Create a compat symlink /etc/sysctl.d/99-sysctl.conf as systemd-sysctl no
    longer reads /etc/sysctl.conf.
  * Bump Build-Depends on kmod to (>= 14).
  * Bump Build-Depends on libcryptsetup-dev to (>= 2:1.6.0) for tcrypt
    support.
  * Make kmod-static-nodes.service check for the kmod binary since we don't
    want a hard dependency on kmod e.g. for container installations.
  * Disable various features which aren't required for the udeb build.
  * Move new sd_pid_get_slice and sd_session_get_vt man pages into
    libsystemd-login-dev.
  * Make no-patch-numbers the default for gbp-pq.
  * Adjust systemd-user pam config file for Debian.
    This pam config file is used by libpam-systemd/systemd-logind when
    launching systemd user instances.
  * Drop patches to make logind D-Bus activatable. The cgroup handling has
    been reworked in v205 and logind no longer creates cgroup hierarchies on
    its own. That means that the standalone logind is no longer functional
    without support from systemd (or an equivalent cgroup manager).

  [ Martin Pitt ]
  * Explain patch management in debian/README.source.

 -- Michael Biebl <biebl@debian.org>  Mon, 28 Apr 2014 00:22:57 +0200

systemd (204-14) unstable; urgency=medium

  * Fix SIGABRT in insserv generator caused by incorrect usage of strcat().
    (Closes: #752992)
  * Mark -dev packages as Multi-Arch: same. (Closes: #720017)

 -- Michael Biebl <biebl@debian.org>  Sat, 28 Jun 2014 13:22:43 +0200

systemd (204-13) unstable; urgency=medium

  * Switch back to load the sg module via the kmod builtin. The problem was
    not that the kmod builtin is faster then modprobe but rather the incorrect
    usage of the "=" assignment operator. We need to use "+=" here, so the sg
    module is loaded in addition to other scsi modules, which are loaded via
    the modalias rule. Thanks to Tommaso Colombo for the analysis.
  * Cherry-pick upstream fix which prevents systemd from entering an infinite
    loop when trying to break an ordering cycle. (Closes: #752259)
  * Update insserv generator to not create any drop-in files for services
    where the corresponding SysV init script does not exist.
  * Drop the check for /sys/kernel/uevent_helper from postinst and the SysV
    init script and do not unconditionally overwrite it in the initramfs hook.
    Since a long time now udev has been using the netlink interface to
    communicate with the kernel and with Linux 3.16 it is possible to disable
    CONFIG_UEVENT_HELPER completely. (Closes: #752742)

 -- Michael Biebl <biebl@debian.org>  Sat, 28 Jun 2014 00:01:16 +0200

systemd (204-12) unstable; urgency=medium

  [ Martin Pitt ]
  * Change the sg loading rule (for Debian #657948) back to using modprobe.
    kmod is too fast and then sg races with sd, causing the latter to not see
    SCSI disks.  (Closes: #752591, #752605)

  [ Michael Biebl ]
  * Update udev bug-script to attach instead of paste extra info if a new
    enough reportbug version is available.

 -- Michael Biebl <biebl@debian.org>  Wed, 25 Jun 2014 10:55:12 +0200

systemd (204-11) unstable; urgency=medium

  [ Martin Pitt ]
  * Explain patch management in debian/README.source. (Closes: #739113)
  * Replace "Always probe cpu support drivers" patch with cherry-picked
    upstream fix which is more general.
  * Advertise hibernation only if there's enough free swap. Patches backported
    from current upstream. (LP: #1313522)
  * Fix typo in sg loading rule to make it actually work.

  [ Michael Biebl ]
  * Make no-patch-numbers the default for gbp-pq.
  * Cherry-pick upstream fix to properly handle multiline syslog messages.
    (Closes: #746351)
  * Cherry-pick upstream fix for libudev which fixes a memleak in
    parent_add_child().
  * Drop "-b debian" from Vcs-Git since we use the master branch for
    packaging now.
  * Drop Conflicts: sysvinit (<< 2.88dsf-44~) from systemd-sysv since this
    breaks dist-upgrades from wheezy when switching from sysvinit to
    systemd-sysv as default init. While downgrading the Pre-Depends in
    sysvinit would have been an alternative, dropping the Conflicts and only
    keeping the Replaces was deemed the lesser evil. (Closes: #748355)
  * Use Conflicts instead of Breaks against sysvinit-core. This avoids
    /sbin/init going missing when switching from systemd-sysv to sysvinit.
    While at it, add a Replaces: upstart. (Closes: #751589)
  * Make the SysV compat tools try both /run/initctl and /dev/initctl. This
    makes them usable under sysvinit as PID 1 without requiring any symlinks.
  * Various ifupdown integration fixes
    - Use DefaultDependencies=no in ifup@.service so the service can be
      started as early as possible.
    - Create the ifupdown runtime directory in ifup@.service as we can no
      longer rely on the networking service to do that for us.
    - Don't stop ifup@.service on shutdown but let the networking service take
      care of stopping all hotplugged interfaces.
    - Only start ifup@.service for interfaces configured as allow-hotplug.

  [ Michael Stapelberg ]
  * Clarify that “systemd” does not influence init whereas “systemd-sysv” does
    (Closes: #747741)

  [ Ansgar Burchardt ]
  * Don't use "set +e; set +u" unconditionally in the lsb init-functions hook
    as this might change the behaviour of existing SysV init scripts.
    (Closes: #751472)

 -- Michael Biebl <biebl@debian.org>  Tue, 24 Jun 2014 17:03:43 +0200

systemd (204-10) unstable; urgency=medium

  * In the udeb's udev.startup, make sure that /dev/pts exists.
  * systemd-logind-launch: Set the #files ulimit, for unprivileged LXC
    containers.
  * Drop udev.NEWS, it only applies to pre-squeeze.
  * Remove /var/log/udev on purge.
  * Always probe cpu support drivers. (LP #1207705)
  * On Dell PowerEdge systems, the iDRAC7 and later support a USB Virtual NIC
    for management. Name this interface "idrac" to avoid confusion with "real"
    network interfaces.
  * Drop numerical prefixes from patches, to avoid future diff noise when
    removing, cherry-picking, and merging patches. From now on, always use
    "gbp-pq export --no-patch-numbers" to update them.

 -- Martin Pitt <mpitt@debian.org>  Sun, 27 Apr 2014 11:53:52 +0200

systemd (204-9) unstable; urgency=medium

  * The "Flemish Beef and Beer Stew" release.

  [ Steve Langasek ]
  * Do proper refcounting of the PAM module package on prerm, so that we
    don't drop the module from the PAM config when uninstalling a
    foreign-arch package.  Related to Ubuntu bug #1295521.

  [ Martin Pitt ]
  * debian/udev.udev-finish.upstart: Fix path to tmp-rules,
    debian/extra/rule_generator.functions creates them in /run/udev/.
  * rules: Remove the kernel-install bits; we don't want that in Debian and
    thus it shouldn't appear in dh_install --list-missing output.
  * Ship sd-shutdown.h in libsystemd-daemon-dev.
  * Run dh_install with --fail-missing, to avoid forgetting files when we move
    to new versions.
  * Mount /dev/pts with the correct permissions in the udev, to avoid needing
    pt_chown (not available on all architectures). Thanks Adam Conrad.
  * Add new block of Windows Azure ethernet hardware address to
    75-persistent-net-generator.rules. (LP: #1274348, Closes: #739018)
  * Drop our Debian specific 60-persistent-storage{,-tape}.rules and use the
    upstream rules. They are compatible and do a superset of the
    functionality. (Closes: #645466)
  * Drop our Debian specific 80-drivers.rules and use the upstream rules with
    a patch for the sg module (see #657948). These now stop calling modprobe
    and use the kmod builtin, giving some nice boot speed improvement.
    (Closes: #717404)
  * Drop our Debian specific 50-udev-default.rules and 91-permissions.rules
    and use the upstream rules with a patch for the remaining Debian specific
    default device permissions. Many thanks to Marco d'Itri for researching
    which Debian-specific rules are obsolete! Amongst other things, this now
    also reads the hwdb info for USB devices (Closes: #717405) and gets rid of
    some syntax errors (Closes: #706221)
  * Set default polling interval on removable devices as well, for kernels
    which have "block" built in instead of being a module. (Closes: #713877)
  * Make sd_login_monitor_new() work for logind without systemd.
  * Cherry-pick upstream fix for polkit permissions for rebooting with
    multiple sessions.
  * Kill /etc/udev/links.conf, create_static_nodes, and associated code. It's
    obsolete with devtmpfs (which is required now), and doesn't run with
    systemd or upstart anyway.
  * Drop unnecessary udev.dirs.
  * Add autopkgtests for smoke-testing logind, hostnamed, timedated, localed,
    and a compile/link/run test against libsystemd-login-dev.

  [ Marco d'Itri ]
  * preinst: check for all the system calls required by modern releases
    of udev. (Closes: #648325)
  * Updated fbdev-blacklist.conf for recent kernels.
  * Do not blacklist viafb because it is required on the OLPC XO-1.5.
    (Closes: #705792)
  * Remove write_cd_rules and the associated rules which create "persistent"
    symlinks for CD/DVD devices and replace them with more rules in
    60-cdrom_id, which will create symlinks for one at random among the
    devices installed. Since the common case is having a single device
    then everything will work out just fine most of the times...
    (Closes: #655924)
  * Fix write_net_rules for systemd and sysvinit users by copying the
    temporary rules from /run/udev/ to /etc/udev/. (Closes: #735563)
  * Do not install sysctl.d/50-default.conf because the systemd package
    should not change kernel policies, at least until it will become
    the only supported init system.

  [ Michael Stapelberg ]
  * Add systemd-dbg package, thanks Daniel Schaal (Closes: #742724).
  * Switch from gitpkg to git-buildpackage. Update README.source accordingly.
  * Make libpam-systemd depend on systemd-sysv | systemd-shim. Packages that
    need logind functionality should depend on libpam-systemd.

  [ Michael Biebl ]
  * Do not send potentially private fstab information without prior user
    confirmation. (Closes: #743158)
  * Add support for LSB facilities defined by insserv.
    Parse /etc/insserv.conf.d content and /etc/insserv.conf and generate
    systemd unit drop-in files to add corresponding dependencies. Also ship
    targets for the Debian specific $x-display-manager and
    $mail-transport-agent system facilities. (Closes: #690892)
  * Do not accidentally re-enable /var/tmp cleaning when migrating the TMPTIME
    setting from /etc/default/rcS. Fix up existing broken configurations.
    (Closes: #738862)

 -- Michael Biebl <biebl@debian.org>  Sat, 26 Apr 2014 21:37:29 +0200

systemd (204-8) unstable; urgency=low

  [ Michael Stapelberg ]
  * move manpages from systemd to libsystemd-*-dev as appropriate
    (Closes: #738723)
  * fix systemctl enable/disable/… error message “Failed to issue method call:
    No such file or directory” (the previous upload did actually not contain
    this fix due to a merge conflict) (Closes: #738843)
  * add explicit “Depends: sysv-rc” so that initscript’s “Depends: sysv-rc |
    file-rc” will not be satisfied with file-rc. We need the invoke-rc.d and
    update-rc.d from sysv-rc, file-rc’s doesn’t have support for systemd.
    (Closes: #739679)
  * set capabilities cap_dac_override,cap_sys_ptrace=ep for
    systemd-detect-virt, so that it works for unprivileged users.
    (Closes: #739699)
  * pam: Check $XDG_RUNTIME_DIR owner (Closes: #731300)
  * Ignore chkconfig headers entirely, they are often broken in Debian
    (Closes: #634472)

  [ Michael Biebl ]
  * do a one-time migration of RAMTMP= from /etc/default/rcS and
    /etc/default/tmpfs, i.e. enable tmp.mount (Closes: #738687)
  * Bump Standards-Version to 3.9.5.

 -- Michael Biebl <biebl@debian.org>  Wed, 19 Mar 2014 18:57:35 +0100

systemd (204-7) unstable; urgency=low

  * fix systemctl enable/disable/… error message “Failed to issue method call:
    No such file or directory” (Closes: #734809)
  * bug-script: attach instead of paste extra info with reportbug ≥ 6.5.0
    (Closes: #722530)
  * add stage1 bootstrap support to avoid Build-Depends cycles (Thanks Daniel
    Schepler)
  * cherry-pick:
    order remote mounts from mountinfo before remote-fs.target (77009452cfd)
    (Closes: #719945)
    Fix CPUShares configuration option (ccd90a976dba) (Closes: #737156)
    fix reference in systemd-inhibit(1) (07b4b9b) (Closes: #738316)

 -- Michael Stapelberg <stapelberg@debian.org>  Tue, 11 Feb 2014 23:34:42 +0100

systemd (204-6) unstable; urgency=low

  [ Michael Stapelberg ]
  * Run update-rc.d defaults before update-rc.d <enable|disable>
    (Closes: #722523)
  * preinst: preserve var-{lock,run}.mount when upgrading from 44 to 204
    (Closes: #723936)
  * fstab-generator: don’t rely on /usr being mounted in the initrd
    (Closes: #724797)
  * systemctl: mangle names when avoiding dbus (Closes: #723855)
  * allow group adm read access on /var/log/journal (Closes: #717386)
  * add systemd-journal group (Thanks Guido Günther) (Closes: #724668)
  * copy /etc/localtime instead of symlinking (Closes: #726256)
  * don’t try to start autovt units when not running with systemd as pid 1
    (Closes: #726466)
  * Add breaks/replaces for the new sysvinit-core package (Thanks Alf Gaida)
    (Closes: #733240)
  * Add myself to uploaders

  [ Tollef Fog Heen ]
  * Make 99-systemd.rules check for /run/systemd/systemd instead of the
    ill-named cgroups directory.

  [ Martin Pitt ]
  * debian/udev.upstart: Fix path to udevd, the /sbin/udevd compat symlink
    should go away at some point.
  * debian/udev-udeb.install: Add 64-btrfs.rules and 75-probe_mtd.rules, they
    are potentially useful in a d-i environment.
  * debian/shlibs.local: Drop libudev; this unnecessarily generates overly
    strict dependencies, the libudev ABI is stable.
  * debian/extra/rules/75-persistent-net-generator.rules: Add Ravello systems
    (LP: #1099278)

 -- Michael Stapelberg <stapelberg@debian.org>  Tue, 31 Dec 2013 14:39:44 +0100

systemd (204-5) unstable; urgency=high

  * Cherry-pick 72fd713 from upstream which fixes insecure calling of polkit
    by avoiding a race condition in scraping /proc (CVE-2013-4327).
    Closes: #723713

 -- Michael Biebl <biebl@debian.org>  Mon, 23 Sep 2013 11:59:53 +0200

systemd (204-4) unstable; urgency=low

  * Add preinst check to abort udev upgrade if the currently running kernel
    lacks devtmpfs support. Since udev 176, devtmpfs is mandatory as udev no
    longer creates any device nodes itself. This only affects self-compiled
    kernels which now need CONFIG_DEVTMPFS=y.  Closes: #722580
  * Fix SysV init script to correctly mount a devtmpfs instead of tmpfs. This
    only affects users without an initramfs, which usually is responsible for
    mounting the devtmpfs.  Closes: #722604
  * Drop pre-squeeze upgrade code from maintainer scripts and simplify the
    various upgrade checks.
  * Suppress errors about unknown hwdb builtin. udev 196 introduced a new
    "hwdb" builtin which is not understood by the old udev daemon.
  * Add missing udeb line to shlibs.local. This ensures that udev-udeb gets a
    proper dependency on libudev1-udeb and not libudev1.  Closes: #722939
  * Remove udev-udeb dependency from libudev1-udeb to avoid a circular
    dependency between the two packages. This dependency was copied over from
    the old udev-gtk-udeb package and no longer makes any sense since
    libudev1-udeb only contains a library nowadays.

 -- Michael Biebl <biebl@debian.org>  Wed, 18 Sep 2013 00:05:21 +0200

systemd (204-3) unstable; urgency=low

  [ Michael Biebl ]
  * Upload to unstable.
  * Use /bin/bash in debug-shell.service as Debian doesn't have /sbin/sushell.
  * Only import net.ifaces cmdline property for network devices.
  * Generate strict dependencies between the binary packages using a
    shlibs.local file and add an explicit versioned dependency on
    libsystemd-login0 to systemd to ensure packages are upgraded in sync.
    Closes: #719444
  * Drop obsolete Replaces: libudev0 from udev package.
  * Use correct paths for various binaries, like /sbin/quotaon, which are
    installed in / and not /usr in Debian.  Closes: #721347
  * Don't install kernel-install(8) man page since we don't install the
    corresponding binary either.  Closes: #722180
  * Cherry-pick upstream fixes to make switching runlevels and starting
    reboot via ctrl-alt-del more robust.
  * Cherry-pick upstream fix to properly apply ACLs to Journal files.
    Closes: #717863

  [ Michael Stapelberg ]
  * Make systemctl enable|disable call update-rc.d for SysV init scripts.
    Closes: #709780
  * Don't mount /tmp as tmpfs by default and make it possible to enable this
    feature via "systemctl enable tmp.mount".  Closes: #718906

  [ Daniel Schaal ]
  * Add bug-script to systemd and udev.  Closes: #711245

  [ Ondrej Balaz ]
  * Recognize discard option in /etc/crypttab.  Closes: #719167

 -- Michael Biebl <biebl@debian.org>  Thu, 12 Sep 2013 00:13:11 +0200

systemd (204-2) experimental; urgency=low

  [ Daniel Schaal ]
  * Enable verbose build logs.  Closes: #717465
  * Add handling of Message Catalog files to provide additional information
    for log entries.  Closes: #717427
  * Remove leftover symlink to debian-enable-units.service.  Closes: #717349

  [ Michael Stapelberg ]
  * Install 50-firmware.rules in the initramfs and udeb.  Closes: #717635

  [ Michael Biebl ]
  * Don't pass static start priorities to dh_installinit anymore.
  * Switch the hwdb trigger to interest-noawait.
  * Remove obsolete support for configurable udev root from initramfs.
  * Bind ifup@.service to the network device. This ensures that ifdown is run
    when the device is removed and the service is stopped.
    Closes: #660861, #703033
  * Bump Standards-Version to 3.9.4. No further changes.
  * Add Breaks against consolekit (<< 0.4.6-1) for udev-acl.  Closes: #717385
  * Make all packages Priority: optional, with the exception of udev and
    libudev1, which remain Priority: important, and systemd-sysv, which
    remains Priority: extra due to the conflict with sysvinit.
    Closes: #717365
  * Restart systemd-logind.service on upgrades due to changes in the
    CreateSession D-Bus API between v44 and v204.  Closes: #717403

 -- Michael Biebl <biebl@debian.org>  Wed, 24 Jul 2013 23:47:59 +0200

systemd (204-1) experimental; urgency=low

  * New upstream release.  Closes: #675175, #675177
    - In v183 the udev sources have been merged into the systemd source tree.
      As a result, the udev binary packages will now be built from the systemd
      source package. To align the version numbers 139 releases were skipped.
    - For a complete list of changes, please refer to the NEWS file.
  * Add Marco to Uploaders.
  * Drop Suggests on the various python packages from systemd. The
    systemd-analyze tool has been reimplemented in C.
  * Add binary packages as found in the udev 175-7.2 source package.
  * Wrap dependencies for better readability.
  * Drop hard-coded Depends on libglib2.0-0 from gir1.2-gudev-1.0.
  * Drop old Conflicts, Replaces and Breaks, which are no longer necessary.
  * Make libgudev-1.0-dev depend on gir1.2-gudev-1.0 as per GObject
    introspection mini-policy.  Closes: #691313
  * The hwdb builtin has replaced pci-db and usb-db in udev. Drop the
    Recommends on pciutils and usbutils accordingly.
  * Drop our faketime hack. Upstream uses a custom xsl style sheet now to
    generate the man pages which no longer embeds the build date.
  * Add Depends on libpam-runtime (>= 1.0.1-6) to libpam-systemd as we are
    using pam-auth-update.
  * Explicitly set Section and Priority for the udev binary package.
  * Update Build-Depends:
    - Drop libudev-dev, no longer required.
    - Add gtk-doc-tools and libglib2.0-doc for the API documentation in
      libudev and libgudev.
    - Add libgirepository1.0-dev and gobject-introspection for GObject
      introspection support in libgudev.
    - Add libgcrypt11-dev for encryption support in the journal.
    - Add libblkid-dev for the blkid udev builtin.
  * Use gir dh addon to ensure ${gir:Depends} is properly set.
  * Rename libudev0 → libudev1 for the SONAME bump.
  * Update symbols files. libudev now uses symbols versioning as the other
    libsystemd libraries. The libgudev-1.0-0 symbols file has been copied from
    the old udev package.
  * Run gtkdocize on autoreconf.
  * Enable python bindings for the systemd libraries and ship them in a new
    package named python-systemd.
  * Tighten Depends on libsystemd-id128-dev for libsystemd-journal-dev as per
    libsystemd-journal.pc.
  * Remove obsolete bash-completion scripts on upgrades. Nowadays they are
    installed in /usr/share/bash-completion/completions.
  * Rename conffiles for logind and journald.
  * Rename udev-gtk-udeb → libudev1-udeb to better reflect its actual contents.
  * Build two flavours: a regular build and one for the udev udebs with
    reduced features/dependencies.
  * Create a few compat symlinks for the udev package, most notably
    /sbin/udevadm and /sbin/udevd.
  * Remove the dpkg-triggered debian-enable-units script. This was a temporary
    workaround for wheezy. Packages should use dh-systemd now to properly
    integrate service files with systemd.
  * Update debian/copyright using the machine-readable copyright format 1.0.
  * Integrate changes from udev 175-7 and acknowledge the 175-7.1 and 175-7.2
    non-maintainer uploads.
  * Keep the old persistent network interface naming scheme for now and make
    the new one opt-in via net.ifnames=1 on the kernel command line.
  * Drop the obsolete udev-mtab SysV init script and properly clean up on
    upgrades.
  * Simplify the udev SysV init script and remove experimental and obsolete
    features.
  * Revert upstream commits which dropped support for distro specific
    features and config files.
  * Make logind, hostnamed, localed and timedated D-Bus activatable and
    usable when systemd is not running.
  * Store hwdb binary database in /lib/udev, not /etc/udev. Create the file on
    install and upgrades.
  * Provide a dpkg file trigger for hwdb, so the database is automatically
    updated when packages install files into /lib/udev/hwdb.d.

 -- Michael Biebl <biebl@debian.org>  Fri, 19 Jul 2013 00:32:36 +0200

systemd (44-12) unstable; urgency=low

  * Cherry-pick e17187 from upstream to fix build failures with newer glibc
    where the clock_* symbols have been moved from librt to libc.
    Closes: #701364
  * If the new init-system-helpers package is installed, make the
    debian-enable-units script a no-op. The auto-enabler was meant as a
    temporary workaround and will be removed once all packages use the new
    helper.
  * Update the checks which test if systemd is the active init. The
    recommended check is [ -d /run/systemd/system ] as this will also work
    with a standalone systemd-logind.
  * Set Maintainer to pkg-systemd-maintainers@lists.alioth.debian.org. Add
    Tollef and myself as Uploaders.
  * Stop building the GUI bits. They have been split into a separate source
    package called systemd-ui.

 -- Michael Biebl <biebl@debian.org>  Thu, 20 Jun 2013 01:32:16 +0200

systemd (44-11) unstable; urgency=low

  * Team upload.
  * Run debian-enable-units.service after sysinit.target to ensure our tmp
    files aren't nuked by systemd-tmpfiles.
  * The mountoverflowtmp SysV init script no longer exists so remove that
    from remount-rootfs.service to avoid an unnecessary diff to upstream.
  * Do not fail on purge if /var/lib/systemd is empty and has been removed
    by dpkg.

 -- Michael Biebl <biebl@debian.org>  Wed, 13 Mar 2013 08:03:06 +0100

systemd (44-10) unstable; urgency=low

  * Team upload.
  * Using the return code of "systemctl is-enabled" to determine whether we
    enable a service or not is unreliable since it also returns a non-zero
    exit code for masked services. As we don't want to enable masked services,
    grep for the string "disabled" instead.

 -- Michael Biebl <biebl@debian.org>  Fri, 15 Feb 2013 17:01:24 +0100

systemd (44-9) unstable; urgency=low

  * Team upload.
  * Fix typo in systemd.socket man page.  Closes: #700038
  * Use color specification in "systemctl dot" which is actually
    understood by dot.  Closes: #643689
  * Fix mounting of remote filesystems like NFS.  Closes: #673309
  * Use a file trigger to automatically enable service and socket units. A lot
    of packages simply install systemd units but do not enable them. As a
    result they will be inactive after the next boot. This is a workaround for
    wheezy which will be removed again in jessie.  Closes: #692150

 -- Michael Biebl <biebl@debian.org>  Fri, 15 Feb 2013 13:35:39 +0100

systemd (44-8) unstable; urgency=low

  * Team upload.
  * Use comment=systemd.* syntax in systemd.mount man page. The
    mount/util-linux version in wheezy is not recent enough to support the new
    x-systemd* syntax. Closes: #697141
  * Don't enable persistent storage of journal log files. The journal in v44
    is not yet mature enough.

 -- Michael Biebl <biebl@debian.org>  Sat, 19 Jan 2013 20:05:05 +0100

systemd (44-7) unstable; urgency=low

  * Fix a regression in the init-functions hook wrt reload handling that was
    introduced when dropping the X-Interactive hack.  Closes: #696355

 -- Michael Biebl <biebl@debian.org>  Fri, 21 Dec 2012 00:00:12 +0100

systemd (44-6) unstable; urgency=low

  [ Michael Biebl ]
  * No longer ship the /sys directory in the systemd package since it is
    provided by base-files nowadays.
  * Don't run udev rules if systemd is not active.
  * Converting /var/run, /var/lock and /etc/mtab to symlinks is a one-time
    migration so don't run the debian-fixup script on every boot.

  [ Tollef Fog Heen ]
  * Prevent the systemd package from being removed if it's the active init
    system, since that doesn't work.

  [ Michael Biebl ]
  * Use a separate tmpfs for /run/lock (size 5M) and /run/user (size 100M).
    Those directories are user-writable which could lead to DoS by filling up
    /run.  Closes: #635131

 -- Michael Biebl <biebl@debian.org>  Sun, 16 Dec 2012 21:58:37 +0100

systemd (44-5) unstable; urgency=low

  * Team upload.

  [ Tollef Fog Heen ]
  * disable killing on entering START_PRE, START, thanks to Michael
    Stapelberg for patch.  This avoids killing VMs run through libvirt
    when restarting libvirtd.  Closes: #688635.
  * Avoid reloading services when shutting down, since that won't work and
    makes no sense.  Thanks to Michael Stapelberg for the patch.
    Closes: #635777.
  * Try to determine which init scripts support the reload action
    heuristically.  Closes: #686115, #650382.

  [ Michael Biebl ]
  * Update Vcs-* fields, the Git repository is hosted on alioth now. Set the
    default branch to "debian".
  * Avoid reload and (re)start requests during early boot which can lead to
    deadlocks.  Closes: #624599
  * Make systemd-cgroup work even if not all cgroup mounts are available on
    startup.  Closes: #690916
  * Fix typos in the systemd.path and systemd.unit man page.  Closes: #668344
  * Add watch file to track new upstream releases.

 -- Michael Biebl <biebl@debian.org>  Thu, 25 Oct 2012 21:41:23 +0200

systemd (44-4) unstable; urgency=low

  [ Michael Biebl ]
  * Override timestamp for man page building, thereby avoiding skew
    between architectures which caused problems for multi-arch.
    Closes: #680011

  [ Tollef Fog Heen ]
  * Move diversion removal from postinst to preinst.  Closes: #679728
  * Prevent the journal from crashing when running out of disk space.
    This is 499fb21 from upstream.  Closes: #668047.
  * Stop mounting a tmpfs on /media.  Closes: #665943

 -- Tollef Fog Heen <tfheen@debian.org>  Sun, 01 Jul 2012 08:17:50 +0200

systemd (44-3) unstable; urgency=low

  [ Michael Biebl ]
  * Bump to debhelper 9.
  * Convert to Multi-Arch: same where possible.  Closes: #676615

  [ Tollef Fog Heen ]
  * Cherry-pick d384c7 from upstream to stop journald from leaking
    memory.  Thanks to Andreas Henriksson for testing.  Closes: #677701
  * Ship lsb init script override/integration in /lib/lsb/init-functions.d
    rather than diverting /lib/lsb/init-functions itself.  Add appropriate
    Breaks to ensure upgrades happen.

 -- Tollef Fog Heen <tfheen@debian.org>  Fri, 29 Jun 2012 22:34:16 +0200

systemd (44-2) unstable; urgency=low

  [ Michael Biebl ]
  * Tighten the versions in the maintscript file
  * Ship the /sys directory in the package
  * Re-add workaround for non-interactive PAM sessions
  * Mask checkroot-bootclean (Closes: #670591)
  * Don't ignore errores in systemd-sysv postinst

  [ Tollef Fog Heen ]
  * Bring tmpfiles.d/tmp.conf in line with Debian defaults.  Closes: #675422
  * Make sure /run/sensigs.omit.d exists.
  * Add python-dbus and python-cairo to Suggests, for systemd-analyze.
    Closes: #672965

 -- Tollef Fog Heen <tfheen@debian.org>  Tue, 08 May 2012 18:04:22 +0200

systemd (44-1) unstable; urgency=low

  [ Tollef Fog Heen ]
  * New upstream version.
    - Backport 3492207: journal: PAGE_SIZE is not known on ppc and other
      archs
    - Backport 5a2a2a1: journal: react with immediate rotation to a couple
      of more errors
    - Backport 693ce21: util: never follow symlinks in rm_rf_children()
      Fixes CVE-2012-1174, closes: #664364
  * Drop output message from init-functions hook, it's pointless.
  * Only rmdir /lib/init/rw if it exists.
  * Explicitly order debian-fixup before sysinit.target to prevent a
    possible race condition with the creation of sockets.  Thanks to
    Michael Biebl for debugging this.
  * Always restart the initctl socket on upgrades, to mask sysvinit
    removing it.

  [ Michael Biebl ]
  * Remove workaround for non-interactive sessions from pam config again.
  * Create compat /dev/initctl symlink in case we are upgrading from a system
    running a newer version of sysvinit (using /run/initctl) and sysvinit is
    replaced with systemd-sysv during the upgrade. Closes: #663219
  * Install new man pages.
  * Build-Depend on valac (>= 0.12) instead of valac-0.12. Closes: #663323

 -- Tollef Fog Heen <tfheen@debian.org>  Tue, 03 Apr 2012 19:59:17 +0200

systemd (43-1) experimental; urgency=low

  [ Tollef Fog Heen ]
  * Target upload at experimental due to libkmod dependency
  * New upstream release
    - Update bash-completion for new verbs and arguments. Closes: #650739
    - Fixes local DoS (CVE-2012-1101).  Closes: #662029
    - No longer complains if the kernel lacks audit support.  Closes: #642503
  * Fix up git-to-source package conversion script which makes gitpkg
    happier.
  * Add libkmod-dev to build-depends
  * Add symlink from /bin/systemd to /lib/systemd/systemd.
  * Add --with-distro=debian to configure flags, due to no /etc/os-release
    yet.
  * Add new symbols for libsystemd-login0 to symbols file.
  * Install a tmpfiles.d file for the /dev/initctl → /run/initctl
    migration.  Closes: #657979
  * Disable coredump handling, it's not ready yet.
  * If /run is a symlink, don't try to do the /var/run → /run migration.
    Ditto for /var/lock → /run/lock.  Closes: #647495

  [ Michael Biebl ]
  * Add Build-Depends on liblzma-dev for journal log compression.
  * Add Build-Depends on libgee-dev, required to build systemadm.
  * Bump Standards-Version to 3.9.2. No further changes.
  * Add versioned Build-Depends on automake and autoconf to ensure we have
    recent enough versions. Closes: #657284
  * Add packages for libsystemd-journal and libsystemd-id128.
  * Update symbols file for libsystemd-login.
  * Update configure flags, use rootprefix instead of rootdir.
  * Copy intltool files instead of symlinking them.
  * Re-indent init-functions script.
  * Remove workarounds for services using X-Interactive. The LSB X-Interactive
    support turned out to be broken and has been removed upstream so we no
    longer need any special handling for those type of services.
  * Install new systemd-journalctl, systemd-cat and systemd-cgtop binaries.
  * Install /var/lib/systemd directory.
  * Install /var/log/journal directory where the journal files are stored
    persistently.
  * Setup systemd-journald to not read from /proc/kmsg (ImportKernel=no).
  * Avoid error messages from systemctl in postinst if systemd is not running
    by checking for /sys/fs/cgroup/systemd before executing systemctl.
    Closes: #642749
  * Stop installing lib-init-rw (auto)mount units and try to cleanup
    /lib/init/rw in postinst. Bump dependency on initscripts accordingly.
    Closes: #643699
  * Disable pam_systemd for non-interactive sessions to work around an issue
    with sudo.
  * Use new dh_installdeb maintscript facility to handle obsolete conffiles.
    Bump Build-Depends on debhelper accordingly.
  * Rename bash completion file systemctl-bash-completion.sh →
    systemd-bash-completion.sh.
  * Update /sbin/init symlink. The systemd binary was moved to $pkglibdir.

 -- Tollef Fog Heen <tfheen@debian.org>  Tue, 07 Feb 2012 21:36:34 +0100

systemd (37-1.1) unstable; urgency=low

  * Non-maintainer upload with Tollef's consent.
  * Remove --parallel to workaround a bug in automake 1.11.3 which doesn't
    generate parallel-safe build rules. Closes: #661842
  * Create a compat symlink /run/initctl → /dev/initctl to work with newer
    versions of sysvinit. Closes: #657979

 -- Michael Biebl <biebl@debian.org>  Sat, 03 Mar 2012 17:42:10 +0100

systemd (37-1) unstable; urgency=low

  [ Tollef Fog Heen ]
  * New upstream version
  * Change the type of the debian-fixup service to oneshot.
    Closes: #642961
  * Add ConditionPathIsDirectory to lib-init-rw.automount and
    lib-init-rw.mount so we only activate the unit if the directory
    exists.  Closes: #633059
  * If a sysv service exists in both rcS and rcN.d runlevels, drop the
    rcN.d ones to avoid loops.  Closes: #637037
  * Blacklist fuse init script, we do the same work already internally.
    Closes: #643700
  * Update README.Debian slightly for /run rather than /lib/init/rw

  [ Josh Triplett ]
  * Do a one-time migration of the $TMPTIME setting from /etc/default/rcS to
    /etc/tmpfiles.d/tmp.conf. If /etc/default/rcS has a TMPTIME setting of
    "infinite" or equivalent, migrate it to an /etc/tmpfiles.d/tmp.conf that
    overrides the default /usr/lib/tmpfiles.d/tmp.conf and avoids clearing
    /tmp.  Closes: #643698

 -- Tollef Fog Heen <tfheen@debian.org>  Wed, 28 Sep 2011 20:04:13 +0200

systemd (36-1) unstable; urgency=low

  [ Tollef Fog Heen ]
  * New upstream release. Closes: #634618
    - Various man page fixes. Closes: #623521
  * Add debian-fixup service that symlinks mtab to /proc/mounts and
    migrates /var/run and /var/lock to symlinks to /run

  [ Michael Biebl ]
  * Build for libnotify 0.7.
  * Bump Build-Depends on libudev to (>= 172).
  * Add Build-Depends on libacl1-dev. Required for building systemd-logind
    with ACL support.
  * Split libsystemd-login and libsystemd-daemon into separate binary
    packages.
  * As autoreconf doesn't like intltool, override dh_autoreconf and call
    intltoolize and autoreconf ourselves.
  * Add Build-Depends on intltool.
  * Do a one-time migration of the hwclock configuration. If UTC is set to
    "no" in /etc/default/rcS, create /etc/adjtime and add the "LOCAL" setting.
  * Remove /cgroup cleanup code from postinst.
  * Add Build-Depends on gperf.

 -- Tollef Fog Heen <tfheen@debian.org>  Wed, 14 Sep 2011 08:25:17 +0200

systemd (29-1) unstable; urgency=low

  [ Tollef Fog Heen ]
  * New upstream version, Closes: #630510
    - Includes typo fixes in documentation.  Closes: #623520
  * Fall back to the init script reload function if a native .service file
    doesn't know how to reload.  Closes: #628186
  * Add hard dependency on udev.  Closes: #627921

  [ Michael Biebl ]
  * hwclock-load.service is no longer installed, so we don't need to remove it
    anymore in debian/rules.
  * Install /usr/lib directory for binfmt.d, modules-load.d, tmpfiles.d and
    sysctl.d.
  * Remove obsolete conffiles from /etc/tmpfiles.d on upgrades. Those files
    are installed in /usr/lib/tmpfiles.d now.
  * Depend on util-linux (>= 2.19.1-2) which provides whole-disk locking
    support in fsck and remove our revert patch.
  * Don't choke when systemd was compiled with a different CAP_LAST_CAP then
    what it is run with. Patch cherry-picked from upstream Git.
    Closes: #628081
  * Enable dev-hugepages.automount and dev-mqueue.automount only when enabled
    in kernel. Patch cherry-picked from upstream Git.  Closes: #624522

 -- Tollef Fog Heen <tfheen@debian.org>  Wed, 08 Jun 2011 16:14:31 +0200

systemd (25-2) experimental; urgency=low

  * Handle downgrades more gracefully by removing diversion of
    /lib/lsb/init-functions on downgrades to << 25-1.
  * Cherry-pick a133bf10d09f788079b82f63faa7058a27ba310b from upstream,
    avoids assert when dumping properties.  Closes: #624094
  * Remove "local" in non-function context in init-functions wrapper.

 -- Tollef Fog Heen <tfheen@debian.org>  Wed, 27 Apr 2011 22:20:04 +0200

systemd (25-1) experimental; urgency=low

  * New upstream release, target experimental due to initscripts
    dependency.
    - Fixes where to look for locale config.  Closes: #619166
  * Depend on initscripts >= 2.88dsf-13.4 for /run transition.
  * Add Conflicts on klogd, since it doesn't work correctly with the
    kmg→/dev/log bridge.  Closes: #622555
  * Add suggests on Python for systemd-analyze.
  * Divert /lib/lsb/init-functions instead of (ab)using
    /etc/lsb-base-logging.sh for diverting calls to /etc/init.d/*
  * Remove obsolete conffile /etc/lsb-base-logging.sh.  Closes: #619093
  * Backport 3a90ae048233021833ae828c1fc6bf0eeab46197 from master:
    mkdir /run/systemd/system when starting up

 -- Tollef Fog Heen <tfheen@debian.org>  Sun, 24 Apr 2011 09:02:04 +0200

systemd (20-1) unstable; urgency=low

  * New upstream version
  * Install systemd-machine-id-setup
  * Call systemd-machine-id-setup in postinst
  * Cherry-pick b8a021c9e276adc9bed5ebfa39c3cab0077113c6 from upstream to
    prevent dbus assert error.
  * Enable TCP wrapper support.  Closes: #618409
  * Enable SELinux support.  Closes: #618412
  * Make getty start after Apache2 and OpenVPN (which are the only two
    known users of X-Interactive: yes).  Closes: #618419

 -- Tollef Fog Heen <tfheen@debian.org>  Fri, 11 Mar 2011 19:14:21 +0100

systemd (19-1) experimental; urgency=low

  * New upstream release
  * Add systemd-tmpfiles to systemd package.
  * Add ifup@.service for handling hotplugged interfaces from
    udev.  Closes: #610871
  * Mask mtab.service and udev-mtab.service as they are pointless when
    /etc/mtab is a symlink to /proc/mounts
  * Add breaks on lvm2 (<< 2.02.84-1) since older versions have udev rules
    that don't work well with systemd causing delays on bootup.

 -- Tollef Fog Heen <tfheen@debian.org>  Thu, 17 Feb 2011 07:36:22 +0100

systemd (17-1) experimental; urgency=low

  [ Tollef Fog Heen ]
  * New upstream release
  * Clarify ifupdown instructions in README.Debian somewhat.
    Closes: #613320
  * Silently skip masked services in lsb-base-logging.sh instead of
    failing.  Initial implementation by Michael Biebl.  Closes: #612551
  * Disable systemd-vconsole-setup.service for now.

  [ Michael Biebl ]
  * Bump build dependency on valac-0.10 to (>= 0.10.3).
  * Improve regex in lsb-base-logging.sh for X-Interactive scripts.
    Closes: #613325

 -- Tollef Fog Heen <tfheen@debian.org>  Wed, 16 Feb 2011 21:06:16 +0100

systemd (16-1) experimental; urgency=low

  [ Tollef Fog Heen ]
  * New upstream release.  Closes: #609611
  * Get rid of now obsolete patches that are upstream.
  * Use the built-in cryptsetup support in systemd, build-depend on
    libcryptsetup-dev (>= 2:1.2.0-1) to get a libcryptsetup in /lib.
  * Don't use systemctl redirect for init scripts with X-Interactive: true

  [ Michael Biebl ]
  * Update package description
  * Use v8 debhelper syntax
  * Make single-user mode work
  * Run hwclock-save.service on shutdown
  * Remove dependencies on legacy sysv mount scripts, as we use native
    mounting.

 -- Tollef Fog Heen <tfheen@debian.org>  Sun, 16 Jan 2011 11:04:13 +0100

systemd (15-1) UNRELEASED; urgency=low

  [ Tollef Fog Heen ]
  * New upstream version, thanks a lot to Michael Biebl for help with
    preparing this version.
    - This version handles cycle breaking better.  Closes: #609225
  * Add libaudit-dev to build-depends
  * /usr/share/systemd/session has been renamed to /usr/share/systemd/user
    upstream, adjust build system accordingly.
  * Remove -s from getty serial console invocation.
  * Add dependency on new util-linux to make sure /sbin/agetty exists
  * Don't mount /var/lock with gid=lock (Debian has no such group).
  * Document problem with ifupdown's /etc/network/run being a normal
    directory.

  [ Michael Biebl ]
  * Revert upstream change which requires libnotify 0.7 (not yet available in
    Debian).
  * Use dh-autoreconf for updating the build system.
  * Revert upstream commit which uses fsck -l (needs a newer version of
    util-linux).
  * Explicitly disable cryptsetup support to not accidentally pick up a
    libcryptsetup dependency in a tainted build environment, as the library
    is currently installed in /usr/lib.
  * Remove autogenerated man pages and vala C sources, so they are rebuilt.
  * Use native systemd mount support:
    - Use MountAuto=yes and SwapAuto=yes (default) in system.conf
    - Mask SysV init mount, check and cleanup scripts.
    - Create an alias (symlink) for checkroot (→ remount-rootfs.service) as
      synchronization point for SysV init scripts.
  * Mask x11-common, rmnologin, hostname, bootmisc and bootlogd.
  * Create an alias for procps (→ systemd-sysctl.service) and
    urandom (→ systemd-random-seed-load.service).
  * Create an alias for module-init-tools (→ systemd-modules-load.service) and
    a symlink from /etc/modules-load.d/modules.conf → /etc/modules.
  * Install lsb-base hook which redirects calls to SysV init scripts to
    systemctl: /etc/init.d/<foo> <action> → systemctl <action> <foo.service>
  * Install a (auto)mount unit to mount /lib/init/rw early during boot.

 -- Tollef Fog Heen <tfheen@debian.org>  Sat, 20 Nov 2010 09:28:01 +0100

systemd (11-2) UNRELEASED; urgency=low

  * Tighten depends from systemd-* on systemd to ensure they're upgraded
    in lockstep.  Thanks to Michael Biebl for the patch.
  * Add missing #DEBHELPER# token to libpam-systemd
  * Stop messing with runlevel5/multi-user.target symlink, this is handled
    correctly upstream.
  * Stop shipping /cgroup in the package.
  * Remove tmpwatch services, Debian doesn't have or use tmpwatch.
  * Make sure to enable GTK bits.
  * Ship password agent
  * Clean up cgroups properly on upgrades, thanks to Michael Biebl for the
    patch.  Closes: #599577

 -- Tollef Fog Heen <tfheen@debian.org>  Tue, 02 Nov 2010 21:47:10 +0100

systemd (11-1) experimental; urgency=low

  * New upstream version.  Closes: #597284
  * Add pam-auth-update calls to libpam-systemd's postinst and prerm
  * Make systemd-sysv depend on systemd
  * Now mounts the cgroup fs in /sys/fs/cgroup.  Closes: #595966
  * Add libnotify-dev to build-depends (needed for systemadm)

 -- Tollef Fog Heen <tfheen@debian.org>  Thu, 07 Oct 2010 22:01:19 +0200

systemd (8-2) experimental; urgency=low

  * Hardcode udev rules dir in configure call.
  * Remove README.source as it's no longer accurate.

 -- Tollef Fog Heen <tfheen@debian.org>  Mon, 30 Aug 2010 21:10:26 +0200

systemd (8-1) experimental; urgency=low

  * New upstream release
  * Only ship the top /cgroup
  * Pass --with-rootdir= to configure, to make it think / is / rather
    than //
  * Add PAM module package
  * Fix up dependencies in local-fs.target.  Closes: #594420
  * Move systemadm to its own package.  Closes: #588451
  * Update standards-version (no changes needed)
  * Update README.Debian to explain how to use systemd.
  * Add systemd-sysv package that provides /sbin/init and friends.

 -- Tollef Fog Heen <tfheen@debian.org>  Sat, 07 Aug 2010 07:31:38 +0200

systemd (0~git+20100605+dfd8ee-1) experimental; urgency=low

  * Initial release, upload to experimental.  Closes: #580814

 -- Tollef Fog Heen <tfheen@debian.org>  Fri, 30 Apr 2010 21:02:25 +0200<|MERGE_RESOLUTION|>--- conflicted
+++ resolved
@@ -1,4 +1,9 @@
-<<<<<<< HEAD
+systemd (243-3) experimental; urgency=medium
+
+  * Import patches from v243-stable branch (up to ef677436aa)
+
+ -- Michael Biebl <biebl@debian.org>  Mon, 14 Oct 2019 15:26:01 +0200
+
 systemd (243-2ubuntu1) focal; urgency=medium
 
   [ Balint Reczey ]
@@ -266,13 +271,6 @@
     https://git.launchpad.net/~ubuntu-core-dev/ubuntu/+source/systemd/commit/?id=c5a86d7e286d14f2bc78473c3a1cc6ddc0df9158
 
  -- Balint Reczey <rbalint@ubuntu.com>  Tue, 22 Oct 2019 19:17:05 +0200
-=======
-systemd (243-3) experimental; urgency=medium
-
-  * Import patches from v243-stable branch (up to ef677436aa)
-
- -- Michael Biebl <biebl@debian.org>  Mon, 14 Oct 2019 15:26:01 +0200
->>>>>>> c63e520a
 
 systemd (243-2) experimental; urgency=medium
 
