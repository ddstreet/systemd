--- conflicted
+++ resolved
@@ -1,4 +1,3 @@
-<<<<<<< HEAD
 systemd (243-3) experimental; urgency=medium
 
   * Import patches from v243-stable branch (up to ef677436aa)
@@ -37,7 +36,7 @@
   * Install static-nodes-permissions.conf tmpfile in udev
 
  -- Michael Biebl <biebl@debian.org>  Sat, 31 Aug 2019 00:20:41 +0200
-=======
+
 systemd (242-8) unstable; urgency=medium
 
   [ Dan Streetman ]
@@ -55,7 +54,6 @@
   * debiant/tests/udev: replace deprecated ADTTMP with AUTOPKGTEST_TMP
 
  -- Michael Biebl <biebl@debian.org>  Fri, 08 Nov 2019 23:18:00 +0100
->>>>>>> ae3ff47b
 
 systemd (242-7) unstable; urgency=medium
 
