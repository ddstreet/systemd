<<<<<<< HEAD
systemd (237-1ubuntu4) UNRELEASED; urgency=medium

  * Enable qemu tests on all architectures LP: #1749540

 -- Dimitri John Ledkov <xnox@ubuntu.com>  Wed, 14 Feb 2018 16:20:50 +0000

systemd (237-1ubuntu3) bionic; urgency=medium

  * Re-enable gnu-efi on arm64, binutils is fixed
  * Cherrpick PR8133 to resolve too strict PidFile handling, which breaks
    services starting with potentially insecure pidfiles e.g. munin
  * Disable LLMNR and MulticastDNS by default LP: #1739672

 -- Dimitri John Ledkov <xnox@ubuntu.com>  Fri, 09 Feb 2018 15:49:01 +0000

systemd (237-1ubuntu2) bionic; urgency=medium

  * Disable gnu-efi on arm64, due to FTBFS. LP: #1746765

 -- Dimitri John Ledkov <xnox@ubuntu.com>  Fri, 02 Feb 2018 23:30:05 +0000

systemd (237-1ubuntu1) bionic; urgency=medium

  * Remaining delta from Debian:
    - ship dhclient enter hook for dhclient integration with resolved
    - Use stub-resolv.conf as the default provider of /etc/resolv.conf
    - ship s390x virtio interface names migration
    - do not disable systemd-resolved upon libnss-resolve removal
    - do not remount fs in containers, for non-degrated boot
    - Unlink invocation id key, upon chown failure in containers
    - Change default to UseDomains by default
    - Do not treat failure to set Nice= setting as error in containers
    - Add a condition to systemd-journald-audit.socet to not start in
      containers (fails)
    - Build without any built-in/fallback DNS server setting
    - Enable resolved by default
    - Update autopkgtests for reliability/raciness, and testing for typical
      defaults
    - Always upgrade udev, when running adt tests
    - Skip test-execute on armhf
    - Cherry-pick a few testsuite fixes
    - Do not use nested kvm during ADT tests
    - Fix ADT systemd-fsckd tests to work on s390x too
    - Enable persistent journal by default

 -- Dimitri John Ledkov <xnox@ubuntu.com>  Tue, 30 Jan 2018 13:52:27 +0000
=======
systemd (237-2) unstable; urgency=medium

  * Drop debian/extra/rules/70-debian-uaccess.rules.
    Up-to-date udev rules for U2F devices are shipped in libu2f-udev nowadays.
    (Closes: #889665)
  * service: relax PID file symlink chain checks a bit.
    Let's read the PID file after all if there's a potentially unsafe symlink
    chain in place. But if we do, then refuse taking the PID if its outside of
    the cgroup. (Closes: #889144)

 -- Michael Biebl <biebl@debian.org>  Fri, 09 Feb 2018 23:35:31 +0100
>>>>>>> 18d8c2df

systemd (237-1) unstable; urgency=medium

  * New upstream version 237
  * Rebase patches
  * Update symbols file for libsystemd0
  * Update Vcs-* to point to https://salsa.debian.org
  * Bump Standards-Version to 4.1.3
  * Set Rules-Requires-Root to no

 -- Michael Biebl <biebl@debian.org>  Tue, 30 Jan 2018 01:55:24 +0100

systemd (236-4) unstable; urgency=medium

  [ Felipe Sateler ]
  * Allow systemd-timesyncd to start when libnss-systemd is not installed.
    Pick upstream patch requiring the existence of the systemd-timesync user
    only when running as root, which is not the case for the system unit.
    (Closes: #887343)

  [ Nicolas Braud-Santoni ]
  * debian/copyright: Refer to the CC0 license file (Closes: #882629)

  [ Michael Biebl ]
  * Add Build-Depends on python3-evdev <!nocheck>
    This is used by hwdb/parse_hwdb.py to perform additional validation on
    hwdb files.

 -- Michael Biebl <biebl@debian.org>  Sun, 28 Jan 2018 22:29:32 +0100

systemd (236-3) unstable; urgency=medium

  * Revert "core/execute: RuntimeDirectory= or friends requires mount
    namespace"
    This was making mounts from SSH sessions invisible to the system.
    (Closes: #885325)

 -- Michael Biebl <biebl@debian.org>  Thu, 11 Jan 2018 16:46:04 +0100

systemd (236-2) unstable; urgency=medium

  * Downgrade priority of libudev1 to optional.
    This makes it compliant with recent versions of debian-policy which
    recommends to use priority optional for library packages.
  * Clarify NEWS entry about removal of system users.
    Mention in the recent NEWS entry that the associated system groups
    should be removed as well. (Closes: #885061)
  * cryptsetup-generator: Don't mistake NULL input as OOM.
    Fixes systemd-cryptsetup-generator failing to run during boot.
    (Closes: #885201)
  * analyze: Use normal bus connection for "plot" verb.
    Fixes "systemd-analyze plot" failing to run as root. (Closes: #884506)
  * Stop re-enabling systemd services on every upgrade.
    This was done so changes to the [Install] section would be applied on
    upgrades. Forcefully re-enabling a service might overwrite local
    modifications though and thus far, none of the affected services did
    actually change its [Install] section. So remove this code from the
    maintainer scripts as it was apparently doing more harm then good.
    (Closes: #869354)

 -- Michael Biebl <biebl@debian.org>  Tue, 02 Jan 2018 00:35:14 +0100

systemd (236-1) unstable; urgency=medium

  [ Martin Pitt ]
  * debian/tests/upstream: Only show ≥ warning in journal dumps.
    Showing the entire debug log is too hard to scan visually, and most of
    the time the warnings and errors are sufficient to explain a failure.
    Put the journal files into the artifacts though, in case the debug
    information is necessary.

  [ Michael Biebl ]
  * New upstream version 236
    - nspawn: Adjust path to static resolv.conf to support split usr.
      (Closes: #881310)
    - networkd: Don't stop networkd if CONFIG_FIB_RULES=n in kernel.
      (Closes: #881823)
    - core: Fix segfault in compile_bind_mounts() when BindPaths= or
      BindReadOnlyPaths= is set. (Closes: #883380)
    - meson: Link NSS modules with -z nodelete to fix memory leak in
      nss-systemd. (Closes: #883407)
    - logind: Make sure we don't acces m->action_what if it's not initialized.
      (Closes: #882270)
    - systemctl: Ignore shutdown's "-t" argument. (Closes: #882245)
    - core: Be more defensive if we can't determine per-connection socket
      peer. (Closes: #879603)
    - bpf-firewall: Actually invoke BPF_PROG_ATTACH to check whether
      cgroup/bpf is available. (Closes: #878965)
  * Rebase patches
  * Update symbols file for libsystemd0
  * Bump Standards-Version to 4.1.2
  * Clean up old /var/lib/systemd/clock on upgrade.
    The clock file used by systemd-timesyncd is now stored in
    StateDirectory=systemd/timesync. (Closes: #883605)
  * Stop creating systemd-timesync system user.
    DynamicUser=yes has been enabled for systemd-timesyncd.service so
    allocating a system user statically is no longer necessary.
  * Document removal of systemd-{timesync,journal-gateway,journal-upload} user.
    We no longer create those system users as the corresponding services now
    use DynamicUser=yes. Removing those system users automatically is tricky,
    as the relevant services might be running during upgrade. Add a NEWS
    entry instead which documents this change.
  * Revert "udev-rules: Permission changes for /dev/dri/renderD*"
    This would introduce a new system group "render". As the name is rather
    generic, this needs further discussion first, so revert this change for
    now.

 -- Michael Biebl <biebl@debian.org>  Sun, 17 Dec 2017 21:45:51 +0100

systemd (235-3ubuntu3) bionic; urgency=medium

  * netwokrd: add support for RequiredForOnline stanza. (LP: #1737570)
  * resolved.service: set DefaultDependencies=no (LP: #1734167)
  * systemd.postinst: enable persistent journal. (LP: #1618188)
  * core: add support for non-writable unified cgroup hierarchy for container support.
    (LP: #1734410)

 -- Dimitri John Ledkov <xnox@ubuntu.com>  Tue, 12 Dec 2017 13:25:32 +0000

systemd (235-3ubuntu2) bionic; urgency=medium

  * systemd-fsckd: Fix ADT tests to work on s390x too.

 -- Dimitri John Ledkov <xnox@ubuntu.com>  Tue, 21 Nov 2017 16:41:15 +0000

systemd (235-3ubuntu1) bionic; urgency=medium

  * Merge 235-3 from debian:
    - Drop UBUNTU-CVE-2017-15908 included in Debian.

  * Remaining delta from Debian:
    - ship dhclient enter hook for dhclient integration with resolved
    - ship resolvconf integration via stub-resolv.conf
    - ship s390x virtio interface names migration
    - do not disable systemd-resolved upon libnss-resolve removal
    - do not remote fs in containers, for non-degrated boot
    - CVE-2017-15908 in resolved fix loop on packets with pseudo dns types
    - Unlink invocation id key, upon chown failure in containers
    - Change default to UseDomains by default
    - Do not treat failure to set Nice= setting as error in containers
    - Add a condition to systemd-journald-audit.socet to not start in
      containers (fails)
    - Build without any built-in/fallback DNS server setting
    - Enable resolved by default
    - Update autopkgtests for reliability/raciness, and testing for typical
      defaults
    - Always upgrade udev, when running adt tests
    - Skip test-execute on armhf
    - Cherry-pick a few testsuite fixes

  * UBUNTU Do not use nested kvm during ADT tests.

 -- Dimitri John Ledkov <xnox@ubuntu.com>  Tue, 21 Nov 2017 09:34:14 +0000

systemd (235-3) unstable; urgency=medium

  [ Michael Biebl ]
  * Switch from XC-Package-Type to Package-Type. As of dpkg-dev 1.15.7
    Package-Type is recognized as an official field name.
  * Install modprobe configuration file to /lib/modprobe.d.
    Otherwise it is not read by kmod. (Closes: #879191)

  [ Felipe Sateler ]
  * Backport upstream (partial) fix for combined DynamicUser= + User=
    UID was not allowed to be different to GID, which is normally the case in
    debian, due to the group users being allocated the GID 100 without an
    equivalent UID 100 being allocated.
  * Backport upstream patches to fully make DynamicUser=yes + static,
    pre-existing User= work.

  [ Martin Pitt ]
  * Add missing python3-minimal dependency to systemd-tests
  * Drop long-obsolete systemd-bus-proxy system user
    systemd-bus-proxy hasn't been shipped since before stretch and never
    created any files. Thus clean up the obsolete system user on upgrades.
    (Closes: #878182)
  * Drop static systemd-journal-gateway system user
    systemd-journal-gatewayd.service now uses DynamicUser=, so we don't need
    to create this statically any more. Don't remove the user on upgrades
    though, as there is likely still be a running process. (Closes: #878183)
  * Use DynamicUser= for systemd-journal-upload.service.
  * Add Recommends: libnss-systemd to systemd-sysv.
    This is useful to actually be able to resolve dynamically created system
    users with DynamicUser=true. This concept is going to be used much more
    in future versions and (hopefully) third-party .services, so pulling it
    into the default installation seems prudent now.
  * resolved: Fix loop on packets with pseudo dns types.
    (CVE-2017-15908, Closes: #880026, LP: #1725351)
  * bpf-firewall: Properly handle kernels without BPF cgroup but with TRIE maps.
    Fixes "Detaching egress BPF: Invalid argument" log spam. (Closes: #878965)
  * Fix MemoryDenyWriteExecution= bypass with pkey_mprotect() (LP: #1725348)

 -- Martin Pitt <mpitt@debian.org>  Wed, 15 Nov 2017 09:34:00 +0100

systemd (235-2ubuntu3) bionic; urgency=medium

  * Revert "Skip test-bpf in autopkgtest, currently is failing."
    This reverts commit 75cf986e450e062a3d5780d1976e9efef41e6c4c.
  * Fix test-bpf test case on ubuntu.
  * Skip rename tests in containers, crude fix for now.

 -- Dimitri John Ledkov <xnox@ubuntu.com>  Mon, 13 Nov 2017 00:06:42 +0000

systemd (235-2ubuntu2) bionic; urgency=medium

  * Fix test-functions failing with Ubuntu units.
  * tests: switch to using ext4 by default, instead of ext3.
  * Skip test-bpf in autopkgtest, currently is failing.

 -- Dimitri John Ledkov <xnox@ubuntu.com>  Mon, 06 Nov 2017 18:33:39 +0000

systemd (235-2ubuntu1) bionic; urgency=medium

  [ Dimitri John Ledkov ]
  * Merge 235-2 from debian:
    - Drop all upstream cherry-picks
    - Drop test-copy dh_strip size override, fixed upstream

  * Remaining delta from Debian:
    - ship dhclient enter hook for dhclient integration with resolved
    - ship resolvconf integration via stub-resolv.conf
    - ship s390x virtio interface names migration
    - do not disable systemd-resolved upon libnss-resolve removal
    - do not remote fs in containers, for non-degrated boot
    - CVE-2017-15908 in resolved fix loop on packets with pseudo dns types
    - Unlink invocation id key, upon chown failure in containers
    - Change default to UseDomains by default
    - Do not treat failure to set Nice= setting as error in containers
    - Add a condition to systemd-journald-audit.socet to not start in
      containers (fails)
    - Build without any built-in/fallback DNS server setting
    - Enable resolved by default
    - Update autopkgtests for reliability/raciness, and testing for typical
      defaults
    - Always upgrade udev, when running adt tests
    - Skip test-execute on armhf

  * Fix up write_persistent_net_s390x for nullglob

  * Ship systemd sysctl settings.
    Patch systemd's default sysctl settings to drop things that are set
    elsewhere already. The promote secondary IP addresses is required for
    networkd to successfully renew DHCP leases with a change of an IP address.
    Set default package scheduler to Fair Queue CoDel. (LP: #1721223)

  [ Michael Biebl ]
  * Install modprobe configuration file to /lib/modprobe.d.
    Otherwise it is not read by kmod. (Closes: #879191)

 -- Dimitri John Ledkov <xnox@ubuntu.com>  Mon, 30 Oct 2017 17:20:54 +0000

systemd (235-2) unstable; urgency=medium

  * Revert "tests: when running a manager object in a test, migrate to private
    cgroup subroot first"
    This was causing test suite failures when running inside a chroot.

 -- Michael Biebl <biebl@debian.org>  Wed, 11 Oct 2017 00:46:07 +0200

systemd (235-1) unstable; urgency=medium

  [ Michael Biebl ]
  * New upstream version 235
    - cryptsetup-generator: use remote-cryptsetup.target when _netdev is
      present (Closes: #852534)
    - tmpfiles: change btmp mode 0600 → 0660 (Closes: #870638)
    - networkd: For IPv6 addresses do not treat IFA_F_DEPRECATED as not ready
      (Closes: #869995)
    - exec-util,conf-files: skip non-executable files in execute_directories()
      (Closes: #867902)
    - man: update udevadm -y/--sysname-match documentation (Closes: #865081)
    - tmpfiles: silently ignore any path that passes through autofs
      (Closes: #805553)
    - shared: end string with % if one was found at the end of a expandible
      string (Closes: #865450)
  * Refresh patches
  * Bump Build-Depends on libmount-dev to (>= 2.30)
  * Install new modprobe.d config file
  * Bump Standards-Version to 4.1.1

  [ Martin Pitt ]
  * Merge logind-kill-off autopkgtest into logind test.
    This was horribly inefficient as a separate test (from commit
    6bd0dab41e), as that cost two VM resets plus accompanying boots; and
    this does not change any state thus does not require this kind of
    isolation.

 -- Michael Biebl <biebl@debian.org>  Tue, 10 Oct 2017 18:29:28 +0200

systemd (234-3) unstable; urgency=medium

  [ Martin Pitt ]
  * Various fixes for the upstream autopkgtest.

  [ Felipe Sateler ]
  * Add fdisk to the dependencies of the upstream autopkgtest.
    The upstream autopkgtest uses sfdisk, which is now in the non-essential
    fdisk package. (Closes: #872119)
  * Disable nss-systemd on udeb builds
  * Correctly disable resolved on udeb builds
  * Help fix collisions in libsystemd-shared symbols by versioning them.
    Backport upstream patch to version the symbols provided in the private
    library, so that they cannot confuse unversioned pam modules or libraries
    linked into them. (Closes: #873708)

  [ Dimitri John Ledkov ]
  * Cherrypick upstream networkd-test.py assertion/check fixes.
    This resolves ADT test suite failures, when running tests under lxc/lxd
    providers.
  * Cherrypick arm* seccomp fixes.
    This should resolve ADT test failures, on arm64, when running as root.
  * Disable KillUserProcesses, yet again, with meson this time.
  * initramfs-tools: trigger udevadm add actions with subsystems first.
    This updates the initramfs-tools init-top udev script to trigger udevadm
    actions with type specified. This mimics the systemd-udev-trigger.service.
    Without type specified only devices are triggered, but triggering
    subsystems may also be required and should happen before triggering the
    devices. This is the case for example on s390x with zdev generated udev
    rules. (LP: #1713536)

  [ Michael Biebl ]
  * (Re)add --quiet flag to addgroup calls.
    This is now safe with adduser having been fixed to no longer suppress
    fatal error messages if --quiet is used. (Closes: #837871)
  * Switch back to default GCC (Closes: #873661)
  * Drop systemd-timesyncd.service.d/disable-with-time-daemon.conf.
    All major NTP implementations ship a native service file nowadays with a
    Conflicts=systemd-timesyncd.service so this drop-in is no longer
    necessary. (Closes: #873185)

 -- Michael Biebl <biebl@debian.org>  Mon, 04 Sep 2017 00:17:00 +0200

systemd (234-2.3) unstable; urgency=high

  * Non-maintainer upload.
  * Also switch to g++-6 temporarily (needed for some tests):
    - Add g++-6 to Build-Depends
    - Export CXX = g++-6

 -- Cyril Brulebois <kibi@debian.org>  Thu, 24 Aug 2017 02:40:53 +0200

systemd (234-2.2) unstable; urgency=high

  * Non-maintainer upload.
  * Switch to gcc-6 on all architectures, working around an FTBFS on mips64el,
    apparently due to a gcc-7 bug (See: #871514):
    - Add gcc-6 to Build-Depends in debian/control
    - Export CC = gcc-6 in debian/rules

 -- Cyril Brulebois <kibi@debian.org>  Wed, 23 Aug 2017 22:53:09 +0000

systemd (234-2.1) unstable; urgency=high

  * Non-maintainer upload.
  * Fix missing 60-input-id.rules in udev-udeb, which breaks the graphical
    version of the Debian Installer, as no key presses or mouse events get
    processed (Closes: #872598).

 -- Cyril Brulebois <kibi@debian.org>  Wed, 23 Aug 2017 20:41:33 +0200

systemd (234-2ubuntu12.1) artful-security; urgency=medium

  * SECURITY UPDATE: remote DoS in resolve (LP: #1725351)
    - debian/patches/CVE-2017-15908.patch: fix loop on packets with pseudo
      dns types in src/resolve/resolved-dns-packet.c.
    - CVE-2017-15908

 -- Marc Deslauriers <marc.deslauriers@ubuntu.com>  Thu, 26 Oct 2017 07:56:42 -0400

systemd (234-2ubuntu12) artful; urgency=medium

  [ Dimitri John Ledkov ]
  * debian/rules: do not strip test-copy.
    This insures test-copy is large enough for test-copy tests to pass.
    (LP: #1721203)

  [ Michael Biebl ]
  * Drop systemd-timesyncd.service.d/disable-with-time-daemon.conf.
    All major NTP implementations ship a native service file nowadays with a
    Conflicts=systemd-timesyncd.service so this drop-in is no longer
    necessary. (Closes: #873185) (LP: #1721204)

 -- Dimitri John Ledkov <xnox@ubuntu.com>  Wed, 04 Oct 2017 13:28:34 +0100

systemd (234-2ubuntu11) artful; urgency=medium

  * Ubuntu/extra: ship dhclient-enter hook.
    This allows isc-dhcp dhclient to set search domains and nameservers via
    resolved.
  * Disable systemd-networkd-wait-online by default.
    Currently it is not fit for purpose, as it leads to long boot times when
    networking is unplugged or not yet configured on boot. (LP: #1714301)
  * networkd: change UseMTU default to true.
    Cherry-pick upstream change. (LP: #1717471)
  * postinst: drop empty/stock /etc/rc.local (LP: #1716979)
  * Imporve resolvconf integration.
    Make the .path|.service unit that feed resolved data into resolvconf not
    generate failures if resolvconf is not installed.
    Add a check to make sure that resolved does not read /etc/resolv.conf when that
    is symlinked to stub-resolv.conf. (LP: #1717995)
  * core: gracefully bail out keyring operations when chown fails (LP: #1691096)

 -- Dimitri John Ledkov <xnox@ubuntu.com>  Tue, 26 Sep 2017 11:38:02 -0400

systemd (234-2ubuntu10) artful; urgency=medium

  * Do not fail debootstrap if /etc/resolv.conf is immutable. (LP: #1713212)
  * Revert "Create /etc/resolv.conf on resolved start, if it is an empty file."
    As it is ineffective, and correct creation of /etc/resolv.conf has been fixed.
    This reverts commit ccba42504f216f6ffbc54eb2c9af347355f8d86b.
  * initramfs-tools: trigger udevadm add actions with subsystems first.
    This updates the initramfs-tools init-top udev script to trigger udevadm
    actions with type specified. This mimicks the
    systemd-udev-trigger.service. Without type specified only devices are
    triggered, but triggering subsystems may also be required and should happen
    before triggering the devices. This is the case for example on s390x with zdev
    generated udev rules. (LP: #1713536)

 -- Dimitri John Ledkov <xnox@ubuntu.com>  Wed, 30 Aug 2017 11:22:41 +0100

systemd (234-2ubuntu9) artful; urgency=medium

  * boot-and-services: skip gdm3 tests when absent, as it is on s390x.

 -- Dimitri John Ledkov <xnox@ubuntu.com>  Wed, 23 Aug 2017 11:58:57 +0100

systemd (234-2ubuntu8) artful; urgency=medium

  * Enable systemd-networkd by default.

 -- Dimitri John Ledkov <xnox@ubuntu.com>  Tue, 22 Aug 2017 17:50:59 +0100

systemd (234-2ubuntu7) artful; urgency=medium

  * Always setup /etc/resolv.conf on new installations.
    On new installations, /etc/resolv.conf will always exist. Move it to /run
    and replace it with the desired final symlink. (LP: #1712283)
  * Create /etc/resolv.conf on resolved start, if it is an empty file.

 -- Dimitri John Ledkov <xnox@ubuntu.com>  Tue, 22 Aug 2017 16:13:35 +0100

systemd (234-2ubuntu6) artful; urgency=medium

  * Disable KillUserProcesses, yet again, with meson this time.
  * Re-enable reboot tests.

 -- Dimitri John Ledkov <xnox@ubuntu.com>  Thu, 17 Aug 2017 15:22:35 +0100

systemd (234-2ubuntu5) artful; urgency=medium

  * debian/tests: disable i386 & amd64 systemd-fsck test, and add environment
    overrides to allow force execution of those tests locally. LP: #1708051.

 -- Dimitri John Ledkov <xnox@ubuntu.com>  Wed, 16 Aug 2017 13:04:48 +0100

systemd (234-2ubuntu4) artful; urgency=medium

  * debian/tests: disable i386 & amd64 boot-smoke, passes locally. LP:
    #1708051.

 -- Dimitri John Ledkov <xnox@ubuntu.com>  Tue, 15 Aug 2017 14:20:12 +0100

systemd (234-2ubuntu3) artful; urgency=medium

  * debian/tests: Switch to gdm, enforce udev upgrade.

 -- Dimitri John Ledkov <xnox@ubuntu.com>  Mon, 14 Aug 2017 12:02:37 +0100

systemd (234-2ubuntu2) artful; urgency=medium

  * Ignore failures to set Nice priority on services in containers.
  * Disable execute test on armhf.
  * units: set ConditionVirtualization=!private-users on journald audit socket.
    It fails to start in unprivileged containers.
  * boot-smoke: refactor ADT test.
    Wait for system to settle down and get to either running or degraded state,
    then collect all metrics, and exit with an error if any of the tests failed.

 -- Dimitri John Ledkov <xnox@ubuntu.com>  Wed, 02 Aug 2017 03:02:03 +0100

systemd (234-2ubuntu1) artful; urgency=medium

  [ Dimitri John Ledkov ]
  * ubuntu: udev.postinst preserve virtio interfaces names on upgrades, on s390x.
    New udev generates stable interface names on s390x kvm instances, however, upon
    upgrades existing ethX names should be preserved to prevent breaking networking
    and software configurations.
    This patch only affects Ubuntu systems. (Closes: #860246) (LP: #1682437)
  * Set UseDomains to true, by default, on Ubuntu.
    On Ubuntu, fallback DNS servers are disabled, therefore we do not leak queries
    to a preset 3rd party by default. In resolved, dnssec is also disabled by
    default, as too much of the internet is broken and using Ubuntu users to debug
    the internet is not very productive - most of the time the end-user cannot fix
    or know how to notify the site owners about the dnssec mistakes. Inherintally
    the DHCP acquired DNS servers are therefore trusted, and are free to spoof
    records. Not trusting DNS search domains, in such scenario, provides limited
    security or privacy benefits. From user point of view, this also appears to be
    a regression from previous Ubuntu releases which do trust DHCP acquired search
    domains by default.
    Therefore we are enabling UseDomains by default on Ubuntu.
    Users may override this setting in the .network files by specifying
    [DHCP|IPv6AcceptRA] UseDomains=no|route options.
  * resolved: create private stub resolve file for integration with resolvconf.
    The stub-resolve.conf file points at resolved stub resolver, but also lists the
    available search domains. This is required to correctly resolve domains without
    using resolve nss module.
  * Enable systemd-resolved by default
  * Create /etc/resolv.conf at postinst, pointing at the stub resolver.
    The stub resolver file is dynamically managed by systemd-resolved. It points at
    the stub resolver as the nameserver, however it also dynamically updates the
    search stanza, thus non-nss dns tools work correctly with unqualified names and
    correctly use the DHCP acquired search domains.
  * libnss-resolve: do not disable and stop systemd-resolved
    resolved is always used by default on ubuntu via stub resolver, therefore it
    should continue to operate without libnss-resolve module installed.
  * modprobe.d: set max_bonds=0 for bonding module to prevent bond0 creation.
    This prevents confusing networkd, and allows networkd to manage bond0.
  * Cherrypick upstream networkd-test.py assertion/check fixes.
    This resolves ADT test suite failures, when running tests under lxc/lxd
    providers.
  * Cherrypick arm* seccomp fixes.
    This should resolve ADT test failures, on arm64, when running as root.
  * Re-enable seccomp and execute tests on arm.

  [ Balint Reczey ]
  * Skip starting systemd-remount-fs.service in containers
    even when /etc/fstab is present.
    This allows entering fully running state even when /etc/fstab
    lists / to be mounted from a device which is not present in the
    container. (LP: #1576341)

  [ Michael Biebl ]
  * selinux: Enable labeling and access checks for unprivileged users.
    Revert commit that inadvertently broke a lot of SELinux related
    functionality for both unprivileged users and systemd instances running
    as MANAGER_USER and instead deal with the auditd issue by checking for
    the CAP_AUDIT_WRITE capability before opening an audit netlink socket.
    (Closes: #863800)

 -- Dimitri John Ledkov <xnox@ubuntu.com>  Tue, 25 Jul 2017 13:30:58 +0100

systemd (234-2) unstable; urgency=medium

  [ Martin Pitt ]
  * udev README.Debian: Fix name of example *.link file

  [ Felipe Sateler ]
  * test-condition: Don't assume that all non-root users are normal users.
    Automated builders may run under a dedicated system user, and this test
    would fail that.

  [ Michael Biebl ]
  * Revert "units: Tell login to preserve environment"
    Environment=LANG= LANGUAGE= LC_CTYPE= ... as used in the getty units is
    not unsetting the variables but instead sets it to an empty var. Passing
    that environment to login messes up the system locale settings and
    breaks programs like gpg-agent.
    (Closes: #868695)

 -- Michael Biebl <biebl@debian.org>  Thu, 20 Jul 2017 15:13:42 +0200

systemd (234-1ubuntu2) artful; urgency=medium

  * Set UseDomains to true, by default, on Ubuntu.
    On Ubuntu, fallback DNS servers are disabled, therefore we do not leak queries
    to a preset 3rd party by default. In resolved, dnssec is also disabled by
    default, as too much of the internet is broken and using Ubuntu users to debug
    the internet is not very productive - most of the time the end-user cannot fix
    or know how to notify the site owners about the dnssec mistakes. Inherintally
    the DHCP acquired DNS servers are therefore trusted, and are free to spoof
    records. Not trusting DNS search domains, in such scenario, provides limited
    security or privacy benefits. From user point of view, this also appears to be
    a regression from previous Ubuntu releases which do trust DHCP acquired search
    domains by default.
    Therefore we are enabling UseDomains by default on Ubuntu.
    Users may override this setting in the .network files by specifying
    [DHCP|IPv6AcceptRA] UseDomains=no|route options.
  * resolved: create private stub resolve file for integration with resolvconf.
    The stub-resolve.conf file points at resolved stub resolver, but also lists the
    available search domains. This is required to correctly resolve domains without
    using resolve nss module.
  * Enable systemd-resolved by default
  * Create /etc/resolv.conf at postinst, pointing at the stub resolver.
    The stub resolver file is dynamically managed by systemd-resolved. It points at
    the stub resolver as the nameserver, however it also dynamically updates the
    search stanza, thus non-nss dns tools work correctly with unqualified names and
    correctly use the DHCP acquired search domains.
  * libnss-resolve: do not disable and stop systemd-resolved
    resolved is always used by default on ubuntu via stub resolver, therefore it
    should continue to operate without libnss-resolve module installed.

 -- Dimitri John Ledkov <xnox@ubuntu.com>  Fri, 21 Jul 2017 17:07:17 +0100

systemd (234-1ubuntu1) artful; urgency=medium

  [ Dimitri John Ledkov ]
  * Merge with debian, outstanding delta below.
  * ubuntu: udev.postinst preserve virtio interfaces names on upgrades, on s390x.
    New udev generates stable interface names on s390x kvm instances, however, upon
    upgrades existing ethX names should be preserved to prevent breaking networking
    and software configurations.
    This patch only affects Ubuntu systems. (Closes: #860246) (LP: #1682437)
  * debian/tests/root-unittests: disable execute and seccomp tests on arm
    test-seccomp and test-execute fail on arm64 kernels. Marking both tests as
    expected failures. An upstream bug report is filed to resolve these.
    (LP: #1672499)
  * Disable fallback DNS servers.
    This causes resolved to call-home to google, attempt to access network when
    none is available, and spams logs. (LP: #1449001, #1698734)

  [ Balint Reczey ]
  * Skip starting systemd-remount-fs.service in containers
    even when /etc/fstab is present.
    This allows entering fully running state even when /etc/fstab
    lists / to be mounted from a device which is not present in the
    container. (LP: #1576341)

 -- Dimitri John Ledkov <xnox@ubuntu.com>  Mon, 17 Jul 2017 10:59:34 +0100

systemd (234-1) unstable; urgency=medium

  [ Michael Biebl ]
  * New upstream version 234
    - tmpfiles: Create /var/log/lastlog if it does not exist.
      (Closes: #866313)
    - network: Bridge vlan without PVID. (Closes: #859941)
  * Rebase patches
  * Switch build system from autotools to meson.
    Update the Build-Depends accordingly.
  * Update fsckd patch for meson
  * udev autopkgtest: no longer install test-udev binary manually.
    This is now done by the upstream build system.
  * Update symbols file for libsystemd0
  * Update lintian override for systemd-tests.
    Upstream now installs manual and unsafe tests in subdirectories of
    /usr/lib/systemd/tests/, so ignore those as well.
  * Bump Standards-Version to 4.0.0
  * Change priority of libnss-* packages from extra to optional.
  * Use UTF-8 locale when building the package.
    Otherwise meson will be pretty unhappy when trying to process files with
    unicode characters. Use C.UTF-8 as this locale is pretty much guaranteed
    to be available everywhere.
  * Mark test-timesync as manual.
    The test tries to setup inotify watches for /run/systemd/netif/links
    which fails in a buildd environment where systemd is not active.
  * Do not link udev against libsystemd-shared.
    We ship udev in a separate binary package, so can't use
    libsystemd-shared, which is part of the systemd binary package.
  * Avoid requiring a "kvm" system group.
    This group is not universally available and as a result generates a
    warning during boot. As kvm is only really useful if the qemu package is
    installed and this package already takes care of setting up the proper
    permissions for /dev/kvm, drop this rule from 50-udev-default.rules.

  [ Martin Pitt ]
  * udev README.Debian: Update transitional rules and mention *.link files.
    - 01-mac-for-usb.link got replaced with 73-usb-net-by-mac.rules
    - /etc/systemd/network/50-virtio-kernel-names.link is an upgrade
      transition for VMs with virtio
    - Describe *.link files as a simpler/less error prone (but also less
      flexible) way of customizing interface names. (Closes: #868002)

 -- Michael Biebl <biebl@debian.org>  Thu, 13 Jul 2017 17:38:28 +0200

systemd (233-10) unstable; urgency=medium

  [ Martin Pitt ]
  * Adjust var-lib-machines.mount target.
    Upstream PR #6095 changed the location to
    {remote-fs,machines}.target.wants, so just install all available ones.

  [ Dimitri John Ledkov ]
  * Fix out-of-bounds write in systemd-resolved.
    CVE-2017-9445 (Closes: #866147, LP: #1695546)

  [ Michael Biebl ]
  * Be truly quiet in systemctl -q is-enabled (Closes: #866579)
  * Improve RLIMIT_NOFILE handling.
    Use /proc/sys/fs/nr_open to find the current limit of open files
    compiled into the kernel instead of using a hard-coded value of 65536
    for RLIMIT_NOFILE. (Closes: #865449)

  [ Nicolas Braud-Santoni ]
  * debian/extra/rules: Use updated U2F ruleset.
    This ruleset comes from Yubico's libu2f-host. (Closes: #824532)

 -- Michael Biebl <biebl@debian.org>  Mon, 03 Jul 2017 18:51:58 +0200

systemd (233-9) unstable; urgency=medium

  * hwdb: Use path_join() to generate the hwdb_bin path.
    This ensures /lib/udev/hwdb.bin gets the correct SELinux context. Having
    double slashes in the path makes selabel_lookup_raw() return the wrong
    context. (Closes: #851933)
  * Drop no longer needed Breaks against usb-modeswitch
  * Drop Breaks for packages shipping rcS init scripts.
    This transition was completed in stretch.

 -- Michael Biebl <biebl@debian.org>  Mon, 19 Jun 2017 15:10:14 +0200

systemd (233-8ubuntu2) artful; urgency=medium

  * Disable fallback DNS servers.
    This causes resolved to call-home to google, attempt to access network when
    none is available, and spams logs. (LP: #1449001, #1698734)
  * SECURITY UPDATE: Out-of-bounds write in systemd-resolved.
    CVE-2017-9445 (LP: #1695546)

 -- Dimitri John Ledkov <xnox@ubuntu.com>  Wed, 28 Jun 2017 13:27:28 +0100

systemd (233-8ubuntu1) artful; urgency=medium

  Merge from experimental. Existing Ubuntu cherry-picks:
  * TEST-12: cherry-pick upstream fix for compat with new netcat-openbsd.
  * networkd: cherry-pick support for setting bridge port's priority.
    This is a useful feature/bugfix to improve feature parity of networkd with
    ifupdown. This matches netplan's expectations to be able to set bridge port's
    priorities via networked. This featue is to be used by netplan/MAAS/OpenStack.
  * Cherrypick upstream commit to enable system use kernel maximum limit for RLIMIT_NOFILE isntead of hard-coded (low) limit of 65536.
  * debian/tests/root-unittests: disable execute and seccomp tests on arm
    test-seccomp and test-execute fail on arm64 kernels. Marking both tests as
    expected failures. An upstream bug report is filed to resolve these.
  * Cherrypick upstream patch for vio predictable interface names.
  * Cherrypick upstream patch for platform predictable interface names.

  Ubuntu cherry-picks, now also applied in Debian:
  * resolved: fix null pointer dereference crash

  Remaining Ubuntu delta:
  * ubuntu: udev.postinst preserve virtio interfaces names on upgrades, on s390x.
    New udev generates stable interface names on s390x kvm instances, however, upon
    upgrades existing ethX names should be preserved to prevent breaking networking
    and software configurations.
    This patch only affects Ubuntu systems.
  * Skip starting systemd-remount-fs.service in containers
    even when /etc/fstab is present.
    This allows entering fully running state even when /etc/fstab
    lists / to be mounted from a device which is not present in the
    container.

  New Ubuntu cherry-picks:
  * loginctl: Chrerry-pick upstream fix to not ignore multiple session ids.
    (LP: #1682154)

 -- Dimitri John Ledkov <xnox@ubuntu.com>  Mon, 19 Jun 2017 15:24:30 +0100

systemd (233-8) experimental; urgency=medium

  * Bump debhelper compatibility level to 10
  * Drop versioned Build-Depends on dpkg-dev.
    It's no longer necessary as even Jessie ships a new enough version.
  * timesyncd: don't use compiled-in list if FallbackNTP has been configured
    explicitly (Closes: #861769)
  * resolved: fix null pointer p->question dereferencing.
    This fixes a bug which allowed a remote DoS (daemon crash) via a crafted
    DNS response with an empty question section.
    Fixes: CVE-2017-9217 (Closes: #863277)

 -- Michael Biebl <biebl@debian.org>  Mon, 29 May 2017 14:12:08 +0200

systemd (233-7) experimental; urgency=medium

  [ Michael Biebl ]
  * basic/journal-importer: Fix unaligned access in get_data_size()
    (Closes: #862062)
  * ima: Ensure policy exists before asking the kernel to load it
    (Closes: #863111)
  * Add Depends: procps to systemd.
    It's required by /usr/lib/systemd/user/systemd-exit.service which calls
    /bin/kill to stop the systemd --user instance. (Closes: #862292)
  * service: Serialize information about currently executing command
    (Closes: #861157)
  * seccomp: Add clone syscall definitions for mips (Closes: #861171)

  [ Dimitri John Ledkov ]
  * ubuntu: disable dnssec on any ubuntu releases (LP: #1690605)

  [ Felipe Sateler ]
  * Specify nobody user and group.
    Otherwise nss-systemd will translate to group 'nobody', which doesn't
    exist on debian systems.

 -- Michael Biebl <biebl@debian.org>  Wed, 24 May 2017 12:26:18 +0200

systemd (233-6ubuntu3) artful; urgency=medium

  * resolved: fix null pointer dereference crash (LP: #1621396)

 -- Dimitri John Ledkov <xnox@ubuntu.com>  Mon, 22 May 2017 09:29:22 +0100

systemd (233-6ubuntu2) artful; urgency=medium

  [ Michael Biebl ]
  * basic/journal-importer: Fix unaligned access in get_data_size()
    (Closes: #862062)

  [ Dimitri John Ledkov ]
  * ubuntu: disable dnssec on any ubuntu releases (LP: #1690605)
  * Cherrypick upstream patch for vio predictable interface names.
  * Cherrypick upstream patch for platform predictable interface names.
    (LP: #1686784)

  [ Balint Reczey ]
  * Skip starting systemd-remount-fs.service in containers
    even when /etc/fstab is present.
    This allows entering fully running state even when /etc/fstab
    lists / to be mounted from a device which is not present in the
    container. (LP: #1576341)

 -- Dimitri John Ledkov <xnox@ubuntu.com>  Wed, 17 May 2017 19:24:03 +0100

systemd (233-6ubuntu1) artful; urgency=medium

  Merge from Debian, existing changes: 
  * ubuntu: udev.postinst preserve virtio interfaces names on upgrades, on s390x.
    New udev generates stable interface names on s390x kvm instances, however, upon
    upgrades existing ethX names should be preserved to prevent breaking networking
    and software configurations.
    This patch only affects Ubuntu systems. (Closes: #860246) (LP: #1682437)
  * TEST-12: cherry-pick upstream fix for compat with new netcat-openbsd.
  * networkd: cherry-pick support for setting bridge port's priority.
    This is a useful feature/bugfix to improve feature parity of networkd with
    ifupdown. This matches netplan's expectations to be able to set bridge port's
    priorities via networked. This featue is to be used by netplan/MAAS/OpenStack.

  New changes:
  * Cherrypick upstream commit to enable system use kernel maximum limit for
    RLIMIT_NOFILE isntead of hard-coded (low) limit of 65536.  (LP: #1686361)
  * debian/tests/root-unittests: disable execute and seccomp tests on arm
    test-seccomp and test-execute fail on arm64 kernels. Marking both tests as
    expected failures. An upstream bug report is filed to resolve these.
    (LP: #1672499)

 -- Dimitri John Ledkov <xnox@ubuntu.com>  Tue, 02 May 2017 11:23:19 +0100

systemd (233-6) experimental; urgency=medium

  [ Felipe Sateler ]
  * Backport upstream PR #5531.
    This delays opening the mdns and llmnr sockets until a network has enabled
    them. This silences annoying messages when networkd receives such packets
    without expecting them: Got mDNS UDP packet on unknown scope.

  [ Martin Pitt ]
  * resolved: Disable DNSSEC by default on stretch and zesty.
    Both Debian stretch and Ubuntu zesty are close to releasing, switch to
    DNSSEC=off by default for those. Users can still turn it back on with
    DNSSEC=allow-downgrade (or even "yes").

  [ Michael Biebl ]
  * Add Conflicts against hal.
    Since v183, udev no longer supports RUN+="socket:". This feature is
    still used by hal, but now generates vast amounts of errors in the
    journal. Thus force the removal of hal by adding a Conflicts to the udev
    package. This is safe, as hal is long dead and no longer useful.
  * Drop systemd-ui Suggests
    systemd-ui is unmaintained upstream and not particularly useful anymore.
  * journal: fix up syslog facility when forwarding native messages.
    Native journal messages (_TRANSPORT=journal) typically don't have a
    syslog facility attached to it. As a result when forwarding the
    messages to syslog they ended up with facility 0 (LOG_KERN).
    Apply syslog_fixup_facility() so we use LOG_USER instead.
    (Closes: #837893)
  * Split upstream tests into systemd-tests binary package (Closes: #859152)
  * Get PACKAGE_VERSION from config.h.
    This also works with meson and is not autotools specific.

  [ Sjoerd Simons ]
  * init-functions Only call daemon-reload when planning to redirect
    systemctl daemon-reload is a quite a heavy operation, it will re-parse
    all configuration and re-run all generators. This should only be done
    when strictly needed. (Closes: #861158)

 -- Michael Biebl <biebl@debian.org>  Fri, 28 Apr 2017 21:47:14 +0200

systemd (233-5ubuntu1) artful; urgency=medium

  [ Felipe Sateler ]
  * Backport upstream PR #5531.
    This delays opening the mdns and llmnr sockets until a network has enabled them.
    This silences annoying messages when networkd receives such packets without
    expecting them:
      Got mDNS UDP packet on unknown scope.

  [ Martin Pitt ]
  * resolved: Disable DNSSEC by default on stretch and zesty.
    Both Debian stretch and Ubuntu zesty are close to releasing, switch to
    DNSSEC=off by default for those. Users can still turn it back on with
    DNSSEC=allow-downgrade (or even "yes").

  [ Michael Biebl ]
  * Add Conflicts against hal.
    Since v183, udev no longer supports RUN+="socket:". This feature is
    still used by hal, but now generates vast amounts of errors in the
    journal. Thus force the removal of hal by adding a Conflicts to the udev
    package. This is safe, as hal is long dead and no longer useful.
  * Drop systemd-ui Suggests
    systemd-ui is unmaintained upstream and not particularly useful anymore.
  * journal: fix up syslog facility when forwarding native messages.
    Native journal messages (_TRANSPORT=journal) typically don't have a
    syslog facility attached to it. As a result when forwarding the
    messages to syslog they ended up with facility 0 (LOG_KERN).
    Apply syslog_fixup_facility() so we use LOG_USER instead. (Closes: #837893)
  * Split upstream tests into systemd-tests binary package (Closes: #859152)
  * Get PACKAGE_VERSION from config.h.
    This also works with meson and is not autotools specific.

  [ Dimitri John Ledkov ]
  * ubuntu: udev.postinst preserve virtio interfaces names on upgrades, on s390x.
    New udev generates stable interface names on s390x kvm instances, however, upon
    upgrades existing ethX names should be preserved to prevent breaking networking
    and software configurations.
    This patch only affects Ubuntu systems. (Closes: #860246) (LP: #1682437)
  * TEST-12: cherry-pick upstream fix for compat with new netcat-openbsd.
  * networkd: cherry-pick support for setting bridge port's priority.
    This is a useful feature/bugfix to improve feature parity of networkd with
    ifupdown. This matches netplan's expectations to be able to set bridge port's
    priorities via networked. This featue is to be used by netplan/MAAS/OpenStack.

 -- Dimitri John Ledkov <xnox@ubuntu.com>  Fri, 21 Apr 2017 14:36:34 +0100

systemd (233-5) experimental; urgency=medium

  * Do not throw a warning in emergency and rescue mode if plymouth is not
    installed.
    Ideally, plymouth should only be referenced via dependencies, not
    ExecStartPre. This at least avoids the confusing error message on
    minimal installations that do not carry plymouth.
  * rules: Allow SPARC vdisk devices when identifying CD drives
    (Closes: #858014)

 -- Michael Biebl <biebl@debian.org>  Tue, 21 Mar 2017 21:00:08 +0100

systemd (233-4) experimental; urgency=medium

  [ Martin Pitt ]
  * udev autopkgtest: Drop obsolete sys.tar.xz fallback.
    This was only necessary for supporting 232 as well.
  * root-unittest: Drop obsolete FIXME comment.
  * Add libpolkit-gobject-1-dev build dep for polkit version detection.
  * Move systemd.link(5) to udev package.
    .link files are being handled by udev, so it should ship the
    corresponding manpage. Bump Breaks/Replaces accordingly. (Closes: #857270)

  [ Michael Biebl ]
  * Restart journald on upgrades (Closes: #851438)
  * Avoid strict DM API versioning.
    Compiling against the dm-ioctl.h header as provided by the Linux kernel
    will embed the DM interface version number. Running an older kernel can
    lead to errors on shutdown when trying to detach DM devices.
    As a workaround, build against a local copy of dm-ioctl.h based on 3.13,
    which is the minimum required version to support DM_DEFERRED_REMOVE.
    (Closes: #856337)

 -- Michael Biebl <biebl@debian.org>  Thu, 16 Mar 2017 18:40:16 +0100

systemd (233-3) experimental; urgency=medium

  [ Michael Biebl ]
  * Install D-Bus policy files in /usr
  * Drop no longer needed maintainer scripts migration code and simplify
    various version checks
  * Fix location of installed tests
  * Override package-name-doesnt-match-sonames lintian warning for libnss-*
  * Don't ship any symlinks in /etc/systemd/system.
    Those should be created dynamically via "systemctl enable".

  [ Martin Pitt ]
  * root-unittests autopkgtest: Skip test-udev.
    It has its own autopkgtest and needs some special preparation. At some
    point that should be merged into root-unittests, but let's quickfix this
    to unbreak upstream CI.

 -- Michael Biebl <biebl@debian.org>  Fri, 03 Mar 2017 19:49:44 +0100

systemd (233-2) experimental; urgency=medium

  * test: skip instead of fail if crypto kmods are not available.
    The Debian buildds have module loading disabled, thus AF_ALG sockets are
    not available during build. Skip the tests that cover those (khash and
    id128) instead of failing them in this case.
    https://github.com/systemd/systemd/issues/5524

 -- Martin Pitt <mpitt@debian.org>  Fri, 03 Mar 2017 11:51:25 +0100

systemd (233-1) experimental; urgency=medium

  [ Martin Pitt ]
  * New upstream release 233:
    - udev: Remove /run/udev/control on stop to avoid sendsigs to kill
      udevd. (Closes: #791944)
    - nspawn: Handle container directory symlinks. (Closes: #805785)
    - Fix mount units to not become "active" when NFS mounts time out.
      (Closes: #835810)
    - hwdb: Rework path/priority comparison when loading files from /etc/
      vs. /lib. (Closes: #845442)
    - machinectl: Fix "list" command when failing to determine OS version.
      (Closes: #849316)
    - Support tilegx architecture. (Closes: #856306)
    - systemd-sleep(8): Point out inhibitor interface as better alternative
      for suspend integration. (Closes: #758279)
    - journalctl: Improve error message wording when specifying boot
      offset with ephemeral journal. (Closes: #839291)
  * Install new systemd-umount and /usr/lib/environment.d/
  * Use "make install-tests" for shipped unit tests
  * Switch back to gold linker on mips*
    Bug #851736 got fixed now.
  * debian/rules: Drop obsolete SETCAP path

  [ Michael Biebl ]
  * Drop upstart jobs for udev
  * Drop /sbin/udevadm compat symlink from udev-udeb and initramfs
  * Drop Breaks and Replaces from pre-jessie

 -- Martin Pitt <mpitt@debian.org>  Thu, 02 Mar 2017 17:10:09 +0100

systemd (232-19) unstable; urgency=medium

  [ Martin Pitt ]
  * debian/README.source: Update patch and changelog handling to current
    reality.
  * root-unittests autopkgtest: Blacklist test-journal-importer.
    This got added in a recent PR, but running this requires using "make
    install-tests" which hasn't landed yet.
  * fsckd: Fix format specifiers on 32 bit architectures.
  * resolved: Fix NSEC proofs for missing TLDs (Closes: #855479)
  * boot-and-services autopkgtest: Skip CgroupsTest on unified hierarchy.
  * boot-smoke autopkgtest: Run in containers, too.
  * logind autopkgtest: Adjust to work in containers.

  [ Dimitri John Ledkov ]
  * Fix resolved failing to follow CNAMES for DNS stub replies (LP: #1647031)
  * Fix emitting change signals with a sessions property in logind
    (LP: #1661568)

  [ Michael Biebl ]
  * If an automount unit is masked, don't react to activation anymore.
    Otherwise we'll hit an assert sooner or later. (Closes: #856035)

  [ Felipe Sateler ]
  * resolved: add the new KSK to the built-in resolved trust anchor.
    The old root key will be discarded in early 2018, so get this into
    stretch.
  * Backport some zsh completion fixes from upstream (Closes: #847203)

 -- Martin Pitt <mpitt@debian.org>  Thu, 02 Mar 2017 09:21:12 +0100

systemd (232-18) unstable; urgency=medium

  * udev autopkgtest: Adjust to script-based test /sys creation.
    PR #5250 changes from the static sys.tar.xz to creating the test /sys
    directory with a script. Get along with both cases until 233 gets
    released and packaged.
  * systemd-resolved.service.d/resolvconf.conf: Don't fail if resolvconf is
    not installed. ReadWritePaths= fails by default if the referenced
    directory does not exist. This happens if resolvconf is not installed, so
    use '-' to ignore the absence. (Closes: #854814)
  * Fix two more seccomp issues.
  * Permit seeing process list of units whose unit files are missing.
  * Fix systemctl --user enable/disable without $XDG_RUNTIME_DIR being set.
    (Closes: #855050)

 -- Martin Pitt <mpitt@debian.org>  Mon, 13 Feb 2017 17:36:12 +0100

systemd (232-17) unstable; urgency=medium

  * Add libcap2-bin build dependency for tests. This will make
    test_exec_capabilityboundingset() actually run. (Closes: #854394)
  * Add iproute2 build dependency for tests. This will make
    test_exec_privatenetwork() actually run; it skips if "ip" is not present.
    (Closes: #854396)
  * autopkgtest: Run all upstream unit tests as root.
    Ship all upstream unit tests in libsystemd-dev, and run them all as root
    in autopkgtest. (Closes: #854392) This also fixes the FTBFS on non-seccomp
    architectures.
  * systemd-resolved.service.d/resolvconf.conf: Allow writing to
    /run/resolvconf. Upstream PR #5283 will introduce permission restrictions
    for systemd-resolved.service, including the lockdown to writing
    /run/systemd/. This will then cause the resolvconf call in our drop-in to
    fail as that needs to write to /run/resolvconf/. Add this to
    ReadWritePaths=. (This is a no-op with the current unrestricted unit).

 -- Martin Pitt <mpitt@debian.org>  Fri, 10 Feb 2017 11:52:46 +0100

systemd (232-16) unstable; urgency=medium

  [ Martin Pitt ]
  * Add autopkgtest for test-seccomp
  * udev: Fix by-id symlinks for devices whose IDs contain whitespace
    (Closes: #851164, LP: #1647485)
  * Add lintian overrides for binary-or-shlib-defines-rpath on shipped test
    programs. This is apparently a new lintian warning on which uploads get
    rejected.  These are only test programs, not in $PATH, and they need to
    link against systemd's internal library.

  [ Michael Biebl ]
  * Fix seccomp filtering. (Closes: #852811)
  * Do not crash on daemon-reexec when /run is full (Closes: #850074)

 -- Martin Pitt <mpitt@debian.org>  Thu, 09 Feb 2017 16:22:43 +0100

systemd (232-15) unstable; urgency=medium

  * Add missing Build-Depends on tzdata.
    It is required to successfully run the test suite. (Closes: #852883)
  * Bump systemd Breaks to ensure it is upgraded in lockstep with udev.
    The sandboxing features used by systemd-udevd.service require systemd
    (>= 232-11). (Closes: #853078)
  * Bump priority of libpam-systemd to standard.
    This reflects the changes that have been made in the archive a while
    ago. See #803184

 -- Michael Biebl <biebl@debian.org>  Wed, 01 Feb 2017 22:45:35 +0100

systemd (232-14) unstable; urgency=medium

  * Deal with NULL pointers more gracefully in unit_free() (Closes: #852202)
  * Fix issues in journald during startup

 -- Michael Biebl <biebl@debian.org>  Mon, 23 Jan 2017 14:52:46 +0100

systemd (232-13) unstable; urgency=medium

  * Re-add versioned Conflicts/Replaces against upstart.
    In Debian the upstart package was never split into upstart and
    upstart-sysv, so we need to keep that for switching from upstart to
    systemd-sysv. (Closes: #852156)
  * Update Vcs-* according to the latest recommendation
  * Update Homepage and the URLs in debian/copyright to use https

 -- Michael Biebl <biebl@debian.org>  Sun, 22 Jan 2017 08:19:28 +0100

systemd (232-12) unstable; urgency=medium

  * Fix build if seccomp support is disabled
  * Enable seccomp support on ppc64

 -- Michael Biebl <biebl@debian.org>  Wed, 18 Jan 2017 19:43:51 +0100

systemd (232-11) unstable; urgency=medium

  [ Martin Pitt ]
  * Fix RestrictAddressFamilies=
    Backport upstream fix for setting up seccomp filters to fix
    RestrictAddressFamilies= on non-amd64 architectures. Drop the hack from
    debian/rules to remove this property from unit files.
    See #843160
  * Use local machine-id for running tests during package build.
    Since "init" and thus "systemd" are not part of debootstrap any more,
    some buildd chroots don't have an /etc/machine-id any more. Port the old
    Add-env-variable-for-machine-ID-path.patch to the current code, use a
    local machine-id again, and always make test suite failures fatal.
    (Closes: #851445)

  [ Michael Biebl ]
  * gpt-auto-generator: support LUKS encrypted root partitions
    (Closes: #851475)
  * Switch to bfd linker on mips*
    The gold linker is currently producing broken libraries on mips*
    resulting in segfaults for users of libsystemd. Switch to bfd until
    binutils has been fixed. (Closes: #851412)
  * Revert "core: turn on specifier expansion for more unit file settings"
    The expansion of the % character broke the fstab-generator and
    specifying the tmpfs size as percentage of physical RAM resulted in the
    size being set to 4k. (Closes: #851492)
  * Drop obsolete Conflicts, Breaks and Replaces
  * Require systemd-shim version which supports v232.
    See #844785

  [ Ondřej Nový ]
  * Redirect try-restart in init-functions hook (Closes: #851688)

 -- Michael Biebl <biebl@debian.org>  Wed, 18 Jan 2017 12:38:54 +0100

systemd (232-10) unstable; urgency=medium

  * Add NULL sentinel to strjoin.
    We haven't cherry-picked upstream commit 605405c6c which introduced a
    strjoin macro that adds the NULL sentinel automatically so we need to do
    it manually. (Closes: #851210)

 -- Michael Biebl <biebl@debian.org>  Fri, 13 Jan 2017 05:08:55 +0100

systemd (232-9) unstable; urgency=medium

  * Use --disable-wheel-group configure switch.
    Instead of mangling the tmpfiles via sed to remove the wheel group, use
    the configure switch which was added upstream in v230.
    See https://github.com/systemd/systemd/issues/2492
  * Update debian/copyright.
    Bob Jenkins released the lookup3.[ch] files as public domain which means
    there is no copyright holder.
  * Drop fallback for older reportbug versions when attaching files
  * debian/extra/init-functions.d/40-systemd: Stop checking for init env var.
    This env variable is no longer set when systemd executes a service so
    it's pointless to check for it.
  * debian/extra/init-functions.d/40-systemd: Stop setting
    _SYSTEMCTL_SKIP_REDIRECT=true.
    It seems we don't actually need it to detect recursive loops (PPID is
    sufficient) and by exporting it we leak _SYSTEMCTL_SKIP_REDIRECT into
    the runtime environment of the service. (Closes: #802018)
  * debian/extra/init-functions.d/40-systemd: Rename _SYSTEMCTL_SKIP_REDIRECT.
    Rename _SYSTEMCTL_SKIP_REDIRECT to SYSTEMCTL_SKIP_REDIRECT to be more
    consistent with other environment variables which are used internally by
    systemd, like SYSTEMCTL_SKIP_SYSV.
  * Various specifier resolution fixes.
    Turn on specifier expansion for more unit file settings.
    See https://github.com/systemd/systemd/pull/4835 (Closes: #781730)

 -- Michael Biebl <biebl@debian.org>  Thu, 12 Jan 2017 16:59:22 +0100

systemd (232-8) unstable; urgency=medium

  [ Martin Pitt ]
  * Drop systemd dependency from libnss-myhostname again.
    This NSS module is completely independent from systemd, unlike the other
    three.
  * Install 71-seat.rules into the initrd.
    This helps plymouth to detect applicable devices. (Closes: #756109)
  * networkd: Fix crash when setting routes.
  * resolved: Drop removal of resolvconf entry on stop.
    This leads to timeouts on shutdown via the resolvconf hooks and does not
    actually help much -- /etc/resolv.conf would then just be empty instead of
    having a nonexisting 127.0.0.53 nameserver, so manually stopping resolved
    in a running system is broken either way. (LP: #1648068)
  * Keep RestrictAddressFamilies on amd64.
    This option and libseccomp currently work on amd64 at least, so let's make
    sure it does not break there as well, and benefit from the additional
    protection at least on this architecture.
  * Explicitly set D-Bus policy dir.
    This is about to change upstream in
    https://github.com/systemd/systemd/pull/4892, but as explained in commit
    2edb1e16fb12f4 we need to keep the policies in /etc/ until stretch+1.

  [ Michael Biebl ]
  * doc: Clarify NoNewPrivileges in systemd.exec(5). (Closes: #756604)
  * core: Rework logic to determine when we decide to add automatic deps for
    mounts.  This adds a concept of "extrinsic" mounts. If mounts are
    extrinsic we consider them managed by something else and do not add
    automatic ordering against umount.target, local-fs.target,
    remote-fs.target. (Closes: #818978)
  * rules: Add persistent links for nbd devices. (Closes: #837999)

 -- Michael Biebl <biebl@debian.org>  Sat, 17 Dec 2016 01:54:18 +0100

systemd (232-7) unstable; urgency=medium

  [ Michael Biebl ]
  * Mark liblz4-tool build dependency as <!nocheck>
  * udev: Try mount -n -o move first
    initramfs-tools is not actually using util-linux mount (yet), so making
    mount -n --move the first alternative would trigger an error message if
    users have built their initramfs without busybox support.

  [ Alexander Kurtz ]
  * debian/extra/kernel-install.d/85-initrd.install: Remove an unnecessary
    variable. (Closes: #845977)

  [ Martin Pitt ]
  * Drop systemd-networkd's "After=dbus.service" ordering, so that it can
    start during early boot (for cloud-init.service). It will auto-connect to
    D-Bus once it becomes available later, and transient (from DHCP) hostname
    and timezone setting do not currently work anyway. (LP: #1636912)
  * Run hwdb/parse_hwdb.py during package build.
  * Package libnss-systemd
  * Make libnss-* depend on the same systemd package version.

 -- Martin Pitt <mpitt@debian.org>  Wed, 30 Nov 2016 14:38:36 +0100

systemd (232-6) unstable; urgency=medium

  * Add policykit-1 test dependency for networkd-test.py.
  * debian/rules: Don't destroy unit symlinks with sed -i.
    Commit 21711e74 introduced a "sed -i" to remove RestrictAddressFamilies=
    from units. This also caused unit symlinks to get turned into real files,
    causing D-Bus activated services like timedated to fail ("two units with
    the same D-Bus name").
  * Fall back to "mount -o move" in udev initramfs script
    klibc's mount does not understand --move, so for the time being we need to
    support both variants. (Closes: #845161)
  * debian/README.Debian: Document how to generate a shutdown log.
    Thanks 積丹尼 Dan Jacobson. (Closes: #826297)

 -- Martin Pitt <mpitt@debian.org>  Mon, 21 Nov 2016 10:39:57 +0100

systemd (232-5) unstable; urgency=medium

  * Add missing liblz4-tool build dependency.
    Fixes test-compress failure during package build.
  * systemd: Ship /var/lib.
    This will soon contain a polkit pkla file.

 -- Martin Pitt <mpitt@debian.org>  Sun, 20 Nov 2016 12:22:52 +0100

systemd (232-4) unstable; urgency=medium

  [ Martin Pitt ]
  * debian/tests/unit-config: Query pkg-config for system unit dir.
    This fixes confusion on merged-/usr systems where both /usr/lib/systemd and
    /lib/systemd exist. It's actually useful to verify that systemd.pc says the
    truth.
  * debian/tests/upstream: Fix clobbering of merged-/usr symlinks
  * debian/tests/systemd-fsckd: Create /etc/default/grub.d if necessary
  * debian/rules: Drop check for linking to libs in /usr.
    This was just an approximation, as booting without an initrd could still be
    broken by library updates (e. g. #828991). With merged /usr now being the
    default this is now completely moot.
  * Move kernel-install initrd script to a later prefix.
    60- does not leave much room for scripts that want to run before initrd
    building (which is usually one of the latest things to do), so bump to 85.
    Thanks to Sjoerd Simons for the suggestion.
  * Disable 99-default.link instead of the udev rule for disabling persistent
    interface names.
    Disabling 80-net-setup-link.rules will also cause ID_NET_DRIVER to not be
    set any more, which breaks 80-container-ve.network and matching on driver
    name in general. So disable the actual default link policy instead. Still
    keep testing for 80-net-setup-link.rules in the upgrade fix and
    73-usb-net-by-mac.rules to keep the desired behaviour on systems which
    already disabled ifnames via that udev rule.
    See https://lists.freedesktop.org/archives/systemd-devel/2016-November/037805.html
  * debian/tests/boot-and-services: Always run seccomp test
    seccomp is now available on all architectures on which Debian and Ubuntu
    run tests, so stop making this test silently skip if seccomp is disabled.
  * Bump libseccomp build dependency as per configure.ac.
  * Replace "Drop RestrictAddressFamilies=" patch with sed call.
    With that it will also apply to upstream builds/CI, and it is structurally
    simpler.
  * Rebuild against libseccomp with fixed shlibs. (Closes: #844497)

  [ Michael Biebl ]
  * fstab-generator: add x-systemd.mount-timeout option. (Closes: #843989)
  * build-sys: do not install ctrl-alt-del.target symlink twice.
    (Closes: #844039)
  * Enable lz4 support.
    While the compression rate is not as good as XZ, it is much faster, so a
    better default for the journal and especially systemd-coredump.
    (Closes: #832010)

  [ Felipe Sateler ]
  * Enable machines.target by default. (Closes: #806787)

  [ Evgeny Vereshchagin ]
  * debian/tests/upstream: Print all journal files.
    We don't print all journal files. This is misleading a bit:
    https://github.com/systemd/systemd/pull/4331#issuecomment-252830790
    https://github.com/systemd/systemd/pull/4395#discussion_r87948836

  [ Luca Boccassi ]
  * Use mount --move in initramfs-tools udev script.
    Due to recent changes in busybox and initramfs-tools the mount
    utility is no longer the one from busybox but from util-linux.
    The latter does not support mount -o move.
    The former supports both -o move and --move, so use it instead to be
    compatible with both.
    See this discussion for more details:
    https://bugs.debian.org/823856 (Closes: #844775)

 -- Michael Biebl <biebl@debian.org>  Sun, 20 Nov 2016 03:34:58 +0100

systemd (232-3) unstable; urgency=medium

  [ Felipe Sateler ]
  * Make systemd-delta less confused on merged-usr systems. (Closes: #843070)
  * Fix wrong paths for /bin/mount when compiled on merged-usr system.
    Then the build system finds /usr/bin/mount which won't exist on a
    split-/usr system. Set the paths explicitly in debian/rules and drop
    Use-different-default-paths-for-various-binaries.patch. (Closes: #843433)

  [ Martin Pitt ]
  * debian/tests/logind: Split out "pid in logind session" test
  * debian/tests/logind: Adjust "in logind session" test for unified cgroup
    hierarchy
  * debian/tests/boot-and-services: Check common properties of CLI programs.
    Verify that CLI programs have a sane behaviour and exit code when being
    called with --help, --version, or an invalid option.
  * nspawn: Fix exit code for --help and --version (Closes: #843544)
  * core: Revert using the unified hierarchy for the systemd cgroup.
    Too many things don't get along with it yet, like docker, LXC, or runc.
    (Closes: #843509)

 -- Martin Pitt <mpitt@debian.org>  Wed, 09 Nov 2016 09:34:45 +0100

systemd (232-2) unstable; urgency=medium

  * Drop RestrictAddressFamilies from service files.
    RestrictAddressFamilies= is broken on 32bit architectures and causes
    various services to fail with a timeout, including
    systemd-udevd.service.
    While this might actually be a libseccomp issue, remove this option for
    now until a proper solution is found. (Closes: #843160)

 -- Michael Biebl <biebl@debian.org>  Sat, 05 Nov 2016 22:43:27 +0100

systemd (232-1) unstable; urgency=medium

  [ Martin Pitt ]
  * New upstream release 232:
    - Fix "systemctl start" when ReadWriteDirectories is a symlink
      (Closes: ##792187)
    - Fix "journalctl --setup-keys" output (Closes: #839097)
    - Run run sysctl service if /proc/sys/net is writable, for containers
      (Closes: #840529)
    - resolved: Add d.f.ip6.arpa to the DNSSEC default negative trust anchors
      (Closes: #834453)
  * debian/tests/logind: Copy the current on-disk unit instead of the
    on-memory one.
  * Build sd-boot on arm64. gnu-efi is available on arm64 now.
    (Closes: #842617)
  * Link test-seccomp against seccomp libs to fix FTBFS
  * debian/rules: Remove nss-systemd (until we package it)
  * Install new systemd-mount

  [ Michael Biebl ]
  * Install new journal-upload.conf man pages in systemd-journal-remote

 -- Martin Pitt <mpitt@debian.org>  Fri, 04 Nov 2016 07:18:10 +0200

systemd (231-10) unstable; urgency=medium

  [ Martin Pitt ]
  * systemctl: Add --wait option to wait until started units terminate again.
  * nss-resolve: return NOTFOUND instead of UNAVAIL on resolution errors.
    This makes it possible to configure a fallback to "dns" without breaking
    DNSSEC, with "resolve [!UNAVAIL=return] dns".
  * libnss-resolve.postinst: Skip dns fallback if resolve is present.
    Only fall back to "dns" if nss-resolve is not installed (for the
    architecture of the calling program). Once it is, we never want to fall
    back to "dns" as that breaks enforcing DNSSEC verification and also
    pointlessly retries NXDOMAIN failures. (LP: #1624071)
  * unit: sent change signal before removing the unit if necessary
    (LP: #1632964)
  * networkd: Fix assertion crash on adding VTI with IPv6 addresses
    (LP: #1633274)
  * debian/tests/upstream: Stop specifying initrd, it is autodetected now.
  * debian/tests/upstream: Add gcc/libc-dev/make test dependencies,
    so that the tests can build helper binaries.

  [ Felipe Sateler ]
  * Explicitly disable installing the upstream-provided PAM configuration.
  * Register interest in the status of dracut and initramfs-tools in reportbug
    template

  [ Michael Biebl ]
  * Stop creating systemd-update-utmp-runlevel.service symlinks manually

 -- Martin Pitt <mpitt@debian.org>  Wed, 26 Oct 2016 13:24:37 +0200

systemd (231-9) unstable; urgency=medium

  * pid1: process zero-length notification messages again.
    Just remove the assertion, the "n" value was not used anyway. This fixes
    a local DoS due to unprocessed/unclosed fds which got introduced by the
    previous fix. (Closes: #839171) (LP: #1628687)
  * pid1: Robustify manager_dispatch_notify_fd()
  * test/networkd-test.py: Add missing writeConfig() helper function.

 -- Martin Pitt <mpitt@debian.org>  Thu, 29 Sep 2016 23:39:24 +0200

systemd (231-8) unstable; urgency=medium

  [ Martin Pitt ]
  * Replace remaining systemctl --failed with --state=failed
    "--failed" is deprecated in favor of --state.
  * debian/shlibs.local.in: More precisely define version of internal shared
    lib.
  * debian/tests/upstream: Drop blacklisting
    These tests now work fine without qemu.
  * debian/tests/storage: Avoid rmmod scsi_debug (LP: #1626737)
  * upstream build system: Install libudev, libsystemd, and nss modules to
    ${rootlibdir}. Drop downstream workaround from debian/rules.
  * Ubuntu: Disable resolved's DNSSEC for the final 16.10 release.
    Resolved's DNSSEC support is still not mature enough, and upstream
    recommends to disable it in stable distro releases still.
  * Fix abort/DoS on zero-length notify message triggers (LP: #1628687)
  * resolved: don't query domain-limited DNS servers for other domains
    (LP: #1588230)

  [ Antonio Ospite ]
  * Update systemd-user pam config to require pam_limits.so.
    (Closes: #838191)

 -- Martin Pitt <mpitt@debian.org>  Thu, 29 Sep 2016 13:40:21 +0200

systemd (231-7) unstable; urgency=medium

  [ Michael Biebl ]
  * fsckd: Do not exit on idle timeout if there are still clients connected
    (Closes: #788050, LP: #1547844)

  [ Martin Pitt ]
  * 73-usb-net-by-mac.rules: Split kernel command line import line.
    Reportedly this makes the rule actually work on some platforms. Thanks Alp
    Toker! (LP: #1593379)
  * debian/tests/boot-smoke: Only run 5 iterations
  * systemd.postinst: Drop obsolete setcap call for systemd-detect-virt.
    Drop corresponding libcap2-bin dependency.
  * debian/tests/systemd-fsckd: Robustify check for "unit was running"
    (LP: #1624406)
  * debian/extra/set-cpufreq: Use powersave with intel_pstate.
    This is what we did on xenial, and apparently powersave is still actually
    better than performance. Thanks to Doug Smythies for the measurements!
    (LP: #1579278)
  * Ubuntu: Move ondemand.service from static to runtime enablement.
    This makes it easier to keep performance, by disabling ondemand.service.
    Side issue in LP: #1579278
  * Revert "networkd: remove route if carrier is lost"
    This causes networkd to drop addresses from unmanaged interfaces in some
    cases. (Closes: #837759)
  * debian/tests/storage: Avoid stderr output of stopping systemd-cryptsetup@.service
  * libnss-*.prerm: Remove possible [key=value] options from NSS modules as well.
    (LP: #1625584)

 -- Martin Pitt <mpitt@debian.org>  Tue, 20 Sep 2016 15:03:06 +0200

systemd (231-6) unstable; urgency=medium

  [ Martin Pitt ]
  * Add alternative iptables-dev build dependencies
    libiptc-dev is very new and not yet present in stable Debian/Ubuntu releases.
    Add it as a fallback build dependency for backports and upstream tests.
  * Detect if seccomp is enabled but seccomp filtering is disabled
    (Closes: #832713)
  * resolved: recognize DNS names with more than one trailing dot as invalid
    (LP: #1600000)
  * debian/tests/smoke: Store udev db dump artifact on failure
  * networkd: limit the number of routes to the kernel limit
  * systemctl: consider service running only when it is in active or reloading state
  * networkd: remove route if carrier is lost
  * Add Ref()/Unref() bus calls for units

  [ Felipe Sateler ]
  * git-cherry-pick: always recreate the patch-queue branch.

  [ Dimitri John Ledkov ]
  * Use idiomatic variables from dpkg include.

 -- Martin Pitt <mpitt@debian.org>  Sun, 11 Sep 2016 15:00:55 +0200

systemd (231-5) unstable; urgency=medium

  [ Iain Lane ]
  * Let graphical-session-pre.target be manually started (LP: #1615341)

  [ Felipe Sateler ]
  * Add basic version of git-cherry-pick
  * Replace Revert-units-add-a-basic-SystemCallFilter-3471.patch with upstream
    patch
  * sysv-generator: better error reporting. (Closes: #830257)

  [ Martin Pitt ]
  * 73-usb-net-by-mac.rules: Test for disabling 80-net-setup-link.rules more
    efficiently. Stop calling readlink at all and just test if
    /etc/udev/rules.d/80-net-setup-link.rules exists -- a common way to
    disable an udev rule is to just "touch" it in /etc/udev/rule.d/ (i. e.
    empty file), and if the rule is customized we cannot really predict anyway
    if the user wants MAC-based USB net names or not. (LP: #1615021)
  * Ship kernel-install (Closes: #744301)
  * Add debian/extra/kernel-install.d/60-initrd.install.
    This kernel-install drop-in copies the initrd of the selected kernel to
    the EFI partition.
  * bootctl: Automatically detect ESP partition.
    This makes bootctl work with Debian's /boot/efi/ mountpoint without having
    to explicitly specify --path.
    Patches cherry-picked from upstream master.
  * systemd.NEWS: Point out that alternatively rcS scripts can be moved to
    rc[2-5]. Thanks to Petter Reinholdtsen for the suggestion!

  [ Michael Biebl ]
  * Enable iptables support (Closes: #787480)
  * Revert "logind: really handle *KeyIgnoreInhibited options in logind.conf"
    The special 'key handling' inhibitors should always work regardless of
    any *IgnoreInhibited settings – otherwise they're nearly useless.
    Update man pages to clarify that *KeyIgnoreInhibited only apply to a
    subset of locks (Closes: #834148)

 -- Martin Pitt <mpitt@debian.org>  Fri, 26 Aug 2016 10:58:07 +0200

systemd (231-4) unstable; urgency=medium

  * Revert "pid1: reconnect to the console before being re-executed"
    This unbreaks consoles after "daemon-reexec". (Closes: #834367)

 -- Martin Pitt <mpitt@debian.org>  Thu, 18 Aug 2016 07:03:13 +0200

systemd (231-3) unstable; urgency=medium

  * resolved resolvconf integration: Run resolvconf without privilege
    restrictions. On some architectures (at least ppc64el), running resolvconf
    does not work with MemoryDenyWriteExecute=yes. (LP: #1609740)
  * Revert unit usage of MemoryDenyWriteExecute=yes. This is implemented
    through seccomp as well. (Closes: #832713)

 -- Martin Pitt <mpitt@debian.org>  Mon, 15 Aug 2016 09:58:09 +0200

systemd (231-2) unstable; urgency=medium

  [ Martin Pitt ]
  * debian/rules: Fix UPSTREAM_VERSION for upstream master builds
  * Limit "link against /usr" check to some critical binaries only and add
    generators
  * debian/rules: Put back cleanup of *.busname (Closes: #833487)
  * debian/tests/localed-x11-keymap: Robustify cleanup
  * debian/tests/localed-x11-keymap: Check that localed works without
    /etc/default/keyboard. This reproduces #833849.
  * Revert "units: add a basic SystemCallFilter (#3471)"
    This causes fatal failures on kernels that don't have seccomp enabled.
    This can be reactivated once
    https://github.com/systemd/systemd/issues/3882 is fixed.
    (Closes: #832713, #832893)

  [ Simon McVittie ]
  * localed: tolerate absence of /etc/default/keyboard.
    The debian-specific patch to read Debian config files was not tolerating
    the absence of /etc/default/keyboard. This causes systemd-localed to
    fail to start on systems where that file isn't populated (like embedded
    systems without keyboards). (Closes: #833849)

 -- Martin Pitt <mpitt@debian.org>  Sun, 14 Aug 2016 10:54:57 +0200

systemd (231-1) unstable; urgency=low

  [ Martin Pitt ]
  * New upstream release 231:
    - Fix "Failed to create directory /str/sys/fs/selinux: Read-only file
      system" warning. (Closes: #830693)
  * systemd.postinst: Remove systemd-networkd-resolvconf-update.path removal
    leftover. (Closes: #830778)
  * Drop support for rcS.d SysV init scripts.
    These are prone to cause dependency loops, and almost all packages with
    rcS scripts now ship a native systemd service.
  * networkd: Handle router advertisements in userspace again.
    Drop Revert-Revert-networkd-ndisc-revert-to-letting-the-k.patch.
    Bug #814566/#815586 got fixed in 230, and #815884 and #815884 and #815793
    are unreproducible and need more reporter feedback.
  * debian/gbp.conf: Enable dch options "full" and "multimaint-merge"
  * systemd-sysv: Add Conflicts: systemd-shim.
    To avoid shim trying to claim the D-Bus interfaces.
  * Add graphical-session.target user unit.
  * Add graphical-session-pre.target user unit
  * Add debian/extra/units-ubuntu/user@.service.d/timeout.conf.
    This avoids long hangs during shutdown if user services fail/hang due to
    X.org going away too early. This is mostly a workaround, so only install
    for Ubuntu for now.
  * Dynamically add upstream version to debian/shlibs.local
  * Set Debian/Ubuntu downstream support URL in journal catalogs
    (Closes: #769187)

  [ Michael Biebl ]
  * Restrict Conflicts: openrc to << 0.20.4-2.1.
    Newer versions of openrc no longer ship conflicting implementations of
    update-rc.d/invoke-rc.d.
  * Add Depends: dbus to systemd-container.
    This is required for systemd-machined and systemd-nspawn to work
    properly. (Closes: #830575)
  * Drop insserv.conf generator.
    We no longer parse /etc/insserv.conf and /etc/insserv.conf.d/* and
    augment services with that dependency information via runtime drop-in
    files. Services which want to provide certain system facilities need to
    pull in the corresponding targets themselves. Either directly in the
    native service unit or by shipping a drop-in snippet for SysV init
    scripts. (Closes: #825858)
  * getty-static.service: Only start if we have a working VC subsystem.
    Use ConditionPathExists=/dev/tty0, the same check as in getty@.service,
    to determine whether we have a functional VC subsystem and we should
    start any gettys. (Closes: #824779)
  * Stop mentioning snapshot and restore in the package description.
    Support for the .snapshot unit type has been removed upstream.
  * Drop sigpwr-container-shutdown.service.
    This is no longer necessary as lxc-stop has been fixed to use SIGRTMIN+3
    to shut down systemd based LXC containers.
    https://github.com/lxc/lxc/pull/1086
    https://www.freedesktop.org/wiki/Software/systemd/ContainerInterface/

  [ Felipe Sateler ]
  * Add versioned breaks for packages shipping rcS init scripts

 -- Martin Pitt <mpitt@debian.org>  Tue, 26 Jul 2016 12:17:14 +0200

systemd (230-7) unstable; urgency=medium

  * Tell dh_shlibdeps to look in the systemd package for libraries. Otherwise
    dpkg-shlibdeps fails to find libsystemd-shared as we no longer create a
    shlibs file for it.
  * Add Build-Depends-Package to libudev1.symbols and libsystemd0.symbols.
    This ensures proper dependencies when a package has a Build-Depends on a
    higher version of libudev-dev or libsystemd-dev then what it gets from the
    used symbols.

 -- Michael Biebl <biebl@debian.org>  Fri, 08 Jul 2016 13:04:33 +0200

systemd (230-6) unstable; urgency=medium

  [ Martin Pitt ]
  * debian/tests/boot-smoke: Stop running in containers again, too unreliable
    on Ubuntu s390x right now.

  [ Michael Biebl ]
  * Bump Build-Depends on debhelper to (>= 9.20160114), required for
    --dbgsym-migration support.
  * Install test-udev binary into $libdir/udev/ not $libdir. Only libraries
    should be installed directly into $libdir.
  * Exclude libsystemd-shared from dh_makeshlibs.

  [ Felipe Sateler ]
  * Do not install libsystemd-shared.so symlink
  * {machine,system}ctl: always pass &changes and &n_changes (Closes: #830144)

  [ Michael Prokop ]
  * debian/tests/logind: Ensure correct version of logind is running.

 -- Michael Biebl <biebl@debian.org>  Thu, 07 Jul 2016 15:22:16 +0200

systemd (230-5) unstable; urgency=medium

  [ Martin Pitt ]
  * Sync test/networkd-test.py with current upstream master, and remove our
    debian/tests/networkd copy. Directly run test/networkd-test.py in
    autopkgtest.
  * debian/extra/rules/73-usb-net-by-mac.rules: Disable when
    /etc/udev/rules.d/80-net-setup-link.rules is a symlink to /dev/null, to be
    consistent with the documented way to disable ifnames. (Closes: #824491,
    LP: #1593379)
  * debian/rules: Ignore libcap-ng.so in the "does anything link against /usr"
    check, to work around libaudit1 recently gaining a new dependency against
    that library (#828991). We have no influence on that ourselves. This fixes
    the FTBFS in the meantime.

  [ Felipe Sateler ]
  * Convert common code into a private shared library. This saves about 9 MB
    of installed size in the systemd package, and some more in systemd-*.

 -- Martin Pitt <mpitt@debian.org>  Fri, 01 Jul 2016 09:15:12 +0200

systemd (230-4) unstable; urgency=medium

  [ Martin Pitt ]
  * tmp.mount: Add nosuid and nodev mount options. This restores compatibility
    with the original SysV int RAMTMP defaults. (Closes: #826377)
  * debian/tests/upstream: Some tests fail on platforms without QEMU at the
    moment due to upstream PR#3587; blacklist these for now if QEMU is not
    available.
  * debian/rules: Don't run the "anything links against /usr" check for
    upstream tests, as those run on Ubuntu 16.04 LTS which does not yet have
    libidn moved to /lib.
  * debian/tests/upstream: Clean up old journals before running a test, to
    avoid printing a wrong one on failure.
  * debian/tests/upstream: Do not run the QEMU tests on i386. Nested QEMU on
    i386 causes testbed hangs on Ubuntu's cloud infrastructure, which is the
    only place where these actually run.
  * resolved: Fix SERVFAIL handling and introduce a new "Cache=" option to
    disable local caching.
  * resolved: Support IPv6 zone indices in resolv.conf. (LP: #1587489)
  * resolved: Update resolv.conf when calling SetLinkDNS().
  * debian/tests/storage: Sync and settle udev after luksFormat, to reduce the
    chance of seeing some half-written signatures.
  * debian/tests/networkd: Stop skipping the two DHCP6 tests, this regression
    seems to have been fixed now.
  * resolved: respond to local resolver requests on 127.0.0.53:53. This
    provides compatibility with clients that don't use NSS but do DNS queries
    directly, such as Chrome.
  * resolved: Don't add route-only domains to /etc/resolv.conf.
  * systemd-resolve: Add --flush-caches and --status commands.
  * Add debian/extra/units/systemd-resolved.service.d/resolvconf.conf to tell
    resolvconf about resolved's builtin DNS server on 127.0.0.53. With that,
    DNS servers picked up via networkd are respected when using resolvconf,
    and software like Chrome that does not do NSS (libnss-resolve) still gets
    proper DNS resolution. Drop the brittle and ugly
    systemd-networkd-resolvconf-update.{path,service} hack instead.
  * debian/tests/boot-smoke: Run in containers as well.

  [ Laurent Bigonville ]
  * Build with IDN support. (Closes: #814528)

 -- Martin Pitt <mpitt@debian.org>  Wed, 29 Jun 2016 15:23:32 +0200

systemd (230-3) unstable; urgency=medium

  [ Martin Pitt ]
  * debian/tests/boot-and-services: Adjust test_tmp_mount() for fixed
    systemctl exit code for "unit not found" in upstream commit ca473d57.
  * debian/tests/boot-and-services, test_no_failed(): Show journal of failed
    units.
  * debian/extra/init-functions.d/40-systemd: Adjust to changed systemctl
    show behaviour in 231: now this fails for nonexisting units instead of
    succeeding with "not-found". Make the code compatible to both for now.
  * Fix networkd integration with resolvconf for domain-limited DNS servers,
    so that these don't appear as global nameservers in resolv.conf. Thanks
    Andy Whitcroft for the initial fix! Add corresponding test case to
    debian/tests/networkd. (LP: #1587762)
  * resolved: Fix comments in resolve.conf for search domain overflows.
    (LP: #1588229)
  * On Ubuntu, provide an "ondemand.service" that replaces
    /etc/init.d/ondemand. The latter does not exist any more when
    "initscripts" falls out of the default installation. (LP: #1584124) This
    now does not do a fixed one-minute wait but uses "Type=idle" instead. This
    also becomes a no-op when the CPU supports "intel_pstate" (≤ 5 years old),
    as on these the ondemand/powersave schedulers are actually detrimental.
    (LP: #1579278)
  * debian/systemd-container.install: Drop *.busname installation, they are
    going away upstream.
  * debian/extra/init-functions.d/40-systemd: Do not call systemctl
    daemon-reload if the script is called as user (like reportbug does). Also
    make sure that daemon-reload will not invoke polkit.
  * Install test-udeb from .libs, to avoid installing the automake shell
    wrapper.
  * Fix transaction restarting in resolved to avoid async processing of
    free'd transactions.
    (Closes: #817210, LP: #1587727, #1587740, #1587762, #1587740)
  * Add "upstream" autopkgtest that runs the test/TEST* upstream integration
    tests in QEMU and nspawn.
  * Build systemd-sysusers binary, for using in rkt. Do not ship the
    corresponding unit and sysusers.d/ files yet, as these need some
    Debianization and an autopkgtest. (Closes: #823322)
  * debian/tests/systemd-fsckd: Adjust was_running() to also work for version
    230.

  [ Michael Biebl ]
  * Add "systemctl daemon-reload" to lsb init-functions hook if the LoadState
    of a service is "not-found". This will run systemd-sysv-generator, so SysV
    init scripts that aren't installed by the package manager should be picked
    up automatically. (Closes: #825913)
  * automount: handle expire_tokens when the mount unit changes its state.
    (Closes: #826512)
  * debian/systemd.preinst: Correctly determine whether a service is enabled.
    Testing for the return code alone is not sufficient as we need to
    differentiate between "generated" and "enabled" services.
    (Closes: #825981)

  [ Felipe Sateler ]
  * Drop configure option --disable-compat-libs. It no longer exists.
  * Add policykit-1 to Suggests. It is used to allow unprivileged users to
    execute certain commands. (Closes: #827756)

 -- Martin Pitt <mpitt@debian.org>  Tue, 21 Jun 2016 23:51:07 +0200

systemd (230-2) unstable; urgency=medium

  [ Martin Pitt ]
  * Don't add a Breaks: against usb-modeswitch when building on Ubuntu; there
    it does not use hotplug.functions and is a lower version.
  * boot-and-services autopkgtest: Add missing xserver-xorg and
    lightdm-greeter test dependencies, so that lightdm can start.
    (See LP #1581106)
  * Re-disable logind's KillUserProcesses option by default. (Closes: #825394)

  [ Michael Biebl ]
  * Drop --disable-silent-rules from debian/rules. This is now handled by dh
    directly depending on whether the DH_QUIET environment variable is set.

 -- Martin Pitt <mpitt@debian.org>  Tue, 31 May 2016 12:02:14 +0200

systemd (230-1) unstable; urgency=medium

  [ Martin Pitt ]
  * New upstream release 230.
    - Fix rare assertion failure in hashmaps. (Closes: #816612)
    - Fix leaking scope units. (Closes: #805477)
    - Fix wrong socket ownership after daemon-reload. (LP: #1577001)
    - udev: Fix touch screen detection. (LP: #1530384)
  * Drop cmdline-upstart-boot autopkgtest. It was still needed up to Ubuntu
    16.04 LTS, but upstart-sysv is not supported any more in Debian and Ubuntu
    now.
  * udev: Drop hotplug.functions, now that the last remaining user of this got
    fixed. Add appropriate versioned Breaks:.
  * debian/extra/rules/70-debian-uaccess.rules: Add some more FIDO u2f devices
    from different vendors. Thanks Atoyama Tokanawa.
  * Remove "bootchart" autopkgtest, this upstream version does not ship
    bootchart any more. It will be packaged separately.

  [ Michael Biebl ]
  * Drop obsolete --disable-bootchart configure switch from udeb build.
  * Remove obsolete /etc/systemd/bootchart.conf conffile on upgrades.

 -- Martin Pitt <mpitt@debian.org>  Mon, 23 May 2016 09:42:51 +0200

systemd (229-6) unstable; urgency=medium

  * systemd-container: Prefer renamed "btrfs-progs" package name over
    "btrfs-tools". (Closes: #822629)
  * systemd-container: Recommend libnss-mymachines. (Closes: #822615)
  * Drop systemd-dbg, in favor of debhelpers' automatic -dbgsym packages.
  * Drop Add-targets-for-compatibility-with-Debian-insserv-sy.patch; we don't
    need $x-display-manager any more as most/all DMs ship native services, and
    $mail-transport-agent is not widely used (not even by our default MTA
    exim4).
  * Unify our two patches for Debian specific configuration files.
  * Drop udev-re-enable-mount-propagation-for-udevd.patch, i. e. run udevd in
    its own slave mount name space again. laptop-mode-tools 1.68 fixed the
    original bug (#762018), thus add a Breaks: to earlier versions.
  * Ship fbdev-blacklist.conf in /lib/modprobe.d/ instead of /etc/modprobe.d/;
    remove the conffile on upgrades.
  * Replace util-Add-hidden-suffixes-for-ucf.patch with patch that got
    committed upstream.
  * Replace Stop-syslog.socket-when-entering-emergency-mode.patch with patch
    that got committed upstream.
  * debian/udev.README.Debian: Adjust documentation of MAC based naming for
    USB network cards to the udev rule, where this was moved to in 229-5.
  * debian/extra/init-functions.d/40-systemd: Invoke status command with
    --no-pager, to avoid blocking scripts that call an init.d script with
    "status" with an unexpected pager process. (Closes: #765175, LP: #1576409)
  * Add debian/extra/rules/70-debian-uaccess.rules: Make FIDO U2F dongles
    accessible to the user session. This avoids having to install libu2f-host0
    (which isn't discoverable at all) to make those devices work.
    (LP: #1387908)
  * libnss-resolve: Enable systemd-resolved.service on package installation,
    as this package makes little sense without resolved.
  * Add a DHCP exit hook for pushing received NTP servers into timesyncd.
    (LP: #1578663)
  * debian/udev.postinst: Fix migration check from the old persistent-net
    generator to not apply to chroots. (Closes: #813141)
  * Revert "enable TasksMax= for all services by default, and set it to 512".
    Introducing a default limit on number of threads broke a lot of software
    which regularly needs more, such as MySQL and RabbitMQ, or services that
    spawn off an indefinite number of subtasks that are not in a scope, like
    LXC or cron. 512 is way too much for most "simple" services, and it's way
    too little for the ones mentioned above. Effective (and much stricter)
    limits should instead be put into units individually.
    (Closes: #823530, LP: #1578080)
  * Split out udev rule to name USB network interfaces by MAC address into
    73-usb-net-by-mac.rules, so that it's easier to disable. (Closes: #824025)
  * 73-usb-net-by-mac.rules: Disable when net.ifnames=0 is specified on the
    kernel command line, to be consistent with disabling the *.link files.
  * 73-special-net-names.rule: Name the IBM integrated management module
    virtual USB network card "ibmimm". Thanks Marco d'Itri!

 -- Martin Pitt <mpitt@debian.org>  Thu, 12 May 2016 09:40:19 +0200

systemd (229-5) unstable; urgency=medium

  * debian/tests/unit-config: Call "daemon-reload" to clean up generated units
    in between tests.
  * debian/tests/unit-config: Check that enable/disable commands are
    idempotent.
  * debian/tests/unit-config: Detect if system units are in /usr/, so that the
    test works on systems with merged /usr.
  * debian/tests/unit-config: Use systemd-sysv-install instead of update-rc.d
    directly, so that the test works under Fedora too.
  * debian/tests/unit-config: Check disabling of a "systemctl link"ed unit,
    and check "systemctl enable" on a unit with full path which is not in the
    standard directories.
  * Rename debian/extra/rules/73-idrac.rules to 73-special-net-names.rules, as
    it is going to get rules for other devices. Also install it into the
    initramfs.
  * debian/extra/rules/73-special-net-names.rules: Add DEVPATH number based
    naming schema for ibmveth devices. (LP: #1561096)
  * Don't set SYSTEMD_READY=0 on DM_UDEV_DISABLE_OTHER_RULES_FLAG=1 devmapper
    devices with "change" events, as this causes spurious unmounting with
    multipath devices. (LP: #1565969)
  * Fix bogus "No [Install] section" warning when enabling a unit with full
    path. (LP: #1563590)
  * debian/tests/cmdline-upstart-boot: In test_rsyslog(), check for messages
    from dbus instead of NetworkManager. NM 1.2 does not seem to log to syslog
    by default any more.
  * Bump Standards-Version to 3.9.8 (no changes necessary).
  * debian/tests/boot-smoke: Add some extra debugging if there are pending
    jobs after 10s, to figure out why lightdm is sometimes "restarting".
    (for LP #1571673)
  * debian/tests/boot-smoke: Configure dummy X.org driver (like in the
    boot-and-services test), to avoid lightdm randomly fail. (LP: #1571673)
  * Move Debian specific patches into debian/patches/debian (which translates
    to "Gbp-Pq: Topic debian" with pq). This keeps upstream vs. Debian
    patches separated without the comments in debian/patches/series (which
    always get removed by "pq export").
  * Don't ship an empty /etc/X11/xinit/xinitrc.d/ directory, this isn't
    supported in Debian. (Closes: #822198)
  * udev: Mark nbd as inactive until connected. (Closes: #812485)
  * On shutdown, unmount /tmp before disabling swap. (Closes: #788303)
  * debian/systemd-coredump.postinst: Do daemon-reload before starting
    systemd-coredump, as the unit file may have changed on upgrades.
    (Closes: #820325)
  * Set MAC based name for USB network interfaces only for universally
    administered (i. e. stable) MACs, not for locally administered (i. e.
    randomly generated) ones. Drop /lib/systemd/network/90-mac-for-usb.link
    (as link files don't currently support globs for MACAddress=) and replace
    with an udev rule in /lib/udev/rules.d/73-special-net-names.rules.
    (Closes: #812575, LP: #1574483)

 -- Martin Pitt <mpitt@debian.org>  Mon, 25 Apr 2016 11:08:11 +0200

systemd (229-4) unstable; urgency=medium

  * Fix assertion crash when processing a (broken) device without a sysfs
    path. (Closes: #819290, LP: #1560695)
  * Fix crash when shutdown is issued from a non-tty. (LP: #1553040)
  * networkd: Stay running while any non-loopback interface is up.
    (Closes: #819414)
  * Fix reading uint32 D-Bus properties on big-endian.
  * Fix crash if an udev device has many tags or devlinks. (LP: #1564976)
  * systemctl, loginctl, etc.: Don't start polkit agent when running as root.
    (LP: #1565617)
  * keymap: Add Add HP ZBook (LP: #1535219) and HP ProBook 440 G3.
  * systemd.resource-control.5: Fix links to cgroup documentation on
    kernel.org. (Closes: #819970)
  * Install test-udev into libudev-dev, so that we have it available for
    autopkgtests.
  * Add "udev" autopkgtest for running the upstream test/udev-test.pl.

 -- Martin Pitt <mpitt@debian.org>  Thu, 07 Apr 2016 08:11:10 +0200

systemd (229-3) unstable; urgency=medium

  [ Martin Pitt ]
  * debian/tests/timedated: Add tests for "timedatectl set-local-rtc".
  * Be more tolerant in parsing /etc/adjtime.
  * debian/systemd.postinst: Don't fail package installation if systemctl
    daemon-reload trigger fails. This does not fix the root cause of the
    reload failures, but at least causes fewer packages to be in a broken
    state after upgrade, so that a reboot or apt-get -f install have a much
    higher chance in succeeding. (For bugs like LP #1502097 or LP #1447654)
  * debian/tests/networkd: Skip test_hogplug_dhcp_ip6 when running against
    upstream as well.
  * debian/tests/boot-and-services: Wait for units to stop with a "systemctl
    is-active" loop instead of static sleeps.
  * debian/tests/networkd: Skip DHCPv6 tests for downstream packages too. This
    is an actual regression in networkd-229, to be investigated. But this
    shouldn't hold up reverse dependencies.
  * Fix assertion in add_random(). (LP: #1554861)
  * debian/tests/boot-and-services: Don't assert on "Stopped Container c1"
    message in NspawnTests.test_service(), this is sometimes not present. Just
    check that the unit did not fail.
  * Add "adduser" dependency to systemd-coredump, to quiesce lintian.
  * Bump Standards-Version to 3.9.7 (no changes necessary).
  * Fix timespec parsing by correctly initializing microseconds.
    (Closes: #818698, LP: #1559038)
  * networkd: Add fallback if FIONREAD is not supported. (Closes: #818488)
  * Cherry-pick various fixes from upstream master.
    - Fixes logout when changing the current target. (Closes: #805442)

  [ Evgeny Vereshchagin ]
  * debian/tests/boot-and-services: Search systemd-coredump's output by
    SYSLOG_IDENTIFIER.
  * Add missing "Recommends: btrfs-tools" to systemd-container.
  * Add systemd-coredump postinst/prerm to start/stop systemd-coredump.socket
    without a reboot. (Closes: #816767)

  [ Felipe Sateler ]
  * Set the paths of loadkeys and setfont via configure arguments, not a patch

 -- Martin Pitt <mpitt@debian.org>  Mon, 21 Mar 2016 14:11:44 +0100

systemd (229-2) unstable; urgency=medium

  * time-util: map ALARM clockids to non-ALARM clockids in now(), to work on
    architectures which don't support CLOCK_BOOTTIME_ALARM. Fixes FTBFS on
    many architectures.
  * debian/systemd.postinst: Add missing newline to /etc/adjtime migration.
    (See #699554)
  * debian/systemd.postinst: Only try to enable tmp.mount if we actually
    copied it to /etc. Don't try to enable a generated unit. (LP: #1545707)
  * debian/tests/boot-and-services: Increase timeouts of test_bash_crash from
    5 to 10 seconds, and sync the journal after every iteration.
  * debian/extra/checkout-upstream: Try again after one minute if git checkout
    fails, to avoid failures from transient network errors.
  * debian/tests/systemd-fsckd: Use grub.d/50-cloudimg-settings.cfg as a
    template for generating our custom one instead of 90-autopkgtest.cfg. The
    latter does not exist on non-x86 architectures and is not relevant for
    this test.
  * debian/tests/boot-and-services: Skip journal test for test_bash_crash when
    running against upstream, as this currently fails most of the time. To be
    investigated.
  * debian/tests/networkd: Skip test_coldplug_dhcp_ip6 when running against
    upstream, as this is brittle there. To be investigated.
  * debian/tests/bootchart: Skip test if bootchart is not available or
    testing in upstream mode. bootchart got removed from master and will be
    moved to a separate repository.
  * debian/tests/boot-and-services: Show verbose journal output on failure in
    nspawn test, and sync journal before.
  * Move systemd-coredump socket and service into systemd-coredump binary
    package.
  * Revert changing the default core dump ulimit and core_pattern. This
    completely breaks core dumps without systemd-coredump. It's also
    contradicting core(8). (Closes: #815020)
  * Fix addresses for type "sit" tunnels. (Closes: #816132)
  * networkd: Go back to letting the kernel handle IPv6 router advertisements,
    as networkd's own currently has too many regressions. Thanks to Stefan
    Lippers-Hollmann for investigating this! (Closes: #814566,
    #814667, #815586, #815884, #815793)

 -- Martin Pitt <mpitt@debian.org>  Sun, 28 Feb 2016 22:16:12 +0100

systemd (229-1) unstable; urgency=medium

  * New upstream release 229.
    - Fix systemctl behaviour in chroots. (Closes: #802780)
    - Fix SELinux context of /run/user/$UID. (Closes: #775651)
    - Add option to optionally turn of color output. (Closes: #783692)
    - Don't git-ignore src/journal-remote/browse.html. (Closes: #805514)
    - Do not warn about Wants depencencies on masked units. (LP: #1543282)
  * debian/systemd.install: Ship the new systemd-resolve.
  * libsystemd0.symbols: Add new symbols from this release.
  * systemd-coredump.postinst: Create systemd-coredump system user.
  * debian/tests/systemd-fsckd: Tame overly strict test for failed plymouth
    unit, which is a race condition with plymouthd auto-stopping.
    (LP: #1543144)
  * Drop timedated-don-t-rely-on-usr-being-mounted-in-the-ini.patch.
    initramfs-tools has mounted /usr since Jessie, and tzdata now creates
    /etc/localtime as a symlink too (see #803144).
  * Use-different-default-paths-for-various-binaries.patch: Drop path changes
    for setcap (which is already a build dep and not used at all) and sulogin
    (which is now in util-linux).
  * Remove obsolete udev maintainer script checks:
    - Drop check for kernel >= 2.6.32, which released in 2009.
    - Drop restarting of some daemons due to the devtmpfs migration, which
      happened before the above kernel even.
    - Drop support for forcing upgrades on kernels known not to work via
      /etc/udev/kernel-upgrade. Don't pretend that this would help, as users
      could end up with a non-bootable system. Always fail early in preinst
      when it's still possible to install a working kernel.
    - Drop postinst test for "running in containers" -- it's actually possible
      to run udev in containers if you mount /sys r/w and you know what you
      are doing. Also, the init.d script and systemd service do that check
      again.
    - Keep the kernel feature and chroot checks, as these are still useful.
      Simplify check_kernel_features() by eliminating some variables.
    - Drop debconf templates. Two of them are obsolete, and having
      CONFIG_SYSFS_DEPRECATED is now so implausible that this doesn't warrant
      the overhead and translator efforts.
  * Drop debian/tests/ifupdown-hotplug. The units moved into ifupdown, so the
    test should go there too (see #814312).
  * debian/tests/control: Reorder tests and add a comment which ones should
    not be run for an upstream build.
  * debian/tests/control: Rearrange tests and avoid removing test dependencies
    to minimize testbed resets.
  * Add debian/extra/checkout-upstream: Script to replace the current
     source with a checkout of an upstream pull request, branch, or commit,
     and remove debian/patches/. Call from debian/rules if $TEST_UPSTREAM is
     set. This will be used for upstream CI.
  * Enable seccomp support on powerpc, ppc64el, and s390x.

 -- Martin Pitt <mpitt@debian.org>  Thu, 11 Feb 2016 21:02:39 +0100

systemd (228-6) unstable; urgency=medium

  * Make-run-lock-tmpfs-an-API-fs.patch: Drop /run/lock from
    tmpfiles.d/legacy.conf to avoid the latter clobbering the permissions of
    /run/lock. Fixes fallout from cleanup in -5 that resulted /run/lock to
    have 0755 permissions instead of 1777. (LP: #1541775)

 -- Martin Pitt <mpitt@debian.org>  Thu, 04 Feb 2016 11:46:54 +0100

systemd (228-5) unstable; urgency=medium

  [ Martin Pitt ]
  * Drop systemd-vconsole-setup.service: It has never been installed/used in
    Debian and is not necessary for Ubuntu any more.
  * Drop halt-local.service. This has never been documented/used in Debian.
    (LP: #1532553)
  * debian/extra/initramfs-tools/scripts/init-bottom/udev: Prefer "nuke"
    again, it comes from klibc-utils. But fall back to "rm" if it does not
    exist.
  * systemd-timesyncd.service.d/disable-with-time-daemon.conf: Also don't run
    if /usr/sbin/VBoxService exists, as virtualbox-guest-utils already
    provides time synchronization with the host. (Closes: #812522)
  * Drop Michael Stapelberg from Uploaders:, he stopped maintenance long ago.
    Thanks Michael for your great work in the past!
  * Replace "sysv-rc" dependency with Conflicts: openrc, file-rc. The
    rationale from #739679 still applies, but with the moving of
    {invoke,update}-rc.d to init-system-helpers we don't actually need
    anything from sysv-rc any more other than the assumption that SysV init
    scripts are enabled in /etc/rc?.d/ for the SysV generator to work (and
    file-rc and openrc don't do that).
  * debian/tests/timedated: Verify /etc/localtime symlink. Skip verifying the
    /etc/timezone file (which is Debian specific) if $TEST_UPSTREAM is set.
  * debian/tests/localed-locale: Check /etc/locale.conf if $TEST_UPSTREAM is
    set.
  * debian/tests/localed-x11-keymap: Test /etc/X11/xorg.conf.d/00-keyboard.conf
    if $TEST_UPSTREAM is set.
  * debian/tests/boot-and-services: Check for reaching graphical.target
    instead of default.target, as the latter is a session systemd state only.
  * debian/tests/boot-and-services: Skip tests which are known to fail/not
    applicable with testing upstream builds.
  * Drop Fix-up-tmpfiles.d-permissions-properly.patch:
    - /run/lock is already created differently by
      Make-run-lock-tmpfs-an-API-fs.patch, and contradicts to that.
    - /run/lock/lockdev/ isn't being used anywhere and got dropped
      upstream; backport the patch (tmpfiles-drop-run-lock-lockdev.patch).
    - Move dropping of "group:wheel" (which has never existed in Debian) into
      debian/rules, to also catch occurrences in other parts of the file which
      the static patch would overlook.
  * Shorten persistent identifier for CCW network interfaces (on s390x only).
    (LP: #1526808)
  * debian/rules: If $TEST_UPSTREAM is set (when building/testing upstream
    master instead of distro packages), don't fail on non-installed new files
    or new library symbols.
  * Add systemd-sysv conflict to upstart-sysv, and version the upstart
    conflict. This works with both Debian's and Ubuntu's upstart packages.

  [ Michael Biebl ]
  * Drop support for the /etc/udev/disabled flag file. This was a workaround
    for udev failing to install with debootstrap because it didn't use
    invoke-rc.d and therefor was not compliant with policy-rc.d. See #520742
    for further details. This is no longer the case, so supporting that file
    only leads to confusion about its purpose.
  * Retrigger cleanup of org.freedesktop.machine1.conf and
    hwclock-save.service now that dpkg has been fixed to correctly pass the
    old version to postinst on upgrade. (Closes: #802545)
  * Only ship *.link files as part of the udev package. The *.network files
    are solely used by systemd-networkd and should therefor be shipped by the
    systemd package. (Closes: #808237)
  * Cherry-pick a few fixes from upstream:
    - Fix unaligned access in initialize_srand(). (Closes: #812928)
    - Don't run kmod-static-nodes.service if module list is empty. This
      requires kmod v23. (Closes: #810367)
    - Fix typo in systemctl(1). (Closes: #807462)
    - Fix systemd-nspawn --link-journal=host to not fail if the directory
      already exists. (Closes: #808222)
    - Fix a typo in logind-dbus.c. The polkit action is named
      org.freedesktop.login1.power-off, not org.freedesktop.login1.poweroff.
    - Don't log an EIO error in gpt-auto-generator if blkid finds something
      which is not a partition table. (Closes: #765586)
    - Apply ACLs to /var/log/journal and also set them explicitly for
      system.journal.
  * Only skip the filesystem check for /usr if the /run/initramfs/fsck-usr
    flag file exists. Otherwise we break booting with dracut which uses
    systemd inside the initramfs. (Closes: #810748)
  * Update the instructions in README.Debian for creating /var/log/journal.
    They are now in line with the documentation in the systemd-journald(8) man
    page and ensure that ACLs and group permissions are properly set.
    (Closes: #800947, #805617)
  * Drop "systemctl daemon-reload" from lsb init-functions hook. This is no
    longer necessary as invoke-rc.d and init-system-helpers take care of this
    nowadays.

 -- Martin Pitt <mpitt@debian.org>  Wed, 03 Feb 2016 10:09:46 +0100

systemd (228-4) unstable; urgency=medium

  * debian/udev.README.Debian: Add alternative way of disabling ifnames.
    (Closes: #809339)
  * Put back /lib/udev/hotplug.functions, until the three remaining packages
    that use it stop doing so. (Closes: #810114)
  * debian/udev.README.Debian: Point out that any change to interface naming
    rules requires an initrd update.

 -- Martin Pitt <mpitt@debian.org>  Mon, 11 Jan 2016 07:12:40 +0100

systemd (228-3) unstable; urgency=medium

  [ Martin Pitt ]
  * debian/rules: Remove temporary debug output from test failures again. All
    Debian buildd kernels are recent enough now, but add a check for kernels
    older than 3.13 and ignore test failures for those.
  * debian/tests/networkd: Factor out dnsmasq specific test "router" setup, so
    that we can test against other implementations.
  * debian/tests/networkd: Add router setup using an (isolated) networkd
    process for configuring the veths and DHCP server.
  * debian/tests/networkd: On failure, only show journal for current test.
  * systemd-networkd-resolvconf-update.service: Wait for getting a name
    server, not just for getting online.
  * debian/tests/boot-and-services: Wait until bash crash stack trace is in
    the journal before asserting on it. Also relax RE to work on non-x86
    architectures.
  * debian/tests/networkd: If /etc/resolv.conf already has three nameservers,
    accept that too (as then the additional test one can't be added any more).
  * Fix FTBFS on x32. Thanks Helmut Grohne! (Closes: #805910)
  * debian/tests/networkd: For IPv6 tests, also wait for IPv4 address to
    arrive; s-n-wait-online already exits after getting an IPv6 address, but
    we verify both.
  * debian/tests/boot-and-services: Don't check for "Requesting system
    poweroff" log message in nspawn test, current upstream master does not
    write that any more. Instead check for "Stopped Container c1".
  * Add "storage" autopkgtest. Initially this covers some basic use cases with
    LUKS cryptsetup devices.
  * Add acl build dependency (for <!nocheck>). Current upstream master now
    needs it for some test cases.
  * debian/extra/initramfs-tools/scripts/init-bottom/udev: Use "rm -rf"
    instead of "nuke". The latter does not exist any more in current
    initramfs-tools.
  * Ignore test failures during "make check" if /etc/machine-id is missing
    (like in ancient local schroots). (Closes: #807884)
  * debian/extra/rules/80-debian-compat.rules: Remember which device got the
    "cdrw", "dvd", or "dvdrw" symlink to avoid changing links on device
    events. (Closes: #774080). Drop the rule for the "cdrom" symlink as that
    is already created in 60-cdrom_id.rules.
  * Eliminate "hotplug.functions" udev helper and put the logging functions
    directly into net.agent. This simplifies the migration of the latter to
    ifupdown.
  * Adjust manpages to keep /usr/lib/systemd/{user*,boot,ntp-units.d,modules*}
    paths, only keep /lib/systemd/{system*,network}. (Closes: #808997)
  * debian/udev.README.Debian: Fix typo and slight wording improvement.
    (Closes: #809513)
  * Drop net.agent, 80-networking.rules, and ifup@.service. These moved to
    ifupdown 0.8.5 now. Add Breaks: to earlier versions.

  [ Michael Biebl ]
  * Bump Build-Depends on libdw-dev to (>= 0.158) as per configure.ac.
    (Closes: #805631)
  * Make sure all swap units are ordered before the swap target. This avoids
    that swap devices are being stopped prematurely during shutdown.
    (Closes: #805133)
  * Drop unneeded /etc/X11/xinit/xinitrc.d/50-systemd-user.sh from the package
    and clean up the conffile on upgrades. We have the dbus-user-session
    package in Debian to properly enable the D-Bus user-session mode which
    also takes care of updating the systemd --user environment.
    (Closes: #795761)
  * Stop testing for unknown arguments in udev maintainer scripts.
  * Drop networking.service.d/systemd.conf. The ifupdown package now ships a
    proper service file so this drop-in file is no longer necessary.

  [ Andreas Henriksson ]
  * Fix LSB init hook to not reload masked services. (Closes: #804882)

 -- Martin Pitt <mpitt@debian.org>  Sat, 02 Jan 2016 17:42:56 +0100

systemd (228-2) unstable; urgency=medium

  * Remove wrong endianness conversion in test-siphash24 to fix FTBFS on
    big-endian machines.
  * Bump libseccomp-dev build dependency to indicate required versions for
    backporting to jessie. (Closes: #805497)

 -- Martin Pitt <mpitt@debian.org>  Thu, 19 Nov 2015 11:37:45 +0100

systemd (228-1) unstable; urgency=medium

  [ Martin Pitt ]
  * New upstream release:
    - Fix journald killing by watchdog. (Closes: #805042)
    - Drop check for /etc/mtab. (Closes: #802025)
    - Follow unit file symlinks in /usr, but not /etc when looking for
      [Install] data, to avoid getting confused by Aliases. (Closes: #719695)
    - journalctl: introduce short options for --since and --until.
      (Closes: #801390)
    - journald: Never accept fds from file systems with mandatory locking.
      (LP: #1514141)
    - Put nspawn containers in correct slice. (LP: #1455828)
  * Cherry-pick some networkd fixes from trunk to fix regressions from 228.
  * debian/rules: Configure with --as-needed to avoid unnecessary binary
    dependencies.
  * systemd-networkd-resolvconf-update.service: Increase StartLimitBurst, as
    this might be legitimately called several times in quick succession. If
    that part of the "networkd" autopkgtest fails, show the journal log for
    that service for easier debugging.
  * debian/tests/boot-and-services: Add test case for systemd-coredump.
  * Add systemd-coredump postinst/prerm to enable/disable this without a
    reboot.
  * debian/tests/networkd: Check for systemd-networkd-wait-online in /usr as
    well, for usage in other distros.
  * debian/tests/logind: Skip suspend test if the kernel does not support
    suspend.
  * debian/tests/logind: Split tests into functions.
  * debian/tests/boot-and-services: Ignore failures of console-setup.service,
    to work around LP: #1516591.
  * debian/tests/control: Restrict boot-smoke test to isolation-machine, it
    does not currently work well in LXC.
  * debian/tests/networkd: Add new test cases for "DHCP=all, IPv4 only,
    disabling RA" (which should always be fast), "DHCP=all, IPv4 only" (which
    will require a longer timeout due to waiting 12s for a potential IPv6 RA
    reply), and "DHCP=ipv4" (with and without RA).
  * debian/tests/networkd: Fix UnicodeDecodeError under 'C' locale.
  * debian/tests/networkd: Show networkctl and journal output on failure.
  * debian/tests/networkd: Fix bytes vs. string TypeError in the IPv6 polling.
    (LP: #1516009)
  * debian/tests/networkd: Show contents of test .network file on failure.
  * debian/tests/networkd: Skip if networkd is already running (safer when
    running on real systems), and add copyright header.
  * Bump util-linux dependencies to >= 2.27.1 to ensure that the mount monitor
    ignores /etc/mtab.

  [ Felipe Sateler ]
  * Enable elfutils support for getting stack traces for systemd-coredump.
  * libnss-my{machines,hostname}.postrm: do not remove entries from
    nsswitch.conf if there are packages from other architectures remaining.

  [ Michael Biebl ]
  * Drop systemd-setup-dgram-qlen.service. This has been made obsolete by
    upstream commit 1985486 which bumps net.unix.max_dgram_qlen to 512 early
    during boot.
  * Various cleanups to the udev maintainer scripts:
    - Remove unused tempdir() function.
    - Properly stop udev daemon on remove.
    - Stop killing udev daemon on failed upgrades and drop the corresponding
      starts from preinst.
    - Stop masking systemd-udevd.service and udev.service during upgrades. We
      restart the udev daemon in postinst, so those masks seem unnecessary.

 -- Martin Pitt <mpitt@debian.org>  Wed, 18 Nov 2015 16:11:59 +0100

systemd (227-3) unstable; urgency=medium

  [ Martin Pitt ]
  * debian/tests/logind: Add tests for scheduled shutdown with and without
    wall message.
  * Import upstream fix for not unmounting system mounts (#801361) and drop
    our revert patch.
  * debian/tests/boot-smoke: Apply check for failed unmounts only to user
    systemd processes, i. e. not to pid 1.
  * Drop Fix-usr-remount-failure-for-split-usr.patch. Jessie has a new enough
    initramfs-tools already, and this was just an error message, not breaking
    the boot.
  * Drop debian-fixup.service in favor of using a tmpfiles.d clause, which is
    faster.
  * Drop Order-remote-fs.target-after-local-fs.target.patch. It's mostly
    academic and only applies to the already known-broken situation that rcS
    init.d scripts depend on $remote_fs.
  * Replace reversion of sd_pid_notify_with_fds() msg_controllen fix with
    proper upstream fix to never block on sending messages on NOTIFY_SOCKET
    socket.
  * Drop check for missing /etc/machine-id on "make check" failure; this isn't
    happening on current buildds any more.
  * Drop Disable-tests-which-fail-on-buildds.patch, to re-evaluate what still
    fails and needs fixing. On failure, show kernel version and /etc/hosts
    to be able to debug them better. The next upload will make the necessary
    adjustments to fix package builds again.

  [ Michael Biebl ]
  * Drop dependency on udev from the systemd package. We don't need udev
    within a container, so this allows us to trim down the footprint by not
    installing the udev package. As the udev package has Priority: important,
    it is still installed by default though.
  * Include the status of the udev package when filing a bug report against
    systemd, and vice versa.
  * Use filter instead of findstring, since findstring also matches
    substrings and we only want direct matches.
  * systemd.bug-script: Fix typo. (Closes: #804512)
  * Re-add bits which call SELinux in systemd-user pam service.
    (Closes: #804565)

  [ Felipe Sateler ]
  * Add libnss-resolve package. (Closes: #798905)
  * Add systemd-coredump package. This Conflicts/Replaces/Provides a new
    "core-dump-handler" virtual package. (Closes: #744964)

 -- Martin Pitt <mpitt@debian.org>  Wed, 11 Nov 2015 15:04:26 +0100

systemd (227-2) unstable; urgency=medium

  * Revert "sd_pid_notify_with_fds: fix computing msg_controllen", it causes
    connection errors from various services on boot. (Closes: #801354)
  * debian/tests/boot-smoke: Check for failed unmounts. This reproduces
    #801361 (but not in a minimal VM, just in a desktop one).
  * Revert "core: add a "Requires=" dependency between units and the
    slices they are located in". This causes user systemd instances to try and
    unmount system mounts (and succeed if you login as root).
    (Closes: #801361)

 -- Martin Pitt <mpitt@debian.org>  Fri, 09 Oct 2015 12:34:27 +0200

systemd (227-1) unstable; urgency=medium

  * New upstream release.
    - Bump watchdog timeout for shipped units to 3 min. (Closes: #776460)
    - gpt-auto-generator: Check fstab for /boot entries. (Closes: #797326)
    - Fix group of RuntimeDirectory dirs. (Closes: #798391)
    - Support %i (and other macros) in RuntimeDirectory. (Closes: #799324)
    - Bump util-linux/libmount-dev dependencies to >= 2.27.
  * debian/libsystemd0.symbols: Add new symbols for this release.
  * debian/extra/initramfs-tools/hooks/udev: Copy all
    /etc/udev/rules.d/*.rules rules which are not merely overriding the one in
    /lib/, not just 70-persistent-net.rules.  They might contain network names
    or other bits which are relevant for the initramfs. (Closes: #795494)
  * ifup@.service: Drop PartOf=network.target; we don't want to stop these
    units during shutdown. Stopping networking.service already shuts down the
    interfaces, but contains the safeguard for NFS or other network file
    systems. Isolating emergency.target still keeps working as before as well,
    as this also stops networking.service. (Closes: #761909, LP: #1492546)

 -- Martin Pitt <mpitt@debian.org>  Thu, 08 Oct 2015 11:34:35 +0200

systemd (226-4) unstable; urgency=medium

  * debian/tests/logind: Be more verbose on failures.
  * Revert networkd calling if-{up,post-down}.d/ scripts. About half of the
    existing hooks are not relevant or even actively detrimental when running
    with networkd. For the relevant ones, a lot of them should be fixed in the
    projects themselves (using IP_FREEBIND etc.). (Closes: #798625)
  * Add systemd-networkd-resolvconf-update.{path,service} units to send DNS
    server updates from networkd to resolvconf, if installed and enabled.
  * Don't restart logind on upgrades any more. This kills X.org (#798097)
    while logind doesn't save/restore its open fds (issue #1163), and also
    gets confused about being idle in between (LP: #1473800)

 -- Martin Pitt <mpitt@debian.org>  Fri, 02 Oct 2015 13:44:28 +0200

systemd (226-3) unstable; urgency=medium

  [ Martin Pitt ]
  * README.Debian: Fix "other" typo. Thanks Salvatore Bonaccorso.
    (Closes: #798737)

  [ Michael Biebl ]
  * Stop building the compat library packages and drop them for good.
  * Update debian/copyright.

 -- Michael Biebl <biebl@debian.org>  Sat, 19 Sep 2015 19:06:51 +0200

systemd (226-2) unstable; urgency=medium

  * debian/udev.init: Mount /dev file system with nosuid. (LP: #1450960)
  * udev.postinst: udev 226 introduced predictable interface names for virtio.
    Create /etc/systemd/network/50-virtio-kernel-names.link on upgrade to
    disable this, to avoid changing e. g. "eth0" to "ens3" in QEMU instances
    and similar environments. (Closes: #799034)

 -- Martin Pitt <mpitt@debian.org>  Tue, 15 Sep 2015 15:21:09 +0200

systemd (226-1) unstable; urgency=medium

  [ Martin Pitt ]
  * New upstream release:
    - Fix scheduled shutdown to not shut down immediately. (Closes: #797763)
    - Fix description of CPE_NAME in os-release(5). (Closes: #797768)
  * debian/libsystemd0.symbols: Add new symbols from this release.
  * Enable libseccomp support for mips64, mips64el, and x32. (Closes: #797403)
  * debian/tests/networkd: Add hotplug tests.
  * Make networkd call if-up.d/ scripts when it brings up interfaces, to
    become compatible with ifupdown and NetworkManager for packages shipping
    hooks. (LP: #1492129)
    - Add debian/extra/systemd-networkd-dispatcher.c: suid root wrapper for
      calling if-up.d/ or if-post-down.d/ hook scripts. Install it as
      root:systemd-networkd 4754 so that only networkd can run it.
    - Add networkd-call-systemd-networkd-dispatcher-when-links.patch: Call the
      above wrapper when links go up/down.
    - debian/tests/networkd: Verify that if-up.d/ and if-post-down.d/ scripts
      get run for a networkd managed interface.
    - Note that if-pre-up.d/ and if-down.d/ scripts are *not* being called, as
      they are often not applicable for networkd (if-pre-up.d) and unreliable
      (if-down.d).
  * Drop udev-finish. We needed this for the autogenerated CD and network
    interface names, but both are gone now.
  * Drop debian/udev.udev-fallback-graphics.upstart. The vesafb module has
    been compiled into the kernel in both Debian and Ubuntu for a fair while,
    this never had a systemd equivalent, and Debian never shipped the
    accompanying rules for determining $PRIMARY_DEVICE_FOR_DISPLAY.
  * debian/control: Remove some boilerplate from the long descriptions, to
    more easily get to the point what a specific package actually does.
  * debian/README.Debian: As systemd is the default init now, replace the
    documentation how to switch to systemd with how to switch back
    (temporarily or permanently) to SysV init. Also move that paragraph to the
    bottom as it's now less important.
  * debian/README.Debian: Add a hint why you may want to enable persistent
    journal, and suggest to uninstall system-log-daemon to avoid duplicate
    logging.
  * debian/README.Debian: Add documentation about networkd integration.
  * Rename 01-mac-for-usb.link to 90-mac-for-usb.link so that it becomes
    easier to override.
  * debian-fixup.service just has one purpose now (make /etc/mtab a symlink),
    so drop the debian/extra/debian-fixup shell script and put the ln command
    directly into debian-fixup.service. Update the description.
  * debian/tests/networkd: Check that /etc/resolv.conf gets the DHCP's
    nameserver in case it is a symlink (i. e. dynamically managed by
    systemd-resolved or resolvconf).
  * systemd-networkd-dispatcher: Also pass on the DNS server list to if-up.d/
    as $IF_DNS_NAMESERVERS, so that resolvconf or similar programs work as
    expected.
  * Drop debian/systemd-journal-remote.postrm: Removing system users is
    potentially dangerous (there might be a leftover process after purging).

  [ Michael Biebl ]
  * Drop libsystemd-login-dev. All reverse dependencies have been updated to
    use libsystemd-dev directly.
  * Update build instructions to use "gbp clone" instead of "gbp-clone" as all
    gbp-* commands have been removed from git-buildpackage.

 -- Martin Pitt <mpitt@debian.org>  Thu, 10 Sep 2015 16:53:53 +0200

systemd (225-1) unstable; urgency=medium

  [ Martin Pitt ]
  * New upstream release.
    - Fixes FTBFS on alpha. (Closes: #792551)
    - Fixes machined state tracking logic. (Closes: #788269)
  * Add better fix for "systemctl link/enable" breakage with full paths.
    (LP: #1480310)
  * debian/rules: Add missing $(dh_options) in overridden debhelper targets.

  [ Felipe Sateler ]
  * Move conffile from systemd to systemd-container package (Closes: #797048)

  [ Michael Biebl ]
  * Drop unnecessary Conflicts/Replaces from systemd-journal-remote.
    None of the files in this package were previously shipped by systemd.
  * Create system users for systemd-journal-{gateway,remote,upload} when
    installing the systemd-journal-remote package.
  * Explicitly turn off the features we don't want in a stage1 build.
    Otherwise ./configure might enable them automatically if the build
    dependencies are installed and "dh_install --fail-missing" will then fail
    due to uninstalled files.
  * Enable GnuTLS support as systemd-journal-remote makes sense mostly with
    encryption enabled.
  * Rely on build profiles to determine which packages should be skipped
    during build and no longer specify that manually.
  * Drop our patch which removes rc-local-generator.
    rc-local.service acts as an ordering barrier even if its condition is
    false, because conditions are evaluated when the service is about to be
    started, not when it is enqueued. We don't want this ordering barrier on
    systems that don't need/use /etc/rc.local.

 -- Michael Biebl <biebl@debian.org>  Sun, 30 Aug 2015 21:18:59 +0200

systemd (224-2) unstable; urgency=medium

  [ Martin Pitt ]
  * Skip systemd-fsckd autopkgtest if /run/initramfs/fsck-root exists, i. e.
    the initramfs already ran fsck.
  * Fix broken ACL in tmpfiles.d/systemd.conf. (Closes: #794645, LP: #1480552)
  * Add debian/tests/unit-config: Test "systemctl link"; reproduces LP#1480310.
  * Add a hack to unbreak "systemctl link". (LP: #1480310)
  * debian/extra/rules-ubuntu/40-hyperv-hotadd.rules: Also apply to Xen, and
    rename to 40-vm-hotadd.rules.
  * Fix networkd crash. (Closes: #796358)
  * debian/rules: Remove all files/empty dirs in systemd which are already
    shipped by systemd-* or udev, instead of an explicit list.
  * Bump "mount" dependency to >= 2.26, to ensure "swapon -o" availability.
    (Closes: #796389)
  * Install /lib/systemd/network/* into udev instead of systemd, as it's
    really udev which is evaluating these.
  * Split out "systemd-container" package with machined and nspawn and enable
    importd. Add new libbz2-dev, zlib1g-dev, and libcurl-dev build deps.
    (LP: #1448900)
  * Move transitional libgcrypt11-dev build dep to libgcrypt20-dev.
  * debian/rules: Limit check for libraries in /usr to systemd and udev
    packages, as other packages like systemd-containers can (and do) link to
    /usr.
  * Build-depend on dpkg-dev (>= 1.17.14) and bump debhelper version for build
    profiles support.
  * Drop "display-managers" autopkgtest, obsolete with dropped
    default-display-manager-generator.
  * boot-and-services autopkgtest: Add systemd-container test dependency for
    the nspawn tests.
  * Don't enable audit support when building with "stage1" profile, to avoid
    circular build dep.

  [ Helmut Grohne ]
  * Improve support for cross-building and bootstrapping.

  [ Michael Biebl ]
  * Drop default-display-manager-generator. All major desktops now use a
    display manager which support the new scheme and setup the
    /etc/systemd/system/display-manager.service symlink correctly.
  * Add new binary package "systemd-journal-remote" with tools for
    sending/receiving remote journal logs:
    systemd-journal-{remote,upload,gatewayd}. (Closes: #742802, LP: #1480952)

 -- Martin Pitt <mpitt@debian.org>  Tue, 25 Aug 2015 12:40:35 +0200

systemd (224-1) unstable; urgency=medium

  * New upstream release.
  * boot-and-services autopkgtest: Ignore thermald. Since 1.4.3-2 it starts by
    default, but fails in most virtual envs.

 -- Martin Pitt <mpitt@debian.org>  Sat, 01 Aug 2015 13:38:57 +0200

systemd (223-2) unstable; urgency=medium

  * Don't enable gnu-efi on ARM. It FTBFSes and cannot really be tested now as
    there is no available hardware.
  * debian/extra/initramfs-tools/hooks/udev: Don't fail if
    /etc/systemd/network/ does not exist. (Closes: #794050)

 -- Martin Pitt <mpitt@debian.org>  Thu, 30 Jul 2015 08:25:51 +0200

systemd (223-1) unstable; urgency=medium

  * New upstream release:
    - Fix systemd-bootchart crash. (Closes: #792403)
    - Trim list of files in /usr/share/doc/systemd/. (Closes: #791839)
    - Fix "Invalid argument" failure with some  journal files.
      (Closes: #792090)
    - tmpfiles: Don't recursively descend into journal directories in /var.
      (Closes: #791897)
    - Don't frequently wake up on disabled TimeoutIdleSec=, in particular in
      automount timers. (LP: #1470845)
    - tmpfiles: Don't delete lost+found/. (Closes: #788193)

  [ Michael Biebl ]
  * udev: Remove obsolete rm_conffile/mv_conffile functions from udev.preinst.
    The udev package is using dpkg-maintscripts-helper now to remove obsolete
    conffiles.
  * systemd: Remove obsolete conffile clean up from pre-wheezy.
  * udev-udeb: Remove scsi_wait_scan hack from the start-udev script as well.

  [ Martin Pitt ]
  * Enable GNU EFI support and add gnu-efi build dep. This enables/ships the
    systemd EFI boot loader. (Closes: #787720, LP: #1472283)
  * networkd autopkgtest: More robust/forceful killing of dnsmasq.
  * ifup@.service: Drop "oneshot" to run ifup in the background during boot.
    This avoids blocking network.target on boot with unavailable hotplug
    interfaces in /etc/network/interfaces. (Closes: #790669, LP: #1425376)
  * systemd.postinst: Avoid confusing error message about
    /run/systemd/was-enabled not existing on reconfiguring.
  * debian/extra/initramfs-tools/hooks/udev: Drop some redundant code.
  * Fix networkd-wait-online -i to properly wait for the given interfaces
    only.
  * Drop debian/extra/base-installer.d/05udev: We use net.ifnames by default
    now, thus we don't need to copy 70-persistent-*.rules any more.
  * debian/extra/start-udev: Run d-i's udevd with "notice" log level, just
    like we did in the initramfs in 219-10.
  * Fix size explosion of networkd (post-223 patch from trunk).

  [ Julian Wollrath ]
  * Copy all .link interface naming definitions to initramfs. (Closes: #793374)

  [ Felipe Sateler ]
  * nss-my*.postinst: configure at the end of the hosts line, not before
    files. (Closes: #789006)

 -- Martin Pitt <mpitt@debian.org>  Thu, 30 Jul 2015 00:02:26 +0200

systemd (222-2) unstable; urgency=medium

  [ Adam Conrad ]
  * debian/udev-udeb.install: Install new bits for net.ifnames (LP: #1473542)
  * debian/extra/initramfs-tools/hooks/udev: Do the same for initramfs-tools.

  [ Martin Pitt ]
  * emergency.service: Wait for plymouth to shut down. Fixes invisible
    emergency shell with plymouth running endlessly. (LP: #1471258)
  * Add "networkd" autopkgtest. Covers basic DHCP on IPv4 and IPv4+6 on a veth
    device.

  [ Michael Biebl ]
  * Bump package priorities of systemd and systemd-sysv to important to match
    what has been used in the Debian archive since Jessie.
  * Drop scsi_wait_scan hack from the udev initramfs-tools script. This Linux
    kernel module has been broken since 2.6.30 and as a result was removed in
    3.5. The Debian Jessie kernel no longer ships this module.
    (Closes: #752775)
  * Drop libsystemd-journald-dev and libsystemd-id128-dev. There are no
    reverse dependencies left and we want to avoid new packages picking up
    a build dependency on those obsolete transitional packages.

 -- Michael Biebl <biebl@debian.org>  Wed, 15 Jul 2015 23:51:15 +0200

systemd (222-1) unstable; urgency=medium

  [ Martin Pitt ]
  * New upstream release:
    - Fix reload killing BusName= units. (Closes: #746151)
    - sysv-generator: detect invalid names and escape them. (Closes: #677075)
    - Document removal of PIDFile on daemon shutdown. (Closes: #734006)
    - Drop Revert-rules-fix-tests-for-removable-state.patch, the auto-suspend
      rules now got dropped entirely.
  * Add Revert-VT-reuse-patches.patch: Revert a couple of logind VT reuse
    patches which alternately broke lightdm and gdm.
  * debian/libsystemd0.symbols: Add new symbols from this release.
  * Disable test-netlink during package build, fails on some buildds.
  * udev.postinst: Don't call addgroup with --quiet, so that if the "input"
    group already exists as a non-system group you get a sensible error
    message. Some broken tutorials forget the --system option.
    (Closes: #769948, LP: #1455956)
  * systemd.postinst: Drop the --quiet from the addgroup calls as well, same
    reason as above. (Closes: #762275)
  * udev: Drop doc dir symlinking. It has caused too much trouble and only
    marginally helps to avoid duplication. Such duplication should be dealt
    with at the distro, not package level.
  * debian/rules: Entirely ignore $LD_PRELOAD instead of just libfakeroot in
    the link check, to also avoid libeatmydata. (Closes: #790546)
  * boot-and-services, display-managers autopkgtests: Install and configure
    dummy X.org driver, so that these work in headless machines/VMs.
  * systemd-fsckd autopkgtest: Stop using/asserting on lightdm, just check
    that default.target is active. lightdm is prone to fail in test
    environments, and fiddling with it in two other autopkgtests is
    sufficient.
  * debian/watch: Adjust to new upstream release model of only providing the
    github tag tarballs.
  * Drop dsl-modem.agent. It hasn't been maintained/tested for many years, few
    if any people actually use this, and this doesn't belong into udev.

  [ Michael Biebl ]
  * Stop building the Python 3 bindings. They were split into a separate
    source package upstream and are now built from src:python-systemd. See
    http://lists.freedesktop.org/archives/systemd-devel/2015-July/033443.html
  * Remove obsolete --disable-chkconfig configure option.
  * Move the man pages for libnss-myhostname, libnss-mymachines and udev.conf
    from systemd into the correct package. Move the zsh completion file for
    udevadm into the udev package as well. Add Breaks/Replaces accordingly.
    (Closes: #790879)
  * Drop rules which remove pre-generated files before build. The upstream
    tarball no longer ships any pre-generated files so this is no longer
    necessary.
  * Fix cleanup rule for Python byte code files.

 -- Michael Biebl <biebl@debian.org>  Wed, 08 Jul 2015 18:56:07 +0200

systemd (221-1) unstable; urgency=medium

  * New upstream release 221:
    - Fix persistent storage links for Xen devices. (LP: #1467151)
    - Drop all backported patches and port the others to new upstream release.
    - debian/rules: Drop workarounds for broken 220 tarball, 221 is fine.

  [ Michael Biebl ]
  * initramfs hook: Stop installing 55-dm.rules, 64-md-raid.rules,
    60-persistent-storage-lvm.rules and 60-persistent-storage-dm.rules.
    The mdadm, lvm2 and dmsetup package provide their own udev hooks nowadays
    to make sure their udev rules files are installed into the initramfs.
    Having the copy rules at two places is confusing and makes debugging
    harder.
  * Make it possible to skip building udeb packages via
    DEB_BUILD_OPTIONS="noudeb". This allows quicker builds for local testing
    and is benefical for derivatives that don't use d-i.
  * Install API documentation for libudev and libsystemd in their respective
    packages. Both libraries use man pages now, so we need to be explicit
    about what is installed where.

  [ Martin Pitt ]
  * ifupdown-hotplug autopkgtest: Different cloud/desktop environments have
    different ways of including /etc/network/interfaces.d/, try to get along
    wit either and skip the test if interfaces.d/ does not get included at
    all.
  * Drop obsolete gtk-doc-tools build dependency, gtkdocize autoreconfig, and
    ./configure options.
  * libudev-dev.install: Drop gtk-doc files, not built by upstream any more
    and replaced with manpages.
  * libsystemd0.symbols: Add new symbols for this release.
  * debian/rules: Fix paths in manpages as we don't currently have a merged
    /usr in Debian but have most systemd things in /lib. This replaces the
    previous huge and maintenance-intense patch.
  * Drop Accept-mountall-specific-fstab-options.patch. Replaced with
    systemd.postinst migration code in Ubuntu.
  * Revert overly aggressive USB autosuspend udev rules change which broke
    various USB keyboards. (Closes: #789723)
  * Have rc-local.service output also go to the console. /etc/rc.local often
    contains status messages which users expect to see during boot.
    (LP: #1468102)
  * debian/rules: Install udev.NEWS into libudev1, to get along with Debian's
    udev -> libudev1 doc dir symlinking. (Closes: #790042)

 -- Martin Pitt <mpitt@debian.org>  Sun, 28 Jun 2015 12:05:36 +0200

systemd (220-7) unstable; urgency=medium

  [ Michael Biebl ]
  * Enable seccomp support on arm64 as well.
  * Replace the remainder of Fix-paths-in-man-pages.patch with an upstream
    provided patch.

  [ Martin Pitt ]
  * Switch to net.ifnames persistent network interfaces (on new
    installations/for new hardware), and deprecate the old
    75-persistent-net-generator.rules. See the ML discussion for details:
        https://lists.debian.org/debian-devel/2015/05/msg00170.html
        https://lists.debian.org/debian-devel/2015/06/msg00018.html
    - Drop Make-net.ifnames-opt-in-instead-of-opt-out.patch, to use
      net.ifnames by default.
    - Revert-udev-network-device-renaming-immediately-give.patch: Adjust
      patch comment.
    - Drop 75-persistent-net-generator.rules, write_net_rules helper and
      rule_generator.functions.
    - Adjust udev's README.Debian accordingly, and describe the migration.
      This needs to happen manually as there is no robust way of doing this
      automatically.
    - Add udev NEWS file for announcing this change and pointing to udev's
      README.
    - udev.postinst: Drop write_interfaces_rules().
    - udev.postinst: Disable net.ifnames on systems which did not support
      75-persistent-net-generator.rules (most importantly, virtualized guests)
      to avoid changing network interface names on upgrade.
    - LP: #1454254
  * fsckd-daemon-for-inter-fsckd-communication.patch: Add fsckd.c to
    POTFILES.in.
  * ifupdown-hotplug autopkgtest: Fix config name in interfaces.d/, it must
    not have a suffix in Debian. Also clean up the file after the test.
  * net.agent: When running under systemd, run everything in the foreground.
    This avoids killing the forked child in the middle of its operation under
    systemd when the parent exits.
  * Check during build that systemd and systemd-journald don't link against
    anything in /usr, to prevent bugs like #771652 and #788913 in the future.
  * Drop Skip-99-systemd.rules-when-not-running-systemd-as-in.patch. The rules
    mostly just attach tags systemd specific properties which are harmless
    under other init systems, and systemd-sysctl also works there.
  * 80-networking.rules: Only call agents for add|remove, as they don't handle
    other events.
  * Restore udev watches on block device changes. (Closes: #789060,
    LP: #1466081)

 -- Martin Pitt <mpitt@debian.org>  Wed, 17 Jun 2015 22:48:53 +0200

systemd (220-6) unstable; urgency=medium

  * Enable seccomp support on the architectures that provide libseccomp.
    (Closes: #760299)
  * boot-and-services autopkgtest: Add SeccompTest for the above.
  * boot-and-services autopkgtest: Check that we don't get an unwanted
    tmp.mount unless /etc/fstab explicitly specifies it.
  * Bump libcap-dev build dep to the version that provides libcap2-udeb.
    (Closes: #787542)
  * Stop installing tmp.mount by default; there are still situations where it
    becomes active through dependencies from other units, which is surprising,
    hides existing data in /tmp during runtime, and it isn't safe to have a
    tmpfs /tmp on every install scenario. (Closes: #783509)
    - d/rules: Ship tmp.mount in /usr/share/systemd/ instead of
      /lib/systemd/systemd.
    - systemd.postinst: When tmp.mount already was enabled, install tmp.mount
      into /etc and keep it enabled.
    - systemd.postinst: When enabling tmp.mount because of RAMTMP=yes, copy it
      from /usr/share.
    - Drop Don-t-mount-tmp-as-tmpfs-by-default.patch and
      PrivateTmp-shouldn-t-require-tmpfs.patch, not necessary any more.

 -- Martin Pitt <mpitt@debian.org>  Thu, 11 Jun 2015 09:25:49 +0200

systemd (220-5) unstable; urgency=medium

  * debian/README.source: Upstream repository moved to github, adjust
    cherry-picking instructions accordingly.
  * debian/control: Replace obsolete Python2 version header with
    X-Python3-Version.
  * dracut: Fix path to systemd-fsck. (Closes: #787553)
  * Ignore test failures during build if /etc/machine-id is missing (which is
    the case in a few buildd chroots still). (Closes: #787258)
  * debian/udev.README.Debian: Move network interface hotplug documentation
    into separate section. Point out that "lo" does not need to be configured
    in ifupdown under systemd.
  * debian/udev.README.Debian: Document net.ifnames, and how to write udev
    rules for custom network names.
  * Add debian/extra/01-mac-for-usb.link: Use MAC based names for network
    interfaces which are (directly or indirectly) on USB. Path based names
    are inadequate for dynamic buses like USB.
  * Fix another escape parsing regression in Exec*= lines. (Closes: #787256)
  * Disable EFI support for udeb build.
  * Refine detection of touch screen devices.

 -- Martin Pitt <mpitt@debian.org>  Sun, 07 Jun 2015 16:52:33 +0200

systemd (220-4) unstable; urgency=medium

  [ Martin Pitt ]
  * debian/extra/initramfs-tools/scripts/init-top/udev: Drop $ROOTDELAY wait.
    This does not concern udev in particular, but is handled by
    initramfs-tools itself (scripts/local). The intention of this parameter is
    not to statically wait for the given time, but wait *up to* that time for
    the root device to appear.
  * Add debian/extra/units/rc-local.service.d/wait-online.conf: Make
    rc-local.service wait for network-online.target (if it gets started). This
    not specified by LSB, but has been behaving that way in Debian under SysV
    init and upstart. (LP: #1451797)
  * Fix parsing of escape characters in Exec*= lines. (Closes: #787256)
  * Drop path_is_mount_point-handle-false-positive-on-some-fs.patch (it was
    already not applied in 220-1). This needs to be re-thought and re-done
    against the current code, and overlayfs in general. On overlayfs this
    still reports false positives for files that changed in the upperdir, but
    this does not break systemd-machine-id-commit any more.
  * Add debian/extra/rules/80-debian-compat.rules, replacing three of our
    patches. These are independent udev rules to change device permissions and
    add CD/DVD symlinks for compatibility with earlier Debian releases.

  [ Michael Biebl ]
  * Bump Depends on util-linux to make sure we have a sulogin implementation
    which properly cleans up its children when emergency.service is restarted.
    (Closes: #784238)
  * Stop using /sbin/udevd and drop the compat symlink.
  * Remove any vestiges of /dev/.udev/. This directory has been replaced by
    /run/udev/ since wheezy.
  * Drop udev migration code from pre-wheezy.

 -- Martin Pitt <mpitt@debian.org>  Tue, 02 Jun 2015 08:16:36 +0200

systemd (220-3) unstable; urgency=medium

  * Fix ProtectSystem=yes to actually protect /usr, not /home.
    (Closes: #787343)
  * sd-device: fix device_get_properties_strv(). Fixes environment for
    processes spawned by udev, in particular "allow-hoplug" ifupdown
    interfaces via ifup@.service. (Closes: #787263)
  * Ignore test failures on mipsel; the three failures are not reproducible on
    the porter box (different kernel?). (See #787258)
  * Add ifupdown-hotplug autopkgtest. Reproduces #787263.
  * udev: Bring back persistent storage symlinks for bcache. Thanks David
    Mohr! (Closes: #787367)
  * sd-device: Fix invalid property strv pointers. This unbreaks the
    environment of udev callouts.

 -- Martin Pitt <mpitt@debian.org>  Mon, 01 Jun 2015 12:58:20 +0200

systemd (220-2) unstable; urgency=low

  * 220-1 was meant to go to experimental, but was accidentally uploaded to
    unstable. This was planned for next week anyway, just not on a Friday;
    we don't revert, but keep an RC bug open for a few days to get broader
    testing. Reupload 220-1 with its changelog actually pointing to unstable
    and with all versions in the .changes.

 -- Martin Pitt <mpitt@debian.org>  Fri, 29 May 2015 18:54:09 +0200

systemd (220-1) unstable; urgency=medium

  [ Martin Pitt ]
  * New upstream release:
    - Ship sdio.ids and ids-update.pl in upstream tarball. (Closes: #780650)
    - Drop non-working "journalctl /dev/sda" example from manpage
      (Closes: #781604)
    - man systemd.network: Explain UseDomains a bit more (not used by
      default). (Closes: #766413)
    - Ignore comments in /etc/hostname (LP: #1053048)
    - Drop all backported patches and port the others to new upstream release.
  * Cherry-pick patch to fix udevd --daemon assertion regression.
  * Cherry-pick patch to fix udevd worker hang.
  * systemd.install: systemd.pc moved back into /usr/share/pkgconfig/.
  * libsystemd0.symbols: Add new symbols from this release.
  * Drop debian/extra/60-keyboard.hwdb for now. Upstream has a newer version,
    and it's not nearly as often updated any more as it used to be.
  * debian/rules: Remove shipped audit_type-to-name.h and
    keyboard-keys-from-name.gperf and regenerate them during build (bug in
    upstream 220 tarball).
  * autopkgtest: Ship/use mock fsck from debian/tests, as it's missing in the
    220 tarball.
  * Add libnss-mymachines binary package. (Closes: #784858)
  * Add libnss-myhostname binary package, taking over from the very old and
    unmaintained standalone source package as per its maintainer's request.
    (Closes: #760514)
  * Drop buildsys-Don-t-default-to-gold-as-the-linker.patch and set LD in
    debian/rules on sparc only. This can be dropped entirely once we build
    GUdev from a separate source.
  * bootchart autopkgtest: Skip test if /proc/schedstat does not exist, i. e.
    the kernel is missing CONFIG_SCHEDSTAT. Bootchart requires this.
  * systemd-fsckd autopkgtest: On Debian plymouth-start stays running, adjust
    was_running() for that.
  * systemd-fsckd autopkgtest: In test_systemd_fsck_with_plymouth_failure(),
    fix plymouthd status check to work under both Debian and Ubuntu.
  * Replace almost all of Fix-paths-in-man-pages.patch with upstreamed
    patches. (The remainder is planned to get fixed upstream as well.)
  * Remove our update-rc.d patches, replace them with upstream patches for
    /lib/systemd/systemd-sysv-install abstraction, and provide one for
    update-rc.d. Also implement "is-enabled" command by directly checking for
    the presence of rcS or rc5 symlinks. (Closes: #760616)
  * Fix path_is_mount_point for files (regression in 220).
  * debian/control: Drop obsolete XS-Testsuite:, dpkg adds it automatically.
  * Use Ubuntu's default NTP server for timesyncd when building on Ubuntu.

  [ Michael Biebl ]
  * Remove /var/run and /var/lock migration code from debian-fixup. The /run
    migration was completed in wheezy so this is no longer necessary.
  * Drop our versioned Depends on initscripts. This was initially added for
    the /run migration and later to ensure we have a mountnfs hook which
    doesn't cause a deadlock under systemd. The /run migration was completed
    in wheezy and jessie ships a fixed mountnfs hook. In addition we now use
    the ignore-dependencies job mode in our lsb init-functions hook, so it's
    safe to drop this dependency.
  * Stop building gudev packages. Upstream has moved the gudev code into a
    separate repository which is now managed on gnome.org. The gudev packages
    will be built from src:libgudev from now on. See also
    http://lists.freedesktop.org/archives/systemd-devel/2015-May/032070.html

 -- Martin Pitt <mpitt@debian.org>  Fri, 29 May 2015 10:37:40 +0200

systemd (219-10) experimental; urgency=medium

  * Fix assertion crash with empty Exec*= paths. (LP: #1454173)
  * Drop Avoid-reload-and-re-start-requests-during-early-boot.patch
    and Avoid-reloading-services-when-shutting-down.patch: This was fixed more
    robustly in invoke-rc.d and service now, see #777113.
  * debian/tests/boot-smoke: Allow 10 seconds for systemd jobs to settle down.
  * Fix "tentative" state of devices which are not in /dev (mostly in
    containers), and avoid overzealous cleanup unmounting of mounts from them.
    (LP: #1444402)
  * debian/extra/udev-helpers/net.agent: Eliminate cat and most grep calls.
  * Drop Set-default-polling-interval-on-removable-devices-as.patch; it's long
    obsolete, CD ejection with the hardware button works properly without it.
  * Re-enable-journal-forwarding-to-syslog.patch: Update patch description,
    journal.conf.d/ exists now.
  * journal: Gracefully handle failure to bind to audit socket, which is known
    to fail in namespaces (containers) with current kernels. Also
    conditionalize systemd-journald-audit.socket on CAP_AUDIT_READ.
    (LP: #1457054)
  * Put back *.agent scripts and use net.agent in Ubuntu. This fixes escaping
    of unit names, reduces the delta, and will make it easier to get a common
    solution for integrating ifup.d/ scripts with networkd.
  * When booting with "quiet", run the initramfs' udevd with "notice" log
    level. (LP: #1432171)
  * Add sigpwr-container-shutdown.service: Power off when receiving SIGPWR in
    a container. This makes lxc-stop work for systemd containers.
    (LP: #1457321)
  * write_net_rules: Escape '{' and '}' characters as well, to make this work
    with busybox grep. Thanks Faidon Liambotis! (Closes: #765577)

 -- Martin Pitt <mpitt@debian.org>  Thu, 21 May 2015 09:43:52 +0200

systemd (219-9) experimental; urgency=medium

  * 75-persistent-net-generator.rules: Fix rules for ibmveth (it's a driver,
    not a subsystem). (LP: #1437375)
  * debian/tests/unit-config: Add tests for systemctl enable/disable on a
    SysV-only unit. Reproduces LP #1447807.
  * Fix systemctl enable for SysV scripts without a native unit. We must not
    try and enable the nonexisting unit then. (LP: #1447807)
  * Drop Add-env-variable-for-machine-ID-path.patch. systemd should always
    be installed via the essential "init" in buildd schroots now.
  * debian/README.source: Update git-buildpackage commands for the renames in
    0.6.24.
  * Make apparmor run before networking, to ensure that profiles apply to
    e. g. dhclient (LP: #1438249):
    - Rename networking.service.d/network-pre.conf to systemd.conf, and add
      After=apparmor.service.
    - ifup@.service: Add After=apparmor.service.
    - Add Breaks: on apparmor << 2.9.2-1, which dropped its dependency to
      $remote_fs.
  * Drop login-don-t-overmount-run-user-UID-on-upgrades.patch and
    login-don-t-overmount-run-user-UID-on-upgrades.patch, these were only
    needed for upgrades from wheezy to jessie.
  * systemd.{pre,post}inst: Clean up obsolete (pre-wheezy/jessie) upgrade
    fixes.
  * systemd-fsckd autopkgtest: Stop assuming that
    /etc/default/grub.d/90-autopkgtest.cfg exists.
  * systemd-fsckd autopkgtest: Add missing plymouth test dependency.
  * Drop core-mount-ensure-that-we-parse-proc-self-mountinfo.patch, and bump
    util-linux dependency to the version which enables
    --enable-libmount-force-mountinfo.

 -- Martin Pitt <mpitt@debian.org>  Wed, 13 May 2015 12:27:21 +0200

systemd (219-8) experimental; urgency=medium

  [ Michael Biebl ]
  * Skip filesystem check if already done by the initramfs. (Closes: #782522)
  * Drop hard-coded versioned dependency on libapparmor1. Bump the
    Build-Depends on libapparmor-dev instead. This ensures a proper versioned
    dependency via Build-Depends-Package.
  * Revert "Make apparmor run before networking". This causes dependency
    cycles while apparmor still depends on $remote_fs.
  * Cleanup hwclock-save.service symlinks when upgrading from the jessie
    version.

  [ Martin Pitt ]
  * cryptsetup: Implement offset and skip options. (Closes: #751707,
    LP: #953875)
  * logind autopkgtest: Add test for suspending on lid switch close.
    This reproduces LP #1444166 (lid switch not working in the first few
    minutes after boot).
  * Reduce the initial suspend supression time from 3 minutes to 30 seconds,
    and make it configurable. (LP: #1444166)
  * Fix double free crash in "systemctl enable" when calling update-rc.d and
    the latter fails. (Closes: #764613, LP: #1426588)
  * hwdb: Fix wireless switch on Dell Latitude (LP: #1441849)
  * Fix assertion crash when reading a service file with missing ' and
    trailing space. (LP: #1447243)
  * ifup@.service: Set IgnoreOnIsolate, so that "systemctl default" does not
    shut down network interfaces. (Closes: #762953, LP: #1449380).
    Add PartOf=network.target, so that stopping network.target also stops
    network interfaces (so that isolating emergency.target and similar work as
    before).
  * Revert upstream commit 743970d which immediately SIGKILLs units during
    shutdown. This leads to problems like bash not being able to write its
    history, mosh not saving its state, and similar failed cleanup actions.
    (Closes: #784720, LP: #1448259)
  * Drop the reversion of "journald: allow restarting journald without losing
    stream connections", and replace with proper upstream fix for
    sd_pid_notify_with_fds(). (See Debian #778970, LP #1423811; LP: #1437896)

 -- Martin Pitt <mpitt@debian.org>  Wed, 29 Apr 2015 17:13:41 +0200

systemd (219-7) experimental; urgency=medium

  [ Martin Pitt ]
  * Make systemd-sysv's dependency to systemd unversioned. The package just
    contains 6 symlinks and thus isn't sensitive at all against version
    mismatches. This avoids running into circular dependencies when testing
    local debs.
  * Revert "udev: Drop hwdb-update dependency" and replace with upstream patch
    which moves it to systemd-udev-trigger.service.
  * display-managers autopkgtest: Properly wait until all jobs are finished.
  * display-managers autopkgtest: Reset failed units between tests, to avoid
    running into restart limits and for better test isolation.
  * Enable timesyncd in virtual machines. (Closes: #762343)

  [ Adam Conrad ]
  * debian/systemd.{triggers,postinst}: Trigger a systemctl daemon-reload
    when init scripts are installed or removed (Closes: #766429)

  [ Didier Roche ]
  * Squash all fsckd patches in one (as fsckd and such will be removed
    soon upstream), containing various fixes from upstream git and refactor
    the connection flow to upstream's suggestion. Modify the man pages to match
    those modifications as well. Amongst others, this suppresses "Couldn't
    connect to plymouth" errors if plymouth is not running.
    (Closes: #782265, LP: #1429171)
  * Keep plymouth localized messages in a separate patch for easier updates in
    the future and refresh to latest upstream.
  * display-managers autopkgtest: Use ExecStart=sleep instead of the actual
    lightdm binary, to avoid errors from lightdm startup. Drop the now
    unnecessary "needs-recommends" to speed up the test.

 -- Martin Pitt <mpitt@debian.org>  Fri, 10 Apr 2015 11:08:33 +0200

systemd (219-6) experimental; urgency=medium

  [ Martin Pitt ]
  * Import patches from v219-stable branch (up to 85a6fab).
  * boot-and-services autopkgtest: Add missing python3 test dependency.
  * Make apparmor run before networking, to ensure that profiles apply to
    e. g. dhclient (LP: #1438249):
    - Rename networking.service.d/network-pre.conf to systemd.conf, and add
      After=apparmor.service.
    - ifup@.service: Add After=apparmor.service.
  * udev: Drop hwdb-update dependency, which got introduced by the above
    v219-stable branch. This causes udev and plymouth to start too late and
    isn't really needed in Debian yet as we don't support stateless systems
    yet and handle hwdb.bin updates through dpkg triggers. (LP: #1439301)

  [ Didier Roche ]
  * Fix mount point detection on overlayfs and similar file systems without
    name_to_handle_at() and st_dev support. (LP: #1411140)

  [ Christian Seiler ]
  * Make the journald to syslog forwarding more robust by increasing the
    maximum datagram queue length from 10 to 512. (Closes: #762700)

  [ Marco d'Itri ]
  * Avoid writing duplicate entries in 70-persistent-net.rules by double
    checking if the new udev rule has already been written for the given
    interface. This happens if multiple add events are generated before the
    write_net_rules script returns and udevd renames the interface.
    (Closes: #765577)

 -- Martin Pitt <mpitt@debian.org>  Thu, 02 Apr 2015 09:14:48 +0200

systemd (219-5) experimental; urgency=medium

  [ Didier Roche ]
  * Add "systemd-fsckd" autopkgtest. (LP: #1427312)
  * cmdline-upstart-boot autopkgtest: Update to Ubuntu's upstart-sysv split
    (test gets skipped on Debian while upstart-sysv does not yet exist there).
  * Cherry-pick a couple of upstream commits for adding transient state,
    fixing a race where mounts become available before the device being
    available.
  * Ensure PrivateTmp doesn't require tmpfs through tmp.mount, but rather adds
    an After relationship. (Closes: #779902)

  [ Martin Pitt ]
  * journald: Suppress expected cases of "Failed to set file attributes"
    errors. (LP: #1427899)
  * Add systemd-sysv.postinst: Update grub on first installation, so that the
    alternative init system boot entries get updated.
  * debian/tests: Call /tmp/autopkgtest-reboot, to work with autopkgtest >=
    3.11.1.
  * Check for correct architecture identifiers for SuperH. (Closes: #779710)
  * Fix tmpfiles.d to only apply the first match again (regression in 219).
    (LP: #1428540)
  * /lib/lsb/init-functions.d/40-systemd: Don't ignore systemd unit
    dependencies in "degraded" mode. (LP: #1429734)

  [ Michael Biebl ]
  * debian/udev.init: Recognize '!' flag with static device lists, to work
    with kmod 20. (Closes: #780263)

  [ Craig Magina ]
  * rules-ubuntu/71-power-switch-proliant.rules: Add support for HP ProLiant
    m400 Server Cartridge soft powerdown on Linux 3.16. (LP: #1428811)

  [ Scott Wakeling ]
  * Rework package description to be more accurate. (Closes: #740372)

 -- Martin Pitt <mpitt@debian.org>  Thu, 26 Mar 2015 16:31:04 +0100

systemd (219-4) experimental; urgency=medium

  * tmpfiles: Avoid creating duplicate ACL entries. Add postinst code to clean
    them up on upgrade. (Closes: #778656)
  * bootchart: Fix path to default init. (LP: #1423867)
  * Add "bootchart" autopkgtest, to spot regressions like the above.
  * autopkgtests: Factorize out "assert.sh" utility functions, and use them in
    the tests for useful failure messages.
  * Downgrade requirement for timedated, hostnamed, localed-locale, and
    logind autopkgtests from machine to container isolation.
  * boot-and-services and display-manager autopkgtest: Add systemd-sysv as
    proper test dependency instead of apt-get installing it. This works now
    also under Ubuntu 15.04.
  * boot-and-services autopkgtest: Check cleanup of temporary files during
    boot. Reproduces #779169.
  * Clean up /tmp/ directory again. (Closes: #779169, LP: #1424992)

 -- Martin Pitt <mpitt@debian.org>  Fri, 27 Feb 2015 07:02:09 +0100

systemd (219-3) experimental; urgency=medium

  * sysv-generator: fix wrong "Overwriting existing symlink" warnings.
    (Closes: #778700)
  * Add systemd-fsckd multiplexer and feed its output to plymouth. This
    provides an aggregate progress report of running file system checks and
    also allows cancelling them with ^C, in both text mode and Plymouth.
    (Closes: #775093, #758902; LP: #1316796)
  * Revert "journald: allow restarting journald without losing stream
    connections". This was a new feature in 219, but currently causes boot
    failures due to logind and other services not starting up properly.
    (Closes: #778970; LP: #1423811)
  * Add "boot-smoke" autopkgtest: Test 20 successful reboots in a row, and
    that there are no connection timeouts or stalled jobs. This reproduces the
    above regression.
  * debian/tests/localed-locale: Set up locale and keyboard default files on a
    minimal unconfigured testbed.
  * Add missing python3 test dependency to cmdline-upstart-boot and
    display-managers autopkgtests.
  * debian/tests/boot-and-services: Skip AppArmor test if AppArmor is not
    enabled.
  * debian/tests/boot-and-services: Reboot also if lightdm was just installed
    but isn't running yet.

 -- Martin Pitt <mpitt@debian.org>  Mon, 23 Feb 2015 09:52:12 +0100

systemd (219-2) experimental; urgency=medium

  * Fix UTF-16 to UTF-8 conversion on big-endian machines. (Closes: #778654)
  * Disable new new test-sigbus, it fails on some buildds due to too old
    kernels. (part of #778654)
  * debian/README.Debian, debian/systemd.postinst: Drop setfacl call for
    /var/log/journal, this is now done automatically by tmpfiles.d/systemd.conf.
  * Drop "acl" dependency, not necessary any more with the above.
  * debian/tests/boot-and-services: Move to using /var/lib/machines/,
    /var/lib/containers is deprecated.

 -- Martin Pitt <mpitt@debian.org>  Wed, 18 Feb 2015 15:29:42 +0100

systemd (219-1) experimental; urgency=medium

  [ Martin Pitt ]
  * New upstream release:
    - Fix spelling mistake in systemd.unit(5). (Closes: #773302)
    - Fix timeouts with D-Bus, leading to SIGFPE. (Closes: #774012)
    - Fix load/save of multiple rfkill states. (Closes: #759489)
    - Non-persistent journal (/run/log/journal) is now readable by group adm.
      (Closes: #771980)
    - Read netdev user mount option to correctly order network mounts after
      network.target. (Closes: #769186)
    - Fix 60-keyboard.hwdb documentation and whitespace handling.
      (Closes: #757367)
    - Fix ThinkPad X1 Carbon 20BT trackpad buttons (LP: #1414930)
    - Drop all backported patches and port the others to new upstream release.
  * Bump libblkid-dev build dependency as per upstream configure.ac.
  * debian/systemd.install: Add new language-fallback-map file.
  * debian/udev.install: Add new systemd-hwdb tool.
  * debian/libsystemd0.symbols: Add new symbols from this release.
  * tmpfiles.d/systemd.conf: Drop "wheel" ACL (that group does not exist in
    Debian) to make the ACL for "adm" actually work.
  * debian/rules: Explicitly disable importd for now; it should still mature a
    bit. Explicitly enable hwdb support.
  * /lib/lsb/init-functions.d/40-systemd: Call systemctl is-system-running
    with --quiet. (LP: #1421058)
  * debian/systemd.postrm: Clean getty@tty1.service and remote-fs.target
    enablement symlinks on purge. (Closes: #778499)
  * Move all Debian specific units in the systemd package into
    debian/extra/units/ and simplify debian/systemd.install.
  * Enable timesyncd by default. Add a config drop-in to not start if ntp,
    openntpd, or chrony is installed. (Closes: #755722)
  * debian/systemd.links: Drop obsolete hwclockfirst.service mask link, this
    was dropped in wheezy's util-linux already.
  * debian/udev.postinst: Call systemd-hwdb instead of udevadm hwdb.

  [ Michael Biebl ]
  * Stop removing firstboot man pages. They are now installed conditionally.

 -- Martin Pitt <mpitt@debian.org>  Tue, 17 Feb 2015 15:51:38 +0100

systemd (218-10) experimental; urgency=medium

  * Pull latest keymaps from upstream git. (LP: #1334968, #1409721)
  * rules: Fix by-path of mmc RPMB partitions and don't blkid them. Avoids
    kernel buffer I/O errors and timeouts. (LP: #1333140)
  * Clean up stale mounts when ejecting CD drives with the hardware eject
    button. (LP: #1168742)
  * Document systemctl --failed option. (Closes: #767267)
  * Quiesce confusing and irrelevant "failed to reset devices.list" warning.
    (LP: #1413193)
  * When booting with systemd-bootchart, default to run systemd rather than
    /sbin/init (which might not be systemd). (LP: #1417059)
  * boot-and-services autopkgtest: Add CgroupsTest to check cgroup
    creation/cleanup behaviour. This reproduces #777601 and verifies the fix
    for it.

 -- Martin Pitt <mpitt@debian.org>  Fri, 13 Feb 2015 12:25:06 +0100

systemd (218-9) experimental; urgency=medium

  [ Martin Pitt ]
  * debian/tests/logind: With dropped systemd-logind-launch we don't have a
    visible /sys/fs/cgroup/systemd/ any more under cgmanager. So adjust the
    test to check /proc/self/cgroup instead.
  * Add unit-config autopkgtest to check systemd unit/sysv init enabling and
    disabling via systemctl. This also reproduces #777613.
  * systemctl: Always install/enable/disable native units, even if there is a
    corresponding SysV script and we call update-rc.d; while the latter
    handles WantedBy=, it does not handle Alias=. (Closes: #777613)
  * cgroup: Don't trim cgroup trees created by someone else, just the ones
    that systemd itself created. This avoids cleaning up empty cgroups from
    e.g. LXC. (Closes: #777601)
  * Don't parse /etc/mtab for current mounts, but /proc/self/mountinfo. If the
    former is a file, it's most likely outdated on boot, leading to race
    conditions and unmounts during boot. (LP: #1419623)

  [ Michael Biebl ]
  * Explicitly disable the features we don't want to build for those with
    autodetection. This ensures reliable build results in dirty build
    environments.
  * Disable AppArmor support in the udeb build.
  * core: Don't fail to run services in --user instances if $HOME is missing.
    (Closes: #759320)

  [ Didier Roche ]
  * default-display-manager-generator: Avoid unnecessary /dev/null symlink and
    warning if there is no display-manager.service unit.

 -- Michael Biebl <biebl@debian.org>  Thu, 12 Feb 2015 18:45:12 +0100

systemd (218-8) experimental; urgency=medium

  [ Martin Pitt ]
  * boot-and-services autopkgtest: Ensure that there are no failed units,
    except possibly systemd-modules-load.service (as that notoriously fails
    with cruft in /etc/modules).
  * Revert "input" system group creation in systemd.postinst from 218-7. It's
    already done in udev.postinst.
  * ifup@.service: Revert checking for existance of ifupdown config for that
    interface, net.agent already does that.
  * Drop Also-redirect-to-update-rc.d-when-not-using-.service.patch; not
    necessary any more with the current version (mangle_names() already takes
    care of this).
  * Merge into Add-support-for-rcS.d-init-scripts-to-the-sysv-gener.patch:
    - Do-not-order-rcS.d-services-after-local-fs.target-if.patch, as it
      partially reverts the above, and is just fixing it.
    - Map-rcS.d-init-script-dependencies-to-their-systemd-.patch as it's just
      adding some missing functionality for the same purpose.
  * Merge Run-update-rc.d-defaults-before-update-rc.d-enable-d.patch into
    Make-systemctl-enable-disable-call-update-rc.d-for-s.patch as the former
    is fixing the latter and is not an independent change.
  * Drop Launch-logind-via-a-shell-wrapper.patch and systemd-logind-launch
    wrapper. The only remaining thing that we need from it is to create
    /run/systemd/, move that into the D-BUS service file directly.
  * /lib/lsb/init-functions.d/40-systemd: Avoid deadlocks during bootup and
    shutdown. DHCP/ifupdown and similar hooks which call "/etc/init.d/foo
    reload" can easily cause deadlocks, since the synchronous wait plus
    systemd's normal behaviour of transactionally processing all dependencies
    first easily causes dependency loops. Thus during boot/shutdown operate
    only on the unit and not on its dependencies, just like SysV behaves.
    (Closes: #777115, LP: #1417010)
  * Only start logind if dbus is installed. This fixes the noisy startup
    failure in environments without dbus, such as LXC containers or servers.
    (part of #772700)
  * Add getty-static.service unit which starts getty@.service on tty 2 to 6 if
    dbus is not installed, and hence logind cannot auto-start them on demand.
    (Closes: #772700)

  [ Michael Biebl ]
  * Update insserv-generator and map $x-display-manager to
    display-manager.service, following the recent change in sysv-generator.
    This avoids creating references to a no longer existing
    x-display-manager.target unit.

 -- Martin Pitt <mpitt@debian.org>  Mon, 09 Feb 2015 18:07:22 +0100

systemd (218-7) experimental; urgency=medium

  [ Martin Pitt ]
  * Don't attempt to mount the same swap partition twice through different
    device node aliases. (Closes: #772182, LP: #1399595)
  * logind: handle closing sessions over daemon restarts. (Closes: #759515,
    LP: #1415104)
  * logind: Fix sd_eviocrevoke ioctl call, to make forced input device release
    after log out actually work.
  * debian/rules: Drop obsolete --disable-multi-seat-x and
    --with-firmware-path configure options.
  * debian/udev.README.Debian: Trim the parts which are obsolete, wrong, or
    described in manpages. Only keep the Debian specific bits.
    (Part of #776546)
  * Actually install udev's README.Debian when building for Debian.
    (Closes: #776546)
  * Create system group "input" which was introduced in 215. (LP: #1414409)
  * ifup@.service: Don't fail if the interface is not configured in
    /etc/network/interfaces at all. (LP: #1414426)

  [ Michael Biebl ]
  * Update Vcs-Browser URL to use cgit and https.
  * Map $x-display-manager LSB facility to display-manager.service instead of
    making it a target. Using a target had the downside that multiple display
    managers could hook into it at the same time which could lead to several
    failed start attempts for the non-default display manager.

 -- Martin Pitt <mpitt@debian.org>  Sun, 01 Feb 2015 20:48:49 +0100

systemd (218-6) experimental; urgency=medium

  [ Martin Pitt ]
  * initramfs hook: Install 61-persistent-storage-android.rules if it exists.
  * Generate POT file during package build, for translators.
  * Pull latest keymaps from upstream git.
  * Order ifup@.service and networking.service after network-pre.target.
    (Closes: #766938)
  * Tone down "Network interface NamePolicy= disabled on kernel commandline,
    ignoring" info message to debug, as we expect this while we disable
    net.ifnames by default. (Closes: #762101, LP: #1411992)

  [ Michael Biebl ]
  * Ship bash-completion for udevadm. (Closes: #776166)
  * Drop rc-local generator in favor of statically enabling rc-local.service,
    and drop halt-local.service which is unnecessary on Debian.
    (Closes: #776170)
  * Drop the obsolete libsystemd-* libraries, there are no reverse
    dependencies left.

 -- Martin Pitt <mpitt@debian.org>  Mon, 26 Jan 2015 15:45:45 +0100

systemd (218-5) experimental; urgency=medium

  * Drop logger.agent. It hasn't been called from any udev rule for a long
    time, and looks obsolete.
  * debian/rules: Configure with --disable-firstboot to replace some manual
    file removals.
  * debian/rules: Remove manual file installation, move them to
    debian/*.install. Move all Debian specific installed files to
    debian/extra/.
  * Merge some changes from the Ubuntu package to reduce the delta; these only
    apply when building on/for Ubuntu:
    - Add 40-hyperv-hotadd.rules: Workaround for LP: #1233466.
    - Add 61-persistent-storage-android.rules to create persistent symlinks
      for partitions with PARTNAME. By Ricardo Salveti.
    - Add 71-power-switch-proliant.rules for supporting the power switches of
      ProLiant Server Cartridges. By Dann Frazier.
    - Add 78-graphics-card.rules: Mark KMS capable graphics devices as
      PRIMARY_DEVICE_FOR_DISPLAY so that we can wait for those in plymouth.
      By Scott James Remnant.
    - Don't install the Debian *.agent scripts. Instead, have Ubuntu's
      80-networking.rules directly pull in ifup@.service, which is much easier
      and more efficient.
  * Make EPERM/EACCESS when applying OOM adjustment for forked processes
    non-fatal. This happens in user namespaces like unprivileged LXC
    containers.
  * Fix assertion failure due to /dev/urandom being unmounted when shutting
    down unprivileged containers. Thanks Stéphane Graber.
  * Enable EFI support. This mostly auto-mounts /sys/firmware/efi/efivars, but
    also provides a generator for auto-detecting the root and the /boot/efi
    partition if they aren't in /etc/fstab. (Closes: #773533)

 -- Martin Pitt <mpitt@debian.org>  Thu, 22 Jan 2015 16:13:46 +0100

systemd (218-4) experimental; urgency=medium

  [ Michael Biebl ]
  * sysv-generator: handle Provides: for non-virtual facility names.
    (Closes: #774335)
  * Fix systemd-remount-fs.service to not fail on remounting /usr if /usr
    isn't mounted yet. This happens with initramfs-tools < 0.118 which we
    might not get into Jessie any more. (Closes: #742048)

  [ Martin Pitt ]
  * fstab-generator: Handle mountall's non-standard "nobootwait" and
    "optional" options. ("bootwait" is already the systemd default behaviour,
    and "showthrough" is irrelevant here, so both can be ignored).
  * Add autopkgtest for one-time boot with upstart when systemd-sysv is
    installed. This test only works under Ubuntu which has a split out
    upstart-bin package, and will be skipped under Debian.
  * debian/ifup@.service: Check if ifup succeeds by calling ifquery, to
    work around ifup not failing on invalid interfaces (see #773539)
  * debian/ifup@.service: Set proper service type (oneshot).
  * sysv-generator: Handle .sh suffixes when translating Provides:.
    (Closes: #775889)
  * sysv-generator: Make real units overwrite symlinks generated by Provides:
    from other units. Fixes failures due to presence of backup or old init.d
    scripts. (Closes: #775404)
  * Fix journal forwarding to syslog in containers without CAP_SYS_ADMIN.
    (Closes: #775067)
  * Re-enable AppArmor support, now that libapparmor1 moved to /lib. Add
    versioned dependency as long as this is still only in experimental.
    (Closes: #775331)
  * Add some missing dpkg and ucf temp files to the "hidden file" filter, to
    e. g. avoid creating units for them through the sysv-generator.
    (Closes: #775903)
  * Silence useless warning about /etc/localtime not being a symlink. This is
    deliberate in Debian with /usr (possibly) being on a separate partition.
    (LP: #1409594)

  [ Christian Kastner ]
  * Use common-session-noninteractive in systemd-user's PAM config, instead of
    common-session. The latter can include PAM modules like libpam-mount which
    expect to be called just once and/or interactively, which already happens
    for login, ssh, or the display-manager. Add pam_systemd.so explicitly, as
    it's not included in -noninteractive, but is always required (and
    idempotent). There is no net change on systemd which don't use manually
    installed PAM modules. (Closes: #739676)

  [ Michael Biebl ]
  * Make sure we run debian-fixup.service after /var has been mounted if /var
    is on a separate partition. Otherwise we might end up creating the
    /var/lock and /var/run symlink in the underlying root filesystem.
    (Closes: #768644)

 -- Martin Pitt <mpitt@debian.org>  Wed, 21 Jan 2015 15:57:50 +0100

systemd (218-3) experimental; urgency=medium

  * build-logind autopkgtest: Re-enforce that sd_login_monitor_new() succeeds,
    and restrict this test to isolation-container. (Reproduces LP #1400203)
  * Bring back patch to make sd_login_monitor_new() work under other init
    systems where /sys/fs/cgroup/systemd/machine does not exist.
    (LP: #1400203)
  * build-login autopkgtest: Build against libsystemd, not libsystemd-login
    any more.
  * Add debian/extra/systemd-vconsole-setup.service dependency shim for
    the console-setup init script, to avoid breaking dependencies of
    third-party packages. Install it for Ubuntu only for now, as in Debian
    plymouth's unit got adjusted. (LP: #1392970, Debian #755194)
  * Mark systemd{,-sysv} as M-A: foreign (thanks lintian).
  * Quiesce maintainer-script-calls-systemctl lintian warning.
  * Quiesce possibly-insecure-handling-of-tmp-files lintian warning, it's
    wrong there (we are handling tmpfiles.d/ files which are not in a temp
    dir).
  * Use dh_installinit's --noscript instead of --no-start for the upstart
    jobs without sysvinit scripts (thanks lintian).
  * Put systemd.pc into arch specific pkgconfig dir, as it contains the arch
    specific libdir value.
  * Don't enable audit by default. It causes flooding of dmesg and syslog,
    suppressing actually important messages. (Closes: #773528)
  * Cherrypick various bug fixes in loopback device setup and netlink socket
    communication. Fixes massive CPU usage due to tight retry loops in user
    LXC containers.

 -- Martin Pitt <mpitt@debian.org>  Mon, 29 Dec 2014 14:55:35 +0100

systemd (218-2) experimental; urgency=medium

  * boot-and-services AppArmor autopkgtest: Stop checking the dmesg log; it is
    racy as sometimes message bursts are suppressed.
  * Fix crash in timedatectl with Etc/UTC.
  * Prefer-etc-X11-default-display-manager-if-present.patch: Drop wrong
    copy&paste'd comment, fix log strings. Thanks Adam D. Barratt.
  * boot-and-services: Robustify Nspawn tests, and show systemd-nspawn output
    on failure.
  * Disable tests which fail on buildds, presumably due to too old kernels,
    misconfigured /etc/hosts, and similar problems. Make failures of the test
    suite fatal now.

 -- Martin Pitt <mpitt@debian.org>  Tue, 16 Dec 2014 08:24:38 +0100

systemd (218-1) experimental; urgency=medium

  * New upstream release. Drop all cherry-picked patches and port the Debian
    specific ones.
    - Create /etc/machine-id on boot if missing. (LP: #1387090)
  * Add new libmount-dev build dependency.
  * Configure with --enable-split-usr.
  * Merge some permanent Ubuntu changes, using dpkg-vendor:
    - Don't symlink udev doc directories.
    - Add epoch to gudev packages; Ubuntu packaged the standalone gudev before
      it got merged into udev.
    - Add Apport hooks for udev and systemd.
  * udev-fallback-graphics upstart job: Guard the modprobe with || true to
    avoid a failure when vesafb is compiled in. (LP: #1367241)

 -- Martin Pitt <mpitt@debian.org>  Sun, 14 Dec 2014 13:58:39 +0100

systemd (217-4) experimental; urgency=medium

  [ Martin Pitt ]
  * Reinstate a debian/extra/rules/50-firmware.rules which immediately tells
    the kernel that userspace firmware loading failed. Otherwise it tries for a
    minute to call the userspace helper (if CONFIG_FW_LOADER_USER_HELPER is
    enabled) in vain, which causes long delays with devices which have a range
    of possible firmware versions. (LP: #1398458)
  * debian/systemd.postinst: Don't always restart journald, as this currently
    can't be done without losing the current journal and breaking attached
    processes. So only restart it from upgrades < 215-3 (where the socket
    location got moved) as an one-time upgrade path from wheezy.
    (Closes: #771122)
  * Revert "Modify insserv generator to mask sysvinit-only display managers".
    This is still under dispute, a bit risky, and might get a different
    implementation. Also, nodm really needs to be fixed properly, working
    around it is both too risky and also too hard to get right.

  [ Didier Roche ]
  * Add display managers autopkgtests.
  * Reset display-manager symlink to match /e/X/d-d-m even if
    display-manager.service was removed. Adapt the autopkgtests for it.
    (LP: #1400680)

 -- Martin Pitt <mpitt@debian.org>  Thu, 11 Dec 2014 18:06:54 +0200

systemd (217-3) experimental; urgency=medium

  [ Martin Pitt ]
  * systemd.bug-script: Really capture stderr of systemd-delta.
    (Closes: #771498)
  * boot-and-services autopkgtest: Give test apparmor job some time to
    actually finish.

  [ Didier Roche ]
  * updated debian/patches/insserv.conf-generator.patch:
    - if /etc/X11/default-display-manager doesn't match a systemd unit
      (or doesn't exist), be less agressive about what to mask: we let
      all sysvinit-only display-manager units enabled to fallback to previous
      behavior and let them starting. (Closes: #771739)

 -- Martin Pitt <mpitt@debian.org>  Tue, 02 Dec 2014 16:53:36 +0100

systemd (217-2) experimental; urgency=medium

  * Re-enable journal forwarding to syslog, until Debian's sysloggers
    can/do all read from the journal directly.
  * Fix hostnamectl exit code on success.
  * Fix "diff failed with error code 1" spew with systemd-delta.
    (Closes: #771397)
  * Re-enable systemd-resolved. This wasn't meant to break the entire
    networkd, just disable the new NSS module. Remove that one manually
    instead. (Closes: #771423, LP: #1397361)
  * Import v217-stable patches (up to commit bfb4c47 from 2014-11-07).
  * Disable AppArmor again. This first requires moving libapparmor to /lib
    (see #771667). (Closes: #771652)
  * systemd.bug-script: Capture stderr of systemd-{delta,analyze}.
    (Closes: #771498)

 -- Martin Pitt <mpitt@debian.org>  Mon, 01 Dec 2014 15:09:09 +0100

systemd (217-1) experimental; urgency=medium

  [ Martin Pitt ]
  * New upstream release. Drop all cherry-picked patches and port the Debian
    specific ones.
  * Disable systemd-resolved for now. It still needs to mature, and
    integration into Debian should be discussed first.
  * Bump util-linux dependency to >= 2.25 as per NEWS.
  * Drop installation of 50-firmware.rules, not shipped upstream any more.
    Firmware loading is now exclusively done by the kernel.
  * Drop installation of readahead related services and code, readahead got
    dropped in this version.
  * Ship new networkctl CLI tool.
  * debian/libsystemd0.symbols: Add new symbols from this release.
  * debian/rules: Call dpkg-gensymbols with -c4 to immediately spot
    changed/missing symbols during build.
  * boot-and-services autopkgtest: Test AppArmor confined units (LP #1396270)
  * Create new "systemd-journal-remote" system group, for
    systemd-tmpfiles-setup.service.

  [ Marc Deslauriers ]
  * Build-depend on libapparmor-dev to enable AppArmor support. (LP: #1396270)

  [ Didier Roche ]
  * Handle display-manager transitions: (Closes: #748668)
    - Add a generator to ensure /etc/X11/default-display-manager is controlling
      which display-manager is started.
    - Modify insserv generator to mask of sysvinit-only dms with insserv
      $x-display-manager tag if they don't match
      /etc/X11/default-display-manager. This avoids starting multiple dms at
      boot.
  * Cherry-pick Shared-add-readlink_value.patch as using that function in the
    generator.

 -- Martin Pitt <mpitt@debian.org>  Fri, 28 Nov 2014 10:53:58 +0100

systemd (215-18) unstable; urgency=medium

  [ Michael Biebl ]
  * manager: Pass correct errno to strerror(), have_ask_password contains
    negative error values which have to be negated when being passed to
    strerror().

  [ Martin Pitt ]
  * Revert upstream commit 743970d which immediately SIGKILLs units during
    shutdown. This leads to problems like bash not being able to write its
    history, mosh not saving its state, and similar failed cleanup actions.
    (Closes: #784720, LP: #1448259)
  * write_net_rules: Escape '{' and '}' characters as well, to make this work
    with busybox grep. Thanks Faidon Liambotis! (Closes: #765577)

 -- Martin Pitt <mpitt@debian.org>  Thu, 21 May 2015 15:49:30 +0200

systemd (215-17) unstable; urgency=high

  * cryptsetup: Implement offset and skip options. (Closes: #751707,
    LP: #953875)

 -- Martin Pitt <mpitt@debian.org>  Thu, 16 Apr 2015 10:26:46 -0500

systemd (215-16) unstable; urgency=medium

  [ Christian Seiler ]
  * Don't run hwclock-save.service in containers. (Closes: #782377)

  [ Michael Biebl ]
  * Do not print anything while passwords are being queried. This should make
    password prompts without plymouth more usable. (Closes: #765013)
  * Skip filesystem check if already done by the initramfs. (Closes: #782522)

 -- Michael Biebl <biebl@debian.org>  Mon, 13 Apr 2015 19:42:32 +0200

systemd (215-15) unstable; urgency=medium

  [ Adam Conrad ]
  * debian/systemd.{triggers,postinst}: Trigger a systemctl daemon-reload
    when init scripts are installed or removed (Closes: #766429)

  [ Martin Pitt ]
  * Fix getty restart loop when PTS device is gone. (Closes: #780711)
  * Run timesyncd in virtual machines. (Closes: #762343)
  * Make logind work in environments without CAP_SYS_ADMIN (mostly
    containers). Thanks Christian Seiler for the backporting!
    (Closes: #778608)
  * Check for correct signatures when setting properties. Fixes systemd
    getting stuck on trying to set invalid property types. (Closes: #781602)

 -- Martin Pitt <mpitt@debian.org>  Thu, 09 Apr 2015 10:12:37 +0200

systemd (215-14) unstable; urgency=medium

  [ Michael Biebl ]
  * Map $x-display-manager LSB facility to display-manager.service instead of
    making it a target. Using a target had the downside that multiple display
    managers could hook into it at the same time which could lead to several
    failed start attempts for the non-default display manager.
  * Update insserv-generator and map $x-display-manager to
    display-manager.service, following the recent change in sysv-generator.
    This avoids creating references to a no longer existing
    x-display-manager.target unit.
  * Cherry-pick upstream fix to increase the SendBuffer of /dev/log to 8M.

  [ Martin Pitt ]
  * scope: Make attachment of initial PIDs more robust. Fixes crash with
    processes that get started by an init.d script with a different (aliased)
    name when the cgroup becomes empty. (Closes: #781210)
  * boot-and-services, display-managers autopkgtests: Add missing python3 test
    dependency.
  * Don't attempt to mount the same swap partition twice through different
    device node aliases. (Closes: #772182, LP: #1399595)

  [ Christian Seiler ]
  * Make the journald to syslog forwarding more robust by increasing the
    maximum datagram queue length from 10 to 512. (Closes: #762700)

  [ Marco d'Itri ]
  * Avoid writing duplicate entries in 70-persistent-net.rules by double
    checking if the new udev rule has already been written for the given
    interface. This happens if multiple add events are generated before the
    write_net_rules script returns and udevd renames the interface.
    (Closes: #765577)

 -- Michael Biebl <biebl@debian.org>  Mon, 30 Mar 2015 13:26:52 +0200

systemd (215-13) unstable; urgency=medium

  [ Martin Pitt ]
  * Add hwclock-save.service to sync the system clock to the hardware clock on
    shutdown, to provide monotonic time for reboots. (Note: this is a hack for
    jessie; the next Debian release will enable timesyncd by default).
    (Closes: #755722)
  * Check for correct architecture identifiers for SuperH. (Closes: #779710)
  * networkd: Fix stopping v4 dhcpclient when the carrier is lost. Thanks
    Christos Trochalakis! (Closes: #779571)
  * Fix segfault with units that depend on themselves. (Closes: #780675)
  * tmpfiles-setup-dev: Call tmpfiles with --boot to allow unsafe device
    creation. Fixes creation of static device nodes with kmod 20.
    (Closes: #780263)

  [ Christian Seiler ]
  * core: Don't migrate PIDs for units that may contain subcgroups.
    This stops messing up lxc/libvirt/other custom cgroup layouts after
    daemon-reload. (Closes: #777164)
  * sysv-generator: add support for /etc/insserv/overrides. (Closes: #759001)

  [ Michael Biebl ]
  * debian/udev.init: Recognize '!' flag with static device lists, to work
    with kmod 20. (Closes: #780263)

  [ Didier Roche ]
  * Ensure PrivateTmp doesn't require tmpfs through tmp.mount, but rather adds
    an After relationship. (Closes: #779902)

 -- Martin Pitt <mpitt@debian.org>  Thu, 26 Mar 2015 14:23:35 +0100

systemd (215-12) unstable; urgency=medium

  [ Martin Pitt ]
  * debian/udev.README.Debian: Trim the parts which are obsolete, wrong, or
    described in manpages. Only keep the Debian specific bits.
    (Part of #776546)
  * Actually install udev's README.Debian when building for Debian.
    (Closes: #776546)
  * Only start logind if dbus is installed. This fixes the noisy startup
    failure in environments without dbus such as LXC containers or servers.
    (part of #772700)
  * Add getty-static.service unit which starts getty@.service on tty 2 to 6 if
    dbus is not installed, and hence logind cannot auto-start them on demand.
    (Closes: #772700)
  * Add unit-config autopkgtest to check systemd unit/sysv init enabling and
    disabling via systemctl. This avoids bugs like #777613 (did not affect
    unstable).
  * cgroup: Don't trim cgroup trees created by someone else, just the ones
    that systemd itself created. This avoids cleaning up empty cgroups from
    e.g. LXC. (Closes: #777601)
  * boot-and-services autopkgtest: Add CgroupsTest to check cgroup
    creation/cleanup behaviour. This reproduces #777601 and verifies the fix
    for it.
  * rules: Fix by-path of mmc RPMB partitions and don't blkid them. Avoids
    kernel buffer I/O errors and timeouts. (LP: #1333140)
  * Document systemctl --failed option. (Closes: #767267)

  [ Michael Biebl ]
  * core: Don't fail to run services in --user instances if $HOME is missing.
    (Closes: #759320)

  [ Didier Roche ]
  * default-display-manager-generator: Avoid unnecessary /dev/null symlink and
    warning if there is no display-manager.service unit.

 -- Martin Pitt <mpitt@debian.org>  Fri, 13 Feb 2015 12:08:31 +0100

systemd (215-11) unstable; urgency=medium

  [ Martin Pitt ]
  * escape-beef-up-new-systemd-escape-tool.patch: Avoid creating a dangling
    symlink, to work around regression in recent patch (see #776257).
  * Order ifup@.service and networking.service after network-pre.target.
    (Closes: #766938)
  * Tone down "Network interface NamePolicy= disabled on kernel commandline,
    ignoring" info message to debug, as we expect this while we disable
    net.ifnames by default. (Closes: #762101, LP: #1411992)
  * logind: handle closing sessions over daemon restarts. (Closes: #759515,
    LP: #1415104)
  * logind: Fix sd_eviocrevoke ioctl call, to make forced input device release
    after log out actually work.
  * debian/patches/series: Move upstreamed patches into the appropriate
    section.

  [ Michael Biebl ]
  * Make sure we run debian-fixup.service after /var has been mounted if /var
    is on a separate partition. Otherwise we might end up creating the
    /var/lock and /var/run symlink in the underlying root filesystem.
    (Closes: #768644)

 -- Martin Pitt <mpitt@debian.org>  Thu, 29 Jan 2015 09:01:54 +0100

systemd (215-10) unstable; urgency=medium

  [ Martin Pitt ]
  * sysv-generator: Handle .sh suffixes when translating Provides:.
    (Closes: #775889)
  * sysv-generator: Make real units overwrite symlinks generated by Provides:
    from other units. Fixes failures due to presence of backup or old init.d
    scripts. (Closes: #775404)
  * Fix journal forwarding to syslog in containers without CAP_SYS_ADMIN.
    (Closes: #775067)

  [ Christian Kastner ]
  * Use common-session-noninteractive in systemd-user's PAM config, instead of
    common-session. The latter can include PAM modules like libpam-mount which
    expect to be called just once and/or interactively, which already happens
    for login, ssh, or the display-manager. Add pam_systemd.so explicitly, as
    it's not included in -noninteractive, but is always required (and
    idempotent). There is no net change on systemd which don't use manually
    installed PAM modules. (Closes: #739676)

 -- Martin Pitt <mpitt@debian.org>  Wed, 21 Jan 2015 13:18:05 +0100

systemd (215-9) unstable; urgency=medium

  [ Didier Roche ]
  * Add display managers autopkgtests.
  * Reset display-manager symlink to match /e/X/d-d-m even if
    display-manager.service was removed. Adapt the autopkgtests for it.

  [ Martin Pitt ]
  * Prefer-etc-X11-default-display-manager-if-present.patch: Drop wrong
    copy&paste'd comment, fix log strings. Thanks Adam D. Barratt.
  * Log all members of cyclic dependencies (loops) even with quiet on the
    kernel cmdline. (Closes: #770504)
  * Don't auto-clean PrivateTmp dir in /var/tmp; in Debian we don't want to
    clean /var/tmp/ automatically. (Closes: #773313)

  [ Michael Biebl ]
  * sysv-generator: handle Provides: for non-virtual facility names.
    (Closes: #774335)
  * Fix systemd-remount-fs.service to not fail on remounting /usr if /usr
    isn't mounted yet. This happens with initramfs-tools < 0.118 which we
    might not get into Jessie any more. (Closes: #742048)

 -- Martin Pitt <mpitt@debian.org>  Tue, 13 Jan 2015 11:24:43 +0100

systemd (215-8) unstable; urgency=medium

  [ Didier Roche ]
  * Cherry-pick shared-add-readlink_value.patch, we will use that function in
    the generator.
  * Cherry-pick util-allow-strappenda-to-take-any-number-of-args.patch, we
    will use that function in the generator.
  * Handle multiple display managers which don't ship a systemd unit or the
    corresponding postinst logic for updating display-manager.service: Add a
    generator to ensure /etc/X11/default-display-manager is controlling which
    display-manager is started. (Closes: #771287)

  [ Sjoerd Simons ]
  * d/p/core-Fix-bind-error-message.patch:
    + Added. Fix error message on bind failure to print the full path
  * d/p/core-Make-binding-notify-private-dbus-socket-more-ro.patch:
    + Added. Be more robust when binding private unix sockets (Based on current
    upstream logic) (Closes: #761306)

  [ Martin Pitt ]
  * Clean up ...journal~ files from unclean shutdowns. (Closes: #771707)
  * debian/systemd.postinst: Don't always restart journald, as this currently
    can't be done without losing the current journal and breaking attached
    processes. So only restart it from upgrades < 215-3 (where the socket
    location got moved) as an one-time upgrade path from wheezy.
    (Closes: #771122)
  * journalctl: Fix help text for --until. (Closes: #766598)
  * Bump systemd's udev dependency to >= 208-8, so that on partial upgrades we
    make sure that the udev package has appropriate Breaks:. In particular,
    this avoids installing current udev with kmod << 14. (Closes: #771726)

  [ Michael Biebl ]
  * systemd.postinst: Move unit enablement after restarting systemd, so that
    we don't fail to enable units with keywords that wheezy's systemd does not
    understand yet. Fixes enabling getty units on wheezy upgrades with
    systemd. (Closes: #771204)

 -- Martin Pitt <mpitt@debian.org>  Fri, 05 Dec 2014 10:01:24 +0100

systemd (215-7) unstable; urgency=medium

  [ Martin Pitt ]
  * Add myself to Uploaders.
  * Add boot-and-services autopkgtest: Check booting with systemd-sysv and
    that the most crucial services behave as expected.
  * logind autopkgtest: Fix stderr output in waiting loop for scsi_debug.
  * Add nspawn test to boot-and-services autopkgtest.
  * Make systemd-nspawn@.service work out of the box: (Closes: #770275)
    - Pre-create /var/lib/container with a secure mode (0700) via tmpfiles.d.
    - Add new try-{guest,host} modes for --link-journal to silently skip
      setting up the guest journal if the host has no persistent journal.
    - Extend boot-and-services autopkgtest to cover systemd-nspawn@.service.
  * Cherry-pick upstream patch to fix SELinux unit access check (regression
    in 215).
  * sysv-generator: Avoid wrong dependencies for failing units. Thanks to
    Michael Biebl for the patch! (Closes: #771118)
  * Cherry-pick patches to recognize and respect the "discard" mount option
    for swap devices. Thanks to Aurelien Jarno for finding and testing!
    (Closes: #769734)

  [ Jon Severinsson]
  * Add /run/shm -> /dev/shm symlink in debian/tmpfiles.d/debian.conf. This
    avoids breakage in Jessie for packages which still refer to /run/shm, and
    while https://wiki.debian.org/ReleaseGoals/RunDirectory is still official.
    (LP: #1320534, Closes: #674755).

 -- Martin Pitt <mpitt@debian.org>  Fri, 28 Nov 2014 06:43:15 +0100

systemd (215-6) unstable; urgency=medium

  [ Martin Pitt ]
  * Cherry-pick upstream patch to fix udev crash in link_config_get().
  * Cherry-pick upstream patch to fix tests in limited schroot environments.
  * Add d/p/Add-env-variable-for-machine-ID-path.patch: Allow specifying an
    alternate /etc/machine-id location. This is necessary for running tests
    as long as it isn't in our base images (see Debian #745876)
  * Run tests during package build. For the first round don't make them fatal
    for now (that will happen once we see results from all the architectures).
  * Drop our Check-for-kmod-binary.patch as the upstream patch
    units-conditionalize-static-device-node-logic-on-CAP.patch supersedes it.
  * Drop Use-comment-systemd.-syntax-in-systemd.mount-man-pag.patch, as
    our util-linux is now recent enough. Bump dependency to >= 2.21.
  * Adjust timedated and hostnamed autopkgtests to current upstream version.
  * Replace our Debian hwdb.bin location patch with what got committed
    upstream. Run hwdb update with the new --usr option to keep current
    behaviour.
  * debian/README.Debian: Document how to debug boot or shutdown problems with
    the debug shell. (Closes: #766039)
  * Skip-99-systemd.rules-when-not-running-systemd-as-in.patch: Call path_id
    under all init systems, to get consistent ID_PATH attributes. This is
    required so that tools like systemd-rfkill can be used with SysVinit or
    upstart scripts, too. (LP: #1387282)
  * Switch libpam-systemd dependencies to prefer systemd-shim over
    systemd-sysv, to implement the CTTE decision #746578. This is a no-op on
    systems which already have systemd-sysv installed, but will prevent
    installing that on upgrades. (Closes: #769747)
  * Remove Tollef from Uploaders: as per his request. Thanks Tollef for all
    you work!
  * net.agent: Properly close stdout/err FDs, to avoid long hangs during udev
    settle. Thanks to Ben Hutchings! (Closes: #754987)
  * Bump Standards-Version to 3.9.6 (no changes necessary).

  [ Didier Roche ]
  * debian/ifup@.service: add a ConditionPath on /run/network, to avoid
    failing the unit if /etc/init.d/networking is disabled. (Closes: #769528)

 -- Martin Pitt <mpitt@debian.org>  Tue, 18 Nov 2014 12:37:22 +0100

systemd (215-5) unstable; urgency=medium

  [ Martin Pitt ]
  * Unblacklist hyperv_fb again, it is needed for graphical support on Hyper-V
    platforms. Thanks Andy Whitcroft! (LP: #1359933)
  * Bump systemd-shim Depends/Breaks to 8-2 to ensure a lockstep upgrade.
    (Closes: #761947)

  [ Sjoerd Simons ]
  * d/p/sd-bus-Accept-no-sender-as-the-destination-field.patch
    + Fix compatibility between systemctl v215 and v208. Resolves issue when
      reloads of services is requested before systemd is re-execed
      (Closes: #762146)

  [ Michael Biebl ]
  * Don't overmount existing /run/user/<UID> directories with a per-user tmpfs
    on upgrades. (Closes: #762041)
  * Re-enable mount propagation for udevd. This avoids that broken software
    like laptop-mode-tools, which runs mount from within udev rules, causes
    the root file system to end up read-only. (Closes: #762018)

 -- Michael Biebl <biebl@debian.org>  Sat, 27 Sep 2014 17:49:47 +0200

systemd (215-4) unstable; urgency=medium

  * Upload to unstable.

 -- Michael Biebl <biebl@debian.org>  Mon, 15 Sep 2014 17:38:30 +0200

systemd (215-3) experimental; urgency=medium

  [ Ben Howard ]
  * 75-persistent-net-generator.rules: Fix matches of HyperV. (LP: #1361272)

  [ Martin Pitt ]
  * 75-persistent-net-generator.rules: Add new MS Azure MAC prefix 00:25:ae.
    (LP: #1367883)

  [ Michael Biebl ]
  * Update upstream v215-stable patch series.
  * The /dev/log socket and /dev/initctl FIFO have been moved to /run and
    replaced by symlinks. Create the symlinks manually on upgrades as well.
    (Closes: #761340)
  * Fix incorrect paths in man pages. (LP: #1357782, Closes: #717491)
  * Make systemd recommend dbus so it is installed on upgrades. The dbus
    system bus is required to run systemd-logind and the autovt feature relies
    on logind. (Closes: #758111)
  * Bump dependency on systemd-shim to (>= 7-2) to ensure we have a version
    which supports systemd >= 209.
  * Rework bug-script to be more upfront about what kind of data is gathered
    and ask the user for permission before attaching the information to the
    bug report. (Closes: #756248)

  [ Sjoerd Simons ]
  * d/p/buildsys-Don-t-default-to-gold-as-the-linker.patch
    + Don't explicitly pick gold as the default linker. Fixes FTBFS on sparc
      (Closes: #760879)

 -- Sjoerd Simons <sjoerd@debian.org>  Sun, 14 Sep 2014 20:14:49 +0200

systemd (215-2) experimental; urgency=medium

  * debian/patches/always-check-for-__BYTE_ORDER-__BIG_ENDIAN-when-chec.patch
    + Added. Fix checking of system endianness. Fixes FTBFS on powerpc
  * debian/patches/timesyncd-when-we-don-t-know-anything-about-the-netw.patch:
    + Let timesyncd go online even if networkd isn't running (from upstream
      git) (Closes: #760087)
  * debian/rules: add systemd-update-utmp-runlevel.service to
    {poweroff, rescue, multi-user, graphical, reboot}.target.wants to trigger
    the runlevel target to be loaded

 -- Sjoerd Simons <sjoerd@debian.org>  Sun, 07 Sep 2014 23:46:02 +0200

systemd (215-1) experimental; urgency=medium

  * New upstream release.
  * Import upstream v215-stable patch series.
  * Rebase remaining Debian patches on top of v215-stable.
  * Drop our Debian-specific run-user.mount unit as upstream now creates a
    per-user tmpfs via logind.
  * Don't rely on new mount from experimental for now and re-add the patch
    which updates the documentation accordingly.
  * Cherry-pick upstream fix to use correct versions for the new symbols that
    were introduced in libudev.
  * Update symbols files
    - Add two new symbols for libudev1.
    - Remove private symbol from libgudev-1.0-0. This symbol was never part of
      the public API and not used anywhere so we don't need a soname bump.
  * Cherry-pick upstream commit to not install busname units if kdbus support
    is disabled.
  * Make /run/lock tmpfs an API fs so it is available during early boot.
    (Closes: #751392)
  * Install new systemd-path and systemd-escape binaries.
  * Cherry-pick upstream commit which fixes the references to the systemctl
    man page. (Closes: #760613)
  * Use the new systemd-escape utility to properly escape the network
    interface name when starting an ifup@.service instance for hotplugged
    network interfaces. Make sure a recent enough systemd version is installed
    by bumping the versioned Breaks accordingly. (Closes: #747044)
  * Order ifup@.service after networking.service so we don't need to setup the
    runtime directory ourselves and we have a defined point during boot when
    hotplugged network interfaces are started.
  * Disable factory-reset feature and remove files associated with it. This
    feature needs more integration work first before it can be enabled in
    Debian.
  * Cherry-pick upstream commit to fix ProtectSystem=full and make the
    ProtectSystem= option consider /bin, /sbin, /lib and /lib64 (if it exists)
    on Debian systems. (Closes: #759689)
  * Use adduser in quiet mode when creating the system users/groups to avoid
    warning messages about the missing home directories. Those are created
    dynamically during runtime. (Closes: #759175)
  * Set the gecos field when creating the system users.
  * Add systemd-bus-proxy system user so systemd-bus-proxyd can properly drop
    its privileges.
  * Re-exec systemd and restart services at the end of postinst.
  * Cherry-pick upstream commit for sd-journal to properly convert
    object->size on big endian which fixes a crash in journalctl --list-boots.
    (Closes: #758392)

 -- Michael Biebl <biebl@debian.org>  Sun, 07 Sep 2014 09:58:48 +0200

systemd (214-1) experimental; urgency=medium

  * New upstream release v214.
    (Closes: #750793, #749268, #747939)

  [ Jon Severinsson ]
  * Import upstream v214-stable patch series.
    - Rebase remaining Debian patches on top of v214-stable.
    - Drop modifications to the now-removed built-in sysvinit support.
  * Install the new combined libsystemd0 library, this library combines all
    functionality of the various libsystemd-* libraries.
    - Deprecate the old libsystemd-* libraries as they've been bundled into
      libsystemd0. The old -dev files now just carry a transitional .pc file.
    - Add new symbols file for libsystemd0.
  * Update symbols file for libgudev-1.0-0.
  * Remove pre-generated rules and unit files in debian/rules clean target.
  * Add new systemd service users in systemd postinst (systemd-timesync,
    systemd-network, systemd-resolve)
  * Add new system group "input" used by udev rules in udev postinst.
  * Try-restart networkd, resolved, and timesyncd after an upgrade.
  * Do not force-enable default-on services on every upgrade.
  * Add support for rcS.d init scripts to the sysv-generator.
    - Do not order rcS.d services after local-fs.target if they do not
      explicitly depend on $local_fs.
    - Map rcS.d init script dependencies to their systemd equivalent.
    - Special-case some dependencies for sysv init scripts for better
      backwards compatibility. (Closes: #726027, #738965).
  * Add systemd depends on new mount. (Closes: #754411)
  * Update /run/initctl symlink target in debian/tmpfiles.d/debian.conf.
  * Remove stored backlog state, rfkill state, random-seed and clock
    information from /var/lib/systemd on systemd purge.

  [ Sjoerd Simons ]
  * debian/patches/shared-include-stdbool.h-in-mkdir.h.patch
    + Added. Include stdbool before using bool in function prototypes. Fixes
      build of the insserv generator
  * Add python-lxml to build-depends for python-systemd
  * Turn on parallel build support
  * Install the new busctl binary and translations
  * Explicitly disable microhttp so the package build doesn't fail if the
    required dependencies for it happen to be installed.
  * debian/control: Make udev break plymouth (<< 0.9.0-7) as older plymouths
    assume udev implementation details that have changed slightly since v213
  * debian/control: Remove b-d on librwap0-dev
  * debian/control: Bump libkmod-dev b-d to >= 15
  * debian/rules: Drop outdated --enable-tcpwrap
  * debian/rules: Explicitly turn off rfkill, networkd, timesyncd and resolved
    for the udeb build
  * debian/rules: Use the debian ntp pool as default ntp servers
  * debian/rules: explicitely configure the maximum system uid/gids instead of
    relying on autodetection

 -- Sjoerd Simons <sjoerd@debian.org>  Sun, 24 Aug 2014 14:54:27 +0200

systemd (208-8) unstable; urgency=medium

  [ Martin Pitt ]
  * Fix duplicate line in copyright. (Closes: #756899)
  * Drop --disable-xattr configure option for udeb, does not exist any more.
  * Add Turkish debconf translations. Thanks Mert Dirik! (Closes: #757498)
  * Backport fix for lazy session-activation on non-seat0 seats.
    (LP: #1355331)

  [ Michael Biebl ]
  * Use "kmod static-nodes --output=/proc/self/fd/1" in make_static_nodes() as
    we can't rely on /dev/stdout to exist at this point during boot.
    (Closes: #757830)
  * Fix udev SysV init script and d-i start script to not write to
    /sys/kernel/uevent_helper unconditionally to not fail on a kernel with
    CONFIG_UEVENT_HELPER unset. (Closes: #756312)
  * Add Breaks: kmod (<< 14) to udev to make sure we have a kmod version
    supporting the static-nodes command.
  * Add Breaks: systemd (<< 208) to udev to avoid partial upgrades. Newer udev
    versions rely on kmod-static-nodes.service being provided by systemd.
    (Closes: #757777)
  * Updated upstream v208-stable patch series to 53b1b6c.
  * Cherry-pick upstream fix to ignore temporary dpkg files. (Closes: #757302)
  * Make emergency.service conflict with rescue.service.
    Otherwise if rescue mode is selected during boot and the emergency mode
    is triggered (e.g. via a broken fstab entry), we have two sulogin
    processes fighting over the tty. (Closes: #757072)
  * Stop syslog.socket when entering emergency mode as otherwise every log
    message triggers the start of the syslog service and its dependencies
    which conflicts with emergency.target. (Closes: #755581)

 -- Michael Biebl <biebl@debian.org>  Thu, 21 Aug 2014 00:14:21 +0200

systemd (208-7) unstable; urgency=medium

  [ Michael Biebl ]
  * Mask remaining services provided by the initscripts package and document
    in more detail why certain services have been masked. (Closes: #659264)
  * Install zsh completions to the correct place. (Closes: #717540)

  [ Jon Severinsson ]
  * Cherry-pick upstream fix for journal file permissions. (Closes: #755062)
  * Map some rcS.d init script dependencies to their systemd equivalent.
  * Update Depends on initscripts to the version with a systemd-compatible
    mountnfs ifup hook. (Closes: #746358)
  * Add Breaks on lvm2 versions without native systemd support.
    (Closes: #678438, #692120)
  * Do not fail udev upgrades if the udev service is already runtime-masked
    when the preinst script is run. (Closes: #755746)
  * Add Pre-Depends on systemd to systemd-sysv, to avoid risking that the
    sysv-compatible symlinks become dangling on a partial install.
  * Ensure that systemctl is usable right after being unpacked, by adding the
    required Pre-Depends to systemd and libsystemd-daemon0. (Closes: #753589)
  * Add support for TuxOnIce hibernation. (Closes: #746463)

  [ Martin Pitt ]
  * Rename "api" autopkgtest to "build-login", and stop requiring that
    sd_login_monitor_new() succeeds. It doesn't in many environments like
    schroot or after upgrades from < 204, and the main point of the test is
    to check that libsystemd-login-dev has correct contents and dependencies.
    Drop "isolation-machine" requirement.
  * Use glibc's xattr support instead of requiring libattr. Fixes FTBFS with
    latest glibc and libattr. Cherrypicked from trunk. Drop libattr1-dev build
    dependency. (Closes: #756097)
  * Build python3-systemd for Python 3 bindings. Drop python-systemd; it does
    not have any reverse dependencies, and we want to encourage moving to
    Python 3. (LP: #1258089)
  * Add simple autopkgtest for python3-systemd.
  * Add dbus dependency to libpam-systemd. (Closes: #755968)
  * Fix /dev/cdrom symlink to appear for all types of drives, not just for
    pure CD-ROM ones. Also, fix the symlinks to stay after change events.
    (LP: #1323777)
  * 75-persistent-net-generator.rules: Adjust Ravello interfaces; they don't
    violate the assignment schema, they should just not be persistent.
    Thanks to Boris Figovsky. (Closes: #747475, LP: #1317776)
  * Reinstate patches to make logind D-BUS activatable.
  * Re-add systemd-shim alternative dependency to libpam-systemd. Version it
    to ensure cgmanager support. (Closes: #754984, LP: #1343802)
  * Convert udev-finish.upstart from a task to a job, to avoid hangs with
    startpar. (Closes: #756631)
  * Add debian/extra/60-keyboard.hwdb: Latest keymaps from upstream git.
    This makes it trivial to backport keymap fixes to stable releases.
    (Closes: #657809; LP: #1322770, #1339998)
  * udev.init: Create static device nodes, as this moved out of udevd.
    Thanks to Michael Biebl for the script! (Closes: #749021)

 -- Martin Pitt <mpitt@debian.org>  Wed, 06 Aug 2014 13:33:22 +0200

systemd (208-6) unstable; urgency=medium

  [ Jon Severinsson ]
  * Add v208-stable patch series.
    - Update Debian patches to apply on top of v208-stable.
    - Move new manpages to libsystemd-*-dev as appropriate.

  [ Michael Biebl ]
  * Upload to unstable.

 -- Michael Biebl <biebl@debian.org>  Wed, 16 Jul 2014 00:44:15 +0200

systemd (208-5) experimental; urgency=medium

  * Merge changes from unstable branch.

 -- Michael Biebl <biebl@debian.org>  Sat, 28 Jun 2014 13:41:32 +0200

systemd (208-4) experimental; urgency=medium

  * Merge changes from unstable branch.
  * Drop alternative dependency on systemd-shim in libpam-systemd. The
    systemd-shim package no longer provides an environment to run
    systemd-logind standalone. See #752939 for further details.

 -- Michael Biebl <biebl@debian.org>  Sat, 28 Jun 2014 01:22:11 +0200

systemd (208-3) experimental; urgency=medium

  * Merge changes from unstable branch.

 -- Michael Biebl <biebl@debian.org>  Wed, 25 Jun 2014 11:29:07 +0200

systemd (208-2) experimental; urgency=medium

  [ Sjoerd Simons ]
  * Don't stop a running user manager from garbage collecting the users. Fixes
    long shutdown times when using a systemd user session

  [ Michael Stapelberg ]
  * Fix bug-script: “systemctl dump” is now “systemd-analyze dump”
    (Closes: #748311)

  [ Michael Biebl ]
  * Merge changes from unstable branch.
  * Cherry-pick upstream fixes to make sd_session_get_vt() actually work.

 -- Michael Biebl <biebl@debian.org>  Tue, 24 Jun 2014 17:45:26 +0200

systemd (208-1) experimental; urgency=medium

  [ Michael Biebl ]
  * New upstream release. (Closes: #729566)
  * Update patches.
  * Update symbols files for libsystemd-journal and libsystemd-login.
  * Install new files and remove the ones we don't use.
  * Install zsh completion files. (Closes: #717540)
  * Create a compat symlink /etc/sysctl.d/99-sysctl.conf as systemd-sysctl no
    longer reads /etc/sysctl.conf.
  * Bump Build-Depends on kmod to (>= 14).
  * Bump Build-Depends on libcryptsetup-dev to (>= 2:1.6.0) for tcrypt
    support.
  * Make kmod-static-nodes.service check for the kmod binary since we don't
    want a hard dependency on kmod e.g. for container installations.
  * Disable various features which aren't required for the udeb build.
  * Move new sd_pid_get_slice and sd_session_get_vt man pages into
    libsystemd-login-dev.
  * Make no-patch-numbers the default for gbp-pq.
  * Adjust systemd-user pam config file for Debian.
    This pam config file is used by libpam-systemd/systemd-logind when
    launching systemd user instances.
  * Drop patches to make logind D-Bus activatable. The cgroup handling has
    been reworked in v205 and logind no longer creates cgroup hierarchies on
    its own. That means that the standalone logind is no longer functional
    without support from systemd (or an equivalent cgroup manager).

  [ Martin Pitt ]
  * Explain patch management in debian/README.source.

 -- Michael Biebl <biebl@debian.org>  Mon, 28 Apr 2014 00:22:57 +0200

systemd (204-14) unstable; urgency=medium

  * Fix SIGABRT in insserv generator caused by incorrect usage of strcat().
    (Closes: #752992)
  * Mark -dev packages as Multi-Arch: same. (Closes: #720017)

 -- Michael Biebl <biebl@debian.org>  Sat, 28 Jun 2014 13:22:43 +0200

systemd (204-13) unstable; urgency=medium

  * Switch back to load the sg module via the kmod builtin. The problem was
    not that the kmod builtin is faster then modprobe but rather the incorrect
    usage of the "=" assignment operator. We need to use "+=" here, so the sg
    module is loaded in addition to other scsi modules, which are loaded via
    the modalias rule. Thanks to Tommaso Colombo for the analysis.
  * Cherry-pick upstream fix which prevents systemd from entering an infinite
    loop when trying to break an ordering cycle. (Closes: #752259)
  * Update insserv generator to not create any drop-in files for services
    where the corresponding SysV init script does not exist.
  * Drop the check for /sys/kernel/uevent_helper from postinst and the SysV
    init script and do not unconditionally overwrite it in the initramfs hook.
    Since a long time now udev has been using the netlink interface to
    communicate with the kernel and with Linux 3.16 it is possible to disable
    CONFIG_UEVENT_HELPER completely. (Closes: #752742)

 -- Michael Biebl <biebl@debian.org>  Sat, 28 Jun 2014 00:01:16 +0200

systemd (204-12) unstable; urgency=medium

  [ Martin Pitt ]
  * Change the sg loading rule (for Debian #657948) back to using modprobe.
    kmod is too fast and then sg races with sd, causing the latter to not see
    SCSI disks.  (Closes: #752591, #752605)

  [ Michael Biebl ]
  * Update udev bug-script to attach instead of paste extra info if a new
    enough reportbug version is available.

 -- Michael Biebl <biebl@debian.org>  Wed, 25 Jun 2014 10:55:12 +0200

systemd (204-11) unstable; urgency=medium

  [ Martin Pitt ]
  * Explain patch management in debian/README.source. (Closes: #739113)
  * Replace "Always probe cpu support drivers" patch with cherry-picked
    upstream fix which is more general.
  * Advertise hibernation only if there's enough free swap. Patches backported
    from current upstream. (LP: #1313522)
  * Fix typo in sg loading rule to make it actually work.

  [ Michael Biebl ]
  * Make no-patch-numbers the default for gbp-pq.
  * Cherry-pick upstream fix to properly handle multiline syslog messages.
    (Closes: #746351)
  * Cherry-pick upstream fix for libudev which fixes a memleak in
    parent_add_child().
  * Drop "-b debian" from Vcs-Git since we use the master branch for
    packaging now.
  * Drop Conflicts: sysvinit (<< 2.88dsf-44~) from systemd-sysv since this
    breaks dist-upgrades from wheezy when switching from sysvinit to
    systemd-sysv as default init. While downgrading the Pre-Depends in
    sysvinit would have been an alternative, dropping the Conflicts and only
    keeping the Replaces was deemed the lesser evil. (Closes: #748355)
  * Use Conflicts instead of Breaks against sysvinit-core. This avoids
    /sbin/init going missing when switching from systemd-sysv to sysvinit.
    While at it, add a Replaces: upstart. (Closes: #751589)
  * Make the SysV compat tools try both /run/initctl and /dev/initctl. This
    makes them usable under sysvinit as PID 1 without requiring any symlinks.
  * Various ifupdown integration fixes
    - Use DefaultDependencies=no in ifup@.service so the service can be
      started as early as possible.
    - Create the ifupdown runtime directory in ifup@.service as we can no
      longer rely on the networking service to do that for us.
    - Don't stop ifup@.service on shutdown but let the networking service take
      care of stopping all hotplugged interfaces.
    - Only start ifup@.service for interfaces configured as allow-hotplug.

  [ Michael Stapelberg ]
  * Clarify that “systemd” does not influence init whereas “systemd-sysv” does
    (Closes: #747741)

  [ Ansgar Burchardt ]
  * Don't use "set +e; set +u" unconditionally in the lsb init-functions hook
    as this might change the behaviour of existing SysV init scripts.
    (Closes: #751472)

 -- Michael Biebl <biebl@debian.org>  Tue, 24 Jun 2014 17:03:43 +0200

systemd (204-10) unstable; urgency=medium

  * In the udeb's udev.startup, make sure that /dev/pts exists.
  * systemd-logind-launch: Set the #files ulimit, for unprivileged LXC
    containers.
  * Drop udev.NEWS, it only applies to pre-squeeze.
  * Remove /var/log/udev on purge.
  * Always probe cpu support drivers. (LP #1207705)
  * On Dell PowerEdge systems, the iDRAC7 and later support a USB Virtual NIC
    for management. Name this interface "idrac" to avoid confusion with "real"
    network interfaces.
  * Drop numerical prefixes from patches, to avoid future diff noise when
    removing, cherry-picking, and merging patches. From now on, always use
    "gbp-pq export --no-patch-numbers" to update them.

 -- Martin Pitt <mpitt@debian.org>  Sun, 27 Apr 2014 11:53:52 +0200

systemd (204-9) unstable; urgency=medium

  * The "Flemish Beef and Beer Stew" release.

  [ Steve Langasek ]
  * Do proper refcounting of the PAM module package on prerm, so that we
    don't drop the module from the PAM config when uninstalling a
    foreign-arch package.  Related to Ubuntu bug #1295521.

  [ Martin Pitt ]
  * debian/udev.udev-finish.upstart: Fix path to tmp-rules,
    debian/extra/rule_generator.functions creates them in /run/udev/.
  * rules: Remove the kernel-install bits; we don't want that in Debian and
    thus it shouldn't appear in dh_install --list-missing output.
  * Ship sd-shutdown.h in libsystemd-daemon-dev.
  * Run dh_install with --fail-missing, to avoid forgetting files when we move
    to new versions.
  * Mount /dev/pts with the correct permissions in the udev, to avoid needing
    pt_chown (not available on all architectures). Thanks Adam Conrad.
  * Add new block of Windows Azure ethernet hardware address to
    75-persistent-net-generator.rules. (LP: #1274348, Closes: #739018)
  * Drop our Debian specific 60-persistent-storage{,-tape}.rules and use the
    upstream rules. They are compatible and do a superset of the
    functionality. (Closes: #645466)
  * Drop our Debian specific 80-drivers.rules and use the upstream rules with
    a patch for the sg module (see #657948). These now stop calling modprobe
    and use the kmod builtin, giving some nice boot speed improvement.
    (Closes: #717404)
  * Drop our Debian specific 50-udev-default.rules and 91-permissions.rules
    and use the upstream rules with a patch for the remaining Debian specific
    default device permissions. Many thanks to Marco d'Itri for researching
    which Debian-specific rules are obsolete! Amongst other things, this now
    also reads the hwdb info for USB devices (Closes: #717405) and gets rid of
    some syntax errors (Closes: #706221)
  * Set default polling interval on removable devices as well, for kernels
    which have "block" built in instead of being a module. (Closes: #713877)
  * Make sd_login_monitor_new() work for logind without systemd.
  * Cherry-pick upstream fix for polkit permissions for rebooting with
    multiple sessions.
  * Kill /etc/udev/links.conf, create_static_nodes, and associated code. It's
    obsolete with devtmpfs (which is required now), and doesn't run with
    systemd or upstart anyway.
  * Drop unnecessary udev.dirs.
  * Add autopkgtests for smoke-testing logind, hostnamed, timedated, localed,
    and a compile/link/run test against libsystemd-login-dev.

  [ Marco d'Itri ]
  * preinst: check for all the system calls required by modern releases
    of udev. (Closes: #648325)
  * Updated fbdev-blacklist.conf for recent kernels.
  * Do not blacklist viafb because it is required on the OLPC XO-1.5.
    (Closes: #705792)
  * Remove write_cd_rules and the associated rules which create "persistent"
    symlinks for CD/DVD devices and replace them with more rules in
    60-cdrom_id, which will create symlinks for one at random among the
    devices installed. Since the common case is having a single device
    then everything will work out just fine most of the times...
    (Closes: #655924)
  * Fix write_net_rules for systemd and sysvinit users by copying the
    temporary rules from /run/udev/ to /etc/udev/. (Closes: #735563)
  * Do not install sysctl.d/50-default.conf because the systemd package
    should not change kernel policies, at least until it will become
    the only supported init system.

  [ Michael Stapelberg ]
  * Add systemd-dbg package, thanks Daniel Schaal (Closes: #742724).
  * Switch from gitpkg to git-buildpackage. Update README.source accordingly.
  * Make libpam-systemd depend on systemd-sysv | systemd-shim. Packages that
    need logind functionality should depend on libpam-systemd.

  [ Michael Biebl ]
  * Do not send potentially private fstab information without prior user
    confirmation. (Closes: #743158)
  * Add support for LSB facilities defined by insserv.
    Parse /etc/insserv.conf.d content and /etc/insserv.conf and generate
    systemd unit drop-in files to add corresponding dependencies. Also ship
    targets for the Debian specific $x-display-manager and
    $mail-transport-agent system facilities. (Closes: #690892)
  * Do not accidentally re-enable /var/tmp cleaning when migrating the TMPTIME
    setting from /etc/default/rcS. Fix up existing broken configurations.
    (Closes: #738862)

 -- Michael Biebl <biebl@debian.org>  Sat, 26 Apr 2014 21:37:29 +0200

systemd (204-8) unstable; urgency=low

  [ Michael Stapelberg ]
  * move manpages from systemd to libsystemd-*-dev as appropriate
    (Closes: #738723)
  * fix systemctl enable/disable/… error message “Failed to issue method call:
    No such file or directory” (the previous upload did actually not contain
    this fix due to a merge conflict) (Closes: #738843)
  * add explicit “Depends: sysv-rc” so that initscript’s “Depends: sysv-rc |
    file-rc” will not be satisfied with file-rc. We need the invoke-rc.d and
    update-rc.d from sysv-rc, file-rc’s doesn’t have support for systemd.
    (Closes: #739679)
  * set capabilities cap_dac_override,cap_sys_ptrace=ep for
    systemd-detect-virt, so that it works for unprivileged users.
    (Closes: #739699)
  * pam: Check $XDG_RUNTIME_DIR owner (Closes: #731300)
  * Ignore chkconfig headers entirely, they are often broken in Debian
    (Closes: #634472)

  [ Michael Biebl ]
  * do a one-time migration of RAMTMP= from /etc/default/rcS and
    /etc/default/tmpfs, i.e. enable tmp.mount (Closes: #738687)
  * Bump Standards-Version to 3.9.5.

 -- Michael Biebl <biebl@debian.org>  Wed, 19 Mar 2014 18:57:35 +0100

systemd (204-7) unstable; urgency=low

  * fix systemctl enable/disable/… error message “Failed to issue method call:
    No such file or directory” (Closes: #734809)
  * bug-script: attach instead of paste extra info with reportbug ≥ 6.5.0
    (Closes: #722530)
  * add stage1 bootstrap support to avoid Build-Depends cycles (Thanks Daniel
    Schepler)
  * cherry-pick:
    order remote mounts from mountinfo before remote-fs.target (77009452cfd)
    (Closes: #719945)
    Fix CPUShares configuration option (ccd90a976dba) (Closes: #737156)
    fix reference in systemd-inhibit(1) (07b4b9b) (Closes: #738316)

 -- Michael Stapelberg <stapelberg@debian.org>  Tue, 11 Feb 2014 23:34:42 +0100

systemd (204-6) unstable; urgency=low

  [ Michael Stapelberg ]
  * Run update-rc.d defaults before update-rc.d <enable|disable>
    (Closes: #722523)
  * preinst: preserve var-{lock,run}.mount when upgrading from 44 to 204
    (Closes: #723936)
  * fstab-generator: don’t rely on /usr being mounted in the initrd
    (Closes: #724797)
  * systemctl: mangle names when avoiding dbus (Closes: #723855)
  * allow group adm read access on /var/log/journal (Closes: #717386)
  * add systemd-journal group (Thanks Guido Günther) (Closes: #724668)
  * copy /etc/localtime instead of symlinking (Closes: #726256)
  * don’t try to start autovt units when not running with systemd as pid 1
    (Closes: #726466)
  * Add breaks/replaces for the new sysvinit-core package (Thanks Alf Gaida)
    (Closes: #733240)
  * Add myself to uploaders

  [ Tollef Fog Heen ]
  * Make 99-systemd.rules check for /run/systemd/systemd instead of the
    ill-named cgroups directory.

  [ Martin Pitt ]
  * debian/udev.upstart: Fix path to udevd, the /sbin/udevd compat symlink
    should go away at some point.
  * debian/udev-udeb.install: Add 64-btrfs.rules and 75-probe_mtd.rules, they
    are potentially useful in a d-i environment.
  * debian/shlibs.local: Drop libudev; this unnecessarily generates overly
    strict dependencies, the libudev ABI is stable.
  * debian/extra/rules/75-persistent-net-generator.rules: Add Ravello systems
    (LP: #1099278)

 -- Michael Stapelberg <stapelberg@debian.org>  Tue, 31 Dec 2013 14:39:44 +0100

systemd (204-5) unstable; urgency=high

  * Cherry-pick 72fd713 from upstream which fixes insecure calling of polkit
    by avoiding a race condition in scraping /proc (CVE-2013-4327).
    Closes: #723713

 -- Michael Biebl <biebl@debian.org>  Mon, 23 Sep 2013 11:59:53 +0200

systemd (204-4) unstable; urgency=low

  * Add preinst check to abort udev upgrade if the currently running kernel
    lacks devtmpfs support. Since udev 176, devtmpfs is mandatory as udev no
    longer creates any device nodes itself. This only affects self-compiled
    kernels which now need CONFIG_DEVTMPFS=y.  Closes: #722580
  * Fix SysV init script to correctly mount a devtmpfs instead of tmpfs. This
    only affects users without an initramfs, which usually is responsible for
    mounting the devtmpfs.  Closes: #722604
  * Drop pre-squeeze upgrade code from maintainer scripts and simplify the
    various upgrade checks.
  * Suppress errors about unknown hwdb builtin. udev 196 introduced a new
    "hwdb" builtin which is not understood by the old udev daemon.
  * Add missing udeb line to shlibs.local. This ensures that udev-udeb gets a
    proper dependency on libudev1-udeb and not libudev1.  Closes: #722939
  * Remove udev-udeb dependency from libudev1-udeb to avoid a circular
    dependency between the two packages. This dependency was copied over from
    the old udev-gtk-udeb package and no longer makes any sense since
    libudev1-udeb only contains a library nowadays.

 -- Michael Biebl <biebl@debian.org>  Wed, 18 Sep 2013 00:05:21 +0200

systemd (204-3) unstable; urgency=low

  [ Michael Biebl ]
  * Upload to unstable.
  * Use /bin/bash in debug-shell.service as Debian doesn't have /sbin/sushell.
  * Only import net.ifaces cmdline property for network devices.
  * Generate strict dependencies between the binary packages using a
    shlibs.local file and add an explicit versioned dependency on
    libsystemd-login0 to systemd to ensure packages are upgraded in sync.
    Closes: #719444
  * Drop obsolete Replaces: libudev0 from udev package.
  * Use correct paths for various binaries, like /sbin/quotaon, which are
    installed in / and not /usr in Debian.  Closes: #721347
  * Don't install kernel-install(8) man page since we don't install the
    corresponding binary either.  Closes: #722180
  * Cherry-pick upstream fixes to make switching runlevels and starting
    reboot via ctrl-alt-del more robust.
  * Cherry-pick upstream fix to properly apply ACLs to Journal files.
    Closes: #717863

  [ Michael Stapelberg ]
  * Make systemctl enable|disable call update-rc.d for SysV init scripts.
    Closes: #709780
  * Don't mount /tmp as tmpfs by default and make it possible to enable this
    feature via "systemctl enable tmp.mount".  Closes: #718906

  [ Daniel Schaal ]
  * Add bug-script to systemd and udev.  Closes: #711245

  [ Ondrej Balaz ]
  * Recognize discard option in /etc/crypttab.  Closes: #719167

 -- Michael Biebl <biebl@debian.org>  Thu, 12 Sep 2013 00:13:11 +0200

systemd (204-2) experimental; urgency=low

  [ Daniel Schaal ]
  * Enable verbose build logs.  Closes: #717465
  * Add handling of Message Catalog files to provide additional information
    for log entries.  Closes: #717427
  * Remove leftover symlink to debian-enable-units.service.  Closes: #717349

  [ Michael Stapelberg ]
  * Install 50-firmware.rules in the initramfs and udeb.  Closes: #717635

  [ Michael Biebl ]
  * Don't pass static start priorities to dh_installinit anymore.
  * Switch the hwdb trigger to interest-noawait.
  * Remove obsolete support for configurable udev root from initramfs.
  * Bind ifup@.service to the network device. This ensures that ifdown is run
    when the device is removed and the service is stopped.
    Closes: #660861, #703033
  * Bump Standards-Version to 3.9.4. No further changes.
  * Add Breaks against consolekit (<< 0.4.6-1) for udev-acl.  Closes: #717385
  * Make all packages Priority: optional, with the exception of udev and
    libudev1, which remain Priority: important, and systemd-sysv, which
    remains Priority: extra due to the conflict with sysvinit.
    Closes: #717365
  * Restart systemd-logind.service on upgrades due to changes in the
    CreateSession D-Bus API between v44 and v204.  Closes: #717403

 -- Michael Biebl <biebl@debian.org>  Wed, 24 Jul 2013 23:47:59 +0200

systemd (204-1) experimental; urgency=low

  * New upstream release.  Closes: #675175, #675177
    - In v183 the udev sources have been merged into the systemd source tree.
      As a result, the udev binary packages will now be built from the systemd
      source package. To align the version numbers 139 releases were skipped.
    - For a complete list of changes, please refer to the NEWS file.
  * Add Marco to Uploaders.
  * Drop Suggests on the various python packages from systemd. The
    systemd-analyze tool has been reimplemented in C.
  * Add binary packages as found in the udev 175-7.2 source package.
  * Wrap dependencies for better readability.
  * Drop hard-coded Depends on libglib2.0-0 from gir1.2-gudev-1.0.
  * Drop old Conflicts, Replaces and Breaks, which are no longer necessary.
  * Make libgudev-1.0-dev depend on gir1.2-gudev-1.0 as per GObject
    introspection mini-policy.  Closes: #691313
  * The hwdb builtin has replaced pci-db and usb-db in udev. Drop the
    Recommends on pciutils and usbutils accordingly.
  * Drop our faketime hack. Upstream uses a custom xsl style sheet now to
    generate the man pages which no longer embeds the build date.
  * Add Depends on libpam-runtime (>= 1.0.1-6) to libpam-systemd as we are
    using pam-auth-update.
  * Explicitly set Section and Priority for the udev binary package.
  * Update Build-Depends:
    - Drop libudev-dev, no longer required.
    - Add gtk-doc-tools and libglib2.0-doc for the API documentation in
      libudev and libgudev.
    - Add libgirepository1.0-dev and gobject-introspection for GObject
      introspection support in libgudev.
    - Add libgcrypt11-dev for encryption support in the journal.
    - Add libblkid-dev for the blkid udev builtin.
  * Use gir dh addon to ensure ${gir:Depends} is properly set.
  * Rename libudev0 → libudev1 for the SONAME bump.
  * Update symbols files. libudev now uses symbols versioning as the other
    libsystemd libraries. The libgudev-1.0-0 symbols file has been copied from
    the old udev package.
  * Run gtkdocize on autoreconf.
  * Enable python bindings for the systemd libraries and ship them in a new
    package named python-systemd.
  * Tighten Depends on libsystemd-id128-dev for libsystemd-journal-dev as per
    libsystemd-journal.pc.
  * Remove obsolete bash-completion scripts on upgrades. Nowadays they are
    installed in /usr/share/bash-completion/completions.
  * Rename conffiles for logind and journald.
  * Rename udev-gtk-udeb → libudev1-udeb to better reflect its actual contents.
  * Build two flavours: a regular build and one for the udev udebs with
    reduced features/dependencies.
  * Create a few compat symlinks for the udev package, most notably
    /sbin/udevadm and /sbin/udevd.
  * Remove the dpkg-triggered debian-enable-units script. This was a temporary
    workaround for wheezy. Packages should use dh-systemd now to properly
    integrate service files with systemd.
  * Update debian/copyright using the machine-readable copyright format 1.0.
  * Integrate changes from udev 175-7 and acknowledge the 175-7.1 and 175-7.2
    non-maintainer uploads.
  * Keep the old persistent network interface naming scheme for now and make
    the new one opt-in via net.ifnames=1 on the kernel command line.
  * Drop the obsolete udev-mtab SysV init script and properly clean up on
    upgrades.
  * Simplify the udev SysV init script and remove experimental and obsolete
    features.
  * Revert upstream commits which dropped support for distro specific
    features and config files.
  * Make logind, hostnamed, localed and timedated D-Bus activatable and
    usable when systemd is not running.
  * Store hwdb binary database in /lib/udev, not /etc/udev. Create the file on
    install and upgrades.
  * Provide a dpkg file trigger for hwdb, so the database is automatically
    updated when packages install files into /lib/udev/hwdb.d.

 -- Michael Biebl <biebl@debian.org>  Fri, 19 Jul 2013 00:32:36 +0200

systemd (44-12) unstable; urgency=low

  * Cherry-pick e17187 from upstream to fix build failures with newer glibc
    where the clock_* symbols have been moved from librt to libc.
    Closes: #701364
  * If the new init-system-helpers package is installed, make the
    debian-enable-units script a no-op. The auto-enabler was meant as a
    temporary workaround and will be removed once all packages use the new
    helper.
  * Update the checks which test if systemd is the active init. The
    recommended check is [ -d /run/systemd/system ] as this will also work
    with a standalone systemd-logind.
  * Set Maintainer to pkg-systemd-maintainers@lists.alioth.debian.org. Add
    Tollef and myself as Uploaders.
  * Stop building the GUI bits. They have been split into a separate source
    package called systemd-ui.

 -- Michael Biebl <biebl@debian.org>  Thu, 20 Jun 2013 01:32:16 +0200

systemd (44-11) unstable; urgency=low

  * Team upload.
  * Run debian-enable-units.service after sysinit.target to ensure our tmp
    files aren't nuked by systemd-tmpfiles.
  * The mountoverflowtmp SysV init script no longer exists so remove that
    from remount-rootfs.service to avoid an unnecessary diff to upstream.
  * Do not fail on purge if /var/lib/systemd is empty and has been removed
    by dpkg.

 -- Michael Biebl <biebl@debian.org>  Wed, 13 Mar 2013 08:03:06 +0100

systemd (44-10) unstable; urgency=low

  * Team upload.
  * Using the return code of "systemctl is-enabled" to determine whether we
    enable a service or not is unreliable since it also returns a non-zero
    exit code for masked services. As we don't want to enable masked services,
    grep for the string "disabled" instead.

 -- Michael Biebl <biebl@debian.org>  Fri, 15 Feb 2013 17:01:24 +0100

systemd (44-9) unstable; urgency=low

  * Team upload.
  * Fix typo in systemd.socket man page.  Closes: #700038
  * Use color specification in "systemctl dot" which is actually
    understood by dot.  Closes: #643689
  * Fix mounting of remote filesystems like NFS.  Closes: #673309
  * Use a file trigger to automatically enable service and socket units. A lot
    of packages simply install systemd units but do not enable them. As a
    result they will be inactive after the next boot. This is a workaround for
    wheezy which will be removed again in jessie.  Closes: #692150

 -- Michael Biebl <biebl@debian.org>  Fri, 15 Feb 2013 13:35:39 +0100

systemd (44-8) unstable; urgency=low

  * Team upload.
  * Use comment=systemd.* syntax in systemd.mount man page. The
    mount/util-linux version in wheezy is not recent enough to support the new
    x-systemd* syntax. Closes: #697141
  * Don't enable persistent storage of journal log files. The journal in v44
    is not yet mature enough.

 -- Michael Biebl <biebl@debian.org>  Sat, 19 Jan 2013 20:05:05 +0100

systemd (44-7) unstable; urgency=low

  * Fix a regression in the init-functions hook wrt reload handling that was
    introduced when dropping the X-Interactive hack.  Closes: #696355

 -- Michael Biebl <biebl@debian.org>  Fri, 21 Dec 2012 00:00:12 +0100

systemd (44-6) unstable; urgency=low

  [ Michael Biebl ]
  * No longer ship the /sys directory in the systemd package since it is
    provided by base-files nowadays.
  * Don't run udev rules if systemd is not active.
  * Converting /var/run, /var/lock and /etc/mtab to symlinks is a one-time
    migration so don't run the debian-fixup script on every boot.

  [ Tollef Fog Heen ]
  * Prevent the systemd package from being removed if it's the active init
    system, since that doesn't work.

  [ Michael Biebl ]
  * Use a separate tmpfs for /run/lock (size 5M) and /run/user (size 100M).
    Those directories are user-writable which could lead to DoS by filling up
    /run.  Closes: #635131

 -- Michael Biebl <biebl@debian.org>  Sun, 16 Dec 2012 21:58:37 +0100

systemd (44-5) unstable; urgency=low

  * Team upload.

  [ Tollef Fog Heen ]
  * disable killing on entering START_PRE, START, thanks to Michael
    Stapelberg for patch.  This avoids killing VMs run through libvirt
    when restarting libvirtd.  Closes: #688635.
  * Avoid reloading services when shutting down, since that won't work and
    makes no sense.  Thanks to Michael Stapelberg for the patch.
    Closes: #635777.
  * Try to determine which init scripts support the reload action
    heuristically.  Closes: #686115, #650382.

  [ Michael Biebl ]
  * Update Vcs-* fields, the Git repository is hosted on alioth now. Set the
    default branch to "debian".
  * Avoid reload and (re)start requests during early boot which can lead to
    deadlocks.  Closes: #624599
  * Make systemd-cgroup work even if not all cgroup mounts are available on
    startup.  Closes: #690916
  * Fix typos in the systemd.path and systemd.unit man page.  Closes: #668344
  * Add watch file to track new upstream releases.

 -- Michael Biebl <biebl@debian.org>  Thu, 25 Oct 2012 21:41:23 +0200

systemd (44-4) unstable; urgency=low

  [ Michael Biebl ]
  * Override timestamp for man page building, thereby avoiding skew
    between architectures which caused problems for multi-arch.
    Closes: #680011

  [ Tollef Fog Heen ]
  * Move diversion removal from postinst to preinst.  Closes: #679728
  * Prevent the journal from crashing when running out of disk space.
    This is 499fb21 from upstream.  Closes: #668047.
  * Stop mounting a tmpfs on /media.  Closes: #665943

 -- Tollef Fog Heen <tfheen@debian.org>  Sun, 01 Jul 2012 08:17:50 +0200

systemd (44-3) unstable; urgency=low

  [ Michael Biebl ]
  * Bump to debhelper 9.
  * Convert to Multi-Arch: same where possible.  Closes: #676615

  [ Tollef Fog Heen ]
  * Cherry-pick d384c7 from upstream to stop journald from leaking
    memory.  Thanks to Andreas Henriksson for testing.  Closes: #677701
  * Ship lsb init script override/integration in /lib/lsb/init-functions.d
    rather than diverting /lib/lsb/init-functions itself.  Add appropriate
    Breaks to ensure upgrades happen.

 -- Tollef Fog Heen <tfheen@debian.org>  Fri, 29 Jun 2012 22:34:16 +0200

systemd (44-2) unstable; urgency=low

  [ Michael Biebl ]
  * Tighten the versions in the maintscript file
  * Ship the /sys directory in the package
  * Re-add workaround for non-interactive PAM sessions
  * Mask checkroot-bootclean (Closes: #670591)
  * Don't ignore errores in systemd-sysv postinst

  [ Tollef Fog Heen ]
  * Bring tmpfiles.d/tmp.conf in line with Debian defaults.  Closes: #675422
  * Make sure /run/sensigs.omit.d exists.
  * Add python-dbus and python-cairo to Suggests, for systemd-analyze.
    Closes: #672965

 -- Tollef Fog Heen <tfheen@debian.org>  Tue, 08 May 2012 18:04:22 +0200

systemd (44-1) unstable; urgency=low

  [ Tollef Fog Heen ]
  * New upstream version.
    - Backport 3492207: journal: PAGE_SIZE is not known on ppc and other
      archs
    - Backport 5a2a2a1: journal: react with immediate rotation to a couple
      of more errors
    - Backport 693ce21: util: never follow symlinks in rm_rf_children()
      Fixes CVE-2012-1174, closes: #664364
  * Drop output message from init-functions hook, it's pointless.
  * Only rmdir /lib/init/rw if it exists.
  * Explicitly order debian-fixup before sysinit.target to prevent a
    possible race condition with the creation of sockets.  Thanks to
    Michael Biebl for debugging this.
  * Always restart the initctl socket on upgrades, to mask sysvinit
    removing it.

  [ Michael Biebl ]
  * Remove workaround for non-interactive sessions from pam config again.
  * Create compat /dev/initctl symlink in case we are upgrading from a system
    running a newer version of sysvinit (using /run/initctl) and sysvinit is
    replaced with systemd-sysv during the upgrade. Closes: #663219
  * Install new man pages.
  * Build-Depend on valac (>= 0.12) instead of valac-0.12. Closes: #663323

 -- Tollef Fog Heen <tfheen@debian.org>  Tue, 03 Apr 2012 19:59:17 +0200

systemd (43-1) experimental; urgency=low

  [ Tollef Fog Heen ]
  * Target upload at experimental due to libkmod dependency
  * New upstream release
    - Update bash-completion for new verbs and arguments. Closes: #650739
    - Fixes local DoS (CVE-2012-1101).  Closes: #662029
    - No longer complains if the kernel lacks audit support.  Closes: #642503
  * Fix up git-to-source package conversion script which makes gitpkg
    happier.
  * Add libkmod-dev to build-depends
  * Add symlink from /bin/systemd to /lib/systemd/systemd.
  * Add --with-distro=debian to configure flags, due to no /etc/os-release
    yet.
  * Add new symbols for libsystemd-login0 to symbols file.
  * Install a tmpfiles.d file for the /dev/initctl → /run/initctl
    migration.  Closes: #657979
  * Disable coredump handling, it's not ready yet.
  * If /run is a symlink, don't try to do the /var/run → /run migration.
    Ditto for /var/lock → /run/lock.  Closes: #647495

  [ Michael Biebl ]
  * Add Build-Depends on liblzma-dev for journal log compression.
  * Add Build-Depends on libgee-dev, required to build systemadm.
  * Bump Standards-Version to 3.9.2. No further changes.
  * Add versioned Build-Depends on automake and autoconf to ensure we have
    recent enough versions. Closes: #657284
  * Add packages for libsystemd-journal and libsystemd-id128.
  * Update symbols file for libsystemd-login.
  * Update configure flags, use rootprefix instead of rootdir.
  * Copy intltool files instead of symlinking them.
  * Re-indent init-functions script.
  * Remove workarounds for services using X-Interactive. The LSB X-Interactive
    support turned out to be broken and has been removed upstream so we no
    longer need any special handling for those type of services.
  * Install new systemd-journalctl, systemd-cat and systemd-cgtop binaries.
  * Install /var/lib/systemd directory.
  * Install /var/log/journal directory where the journal files are stored
    persistently.
  * Setup systemd-journald to not read from /proc/kmsg (ImportKernel=no).
  * Avoid error messages from systemctl in postinst if systemd is not running
    by checking for /sys/fs/cgroup/systemd before executing systemctl.
    Closes: #642749
  * Stop installing lib-init-rw (auto)mount units and try to cleanup
    /lib/init/rw in postinst. Bump dependency on initscripts accordingly.
    Closes: #643699
  * Disable pam_systemd for non-interactive sessions to work around an issue
    with sudo.
  * Use new dh_installdeb maintscript facility to handle obsolete conffiles.
    Bump Build-Depends on debhelper accordingly.
  * Rename bash completion file systemctl-bash-completion.sh →
    systemd-bash-completion.sh.
  * Update /sbin/init symlink. The systemd binary was moved to $pkglibdir.

 -- Tollef Fog Heen <tfheen@debian.org>  Tue, 07 Feb 2012 21:36:34 +0100

systemd (37-1.1) unstable; urgency=low

  * Non-maintainer upload with Tollef's consent.
  * Remove --parallel to workaround a bug in automake 1.11.3 which doesn't
    generate parallel-safe build rules. Closes: #661842
  * Create a compat symlink /run/initctl → /dev/initctl to work with newer
    versions of sysvinit. Closes: #657979

 -- Michael Biebl <biebl@debian.org>  Sat, 03 Mar 2012 17:42:10 +0100

systemd (37-1) unstable; urgency=low

  [ Tollef Fog Heen ]
  * New upstream version
  * Change the type of the debian-fixup service to oneshot.
    Closes: #642961
  * Add ConditionPathIsDirectory to lib-init-rw.automount and
    lib-init-rw.mount so we only activate the unit if the directory
    exists.  Closes: #633059
  * If a sysv service exists in both rcS and rcN.d runlevels, drop the
    rcN.d ones to avoid loops.  Closes: #637037
  * Blacklist fuse init script, we do the same work already internally.
    Closes: #643700
  * Update README.Debian slightly for /run rather than /lib/init/rw

  [ Josh Triplett ]
  * Do a one-time migration of the $TMPTIME setting from /etc/default/rcS to
    /etc/tmpfiles.d/tmp.conf. If /etc/default/rcS has a TMPTIME setting of
    "infinite" or equivalent, migrate it to an /etc/tmpfiles.d/tmp.conf that
    overrides the default /usr/lib/tmpfiles.d/tmp.conf and avoids clearing
    /tmp.  Closes: #643698

 -- Tollef Fog Heen <tfheen@debian.org>  Wed, 28 Sep 2011 20:04:13 +0200

systemd (36-1) unstable; urgency=low

  [ Tollef Fog Heen ]
  * New upstream release. Closes: #634618
    - Various man page fixes. Closes: #623521
  * Add debian-fixup service that symlinks mtab to /proc/mounts and
    migrates /var/run and /var/lock to symlinks to /run

  [ Michael Biebl ]
  * Build for libnotify 0.7.
  * Bump Build-Depends on libudev to (>= 172).
  * Add Build-Depends on libacl1-dev. Required for building systemd-logind
    with ACL support.
  * Split libsystemd-login and libsystemd-daemon into separate binary
    packages.
  * As autoreconf doesn't like intltool, override dh_autoreconf and call
    intltoolize and autoreconf ourselves.
  * Add Build-Depends on intltool.
  * Do a one-time migration of the hwclock configuration. If UTC is set to
    "no" in /etc/default/rcS, create /etc/adjtime and add the "LOCAL" setting.
  * Remove /cgroup cleanup code from postinst.
  * Add Build-Depends on gperf.

 -- Tollef Fog Heen <tfheen@debian.org>  Wed, 14 Sep 2011 08:25:17 +0200

systemd (29-1) unstable; urgency=low

  [ Tollef Fog Heen ]
  * New upstream version, Closes: #630510
    - Includes typo fixes in documentation.  Closes: #623520
  * Fall back to the init script reload function if a native .service file
    doesn't know how to reload.  Closes: #628186
  * Add hard dependency on udev.  Closes: #627921

  [ Michael Biebl ]
  * hwclock-load.service is no longer installed, so we don't need to remove it
    anymore in debian/rules.
  * Install /usr/lib directory for binfmt.d, modules-load.d, tmpfiles.d and
    sysctl.d.
  * Remove obsolete conffiles from /etc/tmpfiles.d on upgrades. Those files
    are installed in /usr/lib/tmpfiles.d now.
  * Depend on util-linux (>= 2.19.1-2) which provides whole-disk locking
    support in fsck and remove our revert patch.
  * Don't choke when systemd was compiled with a different CAP_LAST_CAP then
    what it is run with. Patch cherry-picked from upstream Git.
    Closes: #628081
  * Enable dev-hugepages.automount and dev-mqueue.automount only when enabled
    in kernel. Patch cherry-picked from upstream Git.  Closes: #624522

 -- Tollef Fog Heen <tfheen@debian.org>  Wed, 08 Jun 2011 16:14:31 +0200

systemd (25-2) experimental; urgency=low

  * Handle downgrades more gracefully by removing diversion of
    /lib/lsb/init-functions on downgrades to << 25-1.
  * Cherry-pick a133bf10d09f788079b82f63faa7058a27ba310b from upstream,
    avoids assert when dumping properties.  Closes: #624094
  * Remove "local" in non-function context in init-functions wrapper.

 -- Tollef Fog Heen <tfheen@debian.org>  Wed, 27 Apr 2011 22:20:04 +0200

systemd (25-1) experimental; urgency=low

  * New upstream release, target experimental due to initscripts
    dependency.
    - Fixes where to look for locale config.  Closes: #619166
  * Depend on initscripts >= 2.88dsf-13.4 for /run transition.
  * Add Conflicts on klogd, since it doesn't work correctly with the
    kmg→/dev/log bridge.  Closes: #622555
  * Add suggests on Python for systemd-analyze.
  * Divert /lib/lsb/init-functions instead of (ab)using
    /etc/lsb-base-logging.sh for diverting calls to /etc/init.d/*
  * Remove obsolete conffile /etc/lsb-base-logging.sh.  Closes: #619093
  * Backport 3a90ae048233021833ae828c1fc6bf0eeab46197 from master:
    mkdir /run/systemd/system when starting up

 -- Tollef Fog Heen <tfheen@debian.org>  Sun, 24 Apr 2011 09:02:04 +0200

systemd (20-1) unstable; urgency=low

  * New upstream version
  * Install systemd-machine-id-setup
  * Call systemd-machine-id-setup in postinst
  * Cherry-pick b8a021c9e276adc9bed5ebfa39c3cab0077113c6 from upstream to
    prevent dbus assert error.
  * Enable TCP wrapper support.  Closes: #618409
  * Enable SELinux support.  Closes: #618412
  * Make getty start after Apache2 and OpenVPN (which are the only two
    known users of X-Interactive: yes).  Closes: #618419

 -- Tollef Fog Heen <tfheen@debian.org>  Fri, 11 Mar 2011 19:14:21 +0100

systemd (19-1) experimental; urgency=low

  * New upstream release
  * Add systemd-tmpfiles to systemd package.
  * Add ifup@.service for handling hotplugged interfaces from
    udev.  Closes: #610871
  * Mask mtab.service and udev-mtab.service as they are pointless when
    /etc/mtab is a symlink to /proc/mounts
  * Add breaks on lvm2 (<< 2.02.84-1) since older versions have udev rules
    that don't work well with systemd causing delays on bootup.

 -- Tollef Fog Heen <tfheen@debian.org>  Thu, 17 Feb 2011 07:36:22 +0100

systemd (17-1) experimental; urgency=low

  [ Tollef Fog Heen ]
  * New upstream release
  * Clarify ifupdown instructions in README.Debian somewhat.
    Closes: #613320
  * Silently skip masked services in lsb-base-logging.sh instead of
    failing.  Initial implementation by Michael Biebl.  Closes: #612551
  * Disable systemd-vconsole-setup.service for now.

  [ Michael Biebl ]
  * Bump build dependency on valac-0.10 to (>= 0.10.3).
  * Improve regex in lsb-base-logging.sh for X-Interactive scripts.
    Closes: #613325

 -- Tollef Fog Heen <tfheen@debian.org>  Wed, 16 Feb 2011 21:06:16 +0100

systemd (16-1) experimental; urgency=low

  [ Tollef Fog Heen ]
  * New upstream release.  Closes: #609611
  * Get rid of now obsolete patches that are upstream.
  * Use the built-in cryptsetup support in systemd, build-depend on
    libcryptsetup-dev (>= 2:1.2.0-1) to get a libcryptsetup in /lib.
  * Don't use systemctl redirect for init scripts with X-Interactive: true

  [ Michael Biebl ]
  * Update package description
  * Use v8 debhelper syntax
  * Make single-user mode work
  * Run hwclock-save.service on shutdown
  * Remove dependencies on legacy sysv mount scripts, as we use native
    mounting.

 -- Tollef Fog Heen <tfheen@debian.org>  Sun, 16 Jan 2011 11:04:13 +0100

systemd (15-1) UNRELEASED; urgency=low

  [ Tollef Fog Heen ]
  * New upstream version, thanks a lot to Michael Biebl for help with
    preparing this version.
    - This version handles cycle breaking better.  Closes: #609225
  * Add libaudit-dev to build-depends
  * /usr/share/systemd/session has been renamed to /usr/share/systemd/user
    upstream, adjust build system accordingly.
  * Remove -s from getty serial console invocation.
  * Add dependency on new util-linux to make sure /sbin/agetty exists
  * Don't mount /var/lock with gid=lock (Debian has no such group).
  * Document problem with ifupdown's /etc/network/run being a normal
    directory.

  [ Michael Biebl ]
  * Revert upstream change which requires libnotify 0.7 (not yet available in
    Debian).
  * Use dh-autoreconf for updating the build system.
  * Revert upstream commit which uses fsck -l (needs a newer version of
    util-linux).
  * Explicitly disable cryptsetup support to not accidentally pick up a
    libcryptsetup dependency in a tainted build environment, as the library
    is currently installed in /usr/lib.
  * Remove autogenerated man pages and vala C sources, so they are rebuilt.
  * Use native systemd mount support:
    - Use MountAuto=yes and SwapAuto=yes (default) in system.conf
    - Mask SysV init mount, check and cleanup scripts.
    - Create an alias (symlink) for checkroot (→ remount-rootfs.service) as
      synchronization point for SysV init scripts.
  * Mask x11-common, rmnologin, hostname, bootmisc and bootlogd.
  * Create an alias for procps (→ systemd-sysctl.service) and
    urandom (→ systemd-random-seed-load.service).
  * Create an alias for module-init-tools (→ systemd-modules-load.service) and
    a symlink from /etc/modules-load.d/modules.conf → /etc/modules.
  * Install lsb-base hook which redirects calls to SysV init scripts to
    systemctl: /etc/init.d/<foo> <action> → systemctl <action> <foo.service>
  * Install a (auto)mount unit to mount /lib/init/rw early during boot.

 -- Tollef Fog Heen <tfheen@debian.org>  Sat, 20 Nov 2010 09:28:01 +0100

systemd (11-2) UNRELEASED; urgency=low

  * Tighten depends from systemd-* on systemd to ensure they're upgraded
    in lockstep.  Thanks to Michael Biebl for the patch.
  * Add missing #DEBHELPER# token to libpam-systemd
  * Stop messing with runlevel5/multi-user.target symlink, this is handled
    correctly upstream.
  * Stop shipping /cgroup in the package.
  * Remove tmpwatch services, Debian doesn't have or use tmpwatch.
  * Make sure to enable GTK bits.
  * Ship password agent
  * Clean up cgroups properly on upgrades, thanks to Michael Biebl for the
    patch.  Closes: #599577

 -- Tollef Fog Heen <tfheen@debian.org>  Tue, 02 Nov 2010 21:47:10 +0100

systemd (11-1) experimental; urgency=low

  * New upstream version.  Closes: #597284
  * Add pam-auth-update calls to libpam-systemd's postinst and prerm
  * Make systemd-sysv depend on systemd
  * Now mounts the cgroup fs in /sys/fs/cgroup.  Closes: #595966
  * Add libnotify-dev to build-depends (needed for systemadm)

 -- Tollef Fog Heen <tfheen@debian.org>  Thu, 07 Oct 2010 22:01:19 +0200

systemd (8-2) experimental; urgency=low

  * Hardcode udev rules dir in configure call.
  * Remove README.source as it's no longer accurate.

 -- Tollef Fog Heen <tfheen@debian.org>  Mon, 30 Aug 2010 21:10:26 +0200

systemd (8-1) experimental; urgency=low

  * New upstream release
  * Only ship the top /cgroup
  * Pass --with-rootdir= to configure, to make it think / is / rather
    than //
  * Add PAM module package
  * Fix up dependencies in local-fs.target.  Closes: #594420
  * Move systemadm to its own package.  Closes: #588451
  * Update standards-version (no changes needed)
  * Update README.Debian to explain how to use systemd.
  * Add systemd-sysv package that provides /sbin/init and friends.

 -- Tollef Fog Heen <tfheen@debian.org>  Sat, 07 Aug 2010 07:31:38 +0200

systemd (0~git+20100605+dfd8ee-1) experimental; urgency=low

  * Initial release, upload to experimental.  Closes: #580814

 -- Tollef Fog Heen <tfheen@debian.org>  Fri, 30 Apr 2010 21:02:25 +0200<|MERGE_RESOLUTION|>--- conflicted
+++ resolved
@@ -1,4 +1,15 @@
-<<<<<<< HEAD
+systemd (237-2) unstable; urgency=medium
+
+  * Drop debian/extra/rules/70-debian-uaccess.rules.
+    Up-to-date udev rules for U2F devices are shipped in libu2f-udev nowadays.
+    (Closes: #889665)
+  * service: relax PID file symlink chain checks a bit.
+    Let's read the PID file after all if there's a potentially unsafe symlink
+    chain in place. But if we do, then refuse taking the PID if its outside of
+    the cgroup. (Closes: #889144)
+
+ -- Michael Biebl <biebl@debian.org>  Fri, 09 Feb 2018 23:35:31 +0100
+
 systemd (237-1ubuntu4) UNRELEASED; urgency=medium
 
   * Enable qemu tests on all architectures LP: #1749540
@@ -45,19 +56,6 @@
     - Enable persistent journal by default
 
  -- Dimitri John Ledkov <xnox@ubuntu.com>  Tue, 30 Jan 2018 13:52:27 +0000
-=======
-systemd (237-2) unstable; urgency=medium
-
-  * Drop debian/extra/rules/70-debian-uaccess.rules.
-    Up-to-date udev rules for U2F devices are shipped in libu2f-udev nowadays.
-    (Closes: #889665)
-  * service: relax PID file symlink chain checks a bit.
-    Let's read the PID file after all if there's a potentially unsafe symlink
-    chain in place. But if we do, then refuse taking the PID if its outside of
-    the cgroup. (Closes: #889144)
-
- -- Michael Biebl <biebl@debian.org>  Fri, 09 Feb 2018 23:35:31 +0100
->>>>>>> 18d8c2df
 
 systemd (237-1) unstable; urgency=medium
 
