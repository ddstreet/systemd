<<<<<<< HEAD
systemd (208-1) UNRELEASED; urgency=medium

  * New upstream release. (Closes: #729566)
  * Update patches.
  * Update symbols files for libsystemd-journal and libsystemd-login.
  * Install new files and remove the ones we don't use.
  * Install zsh completion files. (Closes: #717540)
  * Create a compat symlink /etc/sysctl.d/99-sysctl.conf as systemd-sysctl no
    longer reads /etc/sysctl.conf.
  * Bump Build-Depends on kmod to (>= 14).
  * Bump Build-Depends on libcryptsetup-dev to (>= 2:1.6.0) for tcrypt
    support.
  * Make kmod-static-nodes.service check for the kmod binary since we don't
    want a hard dependency on kmod e.g. for container installations.
  * Disable various features which aren't required for the udeb build.
  * Move new sd_pid_get_slice and sd_session_get_vt man pages into
    libsystemd-login-dev.
  * Make no-patch-numbers the default for gbp-pq.
  * Adjust systemd-user pam config file for Debian.
    This pam config file is used by libpam-systemd/systemd-logind when
    launching systemd user instances.

 -- Michael Biebl <biebl@debian.org>  Sun, 27 Apr 2014 12:59:24 +0200
=======
systemd (204-11) UNRELEASED; urgency=medium

  * Explain patch management in debian/README.source.

 -- Martin Pitt <mpitt@debian.org>  Sun, 27 Apr 2014 12:51:55 +0200
>>>>>>> 1a870ed3

systemd (204-10) unstable; urgency=medium

  * In the udeb's udev.startup, make sure that /dev/pts exists.
  * systemd-logind-launch: Set the #files ulimit, for unprivileged LXC
    containers.
  * Drop udev.NEWS, it only applies to pre-squeeze.
  * Remove /var/log/udev on purge.
  * Always probe cpu support drivers. (LP #1207705)
  * On Dell PowerEdge systems, the iDRAC7 and later support a USB Virtual NIC
    for management. Name this interface "idrac" to avoid confusion with "real"
    network interfaces.
  * Drop numerical prefixes from patches, to avoid future diff noise when
    removing, cherry-picking, and merging patches. From now on, always use
    "gbp-pq export --no-patch-numbers" to update them.

 -- Martin Pitt <mpitt@debian.org>  Sun, 27 Apr 2014 11:53:52 +0200

systemd (204-9) unstable; urgency=medium

  * The "Flemish Beef and Beer Stew" release.

  [ Steve Langasek ]
  * Do proper refcounting of the PAM module package on prerm, so that we
    don't drop the module from the PAM config when uninstalling a
    foreign-arch package.  Related to Ubuntu bug #1295521.

  [ Martin Pitt ]
  * debian/udev.udev-finish.upstart: Fix path to tmp-rules,
    debian/extra/rule_generator.functions creates them in /run/udev/.
  * rules: Remove the kernel-install bits; we don't want that in Debian and
    thus it shouldn't appear in dh_install --list-missing output.
  * Ship sd-shutdown.h in libsystemd-daemon-dev.
  * Run dh_install with --fail-missing, to avoid forgetting files when we move
    to new versions.
  * Mount /dev/pts with the correct permissions in the udev, to avoid needing
    pt_chown (not available on all architectures). Thanks Adam Conrad.
  * Add new block of Windows Azure ethernet hardware address to
    75-persistent-net-generator.rules. (LP: #1274348, Closes: #739018)
  * Drop our Debian specific 60-persistent-storage{,-tape}.rules and use the
    upstream rules. They are compatible and do a superset of the
    functionality. (Closes: #645466)
  * Drop our Debian specific 80-drivers.rules and use the upstream rules with
    a patch for the sg module (see #657948). These now stop calling modprobe
    and use the kmod builtin, giving some nice boot speed improvement.
    (Closes: #717404)
  * Drop our Debian specific 50-udev-default.rules and 91-permissions.rules
    and use the upstream rules with a patch for the remaining Debian specific
    default device permissions. Many thanks to Marco d'Itri for researching
    which Debian-specific rules are obsolete! Amongst other things, this now
    also reads the hwdb info for USB devices (Closes: #717405) and gets rid of
    some syntax errors (Closes: #706221)
  * Set default polling interval on removable devices as well, for kernels
    which have "block" built in instead of being a module. (Closes: #713877)
  * Make sd_login_monitor_new() work for logind without systemd.
  * Cherry-pick upstream fix for polkit permissions for rebooting with
    multiple sessions.
  * Kill /etc/udev/links.conf, create_static_nodes, and associated code. It's
    obsolete with devtmpfs (which is required now), and doesn't run with
    systemd or upstart anyway.
  * Drop unnecessary udev.dirs.
  * Add autopkgtests for smoke-testing logind, hostnamed, timedated, localed,
    and a compile/link/run test against libsystemd-login-dev.

  [ Marco d'Itri ]
  * preinst: check for all the system calls required by modern releases
    of udev. (Closes: #648325)
  * Updated fbdev-blacklist.conf for recent kernels.
  * Do not blacklist viafb because it is required on the OLPC XO-1.5.
    (Closes: #705792)
  * Remove write_cd_rules and the associated rules which create "persistent"
    symlinks for CD/DVD devices and replace them with more rules in
    60-cdrom_id, which will create symlinks for one at random among the
    devices installed. Since the common case is having a single device
    then everything will work out just fine most of the times...
    (Closes: #655924)
  * Fix write_net_rules for systemd and sysvinit users by copying the
    temporary rules from /run/udev/ to /etc/udev/. (Closes: #735563)
  * Do not install sysctl.d/50-default.conf because the systemd package
    should not change kernel policies, at least until it will become
    the only supported init system.

  [ Michael Stapelberg ]
  * Add systemd-dbg package, thanks Daniel Schaal (Closes: #742724).
  * Switch from gitpkg to git-buildpackage. Update README.source accordingly.
  * Make libpam-systemd depend on systemd-sysv | systemd-shim. Packages that
    need logind functionality should depend on libpam-systemd.

  [ Michael Biebl ]
  * Do not send potentially private fstab information without prior user
    confirmation. (Closes: #743158)
  * Add support for LSB facilities defined by insserv.
    Parse /etc/insserv.conf.d content and /etc/insserv.conf and generate
    systemd unit drop-in files to add corresponding dependencies. Also ship
    targets for the Debian specific $x-display-manager and
    $mail-transport-agent system facilities. (Closes: #690892)
  * Do not accidentally re-enable /var/tmp cleaning when migrating the TMPTIME
    setting from /etc/default/rcS. Fix up existing broken configurations.
    (Closes: #738862)

 -- Michael Biebl <biebl@debian.org>  Sat, 26 Apr 2014 21:37:29 +0200

systemd (204-8) unstable; urgency=low

  [ Michael Stapelberg ]
  * move manpages from systemd to libsystemd-*-dev as appropriate
    (Closes: #738723)
  * fix systemctl enable/disable/… error message “Failed to issue method call:
    No such file or directory” (the previous upload did actually not contain
    this fix due to a merge conflict) (Closes: #738843)
  * add explicit “Depends: sysv-rc” so that initscript’s “Depends: sysv-rc |
    file-rc” will not be satisfied with file-rc. We need the invoke-rc.d and
    update-rc.d from sysv-rc, file-rc’s doesn’t have support for systemd.
    (Closes: #739679)
  * set capabilities cap_dac_override,cap_sys_ptrace=ep for
    systemd-detect-virt, so that it works for unprivileged users.
    (Closes: #739699)
  * pam: Check $XDG_RUNTIME_DIR owner (Closes: #731300)
  * Ignore chkconfig headers entirely, they are often broken in Debian
    (Closes: #634472)

  [ Michael Biebl ]
  * do a one-time migration of RAMTMP= from /etc/default/rcS and
    /etc/default/tmpfs, i.e. enable tmp.mount (Closes: #738687)
  * Bump Standards-Version to 3.9.5.

 -- Michael Biebl <biebl@debian.org>  Wed, 19 Mar 2014 18:57:35 +0100

systemd (204-7) unstable; urgency=low

  * fix systemctl enable/disable/… error message “Failed to issue method call:
    No such file or directory” (Closes: #734809)
  * bug-script: attach instead of paste extra info with reportbug ≥ 6.5.0
    (Closes: #722530)
  * add stage1 bootstrap support to avoid Build-Depends cycles (Thanks Daniel
    Schepler)
  * cherry-pick:
    order remote mounts from mountinfo before remote-fs.target (77009452cfd)
    (Closes: #719945)
    Fix CPUShares configuration option (ccd90a976dba) (Closes: #737156)
    fix reference in systemd-inhibit(1) (07b4b9b) (Closes: #738316)

 -- Michael Stapelberg <stapelberg@debian.org>  Tue, 11 Feb 2014 23:34:42 +0100

systemd (204-6) unstable; urgency=low

  [ Michael Stapelberg ]
  * Run update-rc.d defaults before update-rc.d <enable|disable>
    (Closes: #722523)
  * preinst: preserve var-{lock,run}.mount when upgrading from 44 to 204
    (Closes: #723936)
  * fstab-generator: don’t rely on /usr being mounted in the initrd
    (Closes: #724797)
  * systemctl: mangle names when avoiding dbus (Closes: #723855)
  * allow group adm read access on /var/log/journal (Closes: #717386)
  * add systemd-journal group (Thanks Guido Günther) (Closes: #724668)
  * copy /etc/localtime instead of symlinking (Closes: #726256)
  * don’t try to start autovt units when not running with systemd as pid 1
    (Closes: #726466)
  * Add breaks/replaces for the new sysvinit-core package (Thanks Alf Gaida)
    (Closes: #733240)
  * Add myself to uploaders

  [ Tollef Fog Heen ]
  * Make 99-systemd.rules check for /run/systemd/systemd instead of the
    ill-named cgroups directory.

  [ Martin Pitt ]
  * debian/udev.upstart: Fix path to udevd, the /sbin/udevd compat symlink
    should go away at some point.
  * debian/udev-udeb.install: Add 64-btrfs.rules and 75-probe_mtd.rules, they
    are potentially useful in a d-i environment.
  * debian/shlibs.local: Drop libudev; this unnecessarily generates overly
    strict dependencies, the libudev ABI is stable.
  * debian/extra/rules/75-persistent-net-generator.rules: Add Ravello systems
    (LP: #1099278)

 -- Michael Stapelberg <stapelberg@debian.org>  Tue, 31 Dec 2013 14:39:44 +0100

systemd (204-5) unstable; urgency=high

  * Cherry-pick 72fd713 from upstream which fixes insecure calling of polkit
    by avoiding a race condition in scraping /proc (CVE-2013-4327).
    Closes: #723713

 -- Michael Biebl <biebl@debian.org>  Mon, 23 Sep 2013 11:59:53 +0200

systemd (204-4) unstable; urgency=low

  * Add preinst check to abort udev upgrade if the currently running kernel
    lacks devtmpfs support. Since udev 176, devtmpfs is mandatory as udev no
    longer creates any device nodes itself. This only affects self-compiled
    kernels which now need CONFIG_DEVTMPFS=y.  Closes: #722580
  * Fix SysV init script to correctly mount a devtmpfs instead of tmpfs. This
    only affects users without an initramfs, which usually is responsible for
    mounting the devtmpfs.  Closes: #722604
  * Drop pre-squeeze upgrade code from maintainer scripts and simplify the
    various upgrade checks.
  * Suppress errors about unknown hwdb builtin. udev 196 introduced a new
    "hwdb" builtin which is not understood by the old udev daemon.
  * Add missing udeb line to shlibs.local. This ensures that udev-udeb gets a
    proper dependency on libudev1-udeb and not libudev1.  Closes: #722939
  * Remove udev-udeb dependency from libudev1-udeb to avoid a circular
    dependency between the two packages. This dependency was copied over from
    the old udev-gtk-udeb package and no longer makes any sense since
    libudev1-udeb only contains a library nowadays.

 -- Michael Biebl <biebl@debian.org>  Wed, 18 Sep 2013 00:05:21 +0200

systemd (204-3) unstable; urgency=low

  [ Michael Biebl ]
  * Upload to unstable.
  * Use /bin/bash in debug-shell.service as Debian doesn't have /sbin/sushell.
  * Only import net.ifaces cmdline property for network devices.
  * Generate strict dependencies between the binary packages using a
    shlibs.local file and add an explicit versioned dependency on
    libsystemd-login0 to systemd to ensure packages are upgraded in sync.
    Closes: #719444
  * Drop obsolete Replaces: libudev0 from udev package.
  * Use correct paths for various binaries, like /sbin/quotaon, which are
    installed in / and not /usr in Debian.  Closes: #721347
  * Don't install kernel-install(8) man page since we don't install the
    corresponding binary either.  Closes: #722180
  * Cherry-pick upstream fixes to make switching runlevels and starting
    reboot via ctrl-alt-del more robust.
  * Cherry-pick upstream fix to properly apply ACLs to Journal files.
    Closes: #717863

  [ Michael Stapelberg ]
  * Make systemctl enable|disable call update-rc.d for SysV init scripts.
    Closes: #709780
  * Don't mount /tmp as tmpfs by default and make it possible to enable this
    feature via "systemctl enable tmp.mount".  Closes: #718906

  [ Daniel Schaal ]
  * Add bug-script to systemd and udev.  Closes: #711245

  [ Ondrej Balaz ]
  * Recognize discard option in /etc/crypttab.  Closes: #719167

 -- Michael Biebl <biebl@debian.org>  Thu, 12 Sep 2013 00:13:11 +0200

systemd (204-2) experimental; urgency=low

  [ Daniel Schaal ]
  * Enable verbose build logs.  Closes: #717465
  * Add handling of Message Catalog files to provide additional information
    for log entries.  Closes: #717427
  * Remove leftover symlink to debian-enable-units.service.  Closes: #717349

  [ Michael Stapelberg ]
  * Install 50-firmware.rules in the initramfs and udeb.  Closes: #717635

  [ Michael Biebl ]
  * Don't pass static start priorities to dh_installinit anymore.
  * Switch the hwdb trigger to interest-noawait.
  * Remove obsolete support for configurable udev root from initramfs.
  * Bind ifup@.service to the network device. This ensures that ifdown is run
    when the device is removed and the service is stopped.
    Closes: #660861, #703033
  * Bump Standards-Version to 3.9.4. No further changes.
  * Add Breaks against consolekit (<< 0.4.6-1) for udev-acl.  Closes: #717385
  * Make all packages Priority: optional, with the exception of udev and
    libudev1, which remain Priority: important, and systemd-sysv, which
    remains Priority: extra due to the conflict with sysvinit.
    Closes: #717365
  * Restart systemd-logind.service on upgrades due to changes in the
    CreateSession D-Bus API between v44 and v204.  Closes: #717403

 -- Michael Biebl <biebl@debian.org>  Wed, 24 Jul 2013 23:47:59 +0200

systemd (204-1) experimental; urgency=low

  * New upstream release.  Closes: #675175, #675177
    - In v183 the udev sources have been merged into the systemd source tree.
      As a result, the udev binary packages will now be built from the systemd
      source package. To align the version numbers 139 releases were skipped.
    - For a complete list of changes, please refer to the NEWS file.
  * Add Marco to Uploaders.
  * Drop Suggests on the various python packages from systemd. The
    systemd-analyze tool has been reimplemented in C.
  * Add binary packages as found in the udev 175-7.2 source package.
  * Wrap dependencies for better readability.
  * Drop hard-coded Depends on libglib2.0-0 from gir1.2-gudev-1.0.
  * Drop old Conflicts, Replaces and Breaks, which are no longer necessary.
  * Make libgudev-1.0-dev depend on gir1.2-gudev-1.0 as per GObject
    introspection mini-policy.  Closes: #691313
  * The hwdb builtin has replaced pci-db and usb-db in udev. Drop the
    Recommends on pciutils and usbutils accordingly.
  * Drop our faketime hack. Upstream uses a custom xsl style sheet now to
    generate the man pages which no longer embeds the build date.
  * Add Depends on libpam-runtime (>= 1.0.1-6) to libpam-systemd as we are
    using pam-auth-update.
  * Explicitly set Section and Priority for the udev binary package.
  * Update Build-Depends:
    - Drop libudev-dev, no longer required.
    - Add gtk-doc-tools and libglib2.0-doc for the API documentation in
      libudev and libgudev.
    - Add libgirepository1.0-dev and gobject-introspection for GObject
      introspection support in libgudev.
    - Add libgcrypt11-dev for encryption support in the journal.
    - Add libblkid-dev for the blkid udev builtin.
  * Use gir dh addon to ensure ${gir:Depends} is properly set.
  * Rename libudev0 → libudev1 for the SONAME bump.
  * Update symbols files. libudev now uses symbols versioning as the other
    libsystemd libraries. The libgudev-1.0-0 symbols file has been copied from
    the old udev package.
  * Run gtkdocize on autoreconf.
  * Enable python bindings for the systemd libraries and ship them in a new
    package named python-systemd.
  * Tighten Depends on libsystemd-id128-dev for libsystemd-journal-dev as per
    libsystemd-journal.pc.
  * Remove obsolete bash-completion scripts on upgrades. Nowadays they are
    installed in /usr/share/bash-completion/completions.
  * Rename conffiles for logind and journald.
  * Rename udev-gtk-udeb → libudev1-udeb to better reflect its actual contents.
  * Build two flavours: a regular build and one for the udev udebs with
    reduced features/dependencies.
  * Create a few compat symlinks for the udev package, most notably
    /sbin/udevadm and /sbin/udevd.
  * Remove the dpkg-triggered debian-enable-units script. This was a temporary
    workaround for wheezy. Packages should use dh-systemd now to properly
    integrate service files with systemd.
  * Update debian/copyright using the machine-readable copyright format 1.0.
  * Integrate changes from udev 175-7 and acknowledge the 175-7.1 and 175-7.2
    non-maintainer uploads.
  * Keep the old persistent network interface naming scheme for now and make
    the new one opt-in via net.ifnames=1 on the kernel command line.
  * Drop the obsolete udev-mtab SysV init script and properly clean up on
    upgrades.
  * Simplify the udev SysV init script and remove experimental and obsolete
    features.
  * Revert upstream commits which dropped support for distro specific
    features and config files.
  * Make logind, hostnamed, localed and timedated D-Bus activatable and
    usable when systemd is not running.
  * Store hwdb binary database in /lib/udev, not /etc/udev. Create the file on
    install and upgrades.
  * Provide a dpkg file trigger for hwdb, so the database is automatically
    updated when packages install files into /lib/udev/hwdb.d.

 -- Michael Biebl <biebl@debian.org>  Fri, 19 Jul 2013 00:32:36 +0200

systemd (44-12) unstable; urgency=low

  * Cherry-pick e17187 from upstream to fix build failures with newer glibc
    where the clock_* symbols have been moved from librt to libc.
    Closes: #701364
  * If the new init-system-helpers package is installed, make the
    debian-enable-units script a no-op. The auto-enabler was meant as a
    temporary workaround and will be removed once all packages use the new
    helper.
  * Update the checks which test if systemd is the active init. The
    recommended check is [ -d /run/systemd/system ] as this will also work
    with a standalone systemd-logind.
  * Set Maintainer to pkg-systemd-maintainers@lists.alioth.debian.org. Add
    Tollef and myself as Uploaders.
  * Stop building the GUI bits. They have been split into a separate source
    package called systemd-ui.

 -- Michael Biebl <biebl@debian.org>  Thu, 20 Jun 2013 01:32:16 +0200

systemd (44-11) unstable; urgency=low

  * Team upload.
  * Run debian-enable-units.service after sysinit.target to ensure our tmp
    files aren't nuked by systemd-tmpfiles.
  * The mountoverflowtmp SysV init script no longer exists so remove that
    from remount-rootfs.service to avoid an unnecessary diff to upstream.
  * Do not fail on purge if /var/lib/systemd is empty and has been removed
    by dpkg.

 -- Michael Biebl <biebl@debian.org>  Wed, 13 Mar 2013 08:03:06 +0100

systemd (44-10) unstable; urgency=low

  * Team upload.
  * Using the return code of "systemctl is-enabled" to determine whether we
    enable a service or not is unreliable since it also returns a non-zero
    exit code for masked services. As we don't want to enable masked services,
    grep for the string "disabled" instead.

 -- Michael Biebl <biebl@debian.org>  Fri, 15 Feb 2013 17:01:24 +0100

systemd (44-9) unstable; urgency=low

  * Team upload.
  * Fix typo in systemd.socket man page.  Closes: #700038
  * Use color specification in "systemctl dot" which is actually
    understood by dot.  Closes: #643689
  * Fix mounting of remote filesystems like NFS.  Closes: #673309
  * Use a file trigger to automatically enable service and socket units. A lot
    of packages simply install systemd units but do not enable them. As a
    result they will be inactive after the next boot. This is a workaround for
    wheezy which will be removed again in jessie.  Closes: #692150

 -- Michael Biebl <biebl@debian.org>  Fri, 15 Feb 2013 13:35:39 +0100

systemd (44-8) unstable; urgency=low

  * Team upload.
  * Use comment=systemd.* syntax in systemd.mount man page. The
    mount/util-linux version in wheezy is not recent enough to support the new
    x-systemd* syntax. Closes: #697141
  * Don't enable persistent storage of journal log files. The journal in v44
    is not yet mature enough.

 -- Michael Biebl <biebl@debian.org>  Sat, 19 Jan 2013 20:05:05 +0100

systemd (44-7) unstable; urgency=low

  * Fix a regression in the init-functions hook wrt reload handling that was
    introduced when dropping the X-Interactive hack.  Closes: #696355

 -- Michael Biebl <biebl@debian.org>  Fri, 21 Dec 2012 00:00:12 +0100

systemd (44-6) unstable; urgency=low

  [ Michael Biebl ]
  * No longer ship the /sys directory in the systemd package since it is
    provided by base-files nowadays.
  * Don't run udev rules if systemd is not active.
  * Converting /var/run, /var/lock and /etc/mtab to symlinks is a one-time
    migration so don't run the debian-fixup script on every boot.

  [ Tollef Fog Heen ]
  * Prevent the systemd package from being removed if it's the active init
    system, since that doesn't work.

  [ Michael Biebl ]
  * Use a separate tmpfs for /run/lock (size 5M) and /run/user (size 100M).
    Those directories are user-writable which could lead to DoS by filling up
    /run.  Closes: #635131

 -- Michael Biebl <biebl@debian.org>  Sun, 16 Dec 2012 21:58:37 +0100

systemd (44-5) unstable; urgency=low

  * Team upload.

  [ Tollef Fog Heen ]
  * disable killing on entering START_PRE, START, thanks to Michael
    Stapelberg for patch.  This avoids killing VMs run through libvirt
    when restarting libvirtd.  Closes: #688635.
  * Avoid reloading services when shutting down, since that won't work and
    makes no sense.  Thanks to Michael Stapelberg for the patch.
    Closes: #635777.
  * Try to determine which init scripts support the reload action
    heuristically.  Closes: #686115, #650382.

  [ Michael Biebl ]
  * Update Vcs-* fields, the Git repository is hosted on alioth now. Set the
    default branch to "debian".
  * Avoid reload and (re)start requests during early boot which can lead to
    deadlocks.  Closes: #624599
  * Make systemd-cgroup work even if not all cgroup mounts are available on
    startup.  Closes: #690916
  * Fix typos in the systemd.path and systemd.unit man page.  Closes: #668344
  * Add watch file to track new upstream releases.

 -- Michael Biebl <biebl@debian.org>  Thu, 25 Oct 2012 21:41:23 +0200

systemd (44-4) unstable; urgency=low

  [ Michael Biebl ]
  * Override timestamp for man page building, thereby avoiding skew
    between architectures which caused problems for multi-arch.
    Closes: #680011

  [ Tollef Fog Heen ]
  * Move diversion removal from postinst to preinst.  Closes: #679728
  * Prevent the journal from crashing when running out of disk space.
    This is 499fb21 from upstream.  Closes: #668047.
  * Stop mounting a tmpfs on /media.  Closes: #665943

 -- Tollef Fog Heen <tfheen@debian.org>  Sun, 01 Jul 2012 08:17:50 +0200

systemd (44-3) unstable; urgency=low

  [ Michael Biebl ]
  * Bump to debhelper 9.
  * Convert to Multi-Arch: same where possible.  Closes: #676615

  [ Tollef Fog Heen ]
  * Cherry-pick d384c7 from upstream to stop journald from leaking
    memory.  Thanks to Andreas Henriksson for testing.  Closes: #677701
  * Ship lsb init script override/integration in /lib/lsb/init-functions.d
    rather than diverting /lib/lsb/init-functions itself.  Add appropriate
    Breaks to ensure upgrades happen.

 -- Tollef Fog Heen <tfheen@debian.org>  Fri, 29 Jun 2012 22:34:16 +0200

systemd (44-2) unstable; urgency=low

  [ Michael Biebl ]
  * Tighten the versions in the maintscript file
  * Ship the /sys directory in the package
  * Re-add workaround for non-interactive PAM sessions
  * Mask checkroot-bootclean (Closes: #670591)
  * Don't ignore errores in systemd-sysv postinst

  [ Tollef Fog Heen ]
  * Bring tmpfiles.d/tmp.conf in line with Debian defaults.  Closes: #675422
  * Make sure /run/sensigs.omit.d exists.
  * Add python-dbus and python-cairo to Suggests, for systemd-analyze.
    Closes: #672965

 -- Tollef Fog Heen <tfheen@debian.org>  Tue, 08 May 2012 18:04:22 +0200

systemd (44-1) unstable; urgency=low

  [ Tollef Fog Heen ]
  * New upstream version.
    - Backport 3492207: journal: PAGE_SIZE is not known on ppc and other
      archs
    - Backport 5a2a2a1: journal: react with immediate rotation to a couple
      of more errors
    - Backport 693ce21: util: never follow symlinks in rm_rf_children()
      Fixes CVE-2012-1174, closes: #664364
  * Drop output message from init-functions hook, it's pointless.
  * Only rmdir /lib/init/rw if it exists.
  * Explicitly order debian-fixup before sysinit.target to prevent a
    possible race condition with the creation of sockets.  Thanks to
    Michael Biebl for debugging this.
  * Always restart the initctl socket on upgrades, to mask sysvinit
    removing it.

  [ Michael Biebl ]
  * Remove workaround for non-interactive sessions from pam config again.
  * Create compat /dev/initctl symlink in case we are upgrading from a system
    running a newer version of sysvinit (using /run/initctl) and sysvinit is
    replaced with systemd-sysv during the upgrade. Closes: #663219
  * Install new man pages.
  * Build-Depend on valac (>= 0.12) instead of valac-0.12. Closes: #663323

 -- Tollef Fog Heen <tfheen@debian.org>  Tue, 03 Apr 2012 19:59:17 +0200

systemd (43-1) experimental; urgency=low

  [ Tollef Fog Heen ]
  * Target upload at experimental due to libkmod dependency
  * New upstream release
    - Update bash-completion for new verbs and arguments. Closes: #650739
    - Fixes local DoS (CVE-2012-1101).  Closes: #662029
    - No longer complains if the kernel lacks audit support.  Closes: #642503
  * Fix up git-to-source package conversion script which makes gitpkg
    happier.
  * Add libkmod-dev to build-depends
  * Add symlink from /bin/systemd to /lib/systemd/systemd.
  * Add --with-distro=debian to configure flags, due to no /etc/os-release
    yet.
  * Add new symbols for libsystemd-login0 to symbols file.
  * Install a tmpfiles.d file for the /dev/initctl → /run/initctl
    migration.  Closes: #657979
  * Disable coredump handling, it's not ready yet.
  * If /run is a symlink, don't try to do the /var/run → /run migration.
    Ditto for /var/lock → /run/lock.  Closes: #647495

  [ Michael Biebl ]
  * Add Build-Depends on liblzma-dev for journal log compression.
  * Add Build-Depends on libgee-dev, required to build systemadm.
  * Bump Standards-Version to 3.9.2. No further changes.
  * Add versioned Build-Depends on automake and autoconf to ensure we have
    recent enough versions. Closes: #657284
  * Add packages for libsystemd-journal and libsystemd-id128.
  * Update symbols file for libsystemd-login.
  * Update configure flags, use rootprefix instead of rootdir.
  * Copy intltool files instead of symlinking them.
  * Re-indent init-functions script.
  * Remove workarounds for services using X-Interactive. The LSB X-Interactive
    support turned out to be broken and has been removed upstream so we no
    longer need any special handling for those type of services.
  * Install new systemd-journalctl, systemd-cat and systemd-cgtop binaries.
  * Install /var/lib/systemd directory.
  * Install /var/log/journal directory where the journal files are stored
    persistently.
  * Setup systemd-journald to not read from /proc/kmsg (ImportKernel=no).
  * Avoid error messages from systemctl in postinst if systemd is not running
    by checking for /sys/fs/cgroup/systemd before executing systemctl.
    Closes: #642749
  * Stop installing lib-init-rw (auto)mount units and try to cleanup
    /lib/init/rw in postinst. Bump dependency on initscripts accordingly.
    Closes: #643699
  * Disable pam_systemd for non-interactive sessions to work around an issue
    with sudo.
  * Use new dh_installdeb maintscript facility to handle obsolete conffiles.
    Bump Build-Depends on debhelper accordingly.
  * Rename bash completion file systemctl-bash-completion.sh →
    systemd-bash-completion.sh.
  * Update /sbin/init symlink. The systemd binary was moved to $pkglibdir.

 -- Tollef Fog Heen <tfheen@debian.org>  Tue, 07 Feb 2012 21:36:34 +0100

systemd (37-1.1) unstable; urgency=low

  * Non-maintainer upload with Tollef's consent.
  * Remove --parallel to workaround a bug in automake 1.11.3 which doesn't
    generate parallel-safe build rules. Closes: #661842
  * Create a compat symlink /run/initctl → /dev/initctl to work with newer
    versions of sysvinit. Closes: #657979

 -- Michael Biebl <biebl@debian.org>  Sat, 03 Mar 2012 17:42:10 +0100

systemd (37-1) unstable; urgency=low

  [ Tollef Fog Heen ]
  * New upstream version
  * Change the type of the debian-fixup service to oneshot.
    Closes: #642961
  * Add ConditionPathIsDirectory to lib-init-rw.automount and
    lib-init-rw.mount so we only activate the unit if the directory
    exists.  Closes: #633059
  * If a sysv service exists in both rcS and rcN.d runlevels, drop the
    rcN.d ones to avoid loops.  Closes: #637037
  * Blacklist fuse init script, we do the same work already internally.
    Closes: #643700
  * Update README.Debian slightly for /run rather than /lib/init/rw

  [ Josh Triplett ]
  * Do a one-time migration of the $TMPTIME setting from /etc/default/rcS to
    /etc/tmpfiles.d/tmp.conf. If /etc/default/rcS has a TMPTIME setting of
    "infinite" or equivalent, migrate it to an /etc/tmpfiles.d/tmp.conf that
    overrides the default /usr/lib/tmpfiles.d/tmp.conf and avoids clearing
    /tmp.  Closes: #643698

 -- Tollef Fog Heen <tfheen@debian.org>  Wed, 28 Sep 2011 20:04:13 +0200

systemd (36-1) unstable; urgency=low

  [ Tollef Fog Heen ]
  * New upstream release. Closes: #634618
    - Various man page fixes. Closes: #623521
  * Add debian-fixup service that symlinks mtab to /proc/mounts and
    migrates /var/run and /var/lock to symlinks to /run

  [ Michael Biebl ]
  * Build for libnotify 0.7.
  * Bump Build-Depends on libudev to (>= 172).
  * Add Build-Depends on libacl1-dev. Required for building systemd-logind
    with ACL support.
  * Split libsystemd-login and libsystemd-daemon into separate binary
    packages.
  * As autoreconf doesn't like intltool, override dh_autoreconf and call
    intltoolize and autoreconf ourselves.
  * Add Build-Depends on intltool.
  * Do a one-time migration of the hwclock configuration. If UTC is set to
    "no" in /etc/default/rcS, create /etc/adjtime and add the "LOCAL" setting.
  * Remove /cgroup cleanup code from postinst.
  * Add Build-Depends on gperf.

 -- Tollef Fog Heen <tfheen@debian.org>  Wed, 14 Sep 2011 08:25:17 +0200

systemd (29-1) unstable; urgency=low

  [ Tollef Fog Heen ]
  * New upstream version, Closes: #630510
    - Includes typo fixes in documentation.  Closes: #623520
  * Fall back to the init script reload function if a native .service file
    doesn't know how to reload.  Closes: #628186
  * Add hard dependency on udev.  Closes: #627921

  [ Michael Biebl ]
  * hwclock-load.service is no longer installed, so we don't need to remove it
    anymore in debian/rules.
  * Install /usr/lib directory for binfmt.d, modules-load.d, tmpfiles.d and
    sysctl.d.
  * Remove obsolete conffiles from /etc/tmpfiles.d on upgrades. Those files
    are installed in /usr/lib/tmpfiles.d now.
  * Depend on util-linux (>= 2.19.1-2) which provides whole-disk locking
    support in fsck and remove our revert patch.
  * Don't choke when systemd was compiled with a different CAP_LAST_CAP then
    what it is run with. Patch cherry-picked from upstream Git.
    Closes: #628081
  * Enable dev-hugepages.automount and dev-mqueue.automount only when enabled
    in kernel. Patch cherry-picked from upstream Git.  Closes: #624522

 -- Tollef Fog Heen <tfheen@debian.org>  Wed, 08 Jun 2011 16:14:31 +0200

systemd (25-2) experimental; urgency=low

  * Handle downgrades more gracefully by removing diversion of
    /lib/lsb/init-functions on downgrades to << 25-1.
  * Cherry-pick a133bf10d09f788079b82f63faa7058a27ba310b from upstream,
    avoids assert when dumping properties.  Closes: #624094
  * Remove "local" in non-function context in init-functions wrapper.

 -- Tollef Fog Heen <tfheen@debian.org>  Wed, 27 Apr 2011 22:20:04 +0200

systemd (25-1) experimental; urgency=low

  * New upstream release, target experimental due to initscripts
    dependency.
    - Fixes where to look for locale config.  Closes: #619166
  * Depend on initscripts >= 2.88dsf-13.4 for /run transition.
  * Add Conflicts on klogd, since it doesn't work correctly with the
    kmg→/dev/log bridge.  Closes: #622555
  * Add suggests on Python for systemd-analyze.
  * Divert /lib/lsb/init-functions instead of (ab)using
    /etc/lsb-base-logging.sh for diverting calls to /etc/init.d/*
  * Remove obsolete conffile /etc/lsb-base-logging.sh.  Closes: #619093
  * Backport 3a90ae048233021833ae828c1fc6bf0eeab46197 from master:
    mkdir /run/systemd/system when starting up

 -- Tollef Fog Heen <tfheen@debian.org>  Sun, 24 Apr 2011 09:02:04 +0200

systemd (20-1) unstable; urgency=low

  * New upstream version
  * Install systemd-machine-id-setup
  * Call systemd-machine-id-setup in postinst
  * Cherry-pick b8a021c9e276adc9bed5ebfa39c3cab0077113c6 from upstream to
    prevent dbus assert error.
  * Enable TCP wrapper support.  Closes: #618409
  * Enable SELinux support.  Closes: #618412
  * Make getty start after Apache2 and OpenVPN (which are the only two
    known users of X-Interactive: yes).  Closes: #618419

 -- Tollef Fog Heen <tfheen@debian.org>  Fri, 11 Mar 2011 19:14:21 +0100

systemd (19-1) experimental; urgency=low

  * New upstream release
  * Add systemd-tmpfiles to systemd package.
  * Add ifup@.service for handling hotplugged interfaces from
    udev.  Closes: #610871
  * Mask mtab.service and udev-mtab.service as they are pointless when
    /etc/mtab is a symlink to /proc/mounts
  * Add breaks on lvm2 (<< 2.02.84-1) since older versions have udev rules
    that don't work well with systemd causing delays on bootup.

 -- Tollef Fog Heen <tfheen@debian.org>  Thu, 17 Feb 2011 07:36:22 +0100

systemd (17-1) experimental; urgency=low

  [ Tollef Fog Heen ]
  * New upstream release
  * Clarify ifupdown instructions in README.Debian somewhat.
    Closes: #613320
  * Silently skip masked services in lsb-base-logging.sh instead of
    failing.  Initial implementation by Michael Biebl.  Closes: #612551
  * Disable systemd-vconsole-setup.service for now.

  [ Michael Biebl ]
  * Bump build dependency on valac-0.10 to (>= 0.10.3).
  * Improve regex in lsb-base-logging.sh for X-Interactive scripts.
    Closes: #613325

 -- Tollef Fog Heen <tfheen@debian.org>  Wed, 16 Feb 2011 21:06:16 +0100

systemd (16-1) experimental; urgency=low

  [ Tollef Fog Heen ]
  * New upstream release.  Closes: #609611
  * Get rid of now obsolete patches that are upstream.
  * Use the built-in cryptsetup support in systemd, build-depend on
    libcryptsetup-dev (>= 2:1.2.0-1) to get a libcryptsetup in /lib.
  * Don't use systemctl redirect for init scripts with X-Interactive: true

  [ Michael Biebl ]
  * Update package description
  * Use v8 debhelper syntax
  * Make single-user mode work
  * Run hwclock-save.service on shutdown
  * Remove dependencies on legacy sysv mount scripts, as we use native
    mounting.

 -- Tollef Fog Heen <tfheen@debian.org>  Sun, 16 Jan 2011 11:04:13 +0100

systemd (15-1) UNRELEASED; urgency=low

  [ Tollef Fog Heen ]
  * New upstream version, thanks a lot to Michael Biebl for help with
    preparing this version.
    - This version handles cycle breaking better.  Closes: #609225
  * Add libaudit-dev to build-depends
  * /usr/share/systemd/session has been renamed to /usr/share/systemd/user
    upstream, adjust build system accordingly.
  * Remove -s from getty serial console invocation.
  * Add dependency on new util-linux to make sure /sbin/agetty exists
  * Don't mount /var/lock with gid=lock (Debian has no such group).
  * Document problem with ifupdown's /etc/network/run being a normal
    directory.

  [ Michael Biebl ]
  * Revert upstream change which requires libnotify 0.7 (not yet available in
    Debian).
  * Use dh-autoreconf for updating the build system.
  * Revert upstream commit which uses fsck -l (needs a newer version of
    util-linux).
  * Explicitly disable cryptsetup support to not accidentally pick up a
    libcryptsetup dependency in a tainted build environment, as the library
    is currently installed in /usr/lib.
  * Remove autogenerated man pages and vala C sources, so they are rebuilt.
  * Use native systemd mount support:
    - Use MountAuto=yes and SwapAuto=yes (default) in system.conf
    - Mask SysV init mount, check and cleanup scripts.
    - Create an alias (symlink) for checkroot (→ remount-rootfs.service) as
      synchronization point for SysV init scripts.
  * Mask x11-common, rmnologin, hostname, bootmisc and bootlogd.
  * Create an alias for procps (→ systemd-sysctl.service) and
    urandom (→ systemd-random-seed-load.service).
  * Create an alias for module-init-tools (→ systemd-modules-load.service) and
    a symlink from /etc/modules-load.d/modules.conf → /etc/modules.
  * Install lsb-base hook which redirects calls to SysV init scripts to
    systemctl: /etc/init.d/<foo> <action> → systemctl <action> <foo.service>
  * Install a (auto)mount unit to mount /lib/init/rw early during boot.

 -- Tollef Fog Heen <tfheen@debian.org>  Sat, 20 Nov 2010 09:28:01 +0100

systemd (11-2) UNRELEASED; urgency=low

  * Tighten depends from systemd-* on systemd to ensure they're upgraded
    in lockstep.  Thanks to Michael Biebl for the patch.
  * Add missing #DEBHELPER# token to libpam-systemd
  * Stop messing with runlevel5/multi-user.target symlink, this is handled
    correctly upstream.
  * Stop shipping /cgroup in the package.
  * Remove tmpwatch services, Debian doesn't have or use tmpwatch.
  * Make sure to enable GTK bits.
  * Ship password agent
  * Clean up cgroups properly on upgrades, thanks to Michael Biebl for the
    patch.  Closes: #599577

 -- Tollef Fog Heen <tfheen@debian.org>  Tue, 02 Nov 2010 21:47:10 +0100

systemd (11-1) experimental; urgency=low

  * New upstream version.  Closes: #597284
  * Add pam-auth-update calls to libpam-systemd's postinst and prerm
  * Make systemd-sysv depend on systemd
  * Now mounts the cgroup fs in /sys/fs/cgroup.  Closes: #595966
  * Add libnotify-dev to build-depends (needed for systemadm)

 -- Tollef Fog Heen <tfheen@debian.org>  Thu, 07 Oct 2010 22:01:19 +0200

systemd (8-2) experimental; urgency=low

  * Hardcode udev rules dir in configure call.
  * Remove README.source as it's no longer accurate.

 -- Tollef Fog Heen <tfheen@debian.org>  Mon, 30 Aug 2010 21:10:26 +0200

systemd (8-1) experimental; urgency=low

  * New upstream release
  * Only ship the top /cgroup
  * Pass --with-rootdir= to configure, to make it think / is / rather
    than //
  * Add PAM module package
  * Fix up dependencies in local-fs.target.  Closes: #594420
  * Move systemadm to its own package.  Closes: #588451
  * Update standards-version (no changes needed)
  * Update README.Debian to explain how to use systemd.
  * Add systemd-sysv package that provides /sbin/init and friends.

 -- Tollef Fog Heen <tfheen@debian.org>  Sat, 07 Aug 2010 07:31:38 +0200

systemd (0~git+20100605+dfd8ee-1) experimental; urgency=low

  * Initial release, upload to experimental.  Closes: #580814

 -- Tollef Fog Heen <tfheen@debian.org>  Fri, 30 Apr 2010 21:02:25 +0200<|MERGE_RESOLUTION|>--- conflicted
+++ resolved
@@ -1,6 +1,6 @@
-<<<<<<< HEAD
 systemd (208-1) UNRELEASED; urgency=medium
 
+  [ Michael Biebl ]
   * New upstream release. (Closes: #729566)
   * Update patches.
   * Update symbols files for libsystemd-journal and libsystemd-login.
@@ -21,14 +21,10 @@
     This pam config file is used by libpam-systemd/systemd-logind when
     launching systemd user instances.
 
+  [ Martin Pitt ]
+  * Explain patch management in debian/README.source.
+
  -- Michael Biebl <biebl@debian.org>  Sun, 27 Apr 2014 12:59:24 +0200
-=======
-systemd (204-11) UNRELEASED; urgency=medium
-
-  * Explain patch management in debian/README.source.
-
- -- Martin Pitt <mpitt@debian.org>  Sun, 27 Apr 2014 12:51:55 +0200
->>>>>>> 1a870ed3
 
 systemd (204-10) unstable; urgency=medium
 
