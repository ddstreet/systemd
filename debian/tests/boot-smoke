--- conflicted
+++ resolved
@@ -47,22 +47,13 @@
     done
 
     echo "checking for failed unmounts for user systemd"
-<<<<<<< HEAD
-    if journalctl | grep -E "systemd\[([2-9]|[1-9][0-9]+)\].*Failed unmounting"; then
+    JOURNAL=$(journalctl)
+    if echo "$JOURNAL" | grep -E "systemd\[([2-9]|[1-9][0-9]+)\].*Failed unmounting"; then
         ret=1
     fi
     echo "checking for connection timeouts"
-    if journalctl | grep "Connection timed out"; then
+    if echo "$JOURNAL" | grep "Connection timed out"; then
         ret=1
-=======
-    JOURNAL=$(journalctl)
-    if echo "$JOURNAL" | grep -E "systemd\[([2-9]|[1-9][0-9]+)\].*Failed unmounting"; then
-        exit 1
-    fi
-    echo "checking for connection timeouts"
-    if echo "$JOURNAL" | grep "Connection timed out"; then
-        exit 1
->>>>>>> 18d8c2df
     fi
 
     echo "checking that polkitd runs"
