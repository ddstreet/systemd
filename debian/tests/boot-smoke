#!/bin/sh
# test 20 successful reboots in a row
# Author: Martin Pitt <martin.pitt@ubuntu.com>
# For bisecting/testing you can replace individual binaries in /lib/systemd
# with --copy /host/path/systemd-foo:/tmp/systemd-replace/systemd-foo
set -e

RUNNING_TIMEOUT=35
JOBS_TIMEOUT=35
REBOOTS=5

. `dirname $0`/assert.sh

fail() {
    journalctl --sync
    journalctl -a > "$AUTOPKGTEST_ARTIFACTS/boot-smoke-journal.txt"
    udevadm info --export-db > "$AUTOPKGTEST_ARTIFACTS/boot-smoke-udevdb.txt"
    exit 1
}

if [ -z "$AUTOPKGTEST_REBOOT_MARK" ]; then
    # enable persistent journal
    mkdir -p /var/log/journal
    # allow X to start even on headless machines
    mkdir -p /etc/X11/xorg.conf.d/
    cat << EOF > /etc/X11/xorg.conf.d/dummy.conf
Section "Device"
    Identifier "test"
    Driver "dummy"
EndSection
EOF


    AUTOPKGTEST_REBOOT_MARK=0
    if [ -d /tmp/systemd-replace/ ]; then
        for f in /tmp/systemd-replace/*; do
            echo "Installing $f..."
            rm -f /lib/systemd/$(basename $f)
            cp $f /lib/systemd/
        done
    fi
else
    ret=0

    echo "waiting to boot..."
    TIMEOUT=$RUNNING_TIMEOUT
    while [ $TIMEOUT -ge 0 ]; do
        state="$(systemctl --wait is-system-running || true)"
        case $state in
            running|degraded)
                break
                ;;
            *)
                sleep 1
                TIMEOUT=$((TIMEOUT - 1))
		;;
        esac
    done

    echo "checking for failed unmounts for user systemd"
<<<<<<< HEAD
    JOURNAL=$(journalctl)
    if echo "$JOURNAL" | grep -E "systemd\[([2-9]|[1-9][0-9]+)\].*Failed unmounting"; then
        ret=1
    fi
    echo "checking for connection timeouts (non fatal)"
    if echo "$JOURNAL" | grep "Connection timed out"; then
        # systemd-udevd started to time out resolving group 'colord'
        # yet, not reproducible locally, investigating
        ret=0
=======
    # grep complete journal to catch shutdown messages
    if journalctl | grep -E "systemd\[([2-9]|[1-9][0-9]+)\].*Failed unmounting"; then
        fail
    fi
    # grep only this boot's journal, earlier ones complain about missing "render" group
    echo "checking for connection timeouts"
    if journalctl -b | grep "Connection timed out"; then
        fail
>>>>>>> 0f558101
    fi

    echo "checking that polkitd runs"
    if ! pidof polkitd; then
        echo "polkitd is NOT running"
        ret=1
    fi

    echo "checking failed jobs (non fatal)"
    if [ "$state" != "running" ]; then
        echo "systemctl is-system-running returns: $state"
        systemctl --no-pager --no-legend list-jobs > $ADT_ARTIFACTS/running-jobs.txt || true
    fi

    echo "checking that there are no running jobs"
    TIMEOUT=$JOBS_TIMEOUT
    while [ $TIMEOUT -ge 0 ]; do
        running="$(systemctl --no-pager --no-legend list-jobs || true)"
        [ -n "$running" ] || break
        sleep 1
        TIMEOUT=$((TIMEOUT - 1))
    done
    if [ -n "$running" ]; then
<<<<<<< HEAD
        echo "running jobs after remaining timeout $JOBS_TIMEOUT: $running"
        journalctl --sync
        journalctl -ab > $ADT_ARTIFACTS/journal.txt
        udevadm info --export-db > $ADT_ARTIFACTS/udevdb.txt
        ret=1
    fi

    if [ "$ret" != "0" ]; then
       exit $ret
    fi
fi

if [ "$ADT_REBOOT_MARK" -ge "$REBOOTS" ]; then
=======
        echo "running jobs after remaining timeout $TIMEOUT: $running"
        fail
    fi
fi

if [ "$AUTOPKGTEST_REBOOT_MARK" -ge 5 ]; then
>>>>>>> 0f558101
    exit 0
fi

echo "reboot #$AUTOPKGTEST_REBOOT_MARK"
/tmp/autopkgtest-reboot $(($AUTOPKGTEST_REBOOT_MARK + 1))<|MERGE_RESOLUTION|>--- conflicted
+++ resolved
@@ -58,17 +58,6 @@
     done
 
     echo "checking for failed unmounts for user systemd"
-<<<<<<< HEAD
-    JOURNAL=$(journalctl)
-    if echo "$JOURNAL" | grep -E "systemd\[([2-9]|[1-9][0-9]+)\].*Failed unmounting"; then
-        ret=1
-    fi
-    echo "checking for connection timeouts (non fatal)"
-    if echo "$JOURNAL" | grep "Connection timed out"; then
-        # systemd-udevd started to time out resolving group 'colord'
-        # yet, not reproducible locally, investigating
-        ret=0
-=======
     # grep complete journal to catch shutdown messages
     if journalctl | grep -E "systemd\[([2-9]|[1-9][0-9]+)\].*Failed unmounting"; then
         fail
@@ -76,8 +65,9 @@
     # grep only this boot's journal, earlier ones complain about missing "render" group
     echo "checking for connection timeouts"
     if journalctl -b | grep "Connection timed out"; then
-        fail
->>>>>>> 0f558101
+        # systemd-udevd started to time out resolving group 'colord'
+        # yet, not reproducible locally, investigating
+        ret=0
     fi
 
     echo "checking that polkitd runs"
@@ -89,7 +79,7 @@
     echo "checking failed jobs (non fatal)"
     if [ "$state" != "running" ]; then
         echo "systemctl is-system-running returns: $state"
-        systemctl --no-pager --no-legend list-jobs > $ADT_ARTIFACTS/running-jobs.txt || true
+        systemctl --no-pager --no-legend list-jobs > $AUTOPKGTEST_ARTIFACTS/running-jobs.txt || true
     fi
 
     echo "checking that there are no running jobs"
@@ -101,11 +91,10 @@
         TIMEOUT=$((TIMEOUT - 1))
     done
     if [ -n "$running" ]; then
-<<<<<<< HEAD
         echo "running jobs after remaining timeout $JOBS_TIMEOUT: $running"
         journalctl --sync
-        journalctl -ab > $ADT_ARTIFACTS/journal.txt
-        udevadm info --export-db > $ADT_ARTIFACTS/udevdb.txt
+        journalctl -ab > $$AUTOPKGTEST_ARTIFACTS/journal.txt
+        udevadm info --export-db > $$AUTOPKGTEST_ARTIFACTS/udevdb.txt
         ret=1
     fi
 
@@ -114,15 +103,7 @@
     fi
 fi
 
-if [ "$ADT_REBOOT_MARK" -ge "$REBOOTS" ]; then
-=======
-        echo "running jobs after remaining timeout $TIMEOUT: $running"
-        fail
-    fi
-fi
-
-if [ "$AUTOPKGTEST_REBOOT_MARK" -ge 5 ]; then
->>>>>>> 0f558101
+if [ "$AUTOPKGTEST_REBOOT_MARK" -ge "$REBOOTS" ]; then
     exit 0
 fi
 
