--- conflicted
+++ resolved
@@ -43,19 +43,12 @@
         done
     fi
 else
-<<<<<<< HEAD
     ret=0
 
     echo "waiting to boot..."
     TIMEOUT=$RUNNING_TIMEOUT
     while [ $TIMEOUT -ge 0 ]; do
         state="$(systemctl --wait is-system-running || true)"
-=======
-    echo "waiting to boot..."
-    TIMEOUT=35
-    while [ $TIMEOUT -ge 0 ]; do
-        state="$(systemctl is-system-running || true)"
->>>>>>> 719605b8
         case $state in
             running|degraded)
                 break
@@ -67,8 +60,6 @@
         esac
     done
 
-<<<<<<< HEAD
-=======
     echo "checking for running system"
     if [ "$state" = "degraded" ]; then
         systemctl --no-pager --no-legend --failed list-units > "$AUTOPKGTEST_ARTIFACTS/boot-smoke-failed-units.txt" || true
@@ -77,7 +68,6 @@
         fail "system not running after timeout $RUNNING_TIMEOUT, state: $state"
     fi
 
->>>>>>> 719605b8
     echo "checking for failed unmounts for user systemd"
     # grep complete journal to catch shutdown messages
     if journalctl | grep -E "systemd\[([2-9]|[1-9][0-9]+)\].*Failed unmounting"; then
@@ -87,7 +77,6 @@
     # grep only this boot's journal, earlier ones complain about missing "render" group
     echo "checking for connection timeouts (non fatal)"
     if journalctl -b | grep "Connection timed out"; then
-<<<<<<< HEAD
         # systemd-udevd started to time out resolving group 'colord'
         # yet, not reproducible locally, investigating
         ret=0
@@ -102,7 +91,7 @@
     echo "checking failed jobs (non fatal)"
     if [ "$state" != "running" ]; then
         echo "systemctl is-system-running returns: $state"
-        systemctl --no-pager --no-legend list-jobs > $ADT_ARTIFACTS/running-jobs.txt || true
+        systemctl --no-pager --no-legend list-jobs > $AUTOPKGTEST_ARTIFACTS/running-jobs.txt || true
     fi
 
     echo "checking that there are no running jobs"
@@ -117,13 +106,9 @@
         echo "running jobs after remaining timeout $TIMEOUT: $running"
         fail
     fi
-=======
-        fail "found connection timeout in journal for this boot"
-    fi
 
     echo "checking that NetworkManager runs"
     pidof NetworkManager || fail "NetworkManager was not running"
->>>>>>> 719605b8
 fi
 
 if [ "$AUTOPKGTEST_REBOOT_MARK" -ge 5 ]; then
