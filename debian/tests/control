--- conflicted
+++ resolved
@@ -103,11 +103,7 @@
   tree,
   perl,
   xz-utils,
-<<<<<<< HEAD
 Restrictions: needs-root, allow-stderr, isolation-machine, skippable
-=======
-Restrictions: needs-root, allow-stderr, isolation-container, skippable
->>>>>>> 719605b8
 
 Tests: root-unittests
 Depends: systemd-tests,
@@ -144,11 +140,7 @@
   qemu-system-arm [arm64 armhf],
   qemu-system-ppc [ppc64el],
   qemu-system-s390x [s390x],
-<<<<<<< HEAD
-  qemu-system-ppc [ppc64el],
-=======
   seabios,
->>>>>>> 719605b8
   less,
   pkg-config,
   gcc,
