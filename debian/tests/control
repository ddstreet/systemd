--- conflicted
+++ resolved
@@ -1,17 +1,4 @@
-<<<<<<< HEAD
-Tests: timedated, hostnamed, localed-locale, localed-x11-keymap
-Depends: systemd,
-  systemd-timesyncd,
-  libpam-systemd,
-  libnss-systemd,
-  acl,
-  locales,
-Restrictions: needs-root, isolation-container
-
-Tests: logind
-=======
 Tests: timedated, hostnamed, localed-locale, localed-x11-keymap, logind
->>>>>>> fe915095
 Depends: systemd,
   systemd-timesyncd,
   libpam-systemd,
