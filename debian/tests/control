--- conflicted
+++ resolved
@@ -97,11 +97,8 @@
 
 Tests: udev
 Depends: systemd-tests,
-<<<<<<< HEAD
   udev,
-=======
   python3,
->>>>>>> d154dcb6
   tree,
   perl,
   xz-utils,
@@ -109,11 +106,8 @@
 
 Tests: root-unittests
 Depends: systemd-tests,
-<<<<<<< HEAD
   udev,
-=======
   libpam-systemd,
->>>>>>> d154dcb6
   tree,
   perl,
   xz-utils,
