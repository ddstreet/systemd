#!/usr/bin/env python3
# systemd integration test: Handling of storage devices
# (C) 2015 Canonical Ltd.
# Author: Martin Pitt <martin.pitt@ubuntu.com>

import os
import random
import subprocess
import sys
import time
import unittest

from glob import glob
from threading import Thread


<<<<<<< HEAD
@unittest.skipIf(subprocess.call(['modinfo', 'scsi_debug'], stdout=subprocess.DEVNULL) != 0,
                 'The scsi_debug module is not available')
class FakeDriveTestBase(unittest.TestCase):
    @classmethod
    def setUpClass(klass):
        if os.path.isdir('/sys/module/scsi_debug'):
            subprocess.check_call(['rmmod', 'scsi_debug'])
        # create a fake SCSI hard drive
=======
TIMEOUT_SERVICE_START = 10
TIMEOUT_PASSWORD_AGENT_STOP = 10
TIMEOUT_PLAINTEXT_DEV = 30
TIMEOUT_SCSI_DEBUG_ADD_HOST = 5

SCSI_DEBUG_DIR = '/sys/bus/pseudo/drivers/scsi_debug'

class FakeDriveTestBase(unittest.TestCase):
    @classmethod
    def setUpClass(cls):
        if os.path.isdir(SCSI_DEBUG_DIR):
            return

        # Consider missing scsi_debug module a test failure
>>>>>>> 719605b8
        subprocess.check_call(['modprobe', 'scsi_debug', 'dev_size_mb=32'])
        assert os.path.isdir(SCSI_DEBUG_DIR)

<<<<<<< HEAD
    @classmethod
    def tearDownClass(klass):
        # create a fake SCSI hard drive
        # if this fails to remove the module, will not be able to rerun this test again
        # but this is not critical to cleanup everything, if the tests passed otherwise
        subprocess.call(['rmmod', 'scsi_debug'])
=======
    def setUp(self):
        existing_adapters = set(glob(os.path.join(SCSI_DEBUG_DIR, 'adapter*')))
        with open(os.path.join(SCSI_DEBUG_DIR, 'add_host'), 'w') as f:
            f.write('1')
        new_adapters = set(glob(os.path.join(SCSI_DEBUG_DIR, 'adapter*'))) - existing_adapters
        self.assertEqual(len(new_adapters), 1)
        self.adapter = new_adapters.pop()
        for timeout in range(TIMEOUT_SCSI_DEBUG_ADD_HOST):
            devices = set(glob(os.path.join(self.adapter, 'host*/target*/*:*/block/*')))
            if len(devices) > 0:
                break
            time.sleep(1)
        else:
            self.fail('Timed out waiting for scsi_debug block device name')
        self.assertEqual(len(devices), 1)
        self.device = os.path.join('/dev/', os.path.basename(devices.pop()))
>>>>>>> 719605b8

    def tearDown(self):
        existing_adapters = set(glob(os.path.join(SCSI_DEBUG_DIR, 'adapter*')))
        with open(os.path.join(SCSI_DEBUG_DIR, 'add_host'), 'w') as f:
            f.write('-1')
        removed_adapters = existing_adapters - set(glob(os.path.join(SCSI_DEBUG_DIR, 'adapter*')))
        self.assertEqual(len(removed_adapters), 1)
        adapter = removed_adapters.pop()
        self.assertEqual(self.adapter, adapter)
        self.adapter = None
        self.device = None


class CryptsetupTest(FakeDriveTestBase):
    def setUp(self):
        testname = self.id().split('.')[-1]
        self.plaintext_name = 'testcrypt_%s' % testname
        self.plaintext_dev = '/dev/mapper/' + self.plaintext_name
        self.service_name = 'systemd-cryptsetup@%s.service' % self.plaintext_name
        if os.path.exists(self.plaintext_dev):
            self.fail('%s exists already' % self.plaintext_dev)

        super().setUp()

        if os.path.exists('/etc/crypttab'):
            os.rename('/etc/crypttab', '/etc/crypttab.systemdtest')
        self.password = 'pwd%i' % random.randint(1000, 10000)
        self.password_agent = None
        self.password_agent_stop = False

    def tearDown(self):
        if self.password_agent:
            self.password_agent_stop = True
            self.password_agent.join(timeout=TIMEOUT_PASSWORD_AGENT_STOP)
            self.assertFalse(self.password_agent.is_alive())
            self.password_agent = None
<<<<<<< HEAD
        unit = 'systemd-cryptsetup@%s.service' % self.plaintext_name
        subprocess.call(['umount', self.plaintext_dev], stderr=subprocess.DEVNULL)
        subprocess.call(['systemctl', 'start', '--no-ask-password', unit], stderr=subprocess.STDOUT)
        while subprocess.call(['systemctl', 'is-active', unit], stderr=subprocess.STDOUT) != 0:
            pass
        subprocess.call(['systemctl', 'stop', unit], stderr=subprocess.STDOUT)
=======
        for timeout in range(TIMEOUT_SERVICE_START):
            state = subprocess.run(['systemctl', 'show', '--no-pager', self.service_name, '--property', 'ActiveState'],
                                   stdout=subprocess.PIPE, universal_newlines=True).stdout
            state = state.strip().replace('ActiveState=', '', 1)
            if state in ['active', 'failed']:
                break
            time.sleep(1)
        else:
            self.fail('Timed out waiting for %s to start (or fail)' % self.service_name)
        subprocess.call(['umount', self.plaintext_dev], stderr=subprocess.DEVNULL)
        if state == 'active':
            subprocess.call(['systemctl', 'stop', self.service_name], stderr=subprocess.STDOUT)
>>>>>>> 719605b8
        if os.path.exists('/etc/crypttab'):
            os.unlink('/etc/crypttab')
        if os.path.exists('/etc/crypttab.systemdtest'):
            os.rename('/etc/crypttab.systemdtest', '/etc/crypttab')
        if os.path.exists(self.plaintext_dev):
<<<<<<< HEAD
            subprocess.call(['dmsetup', 'remove', self.plaintext_dev], stderr=subprocess.STDOUT)
=======
            subprocess.call(['dmsetup', 'remove', self.plaintext_dev],
                            stderr=subprocess.STDOUT)
        subprocess.check_call(['systemctl', 'daemon-reload'])
>>>>>>> 719605b8

        super().tearDown()

    def format_luks(self):
        '''Format test device with LUKS'''

        p = subprocess.Popen(['cryptsetup', '--batch-mode', 'luksFormat', self.device, '-'],
                             stdin=subprocess.PIPE)
        p.communicate(self.password.encode())
        self.assertEqual(p.returncode, 0)
        os.sync()
        subprocess.check_call(['udevadm', 'settle'])

    def start_password_agent(self):
        '''Run password agent to answer passphrase request for crypt device'''

        # wait for incoming request
        found = False
        while not found:
            for ask in glob('/run/systemd/ask-password/ask.*'):
                with open(ask) as f:
                    contents = f.read()
                    if self.plaintext_name in contents:
                        found = True
                        break
            if not found:
                if self.password_agent_stop:
                    return
                time.sleep(0.5)

        # parse Socket=
        for line in contents.splitlines():
            if line.startswith('Socket='):
                socket = line.split('=', 1)[1]
                break
        else:
            self.fail('Could not find socket')

        # send reply
        p = subprocess.Popen(['/lib/systemd/systemd-reply-password', '1', socket],
                             stdin=subprocess.PIPE)
        p.communicate(self.password.encode())
        self.assertEqual(p.returncode, 0)

    def apply(self, target):
        '''Tell systemd to generate and run the cryptsetup units'''

        subprocess.check_call(['systemctl', 'daemon-reload'])

        self.password_agent = Thread(target=self.start_password_agent);
        self.password_agent.start()
        subprocess.check_call(['systemctl', '--no-ask-password', 'restart', target])
        for timeout in range(TIMEOUT_PLAINTEXT_DEV):
            if os.path.exists(self.plaintext_dev):
                break
            time.sleep(1)
        else:
            self.fail('Timed out waiting for %s to appear' % self.plaintext_dev)

    def test_luks_by_devname(self):
        '''LUKS device by plain device name, empty'''

        self.format_luks()
        with open('/etc/crypttab', 'w') as f:
            f.write('%s %s none luks\n' % (self.plaintext_name, self.device))
        self.apply('cryptsetup.target')

        # should not be mounted
        with open('/proc/mounts') as f:
            self.assertNotIn(self.plaintext_name, f.read())

        # device should not have anything on it
        p = subprocess.Popen(['blkid', self.plaintext_dev], stdout=subprocess.PIPE)
        out = p.communicate()[0]
        self.assertEqual(out, b'')
        self.assertNotEqual(p.returncode, 0)

    def test_luks_by_uuid(self):
        '''LUKS device by UUID, empty'''

        self.format_luks()
        uuid = subprocess.check_output(['blkid', '-ovalue', '-sUUID', self.device],
                                       universal_newlines=True).strip()
        with open('/etc/crypttab', 'w') as f:
            f.write('%s UUID=%s none luks\n' % (self.plaintext_name, uuid))
        self.apply('cryptsetup.target')

        # should not be mounted
        with open('/proc/mounts') as f:
            self.assertNotIn(self.plaintext_name, f.read())

        # device should not have anything on it
        p = subprocess.Popen(['blkid', self.plaintext_dev], stdout=subprocess.PIPE)
        out = p.communicate()[0]
        self.assertEqual(out, b'')
        self.assertNotEqual(p.returncode, 0)

    def test_luks_swap(self):
        '''LUKS device with "swap" option'''

        self.format_luks()
        with open('/etc/crypttab', 'w') as f:
            f.write('%s %s none luks,swap\n' % (self.plaintext_name, self.device))
        self.apply('cryptsetup.target')

        # should not be mounted
        with open('/proc/mounts') as f:
            self.assertNotIn(self.plaintext_name, f.read())

        # device should be formatted with swap
        out = subprocess.check_output(['blkid', '-ovalue', '-sTYPE', self.plaintext_dev])
        self.assertEqual(out, b'swap\n')

    def test_luks_tmp(self):
        '''LUKS device with "tmp" option'''

        self.format_luks()
        with open('/etc/crypttab', 'w') as f:
            f.write('%s %s none luks,tmp\n' % (self.plaintext_name, self.device))
        self.apply('cryptsetup.target')

        # should not be mounted
        with open('/proc/mounts') as f:
            self.assertNotIn(self.plaintext_name, f.read())

        # device should be formatted with ext2
        out = subprocess.check_output(['blkid', '-ovalue', '-sTYPE', self.plaintext_dev])
        self.assertEqual(out, b'ext2\n')

    def test_luks_fstab(self):
        '''LUKS device in /etc/fstab'''

        self.format_luks()
        with open('/etc/crypttab', 'w') as f:
            f.write('%s %s none luks,tmp\n' % (self.plaintext_name, self.device))

        mountpoint = '/run/crypt1.systemdtest'
        os.mkdir(mountpoint)
        self.addCleanup(os.rmdir, mountpoint)
        os.rename('/etc/fstab', '/etc/fstab.systemdtest')
        self.addCleanup(os.rename, '/etc/fstab.systemdtest', '/etc/fstab')
        with open('/etc/fstab', 'a') as f:
            with open('/etc/fstab.systemdtest') as forig:
                f.write(forig.read())
            f.write('%s %s ext2 defaults 0 0\n' % (self.plaintext_dev, mountpoint))

        # this should now be a requirement of local-fs.target
        self.apply('local-fs.target')

        # should be mounted
        found = False
        with open('/proc/mounts') as f:
            for line in f:
                fields = line.split()
                if fields[0] == self.plaintext_dev:
                    self.assertEqual(fields[1], mountpoint)
                    self.assertEqual(fields[2], 'ext2')
                    found = True
                    break
        if not found:
            self.fail('%s is not mounted' % self.plaintext_dev)


if __name__ == '__main__':
    unittest.main(testRunner=unittest.TextTestRunner(stream=sys.stdout,
                                                     verbosity=2))<|MERGE_RESOLUTION|>--- conflicted
+++ resolved
@@ -14,16 +14,6 @@
 from threading import Thread
 
 
-<<<<<<< HEAD
-@unittest.skipIf(subprocess.call(['modinfo', 'scsi_debug'], stdout=subprocess.DEVNULL) != 0,
-                 'The scsi_debug module is not available')
-class FakeDriveTestBase(unittest.TestCase):
-    @classmethod
-    def setUpClass(klass):
-        if os.path.isdir('/sys/module/scsi_debug'):
-            subprocess.check_call(['rmmod', 'scsi_debug'])
-        # create a fake SCSI hard drive
-=======
 TIMEOUT_SERVICE_START = 10
 TIMEOUT_PASSWORD_AGENT_STOP = 10
 TIMEOUT_PLAINTEXT_DEV = 30
@@ -38,18 +28,9 @@
             return
 
         # Consider missing scsi_debug module a test failure
->>>>>>> 719605b8
         subprocess.check_call(['modprobe', 'scsi_debug', 'dev_size_mb=32'])
         assert os.path.isdir(SCSI_DEBUG_DIR)
 
-<<<<<<< HEAD
-    @classmethod
-    def tearDownClass(klass):
-        # create a fake SCSI hard drive
-        # if this fails to remove the module, will not be able to rerun this test again
-        # but this is not critical to cleanup everything, if the tests passed otherwise
-        subprocess.call(['rmmod', 'scsi_debug'])
-=======
     def setUp(self):
         existing_adapters = set(glob(os.path.join(SCSI_DEBUG_DIR, 'adapter*')))
         with open(os.path.join(SCSI_DEBUG_DIR, 'add_host'), 'w') as f:
@@ -66,7 +47,6 @@
             self.fail('Timed out waiting for scsi_debug block device name')
         self.assertEqual(len(devices), 1)
         self.device = os.path.join('/dev/', os.path.basename(devices.pop()))
->>>>>>> 719605b8
 
     def tearDown(self):
         existing_adapters = set(glob(os.path.join(SCSI_DEBUG_DIR, 'adapter*')))
@@ -103,14 +83,6 @@
             self.password_agent.join(timeout=TIMEOUT_PASSWORD_AGENT_STOP)
             self.assertFalse(self.password_agent.is_alive())
             self.password_agent = None
-<<<<<<< HEAD
-        unit = 'systemd-cryptsetup@%s.service' % self.plaintext_name
-        subprocess.call(['umount', self.plaintext_dev], stderr=subprocess.DEVNULL)
-        subprocess.call(['systemctl', 'start', '--no-ask-password', unit], stderr=subprocess.STDOUT)
-        while subprocess.call(['systemctl', 'is-active', unit], stderr=subprocess.STDOUT) != 0:
-            pass
-        subprocess.call(['systemctl', 'stop', unit], stderr=subprocess.STDOUT)
-=======
         for timeout in range(TIMEOUT_SERVICE_START):
             state = subprocess.run(['systemctl', 'show', '--no-pager', self.service_name, '--property', 'ActiveState'],
                                    stdout=subprocess.PIPE, universal_newlines=True).stdout
@@ -123,19 +95,14 @@
         subprocess.call(['umount', self.plaintext_dev], stderr=subprocess.DEVNULL)
         if state == 'active':
             subprocess.call(['systemctl', 'stop', self.service_name], stderr=subprocess.STDOUT)
->>>>>>> 719605b8
         if os.path.exists('/etc/crypttab'):
             os.unlink('/etc/crypttab')
         if os.path.exists('/etc/crypttab.systemdtest'):
             os.rename('/etc/crypttab.systemdtest', '/etc/crypttab')
         if os.path.exists(self.plaintext_dev):
-<<<<<<< HEAD
-            subprocess.call(['dmsetup', 'remove', self.plaintext_dev], stderr=subprocess.STDOUT)
-=======
             subprocess.call(['dmsetup', 'remove', self.plaintext_dev],
                             stderr=subprocess.STDOUT)
         subprocess.check_call(['systemctl', 'daemon-reload'])
->>>>>>> 719605b8
 
         super().tearDown()
 
