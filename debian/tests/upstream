--- conflicted
+++ resolved
@@ -32,11 +32,7 @@
         for j in /var/tmp/systemd-test.*/journal/*/system.journal; do
             [ -e "$j" ] || continue
             # keep the entire journal in artifacts, in case one needs the debug messages
-<<<<<<< HEAD
-            cp "$j" "$AUTOPKGTEST_ARTIFACTS/$(basename $t)-$(basename $(dirname $j))"
-=======
             cp -r "$j" "$AUTOPKGTEST_ARTIFACTS/$(basename $t)-$(basename $j)"
->>>>>>> ad462016
             echo "---- $j ----"
             journalctl --priority=warning --file=$j
         done
