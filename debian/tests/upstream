--- conflicted
+++ resolved
@@ -5,33 +5,6 @@
 
 DPKGARCH=$(dpkg --print-architecture)
 
-<<<<<<< HEAD
-SELECTED_TESTS=${SELECTED_TESTS:-test/TEST*}
-
-# passes on baremetal, fails in nested qemu
-# https://github.com/systemd/systemd/issues/11612
-if [ $(dpkg --print-architecture) = "ppc64el" ]; then
-BLACKLIST="$BLACKLIST
-TEST-24-UNIT-TESTS
-"
-fi
-
-# quiesce Makefile.guess; not really relevant as systemd/nspawn run from
-# installed packages
-export BUILD_DIR=.
-
-# modify the image build scripts to install systemd from the debs instead of
-# from a "make/ninja install" as we don't have a built tree here. Also call
-# systemd-nspawn from the system.
-sed -i '/DESTDIR.* install/ s%^.*$%    for p in `grep ^Package: '`pwd`'/debian/control | cut -f2 -d\\  |grep -Ev -- "-(udeb|dev)"`; do (cd /tmp; apt-get download $p \&\& dpkg-deb --fsys-tarfile ${p}[._]*deb | tar -C $initdir --dereference -x); done%; s_[^" ]*/systemd-nspawn_systemd-nspawn_g; s/\(_ninja_bin=\).*/\1dummy-ninja/' test/test-functions
-
-# adjust path
-sed -i 's_/usr/libexec/selinux/hll/pp_/usr/lib/selinux/hll/pp_' test/TEST-06-SELINUX/test.sh
-
-FAILED=""
-
-=======
->>>>>>> c4582a5c
 # Because this test is used both by upstream and by Debian, we use different deny-list filenames.
 # For more details see https://salsa.debian.org/systemd-team/systemd/merge_requests/52
 # The naming is transitioning from blacklist to deny-list, so currently both are supported
@@ -44,40 +17,6 @@
     blacklist="blacklist-upstream-ci"
 fi
 
-<<<<<<< HEAD
-for t in $SELECTED_TESTS; do
-    testname=$(basename $t)
-    if [ -f "$t/${DENY_LIST}" -o -f "$t/${BLACKLIST}" ]; then
-        echo "========== DENY-LISTED: $testname =========="
-        continue
-    elif [ -f "$t/${DENY_LIST}-$DPKGARCH" -o -f "$t/${BLACKLIST}-$DPKGARCH" ]; then
-        echo "========== DENY-LISTED (for arch $DPKGARCH): $testname =========="
-        continue
-    fi
-    echo "========== START: $testname =========="
-    rm -rf /var/tmp/systemd-test.*
-    if ! make -C $t clean setup run; then
-        for j in /var/tmp/systemd-test.*/journal/* /var/tmp/systemd-test.*/system.journal; do
-            [ -e "$j" ] || continue
-            # keep the entire journal in artifacts, in case one needs the debug messages
-            cp -r "$j" "$AUTOPKGTEST_ARTIFACTS/${testname}-$(basename $j)"
-            echo "---- $j ----"
-            [ -d "$j" ] && journalctl --priority=warning --directory=$j
-            [ -f "$j" ] && journalctl --priority=warning --file=$j
-        done
-        FAILED="$FAILED $testname"
-    fi
-    echo
-    # always cleanup each test run
-    make -C $t clean-again
-    echo "========== END: $testname =========="
-done
-
-if [ -n "$FAILED" ]; then
-        echo FAILED TESTS: "$FAILED"
-        exit 1
-fi
-=======
 export BLACKLIST_MARKERS="$blacklist-$DPKGARCH $blacklist $denylist-$DPKGARCH $denylist"
 export DENY_LIST_MARKERS="$blacklist-$DPKGARCH $blacklist $denylist-$DPKGARCH $denylist"
 export ARTIFACT_DIRECTORY=$AUTOPKGTEST_ARTIFACTS
@@ -85,5 +24,4 @@
 export TEST_REQUIRE_INSTALL_TESTS=0
 export TEST_PREFER_NSPAWN=1
 export NO_BUILD=1
-test/run-integration-tests.sh
->>>>>>> c4582a5c
+test/run-integration-tests.sh