#!/usr/bin/python3
# autopkgtest check: Boot with systemd and check critical desktop services
# (C) 2014 Canonical Ltd.
# Author: Martin Pitt <martin.pitt@ubuntu.com>

import sys
import os
import unittest
import subprocess
import tempfile
import shutil
import time
import re
from glob import glob

is_container = subprocess.call(['systemd-detect-virt', '--container']) == 0


def wait_unit_stop(unit, timeout=10):
    '''Wait until given unit is not running any more

    Raise RuntimeError on timeout.
    '''
    for i in range(timeout):
        if subprocess.call(['systemctl', 'is-active', '--quiet', unit]) != 0:
            return
        time.sleep(1)

    raise RuntimeError('Timed out waiting for %s to stop' % unit)


class ServicesTest(unittest.TestCase):
    '''Check that expected services are running'''

    def test_0_init(self):
        '''Verify that init is systemd'''

        self.assertIn('systemd', os.readlink('/proc/1/exe'))

    def test_no_failed(self):
        '''No failed units'''

        out = subprocess.check_output(['systemctl', '--state=failed', '--no-legend'],
                                      universal_newlines=True)
        failed = out.splitlines()
        # ignore /etc/modules failure as stuff that we put there by default
        # often fails
        failed = [f for f in failed if 'systemd-modules-load' not in f]
        # apparmor fails if not enabled in the kernel
        if not os.path.exists('/sys/kernel/security/apparmor'):
            failed = [f for f in failed if 'apparmor.service' not in f]
        # ignore thermald as it doesn't start in most virtual envs
        failed = [f for f in failed if 'thermald' not in f]
        # console-setup.service fails on devices without keyboard (LP: #1516591)
        failed = [f for f in failed if 'console-setup' not in f]
        # cpi.service fails on s390x
        failed = [f for f in failed if 'cpi.service' not in f]
        # https://bugs.debian.org/926138
        if is_container:
            failed = [f for f in failed if 'e2scrub_reap.service' not in f]
        if failed:
            for f in failed:
                f = f.split()[0]
                print('-------- journal for failed service %s -----------' % f)
                sys.stdout.flush()
                subprocess.call(['journalctl', '-b', '-u', f])
            self.assertEqual(failed, [])

    @unittest.skipUnless(shutil.which('gdm3') is not None, 'gdm3 not found')
    def test_gdm3(self):
        subprocess.check_call(['pgrep', '-af', '/gdm[-3]'])
        self.active_unit('gdm')

    def test_dbus(self):
        out = subprocess.check_output(
            ['dbus-send', '--print-reply', '--system',
             '--dest=org.freedesktop.DBus', '/', 'org.freedesktop.DBus.GetId'])
        self.assertIn(b'string "', out)
        self.active_unit('dbus')

    def test_network_manager(self):
        # 0.9.10 changed the command name
        _help = subprocess.check_output(['nmcli', '--help'],
                                        stderr=subprocess.STDOUT)
        if b' g[eneral]' in _help:
            out = subprocess.check_output(['nmcli', 'general'])
        else:
            out = subprocess.check_output(['nmcli', 'nm'])
        self.assertIn(b'enabled', out)
        self.active_unit('network-manager')

    def test_cron(self):
        out = subprocess.check_output(['ps', 'u', '-C', 'cron'])
        self.assertIn(b'root', out)
        self.active_unit('cron')

    def test_logind(self):
        out = subprocess.check_output(['loginctl'])
        self.assertNotEqual(b'', out)
        self.active_unit('systemd-logind')

    @unittest.skipIf('TEST_UPSTREAM' in os.environ,
                     'Forwarding to rsyslog is a Debian patch')
    def test_rsyslog(self):
        out = subprocess.check_output(['ps', 'u', '-C', 'rsyslogd'])
        self.assertIn(b'bin/rsyslogd', out)
        self.active_unit('rsyslog')
        with open('/var/log/syslog') as f:
            log = f.read()
<<<<<<< HEAD
        # has kernel messages
        try:
            self.assertRegex(log, 'kernel:.*[cC]ommand line:')
        except AssertionError:
            # hm syslog is trimmed, for some reason?!
            subprocess.call(['journalctl', '-k'])
            self.assertRegex(log, 'kernel:.*')
=======
        if not is_container:
            # has kernel messages
            self.assertRegex(log, 'kernel:.*[cC]ommand line:')
>>>>>>> 0f558101
        # has init messages
        self.assertRegex(log, 'systemd.*Reached target Graphical Interface')
        # has other services
        self.assertRegex(log, 'NetworkManager.*:')

    @unittest.skipIf(is_container, 'udev does not work in containers')
    def test_udev(self):
        out = subprocess.check_output(['udevadm', 'info', '--export-db'])
        self.assertIn(b'\nP: /devices/', out)
        self.active_unit('systemd-udevd')

    def test_tmp_mount(self):
        # check if we want to mount /tmp in fstab
        want_tmp_mount = False
        with open('/etc/fstab') as f:
            for l in f:
                try:
                    if not l.startswith('#') and l.split()[1] in ('/tmp', '/tmp/'):
                        want_tmp_mount = True
                        break
                except IndexError:
                    pass

        # ensure that we actually do/don't have a /tmp mount
        (status, status_out) = subprocess.getstatusoutput('systemctl status tmp.mount')
        findmnt = subprocess.call(['findmnt', '-n', '/tmp'], stdout=subprocess.PIPE)
        if want_tmp_mount:
            self.assertEqual(status, 0, status_out)
            self.assertEqual(findmnt, 0)
        else:
            # 4 is correct (since upstream commit ca473d57), accept 3 for systemd <= 230
            self.assertIn(status, [3, 4], status_out)
            self.assertNotEqual(findmnt, 0)

    @unittest.skipIf('TEST_UPSTREAM' in os.environ,
                     'Debian specific configuration, N/A for upstream')
    def test_tmp_cleanup(self):
        # systemd-tmpfiles-clean.timer only runs 15 mins after boot, shortcut
        # it
        self.assertEqual(subprocess.call(
            ['systemctl', 'status', 'systemd-tmpfiles-clean.timer'],
            stdout=subprocess.PIPE), 0)
        subprocess.check_call(['systemctl', 'start', 'systemd-tmpfiles-clean'])
        if not is_container:
            # all files in /tmp/ should get cleaned up on boot
            self.assertFalse(os.path.exists('/tmp/oldfile.test'))
        self.assertFalse(os.path.exists('/tmp/newfile.test'))
        # files in /var/tmp/ older than 30d should get cleaned up
        # XXX FIXME: /var/tmp/ cleanup was disabled in #675422
        # if not is_container:
        #     self.assertFalse(os.path.exists('/var/tmp/oldfile.test'))
        self.assertTrue(os.path.exists('/var/tmp/newfile.test'))

        # next run should leave the recent ones
        os.close(os.open('/tmp/newfile.test',
                         os.O_CREAT | os.O_EXCL | os.O_WRONLY))
        subprocess.check_call(['systemctl', 'start', 'systemd-tmpfiles-clean'])
        wait_unit_stop('systemd-tmpfiles-clean')
        self.assertTrue(os.path.exists('/tmp/newfile.test'))

    # Helper methods

    def active_unit(self, unit):
        '''Check that given unit is active'''

        out = subprocess.check_output(['systemctl', 'status', unit])
        self.assertIn(b'active (running)', out)


class JournalTest(unittest.TestCase):
    '''Check journal functionality'''

    def test_no_options(self):
        out = subprocess.check_output(['journalctl'])
        if not is_container:
            # has kernel messages
            self.assertRegex(out, b'kernel:.*[cC]ommand line:')
        # has init messages
        self.assertRegex(out, b'systemd.*Reached target Graphical Interface')
        # has other services
        self.assertRegex(out, b'NetworkManager.*:.*starting')

    def test_log_for_service(self):
        out = subprocess.check_output(
            ['journalctl', '_SYSTEMD_UNIT=NetworkManager.service'])
        self.assertRegex(out, b'NetworkManager.*:.*starting')
        self.assertNotIn(b'kernel:', out)
        self.assertNotIn(b'systemd:', out)


@unittest.skipIf(is_container, 'nspawn does not work in most containers')
class NspawnTest(unittest.TestCase):
    '''Check nspawn'''

    @classmethod
    def setUpClass(kls):
        '''Build a bootable busybox mini-container'''

        kls.td_c_busybox = tempfile.TemporaryDirectory(prefix='c_busybox.')
        kls.c_busybox = kls.td_c_busybox.name
        for d in ['etc/init.d', 'bin', 'sbin']:
            os.makedirs(os.path.join(kls.c_busybox, d))
        shutil.copy('/bin/busybox', os.path.join(kls.c_busybox, 'bin'))
        shutil.copy('/etc/os-release', os.path.join(kls.c_busybox, 'etc'))
        os.symlink('busybox', os.path.join(kls.c_busybox, 'bin', 'sh'))
        os.symlink('../bin/busybox', os.path.join(kls.c_busybox, 'sbin/init'))
        with open(os.path.join(kls.c_busybox, 'etc/init.d/rcS'), 'w') as f:
            f.write('''#!/bin/sh
echo fake container started
ps aux
poweroff\n''')
            os.fchmod(f.fileno(), 0o755)
        subprocess.check_call(['systemd-machine-id-setup', '--root',
                               kls.c_busybox], stderr=subprocess.PIPE)

    def setUp(self):
        self.workdir = tempfile.TemporaryDirectory()

    def test_boot(self):
        cont = os.path.join(self.workdir.name, 'c1')
        shutil.copytree(self.c_busybox, cont, symlinks=True)
        os.sync()
        nspawn = subprocess.Popen(['systemd-nspawn', '-D', cont, '-b'],
                                  stdout=subprocess.PIPE, stderr=subprocess.STDOUT)
        out = nspawn.communicate(timeout=60)[0]
        self.assertIn(b'Spawning container c1', out)
        self.assertIn(b'fake container started', out)
        self.assertRegex(out, b'\n\s+1\s+0\s+init[\r\n]')
        self.assertRegex(out, b'\n\s+2+\s+0\s.*rcS[\r\n]')
        self.assertRegex(out, b'Container c1.*shut down')
        self.assertEqual(nspawn.returncode, 0)

    def test_service(self):
        self.assertTrue(os.path.isdir('/var/lib/machines'))
        cont = '/var/lib/machines/c1'
        shutil.copytree(self.c_busybox, cont, symlinks=True)
        self.addCleanup(shutil.rmtree, cont)
        os.sync()
        subprocess.check_call(['systemctl', 'start', 'systemd-nspawn@c1'])
        wait_unit_stop('systemd-nspawn@c1')

        subprocess.call(['journalctl', '--sync'])
        systemctl = subprocess.Popen(
            ['systemctl', 'status', '-overbose', '-l', 'systemd-nspawn@c1'],
            stdout=subprocess.PIPE, stderr=subprocess.PIPE)
        out = systemctl.communicate()[0].decode('UTF-8', 'replace')
        self.assertEqual(systemctl.returncode, 3, out)
        self.assertNotIn('failed', out)


@unittest.skipUnless(os.path.exists('/sys/kernel/security/apparmor'),
                     'AppArmor not enabled')
class AppArmorTest(unittest.TestCase):
    def test_profile(self):
        '''AppArmor confined unit'''

        # create AppArmor profile
        aa_profile = tempfile.NamedTemporaryFile(prefix='aa_violator.')
        aa_profile.write(b'''#include <tunables/global>

profile "violator-test" {
  #include <abstractions/base>

  /{usr/,}bin/** rix,
  /etc/machine-id r,
}
''')
        aa_profile.flush()
        subprocess.check_call(['apparmor_parser', '-r', '-v', aa_profile.name])

        # create confined unit
        with open('/run/systemd/system/violator.service', 'w') as f:
            f.write('''[Unit]
Description=AppArmor test

[Service]
ExecStart=/bin/sh -euc 'echo CP1; cat /etc/machine-id; echo CP2; if cat /etc/passwd; then exit 1; fi; echo CP3'
AppArmorProfile=violator-test
''')
        self.addCleanup(os.unlink, '/run/systemd/system/violator.service')

        # launch
        subprocess.check_call(['systemctl', 'daemon-reload'])
        subprocess.check_call(['systemctl', 'start', 'violator.service'])
        wait_unit_stop('violator.service')

        # check status
        st = subprocess.Popen(['systemctl', 'status', '-l',
                               'violator.service'], stdout=subprocess.PIPE,
                              universal_newlines=True)
        out = st.communicate()[0]
        # unit should be stopped
        self.assertEqual(st.returncode, 3)

        self.assertIn('inactive', out)
        self.assertIn('CP1', out)
        self.assertIn('CP2', out)
        self.assertIn('CP3', out)
        with open('/etc/machine-id') as f:
            self.assertIn(f.read().strip(), out)
        self.assertNotIn('root:x', out, 'unit can read /etc/passwd')


@unittest.skipIf(os.path.exists('/sys/fs/cgroup/cgroup.controllers'),
                 'test needs to be reworked on unified cgroup hierarchy')
class CgroupsTest(unittest.TestCase):
    '''Check cgroup setup'''

    @classmethod
    def setUpClass(kls):
        kls.controllers = []
        for controller in glob('/sys/fs/cgroup/*'):
            if not os.path.islink(controller):
                kls.controllers.append(controller)

    def setUp(self):
        self.service = 'testsrv.service'
        self.service_file = '/run/systemd/system/' + self.service

    def tearDown(self):
        subprocess.call(['systemctl', 'stop', self.service],
                        stderr=subprocess.PIPE)
        try:
            os.unlink(self.service_file)
        except OSError:
            pass
        subprocess.check_call(['systemctl', 'daemon-reload'])

    def create_service(self, extra_service=''):
        '''Create test service unit'''

        with open(self.service_file, 'w') as f:
            f.write('''[Unit]
Description=test service
[Service]
ExecStart=/bin/sleep 500
%s
''' % extra_service)
        subprocess.check_call(['systemctl', 'daemon-reload'])

    def assertNoControllers(self):
        '''Assert that no cgroup controllers exist for test service'''

        cs = glob('/sys/fs/cgroup/*/system.slice/%s' % self.service)
        self.assertEqual(cs, [])

    def assertController(self, name):
        '''Assert that cgroup controller exists for test service'''

        c = '/sys/fs/cgroup/%s/system.slice/%s' % (name, self.service)
        self.assertTrue(os.path.isdir(c))

    def assertNoController(self, name):
        '''Assert that cgroup controller does not exist for test service'''

        c = '/sys/fs/cgroup/%s/system.slice/%s' % (name, self.service)
        self.assertFalse(os.path.isdir(c))

    def test_simple(self):
        '''simple service'''

        self.create_service()
        self.assertNoControllers()
        subprocess.check_call(['systemctl', 'start', self.service])
        self.assertController('systemd')
        subprocess.check_call(['systemctl', 'stop', self.service])
        self.assertNoControllers()

    def test_cpushares(self):
        '''service with CPUShares'''

        self.create_service('CPUShares=1000')
        self.assertNoControllers()
        subprocess.check_call(['systemctl', 'start', self.service])
        self.assertController('systemd')
        self.assertController('cpu,cpuacct')
        subprocess.check_call(['systemctl', 'stop', self.service])
        self.assertNoControllers()


class SeccompTest(unittest.TestCase):
    '''Check seccomp syscall filtering'''

    def test_failing(self):
        with open('/run/systemd/system/scfail.service', 'w') as f:
            f.write('''[Unit]
Description=seccomp test
[Service]
ExecStart=/bin/cat /etc/machine-id
SystemCallFilter=access
''')
        self.addCleanup(os.unlink, '/run/systemd/system/scfail.service')

        # launch
        subprocess.check_call(['systemctl', 'daemon-reload'])
        subprocess.check_call(['systemctl', 'start', 'scfail.service'])
        wait_unit_stop('scfail.service')

        # check status
        st = subprocess.Popen(['systemctl', 'status', '-l',
                               'scfail.service'], stdout=subprocess.PIPE)
        out = st.communicate()[0]
        # unit should be stopped
        self.assertEqual(st.returncode, 3)

        subprocess.check_call(['systemctl', 'reset-failed', 'scfail.service'])

        self.assertIn(b'failed', out)
        self.assertIn(b'code=killed, signal=SYS', out)
        with open('/etc/machine-id') as f:
            self.assertNotIn(f.read().strip().encode('ASCII'), out)


@unittest.skipIf(is_container, 'systemd-coredump does not work in containers')
class CoredumpTest(unittest.TestCase):
    '''Check systemd-coredump'''

    def test_bash_crash(self):
        subprocess.call("ulimit -c unlimited; bash -c 'kill -SEGV $$'", shell=True,
                        cwd='/tmp', stderr=subprocess.DEVNULL)

        # with systemd-coredump installed we should get the core dumps in
        # systemd's dir
        for timeout in range(50):
            cores = glob('/var/lib/systemd/coredump/core.bash.*')
            if cores:
                break
            time.sleep(1)
        self.assertNotEqual(cores, [])
        self.assertEqual(glob('/tmp/core*'), [])

        # we should also get a message and stack trace in journal
        for timeout in range(10):
            subprocess.call(['journalctl', '--sync'])
            journal = subprocess.check_output(['journalctl', '-t', 'systemd-coredump'])
            if re.search(b'Process.*bash.*dumped core', journal) and \
               re.search(b'#[0-9] .*bash', journal):
                break
            time.sleep(1)
        self.assertRegex(journal, b'Process.*bash.*dumped core')
        self.assertIn(b'Stack trace', journal)
        self.assertRegex(journal, b'#[0-9] .*bash')


class CLITest(unittest.TestCase):
    def setUp(self):
        self.programs = []
        for line in subprocess.check_output(['dpkg', '-L', 'systemd', 'systemd-container', 'systemd-coredump', 'udev'],
                                            universal_newlines=True).splitlines():
            if '/bin/' in line:
                self.programs.append(line.strip())

    def test_help(self):
        '--help works and succeeds'''

        for program in self.programs:
            p = subprocess.Popen([program, '--help'], stdout=subprocess.PIPE, stderr=subprocess.PIPE, universal_newlines=True)
            (out, err) = p.communicate()
            try:
                self.assertEqual(err, '')
                self.assertEqual(p.returncode, 0)
                self.assertIn(os.path.basename(program), out)
                self.assertTrue('--help' in out or 'Usage' in out, out)
            except AssertionError:
                print('Failed program: %s' % program)
                raise

    def test_version(self):
        '--version works and succeeds'''

        version = subprocess.check_output(['pkg-config', '--modversion', 'systemd'],
                                          universal_newlines=True).strip()

        for program in self.programs:
            # known to not respond to --version
            if os.path.basename(program) in ['kernel-install', 'systemd-ask-password', 'systemd-stdio-bridge']:
                continue
            p = subprocess.Popen([program, '--version'], stdout=subprocess.PIPE, stderr=subprocess.PIPE, universal_newlines=True)
            (out, err) = p.communicate()
            try:
                self.assertEqual(err, '')
                self.assertEqual(p.returncode, 0)
                self.assertIn(version, out)
            except AssertionError:
                print('Failed program: %s' % program)
                raise

    def test_invalid_option(self):
        '''Calling with invalid option fails'''

        for program in self.programs:
            p = subprocess.Popen([program, '--invalid-option'], stdout=subprocess.PIPE, stderr=subprocess.PIPE, universal_newlines=True)
            (out, err) = p.communicate()
            try:
                # kernel-install is an unique snowflake
                if not program.endswith('/kernel-install'):
                    self.assertIn('--invalid-option', err)
                self.assertNotEqual(p.returncode, 0)
            except AssertionError:
                print('Failed program: %s' % program)
                raise


def pre_boot_setup():
    '''Test setup before rebooting testbed'''

    subprocess.check_call(['systemctl', 'set-default', 'graphical.target'],
                          stderr=subprocess.STDOUT)

    # create a few temporary files to ensure that they get cleaned up on boot
    os.close(os.open('/tmp/newfile.test',
                     os.O_CREAT | os.O_EXCL | os.O_WRONLY))
    os.close(os.open('/var/tmp/newfile.test',
                     os.O_CREAT | os.O_EXCL | os.O_WRONLY))
    # we can't use utime() here, as systemd looks for ctime
    if not is_container:
        cur_time = time.clock_gettime(time.CLOCK_REALTIME)
        time.clock_settime(time.CLOCK_REALTIME, cur_time - 2 * 30 * 86400)
        try:
            os.close(os.open('/tmp/oldfile.test',
                             os.O_CREAT | os.O_EXCL | os.O_WRONLY))
            os.close(os.open('/var/tmp/oldfile.test',
                             os.O_CREAT | os.O_EXCL | os.O_WRONLY))
        finally:
            time.clock_settime(time.CLOCK_REALTIME, cur_time)

    # allow X to start even on headless machines
    os.makedirs('/etc/X11/xorg.conf.d/', exist_ok=True)
    with open('/etc/X11/xorg.conf.d/dummy.conf', 'w') as f:
        f.write('''Section "Device"
        Identifier "test"
        Driver "dummy"
EndSection''')


if __name__ == '__main__':
    if not os.getenv('AUTOPKGTEST_REBOOT_MARK'):
        pre_boot_setup()
        print('Rebooting...')
        subprocess.check_call(['/tmp/autopkgtest-reboot', 'boot1'])

    unittest.main(testRunner=unittest.TextTestRunner(stream=sys.stdout,
                                                     verbosity=2))<|MERGE_RESOLUTION|>--- conflicted
+++ resolved
@@ -107,19 +107,14 @@
         self.active_unit('rsyslog')
         with open('/var/log/syslog') as f:
             log = f.read()
-<<<<<<< HEAD
-        # has kernel messages
-        try:
-            self.assertRegex(log, 'kernel:.*[cC]ommand line:')
-        except AssertionError:
-            # hm syslog is trimmed, for some reason?!
-            subprocess.call(['journalctl', '-k'])
-            self.assertRegex(log, 'kernel:.*')
-=======
         if not is_container:
             # has kernel messages
-            self.assertRegex(log, 'kernel:.*[cC]ommand line:')
->>>>>>> 0f558101
+            try:
+                self.assertRegex(log, 'kernel:.*[cC]ommand line:')
+            except AssertionError:
+                # hm syslog is trimmed, for some reason?!
+                subprocess.call(['journalctl', '-k'])
+                self.assertRegex(log, 'kernel:.*')
         # has init messages
         self.assertRegex(log, 'systemd.*Reached target Graphical Interface')
         # has other services
