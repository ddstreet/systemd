#! /usr/bin/make -f

#export DH_VERBOSE = 1
#export DEB_BUILD_OPTIONS = nostrip

export LC_ALL = C.UTF-8

include /usr/share/dpkg/default.mk
include /usr/share/debhelper/dh_package_notes/package-notes.mk

ifeq ($(DEB_VENDOR),Ubuntu)
    DEFAULT_NTP_SERVERS = ntp.ubuntu.com
    SUPPORT_URL = http://www.ubuntu.com/support
    CONFFLAGS_DISTRO =
ifeq ($(DEB_HOST_ARCH),amd64)
# enable CET on ubuntu amd64, until compiler is fixed to do it correctly with
# -flto
export DEB_LDFLAGS_MAINT_APPEND=-fcf-protection
endif
else
    DEFAULT_NTP_SERVERS = 0.debian.pool.ntp.org 1.debian.pool.ntp.org 2.debian.pool.ntp.org 3.debian.pool.ntp.org
    SUPPORT_URL = https://www.debian.org/support
    CONFFLAGS_DISTRO =
endif

TEST_TIMEOUT_MULTIPLIER = "-t 10"

# fail on missing files and symbols changes on distro builds, but not if we
# build/test upstream master
ifeq ($(TEST_UPSTREAM),)
    DH_MISSING = --fail-missing
    GENSYMBOLS_LEVEL = 4
else
    DH_MISSING = --list-missing
    GENSYMBOLS_LEVEL = 1
endif

CONFFLAGS = \
	-Db_lto=true \
	-Db_pie=true \
	-Dmode=release \
	-Drootlibdir=/usr/lib/$(DEB_HOST_MULTIARCH) \
	-Dsplit-usr=true \
	-Duser-path=/usr/local/sbin:/usr/local/bin:/usr/sbin:/usr/bin:/sbin:/bin \
	-Dversion-tag="$(DEB_VERSION)" \
	-Dquotaon-path=/sbin/quotaon \
	-Dquotacheck-path=/sbin/quotacheck \
	-Dkmod-path=/bin/kmod \
	-Dkexec-path=/sbin/kexec \
	-Dsulogin-path=/sbin/sulogin \
	-Dmount-path=/bin/mount \
	-Dumount-path=/bin/umount \
	-Dloadkeys-path=/bin/loadkeys \
	-Dsetfont-path=/bin/setfont \
	-Dnologin-path=/usr/sbin/nologin \
	-Dtelinit-path=/lib/sysvinit/telinit \
	-Dsysvinit-path=/etc/init.d \
	-Dsysvrcnd-path=/etc \
	-Dlocalegen-path=/usr/sbin/locale-gen \
	-Ddebug-shell=/bin/bash \
	-Dzshcompletiondir=/usr/share/zsh/vendor-completions \
	-Ddbuspolicydir=/usr/share/dbus-1/system.d/ \
	-Dsupport-url=$(SUPPORT_URL) \
	-Ddefault-kill-user-processes=false \
	-Ddefault-hierarchy=unified \
	-Ddefault-dnssec=no \
	-Ddefault-llmnr=no \
	-Ddefault-mdns=no \
	-Dpamconfdir=no \
	-Dpamlibdir=/lib/$(DEB_HOST_MULTIARCH)/security \
	-Drpmmacrosdir=no \
	-Dqrencode=false \
	-Dvconsole=false \
	-Dfirstboot=false \
	-Dsysupdate=false \
	-Dxkbcommon=false \
	-Dwheel-group=false \
	-Dpwquality=false \
	-Dp11kit=false \
	-Doomd=true \
	-Durlify=true \
	-Dgnutls=false \
	-Dlink-udev-shared=false \
	-Dlink-systemctl-shared=false \
	-Dbump-proc-sys-fs-nr-open=false \
	-Dntp-servers="$(DEFAULT_NTP_SERVERS)" \
	-Ddns-servers='' \
	-Dsystem-uid-max=999 \
	-Dsystem-gid-max=999 \
	-Dnobody-user=nobody \
	-Dnobody-group=nogroup \
	-Ddev-kvm-mode=0660 \
	-Dgroup-render-mode=0660 \
	-Drepart=true \
	-Dfdisk=true \
	-Dsysext=true \
	-Dnscd=true \
	-Dselinux=true \
	-Dhwdb=true \
	-Dsysusers=true \
	-Dinstall-tests=$(if $(filter noinsttest,$(DEB_BUILD_PROFILES)),false,true) \
	-Dlibcryptsetup-plugins=false \
	-Defi=true \
	-Dman=$(if $(filter nodoc,$(DEB_BUILD_PROFILES)),false,true) \
	-Dtranslations=true \
	-Dnss-myhostname=true \
	-Dnss-mymachines=true \
	-Dnss-resolve=true \
	-Dnss-systemd=true \
	-Dresolve=true \
	-Dstandalone-binaries=true

ifeq (, $(filter stage1, $(DEB_BUILD_PROFILES)))
CONFFLAGS += \
	-Daudit=true \
	-Dlibcryptsetup=true \
	-Dcoredump=true \
	-Delfutils=true \
	-Dapparmor=true \
	-Dlibidn2=true \
	-Dlibiptc=true \
	-Dlibcurl=true \
	-Dimportd=true \
	-Dmicrohttpd=true \
	-Dopenssl=true \
	-Dcryptolib=openssl \
	-Ddns-over-tls=openssl \
	-Dlibfido2=true \
<<<<<<< HEAD
	-Dtpm2=$(if $(filter i386,$(DEB_HOST_ARCH)),false,true) \
=======
	-Dtpm2=true \
	-Dhomed=true \
	-Duserdb=true \
>>>>>>> 17aa1cde
	-Dpcre2=true
else
CONFFLAGS += \
	-Daudit=false \
	-Dlibcryptsetup=false \
	-Dcoredump=false \
	-Delfutils=false \
	-Dapparmor=false \
	-Dlibidn2=false \
	-Dlibiptc=false \
	-Dlibcurl=false \
	-Dimportd=false \
	-Dmicrohttpd=false \
	-Dopenssl=false \
	-Dlibfido2=false \
	-Dtpm2=false \
	-Dhomed=false \
	-Duserdb=false \
	-Dpcre2=false
endif

override_dh_auto_configure:
	dh_auto_configure \
		-- $(CONFFLAGS) $(CONFFLAGS_DISTRO) $(CONFFLAGS_UPSTREAM)

execute_before_dh_auto_build:
	# blhc false positives: C++ fuzz test program, cc -E flags listing, PE-COFF EFI binaries
	@echo 'blhc: ignore-line-regexp: .* -o test-bus-vtable-cc.*'
	@echo 'blhc: ignore-line-regexp: .*cc -E.*'
	@echo 'blhc: ignore-line-regexp: .* -o src/boot/efi.*'

execute_after_dh_auto_build:
	# generate POT file for translators
	ninja -C obj-$(DEB_HOST_GNU_TYPE) systemd-pot

execute_after_dh_auto_install:
	# fix paths in manpages; manually check the remaining /usr occurrences
	# occasionally, with filtering out paths which are known to be in /usr:
	# grep -r /usr debian/tmp/usr/share/man/|egrep -v '/usr/local|os.*release|factory|zoneinfo|tmpfiles|kernel|foo|machines|sysctl|dbus|include|binfmt'
	if test -d debian/tmp/usr/share/man; then \
		find debian/tmp/usr/share/man/ -type f | xargs sed -ri 's_/usr(/lib/systemd/system|/lib/systemd/network|/lib/udev|/lib[^/]|/lib/[^a-z])_\1_g'; \
	fi

execute_before_dh_auto_clean:
ifneq (, $(TEST_UPSTREAM))
	debian/extra/checkout-upstream
endif

execute_after_dh_auto_clean:
	rm -f debian/shlibs.local
	# remove Python byte code files
	rm -rf tools/__pycache__/
	rm -rf tools/chromiumos/__pycache__/
	rm -f po/systemd.pot

execute_before_dh_install:
	# remove unnecessary / unused files
	rm -rf debian/tmp/usr/share/doc/systemd/LICENSES/
	rm -f debian/tmp/usr/share/doc/systemd/LICENSE.*
	rm -f debian/tmp/var/log/README
	rm -f debian/tmp/etc/init.d/README
	rm -f debian/tmp/lib/*.d/README
	rm -f debian/tmp/lib/udev/*.d/README
	rm -f debian/tmp/usr/lib/*.d/README
	rm -f debian/tmp/usr/lib/sysctl.d/50-default.conf
	rm -f debian/tmp/etc/X11/xinit/xinitrc.d/50-systemd-user.sh
	rmdir -p --ignore-fail-on-non-empty debian/tmp/etc/X11/xinit/xinitrc.d/
	# those files should probably be shipped in a -dev package, remove for now
	rm -rf debian/tmp/usr/share/dbus-1/interfaces/
	# remove files related to factory-reset feature
	find debian/tmp/ \( -name 'systemd-update-done*' -o \
		-name systemd-journal-catalog-update.service -o \
		-name systemd-hwdb-update.service -o \
		-name ldconfig.service -o \
		-name etc.conf \) -print -delete
	rm -rf debian/tmp/usr/share/factory/
	# replace upstream sysusers.d/basic.conf with proper users for Debian
	debian/extra/make-sysusers-basic > debian/tmp/usr/lib/sysusers.d/basic.conf
	# remove obsolete compat symlink
	rm -f debian/tmp/usr/bin/systemd-resolve

execute_after_dh_install:
	# install standalone binaries
	for pkg in sysusers tmpfiles; do \
		mkdir -p debian/systemd-standalone-$$pkg/bin; \
		mv debian/systemd/bin/systemd-$$pkg.standalone debian/systemd-standalone-$$pkg/bin/systemd-$$pkg; \
	done

	# we don't want /tmp to be a tmpfs by default
	mv debian/systemd/lib/systemd/system/tmp.mount debian/systemd/usr/share/systemd/
	printf '\n[Install]\nWantedBy=local-fs.target\n' >> debian/systemd/usr/share/systemd/tmp.mount
	rm debian/systemd/lib/systemd/system/local-fs.target.wants/tmp.mount

	# files shipped by cryptsetup
ifeq (, $(filter stage1, $(DEB_BUILD_PROFILES)))
	rm -f debian/tmp/usr/share/man/man5/crypttab.5
endif

	# files shipped by systemd
	rm debian/udev/lib/udev/rules.d/70-uaccess.rules
	rm debian/udev/lib/udev/rules.d/73-seat-late.rules
	rm debian/udev/lib/udev/rules.d/71-seat.rules
	rm debian/udev/lib/udev/rules.d/99-systemd.rules

	# Ubuntu specific files
ifeq ($(DEB_VENDOR),Ubuntu)
	install -D --mode=644 debian/extra/udev.py debian/udev/usr/share/apport/package-hooks/udev.py
	install -D --mode=644 debian/extra/systemd.py debian/systemd/usr/share/apport/package-hooks/systemd.py
	install --mode=644 debian/extra/rules-ubuntu/*.rules debian/udev/lib/udev/rules.d/
	cp -a debian/extra/units-ubuntu/* debian/systemd/lib/systemd/system/
endif

execute_after_dh_installman:
	# remove duplicate files shipped by systemd-*/udev
	# run after dh_installman, which runs after dh_install, to include manpages
	echo "Removing duplicate files in systemd package:"
	set -e; for pkg in $(shell dh_listpackages -Nudev-udeb -Nlibudev1-udeb -Nsystemd -Nsystemd-standalone-sysusers -Nsystemd-standalone-tmpfiles); do \
		echo "... from $$pkg..."; \
		(cd debian/$$pkg; find -type f -o -type l) | (cd debian/systemd; xargs rm -f --verbose); \
		(cd debian/$$pkg; find -mindepth 1 -type d | sort -r) | (cd debian/systemd; xargs rmdir --ignore-fail-on-non-empty --verbose || true); \
	done

	# dh_installman is affected by false positives and mangles manpages named as lib*.so.*
	# fixed in debhelper 13.7.2 by https://salsa.debian.org/debian/debhelper/-/merge_requests/69
	for pkg in libnss-myhostname libnss-mymachines libnss-resolve libnss-systemd; do \
		rm -rf debian/$$pkg/usr/share/man/so; \
	done
	# work around some more dh_installman issues
	# see https://salsa.debian.org/debian/debhelper/-/merge_requests/69#note_316102
	for pkg in libnss-myhostname libnss-mymachines libnss-resolve libnss-systemd; do \
		rm -rf debian/$$pkg/usr/share/man/man2/; \
	done

	# Remove unneeded file that produces errors in debugedit (LP: #1950445)
ifeq ($(DEB_HOST_ARCH),i386)
	rm -f debian/systemd/usr/lib/systemd/boot/efi/linuxia32.elf.stub
endif

override_dh_missing:
	dh_missing $(DH_MISSING)

override_dh_installinit:
	dh_installinit --no-scripts -psystemd
	dh_installinit --no-start -Nsystemd

override_dh_installsystemd:
	dh_installsystemd -psystemd-timesyncd
	dh_installsystemd -psystemd-oomd systemd-oomd.service
	dh_installsystemd -psystemd-oomd --no-stop-on-upgrade systemd-oomd.socket
	dh_installsystemd -psystemd-userdbd --no-stop-on-upgrade systemd-userdbd.socket
	dh_installsystemd -psystemd-homed --no-also systemd-homed.service systemd-homed-activate.service
	dh_installsystemd -psystemd-resolved

override_dh_installsystemduser:

PROJECT_VERSION ?= $(shell awk '/(PROJECT|PACKAGE)_VERSION/ {print $$3}' obj-$(DEB_HOST_GNU_TYPE)/config.h | tr -d \")

# The SysV compat tools (which are symlinks to systemctl) are
# quasi-essential, so add their dependencies to Pre-Depends
# https://bugs.debian.org/cgi-bin/bugreport.cgi?bug=753589
override_dh_shlibdeps:
	dh_shlibdeps -psystemd -Llibsystemd-shared -- \
		-dPre-Depends -edebian/systemd/bin/systemctl \
		-dDepends
	dh_shlibdeps -plibsystemd-shared -lusr/lib/$(DEB_HOST_MULTIARCH)/systemd
	dh_shlibdeps --remaining-packages -Llibsystemd-shared

override_dh_makeshlibs:
	sed 's/SHARED_LIB_VERSION/$(PROJECT_VERSION)/' debian/shlibs.local.in > debian/shlibs.local
	dh_makeshlibs -plibudev1 --add-udeb=libudev1-udeb -- -c$(GENSYMBOLS_LEVEL)
	dh_makeshlibs -plibsystemd-shared -Xlibsystemd-shared -Xlibsystemd-core -- -c$(GENSYMBOLS_LEVEL)
	dh_makeshlibs --remaining-packages -- -c$(GENSYMBOLS_LEVEL)

override_dh_auto_test:
ifeq (, $(filter nocheck, $(DEB_BUILD_OPTIONS)))
	echo "01234567890123456789012345678901" > obj-$(DEB_HOST_GNU_TYPE)/machine-id
	# some tests hang under fakeroot, so disable fakeroot
	env -u LD_PRELOAD SYSTEMD_MACHINE_ID_PATH=$(CURDIR)/obj-$(DEB_HOST_GNU_TYPE)/machine-id meson test -C obj-$(DEB_HOST_GNU_TYPE) --print-errorlogs $(TEST_TIMEOUT_MULTIPLIER)
endif

%:
	dh $@ --without autoreconf --buildsystem=meson<|MERGE_RESOLUTION|>--- conflicted
+++ resolved
@@ -126,13 +126,9 @@
 	-Dcryptolib=openssl \
 	-Ddns-over-tls=openssl \
 	-Dlibfido2=true \
-<<<<<<< HEAD
 	-Dtpm2=$(if $(filter i386,$(DEB_HOST_ARCH)),false,true) \
-=======
-	-Dtpm2=true \
 	-Dhomed=true \
 	-Duserdb=true \
->>>>>>> 17aa1cde
 	-Dpcre2=true
 else
 CONFFLAGS += \
@@ -245,6 +241,11 @@
 	cp -a debian/extra/units-ubuntu/* debian/systemd/lib/systemd/system/
 endif
 
+	# Remove unneeded file that produces errors in debugedit (LP: #1950445)
+ifeq ($(DEB_HOST_ARCH),i386)
+	rm -f debian/systemd/usr/lib/systemd/boot/efi/linuxia32.elf.stub
+endif
+
 execute_after_dh_installman:
 	# remove duplicate files shipped by systemd-*/udev
 	# run after dh_installman, which runs after dh_install, to include manpages
@@ -266,11 +267,6 @@
 		rm -rf debian/$$pkg/usr/share/man/man2/; \
 	done
 
-	# Remove unneeded file that produces errors in debugedit (LP: #1950445)
-ifeq ($(DEB_HOST_ARCH),i386)
-	rm -f debian/systemd/usr/lib/systemd/boot/efi/linuxia32.elf.stub
-endif
-
 override_dh_missing:
 	dh_missing $(DH_MISSING)
 
