--- conflicted
+++ resolved
@@ -5,17 +5,12 @@
 variables:
   # some tests do not work in the salsa-ci infrastructure at build time,
   # but work fine in the autopkgtest job anyway, so skip them in the build step
-<<<<<<< HEAD
-  # also skip the dbg packages to save time, they are not really needed
   DEB_BUILD_OPTIONS: "nocheck"
   RELEASE: 'bullseye-backports'
   SALSA_CI_LINTIAN_SUPPRESS_TAGS: "backports-changes-missing,newer-standards-version"
   SALSA_CI_DISABLE_VERSION_BUMP: 'true'
-=======
-  DEB_BUILD_OPTIONS: "nocheck"
   # Many false positives due to issue in binutils:
   # https://bugs.debian.org/1000977
   SALSA_CI_LINTIAN_SUPPRESS_TAGS: "elf-error"
   # https://bugs.debian.org/cgi-bin/bugreport.cgi?bug=1011649
->>>>>>> 0f508576
   SALSA_CI_DISABLE_PIUPARTS: 1