# systemctl(1) completion                                 -*- shell-script -*-
#
# This file is part of systemd.
#
# Copyright 2010 Ran Benita
#
# systemd is free software; you can redistribute it and/or modify it
# under the terms of the GNU Lesser General Public License as published by
# the Free Software Foundation; either version 2.1 of the License, or
# (at your option) any later version.
#
# systemd is distributed in the hope that it will be useful, but
# WITHOUT ANY WARRANTY; without even the implied warranty of
# MERCHANTABILITY or FITNESS FOR A PARTICULAR PURPOSE. See the GNU
# General Public License for more details.
#
# You should have received a copy of the GNU Lesser General Public License
# along with systemd; If not, see <http://www.gnu.org/licenses/>.

__systemctl() {
        local mode=$1; shift 1
        systemctl $mode --full --no-legend "$@"
}

__systemd_properties() {
        local mode=$1
        { __systemctl -a $mode show;
         systemd --dump-configuration-items; } |
        while IFS='=' read -r key value; do
            [[ $value ]] && echo "$key"
        done
}

__contains_word () {
        local w word=$1; shift
        for w in "$@"; do
                [[ $w = "$word" ]] && return
        done
}

__filter_units_by_property () {
        local mode=$1 property=$2 value=$3 ; shift 3
        local units=("$@")
        local props
        IFS=$'\n' read -rd '' -a props < \
            <(__systemctl $mode show --property "$property" -- "${units[@]}")
        for ((i=0; $i < ${#units[*]}; i++)); do
                if [[ "${props[i]}" = "$property=$value" ]]; then
                        echo " ${units[i]}"
                fi
        done
}

__get_all_units      () { __systemctl $1 list-units --all \
        | { while read -r a b; do echo " $a"; done; }; }
__get_active_units   () { __systemctl $1 list-units       \
        | { while read -r a b; do echo " $a"; done; }; }
__get_startable_units () { __systemctl $1 list-units --all -t service,timer,socket,mount,automount,path,snapshot,swap \
        | { while read -r a b c d; do [[ $c == "inactive" || $c == "failed" ]] && echo " $a"; done; }; }
__get_failed_units   () { __systemctl $1 list-units       \
        | { while read -r a b c d; do [[ $c == "failed"   ]] && echo " $a"; done; }; }
__get_enabled_units  () { __systemctl $1 list-unit-files  \
        | { while read -r a b c  ; do [[ $b == "enabled"  ]] && echo " $a"; done; }; }
__get_disabled_units () { __systemctl $1 list-unit-files  \
        | { while read -r a b c  ; do [[ $b == "disabled" ]] && echo " $a"; done; }; }
__get_masked_units   () { __systemctl $1 list-unit-files  \
        | { while read -r a b c  ; do [[ $b == "masked"   ]] && echo " $a"; done; }; }

_systemctl () {
        local cur=${COMP_WORDS[COMP_CWORD]} prev=${COMP_WORDS[COMP_CWORD-1]}
        local i verb comps mode

        local -A OPTS=(
               [STANDALONE]='--all -a --reverse --after --before --defaults --fail --ignore-dependencies --failed --force -f --full -l --global
                             --help -h --no-ask-password --no-block --no-legend --no-pager --no-reload --no-wall
<<<<<<< HEAD
                             --quiet -q --privileged -P --system --user --version --runtime'
=======
                             --quiet -q --privileged -P --system --user --version --runtime --recursive -r'
>>>>>>> a8f3477d
                      [ARG]='--host -H --kill-who --property -p --signal -s --type -t --state --root'
        )

        if __contains_word "--user" ${COMP_WORDS[*]}; then
            mode=--user
        else
            mode=--system
        fi

        if __contains_word "$prev" ${OPTS[ARG]}; then
                case $prev in
                        --signal|-s)
                                comps=$(compgen -A signal)
                        ;;
                        --type|-t)
                                comps='automount device mount path service snapshot socket swap target timer'
                        ;;
                        --state)
                                comps='loaded not-found stub
                                       active inactive
                                       dead elapsed exited listening mounted plugged running waiting'
                        ;;
                        --kill-who)
                                comps='all control main'
                        ;;
                        --root)
                                comps=$(compgen -A directory -- "$cur" )
                                compopt -o filenames
                        ;;
                        --host|-H)
                                comps=$(compgen -A hostname)
                        ;;
                        --property|-p)
                                comps=$(__systemd_properties $mode)
                        ;;
                esac
                COMPREPLY=( $(compgen -W '$comps' -- "$cur") )
                return 0
        fi

        if [[ "$cur" = -* ]]; then
                COMPREPLY=( $(compgen -W '${OPTS[*]}' -- "$cur") )
                return 0
        fi

        local -A VERBS=(
                [ALL_UNITS]='is-active is-failed is-enabled status show cat mask preset help list-dependencies'
            [ENABLED_UNITS]='disable'
           [DISABLED_UNITS]='enable'
        [REENABLABLE_UNITS]='reenable'
             [FAILED_UNITS]='reset-failed'
          [STARTABLE_UNITS]='start'
          [STOPPABLE_UNITS]='stop condstop kill try-restart condrestart'
         [ISOLATABLE_UNITS]='isolate'
         [RELOADABLE_UNITS]='reload condreload reload-or-try-restart force-reload'
        [RESTARTABLE_UNITS]='restart reload-or-restart'
             [MASKED_UNITS]='unmask'
                     [JOBS]='cancel'
                [SNAPSHOTS]='delete'
                     [ENVS]='set-environment unset-environment'
               [STANDALONE]='daemon-reexec daemon-reload default
                             emergency exit halt hibernate hybrid-sleep kexec list-jobs
<<<<<<< HEAD
                             list-sockets list-units list-unit-files poweroff reboot rescue
                             show-environment suspend get-default'
=======
                             list-sockets list-timers list-units list-unit-files poweroff
                             reboot rescue show-environment suspend get-default'
>>>>>>> a8f3477d
                     [NAME]='snapshot'
                     [FILE]='link'
                  [TARGETS]='set-default'
        )

        for ((i=0; i < COMP_CWORD; i++)); do
                if __contains_word "${COMP_WORDS[i]}" ${VERBS[*]} &&
                 ! __contains_word "${COMP_WORDS[i-1]}" ${OPTS[ARG]}; then
                        verb=${COMP_WORDS[i]}
                        break
                fi
        done

        if [[ -z $verb ]]; then
                comps="${VERBS[*]}"

        elif __contains_word "$verb" ${VERBS[ALL_UNITS]}; then
                comps=$( __get_all_units $mode )

        elif __contains_word "$verb" ${VERBS[ENABLED_UNITS]}; then
                comps=$( __get_enabled_units $mode )

        elif __contains_word "$verb" ${VERBS[DISABLED_UNITS]}; then
                comps=$( __get_disabled_units $mode )

        elif __contains_word "$verb" ${VERBS[REENABLABLE_UNITS]}; then
                comps=$( __get_disabled_units $mode;
                         __get_enabled_units $mode )

        elif __contains_word "$verb" ${VERBS[STARTABLE_UNITS]}; then
                comps=$( __filter_units_by_property $mode CanStart yes \
                      $( __get_startable_units $mode))

        elif __contains_word "$verb" ${VERBS[RESTARTABLE_UNITS]}; then
                comps=$( __filter_units_by_property $mode CanStart yes \
                      $( __get_all_units $mode \
                        | while read -r line; do \
                                [[ "$line" =~ \.(device|snapshot|socket|timer)$ ]] || echo " $line"; \
                        done ))

        elif __contains_word "$verb" ${VERBS[STOPPABLE_UNITS]}; then
                comps=$( __filter_units_by_property $mode CanStop yes \
                      $( __get_active_units $mode ) )

        elif __contains_word "$verb" ${VERBS[RELOADABLE_UNITS]}; then
                comps=$( __filter_units_by_property $mode CanReload yes \
                      $( __get_active_units $mode ) )

        elif __contains_word "$verb" ${VERBS[ISOLATABLE_UNITS]}; then
                comps=$( __filter_units_by_property $mode AllowIsolate yes \
                      $( __get_all_units $mode ) )

        elif __contains_word "$verb" ${VERBS[FAILED_UNITS]}; then
                comps=$( __get_failed_units $mode )

        elif __contains_word "$verb" ${VERBS[MASKED_UNITS]}; then
                comps=$( __get_masked_units $mode )

        elif __contains_word "$verb" ${VERBS[STANDALONE]} ${VERBS[NAME]}; then
                comps=''

        elif __contains_word "$verb" ${VERBS[JOBS]}; then
                comps=$( __systemctl $mode list-jobs | { while read -r a b; do echo " $a"; done; } )

        elif __contains_word "$verb" ${VERBS[SNAPSHOTS]}; then
                comps=$( __systemctl $mode list-units --type snapshot --full --all \
                        | { while read -r a b; do echo " $a"; done; } )

        elif __contains_word "$verb" ${VERBS[ENVS]}; then
                comps=$( __systemctl $mode show-environment \
                    | while read -r line; do echo " ${line%%=*}=";done )
                compopt -o nospace

        elif __contains_word "$verb" ${VERBS[FILE]}; then
                comps=$( compgen -A file -- "$cur" )
                compopt -o filenames
        elif __contains_word "$verb" ${VERBS[TARGETS]}; then
                comps=$( __systemctl $mode list-unit-files --type target --full --all \
                        | { while read -r a b; do echo " $a"; done; } )
        fi

        COMPREPLY=( $(compgen -W '$comps' -- "$cur") )
        return 0
}

complete -F _systemctl systemctl<|MERGE_RESOLUTION|>--- conflicted
+++ resolved
@@ -73,11 +73,7 @@
         local -A OPTS=(
                [STANDALONE]='--all -a --reverse --after --before --defaults --fail --ignore-dependencies --failed --force -f --full -l --global
                              --help -h --no-ask-password --no-block --no-legend --no-pager --no-reload --no-wall
-<<<<<<< HEAD
-                             --quiet -q --privileged -P --system --user --version --runtime'
-=======
                              --quiet -q --privileged -P --system --user --version --runtime --recursive -r'
->>>>>>> a8f3477d
                       [ARG]='--host -H --kill-who --property -p --signal -s --type -t --state --root'
         )
 
@@ -140,13 +136,8 @@
                      [ENVS]='set-environment unset-environment'
                [STANDALONE]='daemon-reexec daemon-reload default
                              emergency exit halt hibernate hybrid-sleep kexec list-jobs
-<<<<<<< HEAD
-                             list-sockets list-units list-unit-files poweroff reboot rescue
-                             show-environment suspend get-default'
-=======
                              list-sockets list-timers list-units list-unit-files poweroff
                              reboot rescue show-environment suspend get-default'
->>>>>>> a8f3477d
                      [NAME]='snapshot'
                      [FILE]='link'
                   [TARGETS]='set-default'
