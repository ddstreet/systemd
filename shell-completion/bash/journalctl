--- conflicted
+++ resolved
@@ -52,67 +52,12 @@
                       --vacuum-size --vacuum-time --vacuum-files --output-fields'
     )
 
-<<<<<<< HEAD
-        # Use the default completion for shell redirect operators
-        if __contains_word "$prev" '>' '>>' '&>'; then
-                compopt -o filenames
-                COMPREPLY=( $(compgen -f -- "$cur") )
-                return 0;
-        fi
-
-        if __contains_word "$prev" ${OPTS[ARG]} ${OPTS[ARGUNKNOWN]}; then
-                case $prev in
-                        --boot|-b)
-                                comps=$(journalctl -F '_BOOT_ID' 2>/dev/null)
-                        ;;
-                        --directory|-D|--root)
-                                comps=$(compgen -d -- "$cur")
-                                compopt -o filenames
-                        ;;
-                        --file)
-                                comps=$(compgen -f -- "$cur")
-                                compopt -o filenames
-                        ;;
-                        --output|-o)
-                                comps=$( journalctl --output=help 2>/dev/null )
-                        ;;
-                        --field|-F)
-                                comps=$(journalctl --fields | sort 2>/dev/null)
-                        ;;
-                        --machine|-M)
-                                comps=$( __get_machines )
-                        ;;
-                        --priority|-p)
-                                comps=${__syslog_priorities[*]}
-                                compopt -o nosort
-                        ;;
-                        --unit|-u)
-                                comps=$(journalctl -F '_SYSTEMD_UNIT' 2>/dev/null)
-                        ;;
-                        --user-unit)
-                                comps=$(journalctl -F '_SYSTEMD_USER_UNIT' 2>/dev/null)
-                        ;;
-                        --identifier|-t)
-                                comps=$(journalctl -F 'SYSLOG_IDENTIFIER' 2>/dev/null)
-                        ;;
-                        --case-sensitive)
-                                comps='yes no'
-                        ;;
-                        *)
-                                return 0
-                        ;;
-                esac
-                COMPREPLY=( $(compgen -W '$comps' -- "$cur") )
-                return 0
-        fi
-=======
     # Use the default completion for shell redirect operators
     if __contains_word "$prev" '>' '>>' '&>'; then
         compopt -o filenames
         COMPREPLY=( $(compgen -f -- "$cur") )
         return 0;
     fi
->>>>>>> aa8c231a
 
     if __contains_word "$prev" ${OPTS[ARG]} ${OPTS[ARGUNKNOWN]}; then
         case $prev in
