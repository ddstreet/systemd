--- conflicted
+++ resolved
@@ -21,84 +21,6 @@
 -->
 <refentry id="systemd-update-done.service">
 
-<<<<<<< HEAD
-        <refentryinfo>
-                <title>systemd-update-done.service</title>
-                <productname>systemd</productname>
-
-                <authorgroup>
-                        <author>
-                                <contrib>Developer</contrib>
-                                <firstname>Lennart</firstname>
-                                <surname>Poettering</surname>
-                                <email>lennart@poettering.net</email>
-                        </author>
-                </authorgroup>
-        </refentryinfo>
-
-        <refmeta>
-                <refentrytitle>systemd-update-done.service</refentrytitle>
-                <manvolnum>8</manvolnum>
-        </refmeta>
-
-        <refnamediv>
-                <refname>systemd-update-done.service</refname>
-                <refname>systemd-update-done</refname>
-                <refpurpose>Mark <filename>/etc</filename> and <filename>/var</filename> fully updated</refpurpose>
-        </refnamediv>
-
-        <refsynopsisdiv>
-                <para><filename>systemd-update-done.service</filename></para>
-                <para><filename>/lib/systemd/systemd-update-done</filename></para>
-        </refsynopsisdiv>
-
-        <refsect1>
-                <title>Description</title>
-
-                <para><filename>systemd-update-done.service</filename>
-                is a service that is invoked as part of the first boot
-                after the vendor operating system resources in
-                <filename>/usr</filename> have been updated. This is
-                useful to implement offline updates of
-                <filename>/usr</filename> which might requires updates
-                to <filename>/etc</filename> or
-                <filename>/var</filename> on the following boot.</para>
-
-                <para><filename>systemd-update-done.service</filename>
-                updates the file modification time (mtime) of the
-                stamp files <filename>/etc/.updated</filename> and
-                <filename>/var/.updated</filename> to the modification
-                time of the <filename>/usr</filename> directory,
-                unless the stamp files are already newer.</para>
-
-                <para>Services that shall run after offline upgrades
-                of <filename>/usr</filename> should order themselves
-                before
-                <filename>systemd-update-done.service</filename>, and
-                use the <varname>ConditionNeedsUpdate=</varname> (see
-                <citerefentry><refentrytitle>systemd.unit</refentrytitle><manvolnum>5</manvolnum></citerefentry>)
-                condition to make sure to run when
-                <filename>/etc</filename> or <filename>/var</filename>
-                are older than <filename>/usr</filename> according to
-                the modification times of the files described
-                above. This requires that updates to
-                <filename>/usr</filename> are always followed by an
-                update of the modification time of
-                <filename>/usr</filename>, for example by invoking
-                <citerefentry project='man-pages'><refentrytitle>touch</refentrytitle><manvolnum>1</manvolnum></citerefentry>
-                on it.</para>
-
-        </refsect1>
-
-        <refsect1>
-                <title>See Also</title>
-                <para>
-                        <citerefentry><refentrytitle>systemd</refentrytitle><manvolnum>1</manvolnum></citerefentry>,
-                        <citerefentry><refentrytitle>systemd.unit</refentrytitle><manvolnum>5</manvolnum></citerefentry>,
-                        <citerefentry project='man-pages'><refentrytitle>touch</refentrytitle><manvolnum>1</manvolnum></citerefentry>
-                </para>
-        </refsect1>
-=======
   <refentryinfo>
     <title>systemd-update-done.service</title>
     <productname>systemd</productname>
@@ -171,6 +93,5 @@
       <citerefentry project='man-pages'><refentrytitle>touch</refentrytitle><manvolnum>1</manvolnum></citerefentry>
     </para>
   </refsect1>
->>>>>>> 08285999
 
 </refentry>