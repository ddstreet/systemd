--- conflicted
+++ resolved
@@ -104,13 +104,6 @@
                                 <term><varname>SYSTEMD_WANTS=</varname></term>
                                 <term><varname>SYSTEMD_USER_WANTS=</varname></term>
                                 <listitem><para>Adds dependencies of
-<<<<<<< HEAD
-                                type <varname>Wants</varname> from
-                                the device unit to all listed units. This
-                                may be used to activate arbitrary
-                                units when a specific device becomes
-                                available. Note that this and the
-=======
                                 type <varname>Wants</varname> from the
                                 device unit to all listed units. The
                                 first form is used by the system
@@ -121,25 +114,10 @@
                                 available.</para>
 
                                 <para>Note that this and the
->>>>>>> a8f3477d
                                 other tags are not taken into account
                                 unless the device is tagged with the
                                 <literal>systemd</literal> string in
                                 the udev database, because otherwise
-<<<<<<< HEAD
-                                the device is not exposed as systemd
-                                unit (see above). Note that systemd
-                                will only act on
-                                <varname>Wants</varname> dependencies
-                                when a device first becomes active, it
-                                will not act on them if they are added
-                                to devices that are already
-                                active. Use
-                                <varname>SYSTEMD_READY=</varname> (see
-                                below) to influence on which udev
-                                event to trigger the device
-                                dependencies.</para></listitem>
-=======
                                 the device is not exposed as a systemd
                                 unit (see above).</para>
 
@@ -153,7 +131,6 @@
                                 below) to influence on which udev
                                 event to trigger the dependencies.
                                 </para></listitem>
->>>>>>> a8f3477d
                         </varlistentry>
 
                         <varlistentry>
