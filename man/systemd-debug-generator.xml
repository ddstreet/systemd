--- conflicted
+++ resolved
@@ -21,81 +21,6 @@
 -->
 <refentry id="systemd-debug-generator">
 
-<<<<<<< HEAD
-        <refentryinfo>
-                <title>systemd-debug-generator</title>
-                <productname>systemd</productname>
-
-                <authorgroup>
-                        <author>
-                                <contrib>Developer</contrib>
-                                <firstname>Lennart</firstname>
-                                <surname>Poettering</surname>
-                                <email>lennart@poettering.net</email>
-                        </author>
-                </authorgroup>
-        </refentryinfo>
-
-        <refmeta>
-                <refentrytitle>systemd-debug-generator</refentrytitle>
-                <manvolnum>8</manvolnum>
-        </refmeta>
-
-        <refnamediv>
-                <refname>systemd-debug-generator</refname>
-                <refpurpose>Generator for enabling a runtime debug shell and masking specific units at boot</refpurpose>
-        </refnamediv>
-
-        <refsynopsisdiv>
-                <para><filename>/lib/systemd/system-generators/systemd-debug-generator</filename></para>
-        </refsynopsisdiv>
-
-        <refsect1>
-                <title>Description</title>
-
-                <para><filename>systemd-debug-generator</filename> is
-                a generator that reads the kernel command line and
-                understands three options:</para>
-
-                <para>If the <option>systemd.mask=</option> option is
-                specified and followed by a unit name, this unit is
-                masked for the runtime, similar to the effect of
-                <citerefentry><refentrytitle>systemctl</refentrytitle><manvolnum>1</manvolnum></citerefentry>'s
-                <command>mask</command> command. This is useful to
-                boot with certain units removed from the initial boot
-                transaction for debugging system startup. May be
-                specified more than once.</para>
-
-                <para>If the <option>systemd.wants=</option> option is
-                specified and followed by a unit name, a start job for
-                this unit is added to the initial transaction. This is
-                useful to start one or more additional units at
-                boot. May be specified more than once.</para>
-
-                <para>If the <option>systemd.debug-shell</option>
-                option is specified, the debug shell service
-                <literal>debug-shell.service</literal> is pulled into
-                the boot transaction. It will spawn a debug shell on
-                tty9 during early system startup. Note that the shell
-                may also be turned on persistently by enabling it with
-                <citerefentry><refentrytitle>systemctl</refentrytitle><manvolnum>1</manvolnum></citerefentry>'s
-                <command>enable</command> command.</para>
-
-                <para><filename>systemd-debug-generator</filename>
-                implements the <ulink
-                url="http://www.freedesktop.org/wiki/Software/systemd/Generators">generator
-                specification</ulink>.</para>
-        </refsect1>
-
-        <refsect1>
-                <title>See Also</title>
-                <para>
-                        <citerefentry><refentrytitle>systemd</refentrytitle><manvolnum>1</manvolnum></citerefentry>,
-                        <citerefentry><refentrytitle>systemctl</refentrytitle><manvolnum>1</manvolnum></citerefentry>,
-                        <citerefentry><refentrytitle>kernel-command-line</refentrytitle><manvolnum>7</manvolnum></citerefentry>
-                </para>
-        </refsect1>
-=======
   <refentryinfo>
     <title>systemd-debug-generator</title>
     <productname>systemd</productname>
@@ -168,6 +93,5 @@
       <citerefentry><refentrytitle>kernel-command-line</refentrytitle><manvolnum>7</manvolnum></citerefentry>
     </para>
   </refsect1>
->>>>>>> a066bb07
 
 </refentry>