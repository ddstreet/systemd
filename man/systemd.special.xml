<?xml version='1.0'?> <!--*-nxml-*-->
<!DOCTYPE refentry PUBLIC "-//OASIS//DTD DocBook XML V4.2//EN"
        "http://www.oasis-open.org/docbook/xml/4.2/docbookx.dtd">

<!--
  This file is part of systemd.

  Copyright 2010 Lennart Poettering

  systemd is free software; you can redistribute it and/or modify it
  under the terms of the GNU Lesser General Public License as published by
  the Free Software Foundation; either version 2.1 of the License, or
  (at your option) any later version.

  systemd is distributed in the hope that it will be useful, but
  WITHOUT ANY WARRANTY; without even the implied warranty of
  MERCHANTABILITY or FITNESS FOR A PARTICULAR PURPOSE. See the GNU
  Lesser General Public License for more details.

  You should have received a copy of the GNU Lesser General Public License
  along with systemd; If not, see <http://www.gnu.org/licenses/>.
-->

<refentry id="systemd.special">

        <refentryinfo>
                <title>systemd.special</title>
                <productname>systemd</productname>

                <authorgroup>
                        <author>
                                <contrib>Developer</contrib>
                                <firstname>Lennart</firstname>
                                <surname>Poettering</surname>
                                <email>lennart@poettering.net</email>
                        </author>
                </authorgroup>
        </refentryinfo>

        <refmeta>
                <refentrytitle>systemd.special</refentrytitle>
                <manvolnum>7</manvolnum>
        </refmeta>

        <refnamediv>
                <refname>systemd.special</refname>
                <refpurpose>Special systemd units</refpurpose>
        </refnamediv>

        <refsynopsisdiv>
                <para><filename>basic.target</filename>,
                <filename>bluetooth.target</filename>,
                <filename>ctrl-alt-del.target</filename>,
                <filename>cryptsetup.target</filename>,
                <filename>dbus.service</filename>,
                <filename>dbus.socket</filename>,
                <filename>default.target</filename>,
                <filename>display-manager.service</filename>,
                <filename>emergency.target</filename>,
                <filename>exit.target</filename>,
                <filename>final.target</filename>,
                <filename>getty.target</filename>,
                <filename>graphical.target</filename>,
                <filename>halt.target</filename>,
                <filename>hibernate.target</filename>,
                <filename>hybrid-sleep.target</filename>,
                <filename>initrd-fs.target</filename>,
                <filename>kbrequest.target</filename>,
                <filename>kexec.target</filename>,
                <filename>local-fs.target</filename>,
                <filename>local-fs-pre.target</filename>,
                <filename>multi-user.target</filename>,
                <filename>network.target</filename>,
                <filename>network-online.target</filename>,
                <filename>nss-lookup.target</filename>,
                <filename>nss-user-lookup.target</filename>,
                <filename>paths.target</filename>,
                <filename>poweroff.target</filename>,
                <filename>printer.target</filename>,
                <filename>reboot.target</filename>,
                <filename>remote-fs.target</filename>,
                <filename>remote-fs-pre.target</filename>,
                <filename>rescue.target</filename>,
                <filename>initrd-root-fs.target</filename>,
                <filename>rpcbind.target</filename>,
                <filename>runlevel2.target</filename>,
                <filename>runlevel3.target</filename>,
                <filename>runlevel4.target</filename>,
                <filename>runlevel5.target</filename>,
                <filename>shutdown.target</filename>,
                <filename>sigpwr.target</filename>,
                <filename>sleep.target</filename>,
                <filename>smartcard.target</filename>,
                <filename>sockets.target</filename>,
                <filename>sound.target</filename>,
                <filename>suspend.target</filename>,
                <filename>swap.target</filename>,
                <filename>sysinit.target</filename>,
                <filename>syslog.socket</filename>,
                <filename>syslog.target</filename>,
                <filename>system-update.target</filename>,
                <filename>time-sync.target</filename>,
                <filename>timers.target</filename>,
                <filename>umount.target</filename></para>
        </refsynopsisdiv>

        <refsect1>
                <title>Description</title>

                <para>A few units are treated specially by
                systemd. They have special internal semantics and
                cannot be renamed.</para>
        </refsect1>

        <refsect1>
                <title>Special System Units</title>

                <variablelist>
                        <varlistentry>
                                <term><filename>basic.target</filename></term>
                                <listitem>
                                        <para>A special target unit
                                        covering basic boot-up.</para>
                                        <para>systemd automatically
                                        adds dependencies of the types
                                        <varname>Requires=</varname>
                                        and <varname>After=</varname>
                                        for this target unit to all
                                        services (except for those
                                        with
                                        <varname>DefaultDependencies=no</varname>).</para>

                                        <para>Usually this should
                                        pull-in all mount points, swap
                                        devices, sockets, timers, and
                                        path units and other basic
                                        initialization necessary for
                                        general purpose
                                        daemons.</para>
                                </listitem>
                        </varlistentry>
                        <varlistentry>
                                <term><filename>ctrl-alt-del.target</filename></term>
                                <listitem>
                                        <para>systemd starts this
                                        target whenever
                                        Control+Alt+Del is pressed on
                                        the console. Usually this
                                        should be aliased (symlinked)
                                        to
                                        <filename>reboot.target</filename>.</para>
                                </listitem>
                        </varlistentry>
                        <varlistentry>
                                <term><filename>cryptsetup.target</filename></term>
                                <listitem>
                                        <para>A target that pulls in
                                        setup services for all
                                        encrypted block
                                        devices.</para>
                                </listitem>
                        </varlistentry>
                        <varlistentry>
                                <term><filename>dbus.service</filename></term>
                                <listitem>
                                        <para>A special unit for the
                                        D-Bus bus daemon. As soon as
                                        this service is fully started
                                        up systemd will connect to it
                                        and register its
                                        service.</para>
                                </listitem>
                        </varlistentry>
                        <varlistentry>
                                <term><filename>dbus.socket</filename></term>
                                <listitem>
                                        <para>A special unit for the
                                        D-Bus system bus socket. All
                                        units with
                                        <varname>Type=dbus</varname>
                                        automatically gain a
                                        dependency on this
                                        unit.</para>
                                </listitem>
                        </varlistentry>
                        <varlistentry>
                                <term><filename>default.target</filename></term>
                                <listitem>
                                        <para>The default unit systemd
                                        starts at bootup. Usually this
                                        should be aliased (symlinked)
                                        to
                                        <filename>multi-user.target</filename>
                                        or
                                        <filename>graphical.target</filename>.</para>

                                        <para>The default unit systemd
                                        starts at bootup can be
                                        overridden with the
                                        <varname>systemd.unit=</varname>
                                        kernel command line option.</para>
                                </listitem>
                        </varlistentry>
                        <varlistentry>
                                <term><filename>display-manager.service</filename></term>
                                <listitem>
                                        <para>The display manager
                                        service. Usually this should
                                        be aliased (symlinked) to
                                        <filename>gdm.service</filename>
                                        or a similar display manager
                                        service.</para>
                                </listitem>
                        </varlistentry>
                        <varlistentry>
                                <term><filename>emergency.target</filename></term>
                                <listitem>
                                        <para>A special target unit
                                        that starts an emergency
                                        shell on the main
                                        console. This unit is supposed
                                        to be used with the kernel
                                        command line option
                                        <varname>systemd.unit=</varname>
                                        and has otherwise little use.
                                        </para>
                                </listitem>
                        </varlistentry>
                        <varlistentry>
                                <term><filename>final.target</filename></term>
                                <listitem>
                                        <para>A special target unit
                                        that is used during the
                                        shutdown logic and may be used
                                        to pull in late services after
                                        all normal services are
                                        already terminated and all
                                        mounts unmounted.
                                        </para>
                                </listitem>
                        </varlistentry>
                        <varlistentry>
                                <term><filename>getty.target</filename></term>
                                <listitem>
                                        <para>A special target unit
                                        that pulls in statically
                                        configured local TTY
                                        <filename>getty</filename>
                                        instances.
                                        </para>
                                </listitem>
                        </varlistentry>
                        <varlistentry>
                                <term><filename>graphical.target</filename></term>
                                <listitem>
                                        <para>A special target unit
                                        for setting up a graphical
                                        login screen. This pulls in
                                        <filename>multi-user.target</filename>.</para>

                                        <para>Units that are needed
                                        for graphical logins shall add
                                        <varname>Wants=</varname>
                                        dependencies for their unit to
                                        this unit (or
                                        <filename>multi-user.target</filename>)
                                        during installation. This is
                                        best configured via
                                        <varname>WantedBy=graphical.target</varname>
                                        in the unit's
                                        <literal>[Install]</literal>
                                        section.</para>
                                </listitem>
                        </varlistentry>
                        <varlistentry>
                                <term><filename>hibernate.target</filename></term>
                                <listitem>
                                        <para>A special target unit
                                        for hibernating the
                                        system. This pulls in
                                        <filename>sleep.target</filename>.</para>
                                </listitem>
                        </varlistentry>
                        <varlistentry>
                                <term><filename>hybrid-sleep.target</filename></term>
                                <listitem>
                                        <para>A special target unit
                                        for hibernating and suspending the
                                        system at the same time. This pulls in
                                        <filename>sleep.target</filename>.</para>
                                </listitem>
                        </varlistentry>
                        <varlistentry>
                                <term><filename>halt.target</filename></term>
                                <listitem>
                                        <para>A special target unit
                                        for shutting down and halting
                                        the system. Note that this
                                        target is distinct from
                                        <filename>poweroff.target</filename>
                                        in that it generally really
                                        just halts the system rather
                                        than powering it down.</para>

                                        <para>Applications wanting to
                                        halt the system should start
                                        this unit.</para>
                                </listitem>
                        </varlistentry>
                        <varlistentry>
                                <term><filename>initrd-fs.target</filename></term>
                                <listitem>
                                        <para><citerefentry><refentrytitle>systemd-fstab-generator</refentrytitle><manvolnum>3</manvolnum></citerefentry>
                                        automatically adds
                                        dependencies of type
                                        <varname>Before=</varname> to
                                        <filename>sysroot-usr.mount</filename>
                                        and all mount points fround in
                                        <filename>/etc/fstab</filename>
                                        that have the
                                        <option>auto</option> and
                                        <option>x-initrd.mount</option>
                                        mount options set.
                                        </para>
                                </listitem>
                        </varlistentry>
                        <varlistentry>
                                <term><filename>kbrequest.target</filename></term>
                                <listitem>
                                        <para>systemd starts this
                                        target whenever Alt+ArrowUp is
                                        pressed on the console. This
                                        is a good candidate to be
                                        aliased (symlinked) to
                                        <filename>rescue.target</filename>.</para>
                                </listitem>
                        </varlistentry>
                        <varlistentry>
                                <term><filename>kexec.target</filename></term>
                                <listitem>
                                        <para>A special target unit
                                        for shutting down and rebooting the system via kexec.</para>

                                        <para>Applications wanting to
                                        reboot the system with kexec should start
                                        this unit.</para>
                                </listitem>
                        </varlistentry>
                        <varlistentry>
                                <term><filename>local-fs.target</filename></term>
                                <listitem>
                                        <para><citerefentry><refentrytitle>systemd-fstab-generator</refentrytitle><manvolnum>3</manvolnum></citerefentry>
                                        automatically adds
                                        dependencies of type
                                        <varname>Before=</varname> to
                                        all mount units that refer to
                                        local mount points for this
                                        target unit. In addition, it
                                        adds dependencies of type
                                        <varname>Wants=</varname> to
                                        this target unit for those
                                        mounts listed in
                                        <filename>/etc/fstab</filename>
                                        that have the
<<<<<<< HEAD
                                        <option>auto</option> and
                                        <option>comment=systemd.mount</option>
                                        mount options set.</para>
=======
                                        <option>auto</option> mount
                                        option set.</para>
>>>>>>> 854998ae

                                        <para>systemd automatically
                                        adds dependencies of type
                                        After for this target unit to
                                        all SysV init script service
                                        units with an LSB header
                                        referring to the
                                        <literal>$local_fs</literal>
                                        facility.</para>
                                </listitem>
                        </varlistentry>
                        <varlistentry>
                                <term><filename>local-fs-pre.target</filename></term>
                                <listitem>
                                        <para>This target unit is
                                        automatically ordered before
                                        all local mount points marked
                                        with <option>auto</option>
                                        (see above). It can be used to
                                        execute certain units before
                                        all local mounts.</para>
                                </listitem>
                        </varlistentry>
                        <varlistentry>
                                <term><filename>multi-user.target</filename></term>
                                <listitem>
                                        <para>A special target unit
                                        for setting up a multi-user
                                        system (non-graphical). This
                                        is pulled in by
                                        <filename>graphical.target</filename>.</para>

                                        <para>Units that are needed
                                        for a multi-user system shall
                                        add <varname>Wants=</varname>
                                        dependencies for their unit to
                                        this unit during
                                        installation. This is best
                                        configured via
                                        <varname>WantedBy=multi-uer.target</varname>
                                        in the unit's
                                        <literal>[Install]</literal>
                                        section.</para>
                                </listitem>
                        </varlistentry>
                        <varlistentry>
                                <term><filename>network-online.target</filename></term>
                                <listitem>
                                        <para>Units that strictly
                                        require a configured network
                                        connection should pull in
                                        <filename>network-online.target</filename>
                                        (via a
                                        <varname>Wants=</varname> type
                                        dependency) and order
                                        themselves after it. This
                                        target unit is intended to
                                        pull in a service that delays
                                        further execution until the
                                        network is sufficiently set
                                        up. What precisely this
                                        requires is left to the
                                        implementation of the network
                                        managing service.</para>

                                        <para>Note the distinction
                                        between this unit and
                                        <filename>network.target</filename>. This
                                        unit is an active unit
                                        (i.e. pulled in by the
                                        consumer rather than the
                                        provider of this
                                        functionality) and pulls in a
                                        service which possibly adds
                                        substantial delays to further
                                        execution. In contrast,
                                        <filename>network.target</filename>
                                        is a passive unit (i.e. pulled
                                        in by the provider of the
                                        functionality, rather than the
                                        consumer) that usually does
                                        not delay execution
                                        much. Usually,
                                        <filename>network.target</filename>
                                        is part of the boot of most
                                        systems, while
                                        <filename>network-online.target</filename>
                                        is not, except when at least
                                        one unit requires it. Also see
                                        <ulink
                                        url="http://www.freedesktop.org/wiki/Software/systemd/NetworkTarget">Running
                                        Services After the Network is
                                        up</ulink> for more
                                        information.</para>

                                        <para>All mount units for
                                        remote network file systems
                                        automatically pull in this
                                        unit, and order themselves
                                        after it. Note that networking
                                        daemons that simply provide
                                        functionality to other hosts
                                        generally don't need to pull
                                        this in.</para>
                                        </listitem>
                        </varlistentry>
                        <varlistentry>
                                <term><filename>paths.target</filename></term>
                                <listitem>
                                        <para>A special target unit
                                        that sets up all path units
                                        (see
                                        <citerefentry><refentrytitle>systemd.path</refentrytitle><manvolnum>5</manvolnum></citerefentry>
                                        for details) that shall be
                                        active after boot.</para>

                                        <para>It is recommended that
                                        path units installed by
                                        applications get pulled in via
                                        <varname>Wants=</varname>
                                        dependencies from this
                                        unit. This is best configured
                                        via a
                                        <varname>WantedBy=paths.target</varname>
                                        in the path unit's
                                        <literal>[Install]</literal>
                                        section.</para>
                                </listitem>
                        </varlistentry>
                        <varlistentry>
                                <term><filename>poweroff.target</filename></term>
                                <listitem>
                                        <para>A special target unit
                                        for shutting down and powering off the system.</para>

                                        <para>Applications wanting to
                                        power off the system should start
                                        this unit.</para>

                                        <para><filename>runlevel0.target</filename>
                                        is an alias for this target
                                        unit, for compatibility with SysV.</para>
                                </listitem>
                        </varlistentry>
                        <varlistentry>
                                <term><filename>reboot.target</filename></term>
                                <listitem>
                                        <para>A special target unit
                                        for shutting down and rebooting the system.</para>

                                        <para>Applications wanting to
                                        reboot the system should start
                                        this unit.</para>

                                        <para><filename>runlevel6.target</filename>
                                        is an alias for this target
                                        unit, for compatibility with SysV.</para>
                                </listitem>
                        </varlistentry>
                        <varlistentry>
                                <term><filename>remote-fs.target</filename></term>
                                <listitem>
                                        <para>Similar to
                                        <filename>local-fs.target</filename>,
                                        but for remote mount
                                        points.</para>

                                        <para>systemd automatically
                                        adds dependencies of type
                                        <varname>After=</varname> for
                                        this target unit to all SysV
                                        init script service units with
                                        an LSB header referring to the
                                        <literal>$remote_fs</literal>
                                        facility.</para>
                                </listitem>
                        </varlistentry>
                        <varlistentry>
                                <term><filename>rescue.target</filename></term>
                                <listitem>
                                        <para>A special target unit
                                        for setting up the base system
                                        and a rescue shell.</para>

                                        <para><filename>runlevel1.target</filename>
                                        is an alias for this target
                                        unit, for compatibility with SysV.</para>
                                </listitem>
                        </varlistentry>
                        <varlistentry>
                                <term><filename>initrd-root-fs.target</filename></term>
                                <listitem>
                                        <para><citerefentry><refentrytitle>systemd-fstab-generator</refentrytitle><manvolnum>3</manvolnum></citerefentry>
                                        automatically adds
                                        dependencies of type
                                        <varname>Before=</varname> to
                                        the
                                        <filename>sysroot.mount</filename>
                                        unit, which is generated from
                                        the kernel command line.
                                        </para>
                                </listitem>
                        </varlistentry>
                        <varlistentry>
                                <term><filename>runlevel2.target</filename></term>
                                <term><filename>runlevel3.target</filename></term>
                                <term><filename>runlevel4.target</filename></term>
                                <term><filename>runlevel5.target</filename></term>
                                <listitem>
                                        <para>These are targets that
                                        are called whenever the SysV
                                        compatibility code asks for
                                        runlevel 2, 3, 4, 5,
                                        respectively. It is a good
                                        idea to make this an alias for
                                        (i.e. symlink to)
                                        <filename>multi-user.target</filename>
                                        (for runlevel 2) or
                                        <filename>graphical.target</filename>
                                        (the others).</para>
                                </listitem>
                        </varlistentry>
                        <varlistentry>
                                <term><filename>shutdown.target</filename></term>
                                <listitem>
                                        <para>A special target unit
                                        that terminates the services
                                        on system shutdown.</para>

                                        <para>Services that shall be
                                        terminated on system shutdown
                                        shall add <varname>Conflicts=</varname>
                                        dependencies to this unit for
                                        their service unit, which is
                                        implicitly done when
                                        <varname>DefaultDependencies=yes</varname>
                                        is set (the default).</para>
                                </listitem>
                        </varlistentry>
                        <varlistentry>
                                <term><filename>sigpwr.target</filename></term>
                                <listitem>
                                        <para>A special target that is
                                        started when systemd receives
                                        the SIGPWR process signal,
                                        which is normally sent by the
                                        kernel or UPS daemons when
                                        power fails.</para>
                                </listitem>
                        </varlistentry>
                        <varlistentry>
                                <term><filename>sleep.target</filename></term>
                                <listitem>
                                        <para>A special target unit
                                        that is pulled in by
                                        <filename>suspend.target</filename>,
                                        <filename>hibernate.target</filename>
                                        and
                                        <filename>hybrid-sleep.target</filename>
                                        and may be used to hook units
                                        into the sleep state
                                        logic.</para>
                                </listitem>
                        </varlistentry>
                        <varlistentry>
                                <term><filename>sockets.target</filename></term>
                                <listitem>
                                        <para>A special target unit
                                        that sets up all socket
                                        units.(see
                                        <citerefentry><refentrytitle>systemd.socket</refentrytitle><manvolnum>5</manvolnum></citerefentry>
                                        for details) that shall be
                                        active after boot.</para>

                                        <para>Services that can be
                                        socket-activated shall add
                                        <varname>Wants=</varname>
                                        dependencies to this unit for
                                        their socket unit during
                                        installation. This is best
                                        configured via a
                                        <varname>WantedBy=sockets.target</varname>
                                        in the socket unit's
                                        <literal>[Install]</literal>
                                        section.</para>
                                </listitem>
                        </varlistentry>
                        <varlistentry>
                                <term><filename>suspend.target</filename></term>
                                <listitem>
                                        <para>A special target unit
                                        for suspending the
                                        system. This pulls in
                                        <filename>sleep.target</filename>.</para>
                                </listitem>
                        </varlistentry>
                        <varlistentry>
                                <term><filename>swap.target</filename></term>
                                <listitem>
                                        <para>Similar to
                                        <filename>local-fs.target</filename>, but for swap
                                        partitions and swap
                                        files.</para>
                                </listitem>
                        </varlistentry>
                        <varlistentry>
                                <term><filename>sysinit.target</filename></term>
                                <listitem>
                                        <para>A special target unit
                                        covering early boot-up scripts.</para>
                                </listitem>
                        </varlistentry>
                        <varlistentry>
                                <term><filename>syslog.socket</filename></term>
                                <listitem>
                                        <para>The socket unit
                                        syslog implementations should
                                        listen on. All userspace log
                                        messages will be made
                                        available on this socket. For
                                        more information about syslog
                                        integration, please consult
                                        the <ulink
                                        url="http://www.freedesktop.org/wiki/Software/systemd/syslog">Syslog
                                        Interface</ulink>
                                        document.</para>
                                </listitem>
                        </varlistentry>
                        <varlistentry>
                                <term><filename>syslog.target</filename></term>
                                <listitem>
                                        <para>systemd automatically
                                        adds dependencies of type
                                        After for this target unit to
                                        all SysV init script service
                                        units with an LSB header
                                        referring to the
                                        <literal>$syslog</literal>
                                        facility.</para>
                                </listitem>
                        </varlistentry>
                        <varlistentry>
                                <term><filename>system-update.target</filename></term>
                                <listitem>
                                        <para>A special target unit
                                        that is used for off-line
                                        system updates.
                                        <citerefentry><refentrytitle>systemd-system-update-generator</refentrytitle><manvolnum>8</manvolnum></citerefentry>
                                        will redirect the boot process
                                        to this target if
                                        <filename>/system-update</filename>
                                        exists. For more information
                                        see the <ulink
                                        url="http://freedesktop.org/wiki/Software/systemd/SystemUpdates">System
                                        Updates
                                        Specification</ulink>.</para>
                                </listitem>
                        </varlistentry>
                        <varlistentry>
                                <term><filename>timers.target</filename></term>
                                <listitem>
                                        <para>A special target unit
                                        that sets up all timer
                                        units (see
                                        <citerefentry><refentrytitle>systemd.timer</refentrytitle><manvolnum>5</manvolnum></citerefentry>
                                        for details) that shall be
                                        active after boot.</para>

                                        <para>It is recommended that
                                        timer units installed by
                                        applications get pulled in via
                                        <varname>Wants=</varname>
                                        dependencies from this
                                        unit. This is best configured
                                        via
                                        <varname>WantedBy=timers.target</varname>
                                        in the timer unit's
                                        <literal>[Install]</literal>
                                        section.</para>
                                </listitem>
                        </varlistentry>
                        <varlistentry>
                                <term><filename>umount.target</filename></term>
                                <listitem>
                                        <para>A special target unit
                                        that umounts all mount and
                                        automount points on system
                                        shutdown.</para>

                                        <para>Mounts that shall be
                                        unmounted on system shutdown
                                        shall add Conflicts
                                        dependencies to this unit for
                                        their mount unit, which is
                                        implicitly done when
                                        <varname>DefaultDependencies=yes</varname>
                                        is set (the default).</para>
                                </listitem>
                        </varlistentry>

                </variablelist>
        </refsect1>

        <refsect1>
                <title>Special System Units for Devices</title>

                <para>Some target units are automatically pulled in as
                devices of certain kinds show up in the system. These
                may be used to automatically activate various services
                based on the specific type of the available
                hardware.</para>

                <variablelist>
                        <varlistentry>
                                <term><filename>bluetooth.target</filename></term>
                                <listitem>
                                        <para>This target is started
                                        automatically as soon as a
                                        Bluetooth controller is
                                        plugged in or becomes
                                        available at boot.</para>

                                        <para>This may be used to pull
                                        in Bluetooth management
                                        daemons dynamically when
                                        Bluetooth hardware is
                                        found.</para>
                                </listitem>
                        </varlistentry>
                        <varlistentry>
                                <term><filename>printer.target</filename></term>
                                <listitem>
                                        <para>This target is started
                                        automatically as soon as a
                                        printer is plugged in or
                                        becomes available at
                                        boot.</para>

                                        <para>This may be used to pull
                                        in printer management
                                        daemons dynamically when
                                        printer hardware is
                                        found.</para>
                                </listitem>
                        </varlistentry>
                        <varlistentry>
                                <term><filename>smartcard.target</filename></term>
                                <listitem>
                                        <para>This target is started
                                        automatically as soon as a
                                        smartcard controller is
                                        plugged in or becomes
                                        available at boot.</para>

                                        <para>This may be used to pull
                                        in printer management
                                        daemons dynamically when
                                        smartcard hardware is
                                        found.</para>
                                </listitem>
                        </varlistentry>
                        <varlistentry>
                                <term><filename>sound.target</filename></term>
                                <listitem>
                                        <para>This target is started
                                        automatically as soon as a
                                        sound card is plugged in or
                                        becomes available at
                                        boot.</para>

                                        <para>This may be used to pull
                                        in audio management daemons
                                        dynamically when printer
                                        hardware is found.</para>
                                </listitem>
                        </varlistentry>
                </variablelist>
        </refsect1>

        <refsect1>
                <title>Special Passive System Units </title>

                <para>A number of special system targets are defined
                that can be used to properly order boot-up of optional
                services. These targets are generally not part of the
                initial boot transaction, unless they are explicitly
                pulled in by one of the implementing services. Note
                specifically, that these <emphasis>passive</emphasis>
                target units are generally not pulled in by the
                consumer of a service, but by the provider of the
                service. This means: a consuming service should order
                itself after these targets (as appropriate), but not
                pull it in. A providing service should order itself
                before these targets (as appropriate) and pull it in
                (via a <varname>Wants=</varname> type
                dependency).</para>

                <para>Note that these passive units cannot be started
                manually, i.e. <literal>systemctl start
                time-sync.target</literal> will fail with an
                error. They can only be pulled in by dependency. This
                is enforced since they exist for ordering purposes
                only and thus are not useful as only unit within a
                transaction.</para>

                <variablelist>
                        <varlistentry>
                                <term><filename>local-fs-pre.target</filename></term>
                                <listitem>
                                        <para>This target unit is
                                        automatically ordered before
                                        all local mount points marked
                                        with <option>auto</option>
                                        (see above). It can be used to
                                        execute certain units before
                                        all local mounts.</para>
                                </listitem>
                        </varlistentry>
                        <varlistentry>
                                <term><filename>network.target</filename></term>
                                <listitem>
                                        <para>This unit is supposed to
                                        indicate when network
                                        functionality is available,
                                        but it is only very weakly
                                        defined what that is supposed
                                        to mean, with one exception:
                                        at shutdown, a unit that is
                                        ordered after
                                        <filename>network.target</filename>
                                        will be stopped before the
                                        network -- to whatever level
                                        it might be set up then -- is
                                        shut down. Also see <ulink
                                        url="http://www.freedesktop.org/wiki/Software/systemd/NetworkTarget">Running
                                        Services After the Network is
                                        up</ulink> for more
                                        information. Also see
                                        <filename>network-online.target</filename>
                                        described above.</para>

                                        <para>systemd automatically
                                        adds dependencies of type
                                        <varname>After=</varname> for
                                        this target unit to all SysV
                                        init script service units with
                                        an LSB header referring to the
                                        <literal>$network</literal>
                                        facility.</para>

                                </listitem>
                        </varlistentry>
                        <varlistentry>
                                <term><filename>nss-lookup.target</filename></term>
                                <listitem>
                                        <para>A target that should be
                                        used as synchronization point
                                        for all host/network name
                                        service lookups. Note that
                                        this is independent of
                                        user/group name lookups for
                                        which
                                        <filename>nss-user-lookup.target</filename>
                                        should be used. systemd
                                        automatically adds
                                        dependencies of type
                                        <varname>After=</varname> for
                                        this target unit to all SysV
                                        init script service units with
                                        an LSB header referring to the
                                        <literal>$named</literal>
                                        facility.</para>
                                </listitem>
                        </varlistentry>
                        <varlistentry>
                                <term><filename>nss-user-lookup.target</filename></term>
                                <listitem>
                                        <para>A target that should be
                                        used as synchronization point
                                        for all user/group name
                                        service lookups. Note that
                                        this is independent of
                                        host/network name lookups for
                                        which
                                        <filename>nss-lookup.target</filename>
                                        should be used. </para>
                                </listitem>
                        </varlistentry>
                        <varlistentry>
                                <term><filename>remote-fs-pre.target</filename></term>
                                <listitem>
                                        <para>This target unit is
                                        automatically ordered before
                                        all remote mount point units
                                        (see above). It can be used to
                                        run certain units before the
                                        remote mounts are
                                        established. Note that this
                                        unit is generally not part of
                                        the initial transaction,
                                        unless the unit that wants to
                                        be ordered before all remote
                                        mounts pulls it in via a
                                        <varname>Wants=</varname> type
                                        dependency. If the unit wants
                                        to be pulled in by the first
                                        remote mount showing up it
                                        should use
                                        <filename>network-online.target</filename>
                                        (see above).</para>

                                        <para>Again, this target unit
                                        is <emphasis>not</emphasis>
                                        suitable for pulling in other
                                        units, it is only useful for
                                        ordering.</para>
                                </listitem>
                        </varlistentry>
                        <varlistentry>
                                <term><filename>rpcbind.target</filename></term>
                                <listitem>
                                        <para>systemd automatically
                                        adds dependencies of type
                                        <varname>After=</varname> for
                                        this target unit to all SysV
                                        init script service units with
                                        an LSB header referring to the
                                        <literal>$portmap</literal>
                                        facility.</para>
                                </listitem>
                        </varlistentry>
                        <varlistentry>
                                <term><filename>time-sync.target</filename></term>
                                <listitem>
                                        <para>systemd automatically
                                        adds dependencies of type
                                        <varname>After=</varname> for
                                        this target unit to all SysV
                                        init script service units with
                                        an LSB header referring to the
                                        <literal>$time</literal>
                                        facility.</para>
                                </listitem>
                        </varlistentry>
                </variablelist>
        </refsect1>

        <refsect1>
                <title>Special User Units</title>

                <para>When systemd runs as a user instance, the
                following special units are available, which have
                similar definitions as their system counterparts:
                <filename>default.target</filename>,
                <filename>shutdown.target</filename>,
                <filename>sockets.target</filename>,
                <filename>timers.target</filename>,
                <filename>paths.target</filename>,
                <filename>bluetooth.target</filename>,
                <filename>printer.target</filename>,
                <filename>smartcard.target</filename>,
                <filename>sound.target</filename>.</para>

                <para>In addition the following special unit is
                understood only when systemd runs as service instance:</para>

                <variablelist>
                        <varlistentry>
                                <term><filename>exit.target</filename></term>
                                <listitem>
                                        <para>A special service unit
                                        for shutting down the
                                        user service manager.</para>

                                        <para>Applications wanting to
                                        terminate the user service
                                        manager should start this
                                        unit. If systemd receives
                                        SIGTERM or SIGINT when running
                                        as user service daemon it will
                                        start this unit.</para>

                                        <para>Normally, this pulls in
                                        <filename>shutdown.target</filename>
                                        which in turn should be
                                        conflicted by all units that
                                        want to be shut down on
                                        user service manager exit.</para>
                                </listitem>
                        </varlistentry>
                </variablelist>
        </refsect1>

        <refsect1>
                  <title>See Also</title>
                  <para>
                          <citerefentry><refentrytitle>systemd</refentrytitle><manvolnum>1</manvolnum></citerefentry>,
                          <citerefentry><refentrytitle>systemd.unit</refentrytitle><manvolnum>5</manvolnum></citerefentry>,
                          <citerefentry><refentrytitle>systemd.service</refentrytitle><manvolnum>5</manvolnum></citerefentry>,
                          <citerefentry><refentrytitle>systemd.socket</refentrytitle><manvolnum>5</manvolnum></citerefentry>,
                          <citerefentry><refentrytitle>systemd.target</refentrytitle><manvolnum>5</manvolnum></citerefentry>,
                          <citerefentry><refentrytitle>bootup</refentrytitle><manvolnum>7</manvolnum></citerefentry>,
                          <citerefentry><refentrytitle>systemd-fstab-generator</refentrytitle><manvolnum>8</manvolnum></citerefentry>
                  </para>
        </refsect1>

</refentry><|MERGE_RESOLUTION|>--- conflicted
+++ resolved
@@ -362,14 +362,8 @@
                                         mounts listed in
                                         <filename>/etc/fstab</filename>
                                         that have the
-<<<<<<< HEAD
-                                        <option>auto</option> and
-                                        <option>comment=systemd.mount</option>
-                                        mount options set.</para>
-=======
                                         <option>auto</option> mount
                                         option set.</para>
->>>>>>> 854998ae
 
                                         <para>systemd automatically
                                         adds dependencies of type
