--- conflicted
+++ resolved
@@ -23,1154 +23,6 @@
 
 <refentry id="systemd.special">
 
-<<<<<<< HEAD
-        <refentryinfo>
-                <title>systemd.special</title>
-                <productname>systemd</productname>
-
-                <authorgroup>
-                        <author>
-                                <contrib>Developer</contrib>
-                                <firstname>Lennart</firstname>
-                                <surname>Poettering</surname>
-                                <email>lennart@poettering.net</email>
-                        </author>
-                </authorgroup>
-        </refentryinfo>
-
-        <refmeta>
-                <refentrytitle>systemd.special</refentrytitle>
-                <manvolnum>7</manvolnum>
-        </refmeta>
-
-        <refnamediv>
-                <refname>systemd.special</refname>
-                <refpurpose>Special systemd units</refpurpose>
-        </refnamediv>
-
-        <refsynopsisdiv>
-                <para><filename>basic.target</filename>,
-                <filename>bluetooth.target</filename>,
-                <filename>ctrl-alt-del.target</filename>,
-                <filename>cryptsetup.target</filename>,
-                <filename>cryptsetup-pre.target</filename>,
-                <filename>dbus.service</filename>,
-                <filename>dbus.socket</filename>,
-                <filename>default.target</filename>,
-                <filename>display-manager.service</filename>,
-                <filename>emergency.target</filename>,
-                <filename>exit.target</filename>,
-                <filename>final.target</filename>,
-                <filename>getty.target</filename>,
-                <filename>graphical.target</filename>,
-                <filename>halt.target</filename>,
-                <filename>hibernate.target</filename>,
-                <filename>hybrid-sleep.target</filename>,
-                <filename>initrd-fs.target</filename>,
-                <filename>kbrequest.target</filename>,
-                <filename>kexec.target</filename>,
-                <filename>local-fs.target</filename>,
-                <filename>local-fs-pre.target</filename>,
-                <filename>multi-user.target</filename>,
-                <filename>network.target</filename>,
-                <filename>network-online.target</filename>,
-                <filename>network-pre.target</filename>,
-                <filename>nss-lookup.target</filename>,
-                <filename>nss-user-lookup.target</filename>,
-                <filename>paths.target</filename>,
-                <filename>poweroff.target</filename>,
-                <filename>printer.target</filename>,
-                <filename>reboot.target</filename>,
-                <filename>remote-fs.target</filename>,
-                <filename>remote-fs-pre.target</filename>,
-                <filename>rescue.target</filename>,
-                <filename>initrd-root-fs.target</filename>,
-                <filename>rpcbind.target</filename>,
-                <filename>runlevel2.target</filename>,
-                <filename>runlevel3.target</filename>,
-                <filename>runlevel4.target</filename>,
-                <filename>runlevel5.target</filename>,
-                <filename>shutdown.target</filename>,
-                <filename>sigpwr.target</filename>,
-                <filename>sleep.target</filename>,
-                <filename>smartcard.target</filename>,
-                <filename>sockets.target</filename>,
-                <filename>sound.target</filename>,
-                <filename>suspend.target</filename>,
-                <filename>swap.target</filename>,
-                <filename>sysinit.target</filename>,
-                <filename>syslog.socket</filename>,
-                <filename>system-update.target</filename>,
-                <filename>time-sync.target</filename>,
-                <filename>timers.target</filename>,
-                <filename>umount.target</filename>,
-                <filename>-.slice</filename>,
-                <filename>system.slice</filename>,
-                <filename>user.slice</filename>,
-                <filename>machine.slice</filename></para>
-        </refsynopsisdiv>
-
-        <refsect1>
-                <title>Description</title>
-
-                <para>A few units are treated specially by
-                systemd. They have special internal semantics and
-                cannot be renamed.</para>
-        </refsect1>
-
-        <refsect1>
-                <title>Special System Units</title>
-
-                <variablelist>
-                        <varlistentry>
-                                <term><filename>basic.target</filename></term>
-                                <listitem>
-                                        <para>A special target unit
-                                        covering basic boot-up.</para>
-                                        <para>systemd automatically
-                                        adds dependencies of the types
-                                        <varname>Requires=</varname>
-                                        and <varname>After=</varname>
-                                        for this target unit to all
-                                        services (except for those
-                                        with
-                                        <varname>DefaultDependencies=no</varname>).</para>
-
-                                        <para>Usually this should
-                                        pull-in all mount points, swap
-                                        devices, sockets, timers, and
-                                        path units and other basic
-                                        initialization necessary for
-                                        general purpose
-                                        daemons.</para>
-                                </listitem>
-                        </varlistentry>
-                        <varlistentry>
-                                <term><filename>ctrl-alt-del.target</filename></term>
-                                <listitem>
-                                        <para>systemd starts this
-                                        target whenever
-                                        Control+Alt+Del is pressed on
-                                        the console. Usually this
-                                        should be aliased (symlinked)
-                                        to
-                                        <filename>reboot.target</filename>.</para>
-                                </listitem>
-                        </varlistentry>
-                        <varlistentry>
-                                <term><filename>cryptsetup.target</filename></term>
-                                <listitem>
-                                        <para>A target that pulls in
-                                        setup services for all
-                                        encrypted block
-                                        devices.</para>
-                                </listitem>
-                        </varlistentry>
-                        <varlistentry>
-                                <term><filename>dbus.service</filename></term>
-                                <listitem>
-                                        <para>A special unit for the
-                                        D-Bus bus daemon. As soon as
-                                        this service is fully started
-                                        up systemd will connect to it
-                                        and register its
-                                        service.</para>
-                                </listitem>
-                        </varlistentry>
-                        <varlistentry>
-                                <term><filename>dbus.socket</filename></term>
-                                <listitem>
-                                        <para>A special unit for the
-                                        D-Bus system bus socket. All
-                                        units with
-                                        <varname>Type=dbus</varname>
-                                        automatically gain a
-                                        dependency on this
-                                        unit.</para>
-                                </listitem>
-                        </varlistentry>
-                        <varlistentry>
-                                <term><filename>default.target</filename></term>
-                                <listitem>
-                                        <para>The default unit systemd
-                                        starts at bootup. Usually this
-                                        should be aliased (symlinked)
-                                        to
-                                        <filename>multi-user.target</filename>
-                                        or
-                                        <filename>graphical.target</filename>.</para>
-
-                                        <para>The default unit systemd
-                                        starts at bootup can be
-                                        overridden with the
-                                        <varname>systemd.unit=</varname>
-                                        kernel command line option.</para>
-                                </listitem>
-                        </varlistentry>
-                        <varlistentry>
-                                <term><filename>display-manager.service</filename></term>
-                                <listitem>
-                                        <para>The display manager
-                                        service. Usually this should
-                                        be aliased (symlinked) to
-                                        <filename>gdm.service</filename>
-                                        or a similar display manager
-                                        service.</para>
-                                </listitem>
-                        </varlistentry>
-                        <varlistentry>
-                                <term><filename>emergency.target</filename></term>
-                                <listitem>
-                                        <para>A special target unit
-                                        that starts an emergency
-                                        shell on the main
-                                        console. This unit is supposed
-                                        to be used with the kernel
-                                        command line option
-                                        <varname>systemd.unit=</varname>
-                                        and has otherwise little use.
-                                        </para>
-                                </listitem>
-                        </varlistentry>
-                        <varlistentry>
-                                <term><filename>final.target</filename></term>
-                                <listitem>
-                                        <para>A special target unit
-                                        that is used during the
-                                        shutdown logic and may be used
-                                        to pull in late services after
-                                        all normal services are
-                                        already terminated and all
-                                        mounts unmounted.
-                                        </para>
-                                </listitem>
-                        </varlistentry>
-                        <varlistentry>
-                                <term><filename>getty.target</filename></term>
-                                <listitem>
-                                        <para>A special target unit
-                                        that pulls in statically
-                                        configured local TTY
-                                        <filename>getty</filename>
-                                        instances.
-                                        </para>
-                                </listitem>
-                        </varlistentry>
-                        <varlistentry>
-                                <term><filename>graphical.target</filename></term>
-                                <listitem>
-                                        <para>A special target unit
-                                        for setting up a graphical
-                                        login screen. This pulls in
-                                        <filename>multi-user.target</filename>.</para>
-
-                                        <para>Units that are needed
-                                        for graphical logins shall add
-                                        <varname>Wants=</varname>
-                                        dependencies for their unit to
-                                        this unit (or
-                                        <filename>multi-user.target</filename>)
-                                        during installation. This is
-                                        best configured via
-                                        <varname>WantedBy=graphical.target</varname>
-                                        in the unit's
-                                        <literal>[Install]</literal>
-                                        section.</para>
-                                </listitem>
-                        </varlistentry>
-                        <varlistentry>
-                                <term><filename>hibernate.target</filename></term>
-                                <listitem>
-                                        <para>A special target unit
-                                        for hibernating the
-                                        system. This pulls in
-                                        <filename>sleep.target</filename>.</para>
-                                </listitem>
-                        </varlistentry>
-                        <varlistentry>
-                                <term><filename>hybrid-sleep.target</filename></term>
-                                <listitem>
-                                        <para>A special target unit
-                                        for hibernating and suspending the
-                                        system at the same time. This pulls in
-                                        <filename>sleep.target</filename>.</para>
-                                </listitem>
-                        </varlistentry>
-                        <varlistentry>
-                                <term><filename>halt.target</filename></term>
-                                <listitem>
-                                        <para>A special target unit
-                                        for shutting down and halting
-                                        the system. Note that this
-                                        target is distinct from
-                                        <filename>poweroff.target</filename>
-                                        in that it generally really
-                                        just halts the system rather
-                                        than powering it down.</para>
-
-                                        <para>Applications wanting to
-                                        halt the system should start
-                                        this unit.</para>
-                                </listitem>
-                        </varlistentry>
-                        <varlistentry>
-                                <term><filename>initrd-fs.target</filename></term>
-                                <listitem>
-                                        <para><citerefentry><refentrytitle>systemd-fstab-generator</refentrytitle><manvolnum>3</manvolnum></citerefentry>
-                                        automatically adds
-                                        dependencies of type
-                                        <varname>Before=</varname> to
-                                        <filename>sysroot-usr.mount</filename>
-                                        and all mount points found in
-                                        <filename>/etc/fstab</filename>
-                                        that have
-                                        <option>x-initrd.mount</option>
-                                        and not have <option>noauto</option>
-                                        mount options set.</para>
-                                </listitem>
-                        </varlistentry>
-                        <varlistentry>
-                                <term><filename>kbrequest.target</filename></term>
-                                <listitem>
-                                        <para>systemd starts this
-                                        target whenever Alt+ArrowUp is
-                                        pressed on the console. This
-                                        is a good candidate to be
-                                        aliased (symlinked) to
-                                        <filename>rescue.target</filename>.</para>
-                                </listitem>
-                        </varlistentry>
-                        <varlistentry>
-                                <term><filename>kexec.target</filename></term>
-                                <listitem>
-                                        <para>A special target unit
-                                        for shutting down and rebooting the system via kexec.</para>
-
-                                        <para>Applications wanting to
-                                        reboot the system with kexec should start
-                                        this unit.</para>
-                                </listitem>
-                        </varlistentry>
-                        <varlistentry>
-                                <term><filename>local-fs.target</filename></term>
-                                <listitem>
-                                        <para><citerefentry><refentrytitle>systemd-fstab-generator</refentrytitle><manvolnum>3</manvolnum></citerefentry>
-                                        automatically adds
-                                        dependencies of type
-                                        <varname>Before=</varname> to
-                                        all mount units that refer to
-                                        local mount points for this
-                                        target unit. In addition, it
-                                        adds dependencies of type
-                                        <varname>Wants=</varname> to
-                                        this target unit for those
-                                        mounts listed in
-                                        <filename>/etc/fstab</filename>
-                                        that have the
-                                        <option>auto</option> mount
-                                        option set.</para>
-
-                                        <para>systemd automatically
-                                        adds dependencies of type
-                                        <varname>After=</varname> for
-                                        this target unit to all SysV
-                                        init script service units with
-                                        an LSB header referring to the
-                                        <literal>$local_fs</literal>
-                                        facility.</para>
-                                </listitem>
-                        </varlistentry>
-                        <varlistentry>
-                                <term><filename>multi-user.target</filename></term>
-                                <listitem>
-                                        <para>A special target unit
-                                        for setting up a multi-user
-                                        system (non-graphical). This
-                                        is pulled in by
-                                        <filename>graphical.target</filename>.</para>
-
-                                        <para>Units that are needed
-                                        for a multi-user system shall
-                                        add <varname>Wants=</varname>
-                                        dependencies for their unit to
-                                        this unit during
-                                        installation. This is best
-                                        configured via
-                                        <varname>WantedBy=multi-user.target</varname>
-                                        in the unit's
-                                        <literal>[Install]</literal>
-                                        section.</para>
-                                </listitem>
-                        </varlistentry>
-                        <varlistentry>
-                                <term><filename>network-online.target</filename></term>
-                                <listitem>
-                                        <para>Units that strictly
-                                        require a configured network
-                                        connection should pull in
-                                        <filename>network-online.target</filename>
-                                        (via a
-                                        <varname>Wants=</varname> type
-                                        dependency) and order
-                                        themselves after it. This
-                                        target unit is intended to
-                                        pull in a service that delays
-                                        further execution until the
-                                        network is sufficiently set
-                                        up. What precisely this
-                                        requires is left to the
-                                        implementation of the network
-                                        managing service.</para>
-
-                                        <para>Note the distinction
-                                        between this unit and
-                                        <filename>network.target</filename>. This
-                                        unit is an active unit
-                                        (i.e. pulled in by the
-                                        consumer rather than the
-                                        provider of this
-                                        functionality) and pulls in a
-                                        service which possibly adds
-                                        substantial delays to further
-                                        execution. In contrast,
-                                        <filename>network.target</filename>
-                                        is a passive unit (i.e. pulled
-                                        in by the provider of the
-                                        functionality, rather than the
-                                        consumer) that usually does
-                                        not delay execution
-                                        much. Usually,
-                                        <filename>network.target</filename>
-                                        is part of the boot of most
-                                        systems, while
-                                        <filename>network-online.target</filename>
-                                        is not, except when at least
-                                        one unit requires it. Also see
-                                        <ulink
-                                        url="http://www.freedesktop.org/wiki/Software/systemd/NetworkTarget">Running
-                                        Services After the Network is
-                                        up</ulink> for more
-                                        information.</para>
-
-                                        <para>All mount units for
-                                        remote network file systems
-                                        automatically pull in this
-                                        unit, and order themselves
-                                        after it. Note that networking
-                                        daemons that simply provide
-                                        functionality to other hosts
-                                        generally do not need to pull
-                                        this in.</para>
-                                        </listitem>
-                        </varlistentry>
-                        <varlistentry>
-                                <term><filename>paths.target</filename></term>
-                                <listitem>
-                                        <para>A special target unit
-                                        that sets up all path units
-                                        (see
-                                        <citerefentry><refentrytitle>systemd.path</refentrytitle><manvolnum>5</manvolnum></citerefentry>
-                                        for details) that shall be
-                                        active after boot.</para>
-
-                                        <para>It is recommended that
-                                        path units installed by
-                                        applications get pulled in via
-                                        <varname>Wants=</varname>
-                                        dependencies from this
-                                        unit. This is best configured
-                                        via a
-                                        <varname>WantedBy=paths.target</varname>
-                                        in the path unit's
-                                        <literal>[Install]</literal>
-                                        section.</para>
-                                </listitem>
-                        </varlistentry>
-                        <varlistentry>
-                                <term><filename>poweroff.target</filename></term>
-                                <listitem>
-                                        <para>A special target unit
-                                        for shutting down and powering off the system.</para>
-
-                                        <para>Applications wanting to
-                                        power off the system should start
-                                        this unit.</para>
-
-                                        <para><filename>runlevel0.target</filename>
-                                        is an alias for this target
-                                        unit, for compatibility with SysV.</para>
-                                </listitem>
-                        </varlistentry>
-                        <varlistentry>
-                                <term><filename>reboot.target</filename></term>
-                                <listitem>
-                                        <para>A special target unit
-                                        for shutting down and rebooting the system.</para>
-
-                                        <para>Applications wanting to
-                                        reboot the system should start
-                                        this unit.</para>
-
-                                        <para><filename>runlevel6.target</filename>
-                                        is an alias for this target
-                                        unit, for compatibility with SysV.</para>
-                                </listitem>
-                        </varlistentry>
-                        <varlistentry>
-                                <term><filename>remote-fs.target</filename></term>
-                                <listitem>
-                                        <para>Similar to
-                                        <filename>local-fs.target</filename>,
-                                        but for remote mount
-                                        points.</para>
-
-                                        <para>systemd automatically
-                                        adds dependencies of type
-                                        <varname>After=</varname> for
-                                        this target unit to all SysV
-                                        init script service units with
-                                        an LSB header referring to the
-                                        <literal>$remote_fs</literal>
-                                        facility.</para>
-                                </listitem>
-                        </varlistentry>
-                        <varlistentry>
-                                <term><filename>rescue.target</filename></term>
-                                <listitem>
-                                        <para>A special target unit
-                                        for setting up the base system
-                                        and a rescue shell.</para>
-
-                                        <para><filename>runlevel1.target</filename>
-                                        is an alias for this target
-                                        unit, for compatibility with SysV.</para>
-                                </listitem>
-                        </varlistentry>
-                        <varlistentry>
-                                <term><filename>initrd-root-fs.target</filename></term>
-                                <listitem>
-                                        <para><citerefentry><refentrytitle>systemd-fstab-generator</refentrytitle><manvolnum>3</manvolnum></citerefentry>
-                                        automatically adds
-                                        dependencies of type
-                                        <varname>Before=</varname> to
-                                        the
-                                        <filename>sysroot.mount</filename>
-                                        unit, which is generated from
-                                        the kernel command line.
-                                        </para>
-                                </listitem>
-                        </varlistentry>
-                        <varlistentry>
-                                <term><filename>runlevel2.target</filename></term>
-                                <term><filename>runlevel3.target</filename></term>
-                                <term><filename>runlevel4.target</filename></term>
-                                <term><filename>runlevel5.target</filename></term>
-                                <listitem>
-                                        <para>These are targets that
-                                        are called whenever the SysV
-                                        compatibility code asks for
-                                        runlevel 2, 3, 4, 5,
-                                        respectively. It is a good
-                                        idea to make this an alias for
-                                        (i.e. symlink to)
-                                        <filename>multi-user.target</filename>
-                                        (for runlevel 2) or
-                                        <filename>graphical.target</filename>
-                                        (the others).</para>
-                                </listitem>
-                        </varlistentry>
-                        <varlistentry>
-                                <term><filename>shutdown.target</filename></term>
-                                <listitem>
-                                        <para>A special target unit
-                                        that terminates the services
-                                        on system shutdown.</para>
-
-                                        <para>Services that shall be
-                                        terminated on system shutdown
-                                        shall add <varname>Conflicts=</varname>
-                                        dependencies to this unit for
-                                        their service unit, which is
-                                        implicitly done when
-                                        <varname>DefaultDependencies=yes</varname>
-                                        is set (the default).</para>
-                                </listitem>
-                        </varlistentry>
-                        <varlistentry>
-                                <term><filename>sigpwr.target</filename></term>
-                                <listitem>
-                                        <para>A special target that is
-                                        started when systemd receives
-                                        the SIGPWR process signal,
-                                        which is normally sent by the
-                                        kernel or UPS daemons when
-                                        power fails.</para>
-                                </listitem>
-                        </varlistentry>
-                        <varlistentry>
-                                <term><filename>sleep.target</filename></term>
-                                <listitem>
-                                        <para>A special target unit
-                                        that is pulled in by
-                                        <filename>suspend.target</filename>,
-                                        <filename>hibernate.target</filename>
-                                        and
-                                        <filename>hybrid-sleep.target</filename>
-                                        and may be used to hook units
-                                        into the sleep state
-                                        logic.</para>
-                                </listitem>
-                        </varlistentry>
-                        <varlistentry>
-                                <term><filename>sockets.target</filename></term>
-                                <listitem>
-                                        <para>A special target unit
-                                        that sets up all socket
-                                        units.(see
-                                        <citerefentry><refentrytitle>systemd.socket</refentrytitle><manvolnum>5</manvolnum></citerefentry>
-                                        for details) that shall be
-                                        active after boot.</para>
-
-                                        <para>Services that can be
-                                        socket-activated shall add
-                                        <varname>Wants=</varname>
-                                        dependencies to this unit for
-                                        their socket unit during
-                                        installation. This is best
-                                        configured via a
-                                        <varname>WantedBy=sockets.target</varname>
-                                        in the socket unit's
-                                        <literal>[Install]</literal>
-                                        section.</para>
-                                </listitem>
-                        </varlistentry>
-                        <varlistentry>
-                                <term><filename>suspend.target</filename></term>
-                                <listitem>
-                                        <para>A special target unit
-                                        for suspending the
-                                        system. This pulls in
-                                        <filename>sleep.target</filename>.</para>
-                                </listitem>
-                        </varlistentry>
-                        <varlistentry>
-                                <term><filename>swap.target</filename></term>
-                                <listitem>
-                                        <para>Similar to
-                                        <filename>local-fs.target</filename>, but for swap
-                                        partitions and swap
-                                        files.</para>
-                                </listitem>
-                        </varlistentry>
-                        <varlistentry>
-                                <term><filename>sysinit.target</filename></term>
-                                <listitem>
-                                        <para>A special target unit
-                                        covering early boot-up scripts.</para>
-                                </listitem>
-                        </varlistentry>
-                        <varlistentry>
-                                <term><filename>syslog.socket</filename></term>
-                                <listitem>
-                                        <para>The socket unit
-                                        syslog implementations should
-                                        listen on. All userspace log
-                                        messages will be made
-                                        available on this socket. For
-                                        more information about syslog
-                                        integration, please consult
-                                        the <ulink
-                                        url="http://www.freedesktop.org/wiki/Software/systemd/syslog">Syslog
-                                        Interface</ulink>
-                                        document.</para>
-                                </listitem>
-                        </varlistentry>
-                        <varlistentry>
-                                <term><filename>system-update.target</filename></term>
-                                <listitem>
-                                        <para>A special target unit
-                                        that is used for off-line
-                                        system updates.
-                                        <citerefentry><refentrytitle>systemd-system-update-generator</refentrytitle><manvolnum>8</manvolnum></citerefentry>
-                                        will redirect the boot process
-                                        to this target if
-                                        <filename>/system-update</filename>
-                                        exists. For more information
-                                        see the <ulink
-                                        url="http://freedesktop.org/wiki/Software/systemd/SystemUpdates">System
-                                        Updates
-                                        Specification</ulink>.</para>
-                                </listitem>
-                        </varlistentry>
-                        <varlistentry>
-                                <term><filename>timers.target</filename></term>
-                                <listitem>
-                                        <para>A special target unit
-                                        that sets up all timer
-                                        units (see
-                                        <citerefentry><refentrytitle>systemd.timer</refentrytitle><manvolnum>5</manvolnum></citerefentry>
-                                        for details) that shall be
-                                        active after boot.</para>
-
-                                        <para>It is recommended that
-                                        timer units installed by
-                                        applications get pulled in via
-                                        <varname>Wants=</varname>
-                                        dependencies from this
-                                        unit. This is best configured
-                                        via
-                                        <varname>WantedBy=timers.target</varname>
-                                        in the timer unit's
-                                        <literal>[Install]</literal>
-                                        section.</para>
-                                </listitem>
-                        </varlistentry>
-                        <varlistentry>
-                                <term><filename>umount.target</filename></term>
-                                <listitem>
-                                        <para>A special target unit
-                                        that umounts all mount and
-                                        automount points on system
-                                        shutdown.</para>
-
-                                        <para>Mounts that shall be
-                                        unmounted on system shutdown
-                                        shall add Conflicts
-                                        dependencies to this unit for
-                                        their mount unit, which is
-                                        implicitly done when
-                                        <varname>DefaultDependencies=yes</varname>
-                                        is set (the default).</para>
-                                </listitem>
-                        </varlistentry>
-
-                </variablelist>
-        </refsect1>
-
-        <refsect1>
-                <title>Special System Units for Devices</title>
-
-                <para>Some target units are automatically pulled in as
-                devices of certain kinds show up in the system. These
-                may be used to automatically activate various services
-                based on the specific type of the available
-                hardware.</para>
-
-                <variablelist>
-                        <varlistentry>
-                                <term><filename>bluetooth.target</filename></term>
-                                <listitem>
-                                        <para>This target is started
-                                        automatically as soon as a
-                                        Bluetooth controller is
-                                        plugged in or becomes
-                                        available at boot.</para>
-
-                                        <para>This may be used to pull
-                                        in Bluetooth management
-                                        daemons dynamically when
-                                        Bluetooth hardware is
-                                        found.</para>
-                                </listitem>
-                        </varlistentry>
-                        <varlistentry>
-                                <term><filename>printer.target</filename></term>
-                                <listitem>
-                                        <para>This target is started
-                                        automatically as soon as a
-                                        printer is plugged in or
-                                        becomes available at
-                                        boot.</para>
-
-                                        <para>This may be used to pull
-                                        in printer management
-                                        daemons dynamically when
-                                        printer hardware is
-                                        found.</para>
-                                </listitem>
-                        </varlistentry>
-                        <varlistentry>
-                                <term><filename>smartcard.target</filename></term>
-                                <listitem>
-                                        <para>This target is started
-                                        automatically as soon as a
-                                        smartcard controller is
-                                        plugged in or becomes
-                                        available at boot.</para>
-
-                                        <para>This may be used to pull
-                                        in smartcard management
-                                        daemons dynamically when
-                                        smartcard hardware is
-                                        found.</para>
-                                </listitem>
-                        </varlistentry>
-                        <varlistentry>
-                                <term><filename>sound.target</filename></term>
-                                <listitem>
-                                        <para>This target is started
-                                        automatically as soon as a
-                                        sound card is plugged in or
-                                        becomes available at
-                                        boot.</para>
-
-                                        <para>This may be used to pull
-                                        in audio management daemons
-                                        dynamically when audio
-                                        hardware is found.</para>
-                                </listitem>
-                        </varlistentry>
-                </variablelist>
-        </refsect1>
-
-        <refsect1>
-                <title>Special Passive System Units </title>
-
-                <para>A number of special system targets are defined
-                that can be used to properly order boot-up of optional
-                services. These targets are generally not part of the
-                initial boot transaction, unless they are explicitly
-                pulled in by one of the implementing services. Note
-                specifically that these <emphasis>passive</emphasis>
-                target units are generally not pulled in by the
-                consumer of a service, but by the provider of the
-                service. This means: a consuming service should order
-                itself after these targets (as appropriate), but not
-                pull it in. A providing service should order itself
-                before these targets (as appropriate) and pull it in
-                (via a <varname>Wants=</varname> type
-                dependency).</para>
-
-                <para>Note that these passive units cannot be started
-                manually, i.e. <literal>systemctl start
-                time-sync.target</literal> will fail with an
-                error. They can only be pulled in by dependency. This
-                is enforced since they exist for ordering purposes
-                only and thus are not useful as only unit within a
-                transaction.</para>
-
-                <variablelist>
-                        <varlistentry>
-                                <term><filename>cryptsetup-pre.target</filename></term>
-                                <listitem>
-                                        <para>This passive target unit
-                                        may be pulled in by services
-                                        that want to run before any
-                                        encrypted block device is set
-                                        up. All encrypted block
-                                        devices are set up after this
-                                        target has been reached. Since
-                                        the shutdown order is
-                                        implicitly the reverse
-                                        start-up order between units,
-                                        this target is particularly
-                                        useful to ensure that a
-                                        service is shut down only
-                                        after all encrypted block
-                                        devices are fully
-                                        stopped.</para>
-                                </listitem>
-                        </varlistentry>
-                        <varlistentry>
-                                <term><filename>local-fs-pre.target</filename></term>
-                                <listitem>
-                                        <para>This target unit is
-                                        automatically ordered before
-                                        all local mount points marked
-                                        with <option>auto</option>
-                                        (see above). It can be used to
-                                        execute certain units before
-                                        all local mounts.</para>
-                                </listitem>
-                        </varlistentry>
-                        <varlistentry>
-                                <term><filename>network.target</filename></term>
-                                <listitem>
-                                        <para>This unit is supposed to
-                                        indicate when network
-                                        functionality is available,
-                                        but it is only very weakly
-                                        defined what that is supposed
-                                        to mean, with one exception:
-                                        at shutdown, a unit that is
-                                        ordered after
-                                        <filename>network.target</filename>
-                                        will be stopped before the
-                                        network -- to whatever level
-                                        it might be set up then -- is
-                                        shut down. It is hence useful
-                                        when writing service files
-                                        that require network access on
-                                        shutdown, which should order
-                                        themselves after this target,
-                                        but not pull it in. Also see
-                                        <ulink
-                                        url="http://www.freedesktop.org/wiki/Software/systemd/NetworkTarget">Running
-                                        Services After the Network is
-                                        up</ulink> for more
-                                        information. Also see
-                                        <filename>network-online.target</filename>
-                                        described above.</para>
-
-                                        <para>systemd automatically
-                                        adds dependencies of type
-                                        <varname>After=</varname> for
-                                        this target unit to all SysV
-                                        init script service units with
-                                        an LSB header referring to the
-                                        <literal>$network</literal>
-                                        facility.</para>
-                                </listitem>
-                        </varlistentry>
-                        <varlistentry>
-                                <term><filename>network-pre.target</filename></term>
-                                <listitem>
-                                        <para>This passive target unit
-                                        may be pulled in by services
-                                        that want to run before any
-                                        network is set up, for example
-                                        for the purpose of setting up a
-                                        firewall. All network
-                                        management software orders
-                                        itself after this target, but
-                                        does not pull it in.</para>
-                                </listitem>
-                        </varlistentry>
-                        <varlistentry>
-                                <term><filename>nss-lookup.target</filename></term>
-                                <listitem>
-                                        <para>A target that should be
-                                        used as synchronization point
-                                        for all host/network name
-                                        service lookups. Note that
-                                        this is independent of
-                                        user/group name lookups for
-                                        which
-                                        <filename>nss-user-lookup.target</filename>
-                                        should be used. All services
-                                        for which the availability of
-                                        full host/network name
-                                        resolution is essential should
-                                        be ordered after this target,
-                                        but not pull it in. systemd
-                                        automatically adds
-                                        dependencies of type
-                                        <varname>After=</varname> for
-                                        this target unit to all SysV
-                                        init script service units with
-                                        an LSB header referring to the
-                                        <literal>$named</literal>
-                                        facility.</para>
-                                </listitem>
-                        </varlistentry>
-                        <varlistentry>
-                                <term><filename>nss-user-lookup.target</filename></term>
-                                <listitem>
-                                        <para>A target that should be
-                                        used as synchronization point
-                                        for all user/group name
-                                        service lookups. Note that
-                                        this is independent of
-                                        host/network name lookups for
-                                        which
-                                        <filename>nss-lookup.target</filename>
-                                        should be used. All services
-                                        for which the availability of
-                                        the full user/group database is
-                                        essential should be ordered
-                                        after this target, but not
-                                        pull it in. Note that system
-                                        users are always resolvable,
-                                        and hence do not require any
-                                        special ordering against this
-                                        target.</para>
-                                </listitem>
-                        </varlistentry>
-                        <varlistentry>
-                                <term><filename>remote-fs-pre.target</filename></term>
-                                <listitem>
-                                        <para>This target unit is
-                                        automatically ordered before
-                                        all remote mount point units
-                                        (see above). It can be used to
-                                        run certain units before the
-                                        remote mounts are
-                                        established. Note that this
-                                        unit is generally not part of
-                                        the initial transaction,
-                                        unless the unit that wants to
-                                        be ordered before all remote
-                                        mounts pulls it in via a
-                                        <varname>Wants=</varname> type
-                                        dependency. If the unit wants
-                                        to be pulled in by the first
-                                        remote mount showing up, it
-                                        should use
-                                        <filename>network-online.target</filename>
-                                        (see above).</para>
-                                </listitem>
-                        </varlistentry>
-                        <varlistentry>
-                                <term><filename>rpcbind.target</filename></term>
-                                <listitem>
-                                        <para>The portmapper/rpcbind
-                                        pulls in this target and
-                                        orders itself before it, to
-                                        indicate its
-                                        availability. systemd
-                                        automatically adds
-                                        dependencies of type
-                                        <varname>After=</varname> for
-                                        this target unit to all SysV
-                                        init script service units with
-                                        an LSB header referring to the
-                                        <literal>$portmap</literal>
-                                        facility.</para>
-                                </listitem>
-                        </varlistentry>
-                        <varlistentry>
-                                <term><filename>time-sync.target</filename></term>
-                                <listitem>
-                                        <para>Services responsible for
-                                        synchronizing the system clock
-                                        from a remote source (such as
-                                        NTP client implementations)
-                                        should pull in this target and
-                                        order themselves before
-                                        it. All services where correct
-                                        time is essential should be
-                                        ordered after this unit, but
-                                        not pull it in. systemd
-                                        automatically adds
-                                        dependencies of type
-                                        <varname>After=</varname> for
-                                        this target unit to all SysV
-                                        init script service units with
-                                        an LSB header referring to the
-                                        <literal>$time</literal>
-                                        facility. </para>
-                                </listitem>
-                        </varlistentry>
-                </variablelist>
-        </refsect1>
-
-        <refsect1>
-                <title>Special User Units</title>
-
-                <para>When systemd runs as a user instance, the
-                following special units are available, which have
-                similar definitions as their system counterparts:
-                <filename>default.target</filename>,
-                <filename>shutdown.target</filename>,
-                <filename>sockets.target</filename>,
-                <filename>timers.target</filename>,
-                <filename>paths.target</filename>,
-                <filename>bluetooth.target</filename>,
-                <filename>printer.target</filename>,
-                <filename>smartcard.target</filename>,
-                <filename>sound.target</filename>.</para>
-
-                <para>In addition, the following special unit is
-                understood only when systemd runs as service instance:</para>
-
-                <variablelist>
-                        <varlistentry>
-                                <term><filename>exit.target</filename></term>
-                                <listitem>
-                                        <para>A special service unit
-                                        for shutting down the
-                                        user service manager.</para>
-
-                                        <para>Applications wanting to
-                                        terminate the user service
-                                        manager should start this
-                                        unit. If systemd receives
-                                        <constant>SIGTERM</constant> or <constant>SIGINT</constant> when running
-                                        as user service daemon, it will
-                                        start this unit.</para>
-
-                                        <para>Normally, this pulls in
-                                        <filename>shutdown.target</filename>
-                                        which in turn should be
-                                        conflicted by all units that
-                                        want to be shut down on
-                                        user service manager exit.</para>
-                                </listitem>
-                        </varlistentry>
-                </variablelist>
-        </refsect1>
-
-        <refsect1>
-                <title>Special Slice Units</title>
-
-                <para>There are four <literal>.slice</literal> units
-                which form the basis of the hierarchy for assignment
-                of resources for services, users, and virtual machines
-                or containers.</para>
-
-                <variablelist>
-                        <varlistentry>
-                                <term><filename>-.slice</filename></term>
-                                <listitem>
-                                        <para>The root slice is the
-                                        root of the hierarchy. It
-                                        usually does not contain units
-                                        directly, but may be used to
-                                        set defaults for the whole
-                                        tree.</para>
-                                </listitem>
-                        </varlistentry>
-
-                        <varlistentry>
-                                <term><filename>system.slice</filename></term>
-                                <listitem>
-                                        <para>By default, all services
-                                        services started by
-                                        <command>systemd</command> are
-                                        found in this slice.</para>
-                                </listitem>
-                        </varlistentry>
-
-                        <varlistentry>
-                                <term><filename>user.slice</filename></term>
-                                <listitem>
-                                        <para>By default, all user
-                                        processes and services started
-                                        on behalf of the user,
-                                        including the per-user systemd
-                                        instance are found in this
-                                        slice.</para>
-                                </listitem>
-                        </varlistentry>
-
-                        <varlistentry>
-                                <term><filename>machine.slice</filename></term>
-                                <listitem>
-                                        <para>By default, all virtual
-                                        machines and containers
-                                        registered with
-                                        <command>systemd-machined</command>
-                                        are found in this slice.
-                                        </para>
-                                </listitem>
-                        </varlistentry>
-                </variablelist>
-        </refsect1>
-
-        <refsect1>
-                  <title>See Also</title>
-                  <para>
-                          <citerefentry><refentrytitle>systemd</refentrytitle><manvolnum>1</manvolnum></citerefentry>,
-                          <citerefentry><refentrytitle>systemd.unit</refentrytitle><manvolnum>5</manvolnum></citerefentry>,
-                          <citerefentry><refentrytitle>systemd.service</refentrytitle><manvolnum>5</manvolnum></citerefentry>,
-                          <citerefentry><refentrytitle>systemd.socket</refentrytitle><manvolnum>5</manvolnum></citerefentry>,
-                          <citerefentry><refentrytitle>systemd.target</refentrytitle><manvolnum>5</manvolnum></citerefentry>,
-                          <citerefentry><refentrytitle>systemd.slice</refentrytitle><manvolnum>5</manvolnum></citerefentry>,
-                          <citerefentry project='man-pages'><refentrytitle>bootup</refentrytitle><manvolnum>7</manvolnum></citerefentry>,
-                          <citerefentry><refentrytitle>systemd-fstab-generator</refentrytitle><manvolnum>8</manvolnum></citerefentry>
-                  </para>
-        </refsect1>
-=======
   <refentryinfo>
     <title>systemd.special</title>
     <productname>systemd</productname>
@@ -2025,6 +877,5 @@
         <citerefentry><refentrytitle>systemd-fstab-generator</refentrytitle><manvolnum>8</manvolnum></citerefentry>
       </para>
   </refsect1>
->>>>>>> 08285999
 
 </refentry>