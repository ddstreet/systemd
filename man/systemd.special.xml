<?xml version='1.0'?> <!--*-nxml-*-->
<!DOCTYPE refentry PUBLIC "-//OASIS//DTD DocBook XML V4.2//EN"
        "http://www.oasis-open.org/docbook/xml/4.2/docbookx.dtd">

<!--
  This file is part of systemd.

  Copyright 2010 Lennart Poettering

  systemd is free software; you can redistribute it and/or modify it
  under the terms of the GNU Lesser General Public License as published by
  the Free Software Foundation; either version 2.1 of the License, or
  (at your option) any later version.

  systemd is distributed in the hope that it will be useful, but
  WITHOUT ANY WARRANTY; without even the implied warranty of
  MERCHANTABILITY or FITNESS FOR A PARTICULAR PURPOSE. See the GNU
  Lesser General Public License for more details.

  You should have received a copy of the GNU Lesser General Public License
  along with systemd; If not, see <http://www.gnu.org/licenses/>.
-->

<refentry id="systemd.special">

        <refentryinfo>
                <title>systemd.special</title>
                <productname>systemd</productname>

                <authorgroup>
                        <author>
                                <contrib>Developer</contrib>
                                <firstname>Lennart</firstname>
                                <surname>Poettering</surname>
                                <email>lennart@poettering.net</email>
                        </author>
                </authorgroup>
        </refentryinfo>

        <refmeta>
                <refentrytitle>systemd.special</refentrytitle>
                <manvolnum>7</manvolnum>
        </refmeta>

        <refnamediv>
                <refname>systemd.special</refname>
                <refpurpose>Special systemd units</refpurpose>
        </refnamediv>

        <refsynopsisdiv>
                <para><filename>basic.target</filename>,
                <filename>bluetooth.target</filename>,
                <filename>ctrl-alt-del.target</filename>,
                <filename>cryptsetup.target</filename>,
                <filename>cryptsetup-pre.target</filename>,
                <filename>dbus.service</filename>,
                <filename>dbus.socket</filename>,
                <filename>default.target</filename>,
                <filename>display-manager.service</filename>,
                <filename>emergency.target</filename>,
                <filename>exit.target</filename>,
                <filename>final.target</filename>,
                <filename>getty.target</filename>,
                <filename>graphical.target</filename>,
                <filename>halt.target</filename>,
                <filename>hibernate.target</filename>,
                <filename>hybrid-sleep.target</filename>,
                <filename>initrd-fs.target</filename>,
                <filename>kbrequest.target</filename>,
                <filename>kexec.target</filename>,
                <filename>local-fs.target</filename>,
                <filename>local-fs-pre.target</filename>,
                <filename>multi-user.target</filename>,
                <filename>network.target</filename>,
                <filename>network-online.target</filename>,
                <filename>network-pre.target</filename>,
                <filename>nss-lookup.target</filename>,
                <filename>nss-user-lookup.target</filename>,
                <filename>paths.target</filename>,
                <filename>poweroff.target</filename>,
                <filename>printer.target</filename>,
                <filename>reboot.target</filename>,
                <filename>remote-fs.target</filename>,
                <filename>remote-fs-pre.target</filename>,
                <filename>rescue.target</filename>,
                <filename>initrd-root-fs.target</filename>,
                <filename>rpcbind.target</filename>,
                <filename>runlevel2.target</filename>,
                <filename>runlevel3.target</filename>,
                <filename>runlevel4.target</filename>,
                <filename>runlevel5.target</filename>,
                <filename>shutdown.target</filename>,
                <filename>sigpwr.target</filename>,
                <filename>sleep.target</filename>,
                <filename>smartcard.target</filename>,
                <filename>sockets.target</filename>,
                <filename>sound.target</filename>,
                <filename>suspend.target</filename>,
                <filename>swap.target</filename>,
                <filename>sysinit.target</filename>,
                <filename>syslog.socket</filename>,
                <filename>system-update.target</filename>,
                <filename>time-sync.target</filename>,
                <filename>timers.target</filename>,
                <filename>umount.target</filename>,
                <filename>-.slice</filename>,
                <filename>system.slice</filename>,
                <filename>user.slice</filename>,
                <filename>machine.slice</filename></para>
        </refsynopsisdiv>

        <refsect1>
                <title>Description</title>

                <para>A few units are treated specially by
                systemd. They have special internal semantics and
                cannot be renamed.</para>
        </refsect1>

        <refsect1>
                <title>Special System Units</title>

                <variablelist>
                        <varlistentry>
                                <term><filename>basic.target</filename></term>
                                <listitem>
                                        <para>A special target unit
                                        covering basic boot-up.</para>
                                        <para>systemd automatically
                                        adds dependencies of the types
                                        <varname>Requires=</varname>
                                        and <varname>After=</varname>
                                        for this target unit to all
                                        services (except for those
                                        with
                                        <varname>DefaultDependencies=no</varname>).</para>

                                        <para>Usually this should
                                        pull-in all mount points, swap
                                        devices, sockets, timers, and
                                        path units and other basic
                                        initialization necessary for
                                        general purpose
                                        daemons.</para>
                                </listitem>
                        </varlistentry>
                        <varlistentry>
                                <term><filename>ctrl-alt-del.target</filename></term>
                                <listitem>
                                        <para>systemd starts this
                                        target whenever
                                        Control+Alt+Del is pressed on
                                        the console. Usually this
                                        should be aliased (symlinked)
                                        to
                                        <filename>reboot.target</filename>.</para>
                                </listitem>
                        </varlistentry>
                        <varlistentry>
                                <term><filename>cryptsetup.target</filename></term>
                                <listitem>
                                        <para>A target that pulls in
                                        setup services for all
                                        encrypted block
                                        devices.</para>
                                </listitem>
                        </varlistentry>
                        <varlistentry>
                                <term><filename>dbus.service</filename></term>
                                <listitem>
                                        <para>A special unit for the
                                        D-Bus bus daemon. As soon as
                                        this service is fully started
                                        up systemd will connect to it
                                        and register its
                                        service.</para>
                                </listitem>
                        </varlistentry>
                        <varlistentry>
                                <term><filename>dbus.socket</filename></term>
                                <listitem>
                                        <para>A special unit for the
                                        D-Bus system bus socket. All
                                        units with
                                        <varname>Type=dbus</varname>
                                        automatically gain a
                                        dependency on this
                                        unit.</para>
                                </listitem>
                        </varlistentry>
                        <varlistentry>
                                <term><filename>default.target</filename></term>
                                <listitem>
                                        <para>The default unit systemd
                                        starts at bootup. Usually this
                                        should be aliased (symlinked)
                                        to
                                        <filename>multi-user.target</filename>
                                        or
                                        <filename>graphical.target</filename>.</para>

                                        <para>The default unit systemd
                                        starts at bootup can be
                                        overridden with the
                                        <varname>systemd.unit=</varname>
                                        kernel command line option.</para>
                                </listitem>
                        </varlistentry>
                        <varlistentry>
                                <term><filename>display-manager.service</filename></term>
                                <listitem>
                                        <para>The display manager
                                        service. Usually this should
                                        be aliased (symlinked) to
                                        <filename>gdm.service</filename>
                                        or a similar display manager
                                        service.</para>
                                </listitem>
                        </varlistentry>
                        <varlistentry>
                                <term><filename>emergency.target</filename></term>
                                <listitem>
                                        <para>A special target unit
                                        that starts an emergency
                                        shell on the main
                                        console. This unit is supposed
                                        to be used with the kernel
                                        command line option
                                        <varname>systemd.unit=</varname>
                                        and has otherwise little use.
                                        </para>
                                </listitem>
                        </varlistentry>
                        <varlistentry>
                                <term><filename>final.target</filename></term>
                                <listitem>
                                        <para>A special target unit
                                        that is used during the
                                        shutdown logic and may be used
                                        to pull in late services after
                                        all normal services are
                                        already terminated and all
                                        mounts unmounted.
                                        </para>
                                </listitem>
                        </varlistentry>
                        <varlistentry>
                                <term><filename>getty.target</filename></term>
                                <listitem>
                                        <para>A special target unit
                                        that pulls in statically
                                        configured local TTY
                                        <filename>getty</filename>
                                        instances.
                                        </para>
                                </listitem>
                        </varlistentry>
                        <varlistentry>
                                <term><filename>graphical.target</filename></term>
                                <listitem>
                                        <para>A special target unit
                                        for setting up a graphical
                                        login screen. This pulls in
                                        <filename>multi-user.target</filename>.</para>

                                        <para>Units that are needed
                                        for graphical logins shall add
                                        <varname>Wants=</varname>
                                        dependencies for their unit to
                                        this unit (or
                                        <filename>multi-user.target</filename>)
                                        during installation. This is
                                        best configured via
                                        <varname>WantedBy=graphical.target</varname>
                                        in the unit's
                                        <literal>[Install]</literal>
                                        section.</para>
                                </listitem>
                        </varlistentry>
                        <varlistentry>
                                <term><filename>hibernate.target</filename></term>
                                <listitem>
                                        <para>A special target unit
                                        for hibernating the
                                        system. This pulls in
                                        <filename>sleep.target</filename>.</para>
                                </listitem>
                        </varlistentry>
                        <varlistentry>
                                <term><filename>hybrid-sleep.target</filename></term>
                                <listitem>
                                        <para>A special target unit
                                        for hibernating and suspending the
                                        system at the same time. This pulls in
                                        <filename>sleep.target</filename>.</para>
                                </listitem>
                        </varlistentry>
                        <varlistentry>
                                <term><filename>halt.target</filename></term>
                                <listitem>
                                        <para>A special target unit
                                        for shutting down and halting
                                        the system. Note that this
                                        target is distinct from
                                        <filename>poweroff.target</filename>
                                        in that it generally really
                                        just halts the system rather
                                        than powering it down.</para>

                                        <para>Applications wanting to
                                        halt the system should start
                                        this unit.</para>
                                </listitem>
                        </varlistentry>
                        <varlistentry>
                                <term><filename>initrd-fs.target</filename></term>
                                <listitem>
                                        <para><citerefentry><refentrytitle>systemd-fstab-generator</refentrytitle><manvolnum>3</manvolnum></citerefentry>
                                        automatically adds
                                        dependencies of type
                                        <varname>Before=</varname> to
                                        <filename>sysroot-usr.mount</filename>
                                        and all mount points found in
                                        <filename>/etc/fstab</filename>
                                        that have
                                        <option>x-initrd.mount</option>
                                        and not have <option>noauto</option>
                                        mount options set.</para>
                                </listitem>
                        </varlistentry>
                        <varlistentry>
                                <term><filename>kbrequest.target</filename></term>
                                <listitem>
                                        <para>systemd starts this
                                        target whenever Alt+ArrowUp is
                                        pressed on the console. This
                                        is a good candidate to be
                                        aliased (symlinked) to
                                        <filename>rescue.target</filename>.</para>
                                </listitem>
                        </varlistentry>
                        <varlistentry>
                                <term><filename>kexec.target</filename></term>
                                <listitem>
                                        <para>A special target unit
                                        for shutting down and rebooting the system via kexec.</para>

                                        <para>Applications wanting to
                                        reboot the system with kexec should start
                                        this unit.</para>
                                </listitem>
                        </varlistentry>
                        <varlistentry>
                                <term><filename>local-fs.target</filename></term>
                                <listitem>
                                        <para><citerefentry><refentrytitle>systemd-fstab-generator</refentrytitle><manvolnum>3</manvolnum></citerefentry>
                                        automatically adds
                                        dependencies of type
                                        <varname>Before=</varname> to
                                        all mount units that refer to
                                        local mount points for this
                                        target unit. In addition, it
                                        adds dependencies of type
                                        <varname>Wants=</varname> to
                                        this target unit for those
                                        mounts listed in
                                        <filename>/etc/fstab</filename>
                                        that have the
                                        <option>auto</option> mount
                                        option set.</para>

                                        <para>systemd automatically
                                        adds dependencies of type
                                        <varname>After=</varname> for
                                        this target unit to all SysV
                                        init script service units with
                                        an LSB header referring to the
                                        <literal>$local_fs</literal>
                                        facility.</para>
                                </listitem>
                        </varlistentry>
                        <varlistentry>
                                <term><filename>multi-user.target</filename></term>
                                <listitem>
                                        <para>A special target unit
                                        for setting up a multi-user
                                        system (non-graphical). This
                                        is pulled in by
                                        <filename>graphical.target</filename>.</para>

                                        <para>Units that are needed
                                        for a multi-user system shall
                                        add <varname>Wants=</varname>
                                        dependencies for their unit to
                                        this unit during
                                        installation. This is best
                                        configured via
                                        <varname>WantedBy=multi-user.target</varname>
                                        in the unit's
                                        <literal>[Install]</literal>
                                        section.</para>
                                </listitem>
                        </varlistentry>
                        <varlistentry>
                                <term><filename>network-online.target</filename></term>
                                <listitem>
                                        <para>Units that strictly
                                        require a configured network
                                        connection should pull in
                                        <filename>network-online.target</filename>
                                        (via a
                                        <varname>Wants=</varname> type
                                        dependency) and order
                                        themselves after it. This
                                        target unit is intended to
                                        pull in a service that delays
                                        further execution until the
                                        network is sufficiently set
                                        up. What precisely this
                                        requires is left to the
                                        implementation of the network
                                        managing service.</para>

                                        <para>Note the distinction
                                        between this unit and
                                        <filename>network.target</filename>. This
                                        unit is an active unit
                                        (i.e. pulled in by the
                                        consumer rather than the
                                        provider of this
                                        functionality) and pulls in a
                                        service which possibly adds
                                        substantial delays to further
                                        execution. In contrast,
                                        <filename>network.target</filename>
                                        is a passive unit (i.e. pulled
                                        in by the provider of the
                                        functionality, rather than the
                                        consumer) that usually does
                                        not delay execution
                                        much. Usually,
                                        <filename>network.target</filename>
                                        is part of the boot of most
                                        systems, while
                                        <filename>network-online.target</filename>
                                        is not, except when at least
                                        one unit requires it. Also see
                                        <ulink
                                        url="http://www.freedesktop.org/wiki/Software/systemd/NetworkTarget">Running
                                        Services After the Network is
                                        up</ulink> for more
                                        information.</para>

                                        <para>All mount units for
                                        remote network file systems
                                        automatically pull in this
                                        unit, and order themselves
                                        after it. Note that networking
                                        daemons that simply provide
                                        functionality to other hosts
                                        generally do not need to pull
                                        this in.</para>
                                        </listitem>
                        </varlistentry>
                        <varlistentry>
                                <term><filename>paths.target</filename></term>
                                <listitem>
                                        <para>A special target unit
                                        that sets up all path units
                                        (see
                                        <citerefentry><refentrytitle>systemd.path</refentrytitle><manvolnum>5</manvolnum></citerefentry>
                                        for details) that shall be
                                        active after boot.</para>

                                        <para>It is recommended that
                                        path units installed by
                                        applications get pulled in via
                                        <varname>Wants=</varname>
                                        dependencies from this
                                        unit. This is best configured
                                        via a
                                        <varname>WantedBy=paths.target</varname>
                                        in the path unit's
                                        <literal>[Install]</literal>
                                        section.</para>
                                </listitem>
                        </varlistentry>
                        <varlistentry>
                                <term><filename>poweroff.target</filename></term>
                                <listitem>
                                        <para>A special target unit
                                        for shutting down and powering off the system.</para>

                                        <para>Applications wanting to
                                        power off the system should start
                                        this unit.</para>

                                        <para><filename>runlevel0.target</filename>
                                        is an alias for this target
                                        unit, for compatibility with SysV.</para>
                                </listitem>
                        </varlistentry>
                        <varlistentry>
                                <term><filename>reboot.target</filename></term>
                                <listitem>
                                        <para>A special target unit
                                        for shutting down and rebooting the system.</para>

                                        <para>Applications wanting to
                                        reboot the system should start
                                        this unit.</para>

                                        <para><filename>runlevel6.target</filename>
                                        is an alias for this target
                                        unit, for compatibility with SysV.</para>
                                </listitem>
                        </varlistentry>
                        <varlistentry>
                                <term><filename>remote-fs.target</filename></term>
                                <listitem>
                                        <para>Similar to
                                        <filename>local-fs.target</filename>,
                                        but for remote mount
                                        points.</para>

                                        <para>systemd automatically
                                        adds dependencies of type
                                        <varname>After=</varname> for
                                        this target unit to all SysV
                                        init script service units with
                                        an LSB header referring to the
                                        <literal>$remote_fs</literal>
                                        facility.</para>
                                </listitem>
                        </varlistentry>
                        <varlistentry>
                                <term><filename>rescue.target</filename></term>
                                <listitem>
                                        <para>A special target unit
                                        for setting up the base system
                                        and a rescue shell.</para>

                                        <para><filename>runlevel1.target</filename>
                                        is an alias for this target
                                        unit, for compatibility with SysV.</para>
                                </listitem>
                        </varlistentry>
                        <varlistentry>
                                <term><filename>initrd-root-fs.target</filename></term>
                                <listitem>
                                        <para><citerefentry><refentrytitle>systemd-fstab-generator</refentrytitle><manvolnum>3</manvolnum></citerefentry>
                                        automatically adds
                                        dependencies of type
                                        <varname>Before=</varname> to
                                        the
                                        <filename>sysroot.mount</filename>
                                        unit, which is generated from
                                        the kernel command line.
                                        </para>
                                </listitem>
                        </varlistentry>
                        <varlistentry>
                                <term><filename>runlevel2.target</filename></term>
                                <term><filename>runlevel3.target</filename></term>
                                <term><filename>runlevel4.target</filename></term>
                                <term><filename>runlevel5.target</filename></term>
                                <listitem>
                                        <para>These are targets that
                                        are called whenever the SysV
                                        compatibility code asks for
                                        runlevel 2, 3, 4, 5,
                                        respectively. It is a good
                                        idea to make this an alias for
                                        (i.e. symlink to)
                                        <filename>multi-user.target</filename>
                                        (for runlevel 2) or
                                        <filename>graphical.target</filename>
                                        (the others).</para>
                                </listitem>
                        </varlistentry>
                        <varlistentry>
                                <term><filename>shutdown.target</filename></term>
                                <listitem>
                                        <para>A special target unit
                                        that terminates the services
                                        on system shutdown.</para>

                                        <para>Services that shall be
                                        terminated on system shutdown
                                        shall add <varname>Conflicts=</varname>
                                        dependencies to this unit for
                                        their service unit, which is
                                        implicitly done when
                                        <varname>DefaultDependencies=yes</varname>
                                        is set (the default).</para>
                                </listitem>
                        </varlistentry>
                        <varlistentry>
                                <term><filename>sigpwr.target</filename></term>
                                <listitem>
                                        <para>A special target that is
                                        started when systemd receives
                                        the SIGPWR process signal,
                                        which is normally sent by the
                                        kernel or UPS daemons when
                                        power fails.</para>
                                </listitem>
                        </varlistentry>
                        <varlistentry>
                                <term><filename>sleep.target</filename></term>
                                <listitem>
                                        <para>A special target unit
                                        that is pulled in by
                                        <filename>suspend.target</filename>,
                                        <filename>hibernate.target</filename>
                                        and
                                        <filename>hybrid-sleep.target</filename>
                                        and may be used to hook units
                                        into the sleep state
                                        logic.</para>
                                </listitem>
                        </varlistentry>
                        <varlistentry>
                                <term><filename>sockets.target</filename></term>
                                <listitem>
                                        <para>A special target unit
                                        that sets up all socket
                                        units.(see
                                        <citerefentry><refentrytitle>systemd.socket</refentrytitle><manvolnum>5</manvolnum></citerefentry>
                                        for details) that shall be
                                        active after boot.</para>

                                        <para>Services that can be
                                        socket-activated shall add
                                        <varname>Wants=</varname>
                                        dependencies to this unit for
                                        their socket unit during
                                        installation. This is best
                                        configured via a
                                        <varname>WantedBy=sockets.target</varname>
                                        in the socket unit's
                                        <literal>[Install]</literal>
                                        section.</para>
                                </listitem>
                        </varlistentry>
                        <varlistentry>
                                <term><filename>suspend.target</filename></term>
                                <listitem>
                                        <para>A special target unit
                                        for suspending the
                                        system. This pulls in
                                        <filename>sleep.target</filename>.</para>
                                </listitem>
                        </varlistentry>
                        <varlistentry>
                                <term><filename>swap.target</filename></term>
                                <listitem>
                                        <para>Similar to
                                        <filename>local-fs.target</filename>, but for swap
                                        partitions and swap
                                        files.</para>
                                </listitem>
                        </varlistentry>
                        <varlistentry>
                                <term><filename>sysinit.target</filename></term>
                                <listitem>
                                        <para>A special target unit
                                        covering early boot-up scripts.</para>
                                </listitem>
                        </varlistentry>
                        <varlistentry>
                                <term><filename>syslog.socket</filename></term>
                                <listitem>
                                        <para>The socket unit
                                        syslog implementations should
                                        listen on. All userspace log
                                        messages will be made
                                        available on this socket. For
                                        more information about syslog
                                        integration, please consult
                                        the <ulink
                                        url="http://www.freedesktop.org/wiki/Software/systemd/syslog">Syslog
                                        Interface</ulink>
                                        document.</para>
                                </listitem>
                        </varlistentry>
                        <varlistentry>
                                <term><filename>system-update.target</filename></term>
                                <listitem>
                                        <para>A special target unit
                                        that is used for off-line
                                        system updates.
                                        <citerefentry><refentrytitle>systemd-system-update-generator</refentrytitle><manvolnum>8</manvolnum></citerefentry>
                                        will redirect the boot process
                                        to this target if
                                        <filename>/system-update</filename>
                                        exists. For more information
                                        see the <ulink
                                        url="http://freedesktop.org/wiki/Software/systemd/SystemUpdates">System
                                        Updates
                                        Specification</ulink>.</para>
                                </listitem>
                        </varlistentry>
                        <varlistentry>
                                <term><filename>timers.target</filename></term>
                                <listitem>
                                        <para>A special target unit
                                        that sets up all timer
                                        units (see
                                        <citerefentry><refentrytitle>systemd.timer</refentrytitle><manvolnum>5</manvolnum></citerefentry>
                                        for details) that shall be
                                        active after boot.</para>

                                        <para>It is recommended that
                                        timer units installed by
                                        applications get pulled in via
                                        <varname>Wants=</varname>
                                        dependencies from this
                                        unit. This is best configured
                                        via
                                        <varname>WantedBy=timers.target</varname>
                                        in the timer unit's
                                        <literal>[Install]</literal>
                                        section.</para>
                                </listitem>
                        </varlistentry>
                        <varlistentry>
                                <term><filename>umount.target</filename></term>
                                <listitem>
                                        <para>A special target unit
                                        that umounts all mount and
                                        automount points on system
                                        shutdown.</para>

                                        <para>Mounts that shall be
                                        unmounted on system shutdown
                                        shall add Conflicts
                                        dependencies to this unit for
                                        their mount unit, which is
                                        implicitly done when
                                        <varname>DefaultDependencies=yes</varname>
                                        is set (the default).</para>
                                </listitem>
                        </varlistentry>

                </variablelist>
        </refsect1>

        <refsect1>
                <title>Special System Units for Devices</title>

                <para>Some target units are automatically pulled in as
                devices of certain kinds show up in the system. These
                may be used to automatically activate various services
                based on the specific type of the available
                hardware.</para>

                <variablelist>
                        <varlistentry>
                                <term><filename>bluetooth.target</filename></term>
                                <listitem>
                                        <para>This target is started
                                        automatically as soon as a
                                        Bluetooth controller is
                                        plugged in or becomes
                                        available at boot.</para>

                                        <para>This may be used to pull
                                        in Bluetooth management
                                        daemons dynamically when
                                        Bluetooth hardware is
                                        found.</para>
                                </listitem>
                        </varlistentry>
                        <varlistentry>
                                <term><filename>printer.target</filename></term>
                                <listitem>
                                        <para>This target is started
                                        automatically as soon as a
                                        printer is plugged in or
                                        becomes available at
                                        boot.</para>

                                        <para>This may be used to pull
                                        in printer management
                                        daemons dynamically when
                                        printer hardware is
                                        found.</para>
                                </listitem>
                        </varlistentry>
                        <varlistentry>
                                <term><filename>smartcard.target</filename></term>
                                <listitem>
                                        <para>This target is started
                                        automatically as soon as a
                                        smartcard controller is
                                        plugged in or becomes
                                        available at boot.</para>

                                        <para>This may be used to pull
                                        in smartcard management
                                        daemons dynamically when
                                        smartcard hardware is
                                        found.</para>
                                </listitem>
                        </varlistentry>
                        <varlistentry>
                                <term><filename>sound.target</filename></term>
                                <listitem>
                                        <para>This target is started
                                        automatically as soon as a
                                        sound card is plugged in or
                                        becomes available at
                                        boot.</para>

                                        <para>This may be used to pull
                                        in audio management daemons
                                        dynamically when audio
                                        hardware is found.</para>
                                </listitem>
                        </varlistentry>
                </variablelist>
        </refsect1>

        <refsect1>
                <title>Special Passive System Units </title>

                <para>A number of special system targets are defined
                that can be used to properly order boot-up of optional
                services. These targets are generally not part of the
                initial boot transaction, unless they are explicitly
                pulled in by one of the implementing services. Note
                specifically that these <emphasis>passive</emphasis>
                target units are generally not pulled in by the
                consumer of a service, but by the provider of the
                service. This means: a consuming service should order
                itself after these targets (as appropriate), but not
                pull it in. A providing service should order itself
                before these targets (as appropriate) and pull it in
                (via a <varname>Wants=</varname> type
                dependency).</para>

                <para>Note that these passive units cannot be started
                manually, i.e. <literal>systemctl start
                time-sync.target</literal> will fail with an
                error. They can only be pulled in by dependency. This
                is enforced since they exist for ordering purposes
                only and thus are not useful as only unit within a
                transaction.</para>

                <variablelist>
                        <varlistentry>
                                <term><filename>cryptsetup-pre.target</filename></term>
                                <listitem>
                                        <para>This passive target unit
                                        may be pulled in by services
                                        that want to run before any
                                        encrypted block device is set
                                        up. All encrypted block
                                        devices are set up after this
                                        target has been reached. Since
                                        the shutdown order is
                                        implicitly the reverse
<<<<<<< HEAD
                                        start-up order between units
=======
                                        start-up order between units,
>>>>>>> dc05d754
                                        this target is particularly
                                        useful to ensure that a
                                        service is shut down only
                                        after all encrypted block
                                        devices are fully
                                        stopped.</para>
                                </listitem>
                        </varlistentry>
                        <varlistentry>
                                <term><filename>local-fs-pre.target</filename></term>
                                <listitem>
                                        <para>This target unit is
                                        automatically ordered before
                                        all local mount points marked
                                        with <option>auto</option>
                                        (see above). It can be used to
                                        execute certain units before
                                        all local mounts.</para>
                                </listitem>
                        </varlistentry>
                        <varlistentry>
                                <term><filename>network.target</filename></term>
                                <listitem>
                                        <para>This unit is supposed to
                                        indicate when network
                                        functionality is available,
                                        but it is only very weakly
                                        defined what that is supposed
                                        to mean, with one exception:
                                        at shutdown, a unit that is
                                        ordered after
                                        <filename>network.target</filename>
                                        will be stopped before the
                                        network -- to whatever level
                                        it might be set up then -- is
                                        shut down. It is hence useful
                                        when writing service files
                                        that require network access on
                                        shutdown, which should order
                                        themselves after this target,
                                        but not pull it in. Also see
                                        <ulink
                                        url="http://www.freedesktop.org/wiki/Software/systemd/NetworkTarget">Running
                                        Services After the Network is
                                        up</ulink> for more
                                        information. Also see
                                        <filename>network-online.target</filename>
                                        described above.</para>

                                        <para>systemd automatically
                                        adds dependencies of type
                                        <varname>After=</varname> for
                                        this target unit to all SysV
                                        init script service units with
                                        an LSB header referring to the
                                        <literal>$network</literal>
                                        facility.</para>
                                </listitem>
                        </varlistentry>
                        <varlistentry>
                                <term><filename>network-pre.target</filename></term>
                                <listitem>
                                        <para>This passive target unit
                                        may be pulled in by services
                                        that want to run before any
                                        network is set up, for example
                                        for the purpose of setting up a
                                        firewall. All network
                                        management software orders
                                        itself after this target, but
                                        does not pull it in.</para>
                                </listitem>
                        </varlistentry>
                        <varlistentry>
                                <term><filename>nss-lookup.target</filename></term>
                                <listitem>
                                        <para>A target that should be
                                        used as synchronization point
                                        for all host/network name
                                        service lookups. Note that
                                        this is independent of
                                        user/group name lookups for
                                        which
                                        <filename>nss-user-lookup.target</filename>
                                        should be used. All services
                                        for which the availability of
                                        full host/network name
                                        resolution is essential should
                                        be ordered after this target,
                                        but not pull it in. systemd
                                        automatically adds
                                        dependencies of type
                                        <varname>After=</varname> for
                                        this target unit to all SysV
                                        init script service units with
                                        an LSB header referring to the
                                        <literal>$named</literal>
                                        facility.</para>
                                </listitem>
                        </varlistentry>
                        <varlistentry>
                                <term><filename>nss-user-lookup.target</filename></term>
                                <listitem>
                                        <para>A target that should be
                                        used as synchronization point
                                        for all user/group name
                                        service lookups. Note that
                                        this is independent of
                                        host/network name lookups for
                                        which
                                        <filename>nss-lookup.target</filename>
                                        should be used. All services
                                        for which the availability of
                                        the full user/group database is
                                        essential should be ordered
                                        after this target, but not
                                        pull it in. Note that system
                                        users are always resolvable,
                                        and hence do not require any
                                        special ordering against this
                                        target.</para>
                                </listitem>
                        </varlistentry>
                        <varlistentry>
                                <term><filename>remote-fs-pre.target</filename></term>
                                <listitem>
                                        <para>This target unit is
                                        automatically ordered before
                                        all remote mount point units
                                        (see above). It can be used to
                                        run certain units before the
                                        remote mounts are
                                        established. Note that this
                                        unit is generally not part of
                                        the initial transaction,
                                        unless the unit that wants to
                                        be ordered before all remote
                                        mounts pulls it in via a
                                        <varname>Wants=</varname> type
                                        dependency. If the unit wants
                                        to be pulled in by the first
                                        remote mount showing up, it
                                        should use
                                        <filename>network-online.target</filename>
                                        (see above).</para>
                                </listitem>
                        </varlistentry>
                        <varlistentry>
                                <term><filename>rpcbind.target</filename></term>
                                <listitem>
                                        <para>The portmapper/rpcbind
                                        pulls in this target and
                                        orders itself before it, to
                                        indicate its
                                        availability. systemd
                                        automatically adds
                                        dependencies of type
                                        <varname>After=</varname> for
                                        this target unit to all SysV
                                        init script service units with
                                        an LSB header referring to the
                                        <literal>$portmap</literal>
                                        facility.</para>
                                </listitem>
                        </varlistentry>
                        <varlistentry>
                                <term><filename>time-sync.target</filename></term>
                                <listitem>
                                        <para>Services responsible for
                                        synchronizing the system clock
                                        from a remote source (such as
                                        NTP client implementations)
                                        should pull in this target and
                                        order themselves before
                                        it. All services where correct
                                        time is essential should be
                                        ordered after this unit, but
                                        not pull it in. systemd
                                        automatically adds
                                        dependencies of type
                                        <varname>After=</varname> for
                                        this target unit to all SysV
                                        init script service units with
                                        an LSB header referring to the
                                        <literal>$time</literal>
                                        facility. </para>
                                </listitem>
                        </varlistentry>
                </variablelist>
        </refsect1>

        <refsect1>
                <title>Special User Units</title>

                <para>When systemd runs as a user instance, the
                following special units are available, which have
                similar definitions as their system counterparts:
                <filename>default.target</filename>,
                <filename>shutdown.target</filename>,
                <filename>sockets.target</filename>,
                <filename>timers.target</filename>,
                <filename>paths.target</filename>,
                <filename>bluetooth.target</filename>,
                <filename>printer.target</filename>,
                <filename>smartcard.target</filename>,
                <filename>sound.target</filename>.</para>

                <para>In addition, the following special unit is
                understood only when systemd runs as service instance:</para>

                <variablelist>
                        <varlistentry>
                                <term><filename>exit.target</filename></term>
                                <listitem>
                                        <para>A special service unit
                                        for shutting down the
                                        user service manager.</para>

                                        <para>Applications wanting to
                                        terminate the user service
                                        manager should start this
                                        unit. If systemd receives
                                        <constant>SIGTERM</constant> or <constant>SIGINT</constant> when running
                                        as user service daemon, it will
                                        start this unit.</para>

                                        <para>Normally, this pulls in
                                        <filename>shutdown.target</filename>
                                        which in turn should be
                                        conflicted by all units that
                                        want to be shut down on
                                        user service manager exit.</para>
                                </listitem>
                        </varlistentry>
                </variablelist>
        </refsect1>

        <refsect1>
                <title>Special Slice Units</title>

                <para>There are four <literal>.slice</literal> units
                which form the basis of the hierarchy for assignment
                of resources for services, users, and virtual machines
                or containers.</para>

                <variablelist>
                        <varlistentry>
                                <term><filename>-.slice</filename></term>
                                <listitem>
                                        <para>The root slice is the
                                        root of the hierarchy. It
                                        usually does not contain units
                                        directly, but may be used to
                                        set defaults for the whole
                                        tree.</para>
                                </listitem>
                        </varlistentry>

                        <varlistentry>
                                <term><filename>system.slice</filename></term>
                                <listitem>
                                        <para>By default, all services
                                        services started by
                                        <command>systemd</command> are
                                        found in this slice.</para>
                                </listitem>
                        </varlistentry>

                        <varlistentry>
                                <term><filename>user.slice</filename></term>
                                <listitem>
                                        <para>By default, all user
                                        processes and services started
                                        on behalf of the user,
                                        including the per-user systemd
                                        instance are found in this
                                        slice.</para>
                                </listitem>
                        </varlistentry>

                        <varlistentry>
                                <term><filename>machine.slice</filename></term>
                                <listitem>
                                        <para>By default, all virtual
                                        machines and containers
                                        registered with
                                        <command>systemd-machined</command>
                                        are found in this slice.
                                        </para>
                                </listitem>
                        </varlistentry>
                </variablelist>
        </refsect1>

        <refsect1>
                  <title>See Also</title>
                  <para>
                          <citerefentry><refentrytitle>systemd</refentrytitle><manvolnum>1</manvolnum></citerefentry>,
                          <citerefentry><refentrytitle>systemd.unit</refentrytitle><manvolnum>5</manvolnum></citerefentry>,
                          <citerefentry><refentrytitle>systemd.service</refentrytitle><manvolnum>5</manvolnum></citerefentry>,
                          <citerefentry><refentrytitle>systemd.socket</refentrytitle><manvolnum>5</manvolnum></citerefentry>,
                          <citerefentry><refentrytitle>systemd.target</refentrytitle><manvolnum>5</manvolnum></citerefentry>,
                          <citerefentry><refentrytitle>systemd.slice</refentrytitle><manvolnum>5</manvolnum></citerefentry>,
                          <citerefentry><refentrytitle>bootup</refentrytitle><manvolnum>7</manvolnum></citerefentry>,
                          <citerefentry><refentrytitle>systemd-fstab-generator</refentrytitle><manvolnum>8</manvolnum></citerefentry>
                  </para>
        </refsect1>

</refentry><|MERGE_RESOLUTION|>--- conflicted
+++ resolved
@@ -861,11 +861,7 @@
                                         target has been reached. Since
                                         the shutdown order is
                                         implicitly the reverse
-<<<<<<< HEAD
-                                        start-up order between units
-=======
                                         start-up order between units,
->>>>>>> dc05d754
                                         this target is particularly
                                         useful to ensure that a
                                         service is shut down only
