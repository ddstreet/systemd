<?xml version="1.0"?>
<!--*-nxml-*-->
<!DOCTYPE refentry PUBLIC "-//OASIS//DTD DocBook XML V4.2//EN" "http://www.oasis-open.org/docbook/xml/4.2/docbookx.dtd">
<!--
  This file is part of systemd.

  Copyright 2012 Lennart Poettering

  systemd is free software; you can redistribute it and/or modify it
  under the terms of the GNU Lesser General Public License as published by
  the Free Software Foundation; either version 2.1 of the License, or
  (at your option) any later version.

  systemd is distributed in the hope that it will be useful, but
  WITHOUT ANY WARRANTY; without even the implied warranty of
  MERCHANTABILITY or FITNESS FOR A PARTICULAR PURPOSE. See the GNU
  Lesser General Public License for more details.

  You should have received a copy of the GNU Lesser General Public License
  along with systemd; If not, see <http://www.gnu.org/licenses/>.
-->
<refentry id="systemd-modules-load.service" conditional='HAVE_KMOD'>

<<<<<<< HEAD
        <refentryinfo>
                <title>systemd-modules-load.service</title>
                <productname>systemd</productname>

                <authorgroup>
                        <author>
                                <contrib>Developer</contrib>
                                <firstname>Lennart</firstname>
                                <surname>Poettering</surname>
                                <email>lennart@poettering.net</email>
                        </author>
                </authorgroup>
        </refentryinfo>

        <refmeta>
                <refentrytitle>systemd-modules-load.service</refentrytitle>
                <manvolnum>8</manvolnum>
        </refmeta>

        <refnamediv>
                <refname>systemd-modules-load.service</refname>
                <refname>systemd-modules-load</refname>
                <refpurpose>Load kernel modules at boot</refpurpose>
        </refnamediv>

        <refsynopsisdiv>
                <para><filename>systemd-modules-load.service</filename></para>
                <para><filename>/lib/systemd/systemd-modules-load</filename></para>
        </refsynopsisdiv>

        <refsect1>
                <title>Description</title>

                <para><filename>systemd-modules-load.service</filename>
                is an early-boot service that loads kernel modules
                based on static configuration.</para>

                <para>See
                <citerefentry><refentrytitle>modules-load.d</refentrytitle><manvolnum>5</manvolnum></citerefentry>
                for information about the configuration of this
                service.</para>

        </refsect1>

        <refsect1>
                <title>Kernel Command Line</title>

                <para><filename>systemd-modules-load.service</filename> understands
                the following kernel command line parameters:</para>

                <variablelist class='kernel-commandline-options'>

                        <varlistentry>
                                <term><varname>modules-load=</varname></term>
                                <term><varname>rd.modules-load=</varname></term>

                                <listitem><para>Takes a comma-separated
                                list of kernel modules to
                                statically load during early boot. The
                                option prefixed with
                                <literal>rd.</literal> is read by the
                                initial RAM disk
                                only.</para></listitem>
                        </varlistentry>

                </variablelist>
        </refsect1>

        <refsect1>
                <title>See Also</title>
                <para>
                        <citerefentry><refentrytitle>systemd</refentrytitle><manvolnum>1</manvolnum></citerefentry>,
                        <citerefentry><refentrytitle>modules-load.d</refentrytitle><manvolnum>5</manvolnum></citerefentry>,
                </para>
        </refsect1>
=======
  <refentryinfo>
    <title>systemd-modules-load.service</title>
    <productname>systemd</productname>

    <authorgroup>
      <author>
        <contrib>Developer</contrib>
        <firstname>Lennart</firstname>
        <surname>Poettering</surname>
        <email>lennart@poettering.net</email>
      </author>
    </authorgroup>
  </refentryinfo>

  <refmeta>
    <refentrytitle>systemd-modules-load.service</refentrytitle>
    <manvolnum>8</manvolnum>
  </refmeta>

  <refnamediv>
    <refname>systemd-modules-load.service</refname>
    <refname>systemd-modules-load</refname>
    <refpurpose>Load kernel modules at boot</refpurpose>
  </refnamediv>

  <refsynopsisdiv>
    <para><filename>systemd-modules-load.service</filename></para>
    <para><filename>/lib/systemd/systemd-modules-load</filename></para>
  </refsynopsisdiv>

  <refsect1>
    <title>Description</title>

    <para><filename>systemd-modules-load.service</filename> is an
    early-boot service that loads kernel modules based on static
    configuration.</para>

    <para>See
    <citerefentry><refentrytitle>modules-load.d</refentrytitle><manvolnum>5</manvolnum></citerefentry>
    for information about the configuration of this service.</para>

  </refsect1>

  <refsect1>
    <title>Kernel Command Line</title>

    <para><filename>systemd-modules-load.service</filename>
    understands the following kernel command line parameters:</para>

    <variablelist class='kernel-commandline-options'>

      <varlistentry>
        <term><varname>modules-load=</varname></term>
        <term><varname>rd.modules-load=</varname></term>

        <listitem><para>Takes a comma-separated list of kernel modules
        to statically load during early boot. The option prefixed with
        <literal>rd.</literal> is read by the initial RAM disk
        only.</para></listitem>
      </varlistentry>

    </variablelist>
  </refsect1>

  <refsect1>
    <title>See Also</title>
    <para>
      <citerefentry><refentrytitle>systemd</refentrytitle><manvolnum>1</manvolnum></citerefentry>,
      <citerefentry><refentrytitle>modules-load.d</refentrytitle><manvolnum>5</manvolnum></citerefentry>,
    </para>
  </refsect1>
>>>>>>> 08285999

</refentry><|MERGE_RESOLUTION|>--- conflicted
+++ resolved
@@ -21,83 +21,6 @@
 -->
 <refentry id="systemd-modules-load.service" conditional='HAVE_KMOD'>
 
-<<<<<<< HEAD
-        <refentryinfo>
-                <title>systemd-modules-load.service</title>
-                <productname>systemd</productname>
-
-                <authorgroup>
-                        <author>
-                                <contrib>Developer</contrib>
-                                <firstname>Lennart</firstname>
-                                <surname>Poettering</surname>
-                                <email>lennart@poettering.net</email>
-                        </author>
-                </authorgroup>
-        </refentryinfo>
-
-        <refmeta>
-                <refentrytitle>systemd-modules-load.service</refentrytitle>
-                <manvolnum>8</manvolnum>
-        </refmeta>
-
-        <refnamediv>
-                <refname>systemd-modules-load.service</refname>
-                <refname>systemd-modules-load</refname>
-                <refpurpose>Load kernel modules at boot</refpurpose>
-        </refnamediv>
-
-        <refsynopsisdiv>
-                <para><filename>systemd-modules-load.service</filename></para>
-                <para><filename>/lib/systemd/systemd-modules-load</filename></para>
-        </refsynopsisdiv>
-
-        <refsect1>
-                <title>Description</title>
-
-                <para><filename>systemd-modules-load.service</filename>
-                is an early-boot service that loads kernel modules
-                based on static configuration.</para>
-
-                <para>See
-                <citerefentry><refentrytitle>modules-load.d</refentrytitle><manvolnum>5</manvolnum></citerefentry>
-                for information about the configuration of this
-                service.</para>
-
-        </refsect1>
-
-        <refsect1>
-                <title>Kernel Command Line</title>
-
-                <para><filename>systemd-modules-load.service</filename> understands
-                the following kernel command line parameters:</para>
-
-                <variablelist class='kernel-commandline-options'>
-
-                        <varlistentry>
-                                <term><varname>modules-load=</varname></term>
-                                <term><varname>rd.modules-load=</varname></term>
-
-                                <listitem><para>Takes a comma-separated
-                                list of kernel modules to
-                                statically load during early boot. The
-                                option prefixed with
-                                <literal>rd.</literal> is read by the
-                                initial RAM disk
-                                only.</para></listitem>
-                        </varlistentry>
-
-                </variablelist>
-        </refsect1>
-
-        <refsect1>
-                <title>See Also</title>
-                <para>
-                        <citerefentry><refentrytitle>systemd</refentrytitle><manvolnum>1</manvolnum></citerefentry>,
-                        <citerefentry><refentrytitle>modules-load.d</refentrytitle><manvolnum>5</manvolnum></citerefentry>,
-                </para>
-        </refsect1>
-=======
   <refentryinfo>
     <title>systemd-modules-load.service</title>
     <productname>systemd</productname>
@@ -169,6 +92,5 @@
       <citerefentry><refentrytitle>modules-load.d</refentrytitle><manvolnum>5</manvolnum></citerefentry>,
     </para>
   </refsect1>
->>>>>>> 08285999
 
 </refentry>