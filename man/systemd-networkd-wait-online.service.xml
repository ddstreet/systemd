--- conflicted
+++ resolved
@@ -23,77 +23,6 @@
 
 <refentry id="systemd-networkd-wait-online.service" conditional='ENABLE_NETWORKD'>
 
-<<<<<<< HEAD
-        <refentryinfo>
-                <title>systemd-networkd.service</title>
-                <productname>systemd</productname>
-
-                <authorgroup>
-                        <author>
-                                <contrib>Developer</contrib>
-                                <firstname>Tom</firstname>
-                                <surname>Gundersen</surname>
-                                <email>teg@jklm.no</email>
-                        </author>
-                </authorgroup>
-        </refentryinfo>
-
-        <refmeta>
-                <refentrytitle>systemd-networkd-wait-online.service</refentrytitle>
-                <manvolnum>8</manvolnum>
-        </refmeta>
-
-        <refnamediv>
-                <refname>systemd-networkd-wait-online.service</refname>
-                <refname>systemd-networkd-wait-online</refname>
-                <refpurpose>Wait for network to come online</refpurpose>
-        </refnamediv>
-
-        <refsynopsisdiv>
-                <para><filename>systemd-networkd-wait-online.service</filename></para>
-                <para><filename>/lib/systemd/systemd-networkd-wait-online</filename></para>
-        </refsynopsisdiv>
-
-        <refsect1>
-                <title>Description</title>
-
-                <para><command>systemd-networkd-wait-online</command> is a
-                one-shot system service that waits for the network to be configured.
-                By default, it will wait for all links it is aware of and which are managed by
-                <citerefentry><refentrytitle>systemd-networkd.service</refentrytitle><manvolnum>8</manvolnum></citerefentry>
-                to be fully configured or failed, and for at least one link to gain a
-                carrier.</para>
-        </refsect1>
-
-        <refsect1>
-                <title>Options</title>
-
-                <para>The following options are understood:</para>
-
-                <variablelist>
-                        <varlistentry>
-                                <term><option>-i</option></term>
-                                <term><option>--interface=</option></term>
-
-                                <listitem><para>Network interface to wait for
-                                before deciding if the system is online. This is
-                                useful when a system has several interfaces which
-                                will be configured, but a particular one is necessary
-                                to access some network resources. This option may be
-                                used more than once to wait for multiple network
-                                interfaces.</para></listitem>
-                        </varlistentry>
-                </variablelist>
-        </refsect1>
-
-        <refsect1>
-                <title>See Also</title>
-                <para>
-                        <citerefentry><refentrytitle>systemd</refentrytitle><manvolnum>1</manvolnum></citerefentry>,
-                        <citerefentry><refentrytitle>systemd-networkd.service</refentrytitle><manvolnum>8</manvolnum></citerefentry>
-                </para>
-        </refsect1>
-=======
   <refentryinfo>
     <title>systemd-networkd.service</title>
     <productname>systemd</productname>
@@ -176,6 +105,5 @@
       <citerefentry><refentrytitle>systemd-networkd.service</refentrytitle><manvolnum>8</manvolnum></citerefentry>
     </para>
   </refsect1>
->>>>>>> a066bb07
 
 </refentry>