--- conflicted
+++ resolved
@@ -100,21 +100,12 @@
           <term><option>-q</option></term>
           <term><option>--query=<replaceable>TYPE</replaceable></option></term>
           <listitem>
-<<<<<<< HEAD
-            <para>Query the database for specified type of device
-            data. It needs the <option>--path</option> or
-            <option>--name</option> to identify the specified
-            device. Valid queries are: <constant>name</constant>,
-            <constant>symlink</constant>, <constant>path</constant>,
-            <constant>property</constant>,
-=======
             <para>Query the database for the specified type of device
             data. It needs the <option>--path</option> or
             <option>--name</option> to identify the specified device.
             Valid <replaceable>TYPE</replaceable>s are:
             <constant>name</constant>, <constant>symlink</constant>,
             <constant>path</constant>, <constant>property</constant>,
->>>>>>> c17d7fc6
             <constant>all</constant>.</para>
           </listitem>
         </varlistentry>
@@ -125,11 +116,7 @@
             <para>The <filename>/sys</filename> path of the device to
             query, e.g.
             <filename><optional>/sys</optional>/class/block/sda</filename>.
-<<<<<<< HEAD
-            Note that this option usually isn't very useful, since
-=======
             Note that this option usually is not very useful, since
->>>>>>> c17d7fc6
             <command>udev</command> can guess the type of the
             argument, so <command>udevadm
             --devpath=/class/block/sda</command> is equivalent to
@@ -142,11 +129,7 @@
           <listitem>
             <para>The name of the device node or a symlink to query,
             e.g. <filename><optional>/dev</optional>/sda</filename>.
-<<<<<<< HEAD
-            Note that this option usually isn't very useful, since
-=======
             Note that this option usually is not very useful, since
->>>>>>> c17d7fc6
             <command>udev</command> can guess the type of the
             argument, so <command>udevadm --name=sda</command> is
             equivalent to <command>udevadm /dev/sda</command>.</para>
@@ -524,16 +507,13 @@
           <term><option>--root=<replaceable>string</replaceable></option></term>
           <listitem>
             <para>Alternative root path in the file system for reading and writing files.</para>
-<<<<<<< HEAD
-=======
-          </listitem>
-        </varlistentry>
-        <varlistentry>
-          <term><option>-h</option></term>
-          <term><option>--help</option></term>
-          <listitem>
-            <para>Print help text.</para>
->>>>>>> c17d7fc6
+          </listitem>
+        </varlistentry>
+        <varlistentry>
+          <term><option>-h</option></term>
+          <term><option>--help</option></term>
+          <listitem>
+            <para>Print help text.</para>
           </listitem>
         </varlistentry>
       </variablelist>
@@ -550,25 +530,15 @@
           </listitem>
         </varlistentry>
         <varlistentry>
-<<<<<<< HEAD
-=======
           <term><option>-N</option></term>
->>>>>>> c17d7fc6
           <term><option>--resolve-names=<constant>early</constant>|<constant>late</constant>|<constant>never</constant></option></term>
           <listitem>
             <para>Specify when udevadm should resolve names of users
             and groups.  When set to <constant>early</constant> (the
-<<<<<<< HEAD
-            default) names will be resolved when the rules are
-            parsed. When set to <constant>late</constant> names will
-            be resolved for every event. When set to
-            <constant>never</constant> names will never be resolved
-=======
             default), names will be resolved when the rules are
             parsed. When set to <constant>late</constant>, names will
             be resolved for every event. When set to
             <constant>never</constant>, names will never be resolved
->>>>>>> c17d7fc6
             and all devices will be owned by root.</para>
           </listitem>
         </varlistentry>
