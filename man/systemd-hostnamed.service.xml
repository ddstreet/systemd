--- conflicted
+++ resolved
@@ -53,11 +53,7 @@
 
   <refsynopsisdiv>
     <para><filename>systemd-hostnamed.service</filename></para>
-<<<<<<< HEAD
-    <para><filename>/lib/systemd/systemd-hostnamed</filename></para>
-=======
     <para><filename>&rootlibexecdir;/systemd-hostnamed</filename></para>
->>>>>>> 3f87dd87
   </refsynopsisdiv>
 
   <refsect1>
