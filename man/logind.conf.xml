--- conflicted
+++ resolved
@@ -261,11 +261,7 @@
         <listitem><para>Controls whether actions that <command>systemd-logind</command>
         takes when the power and sleep keys and the lid switch are triggered are subject
         to high-level inhibitor locks ("shutdown", "sleep", "idle"). Low level inhibitor
-<<<<<<< HEAD
-        locks ("handle-*-key"), are always honoured, irrespective of this setting.</para>
-=======
         locks ("handle-*-key"), are always honored, irrespective of this setting.</para>
->>>>>>> c928914d
 
         <para>These settings take boolean arguments. If <literal>no</literal>, the
         inhibitor locks taken by applications are respected. If <literal>yes</literal>,
