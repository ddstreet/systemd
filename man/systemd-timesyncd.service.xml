<?xml version='1.0'?> <!--*-nxml-*-->
<!DOCTYPE refentry PUBLIC "-//OASIS//DTD DocBook XML V4.2//EN"
  "http://www.oasis-open.org/docbook/xml/4.2/docbookx.dtd" [
<!ENTITY % entities SYSTEM "custom-entities.ent" >
%entities;
]>

<!--
  This file is part of systemd.

  Copyright 2014 Kay Sievers

  systemd is free software; you can redistribute it and/or modify it
  under the terms of the GNU Lesser General Public License as published by
  the Free Software Foundation; either version 2.1 of the License, or
  (at your option) any later version.

  systemd is distributed in the hope that it will be useful, but
  WITHOUT ANY WARRANTY; without even the implied warranty of
  MERCHANTABILITY or FITNESS FOR A PARTICULAR PURPOSE. See the GNU
  Lesser General Public License for more details.

  You should have received a copy of the GNU Lesser General Public License
  along with systemd; If not, see <http://www.gnu.org/licenses/>.
-->

<refentry id="systemd-timesyncd.service" conditional='ENABLE_TIMESYNCD'>

  <refentryinfo>
    <title>systemd-timesyncd.service</title>
    <productname>systemd</productname>

    <authorgroup>
      <author>
        <contrib>Developer</contrib>
        <firstname>Kay</firstname>
        <surname>Sievers</surname>
        <email>kay@vrfy.org</email>
      </author>
    </authorgroup>
  </refentryinfo>

  <refmeta>
    <refentrytitle>systemd-timesyncd.service</refentrytitle>
    <manvolnum>8</manvolnum>
  </refmeta>

  <refnamediv>
    <refname>systemd-timesyncd.service</refname>
    <refname>systemd-timesyncd</refname>
    <refpurpose>Network Time Synchronization</refpurpose>
  </refnamediv>

  <refsynopsisdiv>
    <para><filename>systemd-timesyncd.service</filename></para>
<<<<<<< HEAD
    <para><filename>/lib/systemd/systemd-timesyncd</filename></para>
=======
    <para><filename>&rootlibexecdir;/systemd-timesyncd</filename></para>
>>>>>>> 3f87dd87
  </refsynopsisdiv>

  <refsect1>
    <title>Description</title>

    <para><filename>systemd-timesyncd</filename> is a system service
    that may be used to synchronize the local system clock with a
    remote Network Time Protocol server. It also saves the local time
    to disk every time the clock has been synchronized and uses this
    to possibly advance the system realtime clock on subsequent
    reboots to ensure it monotonically advances even if the system
    lacks a battery-buffered RTC chip.</para>

    <para>The NTP servers contacted are determined from the global
    settings in
    <citerefentry><refentrytitle>timesyncd.conf</refentrytitle><manvolnum>5</manvolnum></citerefentry>,
    the per-link static settings in <filename>.network</filename>
    files, and the per-link dynamic settings received over DHCP. See
    <citerefentry><refentrytitle>systemd.network</refentrytitle><manvolnum>5</manvolnum></citerefentry>
    for more details.</para>
  </refsect1>

  <refsect1>
    <title>Files</title>

    <variablelist>
      <varlistentry>
        <term><filename>/var/lib/systemd/clock</filename></term>

        <listitem>
          <para>This file contains the timestamp of last successful
          synchronization.</para>
        </listitem>
      </varlistentry>
    </variablelist>
  </refsect1>

  <refsect1>
    <title>See Also</title>
    <para>
      <citerefentry><refentrytitle>systemd</refentrytitle><manvolnum>1</manvolnum></citerefentry>,
      <citerefentry><refentrytitle>timesyncd.conf</refentrytitle><manvolnum>5</manvolnum></citerefentry>,
      <citerefentry><refentrytitle>systemd.network</refentrytitle><manvolnum>5</manvolnum></citerefentry>,
      <citerefentry><refentrytitle>systemd-networkd.service</refentrytitle><manvolnum>8</manvolnum></citerefentry>,
      <citerefentry><refentrytitle>timedatectl</refentrytitle><manvolnum>1</manvolnum></citerefentry>,
      <citerefentry><refentrytitle>localtime</refentrytitle><manvolnum>5</manvolnum></citerefentry>,
      <citerefentry project='man-pages'><refentrytitle>hwclock</refentrytitle><manvolnum>8</manvolnum></citerefentry>
    </para>
  </refsect1>
</refentry><|MERGE_RESOLUTION|>--- conflicted
+++ resolved
@@ -53,11 +53,7 @@
 
   <refsynopsisdiv>
     <para><filename>systemd-timesyncd.service</filename></para>
-<<<<<<< HEAD
-    <para><filename>/lib/systemd/systemd-timesyncd</filename></para>
-=======
     <para><filename>&rootlibexecdir;/systemd-timesyncd</filename></para>
->>>>>>> 3f87dd87
   </refsynopsisdiv>
 
   <refsect1>
@@ -107,4 +103,5 @@
       <citerefentry project='man-pages'><refentrytitle>hwclock</refentrytitle><manvolnum>8</manvolnum></citerefentry>
     </para>
   </refsect1>
+
 </refentry>