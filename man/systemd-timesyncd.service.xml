<?xml version='1.0'?> <!--*-nxml-*-->
<!DOCTYPE refentry PUBLIC "-//OASIS//DTD DocBook XML V4.2//EN"
  "http://www.oasis-open.org/docbook/xml/4.2/docbookx.dtd">

<!--
  This file is part of systemd.

  Copyright 2014 Kay Sievers

  systemd is free software; you can redistribute it and/or modify it
  under the terms of the GNU Lesser General Public License as published by
  the Free Software Foundation; either version 2.1 of the License, or
  (at your option) any later version.

  systemd is distributed in the hope that it will be useful, but
  WITHOUT ANY WARRANTY; without even the implied warranty of
  MERCHANTABILITY or FITNESS FOR A PARTICULAR PURPOSE. See the GNU
  Lesser General Public License for more details.

  You should have received a copy of the GNU Lesser General Public License
  along with systemd; If not, see <http://www.gnu.org/licenses/>.
-->

<refentry id="systemd-timesyncd.service" conditional='ENABLE_TIMESYNCD'>

<<<<<<< HEAD
        <refentryinfo>
                <title>systemd-timesyncd.service</title>
                <productname>systemd</productname>

                <authorgroup>
                        <author>
                                <contrib>Developer</contrib>
                                <firstname>Kay</firstname>
                                <surname>Sievers</surname>
                                <email>kay@vrfy.org</email>
                        </author>
                </authorgroup>
        </refentryinfo>

        <refmeta>
                <refentrytitle>systemd-timesyncd.service</refentrytitle>
                <manvolnum>8</manvolnum>
        </refmeta>

        <refnamediv>
                <refname>systemd-timesyncd.service</refname>
                <refname>systemd-timesyncd</refname>
                <refpurpose>Network Time Synchronization</refpurpose>
        </refnamediv>

        <refsynopsisdiv>
                <para><filename>systemd-timesyncd.service</filename></para>
                <para><filename>/lib/systemd/systemd-timesyncd</filename></para>
        </refsynopsisdiv>

        <refsect1>
                <title>Description</title>

                <para><filename>systemd-timesyncd</filename> is a
                system service that may be used to synchronize the
                local system clock with a remote Network Time Protocol
                server. It also saves the local time to disk every
                time the clock has been synchronized and uses this to
                possibly advance the system realtime clock on
                subsequent reboots to ensure it
                monotonically advances even if the system lacks a
                battery-buffered RTC chip.</para>

                <para>The NTP servers contacted are determined from
                the global settings in
                <citerefentry><refentrytitle>timesyncd.conf</refentrytitle><manvolnum>5</manvolnum></citerefentry>,
                the per-link static settings in
                <filename>.network</filename> files, and the per-link
                dynamic settings received over DHCP. See
                <citerefentry><refentrytitle>systemd.network</refentrytitle><manvolnum>5</manvolnum></citerefentry>
                for more details.</para>
        </refsect1>

        <refsect1>
                <title>See Also</title>
                <para>
                        <citerefentry><refentrytitle>systemd</refentrytitle><manvolnum>1</manvolnum></citerefentry>,
                        <citerefentry><refentrytitle>timesyncd.conf</refentrytitle><manvolnum>5</manvolnum></citerefentry>,
                        <citerefentry><refentrytitle>systemd.network</refentrytitle><manvolnum>5</manvolnum></citerefentry>,
                        <citerefentry><refentrytitle>systemd-networkd.service</refentrytitle><manvolnum>8</manvolnum></citerefentry>,
                        <citerefentry><refentrytitle>timedatectl</refentrytitle><manvolnum>1</manvolnum></citerefentry>,
                        <citerefentry><refentrytitle>localtime</refentrytitle><manvolnum>5</manvolnum></citerefentry>,
                        <citerefentry project='man-pages'><refentrytitle>hwclock</refentrytitle><manvolnum>8</manvolnum></citerefentry>
                </para>
        </refsect1>

=======
  <refentryinfo>
    <title>systemd-timesyncd.service</title>
    <productname>systemd</productname>

    <authorgroup>
      <author>
        <contrib>Developer</contrib>
        <firstname>Kay</firstname>
        <surname>Sievers</surname>
        <email>kay@vrfy.org</email>
      </author>
    </authorgroup>
  </refentryinfo>

  <refmeta>
    <refentrytitle>systemd-timesyncd.service</refentrytitle>
    <manvolnum>8</manvolnum>
  </refmeta>

  <refnamediv>
    <refname>systemd-timesyncd.service</refname>
    <refname>systemd-timesyncd</refname>
    <refpurpose>Network Time Synchronization</refpurpose>
  </refnamediv>

  <refsynopsisdiv>
    <para><filename>systemd-timesyncd.service</filename></para>
    <para><filename>/lib/systemd/systemd-timesyncd</filename></para>
  </refsynopsisdiv>

  <refsect1>
    <title>Description</title>

    <para><filename>systemd-timesyncd</filename> is a system service
    that may be used to synchronize the local system clock with a
    remote Network Time Protocol server. It also saves the local time
    to disk every time the clock has been synchronized and uses this
    to possibly advance the system realtime clock on subsequent
    reboots to ensure it monotonically advances even if the system
    lacks a battery-buffered RTC chip.</para>

    <para>The NTP servers contacted are determined from the global
    settings in
    <citerefentry><refentrytitle>timesyncd.conf</refentrytitle><manvolnum>5</manvolnum></citerefentry>,
    the per-link static settings in <filename>.network</filename>
    files, and the per-link dynamic settings received over DHCP. See
    <citerefentry><refentrytitle>systemd.network</refentrytitle><manvolnum>5</manvolnum></citerefentry>
    for more details.</para>
  </refsect1>

  <refsect1>
    <title>Files</title>

    <variablelist>
      <varlistentry>
        <term><filename>/var/lib/systemd/clock</filename></term>

        <listitem>
          <para>This file contains the timestamp of last successful
          synchronization.</para>
        </listitem>
      </varlistentry>
    </variablelist>
  </refsect1>

  <refsect1>
    <title>See Also</title>
    <para>
      <citerefentry><refentrytitle>systemd</refentrytitle><manvolnum>1</manvolnum></citerefentry>,
      <citerefentry><refentrytitle>timesyncd.conf</refentrytitle><manvolnum>5</manvolnum></citerefentry>,
      <citerefentry><refentrytitle>systemd.network</refentrytitle><manvolnum>5</manvolnum></citerefentry>,
      <citerefentry><refentrytitle>systemd-networkd.service</refentrytitle><manvolnum>8</manvolnum></citerefentry>,
      <citerefentry><refentrytitle>timedatectl</refentrytitle><manvolnum>1</manvolnum></citerefentry>,
      <citerefentry><refentrytitle>localtime</refentrytitle><manvolnum>5</manvolnum></citerefentry>,
      <citerefentry project='man-pages'><refentrytitle>hwclock</refentrytitle><manvolnum>8</manvolnum></citerefentry>
    </para>
  </refsect1>
>>>>>>> a066bb07
</refentry><|MERGE_RESOLUTION|>--- conflicted
+++ resolved
@@ -23,74 +23,6 @@
 
 <refentry id="systemd-timesyncd.service" conditional='ENABLE_TIMESYNCD'>
 
-<<<<<<< HEAD
-        <refentryinfo>
-                <title>systemd-timesyncd.service</title>
-                <productname>systemd</productname>
-
-                <authorgroup>
-                        <author>
-                                <contrib>Developer</contrib>
-                                <firstname>Kay</firstname>
-                                <surname>Sievers</surname>
-                                <email>kay@vrfy.org</email>
-                        </author>
-                </authorgroup>
-        </refentryinfo>
-
-        <refmeta>
-                <refentrytitle>systemd-timesyncd.service</refentrytitle>
-                <manvolnum>8</manvolnum>
-        </refmeta>
-
-        <refnamediv>
-                <refname>systemd-timesyncd.service</refname>
-                <refname>systemd-timesyncd</refname>
-                <refpurpose>Network Time Synchronization</refpurpose>
-        </refnamediv>
-
-        <refsynopsisdiv>
-                <para><filename>systemd-timesyncd.service</filename></para>
-                <para><filename>/lib/systemd/systemd-timesyncd</filename></para>
-        </refsynopsisdiv>
-
-        <refsect1>
-                <title>Description</title>
-
-                <para><filename>systemd-timesyncd</filename> is a
-                system service that may be used to synchronize the
-                local system clock with a remote Network Time Protocol
-                server. It also saves the local time to disk every
-                time the clock has been synchronized and uses this to
-                possibly advance the system realtime clock on
-                subsequent reboots to ensure it
-                monotonically advances even if the system lacks a
-                battery-buffered RTC chip.</para>
-
-                <para>The NTP servers contacted are determined from
-                the global settings in
-                <citerefentry><refentrytitle>timesyncd.conf</refentrytitle><manvolnum>5</manvolnum></citerefentry>,
-                the per-link static settings in
-                <filename>.network</filename> files, and the per-link
-                dynamic settings received over DHCP. See
-                <citerefentry><refentrytitle>systemd.network</refentrytitle><manvolnum>5</manvolnum></citerefentry>
-                for more details.</para>
-        </refsect1>
-
-        <refsect1>
-                <title>See Also</title>
-                <para>
-                        <citerefentry><refentrytitle>systemd</refentrytitle><manvolnum>1</manvolnum></citerefentry>,
-                        <citerefentry><refentrytitle>timesyncd.conf</refentrytitle><manvolnum>5</manvolnum></citerefentry>,
-                        <citerefentry><refentrytitle>systemd.network</refentrytitle><manvolnum>5</manvolnum></citerefentry>,
-                        <citerefentry><refentrytitle>systemd-networkd.service</refentrytitle><manvolnum>8</manvolnum></citerefentry>,
-                        <citerefentry><refentrytitle>timedatectl</refentrytitle><manvolnum>1</manvolnum></citerefentry>,
-                        <citerefentry><refentrytitle>localtime</refentrytitle><manvolnum>5</manvolnum></citerefentry>,
-                        <citerefentry project='man-pages'><refentrytitle>hwclock</refentrytitle><manvolnum>8</manvolnum></citerefentry>
-                </para>
-        </refsect1>
-
-=======
   <refentryinfo>
     <title>systemd-timesyncd.service</title>
     <productname>systemd</productname>
@@ -168,5 +100,4 @@
       <citerefentry project='man-pages'><refentrytitle>hwclock</refentrytitle><manvolnum>8</manvolnum></citerefentry>
     </para>
   </refsect1>
->>>>>>> a066bb07
 </refentry>