--- conflicted
+++ resolved
@@ -109,15 +109,11 @@
                 of the directories they reside in. If multiple files
                 specify the same path, the entry in the file with the
                 lexicographically earliest name will be applied, all
-<<<<<<< HEAD
-                all other conflicting entries logged as errors.</para>
-=======
                 all other conflicting entries will be logged as
                 errors. When two lines are prefix and suffix of each
                 other, then the prefix is always processed first, the
                 suffix later. Otherwise the files/directories are
                 processed in the order they are listed.</para>
->>>>>>> a8f3477d
 
                 <para>If the administrator wants to disable a
                 configuration file supplied by the vendor, the
@@ -372,8 +368,6 @@
                         ignored for <varname>x</varname>,
                         <varname>r</varname>, <varname>R</varname>,
                         <varname>L</varname> lines.</para>
-<<<<<<< HEAD
-=======
 
                         <para>Optionally, if prefixed with
                         <literal>~</literal> the access mode is masked
@@ -390,7 +384,6 @@
                         applied to a directory. This
                         functionality is particularly useful in
                         conjunction with <varname>Z</varname>.</para>
->>>>>>> a8f3477d
                 </refsect2>
 
                 <refsect2>
@@ -469,15 +462,10 @@
                         <varname>f</varname>, <varname>F</varname>,
                         and <varname>w</varname> may be used to
                         specify a short string that is written to the
-<<<<<<< HEAD
-                        file, suffixed by a newline. Ignored for all
-                        other lines.</para>
-=======
                         file, suffixed by a newline. For
                         <varname>C</varname> specifies the source file
                         or directory. Ignored for all other
                         lines.</para>
->>>>>>> a8f3477d
                 </refsect2>
 
         </refsect1>
