--- conflicted
+++ resolved
@@ -771,12 +771,9 @@
       <citerefentry>
         <refentrytitle>udevadm</refentrytitle><manvolnum>8</manvolnum>
       </citerefentry>
-<<<<<<< HEAD
-=======
       <citerefentry>
         <refentrytitle>systemd.link</refentrytitle><manvolnum>5</manvolnum>
       </citerefentry>
->>>>>>> c17d7fc6
     </para>
   </refsect1>
 </refentry>