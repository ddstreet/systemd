--- conflicted
+++ resolved
@@ -734,46 +734,6 @@
       </variablelist>
   </refsect1>
 
-<<<<<<< HEAD
-  <refsect1><title>Hardware Database Files</title>
-      <para>The hwdb files are read from the files located in the
-      system hwdb directory <filename>/lib/udev/hwdb.d</filename>,
-      the volatile runtime directory <filename>/run/udev/hwdb.d</filename>
-      and the local administration directory <filename>/etc/udev/hwdb.d</filename>.
-      All hwdb files are collectively sorted and processed in lexical order,
-      regardless of the directories in which they live. However, files with
-      identical filenames replace each other. Files in <filename>/etc</filename>
-      have the highest priority, files in <filename>/run</filename> take precedence
-      over files with the same name in <filename>/lib</filename>. This can be
-      used to override a system-supplied hwdb file with a local file if needed;
-      a symlink in <filename>/etc</filename> with the same name as a hwdb file in
-      <filename>/lib</filename>, pointing to <filename>/dev/null</filename>,
-      disables the hwdb file entirely. hwdb files must have the extension
-      <filename>.hwdb</filename>; other extensions are ignored.</para>
-
-      <para>The hwdb file contains data records consisting of matches and
-      associated key-value pairs. Every record in the hwdb starts with one or
-      more match string, specifying a shell glob to compare the database
-      lookup string against. Multiple match lines are specified in additional
-      consecutive lines. Every match line is compared indivdually, they are
-      combined by OR. Every match line must start at the first character of
-      the line.</para>
-
-      <para>The match lines are followed by one or more key-value pair lines, which
-      are recognized by a leading space character. The key name and value are separated
-      by <literal>=</literal>. An empty line signifies the end
-      of a record. Lines beginning with <literal>#</literal> are ignored.</para>
-
-      <para>The content of all hwdb files is read by
-      <citerefentry><refentrytitle>udevadm</refentrytitle><manvolnum>8</manvolnum></citerefentry>
-      and compiled to a binary database located at <filename>/etc/udev/hwdb.bin</filename>,
-      or alternatively <filename>/lib/udev/hwdb.bin</filename> if you want ship the compiled
-      database in an immutable image.
-      During runtime only the binary database is used.</para>
-  </refsect1>
-
-=======
->>>>>>> a066bb07
   <refsect1>
     <title>See Also</title>
     <para>
