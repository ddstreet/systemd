--- conflicted
+++ resolved
@@ -771,12 +771,9 @@
       <citerefentry>
         <refentrytitle>udevadm</refentrytitle><manvolnum>8</manvolnum>
       </citerefentry>
-<<<<<<< HEAD
-=======
       <citerefentry>
         <refentrytitle>systemd.link</refentrytitle><manvolnum>5</manvolnum>
       </citerefentry>
->>>>>>> a8f3477d
     </para>
   </refsect1>
 </refentry>