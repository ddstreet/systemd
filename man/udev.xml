--- conflicted
+++ resolved
@@ -385,11 +385,7 @@
                 <listitem>
                   <para>Execute an external program specified as the assigned
                   value. If no absolute path is given, the program is expected
-<<<<<<< HEAD
-                  to live in <filename>/usr/lib/udev</filename>; otherwise, the
-=======
                   to live in <filename>/lib/udev</filename>; otherwise, the
->>>>>>> cd225ba5
                   absolute path must be specified.</para>
                   <para>This is the default if no <replaceable>type</replaceable>
                   is specified.</para>
