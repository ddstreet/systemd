<?xml version='1.0'?> <!--*-nxml-*-->
<!DOCTYPE refentry PUBLIC "-//OASIS//DTD DocBook XML V4.2//EN"
  "http://www.oasis-open.org/docbook/xml/4.2/docbookx.dtd" [
<!ENTITY % entities SYSTEM "custom-entities.ent" >
%entities;
]>

<!--
  This file is part of systemd.

  Copyright 2014 Tom Gundersen

  systemd is free software; you can redistribute it and/or modify it
  under the terms of the GNU Lesser General Public License as published by
  the Free Software Foundation; either version 2.1 of the License, or
  (at your option) any later version.

  systemd is distributed in the hope that it will be useful, but
  WITHOUT ANY WARRANTY; without even the implied warranty of
  MERCHANTABILITY or FITNESS FOR A PARTICULAR PURPOSE. See the GNU
  Lesser General Public License for more details.

  You should have received a copy of the GNU Lesser General Public License
  along with systemd; If not, see <http://www.gnu.org/licenses/>.
-->

<refentry id="systemd-resolved.service" conditional='ENABLE_RESOLVED'>

  <refentryinfo>
    <title>systemd-resolved.service</title>
    <productname>systemd</productname>

    <authorgroup>
      <author>
        <contrib>Developer</contrib>
        <firstname>Tom</firstname>
        <surname>Gundersen</surname>
        <email>teg@jklm.no</email>
      </author>
    </authorgroup>
  </refentryinfo>

  <refmeta>
    <refentrytitle>systemd-resolved.service</refentrytitle>
    <manvolnum>8</manvolnum>
  </refmeta>

  <refnamediv>
    <refname>systemd-resolved.service</refname>
    <refname>systemd-resolved</refname>
    <refpurpose>Network Name Resolution manager</refpurpose>
  </refnamediv>

  <refsynopsisdiv>
    <para><filename>systemd-resolved.service</filename></para>
<<<<<<< HEAD
    <para><filename>/lib/systemd/systemd-resolved</filename></para>
=======
    <para><filename>&rootlibexecdir;/systemd-resolved</filename></para>
>>>>>>> df30ea52
  </refsynopsisdiv>

  <refsect1>
    <title>Description</title>

    <para><command>systemd-resolved</command> is a system service that
    manages network name resolution. It implements a caching DNS stub
    resolver and an LLMNR resolver and responder. It also generates
    <filename>/run/systemd/resolve/resolv.conf</filename> for
    compatibility which may be symlinked from
    <filename>/etc/resolv.conf</filename>.</para>

    <para>The DNS servers contacted are determined from the global
    settings in
    <citerefentry><refentrytitle>resolved.conf</refentrytitle><manvolnum>5</manvolnum></citerefentry>,
    the per-link static settings in <filename>.network</filename>
    files, and the per-link dynamic settings received over DHCP. See
    <citerefentry><refentrytitle>systemd.network</refentrytitle><manvolnum>5</manvolnum></citerefentry>
    for more details.</para>

    <para>Note that
    <filename>/run/systemd/resolve/resolv.conf</filename> should not
    be used directly, but only through a symlink from
    <filename>/etc/resolv.conf</filename>.</para>
  </refsect1>

  <refsect1>
    <title>See Also</title>
    <para>
      <citerefentry><refentrytitle>systemd</refentrytitle><manvolnum>1</manvolnum></citerefentry>,
      <citerefentry><refentrytitle>resolved.conf</refentrytitle><manvolnum>5</manvolnum></citerefentry>,
      <citerefentry><refentrytitle>systemd.network</refentrytitle><manvolnum>5</manvolnum></citerefentry>,
      <citerefentry><refentrytitle>systemd-networkd.service</refentrytitle><manvolnum>8</manvolnum></citerefentry>
    </para>
  </refsect1>

</refentry><|MERGE_RESOLUTION|>--- conflicted
+++ resolved
@@ -53,11 +53,7 @@
 
   <refsynopsisdiv>
     <para><filename>systemd-resolved.service</filename></para>
-<<<<<<< HEAD
-    <para><filename>/lib/systemd/systemd-resolved</filename></para>
-=======
     <para><filename>&rootlibexecdir;/systemd-resolved</filename></para>
->>>>>>> df30ea52
   </refsynopsisdiv>
 
   <refsect1>
