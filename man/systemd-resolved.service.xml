<?xml version='1.0'?> <!--*-nxml-*-->
<!DOCTYPE refentry PUBLIC "-//OASIS//DTD DocBook XML V4.2//EN"
  "http://www.oasis-open.org/docbook/xml/4.2/docbookx.dtd">

<!--
  This file is part of systemd.

  Copyright 2014 Tom Gundersen

  systemd is free software; you can redistribute it and/or modify it
  under the terms of the GNU Lesser General Public License as published by
  the Free Software Foundation; either version 2.1 of the License, or
  (at your option) any later version.

  systemd is distributed in the hope that it will be useful, but
  WITHOUT ANY WARRANTY; without even the implied warranty of
  MERCHANTABILITY or FITNESS FOR A PARTICULAR PURPOSE. See the GNU
  Lesser General Public License for more details.

  You should have received a copy of the GNU Lesser General Public License
  along with systemd; If not, see <http://www.gnu.org/licenses/>.
-->

<refentry id="systemd-resolved.service" conditional='ENABLE_RESOLVED'>

<<<<<<< HEAD
        <refentryinfo>
                <title>systemd-resolved.service</title>
                <productname>systemd</productname>

                <authorgroup>
                        <author>
                                <contrib>Developer</contrib>
                                <firstname>Tom</firstname>
                                <surname>Gundersen</surname>
                                <email>teg@jklm.no</email>
                        </author>
                </authorgroup>
        </refentryinfo>

        <refmeta>
                <refentrytitle>systemd-resolved.service</refentrytitle>
                <manvolnum>8</manvolnum>
        </refmeta>

        <refnamediv>
                <refname>systemd-resolved.service</refname>
                <refname>systemd-resolved</refname>
                <refpurpose>Network Name Resolution manager</refpurpose>
        </refnamediv>

        <refsynopsisdiv>
                <para><filename>systemd-resolved.service</filename></para>
                <para><filename>/lib/systemd/systemd-resolved</filename></para>
        </refsynopsisdiv>

        <refsect1>
                <title>Description</title>

                <para><command>systemd-resolved</command> is a system
                service that manages network name resolution. It
                implements a caching DNS stub resolver and an LLMNR
                resolver and responder. It also generates
                <filename>/run/systemd/resolve/resolv.conf</filename>
                for compatibility which may be symlinked from
                <filename>/etc/resolv.conf</filename>.</para>

                <para>The DNS servers contacted are determined from
                the global settings in
                <citerefentry><refentrytitle>resolved.conf</refentrytitle><manvolnum>5</manvolnum></citerefentry>,
                the per-link static settings in
                <filename>.network</filename> files, and the per-link
                dynamic settings received over DHCP. See
                <citerefentry><refentrytitle>systemd.network</refentrytitle><manvolnum>5</manvolnum></citerefentry>
                for more details.</para>

                <para>Note that <filename>/run/systemd/resolve/resolv.conf</filename>
                should not be used directly, but only through a symlink from
                <filename>/etc/resolv.conf</filename>.</para>
        </refsect1>

        <refsect1>
                <title>See Also</title>
                <para>
                        <citerefentry><refentrytitle>systemd</refentrytitle><manvolnum>1</manvolnum></citerefentry>,
                        <citerefentry><refentrytitle>resolved.conf</refentrytitle><manvolnum>5</manvolnum></citerefentry>,
                        <citerefentry><refentrytitle>systemd.network</refentrytitle><manvolnum>5</manvolnum></citerefentry>,
                        <citerefentry><refentrytitle>systemd-networkd.service</refentrytitle><manvolnum>8</manvolnum></citerefentry>
                </para>
        </refsect1>
=======
  <refentryinfo>
    <title>systemd-resolved.service</title>
    <productname>systemd</productname>

    <authorgroup>
      <author>
        <contrib>Developer</contrib>
        <firstname>Tom</firstname>
        <surname>Gundersen</surname>
        <email>teg@jklm.no</email>
      </author>
    </authorgroup>
  </refentryinfo>

  <refmeta>
    <refentrytitle>systemd-resolved.service</refentrytitle>
    <manvolnum>8</manvolnum>
  </refmeta>

  <refnamediv>
    <refname>systemd-resolved.service</refname>
    <refname>systemd-resolved</refname>
    <refpurpose>Network Name Resolution manager</refpurpose>
  </refnamediv>

  <refsynopsisdiv>
    <para><filename>systemd-resolved.service</filename></para>
    <para><filename>/lib/systemd/systemd-resolved</filename></para>
  </refsynopsisdiv>

  <refsect1>
    <title>Description</title>

    <para><command>systemd-resolved</command> is a system service that
    manages network name resolution. It implements a caching DNS stub
    resolver and an LLMNR resolver and responder. It also generates
    <filename>/run/systemd/resolve/resolv.conf</filename> for
    compatibility which may be symlinked from
    <filename>/etc/resolv.conf</filename>.</para>

    <para>The DNS servers contacted are determined from the global
    settings in
    <citerefentry><refentrytitle>resolved.conf</refentrytitle><manvolnum>5</manvolnum></citerefentry>,
    the per-link static settings in <filename>.network</filename>
    files, and the per-link dynamic settings received over DHCP. See
    <citerefentry><refentrytitle>systemd.network</refentrytitle><manvolnum>5</manvolnum></citerefentry>
    for more details.</para>

    <para>Note that
    <filename>/run/systemd/resolve/resolv.conf</filename> should not
    be used directly, but only through a symlink from
    <filename>/etc/resolv.conf</filename>.</para>
  </refsect1>

  <refsect1>
    <title>See Also</title>
    <para>
      <citerefentry><refentrytitle>systemd</refentrytitle><manvolnum>1</manvolnum></citerefentry>,
      <citerefentry><refentrytitle>resolved.conf</refentrytitle><manvolnum>5</manvolnum></citerefentry>,
      <citerefentry><refentrytitle>systemd.network</refentrytitle><manvolnum>5</manvolnum></citerefentry>,
      <citerefentry><refentrytitle>systemd-networkd.service</refentrytitle><manvolnum>8</manvolnum></citerefentry>
    </para>
  </refsect1>
>>>>>>> a066bb07

</refentry><|MERGE_RESOLUTION|>--- conflicted
+++ resolved
@@ -23,72 +23,6 @@
 
 <refentry id="systemd-resolved.service" conditional='ENABLE_RESOLVED'>
 
-<<<<<<< HEAD
-        <refentryinfo>
-                <title>systemd-resolved.service</title>
-                <productname>systemd</productname>
-
-                <authorgroup>
-                        <author>
-                                <contrib>Developer</contrib>
-                                <firstname>Tom</firstname>
-                                <surname>Gundersen</surname>
-                                <email>teg@jklm.no</email>
-                        </author>
-                </authorgroup>
-        </refentryinfo>
-
-        <refmeta>
-                <refentrytitle>systemd-resolved.service</refentrytitle>
-                <manvolnum>8</manvolnum>
-        </refmeta>
-
-        <refnamediv>
-                <refname>systemd-resolved.service</refname>
-                <refname>systemd-resolved</refname>
-                <refpurpose>Network Name Resolution manager</refpurpose>
-        </refnamediv>
-
-        <refsynopsisdiv>
-                <para><filename>systemd-resolved.service</filename></para>
-                <para><filename>/lib/systemd/systemd-resolved</filename></para>
-        </refsynopsisdiv>
-
-        <refsect1>
-                <title>Description</title>
-
-                <para><command>systemd-resolved</command> is a system
-                service that manages network name resolution. It
-                implements a caching DNS stub resolver and an LLMNR
-                resolver and responder. It also generates
-                <filename>/run/systemd/resolve/resolv.conf</filename>
-                for compatibility which may be symlinked from
-                <filename>/etc/resolv.conf</filename>.</para>
-
-                <para>The DNS servers contacted are determined from
-                the global settings in
-                <citerefentry><refentrytitle>resolved.conf</refentrytitle><manvolnum>5</manvolnum></citerefentry>,
-                the per-link static settings in
-                <filename>.network</filename> files, and the per-link
-                dynamic settings received over DHCP. See
-                <citerefentry><refentrytitle>systemd.network</refentrytitle><manvolnum>5</manvolnum></citerefentry>
-                for more details.</para>
-
-                <para>Note that <filename>/run/systemd/resolve/resolv.conf</filename>
-                should not be used directly, but only through a symlink from
-                <filename>/etc/resolv.conf</filename>.</para>
-        </refsect1>
-
-        <refsect1>
-                <title>See Also</title>
-                <para>
-                        <citerefentry><refentrytitle>systemd</refentrytitle><manvolnum>1</manvolnum></citerefentry>,
-                        <citerefentry><refentrytitle>resolved.conf</refentrytitle><manvolnum>5</manvolnum></citerefentry>,
-                        <citerefentry><refentrytitle>systemd.network</refentrytitle><manvolnum>5</manvolnum></citerefentry>,
-                        <citerefentry><refentrytitle>systemd-networkd.service</refentrytitle><manvolnum>8</manvolnum></citerefentry>
-                </para>
-        </refsect1>
-=======
   <refentryinfo>
     <title>systemd-resolved.service</title>
     <productname>systemd</productname>
@@ -152,6 +86,5 @@
       <citerefentry><refentrytitle>systemd-networkd.service</refentrytitle><manvolnum>8</manvolnum></citerefentry>
     </para>
   </refsect1>
->>>>>>> a066bb07
 
 </refentry>