--- conflicted
+++ resolved
@@ -77,11 +77,7 @@
 <filename>/run/systemd/user/*</filename>
 <filename>$XDG_DATA_HOME/systemd/user/*</filename>
 <filename>$HOME/.local/share/systemd/user/*</filename>
-<<<<<<< HEAD
-<filename>/usr/lib/systemd/user/*</filename>
-=======
 <filename>/lib/systemd/user/*</filename>
->>>>>>> 7f308575
 <filename>...</filename>
                 </literallayout></para>
         </refsynopsisdiv>
@@ -365,11 +361,7 @@
                         <entry>Units of packages that have been installed in the home directory (only used when $XDG_DATA_HOME is not set)</entry>
                       </row>
                       <row>
-<<<<<<< HEAD
-                        <entry><filename>/usr/lib/systemd/user</filename></entry>
-=======
                         <entry><filename>/lib/systemd/user</filename></entry>
->>>>>>> 7f308575
                         <entry>Units of packages that have been installed system-wide</entry>
                       </row>
                     </tbody>
