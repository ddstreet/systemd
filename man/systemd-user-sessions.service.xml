<?xml version="1.0"?>
<!--*-nxml-*-->
<!DOCTYPE refentry PUBLIC "-//OASIS//DTD DocBook XML V4.2//EN" "http://www.oasis-open.org/docbook/xml/4.2/docbookx.dtd" [
<!ENTITY % entities SYSTEM "custom-entities.ent" >
%entities;
]>
<!--
  This file is part of systemd.

  Copyright 2012 Lennart Poettering

  systemd is free software; you can redistribute it and/or modify it
  under the terms of the GNU Lesser General Public License as published by
  the Free Software Foundation; either version 2.1 of the License, or
  (at your option) any later version.

  systemd is distributed in the hope that it will be useful, but
  WITHOUT ANY WARRANTY; without even the implied warranty of
  MERCHANTABILITY or FITNESS FOR A PARTICULAR PURPOSE. See the GNU
  Lesser General Public License for more details.

  You should have received a copy of the GNU Lesser General Public License
  along with systemd; If not, see <http://www.gnu.org/licenses/>.
-->
<refentry id="systemd-user-sessions.service" conditional='HAVE_PAM'>

  <refentryinfo>
    <title>systemd-user-sessions.service</title>
    <productname>systemd</productname>

    <authorgroup>
      <author>
        <contrib>Developer</contrib>
        <firstname>Lennart</firstname>
        <surname>Poettering</surname>
        <email>lennart@poettering.net</email>
      </author>
    </authorgroup>
  </refentryinfo>

  <refmeta>
    <refentrytitle>systemd-user-sessions.service</refentrytitle>
    <manvolnum>8</manvolnum>
  </refmeta>

  <refnamediv>
    <refname>systemd-user-sessions.service</refname>
    <refname>systemd-user-sessions</refname>
    <refpurpose>Permit user logins after boot, prohibit user logins at shutdown</refpurpose>
  </refnamediv>

  <refsynopsisdiv>
    <para><filename>systemd-user-sessions.service</filename></para>
<<<<<<< HEAD
    <para><filename>/lib/systemd/systemd-user-sessions</filename></para>
=======
    <para><filename>&rootlibexecdir;/systemd-user-sessions</filename></para>
>>>>>>> 3f87dd87
  </refsynopsisdiv>
  <refsect1>
    <title>Description</title>

    <para><filename>systemd-user-sessions.service</filename> is a
    service that controls user logins through
    <citerefentry project='man-pages'><refentrytitle>pam_nologin</refentrytitle><manvolnum>8</manvolnum></citerefentry>.
    After basic system initialization is complete it removes
    <filename>/run/nologin</filename>, thus permitting logins. Before
    system shutdown it creates <filename>/run/nologin</filename>, thus
    prohibiting further logins.</para>
  </refsect1>

  <refsect1>
    <title>See Also</title>
    <para>
      <citerefentry><refentrytitle>systemd</refentrytitle><manvolnum>1</manvolnum></citerefentry>,
      <citerefentry><refentrytitle>systemd-logind.service</refentrytitle><manvolnum>8</manvolnum></citerefentry>,
      <citerefentry project='man-pages'><refentrytitle>pam_nologin</refentrytitle><manvolnum>8</manvolnum></citerefentry>
    </para>
  </refsect1>

</refentry><|MERGE_RESOLUTION|>--- conflicted
+++ resolved
@@ -51,12 +51,9 @@
 
   <refsynopsisdiv>
     <para><filename>systemd-user-sessions.service</filename></para>
-<<<<<<< HEAD
-    <para><filename>/lib/systemd/systemd-user-sessions</filename></para>
-=======
     <para><filename>&rootlibexecdir;/systemd-user-sessions</filename></para>
->>>>>>> 3f87dd87
   </refsynopsisdiv>
+
   <refsect1>
     <title>Description</title>
 
