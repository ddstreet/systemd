--- conflicted
+++ resolved
@@ -46,19 +46,12 @@
     <refpurpose>Permit user logins after boot, prohibit user logins at shutdown</refpurpose>
   </refnamediv>
 
-<<<<<<< HEAD
-        <refsynopsisdiv>
-                <para><filename>systemd-user-sessions.service</filename></para>
-                <para><filename>/lib/systemd/systemd-user-sessions</filename></para>
-        </refsynopsisdiv>
-=======
   <refsynopsisdiv>
     <para><filename>systemd-user-sessions.service</filename></para>
     <para><filename>/lib/systemd/systemd-user-sessions</filename></para>
   </refsynopsisdiv>
   <refsect1>
     <title>Description</title>
->>>>>>> a066bb07
 
     <para><filename>systemd-user-sessions.service</filename> is a
     service that controls user logins. After basic system
