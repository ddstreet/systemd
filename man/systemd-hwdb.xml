--- conflicted
+++ resolved
@@ -60,11 +60,7 @@
       <varlistentry>
         <term><option>--usr</option></term>
         <listitem>
-<<<<<<< HEAD
-          <para>Generate in /lib/udev instead of /etc/udev.</para>
-=======
           <para>Generate in &udevlibexecdir; instead of /etc/udev.</para>
->>>>>>> 3f87dd87
         </listitem>
       </varlistentry>
       <varlistentry>
