<?xml version="1.0"?>
<!--*-nxml-*-->
<!DOCTYPE refentry PUBLIC "-//OASIS//DTD DocBook XML V4.2//EN" "http://www.oasis-open.org/docbook/xml/4.2/docbookx.dtd">
<!--
  This file is part of systemd.

  Copyright 2013 Lennart Poettering

  systemd is free software; you can redistribute it and/or modify it
  under the terms of the GNU Lesser General Public License as published by
  the Free Software Foundation; either version 2.1 of the License, or
  (at your option) any later version.

  systemd is distributed in the hope that it will be useful, but
  WITHOUT ANY WARRANTY; without even the implied warranty of
  MERCHANTABILITY or FITNESS FOR A PARTICULAR PURPOSE. See the GNU
  Lesser General Public License for more details.

  You should have received a copy of the GNU Lesser General Public License
  along with systemd; If not, see <http://www.gnu.org/licenses/>.
-->
<refentry id="systemd-backlight@.service" conditional='ENABLE_BACKLIGHT'>

        <refentryinfo>
                <title>systemd-backlight@.service</title>
                <productname>systemd</productname>

                <authorgroup>
                        <author>
                                <contrib>Developer</contrib>
                                <firstname>Lennart</firstname>
                                <surname>Poettering</surname>
                                <email>lennart@poettering.net</email>
                        </author>
                </authorgroup>
        </refentryinfo>

        <refmeta>
                <refentrytitle>systemd-backlight@.service</refentrytitle>
                <manvolnum>8</manvolnum>
        </refmeta>

        <refnamediv>
                <refname>systemd-backlight@.service</refname>
                <refname>systemd-backlight</refname>
                <refpurpose>Load and save the display backlight brightness at boot and shutdown</refpurpose>
        </refnamediv>

        <refsynopsisdiv>
                <para><filename>systemd-backlight@.service</filename></para>
                <para><filename>/usr/lib/systemd/systemd-backlight</filename></para>
        </refsynopsisdiv>

        <refsect1>
                <title>Description</title>

                <para><filename>systemd-backlight@.service</filename>
                is a service that restores the display backlight
                brightness at early boot and saves it at shutdown. On
                disk, the backlight brightness is stored in
<<<<<<< HEAD
                <filename>/var/lib/systemd/backlight/</filename>. Note that by
                default, only firmware backlight devices are
                saved/restored.</para>
=======
                <filename>/var/lib/systemd/backlight/</filename>.</para>
        </refsect1>

        <refsect1>
                <title>Kernel Command Line</title>

                <para><filename>systemd-backlight</filename> understands
                the following kernel command line parameter:</para>

                <variablelist class='kernel-commandline-options'>
                        <varlistentry>
                                <term><varname>systemd.restore_state=</varname></term>

                                <listitem><para>Takes a boolean
                                argument. Defaults to
                                <literal>1</literal>. If
                                <literal>0</literal>, does not restore
                                the backlight settings on boot. However,
                                settings will still be stored on shutdown.
                                </para></listitem>
                        </varlistentry>
                </variablelist>
>>>>>>> c17d7fc6
        </refsect1>

        <refsect1>
                <title>See Also</title>
                <para>
                        <citerefentry><refentrytitle>systemd</refentrytitle><manvolnum>1</manvolnum></citerefentry>
                </para>
        </refsect1>

</refentry><|MERGE_RESOLUTION|>--- conflicted
+++ resolved
@@ -58,11 +58,6 @@
                 is a service that restores the display backlight
                 brightness at early boot and saves it at shutdown. On
                 disk, the backlight brightness is stored in
-<<<<<<< HEAD
-                <filename>/var/lib/systemd/backlight/</filename>. Note that by
-                default, only firmware backlight devices are
-                saved/restored.</para>
-=======
                 <filename>/var/lib/systemd/backlight/</filename>.</para>
         </refsect1>
 
@@ -85,7 +80,6 @@
                                 </para></listitem>
                         </varlistentry>
                 </variablelist>
->>>>>>> c17d7fc6
         </refsect1>
 
         <refsect1>
