<?xml version="1.0"?>
<!--*-nxml-*-->
<!DOCTYPE refentry PUBLIC "-//OASIS//DTD DocBook XML V4.2//EN" "http://www.oasis-open.org/docbook/xml/4.2/docbookx.dtd">
<!--
  This file is part of systemd.

  Copyright 2013 Lennart Poettering

  systemd is free software; you can redistribute it and/or modify it
  under the terms of the GNU Lesser General Public License as published by
  the Free Software Foundation; either version 2.1 of the License, or
  (at your option) any later version.

  systemd is distributed in the hope that it will be useful, but
  WITHOUT ANY WARRANTY; without even the implied warranty of
  MERCHANTABILITY or FITNESS FOR A PARTICULAR PURPOSE. See the GNU
  Lesser General Public License for more details.

  You should have received a copy of the GNU Lesser General Public License
  along with systemd; If not, see <http://www.gnu.org/licenses/>.
-->
<refentry id="systemd-backlight@.service" conditional='ENABLE_BACKLIGHT'>

<<<<<<< HEAD
        <refentryinfo>
                <title>systemd-backlight@.service</title>
                <productname>systemd</productname>

                <authorgroup>
                        <author>
                                <contrib>Developer</contrib>
                                <firstname>Lennart</firstname>
                                <surname>Poettering</surname>
                                <email>lennart@poettering.net</email>
                        </author>
                </authorgroup>
        </refentryinfo>

        <refmeta>
                <refentrytitle>systemd-backlight@.service</refentrytitle>
                <manvolnum>8</manvolnum>
        </refmeta>

        <refnamediv>
                <refname>systemd-backlight@.service</refname>
                <refname>systemd-backlight</refname>
                <refpurpose>Load and save the display backlight brightness at boot and shutdown</refpurpose>
        </refnamediv>

        <refsynopsisdiv>
                <para><filename>systemd-backlight@.service</filename></para>
                <para><filename>/lib/systemd/systemd-backlight</filename></para>
        </refsynopsisdiv>

        <refsect1>
                <title>Description</title>

                <para><filename>systemd-backlight@.service</filename>
                is a service that restores the display backlight
                brightness at early boot and saves it at shutdown. On
                disk, the backlight brightness is stored in
                <filename>/var/lib/systemd/backlight/</filename>.</para>
        </refsect1>

        <refsect1>
                <title>Kernel Command Line</title>

                <para><filename>systemd-backlight</filename> understands
                the following kernel command line parameter:</para>

                <variablelist class='kernel-commandline-options'>
                        <varlistentry>
                                <term><varname>systemd.restore_state=</varname></term>

                                <listitem><para>Takes a boolean
                                argument. Defaults to
                                <literal>1</literal>. If
                                <literal>0</literal>, does not restore
                                the backlight settings on boot. However,
                                settings will still be stored on shutdown.
                                </para></listitem>
                        </varlistentry>
                </variablelist>
        </refsect1>

        <refsect1>
                <title>See Also</title>
                <para>
                        <citerefentry><refentrytitle>systemd</refentrytitle><manvolnum>1</manvolnum></citerefentry>
                </para>
        </refsect1>
=======
  <refentryinfo>
    <title>systemd-backlight@.service</title>
    <productname>systemd</productname>

    <authorgroup>
      <author>
        <contrib>Developer</contrib>
        <firstname>Lennart</firstname>
        <surname>Poettering</surname>
        <email>lennart@poettering.net</email>
      </author>
    </authorgroup>
  </refentryinfo>

  <refmeta>
    <refentrytitle>systemd-backlight@.service</refentrytitle>
    <manvolnum>8</manvolnum>
  </refmeta>

  <refnamediv>
    <refname>systemd-backlight@.service</refname>
    <refname>systemd-backlight</refname>
    <refpurpose>Load and save the display backlight brightness at boot and shutdown</refpurpose>
  </refnamediv>

  <refsynopsisdiv>
    <para><filename>systemd-backlight@.service</filename></para>
    <para><filename>/lib/systemd/systemd-backlight</filename></para>
  </refsynopsisdiv>

  <refsect1>
    <title>Description</title>

    <para><filename>systemd-backlight@.service</filename> is a service
    that restores the display backlight brightness at early boot and
    saves it at shutdown. On disk, the backlight brightness is stored
    in <filename>/var/lib/systemd/backlight/</filename>. During
    loading, if udev property <option>ID_BACKLIGHT_CLAMP</option> is
    not set to false value, the brightness is clamped to a value of at
    least 1 or 5% of maximum brightness, whichever is greater. This
    restriction will be removed when the kernel allows user space to
    reliably set a brightness value which does not turn off the
    display.</para>
  </refsect1>

  <refsect1>
    <title>Kernel Command Line</title>

    <para><filename>systemd-backlight</filename> understands the
    following kernel command line parameter:</para>

    <variablelist class='kernel-commandline-options'>
      <varlistentry>
        <term><varname>systemd.restore_state=</varname></term>

        <listitem><para>Takes a boolean argument. Defaults to
        <literal>1</literal>. If <literal>0</literal>, does not
        restore the backlight settings on boot. However, settings will
        still be stored on shutdown. </para></listitem>
      </varlistentry>
    </variablelist>
  </refsect1>

  <refsect1>
    <title>See Also</title>
    <para>
      <citerefentry><refentrytitle>systemd</refentrytitle><manvolnum>1</manvolnum></citerefentry>
    </para>
  </refsect1>
>>>>>>> 08285999

</refentry><|MERGE_RESOLUTION|>--- conflicted
+++ resolved
@@ -21,75 +21,6 @@
 -->
 <refentry id="systemd-backlight@.service" conditional='ENABLE_BACKLIGHT'>
 
-<<<<<<< HEAD
-        <refentryinfo>
-                <title>systemd-backlight@.service</title>
-                <productname>systemd</productname>
-
-                <authorgroup>
-                        <author>
-                                <contrib>Developer</contrib>
-                                <firstname>Lennart</firstname>
-                                <surname>Poettering</surname>
-                                <email>lennart@poettering.net</email>
-                        </author>
-                </authorgroup>
-        </refentryinfo>
-
-        <refmeta>
-                <refentrytitle>systemd-backlight@.service</refentrytitle>
-                <manvolnum>8</manvolnum>
-        </refmeta>
-
-        <refnamediv>
-                <refname>systemd-backlight@.service</refname>
-                <refname>systemd-backlight</refname>
-                <refpurpose>Load and save the display backlight brightness at boot and shutdown</refpurpose>
-        </refnamediv>
-
-        <refsynopsisdiv>
-                <para><filename>systemd-backlight@.service</filename></para>
-                <para><filename>/lib/systemd/systemd-backlight</filename></para>
-        </refsynopsisdiv>
-
-        <refsect1>
-                <title>Description</title>
-
-                <para><filename>systemd-backlight@.service</filename>
-                is a service that restores the display backlight
-                brightness at early boot and saves it at shutdown. On
-                disk, the backlight brightness is stored in
-                <filename>/var/lib/systemd/backlight/</filename>.</para>
-        </refsect1>
-
-        <refsect1>
-                <title>Kernel Command Line</title>
-
-                <para><filename>systemd-backlight</filename> understands
-                the following kernel command line parameter:</para>
-
-                <variablelist class='kernel-commandline-options'>
-                        <varlistentry>
-                                <term><varname>systemd.restore_state=</varname></term>
-
-                                <listitem><para>Takes a boolean
-                                argument. Defaults to
-                                <literal>1</literal>. If
-                                <literal>0</literal>, does not restore
-                                the backlight settings on boot. However,
-                                settings will still be stored on shutdown.
-                                </para></listitem>
-                        </varlistentry>
-                </variablelist>
-        </refsect1>
-
-        <refsect1>
-                <title>See Also</title>
-                <para>
-                        <citerefentry><refentrytitle>systemd</refentrytitle><manvolnum>1</manvolnum></citerefentry>
-                </para>
-        </refsect1>
-=======
   <refentryinfo>
     <title>systemd-backlight@.service</title>
     <productname>systemd</productname>
@@ -159,6 +90,5 @@
       <citerefentry><refentrytitle>systemd</refentrytitle><manvolnum>1</manvolnum></citerefentry>
     </para>
   </refsect1>
->>>>>>> 08285999
 
 </refentry>