--- conflicted
+++ resolved
@@ -51,11 +51,7 @@
 
   <refsynopsisdiv>
     <para><filename>systemd-backlight@.service</filename></para>
-<<<<<<< HEAD
-    <para><filename>/lib/systemd/systemd-backlight</filename></para>
-=======
     <para><filename>&rootlibexecdir;/systemd-backlight</filename></para>
->>>>>>> df30ea52
   </refsynopsisdiv>
 
   <refsect1>
