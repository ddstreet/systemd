--- conflicted
+++ resolved
@@ -59,11 +59,7 @@
     <para><filename>systemd-suspend.service</filename></para>
     <para><filename>systemd-hibernate.service</filename></para>
     <para><filename>systemd-hybrid-sleep.service</filename></para>
-<<<<<<< HEAD
-    <para><filename>/lib/systemd/system-sleep</filename></para>
-=======
     <para><filename>&rootlibexecdir;/system-sleep</filename></para>
->>>>>>> 3f87dd87
   </refsynopsisdiv>
 
   <refsect1>
@@ -82,11 +78,7 @@
     <para>Immediately before entering system suspend and/or
     hibernation <filename>systemd-suspend.service</filename> (and the
     other mentioned units, respectively) will run all executables in
-<<<<<<< HEAD
-    <filename>/lib/systemd/system-sleep/</filename> and pass two
-=======
     <filename>&rootlibexecdir;/system-sleep/</filename> and pass two
->>>>>>> 3f87dd87
     arguments to them. The first argument will be
     <literal>pre</literal>, the second either
     <literal>suspend</literal>, <literal>hibernate</literal>, or
@@ -98,11 +90,7 @@
     until all executables have finished.</para>
 
     <para>Note that scripts or binaries dropped in
-<<<<<<< HEAD
-    <filename>/lib/systemd/system-sleep/</filename> are intended
-=======
     <filename>&rootlibexecdir;/system-sleep/</filename> are intended
->>>>>>> 3f87dd87
     for local use only and should be considered hacks. If applications
     want to be notified of system suspend/hibernation and resume,
     there are much nicer interfaces available.</para>
