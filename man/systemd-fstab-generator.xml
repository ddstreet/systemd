<?xml version="1.0"?>
<!--*-nxml-*-->
<!DOCTYPE refentry PUBLIC "-//OASIS//DTD DocBook XML V4.2//EN" "http://www.oasis-open.org/docbook/xml/4.2/docbookx.dtd">
<!--
  This file is part of systemd.

  Copyright 2012 Lennart Poettering

  systemd is free software; you can redistribute it and/or modify it
  under the terms of the GNU Lesser General Public License as published by
  the Free Software Foundation; either version 2.1 of the License, or
  (at your option) any later version.

  systemd is distributed in the hope that it will be useful, but
  WITHOUT ANY WARRANTY; without even the implied warranty of
  MERCHANTABILITY or FITNESS FOR A PARTICULAR PURPOSE. See the GNU
  Lesser General Public License for more details.

  You should have received a copy of the GNU Lesser General Public License
  along with systemd; If not, see <http://www.gnu.org/licenses/>.
-->
<refentry id="systemd-fstab-generator">

<<<<<<< HEAD
        <refentryinfo>
                <title>systemd-fstab-generator</title>
                <productname>systemd</productname>

                <authorgroup>
                        <author>
                                <contrib>Developer</contrib>
                                <firstname>Lennart</firstname>
                                <surname>Poettering</surname>
                                <email>lennart@poettering.net</email>
                        </author>
                </authorgroup>
        </refentryinfo>

        <refmeta>
                <refentrytitle>systemd-fstab-generator</refentrytitle>
                <manvolnum>8</manvolnum>
        </refmeta>

        <refnamediv>
                <refname>systemd-fstab-generator</refname>
                <refpurpose>Unit generator for /etc/fstab</refpurpose>
        </refnamediv>

        <refsynopsisdiv>
                <para><filename>/lib/systemd/system-generators/systemd-fstab-generator</filename></para>
        </refsynopsisdiv>

        <refsect1>
                <title>Description</title>

                <para><filename>systemd-fstab-generator</filename> is
                a generator that translates
                <filename>/etc/fstab</filename> (see
                <citerefentry><refentrytitle>fstab</refentrytitle><manvolnum>5</manvolnum></citerefentry>
                for details) into native systemd units early at boot
                and when configuration of the system manager is
                reloaded. This will instantiate mount and swap units
                as necessary.</para>

                <para>The <varname>passno</varname> field is treated
                like a simple boolean, and the ordering information is
                discarded. However, if the root file system is
                checked, it is checked before all the other
                file systems.</para>

                <para>See
                <citerefentry><refentrytitle>systemd.mount</refentrytitle><manvolnum>5</manvolnum></citerefentry>
                and
                <citerefentry><refentrytitle>systemd.swap</refentrytitle><manvolnum>5</manvolnum></citerefentry>
                for more information about special
                <filename>/etc/fstab</filename> mount options this
                generator understands.</para>

                <para><filename>systemd-fstab-generator</filename>
                implements the <ulink
                url="http://www.freedesktop.org/wiki/Software/systemd/Generators">generator
                specification</ulink>.</para>
        </refsect1>

        <refsect1>
                <title>Kernel Command Line</title>

                <para><filename>systemd-fstab-generator</filename> understands
                the following kernel command line parameters:</para>

                <variablelist class='kernel-commandline-options'>

                        <varlistentry>
                                <term><varname>fstab=</varname></term>
                                <term><varname>rd.fstab=</varname></term>

                                <listitem><para>Takes a boolean
                                argument. Defaults to
                                <literal>yes</literal>. If
                                <literal>no</literal>, causes the
                                generator to ignore any mounts or swaps
                                configured in
                                <filename>/etc/fstab</filename>. <varname>rd.fstab=</varname>
                                is honored only by initial RAM disk
                                (initrd) while
                                <varname>fstab=</varname> is
                                honored by both the main system and
                                the initrd.</para></listitem>
                        </varlistentry>
                        <varlistentry>
                                <term><varname>root=</varname></term>

                                <listitem><para>Takes the root filesystem to mount
                                in the initrd.
                                <varname>root=</varname> is
                                honored by the initrd.</para></listitem>
                        </varlistentry>
                        <varlistentry>
                                <term><varname>rootfstype=</varname></term>

                                <listitem><para>Takes the root filesystem type that
                                will be passed to the mount command.
                                <varname>rootfstype=</varname> is
                                honored by the initrd.</para></listitem>
                        </varlistentry>
                        <varlistentry>
                                <term><varname>rootflags=</varname></term>

                                <listitem><para>Takes the root filesystem mount options
                                to use. <varname>rootflags=</varname> is
                                honored by the initrd.</para></listitem>
                        </varlistentry>
                        <varlistentry>
                                <term><varname>mount.usr=</varname></term>

                                <listitem><para>Takes the <filename>/usr</filename>
                                filesystem to be mounted by the initrd. If
                                <varname>mount.usrfstype=</varname> or
                                <varname>mount.usrflags=</varname> is set, then
                                <varname>mount.usr=</varname> will default to the value set in
                                <varname>root=</varname>.</para>

                                <para>Otherwise this parameter defaults to the
                                <filename>/usr</filename> entry
                                found in <filename>/etc/fstab</filename> on the root
                                filesystem.</para>

                                <para><varname>mount.usr=</varname> is honored by the initrd.
                                </para></listitem>
                        </varlistentry>
                        <varlistentry>
                                <term><varname>mount.usrfstype=</varname></term>

                                <listitem><para>Takes the <filename>/usr</filename>
                                filesystem type that will be passed to the mount
                                command. If <varname>mount.usr=</varname> or
                                <varname>mount.usrflags=</varname> is set, then
                                <varname>mount.usrfstype=</varname> will default to the value set in
                                <varname>rootfstype=</varname>.</para>

                                <para>Otherwise this value will be read from the
                                <filename>/usr</filename> entry in
                                <filename>/etc/fstab</filename> on the root filesystem.</para>

                                <para><varname>mount.usrfstype=</varname> is
                                honored by the initrd.</para></listitem>
                        </varlistentry>
                        <varlistentry>
                                <term><varname>mount.usrflags=</varname></term>

                                <listitem><para>Takes the <filename>/usr</filename>
                                filesystem mount options to use. If
                                <varname>mount.usr=</varname> or
                                <varname>mount.usrfstype=</varname> is set, then
                                <varname>mount.usrflages=</varname> will default to the value set in
                                <varname>rootflags=</varname>.</para>

                                <para>Otherwise this value will be read from the
                                <filename>/usr</filename> entry in
                                <filename>/etc/fstab</filename> on the root filesystem.</para>

                                <para><varname>mount.usrflags=</varname> is
                                honored by the initrd.</para></listitem>
                        </varlistentry>
                </variablelist>
        </refsect1>

        <refsect1>
                <title>See Also</title>
                <para>
                        <citerefentry><refentrytitle>systemd</refentrytitle><manvolnum>1</manvolnum></citerefentry>,
                        <citerefentry><refentrytitle>fstab</refentrytitle><manvolnum>5</manvolnum></citerefentry>,
                        <citerefentry><refentrytitle>systemd.mount</refentrytitle><manvolnum>5</manvolnum></citerefentry>,
                        <citerefentry><refentrytitle>systemd.swap</refentrytitle><manvolnum>5</manvolnum></citerefentry>,
                        <citerefentry><refentrytitle>systemd-cryptsetup-generator</refentrytitle><manvolnum>8</manvolnum></citerefentry>
                </para>
        </refsect1>
=======
  <refentryinfo>
    <title>systemd-fstab-generator</title>
    <productname>systemd</productname>

    <authorgroup>
      <author>
        <contrib>Developer</contrib>
        <firstname>Lennart</firstname>
        <surname>Poettering</surname>
        <email>lennart@poettering.net</email>
      </author>
    </authorgroup>
  </refentryinfo>

  <refmeta>
    <refentrytitle>systemd-fstab-generator</refentrytitle>
    <manvolnum>8</manvolnum>
  </refmeta>

  <refnamediv>
    <refname>systemd-fstab-generator</refname>
    <refpurpose>Unit generator for /etc/fstab</refpurpose>
  </refnamediv>

  <refsynopsisdiv>
    <para><filename>/lib/systemd/system-generators/systemd-fstab-generator</filename></para>
  </refsynopsisdiv>

  <refsect1>
    <title>Description</title>

    <para><filename>systemd-fstab-generator</filename> is a generator
    that translates <filename>/etc/fstab</filename> (see
    <citerefentry><refentrytitle>fstab</refentrytitle><manvolnum>5</manvolnum></citerefentry>
    for details) into native systemd units early at boot and when
    configuration of the system manager is reloaded. This will
    instantiate mount and swap units as necessary.</para>

    <para>The <varname>passno</varname> field is treated like a simple
    boolean, and the ordering information is discarded. However, if
    the root file system is checked, it is checked before all the
    other file systems.</para>

    <para>See
    <citerefentry><refentrytitle>systemd.mount</refentrytitle><manvolnum>5</manvolnum></citerefentry>
    and
    <citerefentry><refentrytitle>systemd.swap</refentrytitle><manvolnum>5</manvolnum></citerefentry>
    for more information about special <filename>/etc/fstab</filename>
    mount options this generator understands.</para>

    <para><filename>systemd-fstab-generator</filename> implements the
    <ulink
    url="http://www.freedesktop.org/wiki/Software/systemd/Generators">generator
    specification</ulink>.</para>
  </refsect1>

  <refsect1>
    <title>Kernel Command Line</title>

    <para><filename>systemd-fstab-generator</filename> understands the
    following kernel command line parameters:</para>

    <variablelist class='kernel-commandline-options'>

      <varlistentry>
        <term><varname>fstab=</varname></term>
        <term><varname>rd.fstab=</varname></term>

        <listitem><para>Takes a boolean argument. Defaults to
        <literal>yes</literal>. If <literal>no</literal>, causes the
        generator to ignore any mounts or swaps configured in
        <filename>/etc/fstab</filename>. <varname>rd.fstab=</varname>
        is honored only by initial RAM disk (initrd) while
        <varname>fstab=</varname> is honored by both the main system
        and the initrd.</para></listitem>
      </varlistentry>
      <varlistentry>
        <term><varname>root=</varname></term>

        <listitem><para>Takes the root filesystem to mount in the
        initrd. <varname>root=</varname> is honored by the
        initrd.</para></listitem>
      </varlistentry>
      <varlistentry>
        <term><varname>rootfstype=</varname></term>

        <listitem><para>Takes the root filesystem type that will be
        passed to the mount command. <varname>rootfstype=</varname> is
        honored by the initrd.</para></listitem>
      </varlistentry>
      <varlistentry>
        <term><varname>rootflags=</varname></term>

        <listitem><para>Takes the root filesystem mount options to
        use. <varname>rootflags=</varname> is honored by the
        initrd.</para></listitem>
      </varlistentry>
      <varlistentry>
        <term><varname>mount.usr=</varname></term>

        <listitem><para>Takes the <filename>/usr</filename> filesystem
        to be mounted by the initrd. If
        <varname>mount.usrfstype=</varname> or
        <varname>mount.usrflags=</varname> is set, then
        <varname>mount.usr=</varname> will default to the value set in
        <varname>root=</varname>.</para>

        <para>Otherwise this parameter defaults to the
        <filename>/usr</filename> entry found in
        <filename>/etc/fstab</filename> on the root filesystem.</para>

        <para><varname>mount.usr=</varname> is honored by the initrd.
        </para></listitem>
      </varlistentry>
      <varlistentry>
        <term><varname>mount.usrfstype=</varname></term>

        <listitem><para>Takes the <filename>/usr</filename> filesystem
        type that will be passed to the mount command. If
        <varname>mount.usr=</varname> or
        <varname>mount.usrflags=</varname> is set, then
        <varname>mount.usrfstype=</varname> will default to the value
        set in <varname>rootfstype=</varname>.</para>

        <para>Otherwise this value will be read from the
        <filename>/usr</filename> entry in
        <filename>/etc/fstab</filename> on the root filesystem.</para>

        <para><varname>mount.usrfstype=</varname> is honored by the
        initrd.</para></listitem>
      </varlistentry>
      <varlistentry>
        <term><varname>mount.usrflags=</varname></term>

        <listitem><para>Takes the <filename>/usr</filename> filesystem
        mount options to use. If <varname>mount.usr=</varname> or
        <varname>mount.usrfstype=</varname> is set, then
        <varname>mount.usrflages=</varname> will default to the value
        set in <varname>rootflags=</varname>.</para>

        <para>Otherwise this value will be read from the
        <filename>/usr</filename> entry in
        <filename>/etc/fstab</filename> on the root filesystem.</para>

        <para><varname>mount.usrflags=</varname> is honored by the
        initrd.</para></listitem>
      </varlistentry>
    </variablelist>
  </refsect1>

  <refsect1>
    <title>See Also</title>
    <para>
      <citerefentry><refentrytitle>systemd</refentrytitle><manvolnum>1</manvolnum></citerefentry>,
      <citerefentry><refentrytitle>fstab</refentrytitle><manvolnum>5</manvolnum></citerefentry>,
      <citerefentry><refentrytitle>systemd.mount</refentrytitle><manvolnum>5</manvolnum></citerefentry>,
      <citerefentry><refentrytitle>systemd.swap</refentrytitle><manvolnum>5</manvolnum></citerefentry>,
      <citerefentry><refentrytitle>systemd-cryptsetup-generator</refentrytitle><manvolnum>8</manvolnum></citerefentry>
    </para>
  </refsect1>
>>>>>>> a066bb07

</refentry><|MERGE_RESOLUTION|>--- conflicted
+++ resolved
@@ -21,181 +21,6 @@
 -->
 <refentry id="systemd-fstab-generator">
 
-<<<<<<< HEAD
-        <refentryinfo>
-                <title>systemd-fstab-generator</title>
-                <productname>systemd</productname>
-
-                <authorgroup>
-                        <author>
-                                <contrib>Developer</contrib>
-                                <firstname>Lennart</firstname>
-                                <surname>Poettering</surname>
-                                <email>lennart@poettering.net</email>
-                        </author>
-                </authorgroup>
-        </refentryinfo>
-
-        <refmeta>
-                <refentrytitle>systemd-fstab-generator</refentrytitle>
-                <manvolnum>8</manvolnum>
-        </refmeta>
-
-        <refnamediv>
-                <refname>systemd-fstab-generator</refname>
-                <refpurpose>Unit generator for /etc/fstab</refpurpose>
-        </refnamediv>
-
-        <refsynopsisdiv>
-                <para><filename>/lib/systemd/system-generators/systemd-fstab-generator</filename></para>
-        </refsynopsisdiv>
-
-        <refsect1>
-                <title>Description</title>
-
-                <para><filename>systemd-fstab-generator</filename> is
-                a generator that translates
-                <filename>/etc/fstab</filename> (see
-                <citerefentry><refentrytitle>fstab</refentrytitle><manvolnum>5</manvolnum></citerefentry>
-                for details) into native systemd units early at boot
-                and when configuration of the system manager is
-                reloaded. This will instantiate mount and swap units
-                as necessary.</para>
-
-                <para>The <varname>passno</varname> field is treated
-                like a simple boolean, and the ordering information is
-                discarded. However, if the root file system is
-                checked, it is checked before all the other
-                file systems.</para>
-
-                <para>See
-                <citerefentry><refentrytitle>systemd.mount</refentrytitle><manvolnum>5</manvolnum></citerefentry>
-                and
-                <citerefentry><refentrytitle>systemd.swap</refentrytitle><manvolnum>5</manvolnum></citerefentry>
-                for more information about special
-                <filename>/etc/fstab</filename> mount options this
-                generator understands.</para>
-
-                <para><filename>systemd-fstab-generator</filename>
-                implements the <ulink
-                url="http://www.freedesktop.org/wiki/Software/systemd/Generators">generator
-                specification</ulink>.</para>
-        </refsect1>
-
-        <refsect1>
-                <title>Kernel Command Line</title>
-
-                <para><filename>systemd-fstab-generator</filename> understands
-                the following kernel command line parameters:</para>
-
-                <variablelist class='kernel-commandline-options'>
-
-                        <varlistentry>
-                                <term><varname>fstab=</varname></term>
-                                <term><varname>rd.fstab=</varname></term>
-
-                                <listitem><para>Takes a boolean
-                                argument. Defaults to
-                                <literal>yes</literal>. If
-                                <literal>no</literal>, causes the
-                                generator to ignore any mounts or swaps
-                                configured in
-                                <filename>/etc/fstab</filename>. <varname>rd.fstab=</varname>
-                                is honored only by initial RAM disk
-                                (initrd) while
-                                <varname>fstab=</varname> is
-                                honored by both the main system and
-                                the initrd.</para></listitem>
-                        </varlistentry>
-                        <varlistentry>
-                                <term><varname>root=</varname></term>
-
-                                <listitem><para>Takes the root filesystem to mount
-                                in the initrd.
-                                <varname>root=</varname> is
-                                honored by the initrd.</para></listitem>
-                        </varlistentry>
-                        <varlistentry>
-                                <term><varname>rootfstype=</varname></term>
-
-                                <listitem><para>Takes the root filesystem type that
-                                will be passed to the mount command.
-                                <varname>rootfstype=</varname> is
-                                honored by the initrd.</para></listitem>
-                        </varlistentry>
-                        <varlistentry>
-                                <term><varname>rootflags=</varname></term>
-
-                                <listitem><para>Takes the root filesystem mount options
-                                to use. <varname>rootflags=</varname> is
-                                honored by the initrd.</para></listitem>
-                        </varlistentry>
-                        <varlistentry>
-                                <term><varname>mount.usr=</varname></term>
-
-                                <listitem><para>Takes the <filename>/usr</filename>
-                                filesystem to be mounted by the initrd. If
-                                <varname>mount.usrfstype=</varname> or
-                                <varname>mount.usrflags=</varname> is set, then
-                                <varname>mount.usr=</varname> will default to the value set in
-                                <varname>root=</varname>.</para>
-
-                                <para>Otherwise this parameter defaults to the
-                                <filename>/usr</filename> entry
-                                found in <filename>/etc/fstab</filename> on the root
-                                filesystem.</para>
-
-                                <para><varname>mount.usr=</varname> is honored by the initrd.
-                                </para></listitem>
-                        </varlistentry>
-                        <varlistentry>
-                                <term><varname>mount.usrfstype=</varname></term>
-
-                                <listitem><para>Takes the <filename>/usr</filename>
-                                filesystem type that will be passed to the mount
-                                command. If <varname>mount.usr=</varname> or
-                                <varname>mount.usrflags=</varname> is set, then
-                                <varname>mount.usrfstype=</varname> will default to the value set in
-                                <varname>rootfstype=</varname>.</para>
-
-                                <para>Otherwise this value will be read from the
-                                <filename>/usr</filename> entry in
-                                <filename>/etc/fstab</filename> on the root filesystem.</para>
-
-                                <para><varname>mount.usrfstype=</varname> is
-                                honored by the initrd.</para></listitem>
-                        </varlistentry>
-                        <varlistentry>
-                                <term><varname>mount.usrflags=</varname></term>
-
-                                <listitem><para>Takes the <filename>/usr</filename>
-                                filesystem mount options to use. If
-                                <varname>mount.usr=</varname> or
-                                <varname>mount.usrfstype=</varname> is set, then
-                                <varname>mount.usrflages=</varname> will default to the value set in
-                                <varname>rootflags=</varname>.</para>
-
-                                <para>Otherwise this value will be read from the
-                                <filename>/usr</filename> entry in
-                                <filename>/etc/fstab</filename> on the root filesystem.</para>
-
-                                <para><varname>mount.usrflags=</varname> is
-                                honored by the initrd.</para></listitem>
-                        </varlistentry>
-                </variablelist>
-        </refsect1>
-
-        <refsect1>
-                <title>See Also</title>
-                <para>
-                        <citerefentry><refentrytitle>systemd</refentrytitle><manvolnum>1</manvolnum></citerefentry>,
-                        <citerefentry><refentrytitle>fstab</refentrytitle><manvolnum>5</manvolnum></citerefentry>,
-                        <citerefentry><refentrytitle>systemd.mount</refentrytitle><manvolnum>5</manvolnum></citerefentry>,
-                        <citerefentry><refentrytitle>systemd.swap</refentrytitle><manvolnum>5</manvolnum></citerefentry>,
-                        <citerefentry><refentrytitle>systemd-cryptsetup-generator</refentrytitle><manvolnum>8</manvolnum></citerefentry>
-                </para>
-        </refsect1>
-=======
   <refentryinfo>
     <title>systemd-fstab-generator</title>
     <productname>systemd</productname>
@@ -356,6 +181,5 @@
       <citerefentry><refentrytitle>systemd-cryptsetup-generator</refentrytitle><manvolnum>8</manvolnum></citerefentry>
     </para>
   </refsect1>
->>>>>>> a066bb07
 
 </refentry>