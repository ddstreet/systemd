<?xml version='1.0'?> <!--*-nxml-*-->
<!DOCTYPE refentry PUBLIC "-//OASIS//DTD DocBook XML V4.2//EN"
  "http://www.oasis-open.org/docbook/xml/4.2/docbookx.dtd" [
<!ENTITY % entities SYSTEM "custom-entities.ent" >
%entities;
]>

<!--
  This file is part of systemd.

  Copyright 2012 Lennart Poettering

  systemd is free software; you can redistribute it and/or modify it
  under the terms of the GNU Lesser General Public License as published by
  the Free Software Foundation; either version 2.1 of the License, or
  (at your option) any later version.

  systemd is distributed in the hope that it will be useful, but
  WITHOUT ANY WARRANTY; without even the implied warranty of
  MERCHANTABILITY or FITNESS FOR A PARTICULAR PURPOSE. See the GNU
  Lesser General Public License for more details.

  You should have received a copy of the GNU Lesser General Public License
  along with systemd; If not, see <http://www.gnu.org/licenses/>.
-->

<refentry id="systemd-halt.service">

  <refentryinfo>
    <title>systemd-halt.service</title>
    <productname>systemd</productname>

    <authorgroup>
      <author>
        <contrib>Developer</contrib>
        <firstname>Lennart</firstname>
        <surname>Poettering</surname>
        <email>lennart@poettering.net</email>
      </author>
    </authorgroup>
  </refentryinfo>

  <refmeta>
    <refentrytitle>systemd-halt.service</refentrytitle>
    <manvolnum>8</manvolnum>
  </refmeta>

  <refnamediv>
    <refname>systemd-halt.service</refname>
    <refname>systemd-poweroff.service</refname>
    <refname>systemd-reboot.service</refname>
    <refname>systemd-kexec.service</refname>
    <refname>systemd-shutdown</refname>
    <refpurpose>System shutdown logic</refpurpose>
  </refnamediv>

  <refsynopsisdiv>
    <para><filename>systemd-halt.service</filename></para>
    <para><filename>systemd-poweroff.service</filename></para>
    <para><filename>systemd-reboot.service</filename></para>
    <para><filename>systemd-kexec.service</filename></para>
<<<<<<< HEAD
    <para><filename>/lib/systemd/systemd-shutdown</filename></para>
=======
    <para><filename>&rootlibexecdir;/systemd-shutdown</filename></para>
>>>>>>> df30ea52
  </refsynopsisdiv>

  <refsect1>
    <title>Description</title>

    <para><filename>systemd-halt.service</filename> is a system
    service that is pulled in by <filename>halt.target</filename> and
    is responsible for the actual system halt. Similarly,
    <filename>systemd-poweroff.service</filename> is pulled in by
    <filename>poweroff.target</filename>,
    <filename>systemd-reboot.service</filename> by
    <filename>reboot.target</filename> and
    <filename>systemd-kexec.service</filename> by
    <filename>kexec.target</filename> to execute the respective
    actions.</para>

    <para>When these services are run, they ensure that PID 1 is
    replaced by the
<<<<<<< HEAD
    <filename>/lib/systemd/systemd-shutdown</filename> tool which
=======
    <filename>&rootlibexecdir;/systemd-shutdown</filename> tool which
>>>>>>> df30ea52
    is then responsible for the actual shutdown. Before shutting down,
    this binary will try to unmount all remaining file systems,
    disable all remaining swap devices, detach all remaining storage
    devices and kill all remaining processes.</para>

    <para>It is necessary to have this code in a separate binary
    because otherwise rebooting after an upgrade might be broken — the
    running PID 1 could still depend on libraries which are not
    available any more, thus keeping the file system busy, which then
    cannot be re-mounted read-only.</para>

    <para>Immediately before executing the actual system
    halt/poweroff/reboot/kexec <filename>systemd-shutdown</filename>
    will run all executables in
<<<<<<< HEAD
    <filename>/lib/systemd/system-shutdown/</filename> and pass
=======
    <filename>&rootlibexecdir;/system-shutdown/</filename> and pass
>>>>>>> df30ea52
    one arguments to them: either <literal>halt</literal>,
    <literal>poweroff</literal>, <literal>reboot</literal> or
    <literal>kexec</literal>, depending on the chosen action. All
    executables in this directory are executed in parallel, and
    execution of the action is not continued before all executables
    finished.</para>

    <para>Note that <filename>systemd-halt.service</filename> (and the
    related units) should never be executed directly. Instead, trigger
    system shutdown with a command such as <literal>systemctl
    halt</literal> or suchlike.</para>
  </refsect1>

  <refsect1>
    <title>See Also</title>
    <para>
      <citerefentry><refentrytitle>systemd</refentrytitle><manvolnum>1</manvolnum></citerefentry>,
      <citerefentry><refentrytitle>systemctl</refentrytitle><manvolnum>1</manvolnum></citerefentry>,
      <citerefentry><refentrytitle>systemd.special</refentrytitle><manvolnum>7</manvolnum></citerefentry>,
      <citerefentry><refentrytitle>reboot</refentrytitle><manvolnum>2</manvolnum></citerefentry>,
      <citerefentry><refentrytitle>systemd-suspend.service</refentrytitle><manvolnum>8</manvolnum></citerefentry>
    </para>
  </refsect1>

</refentry><|MERGE_RESOLUTION|>--- conflicted
+++ resolved
@@ -59,11 +59,7 @@
     <para><filename>systemd-poweroff.service</filename></para>
     <para><filename>systemd-reboot.service</filename></para>
     <para><filename>systemd-kexec.service</filename></para>
-<<<<<<< HEAD
-    <para><filename>/lib/systemd/systemd-shutdown</filename></para>
-=======
     <para><filename>&rootlibexecdir;/systemd-shutdown</filename></para>
->>>>>>> df30ea52
   </refsynopsisdiv>
 
   <refsect1>
@@ -82,11 +78,7 @@
 
     <para>When these services are run, they ensure that PID 1 is
     replaced by the
-<<<<<<< HEAD
-    <filename>/lib/systemd/systemd-shutdown</filename> tool which
-=======
     <filename>&rootlibexecdir;/systemd-shutdown</filename> tool which
->>>>>>> df30ea52
     is then responsible for the actual shutdown. Before shutting down,
     this binary will try to unmount all remaining file systems,
     disable all remaining swap devices, detach all remaining storage
@@ -101,11 +93,7 @@
     <para>Immediately before executing the actual system
     halt/poweroff/reboot/kexec <filename>systemd-shutdown</filename>
     will run all executables in
-<<<<<<< HEAD
-    <filename>/lib/systemd/system-shutdown/</filename> and pass
-=======
     <filename>&rootlibexecdir;/system-shutdown/</filename> and pass
->>>>>>> df30ea52
     one arguments to them: either <literal>halt</literal>,
     <literal>poweroff</literal>, <literal>reboot</literal> or
     <literal>kexec</literal>, depending on the chosen action. All
