<?xml version="1.0"?> <!--*-nxml-*-->
<!DOCTYPE refentry PUBLIC "-//OASIS//DTD DocBook XML V4.2//EN" "http://www.oasis-open.org/docbook/xml/4.2/docbookx.dtd">
<!--
  This file is part of systemd.

  Copyright 2011 Lennart Poettering

  systemd is free software; you can redistribute it and/or modify it
  under the terms of the GNU Lesser General Public License as published by
  the Free Software Foundation; either version 2.1 of the License, or
  (at your option) any later version.

  systemd is distributed in the hope that it will be useful, but
  WITHOUT ANY WARRANTY; without even the implied warranty of
  MERCHANTABILITY or FITNESS FOR A PARTICULAR PURPOSE. See the GNU
  Lesser General Public License for more details.

  You should have received a copy of the GNU Lesser General Public License
  along with systemd; If not, see <http://www.gnu.org/licenses/>.
-->
<refentry id="sysctl.d"
<<<<<<< HEAD
          xmlns:xi="http://www.w3.org/2001/XInclude">

        <refentryinfo>
                <title>sysctl.d</title>
                <productname>systemd</productname>

                <authorgroup>
                        <author>
                                <contrib>Developer</contrib>
                                <firstname>Lennart</firstname>
                                <surname>Poettering</surname>
                                <email>lennart@poettering.net</email>
                        </author>
                </authorgroup>
        </refentryinfo>

        <refmeta>
                <refentrytitle>sysctl.d</refentrytitle>
                <manvolnum>5</manvolnum>
        </refmeta>

        <refnamediv>
                <refname>sysctl.d</refname>
                <refpurpose>Configure kernel parameters at boot</refpurpose>
        </refnamediv>

        <refsynopsisdiv>
                <para><filename>/etc/sysctl.d/*.conf</filename></para>
                <para><filename>/run/sysctl.d/*.conf</filename></para>
                <para><filename>/usr/lib/sysctl.d/*.conf</filename></para>
        </refsynopsisdiv>

        <refsect1>
                <title>Description</title>

                <para>At boot,
                <citerefentry><refentrytitle>systemd-sysctl.service</refentrytitle><manvolnum>8</manvolnum></citerefentry>
                reads configuration files from the above directories
                to configure
                <citerefentry><refentrytitle>sysctl</refentrytitle><manvolnum>8</manvolnum></citerefentry>
                kernel parameters.</para>
        </refsect1>

        <refsect1>
                <title>Configuration Format</title>

                <para>The configuration files contain a list of
                variable assignments, separated by newlines. Empty
                lines and lines whose first non-whitespace character
                is <literal>#</literal> or <literal>;</literal> are
                ignored.</para>

                <para>Note that either <literal>/</literal> or
                <literal>.</literal> may be used as separators within
                sysctl variable names. If the first separator is a
                slash, remaining slashes and dots are left intact. If
                the first separator is a dot, dots and slashes are
                interchanged. <literal>kernel.domainname=foo</literal>
                and <literal>kernel/domainname=foo</literal> are
                equivalent and will cause <literal>foo</literal> to
                be written to
                <filename>/proc/sys/kernel/domainname</filename>.
                Either
                <literal>net.ipv4.conf.enp3s0/200.forwarding</literal>
                or
                <literal>net/ipv4/conf/enp3s0.200/forwarding</literal>
                may be used to refer to
                <filename>/proc/sys/net/ipv4/conf/enp3s0.200/forwarding</filename>.
                </para>

                <para>The settings configured with
                <filename>sysctl.d</filename> files will be applied
                early on boot. The network interface-specific options
                will also be applied individually for each network
                interface as it shows up in the system. (More
                specifically,
                <filename>net.ipv4.conf.*</filename>,
                <filename>net.ipv6.conf.*</filename>,
                <filename>net.ipv4.neigh.*</filename> and <filename>net.ipv6.neigh.*</filename>).</para>

                <para>Many sysctl parameters only become available
                when certain kernel modules are loaded. Modules are
                usually loaded on demand, e.g. when certain hardware
                is plugged in or network brought up. This means that
                <citerefentry><refentrytitle>systemd-sysctl.service</refentrytitle><manvolnum>8</manvolnum></citerefentry> which runs
                during early boot will not configure such parameters
                if they become available after it has run. To
                set such parameters, it is recommended to add
                an <citerefentry><refentrytitle>udev</refentrytitle><manvolnum>7</manvolnum></citerefentry> rule to set those parameters when they become
                available. Alternatively, a slightly simpler and
                less efficient option is to add the module to
                <citerefentry><refentrytitle>modules-load.d</refentrytitle><manvolnum>5</manvolnum></citerefentry>, causing it to be loaded statically
                before sysctl settings are applied (see
                example below).</para>
        </refsect1>

        <xi:include href="standard-conf.xml" xpointer="confd" />

        <refsect1>
                <title>Examples</title>
                <example>
                        <title>Set kernel YP domain name</title>
                        <para><filename>/etc/sysctl.d/domain-name.conf</filename>:
                        </para>

                        <programlisting>kernel.domainname=example.com</programlisting>
                </example>

                <example>
                        <title>Disable packet filter on bridged packets (method one)</title>
                        <para><filename>/etc/udev/rules.d/99-bridge.rules</filename>:
                        </para>

                        <programlisting>ACTION=="add", SUBSYSTEM=="module", KERNEL=="bridge", RUN+="/lib/systemd/systemd-sysctl --prefix=/net/bridge"
=======
    xmlns:xi="http://www.w3.org/2001/XInclude">

  <refentryinfo>
    <title>sysctl.d</title>
    <productname>systemd</productname>

    <authorgroup>
      <author>
        <contrib>Developer</contrib>
        <firstname>Lennart</firstname>
        <surname>Poettering</surname>
        <email>lennart@poettering.net</email>
      </author>
    </authorgroup>
  </refentryinfo>

  <refmeta>
    <refentrytitle>sysctl.d</refentrytitle>
    <manvolnum>5</manvolnum>
  </refmeta>

  <refnamediv>
    <refname>sysctl.d</refname>
    <refpurpose>Configure kernel parameters at boot</refpurpose>
  </refnamediv>

  <refsynopsisdiv>
    <para><filename>/etc/sysctl.d/*.conf</filename></para>
    <para><filename>/run/sysctl.d/*.conf</filename></para>
    <para><filename>/usr/lib/sysctl.d/*.conf</filename></para>
  </refsynopsisdiv>

  <refsect1>
    <title>Description</title>

    <para>At boot,
    <citerefentry><refentrytitle>systemd-sysctl.service</refentrytitle><manvolnum>8</manvolnum></citerefentry>
    reads configuration files from the above directories to configure
    <citerefentry><refentrytitle>sysctl</refentrytitle><manvolnum>8</manvolnum></citerefentry>
    kernel parameters.</para>
  </refsect1>

  <refsect1>
    <title>Configuration Format</title>

    <para>The configuration files contain a list of variable
    assignments, separated by newlines. Empty lines and lines whose
    first non-whitespace character is <literal>#</literal> or
    <literal>;</literal> are ignored.</para>

    <para>Note that either <literal>/</literal> or
    <literal>.</literal> may be used as separators within sysctl
    variable names. If the first separator is a slash, remaining
    slashes and dots are left intact. If the first separator is a dot,
    dots and slashes are interchanged.
    <literal>kernel.domainname=foo</literal> and
    <literal>kernel/domainname=foo</literal> are equivalent and will
    cause <literal>foo</literal> to be written to
    <filename>/proc/sys/kernel/domainname</filename>. Either
    <literal>net.ipv4.conf.enp3s0/200.forwarding</literal> or
    <literal>net/ipv4/conf/enp3s0.200/forwarding</literal> may be used
    to refer to
    <filename>/proc/sys/net/ipv4/conf/enp3s0.200/forwarding</filename>.
    </para>

    <para>The settings configured with <filename>sysctl.d</filename>
    files will be applied early on boot. The network
    interface-specific options will also be applied individually for
    each network interface as it shows up in the system. (More
    specifically, <filename>net.ipv4.conf.*</filename>,
    <filename>net.ipv6.conf.*</filename>,
    <filename>net.ipv4.neigh.*</filename> and
    <filename>net.ipv6.neigh.*</filename>).</para>

    <para>Many sysctl parameters only become available when certain
    kernel modules are loaded. Modules are usually loaded on demand,
    e.g. when certain hardware is plugged in or network brought up.
    This means that
    <citerefentry><refentrytitle>systemd-sysctl.service</refentrytitle><manvolnum>8</manvolnum></citerefentry>
    which runs during early boot will not configure such parameters if
    they become available after it has run. To set such parameters, it
    is recommended to add an
    <citerefentry><refentrytitle>udev</refentrytitle><manvolnum>7</manvolnum></citerefentry>
    rule to set those parameters when they become available.
    Alternatively, a slightly simpler and less efficient option is to
    add the module to
    <citerefentry><refentrytitle>modules-load.d</refentrytitle><manvolnum>5</manvolnum></citerefentry>,
    causing it to be loaded statically before sysctl settings are
    applied (see example below).</para>
  </refsect1>

  <xi:include href="standard-conf.xml" xpointer="confd" />

  <refsect1>
    <title>Examples</title>
    <example>
      <title>Set kernel YP domain name</title>
      <para><filename>/etc/sysctl.d/domain-name.conf</filename>:
      </para>

      <programlisting>kernel.domainname=example.com</programlisting>
    </example>

    <example>
      <title>Disable packet filter on bridged packets (method one)</title>
      <para><filename>/etc/udev/rules.d/99-bridge.rules</filename>:
      </para>

      <programlisting>ACTION=="add", SUBSYSTEM=="module", KERNEL=="bridge", RUN+="/lib/systemd/systemd-sysctl --prefix=/net/bridge"
>>>>>>> a066bb07
</programlisting>

      <para><filename>/etc/sysctl.d/bridge.conf</filename>:
      </para>

      <programlisting>net.bridge.bridge-nf-call-ip6tables = 0
net.bridge.bridge-nf-call-iptables = 0
net.bridge.bridge-nf-call-arptables = 0
</programlisting>
    </example>

    <example>
      <title>Disable packet filter on bridged packets (method two)</title>
      <para><filename>/etc/modules-load.d/bridge.conf</filename>:
      </para>

      <programlisting>bridge</programlisting>

      <para><filename>/etc/sysctl.d/bridge.conf</filename>:
      </para>

      <programlisting>net.bridge.bridge-nf-call-ip6tables = 0
net.bridge.bridge-nf-call-iptables = 0
net.bridge.bridge-nf-call-arptables = 0
</programlisting>
    </example>
  </refsect1>

  <refsect1>
    <title>See Also</title>
    <para>
      <citerefentry><refentrytitle>systemd</refentrytitle><manvolnum>1</manvolnum></citerefentry>,
      <citerefentry><refentrytitle>systemd-sysctl.service</refentrytitle><manvolnum>8</manvolnum></citerefentry>,
      <citerefentry><refentrytitle>systemd-delta</refentrytitle><manvolnum>1</manvolnum></citerefentry>,
      <citerefentry><refentrytitle>sysctl</refentrytitle><manvolnum>8</manvolnum></citerefentry>,
      <citerefentry><refentrytitle>sysctl.conf</refentrytitle><manvolnum>5</manvolnum></citerefentry>,
      <citerefentry><refentrytitle>modprobe</refentrytitle><manvolnum>8</manvolnum></citerefentry>
    </para>
  </refsect1>

</refentry><|MERGE_RESOLUTION|>--- conflicted
+++ resolved
@@ -19,122 +19,6 @@
   along with systemd; If not, see <http://www.gnu.org/licenses/>.
 -->
 <refentry id="sysctl.d"
-<<<<<<< HEAD
-          xmlns:xi="http://www.w3.org/2001/XInclude">
-
-        <refentryinfo>
-                <title>sysctl.d</title>
-                <productname>systemd</productname>
-
-                <authorgroup>
-                        <author>
-                                <contrib>Developer</contrib>
-                                <firstname>Lennart</firstname>
-                                <surname>Poettering</surname>
-                                <email>lennart@poettering.net</email>
-                        </author>
-                </authorgroup>
-        </refentryinfo>
-
-        <refmeta>
-                <refentrytitle>sysctl.d</refentrytitle>
-                <manvolnum>5</manvolnum>
-        </refmeta>
-
-        <refnamediv>
-                <refname>sysctl.d</refname>
-                <refpurpose>Configure kernel parameters at boot</refpurpose>
-        </refnamediv>
-
-        <refsynopsisdiv>
-                <para><filename>/etc/sysctl.d/*.conf</filename></para>
-                <para><filename>/run/sysctl.d/*.conf</filename></para>
-                <para><filename>/usr/lib/sysctl.d/*.conf</filename></para>
-        </refsynopsisdiv>
-
-        <refsect1>
-                <title>Description</title>
-
-                <para>At boot,
-                <citerefentry><refentrytitle>systemd-sysctl.service</refentrytitle><manvolnum>8</manvolnum></citerefentry>
-                reads configuration files from the above directories
-                to configure
-                <citerefentry><refentrytitle>sysctl</refentrytitle><manvolnum>8</manvolnum></citerefentry>
-                kernel parameters.</para>
-        </refsect1>
-
-        <refsect1>
-                <title>Configuration Format</title>
-
-                <para>The configuration files contain a list of
-                variable assignments, separated by newlines. Empty
-                lines and lines whose first non-whitespace character
-                is <literal>#</literal> or <literal>;</literal> are
-                ignored.</para>
-
-                <para>Note that either <literal>/</literal> or
-                <literal>.</literal> may be used as separators within
-                sysctl variable names. If the first separator is a
-                slash, remaining slashes and dots are left intact. If
-                the first separator is a dot, dots and slashes are
-                interchanged. <literal>kernel.domainname=foo</literal>
-                and <literal>kernel/domainname=foo</literal> are
-                equivalent and will cause <literal>foo</literal> to
-                be written to
-                <filename>/proc/sys/kernel/domainname</filename>.
-                Either
-                <literal>net.ipv4.conf.enp3s0/200.forwarding</literal>
-                or
-                <literal>net/ipv4/conf/enp3s0.200/forwarding</literal>
-                may be used to refer to
-                <filename>/proc/sys/net/ipv4/conf/enp3s0.200/forwarding</filename>.
-                </para>
-
-                <para>The settings configured with
-                <filename>sysctl.d</filename> files will be applied
-                early on boot. The network interface-specific options
-                will also be applied individually for each network
-                interface as it shows up in the system. (More
-                specifically,
-                <filename>net.ipv4.conf.*</filename>,
-                <filename>net.ipv6.conf.*</filename>,
-                <filename>net.ipv4.neigh.*</filename> and <filename>net.ipv6.neigh.*</filename>).</para>
-
-                <para>Many sysctl parameters only become available
-                when certain kernel modules are loaded. Modules are
-                usually loaded on demand, e.g. when certain hardware
-                is plugged in or network brought up. This means that
-                <citerefentry><refentrytitle>systemd-sysctl.service</refentrytitle><manvolnum>8</manvolnum></citerefentry> which runs
-                during early boot will not configure such parameters
-                if they become available after it has run. To
-                set such parameters, it is recommended to add
-                an <citerefentry><refentrytitle>udev</refentrytitle><manvolnum>7</manvolnum></citerefentry> rule to set those parameters when they become
-                available. Alternatively, a slightly simpler and
-                less efficient option is to add the module to
-                <citerefentry><refentrytitle>modules-load.d</refentrytitle><manvolnum>5</manvolnum></citerefentry>, causing it to be loaded statically
-                before sysctl settings are applied (see
-                example below).</para>
-        </refsect1>
-
-        <xi:include href="standard-conf.xml" xpointer="confd" />
-
-        <refsect1>
-                <title>Examples</title>
-                <example>
-                        <title>Set kernel YP domain name</title>
-                        <para><filename>/etc/sysctl.d/domain-name.conf</filename>:
-                        </para>
-
-                        <programlisting>kernel.domainname=example.com</programlisting>
-                </example>
-
-                <example>
-                        <title>Disable packet filter on bridged packets (method one)</title>
-                        <para><filename>/etc/udev/rules.d/99-bridge.rules</filename>:
-                        </para>
-
-                        <programlisting>ACTION=="add", SUBSYSTEM=="module", KERNEL=="bridge", RUN+="/lib/systemd/systemd-sysctl --prefix=/net/bridge"
-=======
     xmlns:xi="http://www.w3.org/2001/XInclude">
 
   <refentryinfo>
@@ -244,7 +128,6 @@
       </para>
 
       <programlisting>ACTION=="add", SUBSYSTEM=="module", KERNEL=="bridge", RUN+="/lib/systemd/systemd-sysctl --prefix=/net/bridge"
->>>>>>> a066bb07
 </programlisting>
 
       <para><filename>/etc/sysctl.d/bridge.conf</filename>:
