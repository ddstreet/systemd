<?xml version='1.0'?> <!--*-nxml-*-->
<!DOCTYPE refentry PUBLIC "-//OASIS//DTD DocBook XML V4.2//EN"
        "http://www.oasis-open.org/docbook/xml/4.2/docbookx.dtd">

<!--
  This file is part of systemd.

  Copyright 2010 Lennart Poettering

  systemd is free software; you can redistribute it and/or modify it
  under the terms of the GNU Lesser General Public License as published by
  the Free Software Foundation; either version 2.1 of the License, or
  (at your option) any later version.

  systemd is distributed in the hope that it will be useful, but
  WITHOUT ANY WARRANTY; without even the implied warranty of
  MERCHANTABILITY or FITNESS FOR A PARTICULAR PURPOSE. See the GNU
  Lesser General Public License for more details.

  You should have received a copy of the GNU Lesser General Public License
  along with systemd; If not, see <http://www.gnu.org/licenses/>.
-->

<refentry id="sd_notify"
        xmlns:xi="http://www.w3.org/2001/XInclude">

        <refentryinfo>
                <title>sd_notify</title>
                <productname>systemd</productname>

                <authorgroup>
                        <author>
                                <contrib>Developer</contrib>
                                <firstname>Lennart</firstname>
                                <surname>Poettering</surname>
                                <email>lennart@poettering.net</email>
                        </author>
                </authorgroup>
        </refentryinfo>

        <refmeta>
                <refentrytitle>sd_notify</refentrytitle>
                <manvolnum>3</manvolnum>
        </refmeta>

        <refnamediv>
                <refname>sd_notify</refname>
                <refname>sd_notifyf</refname>
                <refpurpose>Notify service manager about start-up completion and other daemon status changes</refpurpose>
        </refnamediv>

        <refsynopsisdiv>
                <funcsynopsis>
                        <funcsynopsisinfo>#include &lt;systemd/sd-daemon.h&gt;</funcsynopsisinfo>

                        <funcprototype>
                                <funcdef>int <function>sd_notify</function></funcdef>
                                <paramdef>int <parameter>unset_environment</parameter></paramdef>
                                <paramdef>const char *<parameter>state</parameter></paramdef>
                        </funcprototype>

                        <funcprototype>
                                <funcdef>int <function>sd_notifyf</function></funcdef>
                                <paramdef>int <parameter>unset_environment</parameter></paramdef>
                                <paramdef>const char *<parameter>format</parameter></paramdef>
                                <paramdef>...</paramdef>
                        </funcprototype>
                </funcsynopsis>
        </refsynopsisdiv>

        <refsect1>
                <title>Description</title>
                <para><function>sd_notify()</function> shall be called
                by a daemon to notify the init system about status
                changes. It can be used to send arbitrary information,
                encoded in an environment-block-like string. Most
                importantly it can be used for start-up completion
                notification.</para>

                <para>If the <parameter>unset_environment</parameter>
                parameter is non-zero, <function>sd_notify()</function>
                will unset the <varname>$NOTIFY_SOCKET</varname>
                environment variable before returning (regardless of
                whether the function call itself succeeded or
                not). Further calls to
                <function>sd_notify()</function> will then fail, but
                the variable is no longer inherited by child
                processes.</para>

                <para>The <parameter>state</parameter> parameter
                should contain a newline-separated list of variable
                assignments, similar in style to an environment
                block. A trailing newline is implied if none is
                specified. The string may contain any kind of variable
                assignments, but the following shall be considered
                well-known:</para>

                <variablelist>
                        <varlistentry>
                                <term>READY=1</term>

                                <listitem><para>Tells the init system
                                that daemon startup is finished. This
                                is only used by systemd if the service
                                definition file has Type=notify
                                set. The passed argument is a boolean
                                "1" or "0". Since there is little
                                value in signaling non-readiness, the
                                only value daemons should send is
                                "READY=1".</para></listitem>
                        </varlistentry>

                        <varlistentry>
                                <term>STATUS=...</term>

                                <listitem><para>Passes a single-line
                                status string back to the init system
                                that describes the daemon state. This
                                is free-form and can be used for
                                various purposes: general state
                                feedback, fsck-like programs could
                                pass completion percentages and
                                failing programs could pass a human
                                readable error message. Example:
                                "STATUS=Completed 66% of file system
                                check..."</para></listitem>
                        </varlistentry>

                        <varlistentry>
                                <term>ERRNO=...</term>

                                <listitem><para>If a daemon fails, the
                                errno-style error code, formatted as
                                string. Example: "ERRNO=2" for
                                ENOENT.</para></listitem>
                        </varlistentry>

                        <varlistentry>
                                <term>BUSERROR=...</term>

                                <listitem><para>If a daemon fails, the
                                D-Bus error-style error code. Example:
                                "BUSERROR=org.freedesktop.DBus.Error.TimedOut"</para></listitem>
                        </varlistentry>

                        <varlistentry>
                                <term>MAINPID=...</term>

                                <listitem><para>The main pid of the
                                daemon, in case the init system did
                                not fork off the process
                                itself. Example:
                                "MAINPID=4711"</para></listitem>
                        </varlistentry>

                        <varlistentry>
                                <term>WATCHDOG=1</term>

                                <listitem><para>Tells systemd to
                                update the watchdog timestamp. This is
                                the keep-alive ping that services need
                                to issue in regular intervals if
                                <varname>WatchdogSec=</varname> is
                                enabled for it. See
                                <citerefentry><refentrytitle>systemd.service</refentrytitle><manvolnum>5</manvolnum></citerefentry>
                                for details. It is recommended to send
                                this message if the
                                <varname>$WATCHDOG_PID</varname>
                                environment variable has been set to
                                the PID of the service process, in
                                every half the time interval that is
                                specified in the
                                <varname>$WATCHDOG_USEC</varname>
                                environment variable. See
                                <citerefentry><refentrytitle>sd_watchdog_enabled</refentrytitle><manvolnum>3</manvolnum></citerefentry>
                                for details.</para></listitem>
                        </varlistentry>
                </variablelist>

                <para>It is recommended to prefix variable names that
                are not shown in the list above with
                <varname>X_</varname> to avoid namespace
                clashes.</para>

                <para>Note that systemd will accept status data sent
                from a daemon only if the
                <varname>NotifyAccess=</varname> option is correctly
                set in the service definition file. See
                <citerefentry><refentrytitle>systemd.service</refentrytitle><manvolnum>5</manvolnum></citerefentry>
                for details.</para>

                <para><function>sd_notifyf()</function> is similar to
                <function>sd_notify()</function> but takes a
                <function>printf()</function>-like format string plus
                arguments.</para>
        </refsect1>

        <refsect1>
                <title>Return Value</title>

                <para>On failure, these calls return a negative
                errno-style error code. If
                <varname>$NOTIFY_SOCKET</varname> was not set and
                hence no status data could be sent, 0 is returned. If
                the status was sent, these functions return with a
                positive return value. In order to support both, init
                systems that implement this scheme and those which
                do not, it is generally recommended to ignore the return
                value of this call.</para>
        </refsect1>

        <refsect1>
                <title>Notes</title>

                <xi:include href="libsystemd-pkgconfig.xml" xpointer="pkgconfig-text"/>

                <para>Internally, these functions send a single
                datagram with the state string as payload to the
                <constant>AF_UNIX</constant> socket referenced in the
                <varname>$NOTIFY_SOCKET</varname> environment
                variable. If the first character of
                <varname>$NOTIFY_SOCKET</varname> is <literal>@</literal>, the string is
                understood as Linux abstract namespace socket. The
                datagram is accompanied by the process credentials of
                the sending daemon, using SCM_CREDENTIALS.</para>
<<<<<<< HEAD

                <para>For details about the algorithms check the
                liberally licensed reference implementation sources:
                <ulink url="http://cgit.freedesktop.org/systemd/systemd/plain/src/libsystemd-daemon/sd-daemon.c"/>
                and <ulink
                url="http://cgit.freedesktop.org/systemd/systemd/plain/src/systemd/sd-daemon.h"/></para>

                <para><function>sd_notify()</function> and
                <function>sd_notifyf()</function> are implemented in
                the reference implementation's
                <filename>sd-daemon.c</filename> and
                <filename>sd-daemon.h</filename> files. These
                interfaces are available as a shared library, which can
                be compiled and linked to with the
                <constant>libsystemd-daemon</constant> <citerefentry><refentrytitle>pkg-config</refentrytitle><manvolnum>1</manvolnum></citerefentry>
                file. Alternatively, applications consuming these APIs
                may copy the implementation into their source tree. For
                more details about the reference implementation, see
                <citerefentry><refentrytitle>sd-daemon</refentrytitle><manvolnum>3</manvolnum></citerefentry>.</para>

                <para>If the reference implementation is used as
                drop-in files and -DDISABLE_SYSTEMD is set during
                compilation, these functions will always return 0 and
                otherwise become a NOP.</para>
=======
>>>>>>> c17d7fc6
        </refsect1>

        <refsect1>
                <title>Environment</title>

                <variablelist class='environment-variables'>
                        <varlistentry>
                                <term><varname>$NOTIFY_SOCKET</varname></term>

                                <listitem><para>Set by the init system
                                for supervised processes for status
                                and start-up completion
                                notification. This environment variable
                                specifies the socket
                                <function>sd_notify()</function> talks
                                to. See above for details.</para></listitem>
                        </varlistentry>
                </variablelist>
        </refsect1>

        <refsect1>
                <title>Examples</title>

                <example>
                        <title>Start-up Notification</title>

                        <para>When a daemon finished starting up, it
                        might issue the following call to notify
                        the init system:</para>

                        <programlisting>sd_notify(0, "READY=1");</programlisting>
                </example>

                <example>
                        <title>Extended Start-up Notification</title>

                        <para>A daemon could send the following after
                        completing initialization:</para>

                        <programlisting>sd_notifyf(0, "READY=1\n"
              "STATUS=Processing requests...\n"
              "MAINPID=%lu",
              (unsigned long) getpid());</programlisting>
                </example>

                <example>
                        <title>Error Cause Notification</title>

                        <para>A daemon could send the following shortly before exiting, on failure</para>

                        <programlisting>sd_notifyf(0, "STATUS=Failed to start up: %s\n"
              "ERRNO=%i",
              strerror(errno),
              errno);</programlisting>
                </example>
        </refsect1>

        <refsect1>
                <title>See Also</title>
                <para>
                        <citerefentry><refentrytitle>systemd</refentrytitle><manvolnum>1</manvolnum></citerefentry>,
                        <citerefentry><refentrytitle>sd-daemon</refentrytitle><manvolnum>3</manvolnum></citerefentry>,
                        <citerefentry><refentrytitle>daemon</refentrytitle><manvolnum>7</manvolnum></citerefentry>,
                        <citerefentry><refentrytitle>systemd.service</refentrytitle><manvolnum>5</manvolnum></citerefentry>,
                        <citerefentry><refentrytitle>sd_watchdog_enabled</refentrytitle><manvolnum>3</manvolnum></citerefentry>
                </para>
        </refsect1>

</refentry><|MERGE_RESOLUTION|>--- conflicted
+++ resolved
@@ -223,33 +223,6 @@
                 understood as Linux abstract namespace socket. The
                 datagram is accompanied by the process credentials of
                 the sending daemon, using SCM_CREDENTIALS.</para>
-<<<<<<< HEAD
-
-                <para>For details about the algorithms check the
-                liberally licensed reference implementation sources:
-                <ulink url="http://cgit.freedesktop.org/systemd/systemd/plain/src/libsystemd-daemon/sd-daemon.c"/>
-                and <ulink
-                url="http://cgit.freedesktop.org/systemd/systemd/plain/src/systemd/sd-daemon.h"/></para>
-
-                <para><function>sd_notify()</function> and
-                <function>sd_notifyf()</function> are implemented in
-                the reference implementation's
-                <filename>sd-daemon.c</filename> and
-                <filename>sd-daemon.h</filename> files. These
-                interfaces are available as a shared library, which can
-                be compiled and linked to with the
-                <constant>libsystemd-daemon</constant> <citerefentry><refentrytitle>pkg-config</refentrytitle><manvolnum>1</manvolnum></citerefentry>
-                file. Alternatively, applications consuming these APIs
-                may copy the implementation into their source tree. For
-                more details about the reference implementation, see
-                <citerefentry><refentrytitle>sd-daemon</refentrytitle><manvolnum>3</manvolnum></citerefentry>.</para>
-
-                <para>If the reference implementation is used as
-                drop-in files and -DDISABLE_SYSTEMD is set during
-                compilation, these functions will always return 0 and
-                otherwise become a NOP.</para>
-=======
->>>>>>> c17d7fc6
         </refsect1>
 
         <refsect1>
