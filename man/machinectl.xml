<?xml version='1.0'?> <!--*-nxml-*-->
<!DOCTYPE refentry PUBLIC "-//OASIS//DTD DocBook XML V4.2//EN"
        "http://www.oasis-open.org/docbook/xml/4.2/docbookx.dtd">

<!--
  This file is part of systemd.

  Copyright 2013 Zbigniew Jędrzejewski-Szmek

  systemd is free software; you can redistribute it and/or modify it
  under the terms of the GNU Lesser General Public License as published by
  the Free Software Foundation; either version 2.1 of the License, or
  (at your option) any later version.

  systemd is distributed in the hope that it will be useful, but
  WITHOUT ANY WARRANTY; without even the implied warranty of
  MERCHANTABILITY or FITNESS FOR A PARTICULAR PURPOSE. See the GNU
  Lesser General Public License for more details.

  You should have received a copy of the GNU Lesser General Public License
  along with systemd; If not, see <http://www.gnu.org/licenses/>.
-->

<refentry id="machinectl" conditional='ENABLE_MACHINED'
          xmlns:xi="http://www.w3.org/2001/XInclude">

        <refentryinfo>
                <title>machinectl</title>
                <productname>systemd</productname>

                <authorgroup>
                        <author>
                                <contrib>Developer</contrib>
                                <firstname>Lennart</firstname>
                                <surname>Poettering</surname>
                                <email>lennart@poettering.net</email>
                        </author>
                </authorgroup>
        </refentryinfo>

        <refmeta>
                <refentrytitle>machinectl</refentrytitle>
                <manvolnum>1</manvolnum>
        </refmeta>

        <refnamediv>
                <refname>machinectl</refname>
                <refpurpose>Control the systemd machine manager</refpurpose>
        </refnamediv>

        <refsynopsisdiv>
                <cmdsynopsis>
                        <command>machinectl</command>
                        <arg choice="opt" rep="repeat">OPTIONS</arg>
                        <arg choice="req">COMMAND</arg>
                        <arg choice="opt" rep="repeat">NAME</arg>
                </cmdsynopsis>
        </refsynopsisdiv>

        <refsect1>
                <title>Description</title>

                <para><command>machinectl</command> may be used to
                introspect and control the state of the
                <citerefentry><refentrytitle>systemd</refentrytitle><manvolnum>1</manvolnum></citerefentry>
                virtual machine and container registration manager <citerefentry><refentrytitle>systemd-machined.service</refentrytitle><manvolnum>8</manvolnum></citerefentry>.</para>
        </refsect1>

        <refsect1>
                <title>Options</title>

                <para>The following options are understood:</para>

                <variablelist>
                        <varlistentry>
                                <term><option>-p</option></term>
                                <term><option>--property=</option></term>

                                <listitem><para>When showing
                                machine properties, limit the
                                output to certain properties as
                                specified by the argument. If not
                                specified, all set properties are
                                shown. The argument should be a
                                property name, such as
                                <literal>Name</literal>. If
                                specified more than once, all
                                properties with the specified names
                                are shown.</para></listitem>
                        </varlistentry>

                        <varlistentry>
                                <term><option>-a</option></term>
                                <term><option>--all</option></term>

                                <listitem><para>When showing
                                machine properties, show all
                                properties regardless of whether they are
                                set or not.</para></listitem>
                        </varlistentry>

                        <varlistentry>
                                <term><option>-l</option></term>
                                <term><option>--full</option></term>

                                <listitem><para>Do not ellipsize
                                process tree entries.</para>
                                </listitem>
                        </varlistentry>

                        <varlistentry>
<<<<<<< HEAD
                                <term><option>--no-pager</option></term>

                                <listitem><para>Do not pipe output into a
                                pager.</para></listitem>
                        </varlistentry>

                        <varlistentry>
                                <term><option>--no-legend</option></term>

                                <listitem><para>Do not print the legend,
                                        i.e. the column headers and the
                                        footer.</para></listitem>
                        </varlistentry>

                        <varlistentry>
                                <term><option>--no-ask-password</option></term>

                                <listitem><para>Do not query the user
                                for authentication for privileged
                                operations.</para></listitem>
                        </varlistentry>

                        <varlistentry>
=======
>>>>>>> c17d7fc6
                                <term><option>--kill-who=</option></term>

                                <listitem><para>When used with
                                <command>kill</command>,
                                choose which processes to kill. Must
                                be one of <option>leader</option>, or
                                <option>all</option> to select whether
                                to kill only the leader process of the
                                machine or all processes of the
                                machine. If omitted, defaults to
                                <option>all</option>.</para></listitem>
                        </varlistentry>

                        <varlistentry>
                                <term><option>-s</option></term>
                                <term><option>--signal=</option></term>

                                <listitem><para>When used with
                                <command>kill</command>, choose
                                which signal to send to selected
                                processes. Must be one of the
                                well-known signal specifiers, such as
                                <constant>SIGTERM</constant>,
                                <constant>SIGINT</constant> or
                                <constant>SIGSTOP</constant>. If
                                omitted, defaults to
                                <constant>SIGTERM</constant>.</para></listitem>
                        </varlistentry>

                        <varlistentry>
                                <term><option>--no-legend</option></term>

                                <listitem><para>Do not print the legend,
                                        i.e. the column headers and the
                                        footer.</para></listitem>
                        </varlistentry>

                        <xi:include href="user-system-options.xml" xpointer="host" />
                        <xi:include href="user-system-options.xml" xpointer="machine" />

                        <xi:include href="standard-options.xml" xpointer="help" />
                        <xi:include href="standard-options.xml" xpointer="version" />
                        <xi:include href="standard-options.xml" xpointer="no-pager" />
                </variablelist>

                <para>The following commands are understood:</para>

                <variablelist>
                        <varlistentry>
                                <term><command>list</command></term>

                                <listitem><para>List currently running
                                virtual machines and containers.
                                </para></listitem>
                        </varlistentry>

                        <varlistentry>
                                <term><command>status</command> <replaceable>ID</replaceable>...</term>

                                <listitem><para>Show terse runtime
                                status information about one or more
                                virtual machines and containers. This
                                function is intended to generate
                                human-readable output. If you are
                                looking for computer-parsable output,
                                use <command>show</command> instead.
                                </para></listitem>
                        </varlistentry>

                        <varlistentry>
                                <term><command>show</command> <replaceable>ID</replaceable>...</term>

                                <listitem><para>Show properties of one
                                or more registered virtual machines or
                                containers or the manager itself. If
                                no argument is specified, properties
                                of the manager will be shown. If an
                                ID is specified, properties of this
                                virtual machine or container are
                                shown. By default, empty properties
                                are suppressed. Use
                                <option>--all</option> to show those
                                too. To select specific properties to
                                show, use
                                <option>--property=</option>. This
                                command is intended to be used
                                whenever computer-parsable output is
                                required. Use
                                <command>status</command> if you are
                                looking for formatted human-readable
                                output.</para></listitem>
                        </varlistentry>

                        <varlistentry>
                                <term><command>login</command> <replaceable>ID</replaceable></term>

                                <listitem><para>Open a terminal login
                                session to a container. This will
                                create a TTY connection to a specific
                                container and asks for the execution of a
                                getty on it. Note that this is only
                                supported for containers running
                                <citerefentry><refentrytitle>systemd</refentrytitle><manvolnum>1</manvolnum></citerefentry>
                                as init system.</para></listitem>
                        </varlistentry>

                        <varlistentry>
                                <term><command>reboot</command> <replaceable>ID</replaceable>...</term>

                                <listitem><para>Reboot one or more
                                containers. This will trigger a reboot
                                by sending SIGINT to the container's
                                init process, which is roughly
                                equivalent to pressing Ctrl+Alt+Del on
                                a non-containerized system, and is
                                compatible with containers running any
                                init system.</para></listitem>
                        </varlistentry>

                        <varlistentry>
                                <term><command>poweroff</command> <replaceable>ID</replaceable>...</term>

                                <listitem><para>Power off one or more
                                containers. This will trigger a reboot
                                by sending SIGRTMIN+4 to the
                                container's init process, which causes
                                systemd-compatible init systems to
                                shut down cleanly. This operation does
                                not work on containers that do not run
                                a
                                <citerefentry><refentrytitle>systemd</refentrytitle><manvolnum>1</manvolnum></citerefentry>-compatible
                                init system, such as
                                sysvinit.</para></listitem>
                        </varlistentry>

                        <varlistentry>
                                <term><command>kill</command> <replaceable>ID</replaceable>...</term>

                                <listitem><para>Send a signal to one
                                or more processes of the virtual
                                machine or container. This means
                                processes as seen by the host, not the
                                processes inside the virtual machine
                                or container.
                                Use <option>--kill-who=</option> to
                                select which process to kill. Use
                                <option>--signal=</option> to select
                                the signal to send.</para></listitem>
                        </varlistentry>

                        <varlistentry>
                                <term><command>terminate</command> <replaceable>ID</replaceable>...</term>

                                <listitem><para>Terminates a virtual
                                machine or container. This kills all
                                processes of the virtual machine or
                                container and deallocates all
                                resources attached to that
                                instance.</para></listitem>
                        </varlistentry>

                </variablelist>

        </refsect1>

        <refsect1>
                <title>Exit status</title>

                <para>On success, 0 is returned, a non-zero failure
                code otherwise.</para>
        </refsect1>

        <xi:include href="less-variables.xml" />

        <refsect1>
                <title>See Also</title>
                <para>
                        <citerefentry><refentrytitle>systemd-machined.service</refentrytitle><manvolnum>8</manvolnum></citerefentry>,
                        <citerefentry><refentrytitle>systemd-nspawn</refentrytitle><manvolnum>1</manvolnum></citerefentry>,
                        <citerefentry><refentrytitle>systemd.special</refentrytitle><manvolnum>7</manvolnum></citerefentry>
                </para>
        </refsect1>

</refentry><|MERGE_RESOLUTION|>--- conflicted
+++ resolved
@@ -109,32 +109,6 @@
                         </varlistentry>
 
                         <varlistentry>
-<<<<<<< HEAD
-                                <term><option>--no-pager</option></term>
-
-                                <listitem><para>Do not pipe output into a
-                                pager.</para></listitem>
-                        </varlistentry>
-
-                        <varlistentry>
-                                <term><option>--no-legend</option></term>
-
-                                <listitem><para>Do not print the legend,
-                                        i.e. the column headers and the
-                                        footer.</para></listitem>
-                        </varlistentry>
-
-                        <varlistentry>
-                                <term><option>--no-ask-password</option></term>
-
-                                <listitem><para>Do not query the user
-                                for authentication for privileged
-                                operations.</para></listitem>
-                        </varlistentry>
-
-                        <varlistentry>
-=======
->>>>>>> c17d7fc6
                                 <term><option>--kill-who=</option></term>
 
                                 <listitem><para>When used with
