--- conflicted
+++ resolved
@@ -186,11 +186,7 @@
                                 Takes a unit-less value in seconds, or
                                 a time span value such as "5min
                                 20s". Pass 0 to disable the timeout
-<<<<<<< HEAD
-                                logic. Defaults to <varname>TimeoutStartSec=</varname> in
-=======
                                 logic. Defaults to <varname>TimeoutStartSec=</varname> from the
->>>>>>> c17d7fc6
                                 manager configuration file.</para></listitem>
                         </varlistentry>
                 </variablelist>
