<?xml version="1.0"?>
<!--*-nxml-*-->
<!DOCTYPE refentry PUBLIC "-//OASIS//DTD DocBook XML V4.2//EN" "http://www.oasis-open.org/docbook/xml/4.2/docbookx.dtd">
<!--
  This file is part of systemd.

  Copyright 2012 Lennart Poettering

  systemd is free software; you can redistribute it and/or modify it
  under the terms of the GNU Lesser General Public License as published by
  the Free Software Foundation; either version 2.1 of the License, or
  (at your option) any later version.

  systemd is distributed in the hope that it will be useful, but
  WITHOUT ANY WARRANTY; without even the implied warranty of
  MERCHANTABILITY or FITNESS FOR A PARTICULAR PURPOSE. See the GNU
  Lesser General Public License for more details.

  You should have received a copy of the GNU Lesser General Public License
  along with systemd; If not, see <http://www.gnu.org/licenses/>.
-->
<refentry id="systemd-fsck@.service">

<<<<<<< HEAD
        <refentryinfo>
                <title>systemd-fsck@.service</title>
                <productname>systemd</productname>

                <authorgroup>
                        <author>
                                <contrib>Developer</contrib>
                                <firstname>Lennart</firstname>
                                <surname>Poettering</surname>
                                <email>lennart@poettering.net</email>
                        </author>
                </authorgroup>
        </refentryinfo>

        <refmeta>
                <refentrytitle>systemd-fsck@.service</refentrytitle>
                <manvolnum>8</manvolnum>
        </refmeta>

        <refnamediv>
                <refname>systemd-fsck@.service</refname>
                <refname>systemd-fsck-root.service</refname>
                <refname>systemd-fsck</refname>
                <refpurpose>File system checker logic</refpurpose>
        </refnamediv>

        <refsynopsisdiv>
                <para><filename>systemd-fsck@.service</filename></para>
                <para><filename>systemd-fsck-root.service</filename></para>
                <para><filename>/lib/systemd/systemd-fsck</filename></para>
        </refsynopsisdiv>

        <refsect1>
                <title>Description</title>

                <para><filename>systemd-fsck@.service</filename> and
                <filename>systemd-fsck-root.service</filename> are
                services responsible for file system checks. They are
                instantiated for each device that is configured for
                file system checking.
                <filename>systemd-fsck-root.service</filename> is
                responsible for file system checks on the root file
                system, but in only if the root filesystem wasn't
                checked in the initramfs.
                <filename>systemd-fsck@.service</filename> is used for
                all other file systems and for the root file system in
                the initramfs.</para>

                <para>Those services are started at boot if
                <option>passno</option> in
                <filename>/etc/fstab</filename> for the file system is
                set to a value greater than zero. The file system
                check for root is performed before the other file
                systems. Other file systems may be checked in
                parallel, except when they are one the same rotating
                disk.</para>

                <para><filename>systemd-fsck</filename> does not know
                any details about specific filesystems, and simply
                executes file system checkers specific to each
                filesystem type (<filename>/sbin/fsck.*</filename>).
                This helper will decide if the filesystem should
                actually be checked based on the time since last
                check, number of mounts, unclean unmount, etc.</para>

                <para><filename>systemd-fsck</filename> will forward
                file system checking progress to the console. If a
                file system check fails for a service without
                <option>nofail</option>, emergency mode is activated,
                by isolating to
                <filename>emergency.target</filename>.</para>
        </refsect1>

        <refsect1>
                <title>Kernel Command Line</title>

                <para><filename>systemd-fsck</filename> understands
                one kernel command line parameter:</para>

                <variablelist class='kernel-commandline-options'>
                        <varlistentry>
                                <term><varname>fsck.mode=</varname></term>

                                <listitem><para>One of
                                <literal>auto</literal>,
                                <literal>force</literal>,
                                <literal>skip</literal>. Controls the
                                mode of operation. The default is
                                <literal>auto</literal>, and ensures
                                that file system checks are done when
                                the file system checker deems them
                                necessary. <literal>force</literal>
                                unconditionally results in full file
                                system checks. <literal>skip</literal>
                                skips any file system
                                checks.</para></listitem>
                        </varlistentry>

                        <varlistentry>
                                <term><varname>fsck.repair=</varname></term>

                                <listitem><para>One of
                                <literal>preen</literal>,
                                <literal>yes</literal>,
                                <literal>no</literal>. Controls the
                                mode of operation. The default is <literal>
                                preen</literal>, and will automatically repair
                                problems that can be safely fixed. <literal>yes
                                </literal> will answer yes to all questions by
                                fsck and <literal>no</literal> will answer no to
                                all questions.
                                </para></listitem>
                        </varlistentry>
                </variablelist>
        </refsect1>

        <refsect1>
                <title>See Also</title>
                <para>
                        <citerefentry><refentrytitle>systemd</refentrytitle><manvolnum>1</manvolnum></citerefentry>,
                        <citerefentry><refentrytitle>fsck</refentrytitle><manvolnum>8</manvolnum></citerefentry>,
                        <citerefentry><refentrytitle>systemd-quotacheck.service</refentrytitle><manvolnum>8</manvolnum></citerefentry>,
                        <citerefentry><refentrytitle>fsck.btrfs</refentrytitle><manvolnum>8</manvolnum></citerefentry>,
                        <citerefentry><refentrytitle>fsck.cramfs</refentrytitle><manvolnum>8</manvolnum></citerefentry>,
                        <citerefentry><refentrytitle>fsck.ext4</refentrytitle><manvolnum>8</manvolnum></citerefentry>,
                        <citerefentry><refentrytitle>fsck.fat</refentrytitle><manvolnum>8</manvolnum></citerefentry>,
                        <citerefentry><refentrytitle>fsck.hfsplus</refentrytitle><manvolnum>8</manvolnum></citerefentry>,
                        <citerefentry><refentrytitle>fsck.minix</refentrytitle><manvolnum>8</manvolnum></citerefentry>,
                        <citerefentry><refentrytitle>fsck.ntfs</refentrytitle><manvolnum>8</manvolnum></citerefentry>,
                        <citerefentry><refentrytitle>fsck.xfs</refentrytitle><manvolnum>8</manvolnum></citerefentry>
                </para>
        </refsect1>

=======
  <refentryinfo>
    <title>systemd-fsck@.service</title>
    <productname>systemd</productname>

    <authorgroup>
      <author>
        <contrib>Developer</contrib>
        <firstname>Lennart</firstname>
        <surname>Poettering</surname>
        <email>lennart@poettering.net</email>
      </author>
    </authorgroup>
  </refentryinfo>

  <refmeta>
    <refentrytitle>systemd-fsck@.service</refentrytitle>
    <manvolnum>8</manvolnum>
  </refmeta>

  <refnamediv>
    <refname>systemd-fsck@.service</refname>
    <refname>systemd-fsck-root.service</refname>
    <refname>systemd-fsck</refname>
    <refpurpose>File system checker logic</refpurpose>
  </refnamediv>

  <refsynopsisdiv>
    <para><filename>systemd-fsck@.service</filename></para>
    <para><filename>systemd-fsck-root.service</filename></para>
    <para><filename>/lib/systemd/systemd-fsck</filename></para>
  </refsynopsisdiv>

  <refsect1>
    <title>Description</title>

    <para><filename>systemd-fsck@.service</filename> and
    <filename>systemd-fsck-root.service</filename> are services
    responsible for file system checks. They are instantiated for each
    device that is configured for file system checking.
    <filename>systemd-fsck-root.service</filename> is responsible for
    file system checks on the root file system, but in only if the
    root filesystem wasn't checked in the initramfs.
    <filename>systemd-fsck@.service</filename> is used for all other
    file systems and for the root file system in the initramfs.</para>

    <para>Those services are started at boot if
    <option>passno</option> in <filename>/etc/fstab</filename> for the
    file system is set to a value greater than zero. The file system
    check for root is performed before the other file systems. Other
    file systems may be checked in parallel, except when they are one
    the same rotating disk.</para>

    <para><filename>systemd-fsck</filename> does not know any details
    about specific filesystems, and simply executes file system
    checkers specific to each filesystem type
    (<filename>/sbin/fsck.*</filename>). This helper will decide if
    the filesystem should actually be checked based on the time since
    last check, number of mounts, unclean unmount, etc.</para>

    <para><filename>systemd-fsck</filename> will forward file system
    checking progress to the console. If a file system check fails for
    a service without <option>nofail</option>, emergency mode is
    activated, by isolating to
    <filename>emergency.target</filename>.</para>
  </refsect1>

  <refsect1>
    <title>Kernel Command Line</title>

    <para><filename>systemd-fsck</filename> understands one kernel
    command line parameter:</para>

    <variablelist class='kernel-commandline-options'>
      <varlistentry>
        <term><varname>fsck.mode=</varname></term>

        <listitem><para>One of <literal>auto</literal>,
        <literal>force</literal>, <literal>skip</literal>. Controls
        the mode of operation. The default is <literal>auto</literal>,
        and ensures that file system checks are done when the file
        system checker deems them necessary. <literal>force</literal>
        unconditionally results in full file system checks.
        <literal>skip</literal> skips any file system
        checks.</para></listitem>
      </varlistentry>

      <varlistentry>
        <term><varname>fsck.repair=</varname></term>

        <listitem><para>One of <literal>preen</literal>,
        <literal>yes</literal>, <literal>no</literal>. Controls the
        mode of operation. The default is <literal> preen</literal>,
        and will automatically repair problems that can be safely
        fixed. <literal>yes </literal> will answer yes to all
        questions by fsck and <literal>no</literal> will answer no to
        all questions. </para></listitem>
      </varlistentry>
    </variablelist>
  </refsect1>

  <refsect1>
    <title>See Also</title>
    <para>
      <citerefentry><refentrytitle>systemd</refentrytitle><manvolnum>1</manvolnum></citerefentry>,
      <citerefentry><refentrytitle>fsck</refentrytitle><manvolnum>8</manvolnum></citerefentry>,
      <citerefentry><refentrytitle>systemd-quotacheck.service</refentrytitle><manvolnum>8</manvolnum></citerefentry>,
      <citerefentry><refentrytitle>fsck.btrfs</refentrytitle><manvolnum>8</manvolnum></citerefentry>,
      <citerefentry><refentrytitle>fsck.cramfs</refentrytitle><manvolnum>8</manvolnum></citerefentry>,
      <citerefentry><refentrytitle>fsck.ext4</refentrytitle><manvolnum>8</manvolnum></citerefentry>,
      <citerefentry><refentrytitle>fsck.fat</refentrytitle><manvolnum>8</manvolnum></citerefentry>,
      <citerefentry><refentrytitle>fsck.hfsplus</refentrytitle><manvolnum>8</manvolnum></citerefentry>,
      <citerefentry><refentrytitle>fsck.minix</refentrytitle><manvolnum>8</manvolnum></citerefentry>,
      <citerefentry><refentrytitle>fsck.ntfs</refentrytitle><manvolnum>8</manvolnum></citerefentry>,
      <citerefentry><refentrytitle>fsck.xfs</refentrytitle><manvolnum>8</manvolnum></citerefentry>
    </para>
  </refsect1>
>>>>>>> 08285999
</refentry><|MERGE_RESOLUTION|>--- conflicted
+++ resolved
@@ -21,141 +21,6 @@
 -->
 <refentry id="systemd-fsck@.service">
 
-<<<<<<< HEAD
-        <refentryinfo>
-                <title>systemd-fsck@.service</title>
-                <productname>systemd</productname>
-
-                <authorgroup>
-                        <author>
-                                <contrib>Developer</contrib>
-                                <firstname>Lennart</firstname>
-                                <surname>Poettering</surname>
-                                <email>lennart@poettering.net</email>
-                        </author>
-                </authorgroup>
-        </refentryinfo>
-
-        <refmeta>
-                <refentrytitle>systemd-fsck@.service</refentrytitle>
-                <manvolnum>8</manvolnum>
-        </refmeta>
-
-        <refnamediv>
-                <refname>systemd-fsck@.service</refname>
-                <refname>systemd-fsck-root.service</refname>
-                <refname>systemd-fsck</refname>
-                <refpurpose>File system checker logic</refpurpose>
-        </refnamediv>
-
-        <refsynopsisdiv>
-                <para><filename>systemd-fsck@.service</filename></para>
-                <para><filename>systemd-fsck-root.service</filename></para>
-                <para><filename>/lib/systemd/systemd-fsck</filename></para>
-        </refsynopsisdiv>
-
-        <refsect1>
-                <title>Description</title>
-
-                <para><filename>systemd-fsck@.service</filename> and
-                <filename>systemd-fsck-root.service</filename> are
-                services responsible for file system checks. They are
-                instantiated for each device that is configured for
-                file system checking.
-                <filename>systemd-fsck-root.service</filename> is
-                responsible for file system checks on the root file
-                system, but in only if the root filesystem wasn't
-                checked in the initramfs.
-                <filename>systemd-fsck@.service</filename> is used for
-                all other file systems and for the root file system in
-                the initramfs.</para>
-
-                <para>Those services are started at boot if
-                <option>passno</option> in
-                <filename>/etc/fstab</filename> for the file system is
-                set to a value greater than zero. The file system
-                check for root is performed before the other file
-                systems. Other file systems may be checked in
-                parallel, except when they are one the same rotating
-                disk.</para>
-
-                <para><filename>systemd-fsck</filename> does not know
-                any details about specific filesystems, and simply
-                executes file system checkers specific to each
-                filesystem type (<filename>/sbin/fsck.*</filename>).
-                This helper will decide if the filesystem should
-                actually be checked based on the time since last
-                check, number of mounts, unclean unmount, etc.</para>
-
-                <para><filename>systemd-fsck</filename> will forward
-                file system checking progress to the console. If a
-                file system check fails for a service without
-                <option>nofail</option>, emergency mode is activated,
-                by isolating to
-                <filename>emergency.target</filename>.</para>
-        </refsect1>
-
-        <refsect1>
-                <title>Kernel Command Line</title>
-
-                <para><filename>systemd-fsck</filename> understands
-                one kernel command line parameter:</para>
-
-                <variablelist class='kernel-commandline-options'>
-                        <varlistentry>
-                                <term><varname>fsck.mode=</varname></term>
-
-                                <listitem><para>One of
-                                <literal>auto</literal>,
-                                <literal>force</literal>,
-                                <literal>skip</literal>. Controls the
-                                mode of operation. The default is
-                                <literal>auto</literal>, and ensures
-                                that file system checks are done when
-                                the file system checker deems them
-                                necessary. <literal>force</literal>
-                                unconditionally results in full file
-                                system checks. <literal>skip</literal>
-                                skips any file system
-                                checks.</para></listitem>
-                        </varlistentry>
-
-                        <varlistentry>
-                                <term><varname>fsck.repair=</varname></term>
-
-                                <listitem><para>One of
-                                <literal>preen</literal>,
-                                <literal>yes</literal>,
-                                <literal>no</literal>. Controls the
-                                mode of operation. The default is <literal>
-                                preen</literal>, and will automatically repair
-                                problems that can be safely fixed. <literal>yes
-                                </literal> will answer yes to all questions by
-                                fsck and <literal>no</literal> will answer no to
-                                all questions.
-                                </para></listitem>
-                        </varlistentry>
-                </variablelist>
-        </refsect1>
-
-        <refsect1>
-                <title>See Also</title>
-                <para>
-                        <citerefentry><refentrytitle>systemd</refentrytitle><manvolnum>1</manvolnum></citerefentry>,
-                        <citerefentry><refentrytitle>fsck</refentrytitle><manvolnum>8</manvolnum></citerefentry>,
-                        <citerefentry><refentrytitle>systemd-quotacheck.service</refentrytitle><manvolnum>8</manvolnum></citerefentry>,
-                        <citerefentry><refentrytitle>fsck.btrfs</refentrytitle><manvolnum>8</manvolnum></citerefentry>,
-                        <citerefentry><refentrytitle>fsck.cramfs</refentrytitle><manvolnum>8</manvolnum></citerefentry>,
-                        <citerefentry><refentrytitle>fsck.ext4</refentrytitle><manvolnum>8</manvolnum></citerefentry>,
-                        <citerefentry><refentrytitle>fsck.fat</refentrytitle><manvolnum>8</manvolnum></citerefentry>,
-                        <citerefentry><refentrytitle>fsck.hfsplus</refentrytitle><manvolnum>8</manvolnum></citerefentry>,
-                        <citerefentry><refentrytitle>fsck.minix</refentrytitle><manvolnum>8</manvolnum></citerefentry>,
-                        <citerefentry><refentrytitle>fsck.ntfs</refentrytitle><manvolnum>8</manvolnum></citerefentry>,
-                        <citerefentry><refentrytitle>fsck.xfs</refentrytitle><manvolnum>8</manvolnum></citerefentry>
-                </para>
-        </refsect1>
-
-=======
   <refentryinfo>
     <title>systemd-fsck@.service</title>
     <productname>systemd</productname>
@@ -272,5 +137,4 @@
       <citerefentry><refentrytitle>fsck.xfs</refentrytitle><manvolnum>8</manvolnum></citerefentry>
     </para>
   </refsect1>
->>>>>>> 08285999
 </refentry>