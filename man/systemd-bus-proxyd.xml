--- conflicted
+++ resolved
@@ -53,11 +53,7 @@
 
   <refsynopsisdiv>
     <cmdsynopsis>
-<<<<<<< HEAD
-      <command>/lib/systemd/systemd-bus-proxyd</command>
-=======
       <command>&rootlibexecdir;/systemd-bus-proxyd</command>
->>>>>>> 3f87dd87
       <arg choice="opt" rep="repeat">OPTIONS</arg>
       <arg choice="opt"><replaceable>PLACEHOLDER</replaceable></arg>
     </cmdsynopsis>
