--- conflicted
+++ resolved
@@ -192,32 +192,6 @@
                 <filename>fstat()</filename> and
                 <filename>getsockname()</filename> to check the file
                 descriptor type and where it is bound to.</para>
-<<<<<<< HEAD
-
-                <para>For details about the algorithms, check the
-                liberally licensed reference implementation sources:
-                <ulink url="http://cgit.freedesktop.org/systemd/systemd/plain/src/libsystemd-daemon/sd-daemon.c"/>
-                and <ulink
-                url="http://cgit.freedesktop.org/systemd/systemd/plain/src/systemd/sd-daemon.h"/></para>
-
-                <para><function>sd_is_fifo()</function> and the
-                related functions are implemented in the reference
-                implementation's <filename>sd-daemon.c</filename> and
-                <filename>sd-daemon.h</filename> files. These
-                interfaces are available as a shared library, which can
-                be compiled and linked to with the
-                <constant>libsystemd-daemon</constant> <citerefentry><refentrytitle>pkg-config</refentrytitle><manvolnum>1</manvolnum></citerefentry>
-                file. Alternatively, applications consuming these APIs
-                may copy the implementation into their source
-                tree. For more details about the reference
-                implementation, see
-                <citerefentry><refentrytitle>sd-daemon</refentrytitle><manvolnum>3</manvolnum></citerefentry>.</para>
-
-                <para>These functions continue to work as described,
-                even if -DDISABLE_SYSTEMD is set during
-                compilation.</para>
-=======
->>>>>>> a8f3477d
         </refsect1>
 
         <refsect1>
