--- conflicted
+++ resolved
@@ -717,8 +717,6 @@
         <varname>UMask=</varname> or via a PAM module, will affect the user instance itself and all user
         units started by the user instance unless a user unit has specified its own
         <varname>UMask=</varname>.</para></listitem>
-<<<<<<< HEAD
-=======
       </varlistentry>
 
       <varlistentry>
@@ -745,7 +743,6 @@
           <programlisting>CoredumpFilter=default private-dax shared-dax</programlisting>
         </example>
         </listitem>
->>>>>>> ea18ea56
       </varlistentry>
 
       <varlistentry>
