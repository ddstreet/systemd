<?xml-stylesheet type="text/xsl" href="http://docbook.sourceforge.net/release/xsl/current/xhtml/docbook.xsl"?>
<!DOCTYPE refentry PUBLIC "-//OASIS//DTD DocBook XML V4.2//EN"
        "http://www.oasis-open.org/docbook/xml/4.2/docbookx.dtd">

<!--
  This file is part of systemd.

  Copyright 2010 Lennart Poettering

  systemd is free software; you can redistribute it and/or modify it
  under the terms of the GNU Lesser General Public License as published by
  the Free Software Foundation; either version 2.1 of the License, or
  (at your option) any later version.

  systemd is distributed in the hope that it will be useful, but
  WITHOUT ANY WARRANTY; without even the implied warranty of
  MERCHANTABILITY or FITNESS FOR A PARTICULAR PURPOSE. See the GNU
  Lesser General Public License for more details.

  You should have received a copy of the GNU Lesser General Public License
  along with systemd; If not, see <http://www.gnu.org/licenses/>.
-->

<refentry id="systemd.exec">
        <refentryinfo>
                <title>systemd.exec</title>
                <productname>systemd</productname>

                <authorgroup>
                        <author>
                                <contrib>Developer</contrib>
                                <firstname>Lennart</firstname>
                                <surname>Poettering</surname>
                                <email>lennart@poettering.net</email>
                        </author>
                </authorgroup>
        </refentryinfo>

        <refmeta>
                <refentrytitle>systemd.exec</refentrytitle>
                <manvolnum>5</manvolnum>
        </refmeta>

        <refnamediv>
                <refname>systemd.exec</refname>
                <refpurpose>Execution environment configuration</refpurpose>
        </refnamediv>

        <refsynopsisdiv>
                <para><filename><replaceable>service</replaceable>.service</filename>,
                <filename><replaceable>socket</replaceable>.socket</filename>,
                <filename><replaceable>mount</replaceable>.mount</filename>,
                <filename><replaceable>swap</replaceable>.swap</filename></para>
        </refsynopsisdiv>

        <refsect1>
                <title>Description</title>

                <para>Unit configuration files for services, sockets,
                mount points, and swap devices share a subset of
                configuration options which define the execution
                environment of spawned processes.</para>

                <para>This man page lists the configuration options
                shared by these four unit types. See
                <citerefentry><refentrytitle>systemd.unit</refentrytitle><manvolnum>5</manvolnum></citerefentry>
                for the common options of all unit configuration
                files, and
                <citerefentry><refentrytitle>systemd.service</refentrytitle><manvolnum>5</manvolnum></citerefentry>,
                <citerefentry><refentrytitle>systemd.socket</refentrytitle><manvolnum>5</manvolnum></citerefentry>,
                <citerefentry><refentrytitle>systemd.swap</refentrytitle><manvolnum>5</manvolnum></citerefentry>,
                and
                <citerefentry><refentrytitle>systemd.mount</refentrytitle><manvolnum>5</manvolnum></citerefentry>
                for more information on the specific unit
                configuration files. The execution specific
                configuration options are configured in the [Service],
                [Socket], [Mount], or [Swap] sections, depending on the unit
                type.</para>
        </refsect1>

        <refsect1>
                <title>Options</title>

                <variablelist class='unit-directives'>

                        <varlistentry>
                                <term><varname>WorkingDirectory=</varname></term>

                                <listitem><para>Takes an absolute
                                directory path. Sets the working
                                directory for executed processes. If
                                not set, defaults to the root directory
                                when systemd is running as a system
                                instance and the respective user's
                                home directory if run as
                                user.</para></listitem>
                        </varlistentry>

                        <varlistentry>
                                <term><varname>RootDirectory=</varname></term>

                                <listitem><para>Takes an absolute
                                directory path. Sets the root
                                directory for executed processes, with
                                the
                                <citerefentry><refentrytitle>chroot</refentrytitle><manvolnum>2</manvolnum></citerefentry>
                                system call. If this is used, it must
                                be ensured that the process and all
                                its auxiliary files are available in
                                the <function>chroot()</function>
                                jail.</para></listitem>
                        </varlistentry>

                        <varlistentry>
                                <term><varname>User=</varname></term>
                                <term><varname>Group=</varname></term>

                                <listitem><para>Sets the Unix user
                                or group that the processes are executed
                                as, respectively. Takes a single user or group
                                name or ID as argument. If no group is
                                set, the default group of the user is
                                chosen.</para></listitem>
                        </varlistentry>

                        <varlistentry>
                                <term><varname>SupplementaryGroups=</varname></term>

                                <listitem><para>Sets the supplementary
                                Unix groups the processes are executed
                                as. This takes a space-separated list
                                of group names or IDs. This option may
                                be specified more than once in which
                                case all listed groups are set as
                                supplementary groups. When the empty
                                string is assigned the list of
                                supplementary groups is reset, and all
                                assignments prior to this one will
                                have no effect. In any way, this
                                option does not override, but extends
                                the list of supplementary groups
                                configured in the system group
                                database for the
                                user.</para></listitem>
                        </varlistentry>

                        <varlistentry>
                                <term><varname>Nice=</varname></term>

                                <listitem><para>Sets the default nice
                                level (scheduling priority) for
                                executed processes. Takes an integer
                                between -20 (highest priority) and 19
                                (lowest priority). See
                                <citerefentry><refentrytitle>setpriority</refentrytitle><manvolnum>2</manvolnum></citerefentry>
                                for details.</para></listitem>
                        </varlistentry>

                        <varlistentry>
                                <term><varname>OOMScoreAdjust=</varname></term>

                                <listitem><para>Sets the adjustment
                                level for the Out-Of-Memory killer for
                                executed processes. Takes an integer
                                between -1000 (to disable OOM killing
                                for this process) and 1000 (to make
                                killing of this process under memory
                                pressure very likely). See <ulink
                                url="https://www.kernel.org/doc/Documentation/filesystems/proc.txt">proc.txt</ulink>
                                for details.</para></listitem>
                        </varlistentry>

                        <varlistentry>
                                <term><varname>IOSchedulingClass=</varname></term>

                                <listitem><para>Sets the IO scheduling
                                class for executed processes. Takes an
                                integer between 0 and 3 or one of the
                                strings <option>none</option>,
                                <option>realtime</option>,
                                <option>best-effort</option> or
                                <option>idle</option>. See
                                <citerefentry><refentrytitle>ioprio_set</refentrytitle><manvolnum>2</manvolnum></citerefentry>
                                for details.</para></listitem>
                        </varlistentry>

                        <varlistentry>
                                <term><varname>IOSchedulingPriority=</varname></term>

                                <listitem><para>Sets the IO scheduling
                                priority for executed processes. Takes
                                an integer between 0 (highest
                                priority) and 7 (lowest priority). The
                                available priorities depend on the
                                selected IO scheduling class (see
                                above). See
                                <citerefentry><refentrytitle>ioprio_set</refentrytitle><manvolnum>2</manvolnum></citerefentry>
                                for details.</para></listitem>
                        </varlistentry>

                        <varlistentry>
                                <term><varname>CPUSchedulingPolicy=</varname></term>

                                <listitem><para>Sets the CPU
                                scheduling policy for executed
                                processes. Takes one of
                                <option>other</option>,
                                <option>batch</option>,
                                <option>idle</option>,
                                <option>fifo</option> or
                                <option>rr</option>. See
                                <citerefentry><refentrytitle>sched_setscheduler</refentrytitle><manvolnum>2</manvolnum></citerefentry>
                                for details.</para></listitem>
                        </varlistentry>

                        <varlistentry>
                                <term><varname>CPUSchedulingPriority=</varname></term>

                                <listitem><para>Sets the CPU
                                scheduling priority for executed
                                processes. The available priority
                                range depends on the selected CPU
                                scheduling policy (see above). For
                                real-time scheduling policies an
                                integer between 1 (lowest priority)
                                and 99 (highest priority) can be used.
                                See <citerefentry><refentrytitle>sched_setscheduler</refentrytitle><manvolnum>2</manvolnum></citerefentry>
                                for details.
                                </para></listitem>
                        </varlistentry>

                        <varlistentry>
                                <term><varname>CPUSchedulingResetOnFork=</varname></term>

                                <listitem><para>Takes a boolean
                                argument. If true, elevated CPU
                                scheduling priorities and policies
                                will be reset when the executed
                                processes fork, and can hence not leak
                                into child processes. See
                                <citerefentry><refentrytitle>sched_setscheduler</refentrytitle><manvolnum>2</manvolnum></citerefentry>
                                for details. Defaults to false.</para></listitem>
                        </varlistentry>

                        <varlistentry>
                                <term><varname>CPUAffinity=</varname></term>

                                <listitem><para>Controls the CPU
                                affinity of the executed
                                processes. Takes a space-separated
                                list of CPU indices. This option may
                                be specified more than once in which
                                case the specificed CPU affinity masks
                                are merged. If the empty string is
                                assigned, the mask is reset, all
                                assignments prior to this will have no
                                effect. See
                                <citerefentry><refentrytitle>sched_setaffinity</refentrytitle><manvolnum>2</manvolnum></citerefentry>
                                for details.</para></listitem>
                        </varlistentry>

                        <varlistentry>
                                <term><varname>UMask=</varname></term>

                                <listitem><para>Controls the file mode
                                creation mask. Takes an access mode in
                                octal notation. See
                                <citerefentry><refentrytitle>umask</refentrytitle><manvolnum>2</manvolnum></citerefentry>
                                for details. Defaults to
                                0022.</para></listitem>
                        </varlistentry>

                        <varlistentry>
                                <term><varname>Environment=</varname></term>

                                <listitem><para>Sets environment
                                variables for executed
                                processes. Takes a space-separated
                                list of variable assignments. This
                                option may be specified more than once
                                in which case all listed variables
                                will be set. If the same variable is
                                set twice, the later setting will
                                override the earlier setting. If the
                                empty string is assigned to this
                                option, the list of environment
                                variables is reset, all prior
                                assignments have no effect.
                                Variable expansion is not performed
                                inside the strings, however, specifier
                                expansion is possible. The $ character has
                                no special meaning.
                                If you need to assign a value containing spaces
                                to a variable, use double quotes (")
                                for the assignment.</para>

                                <para>Example:
                                <programlisting>Environment="VAR1=word1 word2" VAR2=word3 "VAR3=$word 5 6"</programlisting>
                                gives three variables <literal>VAR1</literal>,
                                <literal>VAR2</literal>, <literal>VAR3</literal>
                                with the values <literal>word1 word2</literal>,
                                <literal>word3</literal>, <literal>$word 5 6</literal>.
                                </para>

                                <para>
                                See
                                <citerefentry><refentrytitle>environ</refentrytitle><manvolnum>7</manvolnum></citerefentry>
                                for details about environment variables.</para></listitem>
                        </varlistentry>
                        <varlistentry>
                                <term><varname>EnvironmentFile=</varname></term>
                                <listitem><para>Similar to
                                <varname>Environment=</varname> but
                                reads the environment variables from a
                                text file. The text file should
                                contain new-line-separated variable
                                assignments. Empty lines and lines
                                starting with ; or # will be ignored,
                                which may be used for commenting. A line
                                ending with a backslash will be concatenated
                                with the following one, allowing multiline variable
                                definitions. The parser strips leading
                                and trailing whitespace from the values
                                of assignments, unless you use
                                double quotes (").</para>

                                <para>The argument passed should be an
                                absolute filename or wildcard
                                expression, optionally prefixed with
                                <literal>-</literal>, which indicates
                                that if the file does not exist, it
                                will not be read and no error or warning
                                message is logged.  This option may be
                                specified more than once in which case
                                all specified files are read. If the
                                empty string is assigned to this
                                option, the list of file to read is
                                reset, all prior assignments have no
                                effect.</para>

                                <para>The files listed with this
                                directive will be read shortly before
                                the process is executed (more
<<<<<<< HEAD
                                specifically, this means after all
=======
                                specifically, after all
>>>>>>> c17d7fc6
                                processes from a previous unit state
                                terminated. This means you can
                                generate these files in one unit
                                state, and read it with this option in
                                the next). Settings from these files
                                override settings made with
                                <varname>Environment=</varname>. If
                                the same variable is set twice from
                                these files, the files will be read in
                                the order they are specified and the
                                later setting will override the
                                earlier setting.</para></listitem>
                        </varlistentry>

                        <varlistentry>
                                <term><varname>StandardInput=</varname></term>
                                <listitem><para>Controls where file
                                descriptor 0 (STDIN) of the executed
                                processes is connected to. Takes one
                                of <option>null</option>,
                                <option>tty</option>,
                                <option>tty-force</option>,
                                <option>tty-fail</option> or
                                <option>socket</option>. If
                                <option>null</option> is selected,
                                standard input will be connected to
                                <filename>/dev/null</filename>,
                                i.e. all read attempts by the process
                                will result in immediate EOF. If
                                <option>tty</option> is selected,
                                standard input is connected to a TTY
                                (as configured by
                                <varname>TTYPath=</varname>, see
                                below) and the executed process
                                becomes the controlling process of the
                                terminal. If the terminal is already
                                being controlled by another process, the
                                executed process waits until the current
                                controlling process releases the
                                terminal.
                                <option>tty-force</option>
                                is similar to <option>tty</option>,
                                but the executed process is forcefully
                                and immediately made the controlling
                                process of the terminal, potentially
                                removing previous controlling
                                processes from the
                                terminal. <option>tty-fail</option> is
                                similar to <option>tty</option> but if
                                the terminal already has a controlling
                                process start-up of the executed
                                process fails.  The
                                <option>socket</option> option is only
                                valid in socket-activated services,
                                and only when the socket configuration
                                file (see
                                <citerefentry><refentrytitle>systemd.socket</refentrytitle><manvolnum>5</manvolnum></citerefentry>
                                for details) specifies a single socket
                                only. If this option is set, standard
                                input will be connected to the socket
                                the service was activated from, which
                                is primarily useful for compatibility
                                with daemons designed for use with the
                                traditional
                                <citerefentry><refentrytitle>inetd</refentrytitle><manvolnum>8</manvolnum></citerefentry>
                                daemon. This setting defaults to
                                <option>null</option>.</para></listitem>
                        </varlistentry>
                        <varlistentry>
                                <term><varname>StandardOutput=</varname></term>
                                <listitem><para>Controls where file
                                descriptor 1 (STDOUT) of the executed
                                processes is connected to. Takes one
                                of <option>inherit</option>,
                                <option>null</option>,
                                <option>tty</option>,
                                <option>syslog</option>,
                                <option>kmsg</option>,
                                <option>journal</option>,
                                <option>syslog+console</option>,
                                <option>kmsg+console</option>,
                                <option>journal+console</option> or
                                <option>socket</option>. If set to
                                <option>inherit</option>, the file
                                descriptor of standard input is
                                duplicated for standard output. If set
                                to <option>null</option>, standard
                                output will be connected to
                                <filename>/dev/null</filename>,
                                i.e. everything written to it will be
                                lost. If set to <option>tty</option>,
                                standard output will be connected to a
                                tty (as configured via
                                <varname>TTYPath=</varname>, see
                                below). If the TTY is used for output
                                only, the executed process will not
                                become the controlling process of the
                                terminal, and will not fail or wait
                                for other processes to release the
                                terminal. <option>syslog</option>
                                connects standard output to the
                                <citerefentry><refentrytitle>syslog</refentrytitle><manvolnum>3</manvolnum></citerefentry>
                                system syslog
                                service. <option>kmsg</option>
                                connects it with the kernel log buffer
                                which is accessible via
                                <citerefentry><refentrytitle>dmesg</refentrytitle><manvolnum>1</manvolnum></citerefentry>. <option>journal</option>
                                connects it with the journal which is
                                accessible via
                                <citerefentry><refentrytitle>journalctl</refentrytitle><manvolnum>1</manvolnum></citerefentry>
                                (Note that everything that is written
                                to syslog or kmsg is implicitly stored
                                in the journal as well, those options
                                are hence supersets of this
                                one). <option>syslog+console</option>,
                                <option>journal+console</option> and
                                <option>kmsg+console</option> work
                                similarly but copy the output to the
                                system console as
                                well. <option>socket</option> connects
                                standard output to a socket from
                                socket activation, semantics are
                                similar to the respective option of
                                <varname>StandardInput=</varname>.
                                This setting defaults to the value set
                                with
                                <option>DefaultStandardOutput=</option>
                                in
                                <citerefentry><refentrytitle>systemd-system.conf</refentrytitle><manvolnum>5</manvolnum></citerefentry>,
                                which defaults to
                                <option>journal</option>.</para></listitem>
                        </varlistentry>
                        <varlistentry>
                                <term><varname>StandardError=</varname></term>
                                <listitem><para>Controls where file
                                descriptor 2 (STDERR) of the
                                executed processes is connected to.
                                The available options are identical to
                                those of
                                <varname>StandardOutput=</varname>,
                                with one exception: if set to
                                <option>inherit</option> the file
                                descriptor used for standard output is
                                duplicated for standard error. This
                                setting defaults to the value set with
                                <option>DefaultStandardError=</option>
                                in
                                <citerefentry><refentrytitle>systemd-system.conf</refentrytitle><manvolnum>5</manvolnum></citerefentry>,
                                which defaults to
                                <option>inherit</option>.</para></listitem>
                        </varlistentry>
                        <varlistentry>
                                <term><varname>TTYPath=</varname></term>
                                <listitem><para>Sets the terminal
                                device node to use if standard input, output,
                                or error are connected to a
                                TTY (see above). Defaults to
                                <filename>/dev/console</filename>.</para></listitem>
                        </varlistentry>
                        <varlistentry>
                                <term><varname>TTYReset=</varname></term>
                                <listitem><para>Reset the terminal
                                device specified with
                                <varname>TTYPath=</varname> before and
                                after execution. Defaults to
                                <literal>no</literal>.</para></listitem>
                        </varlistentry>
                        <varlistentry>
                                <term><varname>TTYVHangup=</varname></term>
                                <listitem><para>Disconnect all clients
                                which have opened the terminal device
                                specified with
                                <varname>TTYPath=</varname>
                                before and after execution. Defaults
                                to
                                <literal>no</literal>.</para></listitem>
                        </varlistentry>
                        <varlistentry>
                                <term><varname>TTYVTDisallocate=</varname></term>
                                <listitem><para>If the terminal
                                device specified with
                                <varname>TTYPath=</varname> is a
                                virtual console terminal, try to
                                deallocate the TTY before and after
                                execution. This ensures that the
                                screen and scrollback buffer is
                                cleared. Defaults to
                                <literal>no</literal>.</para></listitem>
                        </varlistentry>
                        <varlistentry>
                                <term><varname>SyslogIdentifier=</varname></term>
                                <listitem><para>Sets the process name
                                to prefix log lines sent to syslog or
                                the kernel log buffer with. If not set,
                                defaults to the process name of the
                                executed process. This option is only
                                useful when
                                <varname>StandardOutput=</varname> or
                                <varname>StandardError=</varname> are
                                set to <option>syslog</option> or
                                <option>kmsg</option>.</para></listitem>
                        </varlistentry>
                        <varlistentry>
                                <term><varname>SyslogFacility=</varname></term>
                                <listitem><para>Sets the syslog
                                facility to use when logging to
                                syslog. One of <option>kern</option>,
                                <option>user</option>,
                                <option>mail</option>,
                                <option>daemon</option>,
                                <option>auth</option>,
                                <option>syslog</option>,
                                <option>lpr</option>,
                                <option>news</option>,
                                <option>uucp</option>,
                                <option>cron</option>,
                                <option>authpriv</option>,
                                <option>ftp</option>,
                                <option>local0</option>,
                                <option>local1</option>,
                                <option>local2</option>,
                                <option>local3</option>,
                                <option>local4</option>,
                                <option>local5</option>,
                                <option>local6</option> or
                                <option>local7</option>. See
                                <citerefentry><refentrytitle>syslog</refentrytitle><manvolnum>3</manvolnum></citerefentry>
                                for details. This option is only
                                useful when
                                <varname>StandardOutput=</varname> or
                                <varname>StandardError=</varname> are
                                set to <option>syslog</option>.
                                Defaults to
                                <option>daemon</option>.</para></listitem>
                        </varlistentry>
                        <varlistentry>
                                <term><varname>SyslogLevel=</varname></term>
                                <listitem><para>Default syslog level
                                to use when logging to syslog or the
                                kernel log buffer. One of
                                <option>emerg</option>,
                                <option>alert</option>,
                                <option>crit</option>,
                                <option>err</option>,
                                <option>warning</option>,
                                <option>notice</option>,
                                <option>info</option>,
                                <option>debug</option>. See
                                <citerefentry><refentrytitle>syslog</refentrytitle><manvolnum>3</manvolnum></citerefentry>
                                for details. This option is only
                                useful when
                                <varname>StandardOutput=</varname> or
                                <varname>StandardError=</varname> are
                                set to <option>syslog</option> or
                                <option>kmsg</option>. Note that
                                individual lines output by the daemon
                                might be prefixed with a different log
                                level which can be used to override
                                the default log level specified
                                here. The interpretation of these
                                prefixes may be disabled with
                                <varname>SyslogLevelPrefix=</varname>,
                                see below. For details see
                                <citerefentry><refentrytitle>sd-daemon</refentrytitle><manvolnum>3</manvolnum></citerefentry>.

                                Defaults to
                                <option>info</option>.</para></listitem>
                        </varlistentry>

                        <varlistentry>
                                <term><varname>SyslogLevelPrefix=</varname></term>
                                <listitem><para>Takes a boolean
                                argument. If true and
                                <varname>StandardOutput=</varname> or
                                <varname>StandardError=</varname> are
                                set to <option>syslog</option>,
                                <option>kmsg</option> or
                                <option>journal</option>, log lines
                                written by the executed process that
                                are prefixed with a log level will be
                                passed on to syslog with this log
                                level set but the prefix removed. If
                                set to false, the interpretation of
                                these prefixes is disabled and the
                                logged lines are passed on as-is. For
                                details about this prefixing see
                                <citerefentry><refentrytitle>sd-daemon</refentrytitle><manvolnum>3</manvolnum></citerefentry>.
                                Defaults to true.</para></listitem>
                        </varlistentry>

                        <varlistentry>
                                <term><varname>TimerSlackNSec=</varname></term>
                                <listitem><para>Sets the timer slack
                                in nanoseconds for the executed
                                processes. The timer slack controls
                                the accuracy of wake-ups triggered by
                                timers. See
                                <citerefentry><refentrytitle>prctl</refentrytitle><manvolnum>2</manvolnum></citerefentry>
                                for more information. Note that in
                                contrast to most other time span
                                definitions this parameter takes an
                                integer value in nano-seconds if no
                                unit is specified. The usual time
                                units are understood
                                too.</para></listitem>
                        </varlistentry>

                        <varlistentry>
                                <term><varname>LimitCPU=</varname></term>
                                <term><varname>LimitFSIZE=</varname></term>
                                <term><varname>LimitDATA=</varname></term>
                                <term><varname>LimitSTACK=</varname></term>
                                <term><varname>LimitCORE=</varname></term>
                                <term><varname>LimitRSS=</varname></term>
                                <term><varname>LimitNOFILE=</varname></term>
                                <term><varname>LimitAS=</varname></term>
                                <term><varname>LimitNPROC=</varname></term>
                                <term><varname>LimitMEMLOCK=</varname></term>
                                <term><varname>LimitLOCKS=</varname></term>
                                <term><varname>LimitSIGPENDING=</varname></term>
                                <term><varname>LimitMSGQUEUE=</varname></term>
                                <term><varname>LimitNICE=</varname></term>
                                <term><varname>LimitRTPRIO=</varname></term>
                                <term><varname>LimitRTTIME=</varname></term>
                                <listitem><para>These settings control
                                various resource limits for executed
                                processes. See
                                <citerefentry><refentrytitle>setrlimit</refentrytitle><manvolnum>2</manvolnum></citerefentry>
                                for details. Use the string
                                <varname>infinity</varname> to
                                configure no limit on a specific
                                resource.</para></listitem>
                        </varlistentry>

                        <varlistentry>
                                <term><varname>PAMName=</varname></term>
                                <listitem><para>Sets the PAM service
                                name to set up a session as. If set,
                                the executed process will be
                                registered as a PAM session under the
                                specified service name. This is only
                                useful in conjunction with the
                                <varname>User=</varname> setting. If
                                not set, no PAM session will be opened
                                for the executed processes. See
                                <citerefentry><refentrytitle>pam</refentrytitle><manvolnum>8</manvolnum></citerefentry>
                                for details.</para></listitem>
                        </varlistentry>

                        <varlistentry>
                                <term><varname>CapabilityBoundingSet=</varname></term>

                                <listitem><para>Controls which
                                capabilities to include in the
                                capability bounding set for the
                                executed process. See
                                <citerefentry><refentrytitle>capabilities</refentrytitle><manvolnum>7</manvolnum></citerefentry>
                                for details. Takes a whitespace-separated
                                list of capability names as read by
                                <citerefentry><refentrytitle>cap_from_name</refentrytitle><manvolnum>3</manvolnum></citerefentry>,
                                e.g. <constant>CAP_SYS_ADMIN</constant>,
                                <constant>CAP_DAC_OVERRIDE</constant>,
                                <constant>CAP_SYS_PTRACE</constant>.
                                Capabilities listed will be included
                                in the bounding set, all others are
                                removed. If the list of capabilities
                                is prefixed with <literal>~</literal>,
                                all but the listed capabilities will
                                be included, the effect of the
                                assignment inverted. Note that this
                                option also affects the respective
                                capabilities in the effective,
                                permitted and inheritable capability
                                sets, on top of what
                                <varname>Capabilities=</varname>
                                does. If this option is not used, the
                                capability bounding set is not
                                modified on process execution, hence
                                no limits on the capabilities of the
                                process are enforced. This option may
                                appear more than once in which case
                                the bounding sets are merged. If the
                                empty string is assigned to this
                                option, the bounding set is reset to
                                the empty capability set, and all
                                prior settings have no effect. If set
                                to <literal>~</literal> (without any
                                further argument), the bounding set is
                                reset to the full set of available
                                capabilities, also undoing any
                                previous settings.</para></listitem>
                        </varlistentry>

                        <varlistentry>
                                <term><varname>SecureBits=</varname></term>
                                <listitem><para>Controls the secure
                                bits set for the executed process. See
                                <citerefentry><refentrytitle>capabilities</refentrytitle><manvolnum>7</manvolnum></citerefentry>
                                for details. Takes a list of strings:
                                <option>keep-caps</option>,
                                <option>keep-caps-locked</option>,
                                <option>no-setuid-fixup</option>,
                                <option>no-setuid-fixup-locked</option>,
                                <option>noroot</option> and/or
                                <option>noroot-locked</option>. This
                                option may appear more than once in
                                which case the secure bits are
                                ORed. If the empty string is assigned
                                to this option, the bits are reset to
                                0.</para></listitem>
                        </varlistentry>

                        <varlistentry>
                                <term><varname>Capabilities=</varname></term>
                                <listitem><para>Controls the
                                <citerefentry><refentrytitle>capabilities</refentrytitle><manvolnum>7</manvolnum></citerefentry>
                                set for the executed process. Take a
                                capability string describing the
                                effective, permitted and inherited
                                capability sets as documented in
                                <citerefentry><refentrytitle>cap_from_text</refentrytitle><manvolnum>3</manvolnum></citerefentry>.
                                Note that these capability sets are
                                usually influenced (and filtered) by the capabilities
                                attached to the executed file. Due to
                                that
                                <varname>CapabilityBoundingSet=</varname>
                                is probably the much more useful
                                setting.</para></listitem>
                        </varlistentry>

                        <varlistentry>
                                <term><varname>ReadWriteDirectories=</varname></term>
                                <term><varname>ReadOnlyDirectories=</varname></term>
                                <term><varname>InaccessibleDirectories=</varname></term>

                                <listitem><para>Sets up a new file
                                system namespace for executed
                                processes. These options may be used
                                to limit access a process might have
                                to the main file system
                                hierarchy. Each setting takes a
                                space-separated list of absolute
                                directory paths. Directories listed in
                                <varname>ReadWriteDirectories=</varname>
                                are accessible from within the
                                namespace with the same access rights
                                as from outside. Directories listed in
                                <varname>ReadOnlyDirectories=</varname>
                                are accessible for reading only,
                                writing will be refused even if the
                                usual file access controls would
                                permit this. Directories listed in
                                <varname>InaccessibleDirectories=</varname>
                                will be made inaccessible for
                                processes inside the namespace. Note
                                that restricting access with these
                                options does not extend to submounts
                                of a directory that are created later
                                on. These options may be specified
                                more than once in which case all
                                directories listed will have limited
                                access from within the namespace. If
                                the empty string is assigned to this
                                option, the specific list is reset,
                                and all prior assignments have no
                                effect.</para>
                                <para>Paths in
                                <varname>ReadOnlyDirectories=</varname>
                                and
                                <varname>InaccessibleDirectories=</varname>
                                may be prefixed with
                                <literal>-</literal>, in which case
                                they will be ignored when they do not
                                exist. Note that using this
                                setting will disconnect propagation of
                                mounts from the service to the host
                                (propagation in the opposite direction
                                continues to work). This means that
                                this setting may not be used for
                                services which shall be able to
                                install mount points in the main mount
                                namespace.</para></listitem>
                        </varlistentry>

                        <varlistentry>
                                <term><varname>PrivateTmp=</varname></term>

                                <listitem><para>Takes a boolean
                                argument. If true, sets up a new file
                                system namespace for the executed
                                processes and mounts private
                                <filename>/tmp</filename> and
                                <filename>/var/tmp</filename>
                                directories inside it that is not
                                shared by processes outside of the
                                namespace. This is useful to secure
                                access to temporary files of the
                                process, but makes sharing between
                                processes via
                                <filename>/tmp</filename> or
                                <filename>/var/tmp</filename>
                                impossible. If this is enabled, all
                                temporary files created by a service
                                in these directories will be removed
                                after the service is stopped. Defaults
                                to false. It is possible to run two or
                                more units within the same private
                                <filename>/tmp</filename> and
                                <filename>/var/tmp</filename>
                                namespace by using the
                                <varname>JoinsNamespaceOf=</varname>
                                directive, see
                                <citerefentry><refentrytitle>systemd.unit</refentrytitle><manvolnum>5</manvolnum></citerefentry>
                                for details. Note that using this
                                setting will disconnect propagation of
                                mounts from the service to the host
                                (propagation in the opposite direction
                                continues to work). This means that
                                this setting may not be used for
                                services which shall be able to install
                                mount points in the main mount
                                namespace.</para></listitem>
                        </varlistentry>

                        <varlistentry>
                                <term><varname>PrivateDevices=</varname></term>

                                <listitem><para>Takes a boolean
                                argument. If true, sets up a new /dev
                                namespace for the executed processes
                                and only adds API pseudo devices such
                                as <filename>/dev/null</filename>,
                                <filename>/dev/zero</filename> or
                                <filename>/dev/random</filename> (as
                                well as the pseudo TTY subsystem) to
                                it, but no physical devices such as
                                <filename>/dev/sda</filename>. This is
                                useful to securely turn off physical
                                device access by the executed
                                process. Defaults to false. Enabling
                                this option will also remove
                                <constant>CAP_MKNOD</constant> from
                                the capability bounding set for the
                                unit (see above), and set
                                <varname>DevicePolicy=closed</varname>
                                (see
                                <citerefentry><refentrytitle>systemd.resource-control</refentrytitle><manvolnum>5</manvolnum></citerefentry>
                                for details). Note that using this
                                setting will disconnect propagation of
                                mounts from the service to the host
                                (propagation in the opposite direction
                                continues to work). This means that
                                this setting may not be used for
                                services which shall be able to
                                install mount points in the main mount
                                namespace.</para></listitem>
                        </varlistentry>

                        <varlistentry>
                                <term><varname>PrivateNetwork=</varname></term>

                                <listitem><para>Takes a boolean
                                argument. If true, sets up a new
                                network namespace for the executed
                                processes and configures only the
                                loopback network device
                                <literal>lo</literal> inside it. No
                                other network devices will be
                                available to the executed process.
                                This is useful to securely turn off
                                network access by the executed
                                process. Defaults to false. It is
                                possible to run two or more units
                                within the same private network
                                namespace by using the
                                <varname>JoinsNamespaceOf=</varname>
                                directive, see
                                <citerefentry><refentrytitle>systemd.unit</refentrytitle><manvolnum>5</manvolnum></citerefentry>
                                for details. Note that this option
                                will disconnect all socket families
                                from the host, this includes
                                AF_NETLINK and AF_UNIX. The latter has
                                the effect that AF_UNIX sockets in the
                                abstract socket namespace will become
                                unavailable to the processes (however,
                                those located in the file system will
                                continue to be
                                accessible).</para></listitem>
                        </varlistentry>

                        <varlistentry>
                                <term><varname>ProtectSystem=</varname></term>

                                <listitem><para>Takes a boolean
                                argument or
                                <literal>full</literal>. If true,
                                mounts the <filename>/usr</filename>
                                directory read-only for processes
                                invoked by this unit. If set to
                                <literal>full</literal> the
                                <filename>/etc</filename> is mounted
                                read-only, too. This setting ensures
                                that any modification of the vendor
                                supplied operating system (and
                                optionally its configuration) is
                                prohibited for the service. It is
                                recommended to enable this setting for
                                all long-running services, unless they
                                are involved with system updates or
                                need to modify the operating system in
                                other ways. Note however, that
                                processes retaining the CAP_SYS_ADMIN
                                capability can undo the effect of this
                                setting. This setting is hence
                                particularly useful for daemons which
                                have this capability removed, for
                                example with
                                <varname>CapabilityBoundingSet=</varname>. Defaults
                                to off.</para></listitem>
                        </varlistentry>

                        <varlistentry>
                                <term><varname>ProtectHome=</varname></term>

                                <listitem><para>Takes a boolean
                                argument or
                                <literal>read-only</literal>. If true,
                                the directories
                                <filename>/home</filename> and
                                <filename>/run/user</filename> are
                                made inaccessible and empty for
                                processes invoked by this unit. If set
                                to <literal>read-only</literal> the
                                two directores are made read-only
                                instead. It is recommended to enable
                                this setting for all long-running
                                services (in particular network-facing
                                ones), to ensure they cannot get access
                                to private user data, unless the
                                services actually require access to
                                the user's private data. Note however,
                                that processes retaining the
                                CAP_SYS_ADMIN capability can undo the
                                effect of this setting. This setting
                                is hence particularly useful for
                                daemons which have this capability
                                removed, for example with
                                <varname>CapabilityBoundingSet=</varname>. Defaults
                                to off.</para></listitem>
                        </varlistentry>

                        <varlistentry>
                                <term><varname>MountFlags=</varname></term>

                                <listitem><para>Takes a mount
                                propagation flag:
                                <option>shared</option>,
                                <option>slave</option> or
                                <option>private</option>, which
                                control whether mounts in the file
                                system namespace set up for this
                                unit's processes will receive or
                                propagate mounts or unmounts. See
                                <citerefentry><refentrytitle>mount</refentrytitle><manvolnum>2</manvolnum></citerefentry>
                                for details. Defaults to
                                <option>shared</option>. Use
                                <option>shared</option> to ensure that
                                mounts and unmounts are propagated
                                from the host to the container and
                                vice versa. Use <option>slave</option>
                                to run processes so that none of their
                                mounts and unmounts will propagate to
                                the host. Use <option>private</option>
                                to also ensure that no mounts and
                                unmounts from the host will propagate
                                into the unit processes'
                                namespace. Note that
                                <option>slave</option> means that file
                                systems mounted on the host might stay
                                mounted continously in the unit's
                                namespace, and thus keep the device
                                busy. Note that the file system
                                namespace related options
                                (<varname>PrivateTmp=</varname>,
                                <varname>PrivateDevices=</varname>,
                                <varname>ReadOnlySystem=</varname>,
                                <varname>ProtectedHome=</varname>,
                                <varname>ReadOnlyDirectories=</varname>,
                                <varname>InaccessibleDirectories=</varname>
                                and
                                <varname>ReadWriteDirectories=</varname>)
                                require that mount and unmount
                                propagation from the unit's file
                                system namespace is disabled, and
                                hence downgrade
                                <option>shared</option> to
                                <option>slave</option>.
                                </para></listitem>
                        </varlistentry>

                        <varlistentry>
                                <term><varname>UtmpIdentifier=</varname></term>

                                <listitem><para>Takes a four
                                character identifier string for an
                                utmp/wtmp entry for this service. This
                                should only be set for services such
                                as <command>getty</command>
                                implementations where utmp/wtmp
                                entries must be created and cleared
                                before and after execution. If the
                                configured string is longer than four
                                characters, it is truncated and the
                                terminal four characters are
                                used. This setting interprets %I style
                                string replacements. This setting is
                                unset by default, i.e. no utmp/wtmp
                                entries are created or cleaned up for
                                this service.</para></listitem>
                        </varlistentry>

                        <varlistentry>
                                <term><varname>SELinuxContext=</varname></term>

                                <listitem><para>Set the SELinux
                                security context of the executed
                                process. If set, this will override
                                the automated domain
                                transition. However, the policy still
                                needs to autorize the transition. This
                                directive is ignored if SELinux is
                                disabled. If prefixed by
                                <literal>-</literal>, all errors will
                                be ignored. See
                                <citerefentry><refentrytitle>setexeccon</refentrytitle><manvolnum>3</manvolnum></citerefentry>
                                for details.</para></listitem>
                        </varlistentry>

                        <varlistentry>
                                <term><varname>AppArmorProfile=</varname></term>

                                <listitem><para>Takes a profile name as argument.
                                The process executed by the unit will switch to
                                this profile when started. Profiles must already
                                be loaded in the kernel, or the unit will fail.
                                This result in a non operation if AppArmor is not
                                enabled. If prefixed by <literal>-</literal>, all errors
                                will be ignored.
                                </para></listitem>
                        </varlistentry>

                        <varlistentry>
                                <term><varname>IgnoreSIGPIPE=</varname></term>

                                <listitem><para>Takes a boolean
                                argument. If true, causes <constant>SIGPIPE</constant> to be
                                ignored in the executed
                                process. Defaults to true because
                                <constant>SIGPIPE</constant> generally is useful only in
                                shell pipelines.</para></listitem>
                        </varlistentry>

                        <varlistentry>
                                <term><varname>NoNewPrivileges=</varname></term>

                                <listitem><para>Takes a boolean
                                argument. If true, ensures that the
                                service process and all its children
                                can never gain new privileges. This
                                option is more powerful than the respective
                                secure bits flags (see above), as it
                                also prohibits UID changes of any
                                kind. This is the simplest, most
                                effective way to ensure that a process
                                and its children can never elevate
                                privileges again.</para></listitem>
                        </varlistentry>

                        <varlistentry>
                                <term><varname>SystemCallFilter=</varname></term>

                                <listitem><para>Takes a
                                space-separated list of system call
                                names. If this setting is used, all
                                system calls executed by the unit
                                processes except for the listed ones
                                will result in immediate process
                                termination with the
                                <constant>SIGSYS</constant> signal
                                (whitelisting). If the first character
                                of the list is <literal>~</literal>,
                                the effect is inverted: only the
                                listed system calls will result in
                                immediate process termination
                                (blacklisting). If running in user
                                mode and this option is used,
                                <varname>NoNewPrivileges=yes</varname>
                                is implied. This feature makes use of the
                                Secure Computing Mode 2 interfaces of
                                the kernel ('seccomp filtering') and
                                is useful for enforcing a minimal
                                sandboxing environment. Note that the
                                <function>execve</function>,
                                <function>rt_sigreturn</function>,
                                <function>sigreturn</function>,
                                <function>exit_group</function>,
                                <function>exit</function> system calls
                                are implicitly whitelisted and do not
                                need to be listed explicitly. This
                                option may be specified more than once
                                in which case the filter masks are
                                merged. If the empty string is
                                assigned, the filter is reset, all
                                prior assignments will have no
                                effect.</para>

                                <para>If you specify both types of
                                this option (i.e. whitelisting and
                                blacklisting), the first encountered
                                will take precedence and will dictate
                                the default action (termination or
                                approval of a system call). Then the
                                next occurrences of this option will
                                add or delete the listed system calls
                                from the set of the filtered system
                                calls, depending of its type and the
                                default action. (For example, if you have started
                                with a whitelisting of
                                <function>read</function> and
                                <function>write</function>, and right
                                after it add a blacklisting of
                                <function>write</function>, then
                                <function>write</function> will be
                                removed from the set.)
                                </para></listitem>
                        </varlistentry>

                        <varlistentry>
                                <term><varname>SystemCallErrorNumber=</varname></term>

                                <listitem><para>Takes an
                                <literal>errno</literal> error number
                                name to return when the system call
                                filter configured with
                                <varname>SystemCallFilter=</varname>
                                is triggered, instead of terminating
                                the process immediately. Takes an
                                error name such as
                                <constant>EPERM</constant>,
                                <constant>EACCES</constant> or
                                <constant>EUCLEAN</constant>. When this
                                setting is not used, or when the empty
                                string is assigned, the process will be
                                terminated immediately when the filter
                                is triggered.</para></listitem>
                        </varlistentry>

                        <varlistentry>
                                <term><varname>SystemCallArchitectures=</varname></term>

                                <listitem><para>Takes a space
                                separated list of architecture
                                identifiers to include in the system
                                call filter. The known architecture
                                identifiers are
                                <constant>x86</constant>,
                                <constant>x86-64</constant>,
                                <constant>x32</constant>,
                                <constant>arm</constant> as well as
                                the special identifier
                                <constant>native</constant>. Only
                                system calls of the specified
                                architectures will be permitted to
                                processes of this unit. This is an
                                effective way to disable compatibility
                                with non-native architectures for
                                processes, for example to prohibit
                                execution of 32-bit x86 binaries on
                                64-bit x86-64 systems. The special
                                <constant>native</constant> identifier
                                implicitly maps to the native
                                architecture of the system (or more
                                strictly: to the architecture the
                                system manager is compiled for). If
                                running in user mode and this option
                                is used,
                                <varname>NoNewPrivileges=yes</varname>
                                is implied. Note that setting this
                                option to a non-empty list implies
                                that <constant>native</constant> is
                                included too. By default, this option
                                is set to the empty list, i.e. no
                                architecture system call filtering is
                                applied.</para></listitem>
                        </varlistentry>

                        <varlistentry>
                                <term><varname>RestrictAddressFamilies=</varname></term>

                                <listitem><para>Restricts the set of
                                socket address families accessible to
                                the processes of this unit. Takes a
                                space-separated list of address family
                                names to whitelist, such as
                                <constant>AF_UNIX</constant>,
                                <constant>AF_INET</constant> or
                                <constant>AF_INET6</constant>. When
                                prefixed with <constant>~</constant>
                                the listed address families will be
                                applied as blacklist, otherwise as
                                whitelist. Note that this restricts
                                access to the
                                <citerefentry><refentrytitle>socket</refentrytitle><manvolnum>2</manvolnum></citerefentry>
                                system call only. Sockets passed into
                                the process by other means (for
                                example, by using socket activation
                                with socket units, see
                                <citerefentry><refentrytitle>systemd.socket</refentrytitle><manvolnum>5</manvolnum></citerefentry>)
                                are unaffected. Also, sockets created
                                with <function>socketpair()</function>
                                (which creates connected AF_UNIX
                                sockets only) are unaffected. Note
                                that this option has no effect on
                                32-bit x86 and is ignored (but works
                                correctly on x86-64). If running in user
                                mode and this option is used,
                                <varname>NoNewPrivileges=yes</varname>
                                is implied. By default, no
                                restriction applies, all address
                                families are accessible to
                                processes. If assigned the empty
                                string, any previous list changes are
                                undone.</para>

                                <para>Use this option to limit
                                exposure of processes to remote
                                systems, in particular via exotic
                                network protocols. Note that in most
                                cases, the local
                                <constant>AF_UNIX</constant> address
                                family should be included in the
                                configured whitelist as it is
                                frequently used for local
                                communication, including for
                                <citerefentry><refentrytitle>syslog</refentrytitle><manvolnum>2</manvolnum></citerefentry>
                                logging.</para></listitem>
                        </varlistentry>

                        <varlistentry>
                                <term><varname>Personality=</varname></term>

                                <listitem><para>Controls which
                                kernel architecture
                                <citerefentry><refentrytitle>uname</refentrytitle><manvolnum>2</manvolnum></citerefentry>
                                shall report, when invoked by unit
                                processes. Takes one of
                                <constant>x86</constant> and
                                <constant>x86-64</constant>. This is
                                useful when running 32-bit services on
                                a 64-bit host system. If not specified,
                                the personality is left unmodified and
                                thus reflects the personality of the
                                host system's
                                kernel.</para></listitem>
                        </varlistentry>

                        <varlistentry>
                                <term><varname>RuntimeDirectory=</varname></term>
                                <term><varname>RuntimeDirectoryMode=</varname></term>

                                <listitem><para>Takes a list of
                                directory names. If set, one or more
                                directories by the specified names
                                will be created below
                                <filename>/run</filename> (for system
                                services) or below
                                <varname>$XDG_RUNTIME_DIR</varname>
                                (for user services) when the unit is
                                started, and removed when the unit is
                                stopped. The directories will have the
                                access mode specified in
                                <varname>RuntimeDirectoryMode=</varname>,
                                and will be owned by the user and
                                group specified in
                                <varname>User=</varname> and
                                <varname>Group=</varname>. Use this to
                                manage one or more runtime directories
                                of the unit and bind their lifetime to
                                the daemon runtime. The specified
                                directory names must be relative, and
                                may not include a
                                <literal>/</literal>, i.e. must refer
                                to simple directories to create or
                                remove. This is particularly useful
                                for unprivileged daemons that cannot
                                create runtime directories in
                                <filename>/run</filename> due to lack
                                of privileges, and to make sure the
                                runtime directory is cleaned up
                                automatically after use. For runtime
                                directories that require more complex
                                or different configuration or lifetime
                                guarantees, please consider using
                                <citerefentry><refentrytitle>tmpfiles.d</refentrytitle><manvolnum>5</manvolnum></citerefentry>.</para></listitem>
                        </varlistentry>

                </variablelist>
        </refsect1>

        <refsect1>
                <title>Environment variables in spawned processes</title>

                <para>Processes started by the system are executed in
                a clean environment in which select variables
                listed below are set. System processes started by systemd
                do not inherit variables from PID 1, but processes
                started by user systemd instances inherit all
                environment variables from the user systemd instance.
                </para>

                <variablelist class='environment-variables'>
                        <varlistentry>
                                <term><varname>$PATH</varname></term>

                                <listitem><para>Colon-separated list
                                of directiories to use when launching
                                executables. Systemd uses a fixed
                                value of
                                <filename>/usr/local/sbin</filename>:<filename>/usr/local/bin</filename>:<filename>/usr/sbin</filename>:<filename>/usr/bin</filename>:<filename>/sbin</filename>:<filename>/bin</filename>.
                                </para></listitem>
                        </varlistentry>

                        <varlistentry>
                                <term><varname>$LANG</varname></term>

                                <listitem><para>Locale. Can be set in
                                <citerefentry><refentrytitle>locale.conf</refentrytitle><manvolnum>5</manvolnum></citerefentry>
                                or on the kernel command line (see
                                <citerefentry><refentrytitle>systemd</refentrytitle><manvolnum>1</manvolnum></citerefentry>
                                and
                                <citerefentry><refentrytitle>kernel-command-line</refentrytitle><manvolnum>7</manvolnum></citerefentry>).
                                </para></listitem>
                        </varlistentry>

                        <varlistentry>
                                <term><varname>$USER</varname></term>
                                <term><varname>$LOGNAME</varname></term>
                                <term><varname>$HOME</varname></term>
                                <term><varname>$SHELL</varname></term>

                                <listitem><para>User name (twice), home
                                directory, and the login shell.
<<<<<<< HEAD
                                Set for the units which
=======
                                The variables are set for the units that
>>>>>>> c17d7fc6
                                have <varname>User=</varname> set,
                                which includes user
                                <command>systemd</command> instances.
                                See
                                <citerefentry><refentrytitle>passwd</refentrytitle><manvolnum>5</manvolnum></citerefentry>.
                                </para></listitem>
                        </varlistentry>

                        <varlistentry>
                                <term><varname>$XDG_RUNTIME_DIR</varname></term>

                                <listitem><para>The directory for volatile
                                state. Set for the user <command>systemd</command>
                                instance, and also in user sessions.
                                See
                                <citerefentry><refentrytitle>pam_systemd</refentrytitle><manvolnum>8</manvolnum></citerefentry>.
                                </para></listitem>
                        </varlistentry>

                        <varlistentry>
                                <term><varname>$XDG_SESSION_ID</varname></term>
                                <term><varname>$XDG_SEAT</varname></term>
                                <term><varname>$XDG_VTNR</varname></term>

                                <listitem><para>The identifier of the
                                session, the seat name, and
                                virtual terminal of the session. Set
                                by
                                <citerefentry><refentrytitle>pam_systemd</refentrytitle><manvolnum>8</manvolnum></citerefentry>
                                for login sessions.
                                <varname>$XDG_SEAT</varname> and
                                <varname>$XDG_VTNR</varname> will
                                only be set when attached to a seat and a
                                tty.</para></listitem>
                        </varlistentry>

                        <varlistentry>
                                <term><varname>$MAINPID</varname></term>

                                <listitem><para>The PID of the units
                                main process if it is known. This is
                                only set for control processes as
                                invoked by
                                <varname>ExecReload=</varname> and
                                similar.  </para></listitem>
                        </varlistentry>

                        <varlistentry>
                                <term><varname>$MANAGERPID</varname></term>

                                <listitem><para>The PID of the user
                                <command>systemd</command> instance,
                                set for processes spawned by it.
                                </para></listitem>
                        </varlistentry>

                        <varlistentry>
                                <term><varname>$LISTEN_FDS</varname></term>
                                <term><varname>$LISTEN_PID</varname></term>

                                <listitem><para>Information about file
                                descriptors passed to a service for
                                socket activation.  See
                                <citerefentry><refentrytitle>sd_listen_fds</refentrytitle><manvolnum>3</manvolnum></citerefentry>.
                                </para></listitem>
                        </varlistentry>

                        <varlistentry>
                                <term><varname>$TERM</varname></term>

                                <listitem><para>Terminal type, set
                                only for units connected to a terminal
                                (<varname>StandardInput=tty</varname>,
                                <varname>StandardOutput=tty</varname>,
                                or
                                <varname>StandardError=tty</varname>).
                                See
                                <citerefentry><refentrytitle>termcap</refentrytitle><manvolnum>5</manvolnum></citerefentry>.
                                </para></listitem>
                        </varlistentry>
                </variablelist>

                <para>Additional variables may be configured by the
                following means: for processes spawned in specific
                units, use the <varname>Environment=</varname> and
                <varname>EnvironmentFile=</varname> options above; to
                specify variables globally, use
                <varname>DefaultEnvironment=</varname> (see
                <citerefentry><refentrytitle>systemd-system.conf</refentrytitle><manvolnum>5</manvolnum></citerefentry>)
                or the kernel option
                <varname>systemd.setenv=</varname> (see
                <citerefentry><refentrytitle>systemd</refentrytitle><manvolnum>1</manvolnum></citerefentry>). Additional
                variables may also be set through PAM,
                cf. <citerefentry><refentrytitle>pam_env</refentrytitle><manvolnum>8</manvolnum></citerefentry>.</para>
        </refsect1>

        <refsect1>
                  <title>See Also</title>
                  <para>
                          <citerefentry><refentrytitle>systemd</refentrytitle><manvolnum>1</manvolnum></citerefentry>,
                          <citerefentry><refentrytitle>systemctl</refentrytitle><manvolnum>8</manvolnum></citerefentry>,
                          <citerefentry><refentrytitle>journalctl</refentrytitle><manvolnum>8</manvolnum></citerefentry>,
                          <citerefentry><refentrytitle>systemd.unit</refentrytitle><manvolnum>5</manvolnum></citerefentry>,
                          <citerefentry><refentrytitle>systemd.service</refentrytitle><manvolnum>5</manvolnum></citerefentry>,
                          <citerefentry><refentrytitle>systemd.socket</refentrytitle><manvolnum>5</manvolnum></citerefentry>,
                          <citerefentry><refentrytitle>systemd.swap</refentrytitle><manvolnum>5</manvolnum></citerefentry>,
                          <citerefentry><refentrytitle>systemd.mount</refentrytitle><manvolnum>5</manvolnum></citerefentry>,
                          <citerefentry><refentrytitle>systemd.kill</refentrytitle><manvolnum>5</manvolnum></citerefentry>,
                          <citerefentry><refentrytitle>systemd.resource-control</refentrytitle><manvolnum>5</manvolnum></citerefentry>,
                          <citerefentry><refentrytitle>systemd.directives</refentrytitle><manvolnum>7</manvolnum></citerefentry>,
                          <citerefentry><refentrytitle>tmpfiles.d</refentrytitle><manvolnum>5</manvolnum></citerefentry>,
                          <citerefentry><refentrytitle>exec</refentrytitle><manvolnum>3</manvolnum></citerefentry>
                  </para>
        </refsect1>

</refentry><|MERGE_RESOLUTION|>--- conflicted
+++ resolved
@@ -341,11 +341,7 @@
                                 <para>The files listed with this
                                 directive will be read shortly before
                                 the process is executed (more
-<<<<<<< HEAD
-                                specifically, this means after all
-=======
                                 specifically, after all
->>>>>>> c17d7fc6
                                 processes from a previous unit state
                                 terminated. This means you can
                                 generate these files in one unit
@@ -1398,11 +1394,7 @@
 
                                 <listitem><para>User name (twice), home
                                 directory, and the login shell.
-<<<<<<< HEAD
-                                Set for the units which
-=======
                                 The variables are set for the units that
->>>>>>> c17d7fc6
                                 have <varname>User=</varname> set,
                                 which includes user
                                 <command>systemd</command> instances.
