--- conflicted
+++ resolved
@@ -236,13 +236,6 @@
                 <function>sd_pid_get_unit()</function>,
                 <function>sd_pid_get_user_unit()</function>,
                 <function>sd_pid_get_owner_uid()</function>,
-<<<<<<< HEAD
-                <function>sd_pid_get_machine_name()</function> and
-                <function>sd_pid_get_slice()</function> interfaces are
-                available as a shared library, which can be compiled and
-                linked to with the
-                <constant>libsystemd-login</constant> <citerefentry><refentrytitle>pkg-config</refentrytitle><manvolnum>1</manvolnum></citerefentry>
-=======
                 <function>sd_pid_get_machine_name()</function>,
                 <function>sd_pid_get_slice()</function>,
                 <function>sd_peer_get_session()</function>,
@@ -254,7 +247,6 @@
                 available as a shared library, which can be compiled
                 and linked to with the
                 <constant>libsystemd</constant> <citerefentry><refentrytitle>pkg-config</refentrytitle><manvolnum>1</manvolnum></citerefentry>
->>>>>>> a8f3477d
                 file.</para>
 
                 <para>Note that the login session identifier as
