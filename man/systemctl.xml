<?xml version='1.0'?> <!--*- Mode: nxml; nxml-child-indent: 2; indent-tabs-mode: nil -*-->
<!DOCTYPE refentry PUBLIC "-//OASIS//DTD DocBook XML V4.2//EN"
"http://www.oasis-open.org/docbook/xml/4.2/docbookx.dtd" [
<!ENTITY % entities SYSTEM "custom-entities.ent" >
%entities;
]>

<!--
  This file is part of systemd.

  Copyright 2010 Lennart Poettering

  systemd is free software; you can redistribute it and/or modify it
  under the terms of the GNU Lesser General Public License as published by
  the Free Software Foundation; either version 2.1 of the License, or
  (at your option) any later version.

  systemd is distributed in the hope that it will be useful, but
  WITHOUT ANY WARRANTY; without even the implied warranty of
  MERCHANTABILITY or FITNESS FOR A PARTICULAR PURPOSE. See the GNU
  Lesser General Public License for more details.

  You should have received a copy of the GNU Lesser General Public License
  along with systemd; If not, see <http://www.gnu.org/licenses/>.
-->

<refentry id="systemctl"
          xmlns:xi="http://www.w3.org/2001/XInclude">

  <refentryinfo>
    <title>systemctl</title>
    <productname>systemd</productname>

    <authorgroup>
      <author>
        <contrib>Developer</contrib>
        <firstname>Lennart</firstname>
        <surname>Poettering</surname>
        <email>lennart@poettering.net</email>
      </author>
    </authorgroup>
  </refentryinfo>

  <refmeta>
    <refentrytitle>systemctl</refentrytitle>
    <manvolnum>1</manvolnum>
  </refmeta>

  <refnamediv>
    <refname>systemctl</refname>
    <refpurpose>Control the systemd system and service manager</refpurpose>
  </refnamediv>

  <refsynopsisdiv>
    <cmdsynopsis>
      <command>systemctl</command>
      <arg choice="opt" rep="repeat">OPTIONS</arg>
      <arg choice="plain">COMMAND</arg>
      <arg choice="opt" rep="repeat">NAME</arg>
    </cmdsynopsis>
  </refsynopsisdiv>

  <refsect1>
    <title>Description</title>

    <para><command>systemctl</command> may be used to introspect and
    control the state of the <literal>systemd</literal> system and
    service manager. Please refer to
    <citerefentry><refentrytitle>systemd</refentrytitle><manvolnum>1</manvolnum></citerefentry>
    for an introduction into the basic concepts and functionality this
    tool manages.</para>
  </refsect1>

  <refsect1>
    <title>Options</title>

    <para>The following options are understood:</para>

    <variablelist>
      <varlistentry>
        <term><option>-t</option></term>
        <term><option>--type=</option></term>

        <listitem>
          <para>The argument should be a comma-separated list of unit
          types such as <option>service</option> and
          <option>socket</option>.
          </para>

          <para>If one of the arguments is a unit type, when listing
          units, limit display to certain unit types. Otherwise, units
          of all types will be shown.</para>

          <para>As a special case, if one of the arguments is
          <option>help</option>, a list of allowed values will be
          printed and the program will exit.</para>
        </listitem>
      </varlistentry>

      <varlistentry>
        <term><option>--state=</option></term>

        <listitem>
        <para>The argument should be a comma-separated list of unit
        LOAD, SUB, or ACTIVE states. When listing units, show only
        those in specified states. Use <option>--state=failed</option>
        to show only failed units.</para>
        </listitem>
      </varlistentry>

      <varlistentry>
        <term><option>-p</option></term>
        <term><option>--property=</option></term>

        <listitem>
          <para>When showing unit/job/manager properties with the
          <command>show</command> command, limit display to certain
          properties as specified as argument. If not specified, all
          set properties are shown. The argument should be a
          comma-separated list of property names, such as
          <literal>MainPID</literal>. If specified more than once, all
          properties with the specified names are shown.</para>
        </listitem>
      </varlistentry>

      <varlistentry>
        <term><option>-a</option></term>
        <term><option>--all</option></term>

        <listitem>
          <para>When listing units, show all loaded units, regardless
          of their state, including inactive units. When showing
          unit/job/manager properties, show all properties regardless
          whether they are set or not.</para>
          <para>To list all units installed on the system, use the
          <command>list-unit-files</command> command instead.</para>
        </listitem>
      </varlistentry>

      <varlistentry>
        <term><option>-r</option></term>
        <term><option>--recursive</option></term>

        <listitem>
          <para>When listing units, also show units of local
          containers. Units of local containers will be prefixed with
          the container name, separated by a single colon character
          (<literal>:</literal>).</para>
        </listitem>
      </varlistentry>

      <varlistentry>
        <term><option>--reverse</option></term>

        <listitem>
          <para>Show reverse dependencies between units with
          <command>list-dependencies</command>, i.e. follow
          dependencies of type <varname>WantedBy=</varname>,
          <varname>RequiredBy=</varname>,
          <varname>RequiredByOverridable=</varname>,
          <varname>PartOf=</varname>, <varname>BoundBy=</varname>,
          instead of <varname>Wants=</varname> and similar.
          </para>
        </listitem>
      </varlistentry>

      <varlistentry>
        <term><option>--after</option></term>

        <listitem>
          <para>With <command>list-dependencies</command>, show the
          units that are ordered before the specified unit. In other
          words, recursively list units following the
          <varname>After=</varname> dependency.</para>

          <para>Note that any <varname>After=</varname> dependency is
          automatically mirrored to create a
          <varname>Before=</varname> dependency. Temporal dependencies
          may be specified explicitly, but are also created implicitly
          for units which are <varname>WantedBy=</varname> targets
          (see
          <citerefentry><refentrytitle>systemd.target</refentrytitle><manvolnum>5</manvolnum></citerefentry>),
          and as a result of other directives (for example
          <varname>RequiresMountsFor=</varname>). Both explicitly
          and implicitly introduced dependencies are shown with
          <command>list-dependencies</command>.</para>
        </listitem>
      </varlistentry>

      <varlistentry>
        <term><option>--before</option></term>

        <listitem>
          <para>With <command>list-dependencies</command>, show the
          units that are ordered after the specified unit. In other
          words, recursively list units following the
          <varname>Before=</varname> dependency.</para>
        </listitem>
      </varlistentry>

      <varlistentry>
        <term><option>-l</option></term>
        <term><option>--full</option></term>

        <listitem>
          <para>Do not ellipsize unit names, process tree entries,
          journal output, or truncate unit descriptions in the output
          of <command>status</command>, <command>list-units</command>,
          <command>list-jobs</command>, and
          <command>list-timers</command>.</para>
        </listitem>
      </varlistentry>

      <varlistentry>
        <term><option>--show-types</option></term>

        <listitem>
          <para>When showing sockets, show the type of the socket.</para>
        </listitem>
      </varlistentry>

      <varlistentry>
        <term><option>--job-mode=</option></term>

        <listitem>
        <para>When queuing a new job, this option controls how to deal with
        already queued jobs. It takes one of <literal>fail</literal>,
        <literal>replace</literal>,
        <literal>replace-irreversibly</literal>,
        <literal>isolate</literal>,
        <literal>ignore-dependencies</literal>,
        <literal>ignore-requirements</literal> or
        <literal>flush</literal>. Defaults to
        <literal>replace</literal>, except when the
        <command>isolate</command> command is used which implies the
        <literal>isolate</literal> job mode.</para>

        <para>If <literal>fail</literal> is specified and a requested
        operation conflicts with a pending job (more specifically:
        causes an already pending start job to be reversed into a stop
        job or vice versa), cause the operation to fail.</para>

        <para>If <literal>replace</literal> (the default) is
        specified, any conflicting pending job will be replaced, as
        necessary.</para>

        <para>If <literal>replace-irreversibly</literal> is specified,
        operate like <literal>replace</literal>, but also mark the new
        jobs as irreversible. This prevents future conflicting
        transactions from replacing these jobs (or even being enqueued
        while the irreversible jobs are still pending). Irreversible
        jobs can still be cancelled using the <command>cancel</command>
        command.</para>

        <para><literal>isolate</literal> is only valid for start
        operations and causes all other units to be stopped when the
        specified unit is started. This mode is always used when the
        <command>isolate</command> command is used.</para>

        <para><literal>flush</literal> will cause all queued jobs to
        be canceled when the new job is enqueued.</para>

        <para>If <literal>ignore-dependencies</literal> is specified,
        then all unit dependencies are ignored for this new job and
        the operation is executed immediately. If passed, no required
        units of the unit passed will be pulled in, and no ordering
        dependencies will be honored. This is mostly a debugging and
        rescue tool for the administrator and should not be used by
        applications.</para>

        <para><literal>ignore-requirements</literal> is similar to
        <literal>ignore-dependencies</literal>, but only causes the
        requirement dependencies to be ignored, the ordering
        dependencies will still be honoured.</para>
        </listitem>

      </varlistentry>

      <varlistentry>
        <term><option>-i</option></term>
        <term><option>--ignore-inhibitors</option></term>

        <listitem>
          <para>When system shutdown or a sleep state is requested,
          ignore inhibitor locks. Applications can establish inhibitor
          locks to avoid that certain important operations (such as CD
          burning or suchlike) are interrupted by system shutdown or a
          sleep state. Any user may take these locks and privileged
          users may override these locks. If any locks are taken,
          shutdown and sleep state requests will normally fail
          (regardless of whether privileged or not) and a list of active locks
          is printed. However, if <option>--ignore-inhibitors</option>
          is specified, the locks are ignored and not printed, and the
          operation attempted anyway, possibly requiring additional
          privileges.</para>
        </listitem>
      </varlistentry>

      <varlistentry>
        <term><option>-q</option></term>
        <term><option>--quiet</option></term>

        <listitem>
          <para>Suppress output to standard output in
          <command>snapshot</command>,
          <command>is-active</command>,
          <command>is-failed</command>,
          <command>is-enabled</command>,
          <command>is-system-running</command>,
          <command>enable</command> and
        <command>disable</command>.</para>
        </listitem>
      </varlistentry>

      <varlistentry>
        <term><option>--no-block</option></term>

        <listitem>
          <para>Do not synchronously wait for the requested operation
          to finish. If this is not specified, the job will be
          verified, enqueued and <command>systemctl</command> will
          wait until the unit's start-up is completed. By passing this
          argument, it is only verified and enqueued.</para>
        </listitem>
      </varlistentry>

      <xi:include href="user-system-options.xml" xpointer="user" />
      <xi:include href="user-system-options.xml" xpointer="system" />

      <!-- we do not document -failed here, as it has been made
           redundant by -state=failed, which it predates. To keep
           things simple we only document the new switch, while
           keeping the old one around for compatibility only. -->

      <varlistentry>
        <term><option>--no-wall</option></term>

        <listitem>
          <para>Do not send wall message before halt, power-off,
          reboot.</para>
        </listitem>
      </varlistentry>

      <varlistentry>
        <term><option>--global</option></term>

        <listitem>
          <para>When used with <command>enable</command> and
          <command>disable</command>, operate on the global user
          configuration directory, thus enabling or disabling a unit
          file globally for all future logins of all users.</para>
        </listitem>
      </varlistentry>

      <varlistentry>
        <term><option>--no-reload</option></term>

        <listitem>
          <para>When used with <command>enable</command> and
          <command>disable</command>, do not implicitly reload daemon
          configuration after executing the changes.</para>
        </listitem>
      </varlistentry>

      <varlistentry>
        <term><option>--no-ask-password</option></term>

        <listitem>
          <para>When used with <command>start</command> and related
          commands, disables asking for passwords. Background services
          may require input of a password or passphrase string, for
          example to unlock system hard disks or cryptographic
          certificates. Unless this option is specified and the
          command is invoked from a terminal,
          <command>systemctl</command> will query the user on the
          terminal for the necessary secrets. Use this option to
          switch this behavior off. In this case, the password must be
          supplied by some other means (for example graphical password
          agents) or the service might fail. This also disables
          querying the user for authentication for privileged
          operations.</para>
        </listitem>
      </varlistentry>

      <varlistentry>
        <term><option>--kill-who=</option></term>

        <listitem>
          <para>When used with <command>kill</command>, choose which
          processes to send a signal to. Must be one of
          <option>main</option>, <option>control</option> or
          <option>all</option> to select whether to kill only the main
          process, the control process or all processes of the
          unit. The main process of the unit is the one that defines
          the life-time of it. A control process of a unit is one that
          is invoked by the manager to induce state changes of it. For
          example, all processes started due to the
          <varname>ExecStartPre=</varname>,
          <varname>ExecStop=</varname> or
          <varname>ExecReload=</varname> settings of service units are
          control processes. Note that there is only one control
          process per unit at a time, as only one state change is
          executed at a time. For services of type
          <varname>Type=forking</varname>, the initial process started
          by the manager for <varname>ExecStart=</varname> is a
          control process, while the process ultimately forked off by
          that one is then considered the main process of the unit (if
          it can be determined). This is different for service units
          of other types, where the process forked off by the manager
          for <varname>ExecStart=</varname> is always the main process
          itself. A service unit consists of zero or one main process,
          zero or one control process plus any number of additional
          processes. Not all unit types manage processes of these
          types however. For example, for mount units, control processes
          are defined (which are the invocations of
<<<<<<< HEAD
          <filename>/bin/mount</filename> and
          <filename>/bin/umount</filename>), but no main process
=======
          <filename>&MOUNT_PATH;</filename> and
          <filename>&UMOUNT_PATH;</filename>), but no main process
>>>>>>> df30ea52
          is defined. If omitted, defaults to
          <option>all</option>.</para>
        </listitem>

      </varlistentry>

      <varlistentry>
        <term><option>-s</option></term>
        <term><option>--signal=</option></term>

        <listitem>
          <para>When used with <command>kill</command>, choose which
          signal to send to selected processes. Must be one of the
          well known signal specifiers such as <constant>SIGTERM</constant>, <constant>SIGINT</constant> or
          <constant>SIGSTOP</constant>. If omitted, defaults to
          <option>SIGTERM</option>.</para>
        </listitem>
      </varlistentry>

      <varlistentry>
        <term><option>-f</option></term>
        <term><option>--force</option></term>

        <listitem>
          <para>When used with <command>enable</command>, overwrite
          any existing conflicting symlinks.</para>

          <para>When used with <command>halt</command>,
          <command>poweroff</command>, <command>reboot</command> or
          <command>kexec</command>, execute the selected operation
          without shutting down all units. However, all processes will
          be killed forcibly and all file systems are unmounted or
          remounted read-only. This is hence a drastic but relatively
          safe option to request an immediate reboot. If
          <option>--force</option> is specified twice for these
          operations, they will be executed immediately without
          terminating any processes or unmounting any file
          systems. Warning: specifying <option>--force</option> twice
          with any of these operations might result in data
          loss.</para>
        </listitem>
      </varlistentry>

      <varlistentry>
        <term><option>--now</option></term>

        <listitem>
          <para>When used with <command>enable</command>, the units
          will also be started. When used with <command>disable</command> or
          <command>mask</command>, the units will also be stopped. The start
          or stop operation is only carried out when the respective enable or
          disable operation has been successful.</para>
        </listitem>
      </varlistentry>

      <varlistentry>
        <term><option>--root=</option></term>

        <listitem>
          <para>When used with
          <command>enable</command>/<command>disable</command>/<command>is-enabled</command>
          (and related commands), use alternative root path when
          looking for unit files.</para>
        </listitem>

      </varlistentry>

      <varlistentry>
        <term><option>--runtime</option></term>

        <listitem>
          <para>When used with <command>enable</command>,
          <command>disable</command>, <command>edit</command>,
          (and related commands), make changes only temporarily, so
          that they are lost on the next reboot. This will have the
          effect that changes are not made in subdirectories of
          <filename>/etc</filename> but in <filename>/run</filename>,
          with identical immediate effects, however, since the latter
          is lost on reboot, the changes are lost too.</para>

          <para>Similarly, when used with
          <command>set-property</command>, make changes only
          temporarily, so that they are lost on the next
          reboot.</para>
        </listitem>
      </varlistentry>

      <varlistentry>
        <term><option>--preset-mode=</option></term>

        <listitem>
          <para>Takes one of <literal>full</literal> (the default),
          <literal>enable-only</literal>,
          <literal>disable-only</literal>. When used with the
          <command>preset</command> or <command>preset-all</command>
          commands, controls whether units shall be disabled and
          enabled according to the preset rules, or only enabled, or
          only disabled.</para>
        </listitem>
      </varlistentry>

      <varlistentry>
        <term><option>-n</option></term>
        <term><option>--lines=</option></term>

        <listitem>
          <para>When used with <command>status</command>, controls the
          number of journal lines to show, counting from the most
          recent ones. Takes a positive integer argument. Defaults to
          10.</para>
        </listitem>
      </varlistentry>

      <varlistentry>
        <term><option>-o</option></term>
        <term><option>--output=</option></term>

        <listitem>
          <para>When used with <command>status</command>, controls the
          formatting of the journal entries that are shown. For the
          available choices, see
          <citerefentry><refentrytitle>journalctl</refentrytitle><manvolnum>1</manvolnum></citerefentry>.
          Defaults to <literal>short</literal>.</para>
        </listitem>
      </varlistentry>

      <varlistentry>
        <term><option>--firmware-setup</option></term>

        <listitem>
          <para>When used with the <command>reboot</command> command,
          indicate to the system's firmware to boot into setup
          mode. Note that this is currently only supported on some EFI
          systems and only if the system was booted in EFI
          mode.</para>
        </listitem>
      </varlistentry>

      <varlistentry>
        <term><option>--plain</option></term>

        <listitem>
          <para>When used with <command>list-dependencies</command>,
          the output is printed as a list instead of a tree.</para>
        </listitem>
      </varlistentry>

      <xi:include href="user-system-options.xml" xpointer="host" />
      <xi:include href="user-system-options.xml" xpointer="machine" />

      <xi:include href="standard-options.xml" xpointer="no-pager" />
      <xi:include href="standard-options.xml" xpointer="no-legend" />
      <xi:include href="standard-options.xml" xpointer="help" />
      <xi:include href="standard-options.xml" xpointer="version" />
    </variablelist>
  </refsect1>

  <refsect1>
    <title>Commands</title>

    <para>The following commands are understood:</para>

    <refsect2>
      <title>Unit Commands</title>

      <variablelist>
        <varlistentry>
          <term><command>list-units <optional><replaceable>PATTERN</replaceable>...</optional></command></term>

          <listitem>
            <para>List known units (subject to limitations specified
            with <option>-t</option>). If one or more
            <replaceable>PATTERN</replaceable>s are specified, only
            units matching one of them are shown.</para>

            <para>This is the default command.</para>
          </listitem>
        </varlistentry>

        <varlistentry>
          <term><command>list-sockets <optional><replaceable>PATTERN</replaceable>...</optional></command></term>

          <listitem>
            <para>List socket units ordered by listening address.
            If one or more <replaceable>PATTERN</replaceable>s are
            specified, only socket units matching one of them are
            shown. Produces output similar to
            <programlisting>
LISTEN           UNIT                        ACTIVATES
/dev/initctl     systemd-initctl.socket      systemd-initctl.service
...
[::]:22          sshd.socket                 sshd.service
kobject-uevent 1 systemd-udevd-kernel.socket systemd-udevd.service

5 sockets listed.</programlisting>
            Note: because the addresses might contains spaces, this output
            is not suitable for programmatic consumption.
            </para>

            <para>See also the options <option>--show-types</option>,
            <option>--all</option>, and <option>--state=</option>.</para>
          </listitem>
        </varlistentry>

        <varlistentry>
          <term><command>list-timers <optional><replaceable>PATTERN</replaceable>...</optional></command></term>

          <listitem>
            <para>List timer units ordered by the time they elapse
            next. If one or more <replaceable>PATTERN</replaceable>s
            are specified, only units matching one of them are shown.
            </para>

            <para>See also the options <option>--all</option> and
            <option>--state=</option>.</para>
          </listitem>
        </varlistentry>

        <varlistentry>
          <term><command>start <replaceable>PATTERN</replaceable>...</command></term>

          <listitem>
            <para>Start (activate) one or more units specified on the
            command line.</para>

            <para>Note that glob patterns operate on a list of currently
            loaded units. Units which are not active and are not in a
            failed state usually are not loaded, and would not be
            matched by any pattern. In addition, in case of
            instantiated units, systemd is often unaware of the
            instance name until the instance has been started. Therefore,
            using glob patterns with <command>start</command>
            has limited usefulness.</para>
          </listitem>
        </varlistentry>
        <varlistentry>
          <term><command>stop <replaceable>PATTERN</replaceable>...</command></term>

          <listitem>
            <para>Stop (deactivate) one or more units specified on the
            command line.</para>
          </listitem>
        </varlistentry>
        <varlistentry>
          <term><command>reload <replaceable>PATTERN</replaceable>...</command></term>

          <listitem>
            <para>Asks all units listed on the command line to reload
            their configuration. Note that this will reload the
            service-specific configuration, not the unit configuration
            file of systemd. If you want systemd to reload the
            configuration file of a unit, use the
            <command>daemon-reload</command> command. In other words:
            for the example case of Apache, this will reload Apache's
            <filename>httpd.conf</filename> in the web server, not the
            <filename>apache.service</filename> systemd unit
            file.</para>

            <para>This command should not be confused with the
            <command>daemon-reload</command> command.</para>
          </listitem>

        </varlistentry>
        <varlistentry>
          <term><command>restart <replaceable>PATTERN</replaceable>...</command></term>

          <listitem>
            <para>Restart one or more units specified on the command
            line. If the units are not running yet, they will be
            started.</para>
          </listitem>
        </varlistentry>
        <varlistentry>
          <term><command>try-restart <replaceable>PATTERN</replaceable>...</command></term>

          <listitem>
            <para>Restart one or more units specified on the command
            line if the units are running. This does nothing if units are not
            running.  Note that, for compatibility with Red Hat init
            scripts, <command>condrestart</command> is equivalent to this
            command.</para>
          </listitem>
        </varlistentry>
        <varlistentry>
          <term><command>reload-or-restart <replaceable>PATTERN</replaceable>...</command></term>

          <listitem>
            <para>Reload one or more units if they support it. If not,
            restart them instead. If the units are not running yet, they
            will be started.</para>
          </listitem>
        </varlistentry>
        <varlistentry>
          <term><command>reload-or-try-restart <replaceable>PATTERN</replaceable>...</command></term>

          <listitem>
            <para>Reload one or more units if they support it. If not,
            restart them instead. This does nothing if the units are not
            running. Note that, for compatibility with SysV init scripts,
            <command>force-reload</command> is equivalent to this
            command.</para>
          </listitem>
        </varlistentry>
        <varlistentry>
          <term><command>isolate <replaceable>NAME</replaceable></command></term>

          <listitem>
            <para>Start the unit specified on the command line and its
            dependencies and stop all others. If a unit name with no
            extension is given, an extension of
            <literal>.target</literal> will be assumed.</para>

            <para>This is similar to changing the runlevel in a
            traditional init system. The <command>isolate</command>
            command will immediately stop processes that are not enabled
            in the new unit, possibly including the graphical
            environment or terminal you are currently using.</para>

            <para>Note that this is allowed only on units where
            <option>AllowIsolate=</option> is enabled. See
            <citerefentry><refentrytitle>systemd.unit</refentrytitle><manvolnum>5</manvolnum></citerefentry>
            for details.</para>
          </listitem>
        </varlistentry>
        <varlistentry>
          <term><command>kill <replaceable>PATTERN</replaceable>...</command></term>

          <listitem>
            <para>Send a signal to one or more processes of the
            unit. Use <option>--kill-who=</option> to select which
            process to kill. Use <option>--signal=</option> to select
            the signal to send.</para>
          </listitem>
        </varlistentry>
        <varlistentry>
          <term><command>is-active <replaceable>PATTERN</replaceable>...</command></term>

          <listitem>
            <para>Check whether any of the specified units are active
            (i.e. running). Returns an exit code
            <constant>0</constant> if at least one is active, or
            non-zero otherwise. Unless <option>--quiet</option> is
            specified, this will also print the current unit state to
            standard output.</para>
          </listitem>
        </varlistentry>
        <varlistentry>
          <term><command>is-failed <replaceable>PATTERN</replaceable>...</command></term>

          <listitem>
            <para>Check whether any of the specified units are in a
            "failed" state. Returns an exit code
            <constant>0</constant> if at least one has failed,
            non-zero otherwise. Unless <option>--quiet</option> is
            specified, this will also print the current unit state to
            standard output.</para>
          </listitem>
        </varlistentry>
        <varlistentry>
          <term><command>status</command> <optional><replaceable>PATTERN</replaceable>...|<replaceable>PID</replaceable>...]</optional></term>

          <listitem>
            <para>Show terse runtime status information about one or
            more units, followed by most recent log data from the
            journal. If no units are specified, show system status. If
            combined with <option>--all</option>, also show the status of
            all units (subject to limitations specified with
            <option>-t</option>). If a PID is passed, show information
            about the unit the process belongs to.</para>

            <para>This function is intended to generate human-readable
            output. If you are looking for computer-parsable output,
            use <command>show</command> instead. By default this
            function only shows 10 lines of output and ellipsizes
            lines to fit in the terminal window. This can be changes
            with <option>--lines</option> and <option>--full</option>,
            see above. In addition, <command>journalctl
            --unit=<replaceable>NAME</replaceable></command> or
            <command>journalctl
            --user-unit=<replaceable>NAME</replaceable></command> use
            a similar filter for messages and might be more
            convenient.
            </para>
          </listitem>
        </varlistentry>
        <varlistentry>
          <term><command>show</command> <optional><replaceable>PATTERN</replaceable>...|<replaceable>JOB</replaceable>...</optional></term>

          <listitem>
            <para>Show properties of one or more units, jobs, or the
            manager itself. If no argument is specified, properties of
            the manager will be shown. If a unit name is specified,
            properties of the unit is shown, and if a job id is
            specified, properties of the job is shown. By default, empty
            properties are suppressed. Use <option>--all</option> to
            show those too. To select specific properties to show, use
            <option>--property=</option>. This command is intended to be
            used whenever computer-parsable output is required. Use
            <command>status</command> if you are looking for formatted
            human-readable output.</para>
          </listitem>
        </varlistentry>
        <varlistentry>
          <term><command>cat <replaceable>PATTERN</replaceable>...</command></term>

          <listitem>
            <para>Show backing files of one or more units. Prints the
            "fragment" and "drop-ins" (source files) of units. Each
            file is preceded by a comment which includes the file
            name.</para>
          </listitem>
        </varlistentry>
        <varlistentry>
          <term><command>set-property <replaceable>NAME</replaceable> <replaceable>ASSIGNMENT</replaceable>...</command></term>

          <listitem>
            <para>Set the specified unit properties at runtime where
            this is supported. This allows changing configuration
            parameter properties such as resource control settings at
            runtime. Not all properties may be changed at runtime, but
            many resource control settings (primarily those in
            <citerefentry><refentrytitle>systemd.resource-control</refentrytitle><manvolnum>5</manvolnum></citerefentry>)
            may. The changes are applied instantly, and stored on disk
            for future boots, unless <option>--runtime</option> is
            passed, in which case the settings only apply until the
            next reboot. The syntax of the property assignment follows
            closely the syntax of assignments in unit files.</para>

            <para>Example: <command>systemctl set-property foobar.service CPUShares=777</command></para>

            <para>Note that this command allows changing multiple
            properties at the same time, which is preferable over
            setting them individually. Like unit file configuration
            settings, assigning the empty list to list parameters will
            reset the list.</para>
          </listitem>
        </varlistentry>

        <varlistentry>
          <term><command>help <replaceable>PATTERN</replaceable>...|<replaceable>PID</replaceable>...</command></term>

          <listitem>
            <para>Show manual pages for one or more units, if
            available. If a PID is given, the manual pages for the unit
            the process belongs to are shown.</para>
          </listitem>
        </varlistentry>

        <varlistentry>
          <term><command>reset-failed [<replaceable>PATTERN</replaceable>...]</command></term>

          <listitem>
            <para>Reset the <literal>failed</literal> state of the
            specified units, or if no unit name is passed, reset the state of all
            units. When a unit fails in some way (i.e. process exiting
            with non-zero error code, terminating abnormally or timing
            out), it will automatically enter the
            <literal>failed</literal> state and its exit code and status
            is recorded for introspection by the administrator until the
            service is restarted or reset with this command.</para>
          </listitem>
        </varlistentry>

        <varlistentry>
          <term>
            <command>list-dependencies</command>
            <optional><replaceable>NAME</replaceable></optional>
          </term>

          <listitem>
            <para>Shows units required and wanted by the specified
            unit. This recursively lists units following the
            <varname>Requires=</varname>,
            <varname>RequiresOverridable=</varname>,
            <varname>Requisite=</varname>,
            <varname>RequisiteOverridable=</varname>,
            <varname>Wants=</varname>, <varname>BindsTo=</varname>
            dependencies. If no unit is specified,
            <filename>default.target</filename> is implied.</para>

            <para>By default, only target units are recursively
            expanded. When <option>--all</option> is passed, all other
            units are recursively expanded as well.</para>

            <para>Options <option>--reverse</option>,
            <option>--after</option>, <option>--before</option>
            may be used to change what types of dependencies
            are shown.</para>
          </listitem>
        </varlistentry>
      </variablelist>
    </refsect2>

    <refsect2>
      <title>Unit File Commands</title>

      <variablelist>
        <varlistentry>
          <term><command>list-unit-files <optional><replaceable>PATTERN...</replaceable></optional></command></term>

          <listitem>
            <para>List installed unit files. If one or more
            <replaceable>PATTERN</replaceable>s are specified, only
            units whose filename (just the last component of the path)
            matches one of them are shown.</para>
          </listitem>
        </varlistentry>

        <varlistentry>
          <term><command>enable <replaceable>NAME</replaceable>...</command></term>

          <listitem>
            <para>Enable one or more unit files or unit file instances,
            as specified on the command line. This will create a number
            of symlinks as encoded in the <literal>[Install]</literal>
            sections of the unit files. After the symlinks have been
            created, the systemd configuration is reloaded (in a way that
            is equivalent to <command>daemon-reload</command>) to ensure
            the changes are taken into account immediately. Note that
            this does <emphasis>not</emphasis> have the effect of also
            starting any of the units being enabled. If this
            is desired, either <option>--now</option> should be used
            together with this command, or an additional <command>start</command>
            command must be invoked for the unit. Also note that in case of
            instance enablement, symlinks named the same as instances
            are created in the install location, however they all point to the
            same template unit file.</para>

            <para>This command will print the actions executed. This
            output may be suppressed by passing <option>--quiet</option>.
            </para>

            <para>Note that this operation creates only the suggested
            symlinks for the units. While this command is the
            recommended way to manipulate the unit configuration
            directory, the administrator is free to make additional
            changes manually by placing or removing symlinks in the
            directory. This is particularly useful to create
            configurations that deviate from the suggested default
            installation. In this case, the administrator must make sure
            to invoke <command>daemon-reload</command> manually as
            necessary to ensure the changes are taken into account.
            </para>

            <para>Enabling units should not be confused with starting
            (activating) units, as done by the <command>start</command>
            command. Enabling and starting units is orthogonal: units
            may be enabled without being started and started without
            being enabled. Enabling simply hooks the unit into various
            suggested places (for example, so that the unit is
            automatically started on boot or when a particular kind of
            hardware is plugged in). Starting actually spawns the daemon
            process (in case of service units), or binds the socket (in
            case of socket units), and so on.</para>

            <para>Depending on whether <option>--system</option>,
            <option>--user</option>, <option>--runtime</option>,
            or <option>--global</option> is specified, this enables the unit
            for the system, for the calling user only, for only this boot of
            the system, or for all future logins of all users, or only this
            boot.  Note that in the last case, no systemd daemon
            configuration is reloaded.</para>

            <para>Using <command>enable</command> on masked units
            results in an error.</para>
          </listitem>
        </varlistentry>

        <varlistentry>
          <term><command>disable <replaceable>NAME</replaceable>...</command></term>

          <listitem>
            <para>Disables one or more units. This removes all symlinks
            to the specified unit files from the unit configuration
            directory, and hence undoes the changes made by
            <command>enable</command>. Note however that this removes
            all symlinks to the unit files (i.e. including manual
            additions), not just those actually created by
            <command>enable</command>. This call implicitly reloads the
            systemd daemon configuration after completing the disabling
            of the units. Note that this command does not implicitly
            stop the units that are being disabled. If this is desired, either
            <option>--now</option> should be used together with this command, or
            an additional <command>stop</command> command should be executed
            afterwards.</para>

            <para>This command will print the actions executed. This
            output may be suppressed by passing <option>--quiet</option>.
            </para>

            <para>This command honors <option>--system</option>,
            <option>--user</option>, <option>--runtime</option> and
            <option>--global</option> in a similar way as
            <command>enable</command>.</para>
          </listitem>
        </varlistentry>

        <varlistentry>
          <term><command>reenable <replaceable>NAME</replaceable>...</command></term>

          <listitem>
            <para>Reenable one or more unit files, as specified on the
            command line. This is a combination of
            <command>disable</command> and <command>enable</command> and
            is useful to reset the symlinks a unit is enabled with to
            the defaults configured in the <literal>[Install]</literal>
            section of the unit file.</para>
          </listitem>
        </varlistentry>

        <varlistentry>
          <term><command>preset <replaceable>NAME</replaceable>...</command></term>

          <listitem>
            <para>Reset one or more unit files, as specified on the
            command line, to the defaults configured in the preset
            policy files. This has the same effect as
            <command>disable</command> or <command>enable</command>,
            depending how the unit is listed in the preset files.</para>

            <para>Use <option>--preset-mode=</option> to control
            whether units shall be enabled and disabled, or only
            enabled, or only disabled.</para>

            <para>For more information on the preset policy format,
            see
            <citerefentry><refentrytitle>systemd.preset</refentrytitle><manvolnum>5</manvolnum></citerefentry>.
            For more information on the concept of presets, please
            consult the <ulink
            url="http://freedesktop.org/wiki/Software/systemd/Preset">Preset</ulink>
            document.</para>
          </listitem>
        </varlistentry>

        <varlistentry>
          <term><command>preset-all</command></term>

          <listitem>
            <para>Resets all installed unit files to the defaults
            configured in the preset policy file (see above).</para>

            <para>Use <option>--preset-mode=</option> to control
            whether units shall be enabled and disabled, or only
            enabled, or only disabled.</para>
          </listitem>
        </varlistentry>

        <varlistentry>
          <term><command>is-enabled <replaceable>NAME</replaceable>...</command></term>

          <listitem>
            <para>Checks whether any of the specified unit files are
            enabled (as with <command>enable</command>). Returns an
            exit code of 0 if at least one is enabled, non-zero
            otherwise. Prints the current enable status (see table).
            To suppress this output, use <option>--quiet</option>.
            </para>

            <table>
              <title>
                <command>is-enabled</command> output
              </title>

              <tgroup cols='3'>
                <thead>
                  <row>
                    <entry>Printed string</entry>
                    <entry>Meaning</entry>
                    <entry>Return value</entry>
                  </row>
                </thead>
                <tbody>
                  <row>
                    <entry><literal>enabled</literal></entry>
                    <entry morerows='1'>Enabled through a symlink in <filename>.wants</filename> directory (permanently or just in <filename>/run</filename>).</entry>
                    <entry morerows='1'>0</entry>
                  </row>
                  <row>
                    <entry><literal>enabled-runtime</literal></entry>
                  </row>
                  <row>
                    <entry><literal>linked</literal></entry>
                    <entry morerows='1'>Made available through a symlink to the unit file (permanently or just in <filename>/run</filename>).</entry>
                    <entry morerows='1'>1</entry>
                  </row>
                  <row>
                    <entry><literal>linked-runtime</literal></entry>
                  </row>
                  <row>
                    <entry><literal>masked</literal></entry>
                    <entry morerows='1'>Disabled entirely (permanently or just in <filename>/run</filename>).</entry>
                    <entry morerows='1'>1</entry>
                  </row>
                  <row>
                    <entry><literal>masked-runtime</literal></entry>
                  </row>
                  <row>
                    <entry><literal>static</literal></entry>
                    <entry>Unit file is not enabled, and has no provisions for enabling in the <literal>[Install]</literal> section.</entry>
                    <entry>0</entry>
                  </row>
                  <row>
                    <entry><literal>indirect</literal></entry>
                    <entry>Unit file itself is not enabled, but it has a non-empty <varname>Also=</varname> setting in the <literal>[Install]</literal> section, listing other unit files that might be enabled.</entry>
                    <entry>0</entry>
                  </row>
                  <row>
                    <entry><literal>disabled</literal></entry>
                    <entry>Unit file is not enabled.</entry>
                    <entry>1</entry>
                  </row>
                </tbody>
              </tgroup>
            </table>

          </listitem>
        </varlistentry>

        <varlistentry>
          <term><command>mask <replaceable>NAME</replaceable>...</command></term>

          <listitem>
            <para>Mask one or more unit files, as specified on the
            command line. This will link these units to
            <filename>/dev/null</filename>, making it impossible to
            start them. This is a stronger version of
            <command>disable</command>, since it prohibits all kinds of
            activation of the unit, including enablement and manual
            activation. Use this option with care. This honors the
            <option>--runtime</option> option to only mask temporarily
            until the next reboot of the system. The <option>--now</option>
            option can be used to ensure that the units are also stopped.</para>
          </listitem>
        </varlistentry>

        <varlistentry>
          <term><command>unmask <replaceable>NAME</replaceable>...</command></term>

          <listitem>
            <para>Unmask one or more unit files, as specified on the
            command line. This will undo the effect of
            <command>mask</command>.</para>
          </listitem>
        </varlistentry>

        <varlistentry>
          <term><command>link <replaceable>FILENAME</replaceable>...</command></term>

          <listitem>
            <para>Link a unit file that is not in the unit file search
            paths into the unit file search path. This requires an
            absolute path to a unit file. The effect of this can be
            undone with <command>disable</command>. The effect of this
            command is that a unit file is available for
            <command>start</command> and other commands although it
            is not installed directly in the unit search path.</para>
          </listitem>
        </varlistentry>

        <varlistentry>
          <term><command>add-wants <replaceable>TARGET</replaceable>
          <replaceable>NAME</replaceable>...</command></term>
          <term><command>add-requires <replaceable>TARGET</replaceable>
          <replaceable>NAME</replaceable>...</command></term>

          <listitem>
            <para>Adds <literal>Wants=</literal> resp. <literal>Requires=</literal>
            dependency to the specified <replaceable>TARGET</replaceable> for
            one or more units. </para>

            <para>This command honors <option>--system</option>,
            <option>--user</option>, <option>--runtime</option> and
            <option>--global</option> in a similar way as
            <command>enable</command>.</para>

          </listitem>
        </varlistentry>

        <varlistentry>
          <term><command>edit <replaceable>NAME</replaceable>...</command></term>

          <listitem>
            <para>Edit a drop-in snippet or a whole replacement file if
            <option>--full</option> is specified, to extend or override the
            specified unit.</para>

            <para>Depending on whether <option>--system</option> (the default),
            <option>--user</option>, or <option>--global</option> is specified,
            this creates a drop-in file for each unit either for the system,
            for the calling user or for all futures logins of all users. Then,
            the editor (see the "Environment" section below) is invoked on
            temporary files which will be written to the real location if the
            editor exits successfully.</para>

            <para>If <option>--full</option> is specified, this will copy the
            original units instead of creating drop-in files.</para>

            <para>If <option>--runtime</option> is specified, the changes will
            be made temporarily in <filename>/run</filename> and they will be
            lost on the next reboot.</para>

            <para>If the temporary file is empty upon exit the modification of
            the related unit is canceled</para>

            <para>After the units have been edited, systemd configuration is
            reloaded (in a way that is equivalent to <command>daemon-reload</command>).
            </para>

            <para>Note that this command cannot be used to remotely edit units
            and that you cannot temporarily edit units which are in
            <filename>/etc</filename> since they take precedence over
            <filename>/run</filename>.</para>
          </listitem>
        </varlistentry>

        <varlistentry>
          <term><command>get-default</command></term>

          <listitem>
            <para>Return the default target to boot into. This returns
            the target unit name <filename>default.target</filename>
            is aliased (symlinked) to.</para>
          </listitem>
        </varlistentry>

        <varlistentry>
          <term><command>set-default <replaceable>NAME</replaceable></command></term>

          <listitem>
            <para>Set the default target to boot into. This sets
            (symlinks) the <filename>default.target</filename> alias
            to the given target unit.</para>
          </listitem>
        </varlistentry>

      </variablelist>
    </refsect2>

    <refsect2>
      <title>Machine Commands</title>

      <variablelist>
        <varlistentry>
          <term><command>list-machines <optional><replaceable>PATTERN</replaceable>...</optional></command></term>

          <listitem>
            <para>List the host and all running local containers with
            their state. If one or more
            <replaceable>PATTERN</replaceable>s are specified, only
            containers matching one of them are shown.
            </para>
          </listitem>
        </varlistentry>
      </variablelist>
    </refsect2>

    <refsect2>
      <title>Job Commands</title>

      <variablelist>
        <varlistentry>
          <term><command>list-jobs <optional><replaceable>PATTERN...</replaceable></optional></command></term>

          <listitem>
            <para>List jobs that are in progress. If one or more
            <replaceable>PATTERN</replaceable>s are specified, only
            jobs for units matching one of them are shown.</para>
          </listitem>
        </varlistentry>
        <varlistentry>
          <term><command>cancel <replaceable>JOB</replaceable>...</command></term>

          <listitem>
            <para>Cancel one or more jobs specified on the command line
            by their numeric job IDs. If no job ID is specified, cancel
            all pending jobs.</para>
          </listitem>
        </varlistentry>
      </variablelist>
    </refsect2>

    <refsect2>
      <title>Snapshot Commands</title>

      <variablelist>
        <varlistentry>
          <term><command>snapshot <optional><replaceable>NAME</replaceable></optional></command></term>

          <listitem>
            <para>Create a snapshot. If a snapshot name is specified,
            the new snapshot will be named after it. If none is
            specified, an automatic snapshot name is generated. In
            either case, the snapshot name used is printed to standard
            output, unless <option>--quiet</option> is specified.
            </para>

            <para>A snapshot refers to a saved state of the systemd
            manager. It is implemented itself as a unit that is
            generated dynamically with this command and has dependencies
            on all units active at the time. At a later time, the user
            may return to this state by using the
            <command>isolate</command> command on the snapshot unit.
            </para>

            <para>Snapshots are only useful for saving and restoring
            which units are running or are stopped, they do not
            save/restore any other state. Snapshots are dynamic and lost
            on reboot.</para>
          </listitem>
        </varlistentry>
        <varlistentry>
          <term><command>delete <replaceable>PATTERN</replaceable>...</command></term>

          <listitem>
            <para>Remove a snapshot previously created with
            <command>snapshot</command>.</para>
          </listitem>
        </varlistentry>
      </variablelist>
    </refsect2>

    <refsect2>
      <title>Environment Commands</title>

      <variablelist>
        <varlistentry>
          <term><command>show-environment</command></term>

          <listitem>
            <para>Dump the systemd manager environment block. The
            environment block will be dumped in straight-forward form
            suitable for sourcing into a shell script. This environment
            block will be passed to all processes the manager
            spawns.</para>
          </listitem>
        </varlistentry>
        <varlistentry>
          <term><command>set-environment <replaceable>VARIABLE=VALUE</replaceable>...</command></term>

          <listitem>
            <para>Set one or more systemd manager environment variables,
            as specified on the command line.</para>
          </listitem>
        </varlistentry>
        <varlistentry>
          <term><command>unset-environment <replaceable>VARIABLE</replaceable>...</command></term>

          <listitem>
            <para>Unset one or more systemd manager environment
            variables. If only a variable name is specified, it will be
            removed regardless of its value. If a variable and a value
            are specified, the variable is only removed if it has the
            specified value.</para>
          </listitem>
        </varlistentry>
        <varlistentry>
          <term>
            <command>import-environment</command>
            <optional><replaceable>VARIABLE...</replaceable></optional>
          </term>

          <listitem>
            <para>Import all, one or more environment variables set on
            the client into the systemd manager environment block. If
            no arguments are passed, the entire environment block is
            imported. Otherwise, a list of one or more environment
            variable names should be passed, whose client-side values
            are then imported into the manager's environment
            block.</para>
          </listitem>
        </varlistentry>
      </variablelist>
    </refsect2>

    <refsect2>
      <title>Manager Lifecycle Commands</title>

      <variablelist>
        <varlistentry>
          <term><command>daemon-reload</command></term>

          <listitem>
            <para>Reload systemd manager configuration. This will
            rerun all generators (see
            <citerefentry><refentrytitle>systemd.generator</refentrytitle><manvolnum>7</manvolnum></citerefentry>),
            reload all unit files, and recreate the entire dependency
            tree. While the daemon is being reloaded, all sockets
            systemd listens on behalf of user configuration will stay
            accessible.</para>

            <para>This command should not be confused with the
            <command>reload</command> command.</para>
          </listitem>
        </varlistentry>
        <varlistentry>
          <term><command>daemon-reexec</command></term>

          <listitem>
            <para>Reexecute the systemd manager. This will serialize the
            manager state, reexecute the process and deserialize the
            state again. This command is of little use except for
            debugging and package upgrades. Sometimes, it might be
            helpful as a heavy-weight <command>daemon-reload</command>.
            While the daemon is being reexecuted, all sockets systemd listening
            on behalf of user configuration will stay accessible.
            </para>
          </listitem>
        </varlistentry>
      </variablelist>
    </refsect2>

    <refsect2>
      <title>System Commands</title>

      <variablelist>
        <varlistentry>
          <term><command>is-system-running</command></term>

          <listitem>
            <para>Checks whether the system is operational. This
            returns success when the system is fully up and running,
            meaning not in startup, shutdown or maintenance
            mode. Failure is returned otherwise. In addition, the
            current state is printed in a short string to standard
            output, see table below. Use <option>--quiet</option> to
            suppress this output.</para>

            <table>
              <title>Manager Operational States</title>
              <tgroup cols='2'>
                <colspec colname='name' />
                <colspec colname='description' />
                <thead>
                  <row>
                    <entry>Name</entry>
                    <entry>Description</entry>
                  </row>
                </thead>
                <tbody>
                  <row>
                    <entry><varname>initializing</varname></entry>
                    <entry><para>Early bootup, before
                    <filename>basic.target</filename> is reached
                    or the <varname>maintenance</varname> state entered.
                    </para></entry>
                  </row>
                  <row>
                    <entry><varname>starting</varname></entry>
                    <entry><para>Late bootup, before the job queue
                    becomes idle for the first time, or one of the
                    rescue targets are reached.</para></entry>
                  </row>
                  <row>
                    <entry><varname>running</varname></entry>
                    <entry><para>The system is fully
                    operational.</para></entry>
                  </row>
                  <row>
                    <entry><varname>degraded</varname></entry>
                    <entry><para>The system is operational but one or more
                    units failed.</para></entry>
                  </row>
                  <row>
                    <entry><varname>maintenance</varname></entry>
                    <entry><para>The rescue or emergency target is
                    active.</para></entry>
                  </row>
                  <row>
                    <entry><varname>stopping</varname></entry>
                    <entry><para>The manager is shutting
                    down.</para></entry>
                  </row>
                </tbody>
              </tgroup>
            </table>
          </listitem>
        </varlistentry>

        <varlistentry>
          <term><command>default</command></term>

          <listitem>
            <para>Enter default mode. This is mostly equivalent to
            <command>isolate default.target</command>.</para>
          </listitem>
        </varlistentry>

        <varlistentry>
          <term><command>rescue</command></term>

          <listitem>
            <para>Enter rescue mode. This is mostly equivalent to
            <command>isolate rescue.target</command>, but also prints a
            wall message to all users.</para>
          </listitem>
        </varlistentry>
        <varlistentry>
          <term><command>emergency</command></term>

          <listitem>
            <para>Enter emergency mode. This is mostly equivalent to
            <command>isolate emergency.target</command>, but also prints
            a wall message to all users.</para>
          </listitem>
        </varlistentry>
        <varlistentry>
          <term><command>halt</command></term>

          <listitem>
            <para>Shut down and halt the system. This is mostly equivalent to
            <command>start halt.target --job-mode=replace-irreversibly</command>, but also
            prints a wall message to all users.  If combined with
            <option>--force</option>, shutdown of all running services is
            skipped, however all processes are killed and all file
            systems are unmounted or mounted read-only, immediately
            followed by the system halt.  If <option>--force</option> is
            specified twice, the operation is immediately executed
            without terminating any processes or unmounting any file
            systems. This may result in data loss.</para>
          </listitem>
        </varlistentry>
        <varlistentry>
          <term><command>poweroff</command></term>

          <listitem>
            <para>Shut down and power-off the system. This is mostly
            equivalent to <command>start poweroff.target --job-mode=replace-irreversibly</command>,
            but also prints a wall message to all users. If combined with
            <option>--force</option>, shutdown of all running services is
            skipped, however all processes are killed and all file
            systems are unmounted or mounted read-only, immediately
            followed by the powering off. If <option>--force</option> is
            specified twice, the operation is immediately executed
            without terminating any processes or unmounting any file
            systems. This may result in data loss.</para>
          </listitem>
        </varlistentry>
        <varlistentry>
          <term><command>reboot <optional><replaceable>arg</replaceable></optional></command></term>

          <listitem>
            <para>Shut down and reboot the system. This is mostly
            equivalent to <command>start reboot.target --job-mode=replace-irreversibly</command>,
            but also prints a wall message to all users. If combined with
            <option>--force</option>, shutdown of all running services is
            skipped, however all processes are killed and all file
            systems are unmounted or mounted read-only, immediately
            followed by the reboot. If <option>--force</option> is
            specified twice, the operation is immediately executed
            without terminating any processes or unmounting any file
            systems. This may result in data loss.</para>

            <para>If the optional argument
            <replaceable>arg</replaceable> is given, it will be passed
            as the optional argument to the
            <citerefentry><refentrytitle>reboot</refentrytitle><manvolnum>2</manvolnum></citerefentry>
            system call. The value is architecture and firmware
            specific. As an example, <literal>recovery</literal> might
            be used to trigger system recovery, and
            <literal>fota</literal> might be used to trigger a
            <quote>firmware over the air</quote> update.</para>
          </listitem>
        </varlistentry>

        <varlistentry>
          <term><command>kexec</command></term>

          <listitem>
            <para>Shut down and reboot the system via kexec. This is
            mostly equivalent to <command>start kexec.target --job-mode=replace-irreversibly</command>,
            but also prints a wall message to all users. If combined
            with <option>--force</option>, shutdown of all running
            services is skipped, however all processes are killed and
            all file systems are unmounted or mounted read-only,
            immediately followed by the reboot.</para>
          </listitem>
        </varlistentry>

        <varlistentry>
          <term><command>exit</command></term>

          <listitem>
            <para>Ask the systemd manager to quit. This is only
            supported for user service managers (i.e. in conjunction
            with the <option>--user</option> option) and will fail
            otherwise.</para>
          </listitem>
        </varlistentry>

        <varlistentry>
          <term><command>switch-root <replaceable>ROOT</replaceable> <optional><replaceable>INIT</replaceable></optional></command></term>

          <listitem>
            <para>Switches to a different root directory and executes a
            new system manager process below it. This is intended for
            usage in initial RAM disks ("initrd"), and will transition
            from the initrd's system manager process (a.k.a "init"
            process) to the main system manager process. This call takes two
            arguments: the directory that is to become the new root directory, and
            the path to the new system manager binary below it to
            execute as PID 1. If the latter is omitted or the empty
            string, a systemd binary will automatically be searched for
            and used as init. If the system manager path is omitted or
            equal to the empty string, the state of the initrd's system
            manager process is passed to the main system manager, which
            allows later introspection of the state of the services
            involved in the initrd boot.</para>
          </listitem>
        </varlistentry>

        <varlistentry>
          <term><command>suspend</command></term>

          <listitem>
            <para>Suspend the system. This will trigger activation of
            the special <filename>suspend.target</filename> target.
            </para>
          </listitem>
        </varlistentry>

        <varlistentry>
          <term><command>hibernate</command></term>

          <listitem>
            <para>Hibernate the system. This will trigger activation of
            the special <filename>hibernate.target</filename> target.
            </para>
          </listitem>
        </varlistentry>

        <varlistentry>
          <term><command>hybrid-sleep</command></term>

          <listitem>
            <para>Hibernate and suspend the system. This will trigger
            activation of the special
            <filename>hybrid-sleep.target</filename> target.</para>
          </listitem>
        </varlistentry>
      </variablelist>
    </refsect2>

    <refsect2>
      <title>Parameter Syntax</title>

      <para>Unit commands listed above take either a single unit name
      (designated as <replaceable>NAME</replaceable>), or multiple
      unit specifications (designated as
      <replaceable>PATTERN</replaceable>...). In the first case, the
      unit name with or without a suffix must be given. If the suffix
      is not specified, systemctl will append a suitable suffix,
      <literal>.service</literal> by default, and a type-specific
      suffix in case of commands which operate only on specific unit
      types. For example,
      <programlisting># systemctl start sshd</programlisting> and
      <programlisting># systemctl start sshd.service</programlisting>
      are equivalent, as are
      <programlisting># systemctl isolate default</programlisting>
      and
      <programlisting># systemctl isolate default.target</programlisting>
      Note that (absolute) paths to device nodes are automatically
      converted to device unit names, and other (absolute) paths to
      mount unit names.
      <programlisting># systemctl status /dev/sda
# systemctl status /home</programlisting>
      are equivalent to:
      <programlisting># systemctl status dev-sda.device
# systemctl status home.mount</programlisting>
      In the second case, shell-style globs will be matched against
      currently loaded units; literal unit names, with or without
      a suffix, will be treated as in the first case. This means that
      literal unit names always refer to exactly one unit, but globs
      may match zero units and this is not considered an error.</para>

      <para>Glob patterns use
      <citerefentry project='man-pages'><refentrytitle>fnmatch</refentrytitle><manvolnum>3</manvolnum></citerefentry>,
      so normal shell-style globbing rules are used, and
      <literal>*</literal>, <literal>?</literal>,
      <literal>[]</literal> may be used. See
      <citerefentry project='man-pages'><refentrytitle>glob</refentrytitle><manvolnum>7</manvolnum></citerefentry>
      for more details. The patterns are matched against the names of
      currently loaded units, and patterns which do not match anything
      are silently skipped. For example:
      <programlisting># systemctl stop sshd@*.service</programlisting>
      will stop all <filename>sshd@.service</filename> instances.
      </para>

      <para>For unit file commands, the specified
      <replaceable>NAME</replaceable> should be the full name of the
      unit file, or the absolute path to the unit file:
      <programlisting># systemctl enable foo.service</programlisting>
      or
      <programlisting># systemctl link /path/to/foo.service</programlisting>
      </para>
    </refsect2>

  </refsect1>

  <refsect1>
    <title>Exit status</title>

    <para>On success, 0 is returned, a non-zero failure
    code otherwise.</para>
  </refsect1>

  <refsect1>
    <title>Environment</title>

    <variablelist class='environment-variables'>
      <varlistentry>
        <term><varname>$SYSTEMD_EDITOR</varname></term>

        <listitem><para>Editor to use when editing units; overrides
        <varname>$EDITOR</varname> and <varname>$VISUAL</varname>. If neither
        <varname>$SYSTEMD_EDITOR</varname> nor <varname>$EDITOR</varname> nor
        <varname>$VISUAL</varname> are present or if it is set to an empty
        string or if their execution failed, systemctl will try to execute well
        known editors in this order:
        <citerefentry project='die-net'><refentrytitle>nano</refentrytitle><manvolnum>1</manvolnum></citerefentry>,
        <citerefentry project='die-net'><refentrytitle>vim</refentrytitle><manvolnum>1</manvolnum></citerefentry>,
        <citerefentry project='die-net'><refentrytitle>vi</refentrytitle><manvolnum>1</manvolnum></citerefentry>.
        </para></listitem>
      </varlistentry>
    </variablelist>
    <xi:include href="less-variables.xml" xpointer="pager"/>
    <xi:include href="less-variables.xml" xpointer="less"/>
  </refsect1>

  <refsect1>
    <title>See Also</title>
    <para>
      <citerefentry><refentrytitle>systemd</refentrytitle><manvolnum>1</manvolnum></citerefentry>,
      <citerefentry><refentrytitle>journalctl</refentrytitle><manvolnum>1</manvolnum></citerefentry>,
      <citerefentry><refentrytitle>loginctl</refentrytitle><manvolnum>1</manvolnum></citerefentry>,
      <citerefentry><refentrytitle>machinectl</refentrytitle><manvolnum>1</manvolnum></citerefentry>,
      <citerefentry><refentrytitle>systemd.unit</refentrytitle><manvolnum>5</manvolnum></citerefentry>,
      <citerefentry><refentrytitle>systemd.resource-control</refentrytitle><manvolnum>5</manvolnum></citerefentry>,
      <citerefentry><refentrytitle>systemd.special</refentrytitle><manvolnum>7</manvolnum></citerefentry>,
      <citerefentry project='man-pages'><refentrytitle>wall</refentrytitle><manvolnum>1</manvolnum></citerefentry>,
      <citerefentry><refentrytitle>systemd.preset</refentrytitle><manvolnum>5</manvolnum></citerefentry>,
      <citerefentry><refentrytitle>systemd.generator</refentrytitle><manvolnum>7</manvolnum></citerefentry>,
      <citerefentry project='man-pages'><refentrytitle>glob</refentrytitle><manvolnum>7</manvolnum></citerefentry>
    </para>
  </refsect1>

</refentry><|MERGE_RESOLUTION|>--- conflicted
+++ resolved
@@ -413,13 +413,8 @@
           processes. Not all unit types manage processes of these
           types however. For example, for mount units, control processes
           are defined (which are the invocations of
-<<<<<<< HEAD
-          <filename>/bin/mount</filename> and
-          <filename>/bin/umount</filename>), but no main process
-=======
           <filename>&MOUNT_PATH;</filename> and
           <filename>&UMOUNT_PATH;</filename>), but no main process
->>>>>>> df30ea52
           is defined. If omitted, defaults to
           <option>all</option>.</para>
         </listitem>
