<?xml version='1.0'?> <!--*-nxml-*-->
<!DOCTYPE refentry PUBLIC "-//OASIS//DTD DocBook XML V4.2//EN"
"http://www.oasis-open.org/docbook/xml/4.2/docbookx.dtd">

<!--
This file is part of systemd.

Copyright 2010 Lennart Poettering

systemd is free software; you can redistribute it and/or modify it
under the terms of the GNU Lesser General Public License as published by
the Free Software Foundation; either version 2.1 of the License, or
(at your option) any later version.

systemd is distributed in the hope that it will be useful, but
WITHOUT ANY WARRANTY; without even the implied warranty of
MERCHANTABILITY or FITNESS FOR A PARTICULAR PURPOSE. See the GNU
Lesser General Public License for more details.

You should have received a copy of the GNU Lesser General Public License
along with systemd; If not, see <http://www.gnu.org/licenses/>.
-->

<refentry id="systemctl"
          xmlns:xi="http://www.w3.org/2001/XInclude">

  <refentryinfo>
    <title>systemctl</title>
    <productname>systemd</productname>

    <authorgroup>
      <author>
        <contrib>Developer</contrib>
        <firstname>Lennart</firstname>
        <surname>Poettering</surname>
        <email>lennart@poettering.net</email>
      </author>
    </authorgroup>
  </refentryinfo>

  <refmeta>
    <refentrytitle>systemctl</refentrytitle>
    <manvolnum>1</manvolnum>
  </refmeta>

  <refnamediv>
    <refname>systemctl</refname>
    <refpurpose>Control the systemd system and service manager</refpurpose>
  </refnamediv>

  <refsynopsisdiv>
    <cmdsynopsis>
      <command>systemctl</command>
      <arg choice="opt" rep="repeat">OPTIONS</arg>
      <arg choice="plain">COMMAND</arg>
      <arg choice="opt" rep="repeat">NAME</arg>
    </cmdsynopsis>
  </refsynopsisdiv>

  <refsect1>
    <title>Description</title>

    <para><command>systemctl</command> may be used to
    introspect and control the state of the
    <citerefentry><refentrytitle>systemd</refentrytitle><manvolnum>1</manvolnum></citerefentry>
    system and service manager.</para>

    <para>For Unit Commands the <replaceable>NAME</replaceable> represents full name of unit.
    <programlisting>
systemctl start foo.service
    </programlisting>
    For Unit File Commands the <replaceable>NAME</replaceable> represents full name of the unit file, or absolute path to the unit file.
    <programlisting>
systemctl start /path/to/foo.service
    </programlisting>
    While working with services/service files, <command>systemctl</command> is able to append .service suffix when it is missing.
    <programlisting>
systemctl start foo
    </programlisting></para>
  </refsect1>

  <refsect1>
    <title>Options</title>

    <para>The following options are understood:</para>

    <variablelist>
      <varlistentry>
        <term><option>-t</option></term>
        <term><option>--type=</option></term>

        <listitem>
          <para>The argument should be a comma-separated list of unit
          types such as <option>service</option> and
          <option>socket</option>.
          </para>

          <para>If one of the arguments is a unit type, when listing
          units, limit display to certain unit types. Otherwise, units
          of all types will be shown.</para>

          <para>As a special case, if one of the arguments is
          <option>help</option>, a list of allowed values will be
          printed and the program will exit.</para>
        </listitem>
      </varlistentry>

      <varlistentry>
        <term><option>--state=</option></term>

        <listitem>
        <para>The argument should be a comma-separated list of unit LOAD,
        SUB, or ACTIVE states. When listing units, show only those
        in specified states.</para>
        </listitem>
      </varlistentry>

      <varlistentry>
        <term><option>-p</option></term>
        <term><option>--property=</option></term>

        <listitem>
          <para>When showing unit/job/manager properties with the
          <command>show</command> command, limit display to certain
          properties as specified as argument. If not specified, all
          set properties are shown. The argument should be a
          comma-separated list of property names, such as
          <literal>MainPID</literal>. If specified more than once, all
          properties with the specified names are shown.</para>
        </listitem>
      </varlistentry>

      <varlistentry>
        <term><option>-a</option></term>
        <term><option>--all</option></term>

        <listitem>
          <para>When listing units, show all loaded units, regardless
          of their state, including inactive units. When showing
          unit/job/manager properties, show all properties regardless
          whether they are set or not.</para>
          <para>To list all units installed on the system, use the
          <command>list-unit-files</command> command instead.</para>
        </listitem>
      </varlistentry>

      <varlistentry>
        <term><option>-r</option></term>
        <term><option>--recursive</option></term>

        <listitem>
          <para>When listing units, also show units of local
          containers. Units of local containers will be prefixed with
          the container name, separated by a single colon character
          (<literal>:</literal>).</para>
        </listitem>
      </varlistentry>

      <varlistentry>
        <term><option>--reverse</option></term>

        <listitem>
          <para>Show reverse dependencies between units with
          <command>list-dependencies</command>, i.e. units with
          dependencies of type <varname>Wants=</varname> or
          <varname>Requires=</varname> on the given unit.
          </para>
        </listitem>
      </varlistentry>

      <varlistentry>
        <term><option>--after</option></term>
<<<<<<< HEAD

        <listitem>
          <para>With <command>list-dependencies</command>, show the
          units that are ordered before the specified unit. In other
          words, list the units that are in the <varname>After=</varname>
          directive of the specified unit, have the specified unit in
          their <varname>Before=</varname> directive, or are otherwise
          implicit dependencies of the specified unit.</para>
        </listitem>
      </varlistentry>

      <varlistentry>
        <term><option>--before</option></term>

        <listitem>
          <para>With <command>list-dependencies</command>, show the
          units that are ordered after the specified unit. In other
          words, list the units that are in the <varname>Before=</varname>
          directive of the specified unit, have the specified unit in
          their <varname>After=</varname> directive, or otherwise depend
          on the specified unit.</para>
=======

        <listitem>
          <para>With <command>list-dependencies</command>, show the
          units that are ordered before the specified unit. In other
          words, list the units that are in the <varname>After=</varname>
          directive of the specified unit, have the specified unit in
          their <varname>Before=</varname> directive, or are otherwise
          implicit dependencies of the specified unit.</para>
>>>>>>> c17d7fc6
        </listitem>
      </varlistentry>

      <varlistentry>
        <term><option>--before</option></term>

        <listitem>
          <para>With <command>list-dependencies</command>, show the
          units that are ordered after the specified unit. In other
          words, list the units that are in the <varname>Before=</varname>
          directive of the specified unit, have the specified unit in
          their <varname>After=</varname> directive, or otherwise depend
          on the specified unit.</para>
        </listitem>
      </varlistentry>

      <varlistentry>
        <term><option>-l</option></term>
        <term><option>--full</option></term>

        <listitem>
          <para>Do not ellipsize unit names, process tree entries,
          journal output, or truncate unit descriptions in the output
          of <command>status</command>, <command>list-units</command>,
          <command>list-jobs</command>, and
          <command>list-timers</command>.</para>
        </listitem>
      </varlistentry>

      <varlistentry>
        <term><option>--show-types</option></term>

        <listitem>
          <para>When showing sockets, show the type of the socket.</para>
        </listitem>
      </varlistentry>

      <varlistentry>
        <term><option>--job-mode=</option></term>

        <listitem>
        <para>When queuing a new job, this option controls how to deal with
        already queued jobs. It takes one of <literal>fail</literal>,
        <literal>replace</literal>,
        <literal>replace-irreversibly</literal>,
        <literal>isolate</literal>,
        <literal>ignore-dependencies</literal>,
        <literal>ignore-requirements</literal> or
        <literal>flush</literal>. Defaults to
        <literal>replace</literal>, except when the
        <command>isolate</command> command is used which implies the
        <literal>isolate</literal> job mode.</para>

        <para>If <literal>fail</literal> is specified and a requested
        operation conflicts with a pending job (more specifically:
        causes an already pending start job to be reversed into a stop
        job or vice versa), cause the operation to fail.</para>

        <para>If <literal>replace</literal> (the default) is
        specified, any conflicting pending job will be replaced, as
        necessary.</para>

        <para>If <literal>replace-irreversibly</literal> is specified,
        operate like <literal>replace</literal>, but also mark the new
        jobs as irreversible. This prevents future conflicting
        transactions from replacing these jobs (or even being enqueued
        while the irreversible jobs are still pending). Irreversible
        jobs can still be cancelled using the <command>cancel</command>
        command.</para>

        <para><literal>isolate</literal> is only valid for start
        operations and causes all other units to be stopped when the
        specified unit is started. This mode is always used when the
        <command>isolate</command> command is used.</para>

        <para><literal>flush</literal> will cause all queued jobs to
        be canceled when the new job is enqueued.</para>

        <para>If <literal>ignore-dependencies</literal> is specified,
        then all unit dependencies are ignored for this new job and
        the operation is executed immediately. If passed, no required
        units of the unit passed will be pulled in, and no ordering
        dependencies will be honored. This is mostly a debugging and
        rescue tool for the administrator and should not be used by
        applications.</para>

        <para><literal>ignore-requirements</literal> is similar to
        <literal>ignore-dependencies</literal>, but only causes the
        requirement dependencies to be ignored, the ordering
        dependencies will still be honoured.</para>
        </listitem>

      </varlistentry>

      <varlistentry>
        <term><option>-i</option></term>
        <term><option>--ignore-inhibitors</option></term>

        <listitem>
          <para>When system shutdown or a sleep state is requested,
          ignore inhibitor locks. Applications can establish inhibitor
          locks to avoid that certain important operations (such as CD
          burning or suchlike) are interrupted by system shutdown or a
          sleep state. Any user may take these locks and privileged
          users may override these locks. If any locks are taken,
          shutdown and sleep state requests will normally fail
          (regardless of whether privileged or not) and a list of active locks
          is printed. However, if <option>--ignore-inhibitors</option>
          is specified, the locks are ignored and not printed, and the
          operation attempted anyway, possibly requiring additional
          privileges.</para>
        </listitem>
      </varlistentry>

      <varlistentry>
        <term><option>-q</option></term>
        <term><option>--quiet</option></term>

        <listitem>
          <para>Suppress output to standard output in
          <command>snapshot</command>,
          <command>is-active</command>,
          <command>is-failed</command>,
          <command>enable</command> and
        <command>disable</command>.</para>
        </listitem>
      </varlistentry>

      <varlistentry>
        <term><option>--no-block</option></term>

        <listitem>
          <para>Do not synchronously wait for the requested operation
          to finish. If this is not specified, the job will be
          verified, enqueued and <command>systemctl</command> will
          wait until it is completed. By passing this argument, it is
          only verified and enqueued.</para>
        </listitem>
      </varlistentry>

      <varlistentry>
        <term><option>--no-legend</option></term>

        <listitem>
          <para>Do not print the legend, i.e. the column headers and
          the footer with hints.</para>
        </listitem>
      </varlistentry>

      <xi:include href="user-system-options.xml" xpointer="user" />
      <xi:include href="user-system-options.xml" xpointer="system" />

      <varlistentry>
        <term><option>--no-wall</option></term>

        <listitem>
          <para>Do not send wall message before halt, power-off,
          reboot.</para>
        </listitem>
      </varlistentry>

      <varlistentry>
        <term><option>--global</option></term>

        <listitem>
          <para>When used with <command>enable</command> and
          <command>disable</command>, operate on the global user
          configuration directory, thus enabling or disabling a unit
          file globally for all future logins of all users.</para>
        </listitem>
      </varlistentry>

      <varlistentry>
        <term><option>--no-reload</option></term>

        <listitem>
          <para>When used with <command>enable</command> and
          <command>disable</command>, do not implicitly reload daemon
          configuration after executing the changes.</para>
        </listitem>
      </varlistentry>

      <varlistentry>
        <term><option>--no-ask-password</option></term>

        <listitem>
          <para>When used with <command>start</command> and related
          commands, disables asking for passwords. Background services
          may require input of a password or passphrase string, for
          example to unlock system hard disks or cryptographic
          certificates. Unless this option is specified and the
          command is invoked from a terminal,
          <command>systemctl</command> will query the user on the
          terminal for the necessary secrets. Use this option to
          switch this behavior off. In this case, the password must be
          supplied by some other means (for example graphical password
          agents) or the service might fail. This also disables
          querying the user for authentication for privileged
          operations.</para>
        </listitem>

      </varlistentry>

      <varlistentry>
        <term><option>--kill-who=</option></term>

        <listitem>
          <para>When used with <command>kill</command>, choose which
          processes to send a signal to. Must be one of
          <option>main</option>, <option>control</option> or
          <option>all</option> to select whether to kill only the main
          process, the control process or all processes of the
          unit. The main process of the unit is the one that defines
          the life-time of it. A control process of a unit is one that
          is invoked by the manager to induce state changes of it. For
          example, all processes started due to the
          <varname>ExecStartPre=</varname>,
          <varname>ExecStop=</varname> or
          <varname>ExecReload=</varname> settings of service units are
          control processes. Note that there is only one control
          process per unit at a time, as only one state change is
          executed at a time. For services of type
<<<<<<< HEAD
          <varname>Type=forking</varname> the initial process started
=======
          <varname>Type=forking</varname>, the initial process started
>>>>>>> c17d7fc6
          by the manager for <varname>ExecStart=</varname> is a
          control process, while the process ultimately forked off by
          that one is then considered the main process of the unit (if
          it can be determined). This is different for service units
          of other types, where the process forked off by the manager
          for <varname>ExecStart=</varname> is always the main process
<<<<<<< HEAD
          itself. A service unit consists of no or one main process,
          no or one control process plus any number of additional
          processes. Not all unit types manage processes of these
          types however. For example for mount units control processes
=======
          itself. A service unit consists of zero or one main process,
          zero or one control process plus any number of additional
          processes. Not all unit types manage processes of these
          types however. For example, for mount units, control processes
>>>>>>> c17d7fc6
          are defined (which are the invocations of
          <filename>/usr/bin/mount</filename> and
          <filename>/usr/bin/umount</filename>), but no main process
          is defined. If omitted, defaults to
          <option>all</option>.</para>
        </listitem>

      </varlistentry>

      <varlistentry>
        <term><option>-s</option></term>
        <term><option>--signal=</option></term>

        <listitem>
          <para>When used with <command>kill</command>, choose which
          signal to send to selected processes. Must be one of the
          well known signal specifiers such as <constant>SIGTERM</constant>, <constant>SIGINT</constant> or
          <constant>SIGSTOP</constant>. If omitted, defaults to
          <option>SIGTERM</option>.</para>
        </listitem>
      </varlistentry>

      <varlistentry>
        <term><option>-f</option></term>
        <term><option>--force</option></term>

        <listitem>
          <para>When used with <command>enable</command>, overwrite
          any existing conflicting symlinks.</para>

          <para>When used with <command>halt</command>,
          <command>poweroff</command>, <command>reboot</command> or
          <command>kexec</command>, execute the selected operation
          without shutting down all units. However, all processes will
          be killed forcibly and all file systems are unmounted or
          remounted read-only. This is hence a drastic but relatively
          safe option to request an immediate reboot. If
          <option>--force</option> is specified twice for these
          operations, they will be executed immediately without
          terminating any processes or unmounting any file
          systems. Warning: specifying <option>--force</option> twice
          with any of these operations might result in data
          loss.</para>
        </listitem>
      </varlistentry>

      <varlistentry>
        <term><option>--root=</option></term>

        <listitem>
          <para>When used with
          <command>enable</command>/<command>disable</command>/<command>is-enabled</command>
          (and related commands), use alternative root path when
          looking for unit files.</para>
        </listitem>

      </varlistentry>

      <varlistentry>
        <term><option>--runtime</option></term>

        <listitem>
          <para>When used with <command>enable</command>,
          <command>disable</command>,
          (and related commands), make changes only temporarily, so
          that they are lost on the next reboot. This will have the
          effect that changes are not made in subdirectories of
          <filename>/etc</filename> but in <filename>/run</filename>,
          with identical immediate effects, however, since the latter
          is lost on reboot, the changes are lost too.</para>

          <para>Similarly, when used with
          <command>set-property</command>, make changes only
          temporarily, so that they are lost on the next
          reboot.</para>
        </listitem>
      </varlistentry>

      <varlistentry>
        <term><option>-n</option></term>
        <term><option>--lines=</option></term>

        <listitem>
          <para>When used with <command>status</command>, controls the
          number of journal lines to show, counting from the most
          recent ones. Takes a positive integer argument. Defaults to
          10.</para>
        </listitem>
      </varlistentry>

      <varlistentry>
        <term><option>-o</option></term>
        <term><option>--output=</option></term>

        <listitem>
          <para>When used with <command>status</command>, controls the
          formatting of the journal entries that are shown. For the
          available choices, see
          <citerefentry><refentrytitle>journalctl</refentrytitle><manvolnum>1</manvolnum></citerefentry>.
          Defaults to <literal>short</literal>.</para>
        </listitem>
      </varlistentry>

      <varlistentry>
        <term><option>--plain</option></term>

        <listitem>
          <para>When used with <command>list-dependencies</command>,
          the output is printed as a list instead of a tree.</para>
        </listitem>
      </varlistentry>

      <xi:include href="user-system-options.xml" xpointer="host" />
      <xi:include href="user-system-options.xml" xpointer="machine" />

      <xi:include href="standard-options.xml" xpointer="help" />
      <xi:include href="standard-options.xml" xpointer="version" />
      <xi:include href="standard-options.xml" xpointer="no-pager" />
    </variablelist>
  </refsect1>

  <refsect1>
    <title>Commands</title>

    <para>The following commands are understood:</para>

    <refsect2>
      <title>Unit Commands</title>

      <variablelist>
        <varlistentry>
          <term><command>list-units <optional><replaceable>PATTERN</replaceable>...</optional></command></term>

          <listitem>
            <para>List known units (subject to limitations specified
            with <option>-t</option>). If one or more
            <replaceable>PATTERN</replaceable>s are specified, only
            units matching one of them are shown.</para>

            <para>This is the default command.</para>
          </listitem>
        </varlistentry>

        <varlistentry>
          <term><command>list-sockets <optional><replaceable>PATTERN</replaceable>...</optional></command></term>

          <listitem>
            <para>List socket units ordered by listening address.
            If one or more <replaceable>PATTERN</replaceable>s are
            specified, only socket units matching one of them are
            shown. Produces output similar to
            <programlisting>
LISTEN           UNIT                        ACTIVATES
/dev/initctl     systemd-initctl.socket      systemd-initctl.service
...
[::]:22          sshd.socket                 sshd.service
kobject-uevent 1 systemd-udevd-kernel.socket systemd-udevd.service

5 sockets listed.</programlisting>
            Note: because the addresses might contains spaces, this output
            is not suitable for programmatic consumption.
            </para>

            <para>See also the options <option>--show-types</option>,
            <option>--all</option>, and <option>--failed</option>.</para>
          </listitem>
        </varlistentry>

        <varlistentry>
          <term><command>list-timers <optional><replaceable>PATTERN</replaceable>...</optional></command></term>

          <listitem>
            <para>List timer units ordered by the time they elapse
            next. If one or more <replaceable>PATTERN</replaceable>s
            are specified, only units matching one of them are shown.
            </para>

            <para>See also the options <option>--all</option> and
            <option>--failed</option>.</para>
          </listitem>
        </varlistentry>

        <varlistentry>
          <term><command>start <replaceable>PATTERN</replaceable>...</command></term>

          <listitem>
            <para>Start (activate) one or more units specified on the
            command line.</para>

            <para>Note that glob patterns operate on a list of currently
            loaded units. Units which are not active and are not in a
            failed state usually are not loaded, and would not be
            matched by any pattern. In addition, in case of
            instantiated units, systemd is often unaware of the
            instance name until the instance has been started. Therefore,
            using glob patterns with <command>start</command>
            has limited usefulness.</para>
          </listitem>
        </varlistentry>
        <varlistentry>
          <term><command>stop <replaceable>PATTERN</replaceable>...</command></term>

          <listitem>
            <para>Stop (deactivate) one or more units specified on the
            command line.</para>
          </listitem>
        </varlistentry>
        <varlistentry>
          <term><command>reload <replaceable>PATTERN</replaceable>...</command></term>

          <listitem>
            <para>Asks all units listed on the command line to reload
            their configuration. Note that this will reload the
            service-specific configuration, not the unit configuration
            file of systemd. If you want systemd to reload the
            configuration file of a unit, use the
            <command>daemon-reload</command> command. In other words:
            for the example case of Apache, this will reload Apache's
            <filename>httpd.conf</filename> in the web server, not the
            <filename>apache.service</filename> systemd unit
            file.</para>

            <para>This command should not be confused with the
            <command>daemon-reload</command> or <command>load</command>
            commands.</para>
          </listitem>

        </varlistentry>
        <varlistentry>
          <term><command>restart <replaceable>PATTERN</replaceable>...</command></term>

          <listitem>
            <para>Restart one or more units specified on the command
            line. If the units are not running yet, they will be
            started.</para>
          </listitem>
        </varlistentry>
        <varlistentry>
          <term><command>try-restart <replaceable>PATTERN</replaceable>...</command></term>

          <listitem>
            <para>Restart one or more units specified on the command
            line if the units are running. This does nothing if units are not
            running.  Note that, for compatibility with Red Hat init
            scripts, <command>condrestart</command> is equivalent to this
            command.</para>
          </listitem>
        </varlistentry>
        <varlistentry>
          <term><command>reload-or-restart <replaceable>PATTERN</replaceable>...</command></term>

          <listitem>
            <para>Reload one or more units if they support it. If not,
            restart them instead. If the units are not running yet, they
            will be started.</para>
          </listitem>
        </varlistentry>
        <varlistentry>
          <term><command>reload-or-try-restart <replaceable>PATTERN</replaceable>...</command></term>

          <listitem>
            <para>Reload one or more units if they support it. If not,
            restart them instead. This does nothing if the units are not
            running. Note that, for compatibility with SysV init scripts,
            <command>force-reload</command> is equivalent to this
            command.</para>
          </listitem>
        </varlistentry>
        <varlistentry>
          <term><command>isolate <replaceable>NAME</replaceable></command></term>

          <listitem>
            <para>Start the unit specified on the command line and its
            dependencies and stop all others.</para>

            <para>This is similar to changing the runlevel in a
            traditional init system. The <command>isolate</command>
            command will immediately stop processes that are not enabled
            in the new unit, possibly including the graphical
            environment or terminal you are currently using.</para>

            <para>Note that this is allowed only on units where
            <option>AllowIsolate=</option> is enabled. See
            <citerefentry><refentrytitle>systemd.unit</refentrytitle><manvolnum>5</manvolnum></citerefentry>
            for details.</para>
          </listitem>
        </varlistentry>
        <varlistentry>
          <term><command>kill <replaceable>PATTERN</replaceable>...</command></term>

          <listitem>
            <para>Send a signal to one or more processes of the
            unit. Use <option>--kill-who=</option> to select which
            process to kill. Use <option>--signal=</option> to select
            the signal to send.</para>
          </listitem>
        </varlistentry>
        <varlistentry>
          <term><command>is-active <replaceable>PATTERN</replaceable>...</command></term>

          <listitem>
            <para>Check whether any of the specified units are active
            (i.e. running). Returns an exit code
            <constant>0</constant> if at least one is active, or
            non-zero otherwise. Unless <option>--quiet</option> is
            specified, this will also print the current unit state to
            standard output.</para>
          </listitem>
        </varlistentry>
        <varlistentry>
          <term><command>is-failed <replaceable>PATTERN</replaceable>...</command></term>

          <listitem>
            <para>Check whether any of the specified units are in a
            "failed" state. Returns an exit code
            <constant>0</constant> if at least one has failed,
            non-zero otherwise. Unless <option>--quiet</option> is
            specified, this will also print the current unit state to
            standard output.</para>
          </listitem>
        </varlistentry>
        <varlistentry>
          <term><command>status</command> <optional><replaceable>PATTERN</replaceable>...|<replaceable>PID</replaceable>...]</optional></term>

          <listitem>
            <para>Show terse runtime status information about one or
            more units, followed by most recent log data from the
            journal. If no units are specified, show system status. If
            combined with <option>--all</option>, also show the status of
            all units (subject to limitations specified with
            <option>-t</option>). If a PID is passed, show information
            about the unit the process belongs to.</para>

            <para>This function is intended to generate human-readable
            output. If you are looking for computer-parsable output,
            use <command>show</command> instead. By default this
            function only shows 10 lines of output and ellipsizes
            lines to fit in the terminal window. This can be changes
            with <option>--lines</option> and <option>--full</option>,
            see above. In addition, <command>journalctl
            --unit=<replaceable>NAME</replaceable></command> or
            <command>journalctl
            --user-unit=<replaceable>NAME</replaceable></command> use
            a similar filter for messages and might be more
            convenient.
            </para>
          </listitem>
        </varlistentry>
        <varlistentry>
          <term><command>show</command> <optional><replaceable>PATTERN</replaceable>...|<replaceable>JOB</replaceable>...</optional></term>

          <listitem>
            <para>Show properties of one or more units, jobs, or the
            manager itself. If no argument is specified, properties of
            the manager will be shown. If a unit name is specified,
            properties of the unit is shown, and if a job id is
            specified, properties of the job is shown. By default, empty
            properties are suppressed. Use <option>--all</option> to
            show those too. To select specific properties to show, use
            <option>--property=</option>. This command is intended to be
            used whenever computer-parsable output is required. Use
            <command>status</command> if you are looking for formatted
            human-readable output.</para>
          </listitem>
        </varlistentry>
        <varlistentry>
          <term><command>cat <replaceable>PATTERN</replaceable>...</command></term>

          <listitem>
            <para>Show backing files of one or more units. Prints the
            "fragment" and "drop-ins" (source files) of units. Each
            file is preceded by a comment which includes the file
            name.</para>
          </listitem>
        </varlistentry>
        <varlistentry>
          <term><command>set-property <replaceable>NAME</replaceable> <replaceable>ASSIGNMENT</replaceable>...</command></term>

          <listitem>
            <para>Set the specified unit properties at runtime where
            this is supported. This allows changing configuration
            parameter properties such as resource control settings at
            runtime. Not all properties may be changed at runtime, but
            many resource control settings (primarily those in
            <citerefentry><refentrytitle>systemd.resource-control</refentrytitle><manvolnum>5</manvolnum></citerefentry>)
            may. The changes are applied instantly, and stored on disk
            for future boots, unless <option>--runtime</option> is
            passed, in which case the settings only apply until the
            next reboot. The syntax of the property assignment follows
            closely the syntax of assignments in unit files.</para>

            <para>Example: <command>systemctl set-property foobar.service CPUShares=777</command></para>

            <para>Note that this command allows changing multiple
            properties at the same time, which is preferable over
            setting them individually. Like unit file configuration
            settings, assigning the empty list to list parameters will
            reset the list.</para>
          </listitem>
        </varlistentry>

        <varlistentry>
          <term><command>help <replaceable>PATTERN</replaceable>...|<replaceable>PID</replaceable>...</command></term>

          <listitem>
            <para>Show manual pages for one or more units, if
            available. If a PID is given, the manual pages for the unit
            the process belongs to are shown.</para>
          </listitem>
        </varlistentry>

        <varlistentry>
          <term><command>reset-failed [<replaceable>PATTERN</replaceable>...]</command></term>

          <listitem>
            <para>Reset the <literal>failed</literal> state of the
            specified units, or if no unit name is passed, reset the state of all
            units. When a unit fails in some way (i.e. process exiting
            with non-zero error code, terminating abnormally or timing
            out), it will automatically enter the
            <literal>failed</literal> state and its exit code and status
            is recorded for introspection by the administrator until the
            service is restarted or reset with this command.</para>
          </listitem>
        </varlistentry>

        <varlistentry>
          <term><command>list-dependencies <replaceable>NAME</replaceable></command></term>

          <listitem>
            <para>Shows required and wanted units of the specified
            unit. If no unit is specified,
            <filename>default.target</filename> is implied. Target units
            are recursively expanded.  When <option>--all</option> is
            passed, all other units are recursively expanded as
            well.</para>
          </listitem>
        </varlistentry>
      </variablelist>
    </refsect2>

    <refsect2>
      <title>Unit File Commands</title>

      <variablelist>
        <varlistentry>
          <term><command>list-unit-files <optional><replaceable>PATTERN...</replaceable></optional></command></term>

          <listitem>
            <para>List installed unit files. If one or more
            <replaceable>PATTERN</replaceable>s are specified, only
            units whose filename (just the last component of the path)
            matches one of them are shown.</para>
          </listitem>
        </varlistentry>

        <varlistentry>
          <term><command>enable <replaceable>NAME</replaceable>...</command></term>

          <listitem>
            <para>Enable one or more unit files or unit file instances,
            as specified on the command line. This will create a number
            of symlinks as encoded in the <literal>[Install]</literal>
            sections of the unit files. After the symlinks have been
            created, the systemd configuration is reloaded (in a way that
            is equivalent to <command>daemon-reload</command>) to ensure
            the changes are taken into account immediately. Note that
            this does <emphasis>not</emphasis> have the effect of also
            starting any of the units being enabled. If this
            is desired, a separate <command>start</command> command must
            be invoked for the unit. Also note that in case of instance
            enablement, symlinks named the same as instances are created in
            the install location, however they all point to the same
            template unit file.</para>

            <para>This command will print the actions executed. This
            output may be suppressed by passing <option>--quiet</option>.
            </para>

            <para>Note that this operation creates only the suggested
            symlinks for the units. While this command is the
            recommended way to manipulate the unit configuration
            directory, the administrator is free to make additional
            changes manually by placing or removing symlinks in the
            directory. This is particularly useful to create
            configurations that deviate from the suggested default
            installation. In this case, the administrator must make sure
            to invoke <command>daemon-reload</command> manually as
            necessary to ensure the changes are taken into account.
            </para>

            <para>Enabling units should not be confused with starting
            (activating) units, as done by the <command>start</command>
            command. Enabling and starting units is orthogonal: units
            may be enabled without being started and started without
            being enabled. Enabling simply hooks the unit into various
            suggested places (for example, so that the unit is
            automatically started on boot or when a particular kind of
            hardware is plugged in). Starting actually spawns the daemon
            process (in case of service units), or binds the socket (in
            case of socket units), and so on.</para>

            <para>Depending on whether <option>--system</option>,
            <option>--user</option>, <option>--runtime</option>,
            or <option>--global</option> is specified, this enables the unit
            for the system, for the calling user only, for only this boot of
            the system, or for all future logins of all users, or only this
            boot.  Note that in the last case, no systemd daemon
            configuration is reloaded.</para>
          </listitem>
        </varlistentry>

        <varlistentry>
          <term><command>disable <replaceable>NAME</replaceable>...</command></term>

          <listitem>
            <para>Disables one or more units. This removes all symlinks
            to the specified unit files from the unit configuration
            directory, and hence undoes the changes made by
            <command>enable</command>. Note however that this removes
            all symlinks to the unit files (i.e. including manual
            additions), not just those actually created by
            <command>enable</command>. This call implicitly reloads the
            systemd daemon configuration after completing the disabling
            of the units. Note that this command does not implicitly
            stop the units that are being disabled. If this is desired,
            an additional <command>stop</command> command should be
            executed afterwards.</para>

            <para>This command will print the actions executed. This
            output may be suppressed by passing <option>--quiet</option>.
            </para>

            <para>This command honors <option>--system</option>,
            <option>--user</option>, <option>--runtime</option> and
            <option>--global</option> in a similar way as
            <command>enable</command>.</para>
          </listitem>
        </varlistentry>

        <varlistentry>
          <term><command>is-enabled <replaceable>NAME</replaceable>...</command></term>

          <listitem>
            <para>Checks whether any of the specified unit files are
            enabled (as with <command>enable</command>). Returns an
            exit code of 0 if at least one is enabled, non-zero
            otherwise. Prints the current enable status (see table).
            To suppress this output, use <option>--quiet</option>.
            </para>

            <table>
              <title>
                <command>is-enabled</command> output
              </title>

              <tgroup cols='3'>
                <thead>
                  <row>
                    <entry>Printed string</entry>
                    <entry>Meaning</entry>
                    <entry>Return value</entry>
                  </row>
                </thead>
                <tbody>
                  <row>
                    <entry><literal>enabled</literal></entry>
                    <entry morerows='1'>Enabled through a symlink in <filename>.wants</filename> directory (permanently or just in <filename>/run</filename>)</entry>
                    <entry morerows='1'>0</entry>
                  </row>
                  <row>
                    <entry><literal>enabled-runtime</literal></entry>
                  </row>
                  <row>
                    <entry><literal>linked</literal></entry>
                    <entry morerows='1'>Made available through a symlink to the unit file (permanently or just in <filename>/run</filename>)</entry>
                    <entry morerows='1'>1</entry>
                  </row>
                  <row>
                    <entry><literal>linked-runtime</literal></entry>
                  </row>
                  <row>
                    <entry><literal>masked</literal></entry>
                    <entry morerows='1'>Disabled entirely (permanently or just in <filename>/run</filename>)</entry>
                    <entry morerows='1'>1</entry>
                  </row>
                  <row>
                    <entry><literal>masked-runtime</literal></entry>
                  </row>
                  <row>
                    <entry><literal>static</literal></entry>
                    <entry>Unit is not enabled, but has no provisions for enabling in [Install] section</entry>
                    <entry>0</entry>
                  </row>
                  <row>
                    <entry><literal>disabled</literal></entry>
                    <entry>Unit is not enabled</entry>
                    <entry>1</entry>
                  </row>
                </tbody>
              </tgroup>
            </table>

          </listitem>
        </varlistentry>

        <varlistentry>
          <term><command>reenable <replaceable>NAME</replaceable>...</command></term>

          <listitem>
            <para>Reenable one or more unit files, as specified on the
            command line. This is a combination of
            <command>disable</command> and <command>enable</command> and
            is useful to reset the symlinks a unit is enabled with to
            the defaults configured in the <literal>[Install]</literal>
            section of the unit file.</para>
          </listitem>
        </varlistentry>

        <varlistentry>
          <term><command>preset <replaceable>NAME</replaceable>...</command></term>

          <listitem>
            <para>Reset one or more unit files, as specified on the
            command line, to the defaults configured in the preset
            policy files. This has the same effect as
            <command>disable</command> or <command>enable</command>,
            depending how the unit is listed in the preset files. For
            more information on the preset policy format, see
            <citerefentry><refentrytitle>systemd.preset</refentrytitle><manvolnum>5</manvolnum></citerefentry>.
            For more information on the concept of presets, please
            consult the
            <ulink url="http://freedesktop.org/wiki/Software/systemd/Preset">Preset</ulink>
            document.</para>
          </listitem>
        </varlistentry>

        <varlistentry>
          <term><command>mask <replaceable>NAME</replaceable>...</command></term>

          <listitem>
            <para>Mask one or more unit files, as specified on the
            command line. This will link these units to
            <filename>/dev/null</filename>, making it impossible to
            start them. This is a stronger version of
            <command>disable</command>, since it prohibits all kinds of
            activation of the unit, including manual activation. Use
            this option with care. This honors the
            <option>--runtime</option> option to only mask temporarily
            until the next reboot of the system.</para>
          </listitem>
        </varlistentry>

        <varlistentry>
          <term><command>unmask <replaceable>NAME</replaceable>...</command></term>

          <listitem>
            <para>Unmask one or more unit files, as specified on the
            command line. This will undo the effect of
            <command>mask</command>.</para>
          </listitem>
        </varlistentry>

        <varlistentry>
          <term><command>link <replaceable>FILENAME</replaceable>...</command></term>

          <listitem>
            <para>Link a unit file that is not in the unit file search
            paths into the unit file search path. This requires an
            absolute path to a unit file. The effect of this can be
            undone with <command>disable</command>. The effect of this
            command is that a unit file is available for
            <command>start</command> and other commands although it
            is not installed directly in the unit search path.</para>
          </listitem>
        </varlistentry>

        <varlistentry>
          <term><command>get-default</command></term>

          <listitem>
            <para>Get the default target specified
            via <filename>default.target</filename> link.</para>
          </listitem>
        </varlistentry>

        <varlistentry>
          <term><command>set-default <replaceable>NAME</replaceable></command></term>

          <listitem>
            <para>Set the default target to boot into. Command links
            <filename>default.target</filename> to the given unit.</para>
          </listitem>
        </varlistentry>
      </variablelist>
    </refsect2>

    <refsect2>
      <title>Machine Commands</title>

      <variablelist>
        <varlistentry>
          <term><command>list-machines <optional><replaceable>PATTERN</replaceable>...</optional></command></term>

          <listitem>
            <para>List the host and all running local containers with
            their state. If one or more
            <replaceable>PATTERN</replaceable>s are specified, only
            containers matching one of them are shown.
            </para>
          </listitem>
        </varlistentry>
      </variablelist>
    </refsect2>

    <refsect2>
      <title>Job Commands</title>

      <variablelist>
        <varlistentry>
          <term><command>list-jobs <optional><replaceable>PATTERN...</replaceable></optional></command></term>

          <listitem>
            <para>List jobs that are in progress. If one or more
            <replaceable>PATTERN</replaceable>s are specified, only
            jobs for units matching one of them are shown.</para>
          </listitem>
        </varlistentry>
        <varlistentry>
          <term><command>cancel <replaceable>JOB</replaceable>...</command></term>

          <listitem>
            <para>Cancel one or more jobs specified on the command line
            by their numeric job IDs. If no job ID is specified, cancel
            all pending jobs.</para>
          </listitem>
        </varlistentry>
      </variablelist>
    </refsect2>

    <refsect2>
      <title>Snapshot Commands</title>

      <variablelist>
        <varlistentry>
          <term><command>snapshot <optional><replaceable>NAME</replaceable></optional></command></term>

          <listitem>
            <para>Create a snapshot. If a snapshot name is specified,
            the new snapshot will be named after it. If none is
            specified, an automatic snapshot name is generated. In
            either case, the snapshot name used is printed to standard
            output, unless <option>--quiet</option> is specified.
            </para>

            <para>A snapshot refers to a saved state of the systemd
            manager. It is implemented itself as a unit that is
            generated dynamically with this command and has dependencies
            on all units active at the time. At a later time, the user
            may return to this state by using the
            <command>isolate</command> command on the snapshot unit.
            </para>

            <para>Snapshots are only useful for saving and restoring
            which units are running or are stopped, they do not
            save/restore any other state. Snapshots are dynamic and lost
            on reboot.</para>
          </listitem>
        </varlistentry>
        <varlistentry>
          <term><command>delete <replaceable>PATTERN</replaceable>...</command></term>

          <listitem>
            <para>Remove a snapshot previously created with
            <command>snapshot</command>.</para>
          </listitem>
        </varlistentry>
      </variablelist>
    </refsect2>

    <refsect2>
      <title>Environment Commands</title>

      <variablelist>
        <varlistentry>
          <term><command>show-environment</command></term>

          <listitem>
            <para>Dump the systemd manager environment block. The
            environment block will be dumped in straight-forward form
            suitable for sourcing into a shell script. This environment
            block will be passed to all processes the manager
            spawns.</para>
          </listitem>
        </varlistentry>
        <varlistentry>
          <term><command>set-environment <replaceable>VARIABLE=VALUE</replaceable>...</command></term>

          <listitem>
            <para>Set one or more systemd manager environment variables,
            as specified on the command line.</para>
          </listitem>
        </varlistentry>
        <varlistentry>
          <term><command>unset-environment <replaceable>VARIABLE</replaceable>...</command></term>

          <listitem>
            <para>Unset one or more systemd manager environment
            variables. If only a variable name is specified, it will be
            removed regardless of its value. If a variable and a value
            are specified, the variable is only removed if it has the
            specified value.</para>
          </listitem>
        </varlistentry>
        <varlistentry>
          <term><command>import-environment <replaceable>VARIABLE</replaceable>...</command></term>

          <listitem>
            <para>Import all, one or more environment variables set on
            the client into the systemd manager environment block. If
            no arguments are passed, the entire environment block is
            imported. Otherwise, a list of one or more environment
            variable names should be passed, whose client-side values
            are then imported into the manager's environment
            block.</para>
          </listitem>
        </varlistentry>
      </variablelist>
    </refsect2>

    <refsect2>
      <title>Manager Lifecycle Commands</title>

      <variablelist>
        <varlistentry>
          <term><command>daemon-reload</command></term>

          <listitem>
            <para>Reload systemd manager configuration. This will reload
            all unit files and recreate the entire dependency
            tree. While the daemon is being reloaded, all sockets systemd
            listens on on behalf of user configuration will stay
            accessible.</para> <para>This command should not be confused
            with the <command>load</command> or
            <command>reload</command> commands.</para>
          </listitem>
        </varlistentry>
        <varlistentry>
          <term><command>daemon-reexec</command></term>

          <listitem>
            <para>Reexecute the systemd manager. This will serialize the
            manager state, reexecute the process and deserialize the
            state again. This command is of little use except for
            debugging and package upgrades. Sometimes, it might be
            helpful as a heavy-weight <command>daemon-reload</command>.
            While the daemon is being reexecuted, all sockets systemd listening
            on behalf of user configuration will stay accessible.
            </para>
          </listitem>
        </varlistentry>
      </variablelist>
    </refsect2>

    <refsect2>
      <title>System Commands</title>

      <variablelist>
        <varlistentry>
          <term><command>default</command></term>

          <listitem>
            <para>Enter default mode. This is mostly equivalent to
            <command>isolate default.target</command>.</para>
          </listitem>
        </varlistentry>
        <varlistentry>
          <term><command>rescue</command></term>

          <listitem>
            <para>Enter rescue mode. This is mostly equivalent to
            <command>isolate rescue.target</command>, but also prints a
            wall message to all users.</para>
          </listitem>
        </varlistentry>
        <varlistentry>
          <term><command>emergency</command></term>

          <listitem>
            <para>Enter emergency mode. This is mostly equivalent to
            <command>isolate emergency.target</command>, but also prints
            a wall message to all users.</para>
          </listitem>
        </varlistentry>
        <varlistentry>
          <term><command>halt</command></term>

          <listitem>
            <para>Shut down and halt the system. This is mostly equivalent to
            <command>start halt.target --irreversible</command>, but also
            prints a wall message to all users.  If combined with
            <option>--force</option>, shutdown of all running services is
            skipped, however all processes are killed and all file
            systems are unmounted or mounted read-only, immediately
            followed by the system halt.  If <option>--force</option> is
            specified twice, the operation is immediately executed
            without terminating any processes or unmounting any file
            systems. This may result in data loss.</para>
          </listitem>
        </varlistentry>
        <varlistentry>
          <term><command>poweroff</command></term>

          <listitem>
            <para>Shut down and power-off the system. This is mostly
            equivalent to <command>start poweroff.target --irreversible</command>,
            but also prints a wall message to all users. If combined with
            <option>--force</option>, shutdown of all running services is
            skipped, however all processes are killed and all file
            systems are unmounted or mounted read-only, immediately
            followed by the powering off. If <option>--force</option> is
            specified twice, the operation is immediately executed
            without terminating any processes or unmounting any file
            systems. This may result in data loss.</para>
          </listitem>
        </varlistentry>
        <varlistentry>
          <term><command>reboot <optional><replaceable>arg</replaceable></optional></command></term>

          <listitem>
            <para>Shut down and reboot the system. This is mostly
            equivalent to <command>start reboot.target --irreversible</command>,
            but also prints a wall message to all users. If combined with
            <option>--force</option>, shutdown of all running services is
            skipped, however all processes are killed and all file
            systems are unmounted or mounted read-only, immediately
            followed by the reboot. If <option>--force</option> is
            specified twice, the operation is immediately executed
            without terminating any processes or unmounting any file
            systems. This may result in data loss.</para>

            <para>If the optional argument
            <replaceable>arg</replaceable> is given, it will be passed
            as the optional argument to the
            <citerefentry><refentrytitle>reboot</refentrytitle><manvolnum>2</manvolnum></citerefentry>
            system call. The value is architecture and firmware
            specific. As an example, <literal>recovery</literal> might
            be used to trigger system recovery, and
            <literal>fota</literal> might be used to trigger a
            <quote>firmware over the air</quote> update.</para>
          </listitem>
        </varlistentry>
        <varlistentry>
          <term><command>kexec</command></term>

          <listitem>
            <para>Shut down and reboot the system via kexec. This is
            mostly equivalent to <command>start kexec.target --irreversible</command>,
            but also prints a wall message to all users. If combined
            with <option>--force</option>, shutdown of all running
            services is skipped, however all processes are killed and
            all file systems are unmounted or mounted read-only,
            immediately followed by the reboot.</para>
          </listitem>
        </varlistentry>
        <varlistentry>
          <term><command>exit</command></term>

          <listitem>
            <para>Ask the systemd manager to quit. This is only
            supported for user service managers (i.e. in conjunction
            with the <option>--user</option> option) and will fail
            otherwise.</para>
          </listitem>

        </varlistentry>
        <varlistentry>
          <term><command>suspend</command></term>

          <listitem>
            <para>Suspend the system. This will trigger activation of
            the special <filename>suspend.target</filename> target.
            </para>
          </listitem>
        </varlistentry>
        <varlistentry>
          <term><command>hibernate</command></term>

          <listitem>
            <para>Hibernate the system. This will trigger activation of
            the special <filename>hibernate.target</filename> target.
            </para>
          </listitem>
        </varlistentry>
        <varlistentry>
          <term><command>hybrid-sleep</command></term>

          <listitem>
            <para>Hibernate and suspend the system. This will trigger
            activation of the special
            <filename>hybrid-sleep.target</filename> target.</para>
          </listitem>
        </varlistentry>
        <varlistentry>
          <term><command>switch-root <replaceable>ROOT</replaceable> <optional><replaceable>INIT</replaceable></optional></command></term>

          <listitem>
            <para>Switches to a different root directory and executes a
            new system manager process below it. This is intended for
            usage in initial RAM disks ("initrd"), and will transition
            from the initrd's system manager process (a.k.a "init"
            process) to the main system manager process. This call takes two
            arguments: the directory that is to become the new root directory, and
            the path to the new system manager binary below it to
            execute as PID 1. If the latter is omitted or the empty
            string, a systemd binary will automatically be searched for
            and used as init. If the system manager path is omitted or
            equal to the empty string, the state of the initrd's system
            manager process is passed to the main system manager, which
            allows later introspection of the state of the services
            involved in the initrd boot.</para>
          </listitem>
        </varlistentry>
      </variablelist>
    </refsect2>

    <refsect2>
      <title>Parameter Syntax</title>

      <para>Unit commands listed above take either a single unit name
      (designated as <replaceable>NAME</replaceable>), or multiple
      unit specifications (designated as
      <replaceable>PATTERN</replaceable>...). In the first case, the
      unit name with or without a suffix must be given. If the suffix
      is not specified, systemctl will append a suitable suffix,
      <literal>.service</literal> by default, and a type-specific
      suffix in case of commands which operate only on specific unit
      types. For example,
      <programlisting># systemctl start sshd</programlisting> and
      <programlisting># systemctl start sshd.service</programlisting>
      are equivalent, as are
      <programlisting># systemctl isolate snapshot-11</programlisting>
      and
      <programlisting># systemctl isolate snapshot-11.snapshot</programlisting>
      Note that (absolute) paths to device nodes are automatically
      converted to device unit names, and other (absolute) paths to
      mount unit names.
      <programlisting># systemctl status /dev/sda
# systemctl status /home</programlisting>
      are equivalent to:
      <programlisting># systemctl status dev-sda.device
# systemctl status home.mount</programlisting>
      In the second case, shell-style globs will be matched against
      currently loaded units; literal unit names, with or without
      a suffix, will be treated as in the first case. This means that
      literal unit names always refer to exactly one unit, but globs
      may match zero units and this is not considered an error.</para>

      <para>Glob patterns use
      <citerefentry><refentrytitle>fnmatch</refentrytitle><manvolnum>3</manvolnum></citerefentry>,
      so normal shell-style globbing rules are used, and
      <literal>*</literal>, <literal>?</literal>,
      <literal>[]</literal> may be used. See
      <citerefentry><refentrytitle>glob</refentrytitle><manvolnum>7</manvolnum></citerefentry>
      for more details. The patterns are matched against the names of
      currently loaded units, and patterns which do not match anything
      are silently skipped. For example:
      <programlisting># systemctl stop sshd@*.service</programlisting>
      will stop all <filename>sshd@.service</filename> instances.
      </para>

      <para>For unit file commands, the specified
      <replaceable>NAME</replaceable> should be the full name of the
      unit file, or the absolute path to the unit file:
      <programlisting># systemctl enable foo.service</programlisting>
      or
      <programlisting># systemctl link /path/to/foo.service</programlisting>
      </para>
    </refsect2>

  </refsect1>

  <refsect1>
    <title>Exit status</title>

    <para>On success, 0 is returned, a non-zero failure
    code otherwise.</para>
  </refsect1>

  <xi:include href="less-variables.xml" />

  <refsect1>
    <title>See Also</title>
    <para>
      <citerefentry><refentrytitle>systemd</refentrytitle><manvolnum>1</manvolnum></citerefentry>,
      <citerefentry><refentrytitle>systemadm</refentrytitle><manvolnum>1</manvolnum></citerefentry>,
      <citerefentry><refentrytitle>journalctl</refentrytitle><manvolnum>1</manvolnum></citerefentry>,
      <citerefentry><refentrytitle>loginctl</refentrytitle><manvolnum>1</manvolnum></citerefentry>,
      <citerefentry><refentrytitle>systemd.unit</refentrytitle><manvolnum>5</manvolnum></citerefentry>,
      <citerefentry><refentrytitle>systemd.resource-management</refentrytitle><manvolnum>5</manvolnum></citerefentry>,
      <citerefentry><refentrytitle>systemd.special</refentrytitle><manvolnum>7</manvolnum></citerefentry>,
      <citerefentry><refentrytitle>wall</refentrytitle><manvolnum>1</manvolnum></citerefentry>,
      <citerefentry><refentrytitle>systemd.preset</refentrytitle><manvolnum>5</manvolnum></citerefentry>
      <citerefentry><refentrytitle>glob</refentrytitle><manvolnum>7</manvolnum></citerefentry>
    </para>
  </refsect1>

</refentry><|MERGE_RESOLUTION|>--- conflicted
+++ resolved
@@ -64,19 +64,6 @@
     introspect and control the state of the
     <citerefentry><refentrytitle>systemd</refentrytitle><manvolnum>1</manvolnum></citerefentry>
     system and service manager.</para>
-
-    <para>For Unit Commands the <replaceable>NAME</replaceable> represents full name of unit.
-    <programlisting>
-systemctl start foo.service
-    </programlisting>
-    For Unit File Commands the <replaceable>NAME</replaceable> represents full name of the unit file, or absolute path to the unit file.
-    <programlisting>
-systemctl start /path/to/foo.service
-    </programlisting>
-    While working with services/service files, <command>systemctl</command> is able to append .service suffix when it is missing.
-    <programlisting>
-systemctl start foo
-    </programlisting></para>
   </refsect1>
 
   <refsect1>
@@ -170,7 +157,6 @@
 
       <varlistentry>
         <term><option>--after</option></term>
-<<<<<<< HEAD
 
         <listitem>
           <para>With <command>list-dependencies</command>, show the
@@ -179,29 +165,6 @@
           directive of the specified unit, have the specified unit in
           their <varname>Before=</varname> directive, or are otherwise
           implicit dependencies of the specified unit.</para>
-        </listitem>
-      </varlistentry>
-
-      <varlistentry>
-        <term><option>--before</option></term>
-
-        <listitem>
-          <para>With <command>list-dependencies</command>, show the
-          units that are ordered after the specified unit. In other
-          words, list the units that are in the <varname>Before=</varname>
-          directive of the specified unit, have the specified unit in
-          their <varname>After=</varname> directive, or otherwise depend
-          on the specified unit.</para>
-=======
-
-        <listitem>
-          <para>With <command>list-dependencies</command>, show the
-          units that are ordered before the specified unit. In other
-          words, list the units that are in the <varname>After=</varname>
-          directive of the specified unit, have the specified unit in
-          their <varname>Before=</varname> directive, or are otherwise
-          implicit dependencies of the specified unit.</para>
->>>>>>> c17d7fc6
         </listitem>
       </varlistentry>
 
@@ -424,28 +387,17 @@
           control processes. Note that there is only one control
           process per unit at a time, as only one state change is
           executed at a time. For services of type
-<<<<<<< HEAD
-          <varname>Type=forking</varname> the initial process started
-=======
           <varname>Type=forking</varname>, the initial process started
->>>>>>> c17d7fc6
           by the manager for <varname>ExecStart=</varname> is a
           control process, while the process ultimately forked off by
           that one is then considered the main process of the unit (if
           it can be determined). This is different for service units
           of other types, where the process forked off by the manager
           for <varname>ExecStart=</varname> is always the main process
-<<<<<<< HEAD
-          itself. A service unit consists of no or one main process,
-          no or one control process plus any number of additional
-          processes. Not all unit types manage processes of these
-          types however. For example for mount units control processes
-=======
           itself. A service unit consists of zero or one main process,
           zero or one control process plus any number of additional
           processes. Not all unit types manage processes of these
           types however. For example, for mount units, control processes
->>>>>>> c17d7fc6
           are defined (which are the invocations of
           <filename>/usr/bin/mount</filename> and
           <filename>/usr/bin/umount</filename>), but no main process
