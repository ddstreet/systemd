<?xml version='1.0'?> <!--*-nxml-*-->
<!DOCTYPE refentry PUBLIC "-//OASIS//DTD DocBook XML V4.2//EN"
"http://www.oasis-open.org/docbook/xml/4.2/docbookx.dtd">

<!--
This file is part of systemd.

Copyright 2013 Zbigniew Jędrzejewski-Szmek

systemd is free software; you can redistribute it and/or modify it
under the terms of the GNU Lesser General Public License as published by
the Free Software Foundation; either version 2.1 of the License, or
(at your option) any later version.

systemd is distributed in the hope that it will be useful, but
WITHOUT ANY WARRANTY; without even the implied warranty of
MERCHANTABILITY or FITNESS FOR A PARTICULAR PURPOSE. See the GNU
Lesser General Public License for more details.

You should have received a copy of the GNU Lesser General Public License
along with systemd; If not, see <http://www.gnu.org/licenses/>.
-->

<refentry id="systemd-run"
          xmlns:xi="http://www.w3.org/2001/XInclude">

  <refentryinfo>
    <title>systemd-run</title>
    <productname>systemd</productname>

    <authorgroup>
      <author>
        <contrib>Developer</contrib>
        <firstname>Lennart</firstname>
        <surname>Poettering</surname>
        <email>lennart@poettering.net</email>
      </author>
    </authorgroup>
  </refentryinfo>

  <refmeta>
    <refentrytitle>systemd-run</refentrytitle>
    <manvolnum>1</manvolnum>
  </refmeta>

  <refnamediv>
    <refname>systemd-run</refname>
    <refpurpose>Run programs in transient scope or service units</refpurpose>
  </refnamediv>

  <refsynopsisdiv>
    <cmdsynopsis>
      <command>systemd-run</command>
      <arg choice="opt" rep="repeat">OPTIONS</arg>
      <arg choice="plain"><replaceable>COMMAND</replaceable>
      <arg choice="opt" rep="repeat">ARGS</arg>
      </arg>
    </cmdsynopsis>
  </refsynopsisdiv>

  <refsect1>
    <title>Description</title>

    <para><command>systemd-run</command> may be used to create and start
    a transient <filename>.service</filename> or a
    <filename>.scope</filename> unit and run the specified
    <replaceable>COMMAND</replaceable> in it.</para>

    <para>If a command is run as transient service unit, it will be
    started and managed by the service manager like any other service,
    and thus show up in the output of <command>systemctl
    list-units</command> like any other unit. It will run in a clean
    and detached execution environment. <command>systemd-run</command>
    will start the service asynchronously in the background and
    immediately return.</para>

    <para>If a command is run as transient scope unit, it will be
    started directly by <command>systemd-run</command> and thus
    inherit the execution environment of the caller. It is however
    managed by the service manager similar to normal services, and
    will also show up in the output of <command>systemctl
    list-units</command>. Execution in this case is synchronous, and
    execution will return only when the command finishes.</para>
  </refsect1>

  <refsect1>
    <title>Options</title>

    <para>The following options are understood:</para>

    <variablelist>
      <varlistentry>
<<<<<<< HEAD
        <term><option>-h</option></term>
        <term><option>--help</option></term>

        <listitem><para>Prints a short help
        text and exits.</para></listitem>
      </varlistentry>

      <varlistentry>
        <term><option>--version</option></term>

        <listitem><para>Prints a short version
        string and exits.</para></listitem>
      </varlistentry>

      <varlistentry>
        <term><option>--user</option></term>

        <listitem>
          <para>Talk to the service manager of the calling user,
          rather than the service manager of the system.</para>
        </listitem>
      </varlistentry>

      <varlistentry>
        <term><option>--system</option></term>

        <listitem>
          <para>Talk to the service manager of the system. This is the
          implied default.</para>
        </listitem>
      </varlistentry>

      <varlistentry>
=======
>>>>>>> c17d7fc6
        <term><option>--scope</option></term>

        <listitem>
          <para>Create a transient <filename>.scope</filename> unit instead of
          the default transient <filename>.service</filename> unit.
          </para>
        </listitem>
      </varlistentry>

      <varlistentry>
        <term><option>--unit=</option></term>

        <listitem><para>Use this unit name instead of an automatically
        generated one.</para></listitem>
      </varlistentry>

      <varlistentry>
        <term><option>--property=</option></term>
        <term><option>-p</option></term>

        <listitem><para>Sets a unit property for the scope or service
        unit that is created. This takes an assignment in the same
        format as
        <citerefentry><refentrytitle>systemctl</refentrytitle><manvolnum>1</manvolnum></citerefentry>'s
        <command>set-property</command> command.</para>
        </listitem>
      </varlistentry>

      <varlistentry>
        <term><option>--description=</option></term>

        <listitem><para>Provide a description for the service or scope
        unit. If not specified, the command itself will be used as a
        description. See <varname>Description=</varname> in
        <citerefentry><refentrytitle>systemd.unit</refentrytitle><manvolnum>5</manvolnum></citerefentry>.
        </para></listitem>
      </varlistentry>

      <varlistentry>
        <term><option>--slice=</option></term>

        <listitem><para>Make the new <filename>.service</filename> or
        <filename>.scope</filename> unit part of the specified slice,
        instead of the <filename>system.slice</filename>.</para>
        </listitem>
      </varlistentry>

      <varlistentry>
        <term><option>--remain-after-exit</option></term>

        <listitem><para>After the service or scope process has
        terminated, keep the service around until it is explicitly
        stopped. This is useful to collect runtime information about
        the service after it finished running. Also see
        <varname>RemainAfterExit=</varname> in
        <citerefentry><refentrytitle>systemd.service</refentrytitle><manvolnum>5</manvolnum></citerefentry>.
        </para>
        </listitem>
      </varlistentry>

      <varlistentry>
        <term><option>--send-sighup</option></term>

        <listitem><para>When terminating the scope or service unit,
        send a SIGHUP immediately after SIGTERM. This is useful to
        indicate to shells and shell-like processes that the
        connection has been severed. Also see
        <varname>SendSIGHUP=</varname> in
        <citerefentry><refentrytitle>systemd.kill</refentrytitle><manvolnum>5</manvolnum></citerefentry>.
        </para>
        </listitem>
      </varlistentry>

      <varlistentry>
        <term><option>--service-type=</option></term>

        <listitem><para>Sets the service type. Also see
        <varname>Type=</varname> in
        <citerefentry><refentrytitle>systemd.service</refentrytitle><manvolnum>5</manvolnum></citerefentry>. This
        option has no effect in conjunction with
        <option>--scope</option>. Defaults to
        <constant>simple</constant>.</para>
        </listitem>
      </varlistentry>

      <varlistentry>
        <term><option>--uid=</option></term>
        <term><option>--gid=</option></term>

        <listitem><para>Runs the service process under the UNIX user
        and group. Also see <varname>User=</varname> and
        <varname>Group=</varname> in
        <citerefentry><refentrytitle>systemd.exec</refentrytitle><manvolnum>5</manvolnum></citerefentry>.</para>
        </listitem>
      </varlistentry>

      <varlistentry>
        <term><option>--nice=</option></term>

        <listitem><para>Runs the service process with the specified
        nice level. Also see <varname>Nice=</varname> in
        <citerefentry><refentrytitle>systemd.exec</refentrytitle><manvolnum>5</manvolnum></citerefentry>.</para>
        </listitem>
      </varlistentry>

      <varlistentry>
        <term><option>--setenv=</option></term>

        <listitem><para>Runs the service process with the specified
        environment variables set. Also see
        <varname>Environment=</varname> in
        <citerefentry><refentrytitle>systemd.exec</refentrytitle><manvolnum>5</manvolnum></citerefentry>.</para>
        </listitem>
      </varlistentry>

      <xi:include href="user-system-options.xml" xpointer="user" />
      <xi:include href="user-system-options.xml" xpointer="system" />
      <xi:include href="user-system-options.xml" xpointer="host" />
      <xi:include href="user-system-options.xml" xpointer="machine" />

      <xi:include href="standard-options.xml" xpointer="help" />
      <xi:include href="standard-options.xml" xpointer="version" />
    </variablelist>

    <para>All command-line arguments after the first non-option
    argument become part of the commandline of the launched
    process. If a command is run as service unit, its first argument
    needs to be an absolute binary path.</para>
  </refsect1>

  <refsect1>
    <title>Exit status</title>

    <para>On success, 0 is returned, a non-zero failure
    code otherwise.</para>
  </refsect1>

  <refsect1>
    <title>Examples</title>

    <para>The following command will log the environment variables
    provided by systemd to services:</para>

    <programlisting># systemd-run env
Running as unit run-19945.service.
# journalctl -u run-19945.service
Sep 08 07:37:21 bupkis systemd[1]: Starting /usr/bin/env...
Sep 08 07:37:21 bupkis systemd[1]: Started /usr/bin/env.
Sep 08 07:37:21 bupkis env[19948]: PATH=/usr/local/sbin:/usr/local/bin:/usr/sbin:/usr/bin
Sep 08 07:37:21 bupkis env[19948]: LANG=en_US.UTF-8
Sep 08 07:37:21 bupkis env[19948]: BOOT_IMAGE=/vmlinuz-3.11.0-0.rc5.git6.2.fc20.x86_64</programlisting>
<<<<<<< HEAD
=======

    <para>The following command invokes the
    <citerefentry><refentrytitle>updatedb</refentrytitle><manvolnum>8</manvolnum></citerefentry>
    tool, but lowers the block IO weight for it to 10. See
    <citerefentry><refentrytitle>systemd.resource-control</refentrytitle><manvolnum>5</manvolnum></citerefentry>
    for more information on the <varname>BlockIOWeight=</varname>
    property.</para>

    <programlisting># systemd-run -p BlockIOWeight=10 updatedb</programlisting>
>>>>>>> c17d7fc6
  </refsect1>

  <refsect1>
    <title>See Also</title>
    <para>
      <citerefentry><refentrytitle>systemd</refentrytitle><manvolnum>1</manvolnum></citerefentry>,
      <citerefentry><refentrytitle>systemctl</refentrytitle><manvolnum>1</manvolnum></citerefentry>,
      <citerefentry><refentrytitle>systemd.unit</refentrytitle><manvolnum>5</manvolnum></citerefentry>,
      <citerefentry><refentrytitle>systemd.service</refentrytitle><manvolnum>5</manvolnum></citerefentry>,
      <citerefentry><refentrytitle>systemd.scope</refentrytitle><manvolnum>5</manvolnum></citerefentry>,
      <citerefentry><refentrytitle>systemd.slice</refentrytitle><manvolnum>5</manvolnum></citerefentry>,
      <citerefentry><refentrytitle>systemd.exec</refentrytitle><manvolnum>5</manvolnum></citerefentry>,
      <citerefentry><refentrytitle>systemd.resource-control</refentrytitle><manvolnum>5</manvolnum></citerefentry>,
      <citerefentry><refentrytitle>machinectl</refentrytitle><manvolnum>1</manvolnum></citerefentry>
    </para>
  </refsect1>

</refentry><|MERGE_RESOLUTION|>--- conflicted
+++ resolved
@@ -90,42 +90,6 @@
 
     <variablelist>
       <varlistentry>
-<<<<<<< HEAD
-        <term><option>-h</option></term>
-        <term><option>--help</option></term>
-
-        <listitem><para>Prints a short help
-        text and exits.</para></listitem>
-      </varlistentry>
-
-      <varlistentry>
-        <term><option>--version</option></term>
-
-        <listitem><para>Prints a short version
-        string and exits.</para></listitem>
-      </varlistentry>
-
-      <varlistentry>
-        <term><option>--user</option></term>
-
-        <listitem>
-          <para>Talk to the service manager of the calling user,
-          rather than the service manager of the system.</para>
-        </listitem>
-      </varlistentry>
-
-      <varlistentry>
-        <term><option>--system</option></term>
-
-        <listitem>
-          <para>Talk to the service manager of the system. This is the
-          implied default.</para>
-        </listitem>
-      </varlistentry>
-
-      <varlistentry>
-=======
->>>>>>> c17d7fc6
         <term><option>--scope</option></term>
 
         <listitem>
@@ -277,8 +241,6 @@
 Sep 08 07:37:21 bupkis env[19948]: PATH=/usr/local/sbin:/usr/local/bin:/usr/sbin:/usr/bin
 Sep 08 07:37:21 bupkis env[19948]: LANG=en_US.UTF-8
 Sep 08 07:37:21 bupkis env[19948]: BOOT_IMAGE=/vmlinuz-3.11.0-0.rc5.git6.2.fc20.x86_64</programlisting>
-<<<<<<< HEAD
-=======
 
     <para>The following command invokes the
     <citerefentry><refentrytitle>updatedb</refentrytitle><manvolnum>8</manvolnum></citerefentry>
@@ -288,7 +250,6 @@
     property.</para>
 
     <programlisting># systemd-run -p BlockIOWeight=10 updatedb</programlisting>
->>>>>>> c17d7fc6
   </refsect1>
 
   <refsect1>
