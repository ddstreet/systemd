<?xml version='1.0'?> <!--*-nxml-*-->
<!DOCTYPE refentry PUBLIC "-//OASIS//DTD DocBook XML V4.2//EN"
  "http://www.oasis-open.org/docbook/xml/4.2/docbookx.dtd">

<!--
  This file is part of systemd.

  Copyright 2012 Intel Corporation

  Authors:
    Auke Kok <auke-jan.h.kok@intel.com>
    William Giokas <1007380@gmail.com>

  systemd is free software; you can redistribute it and/or modify it
  under the terms of the GNU Lesser General Public License as published by
  the Free Software Foundation; either version 2.1 of the License, or
  (at your option) any later version.

  systemd is distributed in the hope that it will be useful, but
  WITHOUT ANY WARRANTY; without even the implied warranty of
  MERCHANTABILITY or FITNESS FOR A PARTICULAR PURPOSE. See the GNU
  Lesser General Public License for more details.

  You should have received a copy of the GNU Lesser General Public License
  along with systemd; If not, see <http://www.gnu.org/licenses/>.
-->

<refentry id="systemd-bootchart" conditional='ENABLE_BOOTCHART'
<<<<<<< HEAD
          xmlns:xi="http://www.w3.org/2001/XInclude">

        <refentryinfo>
                <title>systemd-bootchart</title>
                <productname>systemd</productname>

                <authorgroup>
                        <author>
                                <contrib>Developer</contrib>
                                <firstname>Auke</firstname>
                                <surname>Kok</surname>
                                <email>auke-jan.h.kok@intel.com</email>
                        </author>
                </authorgroup>
        </refentryinfo>

        <refmeta>
                <refentrytitle>systemd-bootchart</refentrytitle>
                <manvolnum>1</manvolnum>
        </refmeta>

        <refnamediv>
                <refname>systemd-bootchart</refname>
                <refpurpose>Boot performance graphing tool</refpurpose>
        </refnamediv>

        <refsect1>
                <title>Description</title>
                <para>
                        <command>systemd-bootchart</command> is a
                        tool, usually run at system startup, that
                        collects the CPU load, disk load, memory
                        usage, as well as per-process information from
                        a running system. Collected results are output
                        as an SVG graph. Normally, systemd-bootchart
                        is invoked by the kernel by passing
                        <option>init=<filename>/lib/systemd/systemd-bootchart</filename></option>
                        on the kernel command line. systemd-bootchart will then
                        fork the real init off to resume normal system
                        startup, while monitoring and logging startup
                        information in the background.
                </para>
                <para>
                        After collecting a certain amount of data
                        (usually 15-30 seconds, default 20 s) the
                        logging stops and a graph is generated from
                        the logged information. This graph contains
                        vital clues as to which resources are being used,
                        in which order, and where possible problems
                        exist in the startup sequence of the system.
                        It is essentially a more detailed version of
                        the <command>systemd-analyze plot</command>
                        function.
                </para>
                <para>
                        Of course, bootchart can also be used at any
                        moment in time to collect and graph some data
                        for an amount of time. It is
                        recommended to use the <option>--rel</option>
                        switch in this case.
                </para>
                <para>
                        Bootchart does not require root privileges,
                        and will happily run as a normal user.
                </para>
                <para>
                        Bootchart graphs are by default written
                        time-stamped in <filename>/run/log</filename>
                        and saved to the journal with
                        <varname>MESSAGE_ID=9f26aa562cf440c2b16c773d0479b518</varname>.
                        Journal field <varname>BOOTCHART=</varname> contains
                        the bootchart in SVG format.
                </para>

        </refsect1>

        <refsect1>
                <title>Invocation</title>

                <para><command>systemd-bootchart</command> can be invoked in several different ways:</para>

                <variablelist>

                        <varlistentry>
                                <term><emphasis>Kernel invocation</emphasis></term>
                                <listitem><para>The kernel can invoke
                                <command>systemd-bootchart</command>
                                instead of the init process. In turn,
                                <command>systemd-bootchart</command>
                                will invoke <command>/usr/lib/systemd/systemd</command>.
                                </para></listitem>
                        </varlistentry>

                        <varlistentry>
                                <term><emphasis>Started as a standalone program</emphasis></term>
                                <listitem><para>One can execute
                                <command>systemd-bootchart</command>
                                as normal application from the
                                command line. In this mode it is highly
                                recommended to pass the
                                <option>-r</option> flag in order to
                                not graph the time elapsed since boot
                                and before systemd-bootchart was
                                started, as it may result in extremely
                                large graphs. The time elapsed since boot
                                might also include any time that the system
                                was suspended.</para></listitem>
                        </varlistentry>
                </variablelist>
        </refsect1>

        <refsect1>
                <title>Options</title>

                <para>These options can also be set in the
                <filename>/etc/systemd/bootchart.conf</filename>
                file. See
                <citerefentry project='man-pages'><refentrytitle>bootchart.conf</refentrytitle><manvolnum>5</manvolnum></citerefentry>.
                </para>

                <variablelist>
                        <xi:include href="standard-options.xml" xpointer="help" />

                        <varlistentry>
                                <term><option>-n</option></term>
                                <term><option>--sample <replaceable>N</replaceable></option></term>
                                <listitem><para>Specify the number of
                                samples, <replaceable>N</replaceable>,
                                to record. Samples will be recorded at
                                intervals defined with <option>--freq</option>.
                                </para></listitem>
                        </varlistentry>

                        <varlistentry>
                                <term><option>-f</option></term>
                                <term><option>--freq <replaceable>f</replaceable></option></term>
                                <listitem><para>Specify the sample log
                                frequency, a positive real <replaceable>f</replaceable>, in Hz.
                                Most systems can cope with values up to 25-50 without
                                creating too much overhead.</para></listitem>
                        </varlistentry>

                        <varlistentry>
                                <term><option>-r</option></term>
                                <term><option>--rel</option></term>
                                <listitem><para>Use relative times instead of absolute
                                times. This is useful for using bootchart at post-boot
                                time to profile an already booted system. Without this
                                option the graph would become extremely large. If set, the
                                horizontal axis starts at the first recorded sample
                                instead of time 0.0.</para></listitem>
                        </varlistentry>

                        <varlistentry>
                                <term><option>-F</option></term>
                                <term><option>--no-filter</option></term>
                                <listitem><para>Disable filtering of tasks that
                                did not contribute significantly to the boot. Processes
                                that are too short-lived (only seen in one sample) or
                                that do not consume any significant CPU time (less than
                                0.001 s) will not be displayed in the output graph.
                                </para></listitem>
                        </varlistentry>

                        <varlistentry>
                                <term><option>-C</option></term>
                                <term><option>--cmdline</option></term>
                                <listitem><para>Display the full command line with arguments of processes,
                                instead of only the process name.
                                </para></listitem>
                        </varlistentry>

                        <varlistentry>
                                <term><option>-g</option></term>
                                <term><option>--control-group</option></term>
                                <listitem><para>Display process control group
                                </para></listitem>
                        </varlistentry>

                        <varlistentry>
                                <term><option>-o</option></term>
                                <term><option>--output <replaceable>path</replaceable></option></term>
                                <listitem><para>Specify the output directory for the
                                graphs. By default, bootchart writes the graphs to
                                <filename>/run/log</filename>.</para></listitem>
                        </varlistentry>

                        <varlistentry>
                                <term><option>-i</option></term>
                                <term><option>--init <replaceable>path</replaceable></option></term>
                                <listitem><para>Use this init binary. Defaults to
                                <command>/usr/lib/systemd/systemd</command>.
                                </para></listitem>
                        </varlistentry>

                        <varlistentry>
                                <term><option>-p</option></term>
                                <term><option>--pss</option></term>
                                <listitem><para>Enable logging and graphing
                                of processes' PSS (Proportional Set Size)
                                memory consumption. See <filename>filesystems/proc.txt</filename>
                                in the kernel documentation for an
                                explanation of this field.
                                </para></listitem>
                        </varlistentry>

                        <varlistentry>
                                <term><option>-e</option></term>
                                <term><option>--entropy</option></term>
                                <listitem><para>Enable logging and graphing
                                of the kernel random entropy pool size.</para></listitem>
                        </varlistentry>

                        <varlistentry>
                                <term><option>-x</option></term>
                                <term><option>--scale-x <replaceable>N</replaceable></option></term>
                                <listitem><para>Horizontal scaling factor for all variable
                                graph components.</para></listitem>
                        </varlistentry>

                        <varlistentry>
                                <term><option>-y</option></term>
                                <term><option>--scale-y <replaceable>N</replaceable></option></term>
                                <listitem><para>Vertical scaling factor for all variable
                                graph components.</para></listitem>
                        </varlistentry>

                </variablelist>


        </refsect1>

        <refsect1>
                <title>Output</title>

                <para><command>systemd-bootchart</command> generates SVG graphs. In order to render those
                on a graphical display any SVG capable viewer can be used. It should be
                noted that the SVG render engines in most browsers (including Chrome
                and Firefox) are many times faster than dedicated graphical applications
                like Gimp and Inkscape.  Just point your browser at <ulink url="file:///run/log/" />!
                </para>
        </refsect1>

        <refsect1>
                <title>History</title>

                <para>This version of bootchart was implemented from
                scratch, but is inspired by former bootchart
                incantations:</para>

                <variablelist>
                        <varlistentry>
                                <term><emphasis>Original bash</emphasis></term>
                                <listitem><para>The original bash/shell code implemented
                                bootchart. This version created a compressed tarball for
                                processing with external applications. This version did
                                not graph anything, only generated data.</para></listitem>
                        </varlistentry>

                        <varlistentry>
                                <term><emphasis>Ubuntu C Implementation</emphasis></term>
                                <listitem><para>This version replaced the shell version with
                                a fast and efficient data logger, but also did not graph
                                the data.</para></listitem>
                        </varlistentry>

                        <varlistentry>
                                <term><emphasis>Java bootchart</emphasis></term>
                                <listitem><para>This was the original graphing application
                                for charting the data, written in java.</para></listitem>
                        </varlistentry>

                        <varlistentry>
                                <term><emphasis>pybootchartgui.py</emphasis></term>
                                <listitem><para>pybootchart created a graph from the data
                                collected by either the bash or C version.</para></listitem>
                        </varlistentry>
                </variablelist>

                <para>The version of bootchart you are using now combines both the data
                collection and the charting into a single application, making it more
                efficient and simpler. There are no longer any timing issues with the data
                collector and the grapher, as the graphing cannot be run until the data
                has been collected. Also, the data kept in memory is reduced to the absolute
                minimum needed.</para>

        </refsect1>

        <refsect1>
                <title>See Also</title>
                <para>
                        <citerefentry project='man-pages'><refentrytitle>bootchart.conf</refentrytitle><manvolnum>5</manvolnum></citerefentry>
                </para>
        </refsect1>

        <refsect1>
                <title>Bugs</title>
                <para>systemd-bootchart does not get the model information for the hard drive
                unless the root device is specified with <code>root=/dev/sdxY</code>. Using
                UUIDs or PARTUUIDs will boot fine, but the hard drive model will not be
                added to the chart.</para>
                <para>For bugs, please contact the author and current maintainer:</para>
                <simplelist>
                        <member>Auke Kok <email>auke-jan.h.kok@intel.com</email></member>
                </simplelist>
        </refsect1>
=======
    xmlns:xi="http://www.w3.org/2001/XInclude">

  <refentryinfo>
    <title>systemd-bootchart</title>
    <productname>systemd</productname>

    <authorgroup>
      <author>
        <contrib>Developer</contrib>
        <firstname>Auke</firstname>
        <surname>Kok</surname>
        <email>auke-jan.h.kok@intel.com</email>
      </author>
    </authorgroup>
  </refentryinfo>

  <refmeta>
    <refentrytitle>systemd-bootchart</refentrytitle>
    <manvolnum>1</manvolnum>
  </refmeta>

  <refnamediv>
    <refname>systemd-bootchart</refname>
    <refpurpose>Boot performance graphing tool</refpurpose>
  </refnamediv>

  <refsect1>
    <title>Description</title>
    <para>
      <command>systemd-bootchart</command> is a tool, usually run at
      system startup, that collects the CPU load, disk load, memory
      usage, as well as per-process information from a running system.
      Collected results are output as an SVG graph. Normally,
      systemd-bootchart is invoked by the kernel by passing
      <option>init=<filename>/lib/systemd/systemd-bootchart</filename></option>
      on the kernel command line. systemd-bootchart will then fork the
      real init off to resume normal system startup, while monitoring
      and logging startup information in the background.
    </para>
    <para>
      After collecting a certain amount of data (usually 15-30
      seconds, default 20 s) the logging stops and a graph is
      generated from the logged information. This graph contains vital
      clues as to which resources are being used, in which order, and
      where possible problems exist in the startup sequence of the
      system. It is essentially a more detailed version of the
      <command>systemd-analyze plot</command> function.
    </para>
    <para>
      Of course, bootchart can also be used at any moment in time to
      collect and graph some data for an amount of time. It is
      recommended to use the <option>--rel</option> switch in this
      case.
    </para>
    <para>
      Bootchart does not require root privileges, and will happily run
      as a normal user.
    </para>
    <para>
      Bootchart graphs are by default written time-stamped in
      <filename>/run/log</filename> and saved to the journal with
      <varname>MESSAGE_ID=9f26aa562cf440c2b16c773d0479b518</varname>.
      Journal field <varname>BOOTCHART=</varname> contains the
      bootchart in SVG format.
    </para>

  </refsect1>

  <refsect1>
    <title>Invocation</title>

    <para><command>systemd-bootchart</command> can be invoked in several different ways:</para>

    <variablelist>

      <varlistentry>
        <term><emphasis>Kernel invocation</emphasis></term>
        <listitem><para>The kernel can invoke
        <command>systemd-bootchart</command> instead of the init
        process. In turn, <command>systemd-bootchart</command> will
        invoke <command>/lib/systemd/systemd</command>.
        </para></listitem>
      </varlistentry>

      <varlistentry>
        <term><emphasis>Started as a standalone program</emphasis></term>
        <listitem><para>One can execute
        <command>systemd-bootchart</command> as normal application
        from the command line. In this mode it is highly recommended
        to pass the <option>-r</option> flag in order to not graph the
        time elapsed since boot and before systemd-bootchart was
        started, as it may result in extremely large graphs. The time
        elapsed since boot might also include any time that the system
        was suspended.</para></listitem>
      </varlistentry>
    </variablelist>
  </refsect1>

  <refsect1>
    <title>Options</title>

    <para>These options can also be set in the
    <filename>/etc/systemd/bootchart.conf</filename> file. See
    <citerefentry project='man-pages'><refentrytitle>bootchart.conf</refentrytitle><manvolnum>5</manvolnum></citerefentry>.
    </para>

    <variablelist>
      <xi:include href="standard-options.xml" xpointer="help" />

      <varlistentry>
        <term><option>-n</option></term>
        <term><option>--sample <replaceable>N</replaceable></option></term>
        <listitem><para>Specify the number of samples,
        <replaceable>N</replaceable>, to record. Samples will be
        recorded at intervals defined with <option>--freq</option>.
        </para></listitem>
      </varlistentry>

      <varlistentry>
        <term><option>-f</option></term>
        <term><option>--freq <replaceable>f</replaceable></option></term>
        <listitem><para>Specify the sample log frequency, a positive
        real <replaceable>f</replaceable>, in Hz. Most systems can
        cope with values up to 25-50 without creating too much
        overhead.</para></listitem>
      </varlistentry>

      <varlistentry>
        <term><option>-r</option></term>
        <term><option>--rel</option></term>
        <listitem><para>Use relative times instead of absolute times.
        This is useful for using bootchart at post-boot time to
        profile an already booted system. Without this option the
        graph would become extremely large. If set, the horizontal
        axis starts at the first recorded sample instead of time
        0.0.</para></listitem>
      </varlistentry>

      <varlistentry>
        <term><option>-F</option></term>
        <term><option>--no-filter</option></term>
        <listitem><para>Disable filtering of tasks that did not
        contribute significantly to the boot. Processes that are too
        short-lived (only seen in one sample) or that do not consume
        any significant CPU time (less than 0.001 s) will not be
        displayed in the output graph. </para></listitem>
      </varlistentry>

      <varlistentry>
        <term><option>-C</option></term>
        <term><option>--cmdline</option></term>
        <listitem><para>Display the full command line with arguments
        of processes, instead of only the process name.
        </para></listitem>
      </varlistentry>

      <varlistentry>
        <term><option>-g</option></term>
        <term><option>--control-group</option></term>
        <listitem><para>Display process control group
        </para></listitem>
      </varlistentry>

      <varlistentry>
        <term><option>-o</option></term>
        <term><option>--output <replaceable>path</replaceable></option></term>
        <listitem><para>Specify the output directory for the graphs.
        By default, bootchart writes the graphs to
        <filename>/run/log</filename>.</para></listitem>
      </varlistentry>

      <varlistentry>
        <term><option>-i</option></term>
        <term><option>--init <replaceable>path</replaceable></option></term>
        <listitem><para>Use this init binary. Defaults to
        <command>/lib/systemd/systemd</command>.
        </para></listitem>
      </varlistentry>

      <varlistentry>
        <term><option>-p</option></term>
        <term><option>--pss</option></term>
        <listitem><para>Enable logging and graphing of processes' PSS
        (Proportional Set Size) memory consumption. See
        <filename>filesystems/proc.txt</filename> in the kernel
        documentation for an explanation of this field.
        </para></listitem>
      </varlistentry>

      <varlistentry>
        <term><option>-e</option></term>
        <term><option>--entropy</option></term>
        <listitem><para>Enable logging and graphing of the kernel
        random entropy pool size.</para></listitem>
      </varlistentry>

      <varlistentry>
        <term><option>-x</option></term>
        <term><option>--scale-x <replaceable>N</replaceable></option></term>
        <listitem><para>Horizontal scaling factor for all variable
        graph components.</para></listitem>
      </varlistentry>

      <varlistentry>
        <term><option>-y</option></term>
        <term><option>--scale-y <replaceable>N</replaceable></option></term>
        <listitem><para>Vertical scaling factor for all variable graph
        components.</para></listitem>
      </varlistentry>

    </variablelist>


  </refsect1>

  <refsect1>
    <title>Output</title>

    <para><command>systemd-bootchart</command> generates SVG graphs.
    In order to render those on a graphical display any SVG capable
    viewer can be used. It should be noted that the SVG render engines
    in most browsers (including Chrome and Firefox) are many times
    faster than dedicated graphical applications like Gimp and
    Inkscape. Just point your browser at
    <ulink url="file:///run/log/" />!
    </para>
  </refsect1>

  <refsect1>
    <title>History</title>

    <para>This version of bootchart was implemented from scratch, but
    is inspired by former bootchart incantations:</para>

    <variablelist>
      <varlistentry>
        <term><emphasis>Original bash</emphasis></term>
        <listitem><para>The original bash/shell code implemented
        bootchart. This version created a compressed tarball for
        processing with external applications. This version did not
        graph anything, only generated data.</para></listitem>
      </varlistentry>

      <varlistentry>
        <term><emphasis>Ubuntu C Implementation</emphasis></term>
        <listitem><para>This version replaced the shell version with a
        fast and efficient data logger, but also did not graph the
        data.</para></listitem>
      </varlistentry>

      <varlistentry>
        <term><emphasis>Java bootchart</emphasis></term>
        <listitem><para>This was the original graphing application for
        charting the data, written in java.</para></listitem>
      </varlistentry>

      <varlistentry>
        <term><emphasis>pybootchartgui.py</emphasis></term>
        <listitem><para>pybootchart created a graph from the data
        collected by either the bash or C version.</para></listitem>
      </varlistentry>
    </variablelist>

    <para>The version of bootchart you are using now combines both the
    data collection and the charting into a single application, making
    it more efficient and simpler. There are no longer any timing
    issues with the data collector and the grapher, as the graphing
    cannot be run until the data has been collected. Also, the data
    kept in memory is reduced to the absolute minimum needed.</para>

  </refsect1>

  <refsect1>
    <title>See Also</title>

    <para>
      <citerefentry project='man-pages'><refentrytitle>bootchart.conf</refentrytitle><manvolnum>5</manvolnum></citerefentry>
    </para>
  </refsect1>

  <refsect1>
    <title>Bugs</title>

    <para>systemd-bootchart does not get the model information for the
    hard drive unless the root device is specified with
    <code>root=/dev/sdxY</code>. Using UUIDs or PARTUUIDs will boot
    fine, but the hard drive model will not be added to the
    chart.</para>
    <para>For bugs, please contact the author and current maintainer:</para>
    <simplelist>
      <member>Auke Kok <email>auke-jan.h.kok@intel.com</email></member>
    </simplelist>
  </refsect1>
>>>>>>> 08285999

</refentry><|MERGE_RESOLUTION|>--- conflicted
+++ resolved
@@ -26,314 +26,6 @@
 -->
 
 <refentry id="systemd-bootchart" conditional='ENABLE_BOOTCHART'
-<<<<<<< HEAD
-          xmlns:xi="http://www.w3.org/2001/XInclude">
-
-        <refentryinfo>
-                <title>systemd-bootchart</title>
-                <productname>systemd</productname>
-
-                <authorgroup>
-                        <author>
-                                <contrib>Developer</contrib>
-                                <firstname>Auke</firstname>
-                                <surname>Kok</surname>
-                                <email>auke-jan.h.kok@intel.com</email>
-                        </author>
-                </authorgroup>
-        </refentryinfo>
-
-        <refmeta>
-                <refentrytitle>systemd-bootchart</refentrytitle>
-                <manvolnum>1</manvolnum>
-        </refmeta>
-
-        <refnamediv>
-                <refname>systemd-bootchart</refname>
-                <refpurpose>Boot performance graphing tool</refpurpose>
-        </refnamediv>
-
-        <refsect1>
-                <title>Description</title>
-                <para>
-                        <command>systemd-bootchart</command> is a
-                        tool, usually run at system startup, that
-                        collects the CPU load, disk load, memory
-                        usage, as well as per-process information from
-                        a running system. Collected results are output
-                        as an SVG graph. Normally, systemd-bootchart
-                        is invoked by the kernel by passing
-                        <option>init=<filename>/lib/systemd/systemd-bootchart</filename></option>
-                        on the kernel command line. systemd-bootchart will then
-                        fork the real init off to resume normal system
-                        startup, while monitoring and logging startup
-                        information in the background.
-                </para>
-                <para>
-                        After collecting a certain amount of data
-                        (usually 15-30 seconds, default 20 s) the
-                        logging stops and a graph is generated from
-                        the logged information. This graph contains
-                        vital clues as to which resources are being used,
-                        in which order, and where possible problems
-                        exist in the startup sequence of the system.
-                        It is essentially a more detailed version of
-                        the <command>systemd-analyze plot</command>
-                        function.
-                </para>
-                <para>
-                        Of course, bootchart can also be used at any
-                        moment in time to collect and graph some data
-                        for an amount of time. It is
-                        recommended to use the <option>--rel</option>
-                        switch in this case.
-                </para>
-                <para>
-                        Bootchart does not require root privileges,
-                        and will happily run as a normal user.
-                </para>
-                <para>
-                        Bootchart graphs are by default written
-                        time-stamped in <filename>/run/log</filename>
-                        and saved to the journal with
-                        <varname>MESSAGE_ID=9f26aa562cf440c2b16c773d0479b518</varname>.
-                        Journal field <varname>BOOTCHART=</varname> contains
-                        the bootchart in SVG format.
-                </para>
-
-        </refsect1>
-
-        <refsect1>
-                <title>Invocation</title>
-
-                <para><command>systemd-bootchart</command> can be invoked in several different ways:</para>
-
-                <variablelist>
-
-                        <varlistentry>
-                                <term><emphasis>Kernel invocation</emphasis></term>
-                                <listitem><para>The kernel can invoke
-                                <command>systemd-bootchart</command>
-                                instead of the init process. In turn,
-                                <command>systemd-bootchart</command>
-                                will invoke <command>/usr/lib/systemd/systemd</command>.
-                                </para></listitem>
-                        </varlistentry>
-
-                        <varlistentry>
-                                <term><emphasis>Started as a standalone program</emphasis></term>
-                                <listitem><para>One can execute
-                                <command>systemd-bootchart</command>
-                                as normal application from the
-                                command line. In this mode it is highly
-                                recommended to pass the
-                                <option>-r</option> flag in order to
-                                not graph the time elapsed since boot
-                                and before systemd-bootchart was
-                                started, as it may result in extremely
-                                large graphs. The time elapsed since boot
-                                might also include any time that the system
-                                was suspended.</para></listitem>
-                        </varlistentry>
-                </variablelist>
-        </refsect1>
-
-        <refsect1>
-                <title>Options</title>
-
-                <para>These options can also be set in the
-                <filename>/etc/systemd/bootchart.conf</filename>
-                file. See
-                <citerefentry project='man-pages'><refentrytitle>bootchart.conf</refentrytitle><manvolnum>5</manvolnum></citerefentry>.
-                </para>
-
-                <variablelist>
-                        <xi:include href="standard-options.xml" xpointer="help" />
-
-                        <varlistentry>
-                                <term><option>-n</option></term>
-                                <term><option>--sample <replaceable>N</replaceable></option></term>
-                                <listitem><para>Specify the number of
-                                samples, <replaceable>N</replaceable>,
-                                to record. Samples will be recorded at
-                                intervals defined with <option>--freq</option>.
-                                </para></listitem>
-                        </varlistentry>
-
-                        <varlistentry>
-                                <term><option>-f</option></term>
-                                <term><option>--freq <replaceable>f</replaceable></option></term>
-                                <listitem><para>Specify the sample log
-                                frequency, a positive real <replaceable>f</replaceable>, in Hz.
-                                Most systems can cope with values up to 25-50 without
-                                creating too much overhead.</para></listitem>
-                        </varlistentry>
-
-                        <varlistentry>
-                                <term><option>-r</option></term>
-                                <term><option>--rel</option></term>
-                                <listitem><para>Use relative times instead of absolute
-                                times. This is useful for using bootchart at post-boot
-                                time to profile an already booted system. Without this
-                                option the graph would become extremely large. If set, the
-                                horizontal axis starts at the first recorded sample
-                                instead of time 0.0.</para></listitem>
-                        </varlistentry>
-
-                        <varlistentry>
-                                <term><option>-F</option></term>
-                                <term><option>--no-filter</option></term>
-                                <listitem><para>Disable filtering of tasks that
-                                did not contribute significantly to the boot. Processes
-                                that are too short-lived (only seen in one sample) or
-                                that do not consume any significant CPU time (less than
-                                0.001 s) will not be displayed in the output graph.
-                                </para></listitem>
-                        </varlistentry>
-
-                        <varlistentry>
-                                <term><option>-C</option></term>
-                                <term><option>--cmdline</option></term>
-                                <listitem><para>Display the full command line with arguments of processes,
-                                instead of only the process name.
-                                </para></listitem>
-                        </varlistentry>
-
-                        <varlistentry>
-                                <term><option>-g</option></term>
-                                <term><option>--control-group</option></term>
-                                <listitem><para>Display process control group
-                                </para></listitem>
-                        </varlistentry>
-
-                        <varlistentry>
-                                <term><option>-o</option></term>
-                                <term><option>--output <replaceable>path</replaceable></option></term>
-                                <listitem><para>Specify the output directory for the
-                                graphs. By default, bootchart writes the graphs to
-                                <filename>/run/log</filename>.</para></listitem>
-                        </varlistentry>
-
-                        <varlistentry>
-                                <term><option>-i</option></term>
-                                <term><option>--init <replaceable>path</replaceable></option></term>
-                                <listitem><para>Use this init binary. Defaults to
-                                <command>/usr/lib/systemd/systemd</command>.
-                                </para></listitem>
-                        </varlistentry>
-
-                        <varlistentry>
-                                <term><option>-p</option></term>
-                                <term><option>--pss</option></term>
-                                <listitem><para>Enable logging and graphing
-                                of processes' PSS (Proportional Set Size)
-                                memory consumption. See <filename>filesystems/proc.txt</filename>
-                                in the kernel documentation for an
-                                explanation of this field.
-                                </para></listitem>
-                        </varlistentry>
-
-                        <varlistentry>
-                                <term><option>-e</option></term>
-                                <term><option>--entropy</option></term>
-                                <listitem><para>Enable logging and graphing
-                                of the kernel random entropy pool size.</para></listitem>
-                        </varlistentry>
-
-                        <varlistentry>
-                                <term><option>-x</option></term>
-                                <term><option>--scale-x <replaceable>N</replaceable></option></term>
-                                <listitem><para>Horizontal scaling factor for all variable
-                                graph components.</para></listitem>
-                        </varlistentry>
-
-                        <varlistentry>
-                                <term><option>-y</option></term>
-                                <term><option>--scale-y <replaceable>N</replaceable></option></term>
-                                <listitem><para>Vertical scaling factor for all variable
-                                graph components.</para></listitem>
-                        </varlistentry>
-
-                </variablelist>
-
-
-        </refsect1>
-
-        <refsect1>
-                <title>Output</title>
-
-                <para><command>systemd-bootchart</command> generates SVG graphs. In order to render those
-                on a graphical display any SVG capable viewer can be used. It should be
-                noted that the SVG render engines in most browsers (including Chrome
-                and Firefox) are many times faster than dedicated graphical applications
-                like Gimp and Inkscape.  Just point your browser at <ulink url="file:///run/log/" />!
-                </para>
-        </refsect1>
-
-        <refsect1>
-                <title>History</title>
-
-                <para>This version of bootchart was implemented from
-                scratch, but is inspired by former bootchart
-                incantations:</para>
-
-                <variablelist>
-                        <varlistentry>
-                                <term><emphasis>Original bash</emphasis></term>
-                                <listitem><para>The original bash/shell code implemented
-                                bootchart. This version created a compressed tarball for
-                                processing with external applications. This version did
-                                not graph anything, only generated data.</para></listitem>
-                        </varlistentry>
-
-                        <varlistentry>
-                                <term><emphasis>Ubuntu C Implementation</emphasis></term>
-                                <listitem><para>This version replaced the shell version with
-                                a fast and efficient data logger, but also did not graph
-                                the data.</para></listitem>
-                        </varlistentry>
-
-                        <varlistentry>
-                                <term><emphasis>Java bootchart</emphasis></term>
-                                <listitem><para>This was the original graphing application
-                                for charting the data, written in java.</para></listitem>
-                        </varlistentry>
-
-                        <varlistentry>
-                                <term><emphasis>pybootchartgui.py</emphasis></term>
-                                <listitem><para>pybootchart created a graph from the data
-                                collected by either the bash or C version.</para></listitem>
-                        </varlistentry>
-                </variablelist>
-
-                <para>The version of bootchart you are using now combines both the data
-                collection and the charting into a single application, making it more
-                efficient and simpler. There are no longer any timing issues with the data
-                collector and the grapher, as the graphing cannot be run until the data
-                has been collected. Also, the data kept in memory is reduced to the absolute
-                minimum needed.</para>
-
-        </refsect1>
-
-        <refsect1>
-                <title>See Also</title>
-                <para>
-                        <citerefentry project='man-pages'><refentrytitle>bootchart.conf</refentrytitle><manvolnum>5</manvolnum></citerefentry>
-                </para>
-        </refsect1>
-
-        <refsect1>
-                <title>Bugs</title>
-                <para>systemd-bootchart does not get the model information for the hard drive
-                unless the root device is specified with <code>root=/dev/sdxY</code>. Using
-                UUIDs or PARTUUIDs will boot fine, but the hard drive model will not be
-                added to the chart.</para>
-                <para>For bugs, please contact the author and current maintainer:</para>
-                <simplelist>
-                        <member>Auke Kok <email>auke-jan.h.kok@intel.com</email></member>
-                </simplelist>
-        </refsect1>
-=======
     xmlns:xi="http://www.w3.org/2001/XInclude">
 
   <refentryinfo>
@@ -627,6 +319,5 @@
       <member>Auke Kok <email>auke-jan.h.kok@intel.com</email></member>
     </simplelist>
   </refsect1>
->>>>>>> 08285999
 
 </refentry>