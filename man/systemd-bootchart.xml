--- conflicted
+++ resolved
@@ -63,11 +63,7 @@
       usage, as well as per-process information from a running system.
       Collected results are output as an SVG graph. Normally,
       systemd-bootchart is invoked by the kernel by passing
-<<<<<<< HEAD
-      <option>init=<filename>/lib/systemd/systemd-bootchart</filename></option>
-=======
       <option>init=<filename>&rootlibexecdir;/systemd-bootchart</filename></option>
->>>>>>> df30ea52
       on the kernel command line. systemd-bootchart will then fork the
       real init off to resume normal system startup, while monitoring
       and logging startup information in the background.
@@ -113,11 +109,7 @@
         <listitem><para>The kernel can invoke
         <command>systemd-bootchart</command> instead of the init
         process. In turn, <command>systemd-bootchart</command> will
-<<<<<<< HEAD
-        invoke <command>/lib/systemd/systemd</command>.
-=======
         invoke <command>&rootlibexecdir;/systemd</command>.
->>>>>>> df30ea52
         </para></listitem>
       </varlistentry>
 
@@ -212,11 +204,7 @@
         <term><option>-i</option></term>
         <term><option>--init <replaceable>path</replaceable></option></term>
         <listitem><para>Use this init binary. Defaults to
-<<<<<<< HEAD
-        <command>/lib/systemd/systemd</command>.
-=======
         <command>&rootlibexecdir;/systemd</command>.
->>>>>>> df30ea52
         </para></listitem>
       </varlistentry>
 
