--- conflicted
+++ resolved
@@ -64,11 +64,7 @@
                         as an SVG graph. Normally, systemd-bootchart
                         is invoked by the kernel by passing
                         <option>init=<filename>/lib/systemd/systemd-bootchart</filename></option>
-<<<<<<< HEAD
-                        on the kernel commandline. systemd-bootchart will then
-=======
                         on the kernel command line. systemd-bootchart will then
->>>>>>> 52388b2a
                         fork the real init off to resume normal system
                         startup, while monitoring and logging startup
                         information in the background.
