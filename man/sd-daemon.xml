<?xml version='1.0'?> <!--*-nxml-*-->
<!DOCTYPE refentry PUBLIC "-//OASIS//DTD DocBook XML V4.2//EN"
        "http://www.oasis-open.org/docbook/xml/4.2/docbookx.dtd">

<!--
  This file is part of systemd.

  Copyright 2010 Lennart Poettering

  systemd is free software; you can redistribute it and/or modify it
  under the terms of the GNU Lesser General Public License as published by
  the Free Software Foundation; either version 2.1 of the License, or
  (at your option) any later version.

  systemd is distributed in the hope that it will be useful, but
  WITHOUT ANY WARRANTY; without even the implied warranty of
  MERCHANTABILITY or FITNESS FOR A PARTICULAR PURPOSE. See the GNU
  Lesser General Public License for more details.

  You should have received a copy of the GNU Lesser General Public License
  along with systemd; If not, see <http://www.gnu.org/licenses/>.
-->

<refentry id="sd-daemon"
        xmlns:xi="http://www.w3.org/2001/XInclude">

        <refentryinfo>
                <title>sd-daemon</title>
                <productname>systemd</productname>

                <authorgroup>
                        <author>
                                <contrib>Developer</contrib>
                                <firstname>Lennart</firstname>
                                <surname>Poettering</surname>
                                <email>lennart@poettering.net</email>
                        </author>
                </authorgroup>
        </refentryinfo>

        <refmeta>
                <refentrytitle>sd-daemon</refentrytitle>
                <manvolnum>3</manvolnum>
        </refmeta>

        <refnamediv>
                <refname>sd-daemon</refname>
                <refname>SD_EMERG</refname>
                <refname>SD_ALERT</refname>
                <refname>SD_CRIT</refname>
                <refname>SD_ERR</refname>
                <refname>SD_WARNING</refname>
                <refname>SD_NOTICE</refname>
                <refname>SD_INFO</refname>
                <refname>SD_DEBUG</refname>
                <refpurpose>APIs for
                new-style daemons</refpurpose>
        </refnamediv>

        <refsynopsisdiv>
                <funcsynopsis>
                        <funcsynopsisinfo>#include &lt;systemd/sd-daemon.h&gt;</funcsynopsisinfo>
                </funcsynopsis>

                <cmdsynopsis>
                        <command>pkg-config --cflags --libs libsystemd</command>
                </cmdsynopsis>

        </refsynopsisdiv>

        <refsect1>
                <title>Description</title>

                <para><filename>sd-daemon.h</filename> provide APIs
                for new-style daemons, as implemented by the
                <citerefentry><refentrytitle>systemd</refentrytitle><manvolnum>1</manvolnum></citerefentry>
                init system.</para>

                <para>See
                <citerefentry><refentrytitle>sd_listen_fds</refentrytitle><manvolnum>3</manvolnum></citerefentry>,
                <citerefentry><refentrytitle>sd_notify</refentrytitle><manvolnum>3</manvolnum></citerefentry>,
                <citerefentry><refentrytitle>sd_booted</refentrytitle><manvolnum>3</manvolnum></citerefentry>,
                <citerefentry><refentrytitle>sd_is_fifo</refentrytitle><manvolnum>3</manvolnum></citerefentry>,
                <citerefentry><refentrytitle>sd_watchdog_enabled</refentrytitle><manvolnum>3</manvolnum></citerefentry>
                for more information about the functions
                implemented. In addition to these functions, a couple
                of logging prefixes are defined as macros:</para>

                <programlisting>#define SD_EMERG   "&lt;0&gt;"  /* system is unusable */
#define SD_ALERT   "&lt;1&gt;"  /* action must be taken immediately */
#define SD_CRIT    "&lt;2&gt;"  /* critical conditions */
#define SD_ERR     "&lt;3&gt;"  /* error conditions */
#define SD_WARNING "&lt;4&gt;"  /* warning conditions */
#define SD_NOTICE  "&lt;5&gt;"  /* normal but significant condition */
#define SD_INFO    "&lt;6&gt;"  /* informational */
#define SD_DEBUG   "&lt;7&gt;"  /* debug-level messages */</programlisting>

                <para>These prefixes are intended to be used in
                conjunction with stderr-based logging as implemented
                by systemd. If a systemd service definition file is
                configured with <varname>StandardError=syslog</varname>
                or <varname>StandardError=kmsg</varname>, these
                prefixes can be used to encode a log level in lines
                printed. This is similar to the kernel
                <function>printk()</function>-style logging. See
                <citerefentry><refentrytitle>klogctl</refentrytitle><manvolnum>2</manvolnum></citerefentry>
                for more information.</para>

                <para>The log levels are identical to
                <citerefentry><refentrytitle>syslog</refentrytitle><manvolnum>3</manvolnum></citerefentry>'s
                log level system. To use these prefixes simply prefix
                every line with one of these strings. A line that is
                not prefixed will be logged at the default log level
                SD_INFO.</para>

                <example>
                        <title>Hello World</title>

                        <para>A daemon may log with the log level
                        NOTICE by issuing this call:</para>

                        <programlisting>fprintf(stderr, SD_NOTICE "Hello World!\n");</programlisting>
                </example>
        </refsect1>

<<<<<<< HEAD
        <refsect1>
                <title>Notes</title>

                <para>These interfaces are provided by the reference
                implementation of APIs for new-style daemons and
                distributed with the systemd package. The algorithms
                they implement are simple, and can easily be
                reimplemented in daemons if it is important to support
                this interface without using the reference
                implementation. See the respective function man pages
                for details.</para>

                <para>In addition, for details about the algorithms,
                check the liberally licensed reference implementation
                sources:
                <ulink url="http://cgit.freedesktop.org/systemd/systemd/plain/src/libsystemd-daemon/sd-daemon.c"/>
                and <ulink url="http://cgit.freedesktop.org/systemd/systemd/plain/src/systemd/sd-daemon.h"/></para>

                <para>These APIs are implemented in the reference
                implementation's <filename>sd-daemon.c</filename> and
                <filename>sd-daemon.h</filename> files. These
                interfaces are available as a shared library, which can
                be compiled and linked to with the
                <constant>libsystemd-daemon</constant> <citerefentry><refentrytitle>pkg-config</refentrytitle><manvolnum>1</manvolnum></citerefentry>
                file. Alternatively, applications consuming these APIs
                may copy the implementation into their source tree,
                either verbatim or in excerpts.</para>

                <para>The functions directly related to new-style
                daemons become NOPs when -DDISABLE_SYSTEMD is set
                during compilation and the reference implementation is
                used as drop-in files. In addition, if
                <filename>sd-daemon.c</filename> is compiled on
                non-Linux systems they become NOPs.</para>
        </refsect1>
=======
        <xi:include href="libsystemd-pkgconfig.xml" />
>>>>>>> c17d7fc6

        <refsect1>
                <title>See Also</title>
                <para>
                        <citerefentry><refentrytitle>systemd</refentrytitle><manvolnum>1</manvolnum></citerefentry>,
                        <citerefentry><refentrytitle>sd_listen_fds</refentrytitle><manvolnum>3</manvolnum></citerefentry>,
                        <citerefentry><refentrytitle>sd_notify</refentrytitle><manvolnum>3</manvolnum></citerefentry>,
                        <citerefentry><refentrytitle>sd_booted</refentrytitle><manvolnum>3</manvolnum></citerefentry>,
                        <citerefentry><refentrytitle>sd_is_fifo</refentrytitle><manvolnum>3</manvolnum></citerefentry>,
                        <citerefentry><refentrytitle>sd_watchdog_enabled</refentrytitle><manvolnum>3</manvolnum></citerefentry>,
                        <citerefentry><refentrytitle>daemon</refentrytitle><manvolnum>7</manvolnum></citerefentry>,
                        <citerefentry><refentrytitle>systemd.service</refentrytitle><manvolnum>5</manvolnum></citerefentry>,
                        <citerefentry><refentrytitle>systemd.socket</refentrytitle><manvolnum>5</manvolnum></citerefentry>,
                        <citerefentry><refentrytitle>fprintf</refentrytitle><manvolnum>3</manvolnum></citerefentry>,
                        <citerefentry><refentrytitle>sd-readahead</refentrytitle><manvolnum>3</manvolnum></citerefentry>,
                        <citerefentry><refentrytitle>pkg-config</refentrytitle><manvolnum>1</manvolnum></citerefentry>
                </para>
        </refsect1>

</refentry><|MERGE_RESOLUTION|>--- conflicted
+++ resolved
@@ -123,45 +123,7 @@
                 </example>
         </refsect1>
 
-<<<<<<< HEAD
-        <refsect1>
-                <title>Notes</title>
-
-                <para>These interfaces are provided by the reference
-                implementation of APIs for new-style daemons and
-                distributed with the systemd package. The algorithms
-                they implement are simple, and can easily be
-                reimplemented in daemons if it is important to support
-                this interface without using the reference
-                implementation. See the respective function man pages
-                for details.</para>
-
-                <para>In addition, for details about the algorithms,
-                check the liberally licensed reference implementation
-                sources:
-                <ulink url="http://cgit.freedesktop.org/systemd/systemd/plain/src/libsystemd-daemon/sd-daemon.c"/>
-                and <ulink url="http://cgit.freedesktop.org/systemd/systemd/plain/src/systemd/sd-daemon.h"/></para>
-
-                <para>These APIs are implemented in the reference
-                implementation's <filename>sd-daemon.c</filename> and
-                <filename>sd-daemon.h</filename> files. These
-                interfaces are available as a shared library, which can
-                be compiled and linked to with the
-                <constant>libsystemd-daemon</constant> <citerefentry><refentrytitle>pkg-config</refentrytitle><manvolnum>1</manvolnum></citerefentry>
-                file. Alternatively, applications consuming these APIs
-                may copy the implementation into their source tree,
-                either verbatim or in excerpts.</para>
-
-                <para>The functions directly related to new-style
-                daemons become NOPs when -DDISABLE_SYSTEMD is set
-                during compilation and the reference implementation is
-                used as drop-in files. In addition, if
-                <filename>sd-daemon.c</filename> is compiled on
-                non-Linux systems they become NOPs.</para>
-        </refsect1>
-=======
         <xi:include href="libsystemd-pkgconfig.xml" />
->>>>>>> c17d7fc6
 
         <refsect1>
                 <title>See Also</title>
