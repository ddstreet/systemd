<?xml version='1.0'?> <!--*-nxml-*-->
<!DOCTYPE refentry PUBLIC "-//OASIS//DTD DocBook XML V4.2//EN"
  "http://www.oasis-open.org/docbook/xml/4.2/docbookx.dtd" [
<!ENTITY % entities SYSTEM "custom-entities.ent" >
%entities;
]>

<!--
  This file is part of systemd.

  Copyright 2012 Lennart Poettering

  systemd is free software; you can redistribute it and/or modify it
  under the terms of the GNU Lesser General Public License as published by
  the Free Software Foundation; either version 2.1 of the License, or
  (at your option) any later version.

  systemd is distributed in the hope that it will be useful, but
  WITHOUT ANY WARRANTY; without even the implied warranty of
  MERCHANTABILITY or FITNESS FOR A PARTICULAR PURPOSE. See the GNU
  Lesser General Public License for more details.

  You should have received a copy of the GNU Lesser General Public License
  along with systemd; If not, see <http://www.gnu.org/licenses/>.
-->

<refentry id="systemd-localed.service" conditional='ENABLE_LOCALED'>

  <refentryinfo>
    <title>systemd-localed.service</title>
    <productname>systemd</productname>

    <authorgroup>
      <author>
        <contrib>Developer</contrib>
        <firstname>Lennart</firstname>
        <surname>Poettering</surname>
        <email>lennart@poettering.net</email>
      </author>
    </authorgroup>
  </refentryinfo>

  <refmeta>
    <refentrytitle>systemd-localed.service</refentrytitle>
    <manvolnum>8</manvolnum>
  </refmeta>

  <refnamediv>
    <refname>systemd-localed.service</refname>
    <refname>systemd-localed</refname>
    <refpurpose>Locale bus mechanism</refpurpose>
  </refnamediv>

  <refsynopsisdiv>
    <para><filename>systemd-localed.service</filename></para>
<<<<<<< HEAD
    <para><filename>/lib/systemd/systemd-localed</filename></para>
=======
    <para><filename>&rootlibexecdir;/systemd-localed</filename></para>
>>>>>>> df30ea52
  </refsynopsisdiv>

  <refsect1>
    <title>Description</title>

    <para><filename>systemd-localed</filename> is a system service
    that may be used as mechanism to change the system locale
    settings, as well as the console key mapping and default X11 key
    mapping. <filename>systemd-localed</filename> is automatically
    activated on request and terminates itself when it is
    unused.</para>

    <para>The tool
    <citerefentry project='man-pages'><refentrytitle>localectl</refentrytitle><manvolnum>1</manvolnum></citerefentry>
    is a command line client to this service.</para>

    <para>See the <ulink
    url="http://www.freedesktop.org/wiki/Software/systemd/localed">
    developer documentation</ulink> for information about the APIs
    <filename>systemd-localed</filename> provides.</para>
  </refsect1>

  <refsect1>
    <title>See Also</title>
    <para>
      <citerefentry><refentrytitle>systemd</refentrytitle><manvolnum>1</manvolnum></citerefentry>,
      <citerefentry project='man-pages'><refentrytitle>locale.conf</refentrytitle><manvolnum>5</manvolnum></citerefentry>,
      <citerefentry><refentrytitle>vconsole.conf</refentrytitle><manvolnum>5</manvolnum></citerefentry>,
      <citerefentry project='man-pages'><refentrytitle>localectl</refentrytitle><manvolnum>1</manvolnum></citerefentry>,
      <citerefentry project='mankier'><refentrytitle>loadkeys</refentrytitle><manvolnum>1</manvolnum></citerefentry>
    </para>
  </refsect1>

</refentry><|MERGE_RESOLUTION|>--- conflicted
+++ resolved
@@ -53,11 +53,7 @@
 
   <refsynopsisdiv>
     <para><filename>systemd-localed.service</filename></para>
-<<<<<<< HEAD
-    <para><filename>/lib/systemd/systemd-localed</filename></para>
-=======
     <para><filename>&rootlibexecdir;/systemd-localed</filename></para>
->>>>>>> df30ea52
   </refsynopsisdiv>
 
   <refsect1>
