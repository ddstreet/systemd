<?xml version='1.0'?> <!--*-nxml-*-->
<!DOCTYPE refentry PUBLIC "-//OASIS//DTD DocBook XML V4.2//EN"
  "http://www.oasis-open.org/docbook/xml/4.2/docbookx.dtd">

<!--
  This file is part of systemd.

  Copyright 2012 Lennart Poettering

  systemd is free software; you can redistribute it and/or modify it
  under the terms of the GNU Lesser General Public License as published by
  the Free Software Foundation; either version 2.1 of the License, or
  (at your option) any later version.

  systemd is distributed in the hope that it will be useful, but
  WITHOUT ANY WARRANTY; without even the implied warranty of
  MERCHANTABILITY or FITNESS FOR A PARTICULAR PURPOSE. See the GNU
  Lesser General Public License for more details.

  You should have received a copy of the GNU Lesser General Public License
  along with systemd; If not, see <http://www.gnu.org/licenses/>.
-->

<refentry id="systemd-localed.service" conditional='ENABLE_LOCALED'>

<<<<<<< HEAD
        <refentryinfo>
                <title>systemd-localed.service</title>
                <productname>systemd</productname>

                <authorgroup>
                        <author>
                                <contrib>Developer</contrib>
                                <firstname>Lennart</firstname>
                                <surname>Poettering</surname>
                                <email>lennart@poettering.net</email>
                        </author>
                </authorgroup>
        </refentryinfo>

        <refmeta>
                <refentrytitle>systemd-localed.service</refentrytitle>
                <manvolnum>8</manvolnum>
        </refmeta>

        <refnamediv>
                <refname>systemd-localed.service</refname>
                <refname>systemd-localed</refname>
                <refpurpose>Locale bus mechanism</refpurpose>
        </refnamediv>

        <refsynopsisdiv>
                <para><filename>systemd-localed.service</filename></para>
                <para><filename>/lib/systemd/systemd-localed</filename></para>
        </refsynopsisdiv>

        <refsect1>
                <title>Description</title>

                <para><filename>systemd-localed</filename> is a system
                service that may be used as mechanism to change the
                system locale settings, as well as the console key
                mapping and default X11 key
                mapping. <filename>systemd-localed</filename> is
                automatically activated on request and terminates
                itself when it is unused.</para>

                <para>The tool
                <citerefentry><refentrytitle>localectl</refentrytitle><manvolnum>1</manvolnum></citerefentry>
                is a command line client to this service.</para>

                <para>See the <ulink
                url="http://www.freedesktop.org/wiki/Software/systemd/localed">
                developer documentation</ulink> for information about
                the APIs <filename>systemd-localed</filename>
                provides.</para>
        </refsect1>

        <refsect1>
                <title>See Also</title>
                <para>
                        <citerefentry><refentrytitle>systemd</refentrytitle><manvolnum>1</manvolnum></citerefentry>,
                        <citerefentry><refentrytitle>locale.conf</refentrytitle><manvolnum>5</manvolnum></citerefentry>,
                        <citerefentry><refentrytitle>vconsole.conf</refentrytitle><manvolnum>5</manvolnum></citerefentry>,
                        <citerefentry><refentrytitle>localectl</refentrytitle><manvolnum>1</manvolnum></citerefentry>,
                        <citerefentry><refentrytitle>loadkeys</refentrytitle><manvolnum>1</manvolnum></citerefentry>
                </para>
        </refsect1>
=======
  <refentryinfo>
    <title>systemd-localed.service</title>
    <productname>systemd</productname>

    <authorgroup>
      <author>
        <contrib>Developer</contrib>
        <firstname>Lennart</firstname>
        <surname>Poettering</surname>
        <email>lennart@poettering.net</email>
      </author>
    </authorgroup>
  </refentryinfo>

  <refmeta>
    <refentrytitle>systemd-localed.service</refentrytitle>
    <manvolnum>8</manvolnum>
  </refmeta>

  <refnamediv>
    <refname>systemd-localed.service</refname>
    <refname>systemd-localed</refname>
    <refpurpose>Locale bus mechanism</refpurpose>
  </refnamediv>

  <refsynopsisdiv>
    <para><filename>systemd-localed.service</filename></para>
    <para><filename>/lib/systemd/systemd-localed</filename></para>
  </refsynopsisdiv>

  <refsect1>
    <title>Description</title>

    <para><filename>systemd-localed</filename> is a system service
    that may be used as mechanism to change the system locale
    settings, as well as the console key mapping and default X11 key
    mapping. <filename>systemd-localed</filename> is automatically
    activated on request and terminates itself when it is
    unused.</para>

    <para>The tool
    <citerefentry><refentrytitle>localectl</refentrytitle><manvolnum>1</manvolnum></citerefentry>
    is a command line client to this service.</para>

    <para>See the <ulink
    url="http://www.freedesktop.org/wiki/Software/systemd/localed">
    developer documentation</ulink> for information about the APIs
    <filename>systemd-localed</filename> provides.</para>
  </refsect1>

  <refsect1>
    <title>See Also</title>
    <para>
      <citerefentry><refentrytitle>systemd</refentrytitle><manvolnum>1</manvolnum></citerefentry>,
      <citerefentry><refentrytitle>locale.conf</refentrytitle><manvolnum>5</manvolnum></citerefentry>,
      <citerefentry><refentrytitle>vconsole.conf</refentrytitle><manvolnum>5</manvolnum></citerefentry>,
      <citerefentry><refentrytitle>localectl</refentrytitle><manvolnum>1</manvolnum></citerefentry>,
      <citerefentry><refentrytitle>loadkeys</refentrytitle><manvolnum>1</manvolnum></citerefentry>
    </para>
  </refsect1>
>>>>>>> 08285999

</refentry><|MERGE_RESOLUTION|>--- conflicted
+++ resolved
@@ -23,70 +23,6 @@
 
 <refentry id="systemd-localed.service" conditional='ENABLE_LOCALED'>
 
-<<<<<<< HEAD
-        <refentryinfo>
-                <title>systemd-localed.service</title>
-                <productname>systemd</productname>
-
-                <authorgroup>
-                        <author>
-                                <contrib>Developer</contrib>
-                                <firstname>Lennart</firstname>
-                                <surname>Poettering</surname>
-                                <email>lennart@poettering.net</email>
-                        </author>
-                </authorgroup>
-        </refentryinfo>
-
-        <refmeta>
-                <refentrytitle>systemd-localed.service</refentrytitle>
-                <manvolnum>8</manvolnum>
-        </refmeta>
-
-        <refnamediv>
-                <refname>systemd-localed.service</refname>
-                <refname>systemd-localed</refname>
-                <refpurpose>Locale bus mechanism</refpurpose>
-        </refnamediv>
-
-        <refsynopsisdiv>
-                <para><filename>systemd-localed.service</filename></para>
-                <para><filename>/lib/systemd/systemd-localed</filename></para>
-        </refsynopsisdiv>
-
-        <refsect1>
-                <title>Description</title>
-
-                <para><filename>systemd-localed</filename> is a system
-                service that may be used as mechanism to change the
-                system locale settings, as well as the console key
-                mapping and default X11 key
-                mapping. <filename>systemd-localed</filename> is
-                automatically activated on request and terminates
-                itself when it is unused.</para>
-
-                <para>The tool
-                <citerefentry><refentrytitle>localectl</refentrytitle><manvolnum>1</manvolnum></citerefentry>
-                is a command line client to this service.</para>
-
-                <para>See the <ulink
-                url="http://www.freedesktop.org/wiki/Software/systemd/localed">
-                developer documentation</ulink> for information about
-                the APIs <filename>systemd-localed</filename>
-                provides.</para>
-        </refsect1>
-
-        <refsect1>
-                <title>See Also</title>
-                <para>
-                        <citerefentry><refentrytitle>systemd</refentrytitle><manvolnum>1</manvolnum></citerefentry>,
-                        <citerefentry><refentrytitle>locale.conf</refentrytitle><manvolnum>5</manvolnum></citerefentry>,
-                        <citerefentry><refentrytitle>vconsole.conf</refentrytitle><manvolnum>5</manvolnum></citerefentry>,
-                        <citerefentry><refentrytitle>localectl</refentrytitle><manvolnum>1</manvolnum></citerefentry>,
-                        <citerefentry><refentrytitle>loadkeys</refentrytitle><manvolnum>1</manvolnum></citerefentry>
-                </para>
-        </refsect1>
-=======
   <refentryinfo>
     <title>systemd-localed.service</title>
     <productname>systemd</productname>
@@ -147,6 +83,5 @@
       <citerefentry><refentrytitle>loadkeys</refentrytitle><manvolnum>1</manvolnum></citerefentry>
     </para>
   </refsect1>
->>>>>>> 08285999
 
 </refentry>