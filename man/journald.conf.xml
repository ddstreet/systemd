--- conflicted
+++ resolved
@@ -22,466 +22,6 @@
 -->
 
 <refentry id="journald.conf"
-<<<<<<< HEAD
-          xmlns:xi="http://www.w3.org/2001/XInclude">
-        <refentryinfo>
-                <title>journald.conf</title>
-                <productname>systemd</productname>
-
-                <authorgroup>
-                        <author>
-                                <contrib>Developer</contrib>
-                                <firstname>Lennart</firstname>
-                                <surname>Poettering</surname>
-                                <email>lennart@poettering.net</email>
-                        </author>
-                </authorgroup>
-        </refentryinfo>
-
-        <refmeta>
-                <refentrytitle>journald.conf</refentrytitle>
-                <manvolnum>5</manvolnum>
-        </refmeta>
-
-        <refnamediv>
-                <refname>journald.conf</refname>
-                <refname>journald.conf.d</refname>
-                <refpurpose>Journal service configuration files</refpurpose>
-        </refnamediv>
-
-        <refsynopsisdiv>
-                <para><filename>/etc/systemd/journald.conf</filename></para>
-                <para><filename>/etc/systemd/journald.conf.d/*.conf</filename></para>
-                <para><filename>/run/systemd/journald.conf.d/*.conf</filename></para>
-                <para><filename>/usr/lib/systemd/journald.conf.d/*.conf</filename></para>
-        </refsynopsisdiv>
-
-        <refsect1>
-                <title>Description</title>
-
-                <para>These files configure various parameters of the
-                systemd journal service,
-                <citerefentry><refentrytitle>systemd-journald.service</refentrytitle><manvolnum>8</manvolnum></citerefentry>.</para>
-
-        </refsect1>
-
-        <xi:include href="standard-conf.xml" xpointer="confd" />
-        <xi:include href="standard-conf.xml" xpointer="conf" />
-
-        <refsect1>
-                <title>Options</title>
-
-                <para>All options are configured in the
-                <literal>[Journal]</literal> section:</para>
-
-                <variablelist>
-
-                        <varlistentry>
-                                <term><varname>Storage=</varname></term>
-
-                                <listitem><para>Controls where to
-                                store journal data. One of
-                                <literal>volatile</literal>,
-                                <literal>persistent</literal>,
-                                <literal>auto</literal> and
-                                <literal>none</literal>. If
-                                <literal>volatile</literal>, journal
-                                log data will be stored only in
-                                memory, i.e. below the
-                                <filename>/run/log/journal</filename>
-                                hierarchy (which is created if
-                                needed). If
-                                <literal>persistent</literal>, data will
-                                be stored preferably on disk,
-                                i.e. below the
-                                <filename>/var/log/journal</filename>
-                                hierarchy (which is created if
-                                needed), with a fallback to
-                                <filename>/run/log/journal</filename>
-                                (which is created if needed), during
-                                early boot and if the disk is not
-                                writable. <literal>auto</literal> is
-                                similar to
-                                <literal>persistent</literal> but the
-                                directory
-                                <filename>/var/log/journal</filename>
-                                is not created if needed, so that its
-                                existence controls where log data
-                                goes. <literal>none</literal> turns
-                                off all storage, all log data received
-                                will be dropped. Forwarding to other
-                                targets, such as the console, the
-                                kernel log buffer or a syslog daemon
-                                will still work however.  Defaults to
-                                <literal>auto</literal>.</para></listitem>
-                        </varlistentry>
-
-                        <varlistentry>
-                                <term><varname>Compress=</varname></term>
-
-                                <listitem><para>Takes a boolean
-                                value. If enabled (the default), data
-                                objects that shall be stored in the
-                                journal and are larger than a certain
-                                threshold are compressed before they
-                                are written to the file
-                                system.</para></listitem>
-                        </varlistentry>
-
-                        <varlistentry>
-                                <term><varname>Seal=</varname></term>
-
-                                <listitem><para>Takes a boolean
-                                value. If enabled (the default), and a
-                                sealing key is available (as created
-                                by
-                                <citerefentry><refentrytitle>journalctl</refentrytitle><manvolnum>1</manvolnum></citerefentry>'s
-                                <option>--setup-keys</option>
-                                command), Forward Secure Sealing (FSS)
-                                for all persistent journal files is
-                                enabled. FSS is based on <ulink
-                                url="https://eprint.iacr.org/2013/397">Seekable
-                                Sequential Key Generators</ulink> by
-                                G. A. Marson and B. Poettering
-                                (doi:10.1007/978-3-642-40203-6_7)
-                                and may be used to protect journal files
-                                from unnoticed alteration.</para></listitem>
-                        </varlistentry>
-
-                        <varlistentry>
-                                <term><varname>SplitMode=</varname></term>
-
-                                <listitem><para>Controls whether to
-                                split up journal files per user. One
-                                of <literal>uid</literal>,
-                                <literal>login</literal> and
-                                <literal>none</literal>.  If
-                                <literal>uid</literal>, all users will
-                                get each their own journal files
-                                regardless of whether they possess a
-                                login session or not, however system
-                                users will log into the system
-                                journal. If <literal>login</literal>,
-                                actually logged-in users will get each
-                                their own journal files, but users
-                                without login session and system users
-                                will log into the system journal. If
-                                <literal>none</literal>, journal files
-                                are not split up by user and all
-                                messages are instead stored in the
-                                single system journal. Note that
-                                splitting up journal files by user is
-                                only available for journals stored
-                                persistently. If journals are stored
-                                on volatile storage (see above), only
-                                a single journal file for all user IDs
-                                is kept. Defaults to
-                                <literal>uid</literal>.</para></listitem>
-                        </varlistentry>
-
-                        <varlistentry>
-                                <term><varname>RateLimitInterval=</varname></term>
-                                <term><varname>RateLimitBurst=</varname></term>
-
-                                <listitem><para>Configures the rate
-                                limiting that is applied to all
-                                messages generated on the system. If,
-                                in the time interval defined by
-                                <varname>RateLimitInterval=</varname>,
-                                more messages than specified in
-                                <varname>RateLimitBurst=</varname> are
-                                logged by a service, all further
-                                messages within the interval are
-                                dropped until the interval is over. A
-                                message about the number of dropped
-                                messages is generated. This rate
-                                limiting is applied per-service, so
-                                that two services which log do not
-                                interfere with each other's
-                                limits. Defaults to 1000 messages in
-                                30s. The time specification for
-                                <varname>RateLimitInterval=</varname>
-                                may be specified in the following
-                                units: <literal>s</literal>,
-                                <literal>min</literal>,
-                                <literal>h</literal>,
-                                <literal>ms</literal>,
-                                <literal>us</literal>. To turn off any
-                                kind of rate limiting, set either
-                                value to 0.</para></listitem>
-                        </varlistentry>
-
-                        <varlistentry>
-                                <term><varname>SystemMaxUse=</varname></term>
-                                <term><varname>SystemKeepFree=</varname></term>
-                                <term><varname>SystemMaxFileSize=</varname></term>
-                                <term><varname>RuntimeMaxUse=</varname></term>
-                                <term><varname>RuntimeKeepFree=</varname></term>
-                                <term><varname>RuntimeMaxFileSize=</varname></term>
-
-                                <listitem><para>Enforce size limits on
-                                the journal files stored. The options
-                                prefixed with
-                                <literal>System</literal> apply to the
-                                journal files when stored on a
-                                persistent file system, more
-                                specifically
-                                <filename>/var/log/journal</filename>. The
-                                options prefixed with
-                                <literal>Runtime</literal> apply to
-                                the journal files when stored on a
-                                volatile in-memory file system, more
-                                specifically
-                                <filename>/run/log/journal</filename>. The
-                                former is used only when
-                                <filename>/var</filename> is mounted,
-                                writable, and the directory
-                                <filename>/var/log/journal</filename>
-                                exists. Otherwise, only the latter
-                                applies. Note that this means that
-                                during early boot and if the
-                                administrator disabled persistent
-                                logging, only the latter options apply,
-                                while the former apply if persistent
-                                logging is enabled and the system is
-                                fully booted
-                                up. <command>journalctl</command> and
-                                <command>systemd-journald</command>
-                                ignore all files with names not ending
-                                with <literal>.journal</literal> or
-                                <literal>.journal~</literal>, so only
-                                such files, located in the appropriate
-                                directories, are taken into account
-                                when calculating current disk usage.
-                                </para>
-
-                                <para><varname>SystemMaxUse=</varname>
-                                and <varname>RuntimeMaxUse=</varname>
-                                control how much disk space the
-                                journal may use up at maximum.
-                                <varname>SystemKeepFree=</varname> and
-                                <varname>RuntimeKeepFree=</varname>
-                                control how much disk space
-                                systemd-journald shall leave free for
-                                other uses.
-                                <command>systemd-journald</command>
-                                will respect both limits and use the
-                                smaller of the two values.</para>
-
-                                <para>The first pair defaults to 10%
-                                and the second to 15% of the size of
-                                the respective file system. If the
-                                file system is nearly full and either
-                                <varname>SystemKeepFree=</varname> or
-                                <varname>RuntimeKeepFree=</varname> is
-                                violated when systemd-journald is
-                                started, the value will be raised to
-                                percentage that is actually free. This
-                                means that if there was enough
-                                free space before and journal files were
-                                created, and subsequently something
-                                else causes the file system to fill
-                                up, journald will stop using more
-                                space, but it will not be removing
-                                existing files to go reduce footprint
-                                either.</para>
-
-                                <para><varname>SystemMaxFileSize=</varname>
-                                and
-                                <varname>RuntimeMaxFileSize=</varname>
-                                control how large individual journal
-                                files may grow at maximum. This
-                                influences the granularity in which
-                                disk space is made available through
-                                rotation, i.e. deletion of historic
-                                data. Defaults to one eighth of the
-                                values configured with
-                                <varname>SystemMaxUse=</varname> and
-                                <varname>RuntimeMaxUse=</varname>, so
-                                that usually seven rotated journal
-                                files are kept as history. Specify
-                                values in bytes or use K, M, G, T, P,
-                                E as units for the specified sizes
-                                (equal to 1024, 1024²,... bytes).
-                                Note that size limits are enforced
-                                synchronously when journal files are
-                                extended, and no explicit rotation
-                                step triggered by time is
-                                needed.</para></listitem>
-                        </varlistentry>
-
-                        <varlistentry>
-                                <term><varname>MaxFileSec=</varname></term>
-
-                                <listitem><para>The maximum time to
-                                store entries in a single journal
-                                file before rotating to the next
-                                one. Normally, time-based rotation
-                                should not be required as size-based
-                                rotation with options such as
-                                <varname>SystemMaxFileSize=</varname>
-                                should be sufficient to ensure that
-                                journal files do not grow without
-                                bounds. However, to ensure that not
-                                too much data is lost at once when old
-                                journal files are deleted, it might
-                                make sense to change this value from
-                                the default of one month. Set to 0 to
-                                turn off this feature. This setting
-                                takes time values which may be
-                                suffixed with the units
-                                <literal>year</literal>,
-                                <literal>month</literal>,
-                                <literal>week</literal>, <literal>day</literal>,
-                                <literal>h</literal> or <literal>m</literal>
-                                to override the default time unit of
-                                seconds.</para></listitem>
-                        </varlistentry>
-
-                        <varlistentry>
-                                <term><varname>MaxRetentionSec=</varname></term>
-
-                                <listitem><para>The maximum time to
-                                store journal entries. This
-                                controls whether journal files
-                                containing entries older then the
-                                specified time span are
-                                deleted. Normally, time-based deletion
-                                of old journal files should not be
-                                required as size-based deletion with
-                                options such as
-                                <varname>SystemMaxUse=</varname>
-                                should be sufficient to ensure that
-                                journal files do not grow without
-                                bounds. However, to enforce data
-                                retention policies, it might make sense
-                                to change this value from the
-                                default of 0 (which turns off this
-                                feature). This setting also takes
-                                time values which may be suffixed with
-                                the units <literal>year</literal>,
-                                <literal>month</literal>,
-                                <literal>week</literal>, <literal>day</literal>,
-                                <literal>h</literal> or <literal> m</literal>
-                                to override the default time unit of
-                                seconds.</para></listitem>
-                        </varlistentry>
-
-
-                        <varlistentry>
-                                <term><varname>SyncIntervalSec=</varname></term>
-
-                                <listitem><para>The timeout before
-                                synchronizing journal files to
-                                disk. After syncing, journal files are
-                                placed in the OFFLINE state. Note that
-                                syncing is unconditionally done
-                                immediately after a log message of
-                                priority CRIT, ALERT or EMERG has been
-                                logged. This setting hence applies
-                                only to messages of the levels ERR,
-                                WARNING, NOTICE, INFO, DEBUG. The
-                                default timeout is 5 minutes.
-                                </para></listitem>
-                        </varlistentry>
-
-                        <varlistentry>
-                                <term><varname>ForwardToSyslog=</varname></term>
-                                <term><varname>ForwardToKMsg=</varname></term>
-                                <term><varname>ForwardToConsole=</varname></term>
-                                <term><varname>ForwardToWall=</varname></term>
-
-                                <listitem><para>Control whether log
-                                messages received by the journal
-                                daemon shall be forwarded to a
-                                traditional syslog daemon, to the
-                                kernel log buffer (kmsg), to the
-                                system console, or sent as wall
-                                messages to all logged-in users. These
-                                options take boolean arguments. If
-                                forwarding to syslog is enabled but no
-                                syslog daemon is running, the
-                                respective option has no effect. By
-                                default, only forwarding to syslog and
-                                wall is enabled. These settings may be
-                                overridden at boot time with the
-                                kernel command line options
-                                <literal>systemd.journald.forward_to_syslog=</literal>,
-                                <literal>systemd.journald.forward_to_kmsg=</literal>,
-                                <literal>systemd.journald.forward_to_console=</literal>
-                                and
-                                <literal>systemd.journald.forward_to_wall=</literal>.
-                                When forwarding to the console, the
-                                TTY to log to can be changed
-                                with <varname>TTYPath=</varname>,
-                                described below.</para></listitem>
-                        </varlistentry>
-
-                        <varlistentry>
-                                <term><varname>MaxLevelStore=</varname></term>
-                                <term><varname>MaxLevelSyslog=</varname></term>
-                                <term><varname>MaxLevelKMsg=</varname></term>
-                                <term><varname>MaxLevelConsole=</varname></term>
-                                <term><varname>MaxLevelWall=</varname></term>
-
-                                <listitem><para>Controls the maximum
-                                log level of messages that are stored
-                                on disk, forwarded to syslog, kmsg,
-                                the console or wall (if that is
-                                enabled, see above). As argument,
-                                takes one of
-                                <literal>emerg</literal>,
-                                <literal>alert</literal>,
-                                <literal>crit</literal>,
-                                <literal>err</literal>,
-                                <literal>warning</literal>,
-                                <literal>notice</literal>,
-                                <literal>info</literal>,
-                                <literal>debug</literal> or integer
-                                values in the range of 0..7 (corresponding
-                                to the same levels). Messages equal or below
-                                the log level specified are
-                                stored/forwarded, messages above are
-                                dropped. Defaults to
-                                <literal>debug</literal> for
-                                <varname>MaxLevelStore=</varname> and
-                                <varname>MaxLevelSyslog=</varname>, to
-                                ensure that the all messages are
-                                written to disk and forwarded to
-                                syslog. Defaults to
-                                <literal>notice</literal> for
-                                <varname>MaxLevelKMsg=</varname>,
-                                <literal>info</literal> for
-                                <varname>MaxLevelConsole=</varname> and
-                                <literal>emerg</literal> for
-                                <varname>MaxLevelWall=</varname>.</para></listitem>
-                        </varlistentry>
-
-                        <varlistentry>
-                                <term><varname>TTYPath=</varname></term>
-
-                                <listitem><para>Change the console TTY
-                                to use if
-                                <varname>ForwardToConsole=yes</varname>
-                                is used. Defaults to
-                                <filename>/dev/console</filename>.</para></listitem>
-                        </varlistentry>
-
-                </variablelist>
-
-        </refsect1>
-
-        <refsect1>
-                  <title>See Also</title>
-                  <para>
-                          <citerefentry><refentrytitle>systemd</refentrytitle><manvolnum>1</manvolnum></citerefentry>,
-                          <citerefentry><refentrytitle>systemd-journald.service</refentrytitle><manvolnum>8</manvolnum></citerefentry>,
-                          <citerefentry><refentrytitle>journalctl</refentrytitle><manvolnum>1</manvolnum></citerefentry>,
-                          <citerefentry><refentrytitle>systemd.journal-fields</refentrytitle><manvolnum>7</manvolnum></citerefentry>,
-                          <citerefentry><refentrytitle>systemd-system.conf</refentrytitle><manvolnum>5</manvolnum></citerefentry>
-                  </para>
-        </refsect1>
-=======
     xmlns:xi="http://www.w3.org/2001/XInclude">
   <refentryinfo>
     <title>journald.conf</title>
@@ -836,6 +376,5 @@
         <citerefentry><refentrytitle>systemd-system.conf</refentrytitle><manvolnum>5</manvolnum></citerefentry>
       </para>
   </refsect1>
->>>>>>> a066bb07
 
 </refentry>