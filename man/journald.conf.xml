<?xml version='1.0'?> <!--*-nxml-*-->
<!DOCTYPE refentry PUBLIC "-//OASIS//DTD DocBook XML V4.5//EN"
  "http://www.oasis-open.org/docbook/xml/4.2/docbookx.dtd">
<!-- SPDX-License-Identifier: LGPL-2.1-or-later -->

<refentry id="journald.conf"
    xmlns:xi="http://www.w3.org/2001/XInclude">
  <refentryinfo>
    <title>journald.conf</title>
    <productname>systemd</productname>
  </refentryinfo>

  <refmeta>
    <refentrytitle>journald.conf</refentrytitle>
    <manvolnum>5</manvolnum>
  </refmeta>

  <refnamediv>
    <refname>journald.conf</refname>
    <refname>journald.conf.d</refname>
    <refname>journald@.conf</refname>
    <refpurpose>Journal service configuration files</refpurpose>
  </refnamediv>

  <refsynopsisdiv>
    <para><filename>/etc/systemd/journald.conf</filename></para>
    <para><filename>/etc/systemd/journald.conf.d/*.conf</filename></para>
    <para><filename>/run/systemd/journald.conf.d/*.conf</filename></para>
    <para><filename>/usr/lib/systemd/journald.conf.d/*.conf</filename></para>
    <para><filename>/etc/systemd/journald@<replaceable>NAMESPACE</replaceable>.conf</filename></para>
    <para><filename>/etc/systemd/journald@<replaceable>NAMESPACE</replaceable>.conf.d/*.conf</filename></para>
    <para><filename>/run/systemd/journald@<replaceable>NAMESPACE</replaceable>.conf.d/*.conf</filename></para>
    <para><filename>/usr/lib/systemd/journald@<replaceable>NAMESPACE</replaceable>.conf.d/*.conf</filename></para>
  </refsynopsisdiv>

  <refsect1>
    <title>Description</title>

    <para>These files configure various parameters of the systemd journal service,
    <citerefentry><refentrytitle>systemd-journald.service</refentrytitle><manvolnum>8</manvolnum></citerefentry>.
    See
    <citerefentry><refentrytitle>systemd.syntax</refentrytitle><manvolnum>7</manvolnum></citerefentry>
    for a general description of the syntax.</para>

    <para>The <command>systemd-journald</command> instance managing the default namespace is configured by
    <filename>/etc/systemd/journald.conf</filename> and associated drop-ins. Instances managing other
    namespaces read <filename>/etc/systemd/journald@<replaceable>NAMESPACE</replaceable>.conf</filename>
    and associated drop-ins with the namespace identifier filled in. This allows each namespace to carry
    a distinct configuration. See
    <citerefentry><refentrytitle>systemd-journald.service</refentrytitle><manvolnum>8</manvolnum></citerefentry>
    for details about journal namespaces.</para>
  </refsect1>

  <xi:include href="standard-conf.xml" xpointer="main-conf" />

  <refsect1>
    <title>Options</title>

    <para>All options are configured in the
    [Journal] section:</para>

    <variablelist class='config-directives'>

      <varlistentry>
        <term><varname>Storage=</varname></term>

        <listitem><para>Controls where to store journal data. One of <literal>volatile</literal>,
        <literal>persistent</literal>, <literal>auto</literal> and <literal>none</literal>. If
        <literal>volatile</literal>, journal log data will be stored only in memory, i.e. below the
        <filename>/run/log/journal</filename> hierarchy (which is created if needed). If
        <literal>persistent</literal>, data will be stored preferably on disk, i.e. below the
        <filename>/var/log/journal</filename> hierarchy (which is created if needed), with a fallback to
        <filename>/run/log/journal</filename> (which is created if needed), during early boot and if the disk
        is not writable. <literal>auto</literal> behaves like <literal>persistent</literal> if the
        <filename>/var/log/journal</filename> directory exists, and <literal>volatile</literal> otherwise
        (the existence of the directory controls the storage mode). <literal>none</literal> turns off all
        storage, all log data received will be dropped (but forwarding to other targets, such as the console,
        the kernel log buffer, or a syslog socket will still work). Defaults to <literal>auto</literal> in
        the default journal namespace, and <literal>persistent</literal> in all others.</para>

        <para>Note that journald will initially use volatile storage, until a call to
        <command>journalctl --flush</command> (or sending <constant>SIGUSR1</constant> to journald) will cause
        it to switch to persistent logging (under the conditions mentioned above). This is done automatically
        on boot via <literal>systemd-journal-flush.service</literal>.</para>

        <para>Note that when this option is changed to <literal>volatile</literal>, existing persistent data
        is not removed. In the other direction,
        <citerefentry><refentrytitle>journalctl</refentrytitle><manvolnum>1</manvolnum></citerefentry> with
        the <option>--flush</option> option may be used to move volatile data to persistent storage.</para>

        <para>When journal namespacing (see <varname>LogNamespace=</varname> in
        <citerefentry><refentrytitle>systemd.exec</refentrytitle><manvolnum>5</manvolnum></citerefentry>) is
        used, setting <varname>Storage=</varname> to <literal>volatile</literal> or <literal>auto</literal>
        will not have an effect on the creation of the per-namespace logs directory in
        <filename>/var/log/journal/</filename>, as the <filename>systemd-journald@.service</filename> service
        file by default carries <varname>LogsDirectory=</varname>. To turn that off, add a unit file drop-in
        file that sets <varname>LogsDirectory=</varname> to an empty string.</para>
        </listitem>
      </varlistentry>

      <varlistentry>
        <term><varname>Compress=</varname></term>

        <listitem><para>Can take a boolean value. If enabled (the
        default), data objects that shall be stored in the journal
        and are larger than the default threshold of 512 bytes are
        compressed before they are written to the file system. It
        can also be set to a number of bytes to specify the
        compression threshold directly. Suffixes like K, M, and G
        can be used to specify larger units.</para></listitem>
      </varlistentry>

      <varlistentry>
        <term><varname>Seal=</varname></term>

        <listitem><para>Takes a boolean value. If enabled (the
        default), and a sealing key is available (as created by
        <citerefentry><refentrytitle>journalctl</refentrytitle><manvolnum>1</manvolnum></citerefentry>'s
        <option>--setup-keys</option> command), Forward Secure Sealing
        (FSS) for all persistent journal files is enabled. FSS is
        based on <ulink
        url="https://eprint.iacr.org/2013/397">Seekable Sequential Key
        Generators</ulink> by G. A. Marson and B. Poettering
        (doi:10.1007/978-3-642-40203-6_7) and may be used to protect
        journal files from unnoticed alteration.</para></listitem>
      </varlistentry>

      <varlistentry>
        <term><varname>SplitMode=</varname></term>

        <listitem><para>Controls whether to split up journal files per user, either <literal>uid</literal> or
        <literal>none</literal>. Split journal files are primarily useful for access control: on UNIX/Linux access
        control is managed per file, and the journal daemon will assign users read access to their journal files. If
        <literal>uid</literal>, all regular users (with UID outside the range of system users, dynamic service users,
        and the nobody user) will each get their own journal files, and system users will log to the system journal.
        See <ulink url="https://systemd.io/UIDS-GIDS">Users, Groups, UIDs and GIDs on systemd systems</ulink>
        for more details about UID ranges.
        If <literal>none</literal>, journal files are not split up by user and all messages are
        instead stored in the single system journal. In this mode unprivileged users generally do not have access to
        their own log data. Note that splitting up journal files by user is only available for journals stored
        persistently. If journals are stored on volatile storage (see <varname>Storage=</varname> above), only a single
        journal file is used. Defaults to <literal>uid</literal>.</para></listitem>
      </varlistentry>

      <varlistentry>
        <term><varname>RateLimitIntervalSec=</varname></term>
        <term><varname>RateLimitBurst=</varname></term>

        <listitem><para>Configures the rate limiting that is applied
        to all messages generated on the system. If, in the time
        interval defined by <varname>RateLimitIntervalSec=</varname>,
        more messages than specified in
        <varname>RateLimitBurst=</varname> are logged by a service,
        all further messages within the interval are dropped until the
        interval is over. A message about the number of dropped
        messages is generated. This rate limiting is applied
        per-service, so that two services which log do not interfere
        with each other's limits. Defaults to 10000 messages in 30s.
        The time specification for
        <varname>RateLimitIntervalSec=</varname> may be specified in the
        following units: <literal>s</literal>, <literal>min</literal>,
        <literal>h</literal>, <literal>ms</literal>,
        <literal>us</literal>. To turn off any kind of rate limiting,
        set either value to 0.</para>

        <para>Note that the effective rate limit is multiplied by a
        factor derived from the available free disk space for the journal.
        Currently, this factor is calculated using the base 2 logarithm.</para>

        <table>
          <title>Example <varname>RateLimitBurst=</varname> rate
            modifications by the available disk space</title>
          <tgroup cols='2'>
            <colspec colname='freespace' />
            <colspec colname='multiplier' />
            <thead>
              <row>
                <entry>Available Disk Space</entry>
                <entry>Burst Multiplier</entry>
              </row>
            </thead>
            <tbody>
              <row>
                <entry>&lt;= 1MB</entry>
                <entry>1</entry>
              </row>
              <row>
                <entry>&lt;= 16MB</entry>
                <entry>2</entry>
              </row>
              <row>
                <entry>&lt;= 256MB</entry>
                <entry>3</entry>
              </row>
              <row>
                <entry>&lt;= 4GB</entry>
                <entry>4</entry>
              </row>
              <row>
                <entry>&lt;= 64GB</entry>
                <entry>5</entry>
              </row>
              <row>
                <entry>&lt;= 1TB</entry>
                <entry>6</entry>
              </row>
            </tbody>
          </tgroup>
        </table>

        <para>If a service provides rate limits for itself through
        <varname>LogRateLimitIntervalSec=</varname> and/or <varname>LogRateLimitBurst=</varname>
        in <citerefentry><refentrytitle>systemd.exec</refentrytitle><manvolnum>5</manvolnum></citerefentry>,
        those values will override the settings specified here.</para>
        </listitem>
      </varlistentry>

      <varlistentry>
        <term><varname>SystemMaxUse=</varname></term>
        <term><varname>SystemKeepFree=</varname></term>
        <term><varname>SystemMaxFileSize=</varname></term>
        <term><varname>SystemMaxFiles=</varname></term>
        <term><varname>RuntimeMaxUse=</varname></term>
        <term><varname>RuntimeKeepFree=</varname></term>
        <term><varname>RuntimeMaxFileSize=</varname></term>
        <term><varname>RuntimeMaxFiles=</varname></term>

        <listitem><para>Enforce size limits on the journal files
        stored. The options prefixed with <literal>System</literal>
        apply to the journal files when stored on a persistent file
        system, more specifically
        <filename>/var/log/journal</filename>. The options prefixed
        with <literal>Runtime</literal> apply to the journal files
        when stored on a volatile in-memory file system, more
        specifically <filename>/run/log/journal</filename>. The former
        is used only when <filename>/var/</filename> is mounted,
        writable, and the directory
        <filename>/var/log/journal</filename> exists. Otherwise, only
        the latter applies. Note that this means that during early
        boot and if the administrator disabled persistent logging,
        only the latter options apply, while the former apply if
        persistent logging is enabled and the system is fully booted
        up. <command>journalctl</command> and
        <command>systemd-journald</command> ignore all files with
        names not ending with <literal>.journal</literal> or
        <literal>.journal~</literal>, so only such files, located in
        the appropriate directories, are taken into account when
        calculating current disk usage.</para>

        <para><varname>SystemMaxUse=</varname> and
        <varname>RuntimeMaxUse=</varname> control how much disk space
        the journal may use up at most.
        <varname>SystemKeepFree=</varname> and
        <varname>RuntimeKeepFree=</varname> control how much disk
        space systemd-journald shall leave free for other uses.
        <command>systemd-journald</command> will respect both limits
        and use the smaller of the two values.</para>

        <para>The first pair defaults to 10% and the second to 15% of
        the size of the respective file system, but each value is
        capped to 4G. If the file system is nearly full and either
        <varname>SystemKeepFree=</varname> or
        <varname>RuntimeKeepFree=</varname> are violated when
        systemd-journald is started, the limit will be raised to the
        percentage that is actually free. This means that if there was
        enough free space before and journal files were created, and
        subsequently something else causes the file system to fill up,
        journald will stop using more space, but it will not be
        removing existing files to reduce the footprint again,
        either. Also note that only archived files are deleted to reduce the
        space occupied by journal files. This means that, in effect, there might
        still be more space used than <varname>SystemMaxUse=</varname> or
        <varname>RuntimeMaxUse=</varname> limit after a vacuuming operation is
        complete.</para>

        <para><varname>SystemMaxFileSize=</varname> and <varname>RuntimeMaxFileSize=</varname> control how
        large individual journal files may grow at most. This influences the granularity in which disk space
        is made available through rotation, i.e. deletion of historic data. Defaults to one eighth of the
        values configured with <varname>SystemMaxUse=</varname> and <varname>RuntimeMaxUse=</varname>, so
        that usually seven rotated journal files are kept as history. If the journal compact mode is enabled
        (enabled by default), the maximum file size is capped to 4G.</para>

        <para>Specify values in bytes or use K, M, G, T, P, E as units for the specified sizes (equal to
        1024, 1024², … bytes). Note that size limits are enforced synchronously when journal files are
        extended, and no explicit rotation step triggered by time is needed.</para>

        <para><varname>SystemMaxFiles=</varname> and
        <varname>RuntimeMaxFiles=</varname> control how many
        individual journal files to keep at most. Note that only
        archived files are deleted to reduce the number of files until
        this limit is reached; active files will stay around. This
        means that, in effect, there might still be more journal files
        around in total than this limit after a vacuuming operation is
        complete. This setting defaults to 100.</para></listitem>
      </varlistentry>

      <varlistentry>
        <term><varname>MaxFileSec=</varname></term>

        <listitem><para>The maximum time to store entries in a single
        journal file before rotating to the next one. Normally,
        time-based rotation should not be required as size-based
        rotation with options such as
        <varname>SystemMaxFileSize=</varname> should be sufficient to
        ensure that journal files do not grow without bounds. However,
        to ensure that not too much data is lost at once when old
        journal files are deleted, it might make sense to change this
        value from the default of one month. Set to 0 to turn off this
        feature. This setting takes time values which may be suffixed
        with the units <literal>year</literal>,
        <literal>month</literal>, <literal>week</literal>,
        <literal>day</literal>, <literal>h</literal> or
        <literal>m</literal> to override the default time unit of
        seconds.</para></listitem>
      </varlistentry>

      <varlistentry>
        <term><varname>MaxRetentionSec=</varname></term>

        <listitem><para>The maximum time to store journal entries.
        This controls whether journal files containing entries older
        than the specified time span are deleted. Normally, time-based
        deletion of old journal files should not be required as
        size-based deletion with options such as
        <varname>SystemMaxUse=</varname> should be sufficient to
        ensure that journal files do not grow without bounds. However,
        to enforce data retention policies, it might make sense to
        change this value from the default of 0 (which turns off this
        feature). This setting also takes time values which may be
        suffixed with the units <literal>year</literal>,
        <literal>month</literal>, <literal>week</literal>,
        <literal>day</literal>, <literal>h</literal> or <literal>
        m</literal> to override the default time unit of
        seconds.</para></listitem>
      </varlistentry>

      <varlistentry>
        <term><varname>SyncIntervalSec=</varname></term>

        <listitem><para>The timeout before synchronizing journal files
        to disk. After syncing, journal files are placed in the
        OFFLINE state. Note that syncing is unconditionally done
        immediately after a log message of priority CRIT, ALERT or
        EMERG has been logged. This setting hence applies only to
        messages of the levels ERR, WARNING, NOTICE, INFO, DEBUG. The
        default timeout is 5 minutes. </para></listitem>
      </varlistentry>

      <varlistentry>
        <term><varname>ForwardToSyslog=</varname></term>
        <term><varname>ForwardToKMsg=</varname></term>
        <term><varname>ForwardToConsole=</varname></term>
        <term><varname>ForwardToWall=</varname></term>

        <listitem><para>Control whether log messages received by the journal daemon shall be forwarded to a
        traditional syslog daemon, to the kernel log buffer (kmsg), to the system console, or sent as wall
        messages to all logged-in users.  These options take boolean arguments. If forwarding to syslog is
        enabled but nothing reads messages from the socket, forwarding to syslog has no effect. By default,
        only forwarding to syslog and wall is enabled. These settings may be overridden at boot time with the kernel
        command line options <literal>systemd.journald.forward_to_syslog</literal>,
        <literal>systemd.journald.forward_to_kmsg</literal>,
        <literal>systemd.journald.forward_to_console</literal>, and
        <literal>systemd.journald.forward_to_wall</literal>. If the option name is specified without
        <literal>=</literal> and the following argument, true is assumed. Otherwise, the argument is parsed
        as a boolean.</para>

        <para>When forwarding to the console, the TTY to log to can be changed with
        <varname>TTYPath=</varname>, described below.</para>

        <para>When forwarding to the kernel log buffer (kmsg), make sure to select a suitably large size for
        the log buffer, for example by adding <literal>log_buf_len=8M</literal> to the kernel command line.
        <command>systemd</command> will automatically disable kernel's rate-limiting applied to userspace
        processes (equivalent to setting <literal>printk.devkmsg=on</literal>).</para></listitem>
      </varlistentry>

      <varlistentry>
        <term><varname>MaxLevelStore=</varname></term>
        <term><varname>MaxLevelSyslog=</varname></term>
        <term><varname>MaxLevelKMsg=</varname></term>
        <term><varname>MaxLevelConsole=</varname></term>
        <term><varname>MaxLevelWall=</varname></term>

        <listitem><para>Controls the maximum log level of messages
        that are stored in the journal, forwarded to syslog, kmsg, the
        console or wall (if that is enabled, see above). As argument,
        takes one of
        <literal>emerg</literal>,
        <literal>alert</literal>,
        <literal>crit</literal>,
        <literal>err</literal>,
        <literal>warning</literal>,
        <literal>notice</literal>,
        <literal>info</literal>,
        <literal>debug</literal>,
        or integer values in the range of 0–7 (corresponding to the
        same levels). Messages equal or below the log level specified
        are stored/forwarded, messages above are dropped. Defaults to
        <literal>debug</literal> for <varname>MaxLevelStore=</varname>
        and <varname>MaxLevelSyslog=</varname>, to ensure that the all
        messages are stored in the journal and forwarded to syslog.
        Defaults to
        <literal>notice</literal> for <varname>MaxLevelKMsg=</varname>,
        <literal>info</literal> for <varname>MaxLevelConsole=</varname>,
        and <literal>emerg</literal> for
        <varname>MaxLevelWall=</varname>. These settings may be
        overridden at boot time with the kernel command line options
        <literal>systemd.journald.max_level_store=</literal>,
        <literal>systemd.journald.max_level_syslog=</literal>,
        <literal>systemd.journald.max_level_kmsg=</literal>,
        <literal>systemd.journald.max_level_console=</literal>,
        <literal>systemd.journald.max_level_wall=</literal>.</para>
        </listitem>
      </varlistentry>

      <varlistentry>
        <term><varname>ReadKMsg=</varname></term>

        <listitem><para>Takes a boolean value. If enabled <command>systemd-journal</command> processes
        <filename>/dev/kmsg</filename> messages generated by the kernel. In the default journal namespace
        this option is enabled by default, it is disabled in all others.</para></listitem>
      </varlistentry>

      <varlistentry>
        <term><varname>Audit=</varname></term>

        <listitem><para>Takes a boolean value. If enabled <command>systemd-journald</command> will turn on
        kernel auditing on start-up. If disabled it will turn it off. If unset it will neither enable nor
<<<<<<< HEAD
        disable it, leaving the previous state unchanged. Note that this option does not control whether
        <command>systemd-journald</command> collects generated audit records, it just controls whether it
        tells the kernel to generate them. This means if another tool turns on auditing even if
        <command>systemd-journald</command> left it off, it will still collect the generated
        messages. Defaults to off.</para></listitem>
=======
        disable it, leaving the previous state unchanged.  This means if another tool turns on auditing even
        if <command>systemd-journald</command> left it off, it will still collect the generated
        messages. Defaults to on.</para>

        <para>Note that this option does not control whether <command>systemd-journald</command> collects
        generated audit records, it just controls whether it tells the kernel to generate them. If you need
        to prevent <command>systemd-journald</command> from collecting the generated messages, the socket
        unit <literal>systemd-journald-audit.socket</literal> can be disabled and in this case this setting
        is without effect.</para>
        </listitem>
>>>>>>> a427cfe8
      </varlistentry>

      <varlistentry>
        <term><varname>TTYPath=</varname></term>

        <listitem><para>Change the console TTY to use if
        <varname>ForwardToConsole=yes</varname> is used. Defaults to
        <filename>/dev/console</filename>.</para></listitem>
      </varlistentry>

      <varlistentry>
        <term><varname>LineMax=</varname></term>

        <listitem><para>The maximum line length to permit when converting stream logs into record logs. When a systemd
        unit's standard output/error are connected to the journal via a stream socket, the data read is split into
        individual log records at newline (<literal>\n</literal>, ASCII 10) and <constant>NUL</constant> characters. If no such delimiter is
        read for the specified number of bytes a hard log record boundary is artificially inserted, breaking up overly
        long lines into multiple log records. Selecting overly large values increases the possible memory usage of the
        Journal daemon for each stream client, as in the worst case the journal daemon needs to buffer the specified
        number of bytes in memory before it can flush a new log record to disk. Also note that permitting overly large
        line maximum line lengths affects compatibility with traditional log protocols as log records might not fit
        anymore into a single <constant>AF_UNIX</constant> or <constant>AF_INET</constant> datagram. Takes a size in
        bytes. If the value is suffixed with K, M, G or T, the specified size is parsed as Kilobytes, Megabytes,
        Gigabytes, or Terabytes (with the base 1024), respectively. Defaults to 48K, which is relatively large but
        still small enough so that log records likely fit into network datagrams along with extra room for
        metadata. Note that values below 79 are not accepted and will be bumped to 79.</para></listitem>
      </varlistentry>

    </variablelist>

  </refsect1>

  <refsect1>
    <title>Forwarding to traditional syslog daemons</title>

    <para>
      Journal events can be transferred to a different logging daemon
      in two different ways. With the first method, messages are
      immediately forwarded to a socket
      (<filename>/run/systemd/journal/syslog</filename>), where the
      traditional syslog daemon can read them. This method is
      controlled by the <varname>ForwardToSyslog=</varname> option. With a
      second method, a syslog daemon behaves like a normal journal
      client, and reads messages from the journal files, similarly to
      <citerefentry><refentrytitle>journalctl</refentrytitle><manvolnum>1</manvolnum></citerefentry>.
      With this, messages do not have to be read immediately,
      which allows a logging daemon which is only started late in boot
      to access all messages since the start of the system. In
      addition, full structured meta-data is available to it. This
      method of course is available only if the messages are stored in
      a journal file at all. So it will not work if
      <varname>Storage=none</varname> is set. It should be noted that
      usually the <emphasis>second</emphasis> method is used by syslog
      daemons, so the <varname>Storage=</varname> option, and not the
      <varname>ForwardToSyslog=</varname> option, is relevant for them.
    </para>
  </refsect1>

  <refsect1>
      <title>See Also</title>
      <para>
        <citerefentry><refentrytitle>systemd</refentrytitle><manvolnum>1</manvolnum></citerefentry>,
        <citerefentry><refentrytitle>systemd-journald.service</refentrytitle><manvolnum>8</manvolnum></citerefentry>,
        <citerefentry><refentrytitle>journalctl</refentrytitle><manvolnum>1</manvolnum></citerefentry>,
        <citerefentry><refentrytitle>systemd.journal-fields</refentrytitle><manvolnum>7</manvolnum></citerefentry>,
        <citerefentry><refentrytitle>systemd-system.conf</refentrytitle><manvolnum>5</manvolnum></citerefentry>
      </para>
  </refsect1>

</refentry><|MERGE_RESOLUTION|>--- conflicted
+++ resolved
@@ -356,7 +356,7 @@
         traditional syslog daemon, to the kernel log buffer (kmsg), to the system console, or sent as wall
         messages to all logged-in users.  These options take boolean arguments. If forwarding to syslog is
         enabled but nothing reads messages from the socket, forwarding to syslog has no effect. By default,
-        only forwarding to syslog and wall is enabled. These settings may be overridden at boot time with the kernel
+        only forwarding to wall is enabled. These settings may be overridden at boot time with the kernel
         command line options <literal>systemd.journald.forward_to_syslog</literal>,
         <literal>systemd.journald.forward_to_kmsg</literal>,
         <literal>systemd.journald.forward_to_console</literal>, and
@@ -425,13 +425,6 @@
 
         <listitem><para>Takes a boolean value. If enabled <command>systemd-journald</command> will turn on
         kernel auditing on start-up. If disabled it will turn it off. If unset it will neither enable nor
-<<<<<<< HEAD
-        disable it, leaving the previous state unchanged. Note that this option does not control whether
-        <command>systemd-journald</command> collects generated audit records, it just controls whether it
-        tells the kernel to generate them. This means if another tool turns on auditing even if
-        <command>systemd-journald</command> left it off, it will still collect the generated
-        messages. Defaults to off.</para></listitem>
-=======
         disable it, leaving the previous state unchanged.  This means if another tool turns on auditing even
         if <command>systemd-journald</command> left it off, it will still collect the generated
         messages. Defaults to on.</para>
@@ -442,7 +435,6 @@
         unit <literal>systemd-journald-audit.socket</literal> can be disabled and in this case this setting
         is without effect.</para>
         </listitem>
->>>>>>> a427cfe8
       </varlistentry>
 
       <varlistentry>
