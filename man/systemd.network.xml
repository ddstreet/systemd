--- conflicted
+++ resolved
@@ -215,8 +215,6 @@
           the network otherwise.</para>
         </listitem>
       </varlistentry>
-<<<<<<< HEAD
-=======
       <varlistentry>
         <term><varname>RequiredForOnline=</varname></term>
         <listitem>
@@ -232,7 +230,6 @@
           if <literal>RequiredForOnline=true</literal>.</para>
         </listitem>
       </varlistentry>
->>>>>>> 25465bf1
     </variablelist>
   </refsect1>
 
