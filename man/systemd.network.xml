--- conflicted
+++ resolved
@@ -467,23 +467,6 @@
         <varlistentry>
           <term><varname>Domains=</varname></term>
           <listitem>
-<<<<<<< HEAD
-            <para>The domains used for DNS host name resolution on this link. Takes a list of DNS domain names which
-            are used as search suffixes for extending single-label host names (host names containing no dots) to become
-            fully qualified domain names (FQDNs). If a single-label host name is resolved on this interface, each of
-            the specified search domains are appended to it in turn, converting it into a fully qualified domain name,
-            until one of them may be successfully resolved.</para>
-
-            <para>The specified domains are also used for routing of DNS queries: look-ups for host names ending in the
-            domains specified here are preferably routed to the DNS servers configured for this interface. If a domain
-            name is prefixed with <literal>~</literal>, the domain name becomes a pure "routing" domain, the DNS server
-            is used for the given domain names only and is not used in the described domain search logic. By specifying a
-            routing domain of <literal>~.</literal> (the tilde indicating definition of a routing domain, the dot
-            referring to the DNS root domain which is the implied suffix of all valid DNS names) it is possible to
-            route all DNS traffic preferably to the DNS server specified for this interface. The route domain logic is
-            particularly useful on multi-homed hosts with DNS servers serving particular private DNS zones on each
-            interface.</para>
-=======
             <para>A list of domains which should be resolved using the DNS servers on this link. Each item in the list
             should be a domain name, optionally prefixed with a tilde (<literal>~</literal>). The domains with the
             prefix are called "routing-only domains". The domains without the prefix are called "search domains" and
@@ -502,7 +485,6 @@
             effect. It causes all DNS traffic which does not match another configured domain routing entry to be routed
             to DNS servers specified for this interface. This setting is useful to prefer a certain set of DNS servers
             if a link on which they are connected is available.</para>
->>>>>>> 68c3ea89
 
             <para>This setting is read by
             <citerefentry><refentrytitle>systemd-resolved.service</refentrytitle><manvolnum>8</manvolnum></citerefentry>.
