<?xml version='1.0'?>
<!DOCTYPE refentry PUBLIC "-//OASIS//DTD DocBook XML V4.5//EN"
  "http://www.oasis-open.org/docbook/xml/4.2/docbookx.dtd">
<!-- SPDX-License-Identifier: LGPL-2.1+ -->

<refentry id="systemd.network" conditional='ENABLE_NETWORKD'
          xmlns:xi="http://www.w3.org/2001/XInclude">

  <refentryinfo>
    <title>systemd.network</title>
    <productname>systemd</productname>
  </refentryinfo>

  <refmeta>
    <refentrytitle>systemd.network</refentrytitle>
    <manvolnum>5</manvolnum>
  </refmeta>

  <refnamediv>
    <refname>systemd.network</refname>
    <refpurpose>Network configuration</refpurpose>
  </refnamediv>

  <refsynopsisdiv>
    <para><filename><replaceable>network</replaceable>.network</filename></para>
  </refsynopsisdiv>

  <refsect1>
    <title>Description</title>

    <para>A plain ini-style text file that encodes network configuration for matching network interfaces,
    used by
    <citerefentry><refentrytitle>systemd-networkd</refentrytitle><manvolnum>8</manvolnum></citerefentry>.
    See <citerefentry><refentrytitle>systemd.syntax</refentrytitle><manvolnum>7</manvolnum></citerefentry>
    for a general description of the syntax.</para>

    <para>The main network file must have the extension <filename>.network</filename>; other
    extensions are ignored. Networks are applied to links whenever the links appear.</para>

    <para>The <filename>.network</filename> files are read from the files located in the system network
    directories <filename>/usr/lib/systemd/network</filename> and
    <filename>/usr/local/lib/systemd/network</filename>, the volatile runtime network directory
    <filename>/run/systemd/network</filename> and the local administration network directory
    <filename>/etc/systemd/network</filename>. All configuration files are collectively sorted and processed
    in lexical order, regardless of the directories in which they live. However, files with identical
    filenames replace each other. Files in <filename>/etc</filename> have the highest priority, files in
    <filename>/run</filename> take precedence over files with the same name under
    <filename>/usr</filename>. This can be used to override a system-supplied configuration file with a local
    file if needed. As a special case, an empty file (file size 0) or symlink with the same name pointing to
    <filename>/dev/null</filename> disables the configuration file entirely (it is "masked").</para>

    <para>Along with the network file <filename>foo.network</filename>, a "drop-in" directory
    <filename>foo.network.d/</filename> may exist. All files with the suffix
    <literal>.conf</literal> from this directory will be parsed after the file itself is
    parsed. This is useful to alter or add configuration settings, without having to modify the main
    configuration file. Each drop-in file must have appropriate section headers.</para>

    <para>In addition to <filename>/etc/systemd/network</filename>, drop-in <literal>.d</literal>
    directories can be placed in <filename>/usr/lib/systemd/network</filename> or
    <filename>/run/systemd/network</filename> directories. Drop-in files in
    <filename>/etc</filename> take precedence over those in <filename>/run</filename> which in turn
    take precedence over those in <filename>/usr/lib</filename>. Drop-in files under any of these
    directories take precedence over the main network file wherever located.</para>

    <para>Note that an interface without any static IPv6 addresses configured, and neither DHCPv6
    nor IPv6LL enabled, shall be considered to have no IPv6 support. IPv6 will be automatically
    disabled for that interface by writing "1" to
    <filename>/proc/sys/net/ipv6/conf/<replaceable>ifname</replaceable>/disable_ipv6</filename>.
    </para>
  </refsect1>

  <refsect1>
    <title>[Match] Section Options</title>

      <para>The network file contains a <literal>[Match]</literal>
      section, which determines if a given network file may be applied
      to a given device; and a <literal>[Network]</literal> section
      specifying how the device should be configured. The first (in
      lexical order) of the network files that matches a given device
      is applied, all later files are ignored, even if they match as
      well.</para>

      <para>A network file is said to match a network interface if all matches specified by the
      <literal>[Match]</literal> section are satisfied. When a network file does not contain valid
      settings in <literal>[Match]</literal> section, then the file will match all interfaces and
      <command>systemd-networkd</command> warns about that. Hint: to avoid the warning and to make it
      clear that all interfaces shall be matched, add the following:
      <programlisting>Name=*</programlisting>
      The following keys are accepted:</para>

      <variablelist class='network-directives'>
        <xi:include href="systemd.link.xml" xpointer="mac-address" />
        <xi:include href="systemd.link.xml" xpointer="permanent-mac-address" />
        <xi:include href="systemd.link.xml" xpointer="path" />
        <xi:include href="systemd.link.xml" xpointer="driver" />
        <xi:include href="systemd.link.xml" xpointer="type" />
        <xi:include href="systemd.link.xml" xpointer="property" />

        <varlistentry>
          <term><varname>Name=</varname></term>
          <listitem>
            <para>A whitespace-separated list of shell-style globs matching the device name, as exposed
            by the udev property <literal>INTERFACE</literal>, or device's alternative names. If the
            list is prefixed with a "!", the test is inverted.</para>
          </listitem>
        </varlistentry>

        <varlistentry>
          <term><varname>WLANInterfaceType=</varname></term>
          <listitem>
            <para>A whitespace-separated list of wireless network type. Supported values are
            <literal>ad-hoc</literal>, <literal>station</literal>, <literal>ap</literal>,
            <literal>ap-vlan</literal>, <literal>wds</literal>, <literal>monitor</literal>,
            <literal>mesh-point</literal>, <literal>p2p-client</literal>, <literal>p2p-go</literal>,
            <literal>p2p-device</literal>, <literal>ocb</literal>, and <literal>nan</literal>. If the
            list is prefixed with a "!", the test is inverted.
            </para>
          </listitem>
        </varlistentry>

        <varlistentry>
          <term><varname>SSID=</varname></term>
          <listitem>
            <para>A whitespace-separated list of shell-style globs matching the SSID of the currently
            connected wireless LAN. If the list is prefixed with a "!", the test is inverted.
            </para>
          </listitem>
        </varlistentry>

        <varlistentry>
          <term><varname>BSSID=</varname></term>
          <listitem>
            <para>A whitespace-separated list of hardware address of the currently connected wireless
            LAN. Use full colon-, hyphen- or dot-delimited hexadecimal. See the example in
            <varname>MACAddress=</varname>. This option may appear more than one, in which case the
            lists are merged. If the empty string is assigned to this option, the list of BSSID defined
            prior to this is reset.</para>
          </listitem>
        </varlistentry>

        <xi:include href="systemd.link.xml" xpointer="host" />
        <xi:include href="systemd.link.xml" xpointer="virtualization" />
        <xi:include href="systemd.link.xml" xpointer="kernel-command-line" />
        <xi:include href="systemd.link.xml" xpointer="kernel-version" />
        <xi:include href="systemd.link.xml" xpointer="architecture" />
      </variablelist>

  </refsect1>

  <refsect1>
    <title>[Link] Section Options</title>

    <para> The <literal>[Link]</literal> section accepts the following keys:</para>

    <variablelist class='network-directives'>
      <varlistentry>
        <term><varname>MACAddress=</varname></term>
        <listitem>
          <para>The hardware address to set for the device.</para>
        </listitem>
      </varlistentry>
      <varlistentry>
        <term><varname>MTUBytes=</varname></term>
        <listitem>
          <para>The maximum transmission unit in bytes to set for the
          device. The usual suffixes K, M, G, are supported and are
          understood to the base of 1024.</para>
          <para>Note that if IPv6 is enabled on the interface, and the MTU is chosen
          below 1280 (the minimum MTU for IPv6) it will automatically be increased to this value.</para>
        </listitem>
      </varlistentry>
      <varlistentry>
        <term><varname>ARP=</varname></term>
        <listitem>
          <para>Takes a boolean. If set to true, the ARP (low-level Address Resolution Protocol)
          for this interface is enabled. When unset, the kernel's default will be used.</para>
          <para> For example, disabling ARP is useful when creating multiple MACVLAN or VLAN virtual
          interfaces atop a single lower-level physical interface, which will then only serve as a
          link/"bridge" device aggregating traffic to the same physical link and not participate in
          the network otherwise.</para>
        </listitem>
      </varlistentry>
      <varlistentry>
        <term><varname>Multicast=</varname></term>
        <listitem>
          <para>Takes a boolean. If set to true, the multicast flag on the device is enabled.</para>
        </listitem>
      </varlistentry>
      <varlistentry>
        <term><varname>AllMulticast=</varname></term>
        <listitem>
          <para>Takes a boolean. If set to true, the driver retrieves all multicast packets from the network.
          This happens when multicast routing is enabled.</para>
        </listitem>
      </varlistentry>
      <varlistentry>
        <term><varname>Unmanaged=</varname></term>
        <listitem>
          <para>Takes a boolean. When <literal>yes</literal>, no attempts are
          made to bring up or configure matching links, equivalent to
          when there are no matching network files. Defaults to
          <literal>no</literal>.</para>
          <para>This is useful for preventing later matching network
          files from interfering with certain interfaces that are fully
          controlled by other applications.</para>
        </listitem>
      </varlistentry>
      <varlistentry>
        <term><varname>RequiredForOnline=</varname></term>
        <listitem>
          <para>Takes a boolean or a minimum operational state and an optional maximum operational state.
          Please see <citerefentry><refentrytitle>networkctl</refentrytitle><manvolnum>1</manvolnum></citerefentry>
          for possible operational states. When <literal>yes</literal>, the network is deemed required when
          determining whether the system is online when running
          <command>systemd-networkd-wait-online</command>. When <literal>no</literal>, the network is ignored
          when checking for online state. When a minimum operational state and an optional maximum operational
          state are set, <literal>yes</literal> is implied, and this controls the minimum and maximum
          operational state required for the network interface to be considered online.
          Defaults to <literal>yes</literal>.</para>

          <para>The network will be brought up normally in all cases, but in
          the event that there is no address being assigned by DHCP or the
          cable is not plugged in, the link will simply remain offline and be
          skipped automatically by <command>systemd-networkd-wait-online</command>
          if <literal>RequiredForOnline=no</literal>.</para>
        </listitem>
      </varlistentry>
      <varlistentry>
        <term><varname>ActivationPolicy=</varname></term>
        <listitem>
          <para>Specifies the policy for <command>systemd-networkd</command> managing the link
          administrative state. Specifically, this controls how <command>systemd-networkd</command>
          changes the network device's <literal>IFF_UP</literal> flag, which is sometimes
          controlled by system administrators by running e.g., <command>ip set dev eth0 up</command>
          or <command>ip set dev eth0 down</command>, and can also be changed with
          <command>networkctl up eth0</command> or <command>networkctl down eth0</command>.</para>

          <para>Takes one of <literal>up</literal>, <literal>always-up</literal>,
          <literal>manual</literal>, <literal>always-down</literal>, <literal>down</literal>,
          or <literal>bound</literal>. When <literal>manual</literal>, <command>systemd-networkd</command>
          will not change the link's admin state automatically; the system administrator must bring the
          interface up or down manually, as desired. When <literal>up</literal> (the default) or
          <literal>always-up</literal>, or <literal>down</literal> or <literal>always-down</literal>,
          <command>systemd-networkd</command> will set the link up or down, respectively,
          when the interface is (re)configured. When <literal>always-up</literal> or
          <literal>always-down</literal>, <command>systemd-networkd</command> will set the link up
          or down, respectively, any time <command>systemd-networkd</command> detects a change in
          the administrative state. When <varname>BindCarrier=</varname> is also set, this is
          automatically set to <literal>bound</literal> and any other value is ignored.</para>

          <para>The administrative state is not the same as the carrier state, so using
          <literal>always-up</literal> does not mean the link will never lose carrier. The link
          carrier depends on both the administrative state as well as the network device's physical
          connection. However, to avoid reconfiguration failures, when using <literal>always-up</literal>,
          <varname>IgnoreCarrierLoss=</varname> is forced to true.</para>
        </listitem>
      </varlistentry>
    </variablelist>
  </refsect1>

  <refsect1>
    <title>[Network] Section Options</title>

      <para>The <literal>[Network]</literal> section accepts the following keys:</para>

      <variablelist class='network-directives'>
        <varlistentry>
          <term><varname>Description=</varname></term>
          <listitem>
            <para>A description of the device. This is only used for
            presentation purposes.</para>
          </listitem>
        </varlistentry>
        <varlistentry>
          <term><varname>DHCP=</varname></term>
          <listitem>
            <para>Enables DHCPv4 and/or DHCPv6 client support. Accepts
            <literal>yes</literal>, <literal>no</literal>,
            <literal>ipv4</literal>, or <literal>ipv6</literal>. Defaults
            to <literal>no</literal>.</para>

            <para>Note that DHCPv6 will by default be triggered by Router
            Advertisement, if that is enabled, regardless of this parameter.
            By enabling DHCPv6 support explicitly, the DHCPv6 client will
            be started regardless of the presence of routers on the link,
            or what flags the routers pass. See
            <literal>IPv6AcceptRA=</literal>.</para>

            <para>Furthermore, note that by default the domain name
            specified through DHCP, on Ubuntu, are used for name resolution.
            See option <option>UseDomains=</option> below.</para>

            <para>See the <literal>[DHCPv4]</literal> or <literal>[DHCPv6]</literal> section below for
            further configuration options for the DHCP client support.</para>
          </listitem>
        </varlistentry>
        <varlistentry>
          <term><varname>DHCPServer=</varname></term>
          <listitem>
            <para>Takes a boolean. If set to <literal>yes</literal>, DHCPv4 server will be started. Defaults
            to <literal>no</literal>. Further settings for the DHCP
            server may be set in the <literal>[DHCPServer]</literal>
            section described below.</para>
          </listitem>
        </varlistentry>
        <varlistentry>
          <term><varname>LinkLocalAddressing=</varname></term>
          <listitem>
            <para>Enables link-local address autoconfiguration. Accepts <literal>yes</literal>,
            <literal>no</literal>, <literal>ipv4</literal>, <literal>ipv6</literal>,
            <literal>fallback</literal>, or <literal>ipv4-fallback</literal>. If
            <literal>fallback</literal> or <literal>ipv4-fallback</literal> is specified, then an IPv4
            link-local address is configured only when DHCPv4 fails. If <literal>fallback</literal>,
            an IPv6 link-local address is always configured, and if <literal>ipv4-fallback</literal>,
            the address is not configured. Note that, the fallback mechanism works only when DHCPv4
            client is enabled, that is, it requires <literal>DHCP=yes</literal> or
            <literal>DHCP=ipv4</literal>. If <varname>Bridge=</varname> is set, defaults to
            <literal>no</literal>, and if not, defaults to <literal>ipv6</literal>.
            </para>
          </listitem>
        </varlistentry>
        <varlistentry>
          <term><varname>IPv4LLRoute=</varname></term>
          <listitem>
            <para>Takes a boolean. If set to true, sets up the route needed for
            non-IPv4LL hosts to communicate with IPv4LL-only hosts. Defaults
            to false.
            </para>
          </listitem>
        </varlistentry>
        <varlistentry>
          <term><varname>DefaultRouteOnDevice=</varname></term>
          <listitem>
            <para>Takes a boolean. If set to true, sets up the default route bound to the interface.
            Defaults to false. This is useful when creating routes on point-to-point interfaces.
            This is equivalent to e.g. the following.
            <programlisting>ip route add default dev veth99</programlisting></para>
          </listitem>
        </varlistentry>
        <varlistentry>
          <term><varname>IPv6Token=</varname></term>
          <listitem>
            <para>Specifies an optional address generation mode and a required IPv6 address. If
            the mode is present, the two parts must be separated with a colon
            <literal><replaceable>mode</replaceable>:<replaceable>address</replaceable></literal>. The
            address generation mode may be either <constant>prefixstable</constant> or
            <constant>static</constant>. If not specified, <constant>static</constant> is assumed.
            </para>
            <para>When the mode is set to <constant>static</constant>, or unspecified, the lower bits of
            the supplied address are combined with the upper bits of a prefix received in a Router Advertisement
            message to form a complete address. Note that if multiple prefixes are received in an RA message, or in
            multiple RA messages, addresses will be formed from each of them using the supplied address. This
            mode implements SLAAC but uses a static interface identifier instead of an identifier generated
            using the EUI-64 algorithm. Because the interface identifier is static, if Duplicate Address Detection
            detects that the computed address is a duplicate (in use by another node on the link), then this
            mode will fail to provide an address for that prefix.
            </para>
            <para>When the mode is set to <literal>prefixstable</literal> the RFC 7217 algorithm for generating
            interface identifiers will be used, but only when a prefix received in an RA message matches the supplied address.
            See <ulink url="https://tools.ietf.org/html/rfc7217">RFC 7217</ulink>. Prefix matching will be attempted
            against each <constant>prefixstable</constant> IPv6Token variable provided in the configuration; if a received
            prefix does not match any of the provided addresses, then the EUI-64 algorithm will be used to form
            an interface identifier for that prefix. This mode is also SLAAC, but with a potentially stable interface
            identifier which does not directly map to the interface's hardware address.

            Note that the <constant>prefixstable</constant> algorithm includes both the interface's name and
            MAC address in the hash used to compute the interface identifier, so if either of those are changed the resulting
            interface identifier (and address) will change, even if the prefix received in the RA message has not changed.

            Note that if multiple <constant>prefixstable</constant> IPv6Token variables are supplied with addresses that
            match a prefix received in an RA message, only the first one will be used to generate addresses.
            </para>
          </listitem>
        </varlistentry>
        <varlistentry>
          <term><varname>LLMNR=</varname></term>
          <listitem>
            <para>Takes a boolean or <literal>resolve</literal>. When true,
            enables <ulink
            url="https://tools.ietf.org/html/rfc4795">Link-Local
            Multicast Name Resolution</ulink> on the link. When set to
            <literal>resolve</literal>, only resolution is enabled,
            but not host registration and announcement. Defaults to
            true. This setting is read by
            <citerefentry><refentrytitle>systemd-resolved.service</refentrytitle><manvolnum>8</manvolnum></citerefentry>.</para>
          </listitem>
        </varlistentry>
        <varlistentry>
          <term><varname>MulticastDNS=</varname></term>
          <listitem>
            <para>Takes a boolean or <literal>resolve</literal>. When true,
            enables <ulink
            url="https://tools.ietf.org/html/rfc6762">Multicast
            DNS</ulink> support on the link. When set to
            <literal>resolve</literal>, only resolution is enabled,
            but not host or service registration and
            announcement. Defaults to false. This setting is read by
            <citerefentry><refentrytitle>systemd-resolved.service</refentrytitle><manvolnum>8</manvolnum></citerefentry>.</para>
          </listitem>
        </varlistentry>
        <varlistentry>
          <term><varname>DNSOverTLS=</varname></term>
          <listitem>
            <para>Takes a boolean or <literal>opportunistic</literal>.
            When true, enables
            <ulink
            url="https://tools.ietf.org/html/rfc7858">DNS-over-TLS</ulink>
            support on the link.
            When set to <literal>opportunistic</literal>, compatibility with
            non-DNS-over-TLS servers is increased, by automatically
            turning off DNS-over-TLS servers in this case.
            This option defines a per-interface setting for
            <citerefentry><refentrytitle>resolved.conf</refentrytitle><manvolnum>5</manvolnum></citerefentry>'s
            global <varname>DNSOverTLS=</varname> option. Defaults to
            false. This setting is read by
            <citerefentry><refentrytitle>systemd-resolved.service</refentrytitle><manvolnum>8</manvolnum></citerefentry>.</para>
          </listitem>
        </varlistentry>
        <varlistentry>
          <term><varname>DNSSEC=</varname></term>
          <listitem>
            <para>Takes a boolean. or
            <literal>allow-downgrade</literal>. When true, enables
            <ulink
            url="https://tools.ietf.org/html/rfc4033">DNSSEC</ulink>
            DNS validation support on the link. When set to
            <literal>allow-downgrade</literal>, compatibility with
            non-DNSSEC capable networks is increased, by automatically
            turning off DNSSEC in this case. This option defines a
            per-interface setting for
            <citerefentry><refentrytitle>resolved.conf</refentrytitle><manvolnum>5</manvolnum></citerefentry>'s
            global <varname>DNSSEC=</varname> option. Defaults to
            false. This setting is read by
            <citerefentry><refentrytitle>systemd-resolved.service</refentrytitle><manvolnum>8</manvolnum></citerefentry>.</para>
          </listitem>
        </varlistentry>
        <varlistentry>
          <term><varname>DNSSECNegativeTrustAnchors=</varname></term>
          <listitem><para>A space-separated list of DNSSEC negative
          trust anchor domains. If specified and DNSSEC is enabled,
          look-ups done via the interface's DNS server will be subject
          to the list of negative trust anchors, and not require
          authentication for the specified domains, or anything below
          it. Use this to disable DNSSEC authentication for specific
          private domains, that cannot be proven valid using the
          Internet DNS hierarchy. Defaults to the empty list. This
          setting is read by
          <citerefentry><refentrytitle>systemd-resolved.service</refentrytitle><manvolnum>8</manvolnum></citerefentry>.</para>
          </listitem>
        </varlistentry>
        <varlistentry>
          <term><varname>LLDP=</varname></term>
          <listitem>
            <para>Controls support for Ethernet LLDP packet reception. LLDP is a link-layer protocol commonly
            implemented on professional routers and bridges which announces which physical port a system is connected
            to, as well as other related data. Accepts a boolean or the special value
            <literal>routers-only</literal>. When true, incoming LLDP packets are accepted and a database of all LLDP
            neighbors maintained. If <literal>routers-only</literal> is set only LLDP data of various types of routers
            is collected and LLDP data about other types of devices ignored (such as stations, telephones and
            others). If false, LLDP reception is disabled. Defaults to <literal>routers-only</literal>. Use
            <citerefentry><refentrytitle>networkctl</refentrytitle><manvolnum>1</manvolnum></citerefentry> to query the
            collected neighbor data. LLDP is only available on Ethernet links. See <varname>EmitLLDP=</varname> below
            for enabling LLDP packet emission from the local system.
            </para>
          </listitem>
        </varlistentry>
        <varlistentry>
          <term><varname>EmitLLDP=</varname></term>
          <listitem>
            <para>Controls support for Ethernet LLDP packet emission. Accepts a boolean parameter or the special values
            <literal>nearest-bridge</literal>, <literal>non-tpmr-bridge</literal> and
            <literal>customer-bridge</literal>.  Defaults to false, which turns off LLDP packet emission. If not false,
            a short LLDP packet with information about the local system is sent out in regular intervals on the
            link. The LLDP packet will contain information about the local host name, the local machine ID (as stored
            in <citerefentry><refentrytitle>machine-id</refentrytitle><manvolnum>5</manvolnum></citerefentry>) and the
            local interface name, as well as the pretty hostname of the system (as set in
            <citerefentry><refentrytitle>machine-info</refentrytitle><manvolnum>5</manvolnum></citerefentry>). LLDP
            emission is only available on Ethernet links. Note that this setting passes data suitable for
            identification of host to the network and should thus not be enabled on untrusted networks, where such
            identification data should not be made available. Use this option to permit other systems to identify on
            which interfaces they are connected to this system. The three special values control propagation of the
            LLDP packets. The <literal>nearest-bridge</literal> setting permits propagation only to the nearest
            connected bridge, <literal>non-tpmr-bridge</literal> permits propagation across Two-Port MAC Relays, but
            not any other bridges, and <literal>customer-bridge</literal> permits propagation until a customer bridge
            is reached. For details about these concepts, see <ulink
            url="https://standards.ieee.org/findstds/standard/802.1AB-2016.html">IEEE 802.1AB-2016</ulink>. Note that
            configuring this setting to true is equivalent to <literal>nearest-bridge</literal>, the recommended and
            most restricted level of propagation. See <varname>LLDP=</varname> above for an option to enable LLDP
            reception.</para>
          </listitem>
        </varlistentry>
        <varlistentry>
          <term><varname>BindCarrier=</varname></term>
          <listitem>
            <para>A link name or a list of link names. When set, controls the behavior of the current
            link. When all links in the list are in an operational down state, the current link is brought
            down. When at least one link has carrier, the current interface is brought up.</para>

            <para>This forces <varname>ActivationPolicy=</varname> to be set to <literal>bound</literal>.</para>
          </listitem>
        </varlistentry>
        <varlistentry>
          <term><varname>Address=</varname></term>
          <listitem>
            <para>A static IPv4 or IPv6 address and its prefix length,
            separated by a <literal>/</literal> character. Specify
            this key more than once to configure several addresses.
            The format of the address must be as described in
            <citerefentry project='man-pages'><refentrytitle>inet_pton</refentrytitle><manvolnum>3</manvolnum></citerefentry>.
            This is a short-hand for an [Address] section only
            containing an Address key (see below). This option may be
            specified more than once.
            </para>

            <para>If the specified address is <literal>0.0.0.0</literal> (for IPv4) or <literal>::</literal>
            (for IPv6), a new address range of the requested size is automatically allocated from a
            system-wide pool of unused ranges. Note that the prefix length must be equal or larger than 8 for
            IPv4, and 64 for IPv6. The allocated range is checked against all current network interfaces and
            all known network configuration files to avoid address range conflicts. The default system-wide
            pool consists of 192.168.0.0/16, 172.16.0.0/12 and 10.0.0.0/8 for IPv4, and fd00::/8 for IPv6.
            This functionality is useful to manage a large number of dynamically created network interfaces
            with the same network configuration and automatic address range assignment.</para>

          </listitem>
        </varlistentry>
        <varlistentry>
          <term><varname>Gateway=</varname></term>
          <listitem>
            <para>The gateway address, which must be in the format
            described in
            <citerefentry project='man-pages'><refentrytitle>inet_pton</refentrytitle><manvolnum>3</manvolnum></citerefentry>.
            This is a short-hand for a [Route] section only containing
            a Gateway key. This option may be specified more than
            once.</para>
          </listitem>
        </varlistentry>
        <varlistentry>
          <term><varname>DNS=</varname></term>
          <listitem>
            <para>A DNS server address, which must be in the format
            described in
            <citerefentry project='man-pages'><refentrytitle>inet_pton</refentrytitle><manvolnum>3</manvolnum></citerefentry>.
            This option may be specified more than once. This setting is read by
            <citerefentry><refentrytitle>systemd-resolved.service</refentrytitle><manvolnum>8</manvolnum></citerefentry>.</para>
          </listitem>
        </varlistentry>
        <varlistentry>
          <term><varname>Domains=</varname></term>
          <listitem>
            <para>A whitespace-separated list of domains which should be resolved using the DNS servers on
            this link. Each item in the list should be a domain name, optionally prefixed with a tilde
            (<literal>~</literal>). The domains with the prefix are called "routing-only domains". The
            domains without the prefix are called "search domains" and are first used as search suffixes for
            extending single-label host names (host names containing no dots) to become fully qualified
            domain names (FQDNs). If a single-label host name is resolved on this interface, each of the
            specified search domains are appended to it in turn, converting it into a fully qualified domain
            name, until one of them may be successfully resolved.</para>

            <para>Both "search" and "routing-only" domains are used for routing of DNS queries: look-ups for host names
            ending in those domains (hence also single label names, if any "search domains" are listed), are routed to
            the DNS servers configured for this interface. The domain routing logic is particularly useful on
            multi-homed hosts with DNS servers serving particular private DNS zones on each interface.</para>

            <para>The "routing-only" domain <literal>~.</literal> (the tilde indicating definition of a routing domain,
            the dot referring to the DNS root domain which is the implied suffix of all valid DNS names) has special
            effect. It causes all DNS traffic which does not match another configured domain routing entry to be routed
            to DNS servers specified for this interface. This setting is useful to prefer a certain set of DNS servers
            if a link on which they are connected is available.</para>

            <para>This setting is read by
            <citerefentry><refentrytitle>systemd-resolved.service</refentrytitle><manvolnum>8</manvolnum></citerefentry>.
            "Search domains" correspond to the <varname>domain</varname> and <varname>search</varname> entries in
            <citerefentry project='man-pages'><refentrytitle>resolv.conf</refentrytitle><manvolnum>5</manvolnum></citerefentry>.
            Domain name routing has no equivalent in the traditional glibc API, which has no concept of domain
            name servers limited to a specific link.</para>
          </listitem>
        </varlistentry>
        <varlistentry>
          <term><varname>DNSDefaultRoute=</varname></term>
          <listitem>
            <para>Takes a boolean argument. If true, this link's configured DNS servers are used for resolving domain
            names that do not match any link's configured <varname>Domains=</varname> setting. If false, this link's
            configured DNS servers are never used for such domains, and are exclusively used for resolving names that
            match at least one of the domains configured on this link. If not specified defaults to an automatic mode:
            queries not matching any link's configured domains will be routed to this link if it has no routing-only
            domains configured.</para>
          </listitem>
        </varlistentry>
        <varlistentry>
          <term><varname>NTP=</varname></term>
          <listitem>
            <para>An NTP server address. This option may be specified more than once. This setting is read by
            <citerefentry><refentrytitle>systemd-timesyncd.service</refentrytitle><manvolnum>8</manvolnum></citerefentry>.</para>
          </listitem>
        </varlistentry>
        <varlistentry>
          <term><varname>IPForward=</varname></term>
          <listitem><para>Configures IP packet forwarding for the
          system. If enabled, incoming packets on any network
          interface will be forwarded to any other interfaces
          according to the routing table. Takes a boolean,
          or the values <literal>ipv4</literal> or
          <literal>ipv6</literal>, which only enable IP packet
          forwarding for the specified address family.  This controls
          the <filename>net.ipv4.ip_forward</filename> and
          <filename>net.ipv6.conf.all.forwarding</filename> sysctl
          options of the network interface (see <ulink
          url="https://www.kernel.org/doc/Documentation/networking/ip-sysctl.txt">ip-sysctl.txt</ulink>
          for details about sysctl options). Defaults to
          <literal>no</literal>.</para>

          <para>Note: this setting controls a global kernel option,
          and does so one way only: if a network that has this setting
          enabled is set up the global setting is turned on.  However,
          it is never turned off again, even after all networks with
          this setting enabled are shut down again.</para>

          <para>To allow IP packet forwarding only between specific
          network interfaces use a firewall.</para>
          </listitem>
        </varlistentry>
        <varlistentry>
          <term><varname>IPMasquerade=</varname></term>
          <listitem><para>Configures IP masquerading for the network
          interface. If enabled, packets forwarded from the network
          interface will be appear as coming from the local host.
          Takes a boolean argument. Implies
          <varname>IPForward=ipv4</varname>. Defaults to
          <literal>no</literal>.</para></listitem>
        </varlistentry>
        <varlistentry>
          <term><varname>IPv6PrivacyExtensions=</varname></term>
          <listitem><para>Configures use of stateless temporary
          addresses that change over time (see <ulink
          url="https://tools.ietf.org/html/rfc4941">RFC 4941</ulink>,
          Privacy Extensions for Stateless Address Autoconfiguration
          in IPv6). Takes a boolean or the special values
          <literal>prefer-public</literal> and
          <literal>kernel</literal>. When true, enables the privacy
          extensions and prefers temporary addresses over public
          addresses. When <literal>prefer-public</literal>, enables the
          privacy extensions, but prefers public addresses over
          temporary addresses. When false, the privacy extensions
          remain disabled. When <literal>kernel</literal>, the kernel's
          default setting will be left in place.  Defaults to
          <literal>no</literal>.</para></listitem>
        </varlistentry>
        <varlistentry>
          <term><varname>IPv6AcceptRA=</varname></term>
          <listitem><para>Takes a boolean. Controls IPv6 Router Advertisement (RA) reception support for the
          interface. If true, RAs are accepted; if false, RAs are ignored. When RAs are accepted, they may
          trigger the start of the DHCPv6 client if the relevant flags are set in the RA data, or if no
          routers are found on the link. The default is to disable RA reception for bridge devices or when IP
          forwarding is enabled, and to enable it otherwise. Cannot be enabled on bond devices and when link
          local adressing is disabled.</para>

          <para>Further settings for the IPv6 RA support may be configured in the
          <literal>[IPv6AcceptRA]</literal> section, see below.</para>

          <para>Also see <ulink
          url="https://www.kernel.org/doc/Documentation/networking/ip-sysctl.txt">ip-sysctl.txt</ulink> in the kernel
          documentation regarding <literal>accept_ra</literal>, but note that systemd's setting of
          <constant>1</constant> (i.e. true) corresponds to kernel's setting of <constant>2</constant>.</para>

          <para>Note that kernel's implementation of the IPv6 RA protocol is always disabled,
          regardless of this setting. If this option is enabled, a userspace implementation of the IPv6
          RA protocol is used, and the kernel's own implementation remains disabled, since
          <command>systemd-networkd</command> needs to know all details supplied in the advertisements,
          and these are not available from the kernel if the kernel's own implementation is used.</para>
        </listitem>
        </varlistentry>
        <varlistentry>
          <term><varname>IPv6DuplicateAddressDetection=</varname></term>
          <listitem><para>Configures the amount of IPv6 Duplicate
          Address Detection (DAD) probes to send. When unset, the kernel's default will be used.
        </para></listitem>
        </varlistentry>
        <varlistentry>
          <term><varname>IPv6HopLimit=</varname></term>
          <listitem><para>Configures IPv6 Hop Limit. For each router that
          forwards the packet, the hop limit is decremented by 1. When the
          hop limit field reaches zero, the packet is discarded.
          When unset, the kernel's default will be used.
        </para></listitem>
        </varlistentry>
        <varlistentry>
          <term><varname>IPv4ProxyARP=</varname></term>
          <listitem><para>Takes a boolean. Configures proxy ARP for IPv4. Proxy ARP is the technique in which one host,
          usually a router, answers ARP requests intended for another machine. By "faking" its identity,
          the router accepts responsibility for routing packets to the "real" destination. (see <ulink
          url="https://tools.ietf.org/html/rfc1027">RFC 1027</ulink>.
          When unset, the kernel's default will be used.
        </para></listitem>
        </varlistentry>
        <varlistentry>
          <term><varname>IPv6ProxyNDP=</varname></term>
          <listitem><para>Takes a boolean. Configures proxy NDP for IPv6. Proxy NDP (Neighbor Discovery
          Protocol) is a technique for IPv6 to allow routing of addresses to a different
          destination when peers expect them to be present on a certain physical link.
          In this case a router answers Neighbour Advertisement messages intended for
          another machine by offering its own MAC address as destination.
          Unlike proxy ARP for IPv4, it is not enabled globally, but will only send Neighbour
          Advertisement messages for addresses in the IPv6 neighbor proxy table,
          which can also be shown by <command>ip -6 neighbour show proxy</command>.
          systemd-networkd will control the per-interface `proxy_ndp` switch for each configured
          interface depending on this option.
          When unset, the kernel's default will be used.
        </para></listitem>
        </varlistentry>
        <varlistentry>
          <term><varname>IPv6ProxyNDPAddress=</varname></term>
          <listitem><para>An IPv6 address, for which Neighbour Advertisement messages will be
          proxied. This option may be specified more than once. systemd-networkd will add the
          <option>IPv6ProxyNDPAddress=</option> entries to the kernel's IPv6 neighbor proxy table.
          This option implies <option>IPv6ProxyNDP=yes</option> but has no effect if
          <option>IPv6ProxyNDP</option> has been set to false. When unset, the kernel's default will be used.
        </para></listitem>
        </varlistentry>
        <varlistentry>
          <term><varname>IPv6PrefixDelegation=</varname></term>
          <listitem><para>Whether to enable or disable Router Advertisement sending on a link.
          Allowed values are <literal>static</literal> which distributes prefixes as defined in
          the <literal>[IPv6PrefixDelegation]</literal> and any <literal>[IPv6Prefix]</literal>
          sections, <literal>dhcpv6</literal> which requests prefixes using a DHCPv6 client
          configured for another link and any values configured in the
          <literal>[IPv6PrefixDelegation]</literal> section while ignoring all static prefix
          configuration sections, <literal>yes</literal> which uses both static configuration
          and DHCPv6, and <literal>false</literal> which turns off IPv6 prefix delegation
          altogether. Defaults to <literal>false</literal>. See the
          <literal>[IPv6PrefixDelegation]</literal> and the <literal>[IPv6Prefix]</literal>
          sections for more configuration options.
          </para></listitem>
        </varlistentry>
        <varlistentry>
          <term><varname>IPv6MTUBytes=</varname></term>
          <listitem><para>Configures IPv6 maximum transmission unit (MTU).
          An integer greater than or equal to 1280 bytes. When unset, the kernel's default will be used.
          </para></listitem>
        </varlistentry>
        <varlistentry>
          <term><varname>Bridge=</varname></term>
          <listitem>
            <para>The name of the bridge to add the link to. See
            <citerefentry><refentrytitle>systemd.netdev</refentrytitle><manvolnum>5</manvolnum></citerefentry>.
            </para>
          </listitem>
        </varlistentry>
        <varlistentry>
          <term><varname>Bond=</varname></term>
          <listitem>
            <para>The name of the bond to add the link to. See
            <citerefentry><refentrytitle>systemd.netdev</refentrytitle><manvolnum>5</manvolnum></citerefentry>.
            </para>
          </listitem>
        </varlistentry>
        <varlistentry>
          <term><varname>VRF=</varname></term>
          <listitem>
            <para>The name of the VRF to add the link to. See
            <citerefentry><refentrytitle>systemd.netdev</refentrytitle><manvolnum>5</manvolnum></citerefentry>.
            </para>
          </listitem>
        </varlistentry>
        <varlistentry>
          <term><varname>VLAN=</varname></term>
          <listitem>
            <para>The name of a VLAN to create on the link. See
            <citerefentry><refentrytitle>systemd.netdev</refentrytitle><manvolnum>5</manvolnum></citerefentry>.
            This option may be specified more than once.</para>
          </listitem>
        </varlistentry>
        <varlistentry>
          <term><varname>IPVLAN=</varname></term>
          <listitem>
            <para>The name of a IPVLAN to create on the link. See
            <citerefentry><refentrytitle>systemd.netdev</refentrytitle><manvolnum>5</manvolnum></citerefentry>.
            This option may be specified more than once.</para>
          </listitem>
        </varlistentry>
        <varlistentry>
          <term><varname>MACVLAN=</varname></term>
          <listitem>
            <para>The name of a MACVLAN to create on the link. See
            <citerefentry><refentrytitle>systemd.netdev</refentrytitle><manvolnum>5</manvolnum></citerefentry>.
            This option may be specified more than once.</para>
          </listitem>
        </varlistentry>
        <varlistentry>
          <term><varname>VXLAN=</varname></term>
          <listitem>
            <para>The name of a VXLAN to create on the link. See
            <citerefentry><refentrytitle>systemd.netdev</refentrytitle><manvolnum>5</manvolnum></citerefentry>.
            This option may be specified more than once.</para>
          </listitem>
        </varlistentry>
        <varlistentry>
          <term><varname>Tunnel=</varname></term>
          <listitem>
            <para>The name of a Tunnel to create on the link. See
            <citerefentry><refentrytitle>systemd.netdev</refentrytitle><manvolnum>5</manvolnum></citerefentry>.
            This option may be specified more than once.</para>
          </listitem>
        </varlistentry>
        <varlistentry>
          <term><varname>MACsec=</varname></term>
          <listitem>
            <para>The name of a MACsec device to create on the link. See
            <citerefentry><refentrytitle>systemd.netdev</refentrytitle><manvolnum>5</manvolnum></citerefentry>.
            This option may be specified more than once.</para>
          </listitem>
        </varlistentry>
      <varlistentry>
        <term><varname>ActiveSlave=</varname></term>
        <listitem>
          <para>Takes a boolean. Specifies the new active slave. The <literal>ActiveSlave=</literal>
          option is only valid for following modes:
          <literal>active-backup</literal>,
          <literal>balance-alb</literal> and
          <literal>balance-tlb</literal>. Defaults to false.
          </para>
        </listitem>
      </varlistentry>
      <varlistentry>
        <term><varname>PrimarySlave=</varname></term>
        <listitem>
          <para>Takes a boolean. Specifies which slave is the primary device. The specified
          device will always be the active slave while it is available. Only when the
          primary is off-line will alternate devices be used.  This is useful when
          one slave is preferred over another, e.g. when one slave has higher throughput
          than another. The <literal>PrimarySlave=</literal> option is only valid for
          following modes:
          <literal>active-backup</literal>,
          <literal>balance-alb</literal> and
          <literal>balance-tlb</literal>. Defaults to false.
          </para>
        </listitem>
      </varlistentry>
      <varlistentry>
        <term><varname>ConfigureWithoutCarrier=</varname></term>
        <listitem>
          <para>Takes a boolean. Allows networkd to configure a specific link even if it has no carrier.
          Defaults to false.
          </para>
        </listitem>
      </varlistentry>
      <varlistentry>
        <term><varname>IgnoreCarrierLoss=</varname></term>
        <listitem>
          <para>Takes a boolean. Allows networkd to retain both the static and dynamic configuration
          of the interface even if its carrier is lost. When unset, the value specified with
          <option>ConfigureWithoutCarrier=</option> is used.
<<<<<<< HEAD
=======
          </para>

          <para>When <varname>ActivationPolicy=</varname> is set to <literal>always-up</literal>, this
          is forced to <literal>true</literal>.
>>>>>>> fdf0616c
          </para>
        </listitem>
      </varlistentry>
      <varlistentry>
        <term><varname>Xfrm=</varname></term>
        <listitem>
          <para>The name of the xfrm to create on the link. See
            <citerefentry><refentrytitle>systemd.netdev</refentrytitle><manvolnum>5</manvolnum></citerefentry>.
            This option may be specified more than once.</para>
        </listitem>
      </varlistentry>
      <varlistentry>
        <term><varname>KeepConfiguration=</varname></term>
        <listitem>
          <para>Takes a boolean or one of <literal>static</literal>, <literal>dhcp-on-stop</literal>,
          <literal>dhcp</literal>. When <literal>static</literal>, <command>systemd-networkd</command>
          will not drop static addresses and routes on starting up process. When set to
          <literal>dhcp-on-stop</literal>, <command>systemd-networkd</command> will not drop addresses
          and routes on stopping the daemon. When <literal>dhcp</literal>,
          the addresses and routes provided by a DHCP server will never be dropped even if the DHCP
          lease expires. This is contrary to the DHCP specification, but may be the best choice if,
          e.g., the root filesystem relies on this connection. The setting <literal>dhcp</literal>
          implies <literal>dhcp-on-stop</literal>, and <literal>yes</literal> implies
          <literal>dhcp</literal> and <literal>static</literal>. Defaults to <literal>no</literal>.
          </para>
        </listitem>
      </varlistentry>

      </variablelist>

  </refsect1>

  <refsect1>
    <title>[Address] Section Options</title>

      <para>An <literal>[Address]</literal> section accepts the
      following keys. Specify several <literal>[Address]</literal>
      sections to configure several addresses.</para>

      <variablelist class='network-directives'>
        <varlistentry>
          <term><varname>Address=</varname></term>
          <listitem>
            <para>As in the <literal>[Network]</literal> section. This key is mandatory. Each
            <literal>[Address]</literal> section can contain one <varname>Address=</varname> setting.</para>
          </listitem>
        </varlistentry>
        <varlistentry>
          <term><varname>Peer=</varname></term>
          <listitem>
            <para>The peer address in a point-to-point connection.
            Accepts the same format as the <varname>Address=</varname>
            key.</para>
          </listitem>
        </varlistentry>
        <varlistentry>
          <term><varname>Broadcast=</varname></term>
          <listitem>
            <para>The broadcast address, which must be in the format
            described in
            <citerefentry project='man-pages'><refentrytitle>inet_pton</refentrytitle><manvolnum>3</manvolnum></citerefentry>.
            This key only applies to IPv4 addresses. If it is not
            given, it is derived from the <varname>Address=</varname>
            key.</para>
          </listitem>
        </varlistentry>
        <varlistentry>
          <term><varname>Label=</varname></term>
          <listitem>
            <para>An address label.</para>
          </listitem>
        </varlistentry>
        <varlistentry>
          <term><varname>PreferredLifetime=</varname></term>
          <listitem>
            <para>Allows the default "preferred lifetime" of the address to be overridden.
            Only three settings are accepted: <literal>forever</literal> or <literal>infinity</literal>
            which is the default and means that the address never expires, and <literal>0</literal> which means
            that the address is considered immediately "expired" and will not be used,
            unless explicitly requested. A setting of PreferredLifetime=0 is useful for
            addresses which are added to be used only by a specific application,
            which is then configured to use them explicitly.</para>
          </listitem>
        </varlistentry>
        <varlistentry>
          <term><varname>Scope=</varname></term>
          <listitem>
            <para>The scope of the address, which can be <literal>global</literal>,
            <literal>link</literal> or <literal>host</literal> or an unsigned integer ranges 0 to 255.
            Defaults to <literal>global</literal>.</para>
          </listitem>
        </varlistentry>
        <varlistentry>
          <term><varname>HomeAddress=</varname></term>
          <listitem>
            <para>Takes a boolean. Designates this address the "home address" as defined in
            <ulink url="https://tools.ietf.org/html/rfc6275">RFC 6275</ulink>.
            Supported only on IPv6. Defaults to false.</para>
          </listitem>
        </varlistentry>
        <varlistentry>
          <term><varname>DuplicateAddressDetection=</varname></term>
          <listitem>
            <para>Takes one of <literal>ipv4</literal>, <literal>ipv6</literal>,
            <literal>both</literal>, <literal>none</literal>. When <literal>ipv4</literal>,
            performs IPv4 Duplicate Address Detection. See
            <ulink url="https://tools.ietf.org/html/rfc5227">RFC 5224</ulink>.
            When <literal>ipv6</literal>, performs IPv6 Duplicate Address Detection. See
            <ulink url="https://tools.ietf.org/html/rfc4862">RFC 4862</ulink>.
            Defaults to <literal>ipv6</literal>.</para>
          </listitem>
        </varlistentry>
        <varlistentry>
          <term><varname>ManageTemporaryAddress=</varname></term>
          <listitem>
            <para>Takes a boolean. If true the kernel manage temporary addresses created
            from this one as template on behalf of Privacy Extensions
            <ulink url="https://tools.ietf.org/html/rfc3041">RFC 3041</ulink>.  For this to become
            active, the use_tempaddr sysctl setting has to be set to a value greater than zero.
            The given address needs to have a prefix length of 64. This flag allows using privacy
            extensions in a manually configured network, just like if stateless auto-configuration
            was active. Defaults to false. </para>
          </listitem>
        </varlistentry>
        <varlistentry>
          <term><varname>AddPrefixRoute=</varname></term>
          <listitem>
            <para>Takes a boolean. When true, the prefix route for the address is automatically added.
            Defaults to true.</para>
          </listitem>
        </varlistentry>
        <varlistentry>
          <term><varname>AutoJoin=</varname></term>
          <listitem>
            <para>Takes a boolean. Joining multicast group on ethernet level via
            <command>ip maddr</command> command would not work if we have an Ethernet switch that does
            IGMP snooping since the switch would not replicate multicast packets on  ports that did not
            have IGMP reports for the multicast addresses. Linux vxlan interfaces created via
            <command>ip link add vxlan</command> or networkd's netdev kind vxlan have the group option
            that enables then to do the required join. By extending ip address command with option
            <literal>autojoin</literal> we can get similar functionality for openvswitch (OVS) vxlan
            interfaces as well as other tunneling mechanisms that need to receive multicast traffic.
            Defaults to <literal>no</literal>.</para>
          </listitem>
        </varlistentry>
      </variablelist>
  </refsect1>

  <refsect1>
    <title>[Neighbor] Section Options</title>
      <para>A <literal>[Neighbor]</literal> section accepts the
      following keys. The neighbor section adds a permanent, static
      entry to the neighbor table (IPv6) or ARP table (IPv4) for
      the given hardware address on the links matched for the network.
      Specify several <literal>[Neighbor]</literal> sections to configure
      several static neighbors.</para>

      <variablelist class='network-directives'>
        <varlistentry>
          <term><varname>Address=</varname></term>
          <listitem>
            <para>The IP address of the neighbor.</para>
          </listitem>
        </varlistentry>
        <varlistentry>
          <term><varname>LinkLayerAddress=</varname></term>
          <listitem>
            <para>The link layer address (MAC address or IP address) of the neighbor.</para>
          </listitem>
        </varlistentry>
      </variablelist>
  </refsect1>

    <refsect1>
    <title>[IPv6AddressLabel] Section Options</title>

      <para>An <literal>[IPv6AddressLabel]</literal> section accepts the
      following keys. Specify several <literal>[IPv6AddressLabel]</literal>
      sections to configure several address labels. IPv6 address labels are
      used for address selection. See <ulink url="https://tools.ietf.org/html/rfc3484">RFC 3484</ulink>.
      Precedence is managed by userspace, and only the label itself is stored in the kernel</para>

      <variablelist class='network-directives'>
        <varlistentry>
          <term><varname>Label=</varname></term>
          <listitem>
            <para> The label for the prefix (an unsigned integer) ranges 0 to 4294967294.
            0xffffffff is reserved. This key is mandatory.</para>
          </listitem>
        </varlistentry>
        <varlistentry>
          <term><varname>Prefix=</varname></term>
          <listitem>
            <para>IPv6 prefix is an address with a prefix length, separated by a slash <literal>/</literal> character.
            This key is mandatory. </para>
          </listitem>
        </varlistentry>
      </variablelist>
  </refsect1>

 <refsect1>
    <title>[RoutingPolicyRule] Section Options</title>

      <para>An <literal>[RoutingPolicyRule]</literal> section accepts the
      following keys. Specify several <literal>[RoutingPolicyRule]</literal>
      sections to configure several rules.</para>

      <variablelist class='network-directives'>
        <varlistentry>
          <term><varname>TypeOfService=</varname></term>
          <listitem>
            <para>Specifies the type of service to match a number between 0 to 255.</para>
          </listitem>
        </varlistentry>
        <varlistentry>
          <term><varname>From=</varname></term>
          <listitem>
            <para>Specifies the source address prefix to match. Possibly followed by a slash and the prefix length.</para>
          </listitem>
        </varlistentry>
        <varlistentry>
          <term><varname>To=</varname></term>
          <listitem>
            <para>Specifies the destination address prefix to match. Possibly followed by a slash and the prefix length.</para>
          </listitem>
        </varlistentry>
        <varlistentry>
          <term><varname>FirewallMark=</varname></term>
          <listitem>
            <para>Specifies the iptables firewall mark value to match (a number between 1 and 4294967295).</para>
          </listitem>
        </varlistentry>
        <varlistentry>
          <term><varname>Table=</varname></term>
          <listitem>
            <para>Specifies the routing table identifier to lookup if the rule selector matches. Takes
            one of <literal>default</literal>, <literal>main</literal>, and <literal>local</literal>,
            or a number between 1 and 4294967295. Defaults to <literal>main</literal>.</para>
          </listitem>
        </varlistentry>
        <varlistentry>
          <term><varname>Priority=</varname></term>
          <listitem>
            <para>Specifies the priority of this rule. <varname>Priority=</varname> is an unsigned
            integer. Higher number means lower priority, and rules get processed in order of increasing number.</para>
          </listitem>
        </varlistentry>
        <varlistentry>
          <term><varname>IncomingInterface=</varname></term>
          <listitem>
            <para>Specifies incoming device to match. If the interface is loopback, the rule only matches packets originating from this host.</para>
          </listitem>
        </varlistentry>
        <varlistentry>
          <term><varname>OutgoingInterface=</varname></term>
          <listitem>
            <para>Specifies the outgoing device to match. The outgoing interface is only available for packets originating from local sockets that are bound to a device.</para>
          </listitem>
        </varlistentry>
        <varlistentry>
          <term><varname>SourcePort=</varname></term>
          <listitem>
            <para>Specifies the source IP port or IP port range match in forwarding information base (FIB) rules.
            A port range is specified by the lower and upper port separated by a dash. Defaults to unset.</para>
          </listitem>
        </varlistentry>
        <varlistentry>
          <term><varname>DestinationPort=</varname></term>
          <listitem>
            <para>Specifies the destination IP port or IP port range match in forwarding information base (FIB) rules.
            A port range is specified by the lower and upper port separated by a dash. Defaults to unset.</para>
          </listitem>
        </varlistentry>
        <varlistentry>
          <term><varname>IPProtocol=</varname></term>
          <listitem>
            <para>Specifies the IP protocol to match in forwarding information base (FIB) rules. Takes IP protocol name such as <literal>tcp</literal>,
            <literal>udp</literal> or <literal>sctp</literal>, or IP protocol number such as <literal>6</literal> for <literal>tcp</literal> or
            <literal>17</literal> for <literal>udp</literal>.
            Defaults to unset.</para>
          </listitem>
        </varlistentry>
        <varlistentry>
          <term><varname>InvertRule=</varname></term>
          <listitem>
            <para>A boolean. Specifies whether the rule is to be inverted. Defaults to false.</para>
          </listitem>
        </varlistentry>
        <varlistentry>
          <term><varname>Family=</varname></term>
          <listitem>
            <para>Takes a special value <literal>ipv4</literal>, <literal>ipv6</literal>, or
            <literal>both</literal>. By default, the address family is determined by the address
            specified in <varname>To=</varname> or <varname>From=</varname>. If neither
            <varname>To=</varname> nor <varname>From=</varname> are specified, then defaults to
            <literal>ipv4</literal>.</para>
          </listitem>
        </varlistentry>
        <varlistentry>
          <term><varname>User=</varname></term>
          <listitem>
            <para>Takes a username, a user ID, or a range of user IDs separated by a dash. Defaults to
            unset.</para>
          </listitem>
        </varlistentry>
        <varlistentry>
          <term><varname>SuppressPrefixLength=</varname></term>
          <listitem>
            <para>Takes a number <replaceable>N</replaceable> in the range 0-128 and rejects routing
            decisions that have a prefix length of <replaceable>N</replaceable> or less. Defaults to
            unset.</para>
          </listitem>
        </varlistentry>
      </variablelist>
    </refsect1>

    <refsect1>
      <title>[NextHop] Section Options</title>
      <para>The <literal>[NextHop]</literal> section accepts the
      following keys. Specify several <literal>[NextHop]</literal>
      sections to configure several nexthop. Nexthop is used to manipulate entries in the kernel's nexthop
      tables.</para>

      <variablelist class='network-directives'>
        <varlistentry>
          <term><varname>Gateway=</varname></term>
          <listitem>
            <para>As in the <literal>[Network]</literal> section. This is mandatory.</para>
          </listitem>
        </varlistentry>
        <varlistentry>
          <term><varname>Id=</varname></term>
          <listitem>
            <para>The id of the nexthop (an unsigned integer). If unspecified or '0' then automatically chosen by kernel.</para>
          </listitem>
        </varlistentry>
      </variablelist>
  </refsect1>

  <refsect1>
    <title>[Route] Section Options</title>
      <para>The <literal>[Route]</literal> section accepts the
      following keys. Specify several <literal>[Route]</literal>
      sections to configure several routes.</para>

      <variablelist class='network-directives'>
        <varlistentry>
          <term><varname>Gateway=</varname></term>
          <listitem>
            <para>Takes the gateway address or special value <literal>_dhcp</literal>. If
            <literal>_dhcp</literal>, then the gateway address provided by DHCP (or in the IPv6 case,
            provided by IPv6 RA) is used.</para>
          </listitem>
        </varlistentry>
         <varlistentry>
           <term><varname>GatewayOnLink=</varname></term>
           <listitem>
             <para>Takes a boolean. If set to true, the kernel does not have
             to check if the gateway is reachable directly by the current machine (i.e., the kernel does
             not need to check if the gateway is attached to the local network), so that we can insert the
             route in the kernel table without it being complained about. Defaults to <literal>no</literal>.
             </para>
           </listitem>
         </varlistentry>
        <varlistentry>
          <term><varname>Destination=</varname></term>
          <listitem>
            <para>The destination prefix of the route. Possibly
            followed by a slash and the prefix length. If omitted, a
            full-length host route is assumed.</para>
          </listitem>
        </varlistentry>
        <varlistentry>
          <term><varname>Source=</varname></term>
          <listitem>
            <para>The source prefix of the route. Possibly followed by
            a slash and the prefix length. If omitted, a full-length
            host route is assumed.</para>
          </listitem>
        </varlistentry>
        <varlistentry>
          <term><varname>Metric=</varname></term>
          <listitem>
            <para>The metric of the route (an unsigned integer).</para>
          </listitem>
        </varlistentry>
        <varlistentry>
          <term><varname>IPv6Preference=</varname></term>
          <listitem>
            <para>Specifies the route preference as defined in <ulink
            url="https://tools.ietf.org/html/rfc4191">RFC4191</ulink> for Router Discovery messages.
            Which can be one of <literal>low</literal> the route has a lowest priority,
            <literal>medium</literal> the route has a default priority or
            <literal>high</literal> the route has a highest priority.</para>
          </listitem>
        </varlistentry>
        <varlistentry>
          <term><varname>Scope=</varname></term>
          <listitem>
            <para>The scope of the route, which can be <literal>global</literal>, <literal>site</literal>,
            <literal>link</literal>, <literal>host</literal>, or <literal>nowhere</literal>. For IPv4 route,
            defaults to <literal>host</literal> if <varname>Type=</varname> is <literal>local</literal>
            or <literal>nat</literal>, and <literal>link</literal> if <varname>Type=</varname> is
            <literal>broadcast</literal>, <literal>multicast</literal>, or <literal>anycast</literal>.
            In other cases, defaults to <literal>global</literal>.</para>
          </listitem>
        </varlistentry>
        <varlistentry>
          <term><varname>PreferredSource=</varname></term>
          <listitem>
            <para>The preferred source address of the route. The address
            must be in the format described in
            <citerefentry project='man-pages'><refentrytitle>inet_pton</refentrytitle><manvolnum>3</manvolnum></citerefentry>.</para>
          </listitem>
        </varlistentry>
        <varlistentry>
          <term><varname>Table=</varname></term>
          <listitem>
            <para>The table identifier for the route. Takes <literal>default</literal>,
            <literal>main</literal>, <literal>local</literal> or a number between 1 and 4294967295.
            The table can be retrieved using <command>ip route show table <replaceable>num</replaceable></command>.
            If unset and <varname>Type=</varname> is <literal>local</literal>, <literal>broadcast</literal>,
            <literal>anycast</literal>, or <literal>nat</literal>, then <literal>local</literal> is used.
            In other cases, defaults to <literal>main</literal>.
          </para>
          </listitem>
        </varlistentry>
        <varlistentry>
          <term><varname>Protocol=</varname></term>
          <listitem>
            <para>The protocol identifier for the route. Takes a number between 0 and 255 or the special values
            <literal>kernel</literal>, <literal>boot</literal>, <literal>static</literal>,
            <literal>ra</literal> and <literal>dhcp</literal>. Defaults to <literal>static</literal>.
            </para>
          </listitem>
        </varlistentry>
        <varlistentry>
          <term><varname>Type=</varname></term>
          <listitem>
            <para>Specifies the type for the route. Takes one of <literal>unicast</literal>,
            <literal>local</literal>, <literal>broadcast</literal>, <literal>anycast</literal>,
            <literal>multicast</literal>, <literal>blackhole</literal>, <literal>unreachable</literal>,
            <literal>prohibit</literal>, <literal>throw</literal>, <literal>nat</literal>, and
            <literal>xresolve</literal>. If <literal>unicast</literal>, a regular route is defined, i.e. a
            route indicating the path to take to a destination network address. If <literal>blackhole</literal>, packets
            to the defined route are discarded silently. If <literal>unreachable</literal>, packets to the defined route
            are discarded and the ICMP message "Host Unreachable" is generated. If <literal>prohibit</literal>, packets
            to the defined route are discarded and the ICMP message "Communication Administratively Prohibited" is
            generated. If <literal>throw</literal>, route lookup in the current routing table will fail and the route
            selection process will return to Routing Policy Database (RPDB). Defaults to <literal>unicast</literal>.
            </para>
          </listitem>
        </varlistentry>
        <varlistentry>
          <term><varname>InitialCongestionWindow=</varname></term>
          <listitem>
            <para>The TCP initial congestion window is used during the start of a TCP connection. During the start of a TCP
            session, when a client requests a resource, the server's initial congestion window determines how many data bytes
            will be sent during the initial burst of data. Takes a size in bytes between 1 and 4294967295 (2^32 - 1). The usual
            suffixes K, M, G are supported and are understood to the base of 1024. When unset, the kernel's default will be used.
            </para>
          </listitem>
        </varlistentry>
        <varlistentry>
          <term><varname>InitialAdvertisedReceiveWindow=</varname></term>
          <listitem>
            <para>The TCP initial advertised receive window is the amount of receive data (in bytes) that can initially be buffered at one time
            on a connection. The sending host can send only that amount of data before waiting for an acknowledgment and window update
            from the receiving host. Takes a size in bytes between 1 and 4294967295 (2^32 - 1). The usual suffixes K, M, G are supported
            and are understood to the base of 1024. When unset, the kernel's default will be used.
            </para>
          </listitem>
        </varlistentry>
        <varlistentry>
          <term><varname>QuickAck=</varname></term>
          <listitem>
            <para>Takes a boolean. When true enables TCP quick ack mode for the route. When unset, the kernel's default will be used.
            </para>
          </listitem>
        </varlistentry>
        <varlistentry>
          <term><varname>FastOpenNoCookie=</varname></term>
          <listitem>
            <para>Takes a boolean. When true enables TCP fastopen without a cookie on a per-route basis.
            When unset, the kernel's default will be used.
            </para>
          </listitem>
        </varlistentry>
        <varlistentry>
          <term><varname>TTLPropagate=</varname></term>
          <listitem>
            <para>Takes a boolean. When true enables TTL propagation at Label Switched Path (LSP) egress.
            When unset, the kernel's default will be used.
            </para>
          </listitem>
        </varlistentry>
        <varlistentry>
        <term><varname>MTUBytes=</varname></term>
        <listitem>
          <para>The maximum transmission unit in bytes to set for the
          route. The usual suffixes K, M, G, are supported and are
          understood to the base of 1024.</para>
          <para>Note that if IPv6 is enabled on the interface, and the MTU is chosen
          below 1280 (the minimum MTU for IPv6) it will automatically be increased to this value.</para>
        </listitem>
        </varlistentry>
        <varlistentry>
          <term><varname>IPServiceType=</varname></term>
          <listitem>
            <para>Takes string; <literal>CS6</literal> or <literal>CS4</literal>. Used to set IP
            service type to CS6 (network control) or CS4 (Realtime). Defaults to CS6.</para>
          </listitem>
        </varlistentry>
        <varlistentry>
          <term><varname>MultiPathRoute=<replaceable>address</replaceable>[@<replaceable>name</replaceable>] [<replaceable>weight</replaceable>]</varname></term>
          <listitem>
            <para>Configures multipath route. Multipath routing is the technique of using multiple
            alternative paths through a network. Takes gateway address. Optionally, takes a network
            interface name or index separated with <literal>@</literal>, and a weight in 1..256 for
            this multipath route separated with whitespace. This setting can be specified multiple
            times. If an empty string is assigned, then the all previous assignments are cleared.</para>
          </listitem>
        </varlistentry>
      </variablelist>
  </refsect1>

  <refsect1>
    <title>[DHCPv4] Section Options</title>
      <para>The <literal>[DHCPv4]</literal> section configures the
      DHCPv4 client, if it is enabled with the
      <varname>DHCP=</varname> setting described above:</para>

      <variablelist class='network-directives'>
        <varlistentry>
          <term><varname>UseDNS=</varname></term>
          <listitem>
            <para>When true (the default), the DNS servers received
            from the DHCP server will be used and take precedence over
            any statically configured ones.</para>

            <para>This corresponds to the <option>nameserver</option>
            option in <citerefentry
            project='man-pages'><refentrytitle>resolv.conf</refentrytitle><manvolnum>5</manvolnum></citerefentry>.</para>
          </listitem>
        </varlistentry>
        <varlistentry>
          <term><varname>RoutesToDNS=</varname></term>
          <listitem>
            <para>When true, the routes to the DNS servers received from the DHCP server will be
            configured. When <varname>UseDNS=</varname> is disabled, this setting is ignored.
            Defaults to false.</para>
          </listitem>
        </varlistentry>
        <varlistentry>
          <term><varname>UseNTP=</varname></term>
          <listitem>
            <para>When true (the default), the NTP servers received
            from the DHCP server will be used by systemd-timesyncd
            and take precedence over any statically configured ones.</para>
          </listitem>
        </varlistentry>
        <varlistentry>
          <term><varname>UseSIP=</varname></term>
          <listitem>
            <para>When true (the default), the SIP servers received
            from the DHCP server will be saved at the state files and can be
            read via <function>sd_network_link_get_sip_servers()</function> function.</para>
          </listitem>
        </varlistentry>
        <varlistentry>
          <term><varname>UseMTU=</varname></term>
          <listitem>
            <para>When true, the interface maximum transmission unit
            from the DHCP server will be used on the current link.
            If <varname>MTUBytes=</varname> is set, then this setting is ignored.
            Defaults to false.</para>
          </listitem>
        </varlistentry>
        <varlistentry>
          <term><varname>Anonymize=</varname></term>
          <listitem>
            <para>Takes a boolean. When true, the options sent to the DHCP server will
            follow the <ulink url="https://tools.ietf.org/html/rfc7844">RFC 7844</ulink>
            (Anonymity Profiles for DHCP Clients) to minimize disclosure of identifying information.
            Defaults to false.</para>

            <para>This option should only be set to true when
            <varname>MACAddressPolicy=</varname> is set to <literal>random</literal>
            (see <citerefentry
            project='man-pages'><refentrytitle>systemd.link</refentrytitle><manvolnum>5</manvolnum></citerefentry>).</para>

            <para>Note that this configuration will overwrite others.
            In concrete, the following variables will be ignored:
            <varname>SendHostname=</varname>, <varname>ClientIdentifier=</varname>,
            <varname>UseRoutes=</varname>, <varname>UseMTU=</varname>,
            <varname>VendorClassIdentifier=</varname>, <varname>UseTimezone=</varname>.</para>

            <para>With this option enabled DHCP requests will mimic those generated by Microsoft Windows, in
            order to reduce the ability to fingerprint and recognize installations. This means DHCP request
            sizes will grow and lease data will be more comprehensive than normally, though most of the
            requested data is not actually used.</para>
          </listitem>
        </varlistentry>
        <varlistentry>
          <term><varname>SendHostname=</varname></term>
          <listitem>
            <para>When true (the default), the machine's hostname will be sent to the DHCP server.
            Note that the machine's hostname must consist only of 7-bit ASCII lower-case characters and
            no spaces or dots, and be formatted as a valid DNS domain name. Otherwise, the hostname is not
            sent even if this is set to true.</para>
          </listitem>
        </varlistentry>
        <varlistentry>
          <term><varname>UseHostname=</varname></term>
          <listitem>
            <para>When true (the default), the hostname received from
            the DHCP server will be set as the transient hostname of the system.
            </para>
          </listitem>
        </varlistentry>
        <varlistentry>
          <term><varname>Hostname=</varname></term>
          <listitem>
            <para>Use this value for the hostname which is sent to the DHCP server, instead of machine's hostname.
            Note that the specified hostname must consist only of 7-bit ASCII lower-case characters and
            no spaces or dots, and be formatted as a valid DNS domain name.</para>
          </listitem>
        </varlistentry>
        <varlistentry>
          <term><varname>UseDomains=</varname></term>
          <listitem>
            <para>Takes a boolean, or the special value <literal>route</literal>. When true, the domain name
            received from the DHCP server will be used as DNS search domain over this link, similar to the effect of
            the <option>Domains=</option> setting. If set to <literal>route</literal>, the domain name received from
            the DHCP server will be used for routing DNS queries only, but not for searching, similar to the effect of
            the <option>Domains=</option> setting when the argument is prefixed with <literal>~</literal>. Defaults to
            true on Ubuntu.</para>

            <para>It is recommended to enable this option only on trusted networks, as setting this affects resolution
            of all host names, in particular of single-label names. It is generally safer to use the supplied domain
            only as routing domain, rather than as search domain, in order to not have it affect local resolution of
            single-label names.</para>

            <para>When set to true, this setting corresponds to the <option>domain</option> option in <citerefentry
            project='man-pages'><refentrytitle>resolv.conf</refentrytitle><manvolnum>5</manvolnum></citerefentry>.</para>
          </listitem>
        </varlistentry>
        <varlistentry>
          <term><varname>UseRoutes=</varname></term>
          <listitem>
            <para>When true (the default), the static routes will be requested from the DHCP server and added to the
              routing table with a metric of 1024, and a scope of "global", "link" or "host", depending on the route's
              destination and gateway. If the destination is on the local host, e.g., 127.x.x.x, or the same as the
              link's own address, the scope will be set to "host". Otherwise if the gateway is null (a direct route), a
              "link" scope will be used. For anything else, scope defaults to "global".</para>
          </listitem>
        </varlistentry>
        <varlistentry>
          <term><varname>UseGateway=</varname></term>
          <listitem>
            <para>When true, the gateway will be requested from the DHCP server and added to the routing table with a
            metric of 1024, and a scope of "link".  When unset, the value specified with <option>UseRoutes=</option>
            is used.</para>
          </listitem>
        </varlistentry>
        <varlistentry>
          <term><varname>UseTimezone=</varname></term>

          <listitem><para>When true, the timezone received from the
          DHCP server will be set as timezone of the local
          system. Defaults to <literal>no</literal>.</para></listitem>
        </varlistentry>

        <varlistentry>
          <term><varname>ClientIdentifier=</varname></term>
          <listitem>
            <para>The DHCPv4 client identifier to use. Takes one of <literal>mac</literal>, <literal>duid</literal> or <literal>duid-only</literal>.
            If set to <literal>mac</literal>, the MAC address of the link is used.
            If set to <literal>duid</literal>, an RFC4361-compliant Client ID, which is the combination of IAID and DUID (see below), is used.
            If set to <literal>duid-only</literal>, only DUID is used, this may not be RFC compliant, but some setups may require to use this.
            Defaults to <literal>duid</literal>.</para>
          </listitem>
        </varlistentry>

        <varlistentry>
          <term><varname>VendorClassIdentifier=</varname></term>
          <listitem>
            <para>The vendor class identifier used to identify vendor
            type and configuration.</para>
          </listitem>
        </varlistentry>

        <varlistentry>
          <term><varname>UserClass=</varname></term>
          <listitem>
            <para>A DHCPv4 client can use UserClass option to identify the type or category of user or applications
            it represents. The information contained in this option is a string that represents the user class of which
            the client is a member. Each class sets an identifying string of information to be used by the DHCP
            service to classify clients. Takes a whitespace-separated list of strings.</para>
          </listitem>
        </varlistentry>

        <varlistentry>
          <term><varname>MaxAttempts=</varname></term>
          <listitem>
            <para>Specifies how many times the DHCPv4 client configuration should be attempted. Takes a
            number or <literal>infinity</literal>. Defaults to <literal>infinity</literal>.
            Note that the time between retries is increased exponentially, so the network will not be
            overloaded even if this number is high.</para>
          </listitem>
        </varlistentry>

        <varlistentry>
          <term><varname>DUIDType=</varname></term>
          <listitem>
            <para>Override the global <varname>DUIDType</varname> setting for this network. See
            <citerefentry><refentrytitle>networkd.conf</refentrytitle><manvolnum>5</manvolnum></citerefentry>
            for a description of possible values.</para>
          </listitem>
        </varlistentry>

        <varlistentry>
          <term><varname>DUIDRawData=</varname></term>
          <listitem>
            <para>Override the global <varname>DUIDRawData</varname> setting for this network. See
            <citerefentry><refentrytitle>networkd.conf</refentrytitle><manvolnum>5</manvolnum></citerefentry>
            for a description of possible values.</para>
          </listitem>
        </varlistentry>

        <varlistentry>
          <term><varname>IAID=</varname></term>
          <listitem>
            <para>The DHCP Identity Association Identifier (IAID) for the interface, a 32-bit unsigned integer.</para>
          </listitem>
        </varlistentry>

        <varlistentry>
          <term><varname>RequestBroadcast=</varname></term>
          <listitem>
            <para>Request the server to use broadcast messages before
            the IP address has been configured. This is necessary for
            devices that cannot receive RAW packets, or that cannot
            receive packets at all before an IP address has been
            configured. On the other hand, this must not be enabled on
            networks where broadcasts are filtered out.</para>
          </listitem>
        </varlistentry>

        <varlistentry>
          <term><varname>RouteMetric=</varname></term>
          <listitem>
            <para>Set the routing metric for routes specified by the
            DHCP server.</para>
          </listitem>
        </varlistentry>

        <varlistentry>
          <term><varname>RouteTable=<replaceable>num</replaceable></varname></term>
          <listitem>
            <para>The table identifier for DHCP routes (a number between 1 and 4294967295, or 0 to unset).
            The table can be retrieved using <command>ip route show table <replaceable>num</replaceable></command>.
            </para>
            <para>When used in combination with <varname>VRF=</varname> the
            VRF's routing table is used unless this parameter is specified.
            </para>
          </listitem>
        </varlistentry>

        <varlistentry>
          <term><varname>RouteMTUBytes=</varname></term>
          <listitem>
            <para>Specifies the MTU for the DHCP routes. Please see the [Route] section for further details.</para>
          </listitem>
        </varlistentry>

        <varlistentry>
          <term><varname>ListenPort=</varname></term>
          <listitem>
            <para>Allow setting custom port for the DHCP client to listen on.</para>
          </listitem>
        </varlistentry>

        <varlistentry>
          <term><varname>SendRelease=</varname></term>
          <listitem>
            <para>When true, the DHCPv4 client sends a DHCP release packet when it stops.
            Defaults to true.</para>
          </listitem>
        </varlistentry>

        <varlistentry>
          <term><varname>SendDecline=</varname></term>
          <listitem>
            <para>A boolen. When <literal>true</literal>, DHCPv4 clients receives IP address from DHCP server.
            After new IP is received, DHCPv4 performs IPv4 Duplicate Address Detection. If duplicate use of IP is detected
            the DHCPv4 client rejects the IP by sending a DHCPDECLINE packet DHCP clients try to obtain an IP address again.
            See <ulink url="https://tools.ietf.org/html/rfc5227">RFC 5224</ulink>.
            Defaults to <literal>unset</literal>.</para>
          </listitem>
        </varlistentry>

        <varlistentry>
        <term><varname>BlackList=</varname></term>
        <listitem>
          <para>A whitespace-separated list of IPv4 addresses. DHCP offers from servers in the list are rejected.</para>
        </listitem>
        </varlistentry>

        <varlistentry>
          <term><varname>RequestOptions=</varname></term>
          <listitem>
            <para>A whitespace-separated list of integers in the range 1–254.</para>
          </listitem>
        </varlistentry>

        <varlistentry>
          <term><varname>SendOption=</varname></term>
          <listitem>
            <para>Send an arbitrary option in the DHCPv4 request. Takes a DHCP option number, data type
            and data separated with a colon
            (<literal><replaceable>option</replaceable>:<replaceable>type</replaceable>:<replaceable>value</replaceable></literal>).
            The option number must be an integer in the range 1..254. The type takes one of <literal>uint8</literal>,
            <literal>uint16</literal>, <literal>uint32</literal>, <literal>ipv4address</literal>, or
            <literal>string</literal>. Special characters in the data string may be escaped using
            <ulink url="https://en.wikipedia.org/wiki/Escape_sequences_in_C#Table_of_escape_sequences">C-style
            escapes</ulink>. This setting can be specified multiple times. If an empty string is specified,
            then all options specified earlier are cleared. Defaults to unset.</para>
          </listitem>
        </varlistentry>
       </variablelist>
   </refsect1>

  <refsect1>
    <title>[DHCPv6] Section Options</title>
      <para>The <literal>[DHCPv6]</literal> section configures the DHCPv6 client, if it is enabled with the
      <varname>DHCP=</varname> setting described above, or invoked by the IPv6 Router Advertisement:</para>

      <variablelist class='network-directives'>
        <varlistentry>
          <term><varname>UseDNS=</varname></term>
          <term><varname>UseNTP=</varname></term>
          <listitem>
            <para>As in the <literal>[DHCPv4]</literal> section.</para>
          </listitem>
        </varlistentry>

        <varlistentry>
          <term><varname>RapidCommit=</varname></term>
          <listitem>
            <para>Takes a boolean. The DHCPv6 client can obtain configuration parameters from a DHCPv6 server through
            a rapid two-message exchange (solicit and reply). When the rapid commit option is enabled by both
            the DHCPv6 client and the DHCPv6 server, the two-message exchange is used, rather than the default
            four-method exchange (solicit, advertise, request, and reply). The two-message exchange provides
            faster client configuration and is beneficial in environments in which networks are under a heavy load.
            See <ulink url="https://tools.ietf.org/html/rfc3315#section-17.2.1">RFC 3315</ulink> for details.
            Defaults to true.</para>
          </listitem>
        </varlistentry>

        <varlistentry>
          <term><varname>ForceDHCPv6PDOtherInformation=</varname></term>
          <listitem>
            <para>Takes a boolean that enforces DHCPv6 stateful mode when the 'Other information' bit is set in
            Router Advertisement messages. By default setting only the 'O' bit in Router Advertisements
            makes DHCPv6 request network information in a stateless manner using a two-message Information
            Request and Information Reply message exchange.
            <ulink url="https://tools.ietf.org/html/rfc7084">RFC 7084</ulink>, requirement WPD-4, updates
            this behavior for a Customer Edge router so that stateful DHCPv6 Prefix Delegation is also
            requested when only the 'O' bit is set in Router Advertisements. This option enables such a CE
            behavior as it is impossible to automatically distinguish the intention of the 'O' bit otherwise.
            By default this option is set to 'false', enable it if no prefixes are delegated when the device
            should be acting as a CE router.</para>
          </listitem>
        </varlistentry>

        <varlistentry>
          <term><varname>PrefixDelegationHint=</varname></term>
          <listitem>
            <para>Takes an IPv6 address with prefix length as <varname>Address=</varname> in
            the "[Network]" section. Specifies the DHCPv6 client for the requesting router to include
            a prefix-hint in the DHCPv6 solicitation. Prefix ranges 1-128. Defaults to unset.</para>
          </listitem>
        </varlistentry>
      </variablelist>
  </refsect1>

  <refsect1>
    <title>[IPv6AcceptRA] Section Options</title>
      <para>The <literal>[IPv6AcceptRA]</literal> section configures the IPv6 Router Advertisement
      (RA) client, if it is enabled with the <varname>IPv6AcceptRA=</varname> setting described
      above:</para>

      <variablelist class='network-directives'>
        <varlistentry>
          <term><varname>UseDNS=</varname></term>
          <listitem>
            <para>When true (the default), the DNS servers received in the Router Advertisement will be used and take
            precedence over any statically configured ones.</para>

            <para>This corresponds to the <option>nameserver</option> option in <citerefentry
            project='man-pages'><refentrytitle>resolv.conf</refentrytitle><manvolnum>5</manvolnum></citerefentry>.</para>
          </listitem>
        </varlistentry>

        <varlistentry>
          <term><varname>UseDomains=</varname></term>
          <listitem>
            <para>Takes a boolean, or the special value <literal>route</literal>. When true, the domain name
            received via IPv6 Router Advertisement (RA) will be used as DNS search domain over this link, similar to
            the effect of the <option>Domains=</option> setting. If set to <literal>route</literal>, the domain name
            received via IPv6 RA will be used for routing DNS queries only, but not for searching, similar to the
            effect of the <option>Domains=</option> setting when the argument is prefixed with
            <literal>~</literal>. Defaults to true on Ubuntu.</para>

            <para>It is recommended to enable this option only on trusted networks, as setting this affects resolution
            of all host names, in particular of single-label names. It is generally safer to use the supplied domain
            only as routing domain, rather than as search domain, in order to not have it affect local resolution of
            single-label names.</para>

            <para>When set to true, this setting corresponds to the <option>domain</option> option in <citerefentry
            project='man-pages'><refentrytitle>resolv.conf</refentrytitle><manvolnum>5</manvolnum></citerefentry>.</para>
          </listitem>
        </varlistentry>

        <varlistentry>
          <term><varname>RouteTable=<replaceable>num</replaceable></varname></term>
          <listitem>
            <para>The table identifier for the routes received in the Router Advertisement
            (a number between 1 and 4294967295, or 0 to unset).
            The table can be retrieved using <command>ip route show table <replaceable>num</replaceable></command>.
            </para>
          </listitem>
        </varlistentry>

        <varlistentry>
          <term><varname>UseAutonomousPrefix=</varname></term>
          <listitem>
            <para>When true (the default), the autonomous prefix received in the Router Advertisement will be used and take
            precedence over any statically configured ones.</para>
          </listitem>
        </varlistentry>

        <varlistentry>
          <term><varname>UseOnLinkPrefix=</varname></term>
          <listitem>
            <para>When true (the default), the onlink prefix received in the Router Advertisement will be used and take
            precedence over any statically configured ones.</para>
          </listitem>
        </varlistentry>

        <varlistentry>
          <term><varname>BlackList=</varname></term>
          <listitem>
            <para>A whitespace-separated list of IPv6 prefixes. IPv6 prefixes supplied via router advertisements in the list are ignored.</para>
          </listitem>
        </varlistentry>

      </variablelist>
  </refsect1>

  <refsect1>
    <title>[DHCPServer] Section Options</title>
    <para>The <literal>[DHCPServer]</literal> section contains
    settings for the DHCP server, if enabled via the
    <varname>DHCPServer=</varname> option described above:</para>

    <variablelist class='network-directives'>

      <varlistentry>
        <term><varname>PoolOffset=</varname></term>
        <term><varname>PoolSize=</varname></term>

        <listitem><para>Configures the pool of addresses to hand out. The pool
        is a contiguous sequence of IP addresses in the subnet configured for
        the server address, which does not include the subnet nor the broadcast
        address. <varname>PoolOffset=</varname> takes the offset of the pool
        from the start of subnet, or zero to use the default value.
        <varname>PoolSize=</varname> takes the number of IP addresses in the
        pool or zero to use the default value. By default, the pool starts at
        the first address after the subnet address and takes up the rest of
        the subnet, excluding the broadcast address. If the pool includes
        the server address (the default), this is reserved and not handed
        out to clients.</para></listitem>
      </varlistentry>

      <varlistentry>
        <term><varname>DefaultLeaseTimeSec=</varname></term>
        <term><varname>MaxLeaseTimeSec=</varname></term>

        <listitem><para>Control the default and maximum DHCP lease
        time to pass to clients. These settings take time values in seconds or
        another common time unit, depending on the suffix. The default
        lease time is used for clients that did not ask for a specific
        lease time. If a client asks for a lease time longer than the
        maximum lease time, it is automatically shortened to the
        specified time. The default lease time defaults to 1h, the
        maximum lease time to 12h. Shorter lease times are beneficial
        if the configuration data in DHCP leases changes frequently
        and clients shall learn the new settings with shorter
        latencies. Longer lease times reduce the generated DHCP
        network traffic.</para></listitem>
      </varlistentry>

      <varlistentry>
        <term><varname>EmitDNS=</varname></term>
        <term><varname>DNS=</varname></term>

        <listitem><para>Takes a boolean. Configures whether the DHCP leases handed out
        to clients shall contain DNS server information. Defaults to <literal>yes</literal>.
        The DNS servers to pass to clients may be configured with the
        <varname>DNS=</varname> option, which takes a list of IPv4
        addresses. If the <varname>EmitDNS=</varname> option is
        enabled but no servers configured, the servers are
        automatically propagated from an "uplink" interface that has
        appropriate servers set. The "uplink" interface is determined
        by the default route of the system with the highest
        priority. Note that this information is acquired at the time
        the lease is handed out, and does not take uplink interfaces
        into account that acquire DNS or NTP server information at a
        later point. DNS server propagation does not take
        <filename>/etc/resolv.conf</filename> into account. Also, note
        that the leases are not refreshed if the uplink network
        configuration changes. To ensure clients regularly acquire the
        most current uplink DNS server information, it is thus
        advisable to shorten the DHCP lease time via
        <varname>MaxLeaseTimeSec=</varname> described
        above.</para></listitem>
      </varlistentry>

      <varlistentry>
        <term><varname>EmitNTP=</varname></term>
        <term><varname>NTP=</varname></term>

        <listitem><para>Similar to the <varname>EmitDNS=</varname> and
        <varname>DNS=</varname> settings described above, these
        settings configure whether and what NTP server information
        shall be emitted as part of the DHCP lease. The same syntax,
        propagation semantics and defaults apply as for
        <varname>EmitDNS=</varname> and
        <varname>DNS=</varname>.</para></listitem>
      </varlistentry>

      <varlistentry>
        <term><varname>EmitSIP=</varname></term>
        <term><varname>SIP=</varname></term>

        <listitem><para>Similar to the <varname>EmitDNS=</varname> and
        <varname>DNS=</varname> settings described above, these
        settings configure whether and what SIP server information
        shall be emitted as part of the DHCP lease. The same syntax,
        propagation semantics and defaults apply as for
        <varname>EmitDNS=</varname> and
        <varname>DNS=</varname>.</para></listitem>
      </varlistentry>

      <varlistentry>
        <term><varname>EmitRouter=</varname></term>

        <listitem><para>Similar to the <varname>EmitDNS=</varname>
        setting described above, this setting configures whether the
        DHCP lease should contain the router option. The same syntax,
        propagation semantics and defaults apply as for
        <varname>EmitDNS=</varname>.</para></listitem>
      </varlistentry>

      <varlistentry>
        <term><varname>EmitTimezone=</varname></term>
        <term><varname>Timezone=</varname></term>

        <listitem><para>Takes a boolean. Configures whether the DHCP leases handed out
        to clients shall contain timezone information. Defaults to <literal>yes</literal>. The
        <varname>Timezone=</varname> setting takes a timezone string
        (such as <literal>Europe/Berlin</literal> or
        <literal>UTC</literal>) to pass to clients. If no explicit
        timezone is set, the system timezone of the local host is
        propagated, as determined by the
        <filename>/etc/localtime</filename> symlink.</para></listitem>
      </varlistentry>

      <varlistentry>
        <term><varname>SendOption=</varname></term>
        <listitem>
          <para>Send a raw option with value via DHCPv4 server. Takes a DHCP option number, data type
          and data (<literal><replaceable>option</replaceable>:<replaceable>type</replaceable>:<replaceable>value</replaceable></literal>).
          The option number is an integer in the range 1..254. The type takes one of <literal>uint8</literal>,
          <literal>uint16</literal>, <literal>uint32</literal>, <literal>ipv4address</literal>, or
          <literal>string</literal>. Special characters in the data string may be escaped using
          <ulink url="https://en.wikipedia.org/wiki/Escape_sequences_in_C#Table_of_escape_sequences">C-style
          escapes</ulink>. This setting can be specified multiple times. If an empty string is specified,
          then all options specified earlier are cleared. Defaults to unset.</para>
        </listitem>
      </varlistentry>

    </variablelist>
  </refsect1>

  <refsect1>
    <title>[IPv6PrefixDelegation] Section Options</title>
    <para>The <literal>[IPv6PrefixDelegation]</literal> section contains
    settings for sending IPv6 Router Advertisements and whether to act as
    a router, if enabled via the <varname>IPv6PrefixDelegation=</varname>
    option described above. IPv6 network prefixes are defined with one or
    more <literal>[IPv6Prefix]</literal> sections.</para>

    <variablelist class='network-directives'>

      <varlistentry>
        <term><varname>Managed=</varname></term>
        <term><varname>OtherInformation=</varname></term>

        <listitem><para>Takes a boolean. Controls whether a DHCPv6 server is used to acquire IPv6
        addresses on the network link when <varname>Managed=</varname>
        is set to <literal>true</literal> or if only additional network
        information can be obtained via DHCPv6 for the network link when
        <varname>OtherInformation=</varname> is set to
        <literal>true</literal>. Both settings default to
        <literal>false</literal>, which means that a DHCPv6 server is not being
        used.</para></listitem>
      </varlistentry>

      <varlistentry>
        <term><varname>RouterLifetimeSec=</varname></term>

        <listitem><para>Takes a timespan. Configures the IPv6 router lifetime in seconds. If set,
        this host also announces itself in Router Advertisements as an IPv6
        router for the network link. When unset, the host is not acting as a router.</para>
        </listitem>
      </varlistentry>

      <varlistentry>
        <term><varname>RouterPreference=</varname></term>

        <listitem><para>Configures IPv6 router preference if
        <varname>RouterLifetimeSec=</varname> is non-zero. Valid values are
        <literal>high</literal>, <literal>medium</literal> and
        <literal>low</literal>, with <literal>normal</literal> and
        <literal>default</literal> added as synonyms for
        <literal>medium</literal> just to make configuration easier. See
        <ulink url="https://tools.ietf.org/html/rfc4191">RFC 4191</ulink>
        for details. Defaults to <literal>medium</literal>.</para></listitem>
      </varlistentry>

      <varlistentry>
        <term><varname>EmitDNS=</varname></term>
        <term><varname>DNS=</varname></term>

        <listitem><para><varname>DNS=</varname> specifies a list of recursive DNS server IPv6 addresses
        that are distributed via Router Advertisement messages when <varname>EmitDNS=</varname> is
        true. <varname>DNS=</varname> also takes special value <literal>_link_local</literal>; in that
        case the IPv6 link local address is distributed. If <varname>DNS=</varname> is empty, DNS
        servers are read from the <literal>[Network]</literal> section. If the
        <literal>[Network]</literal> section does not contain any DNS servers either, DNS servers from
        the uplink with the highest priority default route are used. When <varname>EmitDNS=</varname>
        is false, no DNS server information is sent in Router Advertisement messages.
        <varname>EmitDNS=</varname> defaults to true.
        </para></listitem>
      </varlistentry>

      <varlistentry>
        <term><varname>EmitDomains=</varname></term>
        <term><varname>Domains=</varname></term>

        <listitem><para>A list of DNS search domains distributed via Router
        Advertisement messages when <varname>EmitDomains=</varname> is true. If
        <varname>Domains=</varname> is empty, DNS search domains are read from the
        <literal>[Network]</literal> section. If the <literal>[Network]</literal>
        section does not contain any DNS search domains either, DNS search
        domains from the uplink with the highest priority default route are
        used. When <varname>EmitDomains=</varname> is false, no DNS search domain
        information is sent in Router Advertisement messages.
        <varname>EmitDomains=</varname> defaults to true.
        </para></listitem>
      </varlistentry>

      <varlistentry>
        <term><varname>DNSLifetimeSec=</varname></term>

        <listitem><para>Lifetime in seconds for the DNS server addresses listed
        in <varname>DNS=</varname> and search domains listed in
        <varname>Domains=</varname>.</para></listitem>
      </varlistentry>

    </variablelist>
    </refsect1>

    <refsect1>
    <title>[IPv6Prefix] Section Options</title>
    <para>One or more <literal>[IPv6Prefix]</literal> sections contain the IPv6
    prefixes that are announced via Router Advertisements. See
    <ulink url="https://tools.ietf.org/html/rfc4861">RFC 4861</ulink>
    for further details.</para>

    <variablelist class='network-directives'>

      <varlistentry>
        <term><varname>AddressAutoconfiguration=</varname></term>
        <term><varname>OnLink=</varname></term>

        <listitem><para>Takes a boolean to specify whether IPv6 addresses can be
        autoconfigured with this prefix and whether the prefix can be used for
        onlink determination. Both settings default to <literal>true</literal>
        in order to ease configuration.
        </para></listitem>
      </varlistentry>

      <varlistentry>
        <term><varname>Prefix=</varname></term>

        <listitem><para>The IPv6 prefix that is to be distributed to hosts.
        Similarly to configuring static IPv6 addresses, the setting is
        configured as an IPv6 prefix and its prefix length, separated by a
        <literal>/</literal> character. Use multiple
        <literal>[IPv6Prefix]</literal> sections to configure multiple IPv6
        prefixes since prefix lifetimes, address autoconfiguration and onlink
        status may differ from one prefix to another.</para></listitem>
      </varlistentry>

      <varlistentry>
        <term><varname>PreferredLifetimeSec=</varname></term>
        <term><varname>ValidLifetimeSec=</varname></term>

        <listitem><para>Preferred and valid lifetimes for the prefix measured in
        seconds. <varname>PreferredLifetimeSec=</varname> defaults to 604800
        seconds (one week) and <varname>ValidLifetimeSec=</varname> defaults
        to 2592000 seconds (30 days).</para></listitem>
      </varlistentry>

    </variablelist>
    </refsect1>

    <refsect1>
    <title>[IPv6RoutePrefix] Section Options</title>
    <para>One or more <literal>[IPv6RoutePrefix]</literal> sections contain the IPv6
    prefix routes that are announced via Router Advertisements. See
    <ulink url="https://tools.ietf.org/html/rfc4191">RFC 4191</ulink>
    for further details.</para>

    <variablelist class='network-directives'>

      <varlistentry>
        <term><varname>Route=</varname></term>

        <listitem><para>The IPv6 route that is to be distributed to hosts.
        Similarly to configuring static IPv6 routes, the setting is
        configured as an IPv6 prefix routes and its prefix route length,
        separated by a<literal>/</literal> character. Use multiple
        <literal>[IPv6PrefixRoutes]</literal> sections to configure multiple IPv6
        prefix routes.</para></listitem>
      </varlistentry>

      <varlistentry>
        <term><varname>LifetimeSec=</varname></term>

        <listitem><para>Lifetime for the route prefix measured in
        seconds. <varname>LifetimeSec=</varname> defaults to 604800 seconds (one week).
        </para></listitem>
      </varlistentry>

    </variablelist>
    </refsect1>

    <refsect1>
    <title>[Bridge] Section Options</title>
      <para>The <literal>[Bridge]</literal> section accepts the
      following keys.</para>
      <variablelist class='network-directives'>
        <varlistentry>
          <term><varname>UnicastFlood=</varname></term>
          <listitem>
            <para>Takes a boolean. Controls whether the bridge should flood
            traffic for which an FDB entry is missing and the destination
            is unknown through this port. When unset, the kernel's default will be used.
            </para>
          </listitem>
        </varlistentry>
        <varlistentry>
          <term><varname>MulticastFlood=</varname></term>
          <listitem>
            <para>Takes a boolean. Controls whether the bridge should flood
            traffic for which an MDB entry is missing and the destination
            is unknown through this port. When unset, the kernel's default will be used.
            </para>
          </listitem>
        </varlistentry>
        <varlistentry>
          <term><varname>MulticastToUnicast=</varname></term>
          <listitem>
            <para>Takes a boolean. Multicast to unicast works on top of the multicast snooping feature of
            the bridge. Which means unicast copies are only delivered to hosts which are interested in it.
            When unset, the kernel's default will be used.
            </para>
          </listitem>
        </varlistentry>
        <varlistentry>
          <term><varname>NeighborSuppression=</varname></term>
          <listitem>
            <para>Takes a boolean. Configures whether ARP and ND neighbor suppression is enabled for
            this port. When unset, the kernel's default will be used.
            </para>
          </listitem>
        </varlistentry>
        <varlistentry>
          <term><varname>Learning=</varname></term>
          <listitem>
            <para>Takes a boolean. Configures whether MAC address learning is enabled for
            this port. When unset, the kernel's default will be used.
            </para>
          </listitem>
        </varlistentry>
        <varlistentry>
          <term><varname>HairPin=</varname></term>
          <listitem>
            <para>Takes a boolean. Configures whether traffic may be sent back
            out of the port on which it was received. When this flag is false, and the bridge
            will not forward traffic back out of the receiving port.
            When unset, the kernel's default will be used.</para>
          </listitem>
        </varlistentry>
        <varlistentry>
          <term><varname>UseBPDU=</varname></term>
          <listitem>
            <para>Takes a boolean. Configures whether STP Bridge Protocol Data Units will be
            processed by the bridge port. When unset, the kernel's default will be used.</para>
          </listitem>
        </varlistentry>
        <varlistentry>
          <term><varname>FastLeave=</varname></term>
          <listitem>
            <para>Takes a boolean. This flag allows the bridge to immediately stop multicast
            traffic on a port that receives an IGMP Leave message. It is only used with
            IGMP snooping if enabled on the bridge. When unset, the kernel's default will be used.</para>
          </listitem>
        </varlistentry>
        <varlistentry>
          <term><varname>AllowPortToBeRoot=</varname></term>
          <listitem>
            <para>Takes a boolean. Configures whether a given port is allowed to
            become a root port. Only used when STP is enabled on the bridge.
            When unset, the kernel's default will be used.</para>
          </listitem>
        </varlistentry>
        <varlistentry>
          <term><varname>ProxyARP=</varname></term>
          <listitem>
            <para>Takes a boolean. Configures whether proxy ARP to be enabled on this port.
            When unset, the kernel's default will be used.</para>
          </listitem>
        </varlistentry>
        <varlistentry>
          <term><varname>ProxyARPWiFi=</varname></term>
          <listitem>
            <para>Takes a boolean. Configures whether proxy ARP to be enabled on this port
            which meets extended requirements by IEEE 802.11 and Hotspot 2.0 specifications.
            When unset, the kernel's default will be used.</para>
          </listitem>
        </varlistentry>
        <varlistentry>
          <term><varname>MulticastRouter=</varname></term>
          <listitem>
            <para>Configures this port for having multicast routers attached. A port with a multicast
            router will receive all multicast traffic. Takes one of <literal>no</literal>
            to disable multicast routers on this port, <literal>query</literal> to let the system detect
            the presence of routers, <literal>permanent</literal> to permanently enable multicast traffic
            forwarding on this port, or <literal>temporary</literal> to enable multicast routers temporarily
            on this port, not depending on incoming queries. When unset, the kernel's default will be used.</para>
          </listitem>
        </varlistentry>
        <varlistentry>
          <term><varname>Cost=</varname></term>
          <listitem>
            <para>Sets the "cost" of sending packets of this interface.
            Each port in a bridge may have a different speed and the cost
            is used to decide which link to use. Faster interfaces
            should have lower costs. It is an integer value between 1 and
            65535.</para>
          </listitem>
        </varlistentry>
        <varlistentry>
          <term><varname>Priority=</varname></term>
          <listitem>
            <para>Sets the "priority" of sending packets on this interface.
            Each port in a bridge may have a different priority which is used
            to decide which link to use. Lower value means higher priority.
            It is an integer value between 0 to 63. Networkd does not set any
            default, meaning the kernel default value of 32 is used.</para>
          </listitem>
        </varlistentry>
      </variablelist>
  </refsect1>
  <refsect1>
    <title>[BridgeFDB] Section Options</title>
      <para>The <literal>[BridgeFDB]</literal> section manages the
      forwarding database table of a port and accepts the following
      keys. Specify several <literal>[BridgeFDB]</literal> sections to
      configure several static MAC table entries.</para>

      <variablelist class='network-directives'>
        <varlistentry>
          <term><varname>MACAddress=</varname></term>
          <listitem>
            <para>As in the <literal>[Network]</literal> section. This
            key is mandatory.</para>
          </listitem>
        </varlistentry>
        <varlistentry>
          <term><varname>Destination=</varname></term>
          <listitem>
            <para>Takes an IP address of the destination VXLAN tunnel endpoint.</para>
          </listitem>
        </varlistentry>
        <varlistentry>
          <term><varname>VLANId=</varname></term>
          <listitem>
            <para>The VLAN ID for the new static MAC table entry. If
            omitted, no VLAN ID information is appended to the new static MAC
            table entry.</para>
          </listitem>
        </varlistentry>
        <varlistentry>
          <term><varname>VNI=</varname></term>
          <listitem>
            <para>The VXLAN Network Identifier (or VXLAN Segment ID) to use to connect to
            the remote VXLAN tunnel endpoint. Takes a number in the range 1-16777215.
            Defaults to unset.</para>
          </listitem>
        </varlistentry>
        <varlistentry>
          <term><varname>AssociatedWith=</varname></term>
          <listitem>
            <para>Specifies where the address is associated with. Takes one of <literal>use</literal>,
            <literal>self</literal>, <literal>master</literal> or <literal>router</literal>.
            <literal>use</literal> means the address is in use. User space can use this option to
            indicate to the kernel that the fdb entry is in use. <literal>self</literal> means
            the address is associated with the port drivers fdb. Usually hardware. <literal>master</literal>
            means the address is associated with master devices fdb. <literal>router</literal> means
            the destination address is associated with a router. Note that it's valid if the referenced
            device is a VXLAN type device and has route shortcircuit enabled. Defaults to <literal>self</literal>.</para>
          </listitem>
        </varlistentry>
      </variablelist>
  </refsect1>

  <refsect1>
    <title>[CAN] Section Options</title>
      <para>The <literal>[CAN]</literal> section manages the Controller Area Network (CAN bus) and accepts the
      following keys.</para>
      <variablelist class='network-directives'>
        <varlistentry>
          <term><varname>BitRate=</varname></term>
          <listitem>
            <para>The bitrate of CAN device in bits per second. The usual SI prefixes (K, M) with the base of 1000 can
            be used here.</para>
          </listitem>
        </varlistentry>
        <varlistentry>
          <term><varname>SamplePoint=</varname></term>
          <listitem>
            <para>Optional sample point in percent with one decimal (e.g. <literal>75%</literal>,
            <literal>87.5%</literal>) or permille (e.g. <literal>875‰</literal>).</para>
          </listitem>
        </varlistentry>
        <varlistentry>
          <term><varname>RestartSec=</varname></term>
          <listitem>
            <para>Automatic restart delay time. If set to a non-zero value, a restart of the CAN controller will be
            triggered automatically in case of a bus-off condition after the specified delay time. Subsecond delays can
            be specified using decimals (e.g. <literal>0.1s</literal>) or a <literal>ms</literal> or
            <literal>us</literal> postfix. Using <literal>infinity</literal> or <literal>0</literal> will turn the
            automatic restart off. By default automatic restart is disabled.</para>
          </listitem>
        </varlistentry>
        <varlistentry>
          <term><varname>TripleSampling=</varname></term>
          <listitem>
            <para>Takes a boolean. When <literal>yes</literal>, three samples (instead of one) are used to determine
            the value of a received bit by majority rule. When unset, the kernel's default will be used.</para>
          </listitem>
        </varlistentry>
      </variablelist>
  </refsect1>

  <refsect1>
    <title>[QDisc] Section Options</title>
    <para>The <literal>[QDisc]</literal> section manages the traffic control queueing discipline (qdisc).</para>

    <variablelist class='network-directives'>
      <varlistentry>
        <term><varname>Parent=</varname></term>
        <listitem>
          <para>Specifies the parent Queueing Discipline (qdisc). Takes one of <literal>clsact</literal>
          or <literal>ingress</literal>. This is mandatory.</para>
        </listitem>
      </varlistentry>

      <varlistentry>
        <term><varname>Handle=</varname></term>
        <listitem>
          <para>Specifies the major number of unique identifier of the qdisc, known as the handle.
          Takes a number in hexadecimal ranges 1 to ffff. Defaults to unset.</para>
        </listitem>
      </varlistentry>
    </variablelist>
  </refsect1>

  <refsect1>
    <title>[NetworkEmulator] Section Options</title>
    <para>The <literal>[NetworkEmulator]</literal> section manages the queueing discipline (qdisc) of
    the network emulator. It can be used to configure the kernel packet scheduler and simulate packet
    delay and loss for UDP or TCP applications, or limit the bandwidth usage of a particular service to
    simulate internet connections.</para>

    <variablelist class='network-directives'>
      <varlistentry>
        <term><varname>Parent=</varname></term>
        <listitem>
          <para>Specifies the parent Queueing Discipline (qdisc). Takes one of <literal>root</literal>,
          <literal>clsact</literal> or <literal>ingress</literal>. Defaults to <literal>root</literal>.</para>
        </listitem>
      </varlistentry>

      <varlistentry>
        <term><varname>Handle=</varname></term>
        <listitem>
          <para>Specifies the major number of unique identifier of the qdisc, known as the handle.
          Takes a number in hexadecimal ranges 1 to ffff. Defaults to unset.</para>
        </listitem>
      </varlistentry>

      <varlistentry>
        <term><varname>DelaySec=</varname></term>
        <listitem>
          <para>Specifies the fixed amount of delay to be added to all packets going out of the
          interface. Defaults to unset.</para>
        </listitem>
      </varlistentry>

      <varlistentry>
        <term><varname>DelayJitterSec=</varname></term>
        <listitem>
          <para>Specifies the chosen delay to be added to the packets outgoing to the network
          interface. Defaults to unset.</para>
        </listitem>
      </varlistentry>

      <varlistentry>
        <term><varname>PacketLimit=</varname></term>
        <listitem>
          <para>Specifies the maximum number of packets the qdisc may hold queued at a time.
          An unsigned integer ranges 0 to 4294967294. Defaults to 1000.</para>
        </listitem>
      </varlistentry>

      <varlistentry>
        <term><varname>LossRate=</varname></term>
        <listitem>
          <para>Specifies an independent loss probability to be added to the packets outgoing from the
          network interface. Takes a percentage value, suffixed with "%". Defaults to unset.</para>
        </listitem>
      </varlistentry>

      <varlistentry>
        <term><varname>DuplicateRate=</varname></term>
        <listitem>
          <para>Specifies that the chosen percent of packets is duplicated before queuing them.
          Takes a percentage value, suffixed with "%". Defaults to unset.</para>
        </listitem>
      </varlistentry>
    </variablelist>
  </refsect1>

  <refsect1>
    <title>[TokenBucketFilter] Section Options</title>
    <para>The <literal>[TokenBucketFilter]</literal> section manages the queueing discipline (qdisc) of
    token bucket filter (tbf).</para>

    <variablelist class='network-directives'>
      <varlistentry>
        <term><varname>Parent=</varname></term>
        <listitem>
          <para>Specifies the parent Queueing Discipline (qdisc). Takes one of <literal>root</literal>,
          <literal>clsact</literal> or <literal>ingress</literal>. Defaults to <literal>root</literal>.</para>
        </listitem>
      </varlistentry>

      <varlistentry>
        <term><varname>Handle=</varname></term>
        <listitem>
          <para>Specifies the major number of unique identifier of the qdisc, known as the handle.
          Takes a number in hexadecimal ranges 1 to ffff. Defaults to unset.</para>
        </listitem>
      </varlistentry>

      <varlistentry>
        <term><varname>LatencySec=</varname></term>
        <listitem>
          <para>Specifies the latency parameter, which specifies the maximum amount of time a
          packet can sit in the Token Bucket Filter (TBF). Defaults to unset.</para>
        </listitem>
      </varlistentry>

      <varlistentry>
        <term><varname>LimitSize=</varname></term>
        <listitem>
          <para>Takes the number of bytes that can be queued waiting for tokens to become available.
          When the size is suffixed with K, M, or G, it is parsed as Kilobytes, Megabytes, or Gigabytes,
          respectively, to the base of 1000. Defaults to unset.</para>
        </listitem>
      </varlistentry>

      <varlistentry>
        <term><varname>Burst=</varname></term>
        <listitem>
          <para>Specifies the size of the bucket. This is the maximum amount of bytes that tokens
          can be available for instantaneous transfer. When the size is suffixed with K, M, or G, it is
          parsed as Kilobytes, Megabytes, or Gigabytes, respectively, to the base of 1000. Defaults to
          unset.</para>
        </listitem>
      </varlistentry>

      <varlistentry>
        <term><varname>Rate=</varname></term>
        <listitem>
          <para>Specifies the device specific bandwidth. When suffixed with K, M, or G, the specified
          bandwidth is parsed as Kilobits, Megabits, or Gigabits, respectively, to the base of 1000.
          Defaults to unset.</para>
        </listitem>
      </varlistentry>

      <varlistentry>
        <term><varname>MPUBytes=</varname></term>
        <listitem>
          <para>The Minimum Packet Unit (MPU) determines the minimal token usage (specified in bytes)
          for a packet. When suffixed with K, M, or G, the specified size is parsed as Kilobytes,
          Megabytes, or Gigabytes, respectively, to the base of 1000. Defaults to zero.</para>
        </listitem>
      </varlistentry>

      <varlistentry>
        <term><varname>PeakRate=</varname></term>
        <listitem>
          <para>Takes the maximum depletion rate of the bucket. When suffixed with K, M, or G, the
          specified size is parsed as Kilobits, Megabits, or Gigabits, respectively, to the base of
          1000. Defaults to unset.</para>
        </listitem>
      </varlistentry>

      <varlistentry>
        <term><varname>MTUBytes=</varname></term>
        <listitem>
          <para>Specifies the size of the peakrate bucket. When suffixed with K, M, or G, the specified
          size is parsed as Kilobytes, Megabytes, or Gigabytes, respectively, to the base of 1000.
          Defaults to unset.</para>
        </listitem>
      </varlistentry>
    </variablelist>
  </refsect1>

  <refsect1>
    <title>[StochasticFairnessQueueing] Section Options</title>
    <para>The <literal>[StochasticFairnessQueueing]</literal> section manages the queueing discipline
    (qdisc) of stochastic fairness queueing (sfq).</para>

    <variablelist class='network-directives'>
      <varlistentry>
        <term><varname>Parent=</varname></term>
        <listitem>
          <para>Specifies the parent Queueing Discipline (qdisc). Takes one of <literal>root</literal>,
          <literal>clsact</literal> or <literal>ingress</literal>. Defaults to <literal>root</literal>.</para>
        </listitem>
      </varlistentry>

      <varlistentry>
        <term><varname>Handle=</varname></term>
        <listitem>
          <para>Specifies the major number of unique identifier of the qdisc, known as the handle.
          Takes a number in hexadecimal ranges 1 to ffff. Defaults to unset.</para>
        </listitem>
      </varlistentry>

      <varlistentry>
        <term><varname>PerturbPeriodSec=</varname></term>
        <listitem>
          <para>Specifies the interval in seconds for queue algorithm perturbation. Defaults to unset.</para>
        </listitem>
      </varlistentry>
    </variablelist>
  </refsect1>

  <refsect1>
    <title>[ControlledDelay] Section Options</title>
    <para>The <literal>[ControlledDelay]</literal> section manages the queueing discipline (qdisc) of
    controlled delay (CoDel).</para>

    <variablelist class='network-directives'>
      <varlistentry>
        <term><varname>Parent=</varname></term>
        <listitem>
          <para>Specifies the parent Queueing Discipline (qdisc). Takes one of <literal>root</literal>,
          <literal>clsact</literal> or <literal>ingress</literal>. Defaults to <literal>root</literal>.</para>
        </listitem>
      </varlistentry>

      <varlistentry>
        <term><varname>Handle=</varname></term>
        <listitem>
          <para>Specifies the major number of unique identifier of the qdisc, known as the handle.
          Takes a number in hexadecimal ranges 1 to ffff. Defaults to unset.</para>
        </listitem>
      </varlistentry>

      <varlistentry>
        <term><varname>PacketLimit=</varname></term>
        <listitem>
          <para>Specifies the hard limit on the queue size in number of packets. When this limit is reached, incoming packets are
          dropped. An unsigned integer ranges 0 to 4294967294. Defaults to unset and kernel's default is used.</para>
        </listitem>
      </varlistentry>

      <varlistentry>
        <term><varname>TargetSec=</varname></term>
        <listitem>
          <para>Takes a timespan. Specifies the acceptable minimum standing/persistent queue delay.
          Defaults to unset and kernel's default is used.</para>
        </listitem>
      </varlistentry>

      <varlistentry>
        <term><varname>IntervalSec=</varname></term>
        <listitem>
          <para>Takes a timespan. This is used to ensure that the measured minimum delay does not
          become too stale. Defaults to unset and kernel's default is used.</para>
        </listitem>
      </varlistentry>

      <varlistentry>
        <term><varname>ECN=</varname></term>
        <listitem>
          <para>Takes a boolean. This can be used to mark packets instead of dropping them. Defaults to
          unset and kernel's default is used.</para>
        </listitem>
      </varlistentry>

      <varlistentry>
        <term><varname>CEThresholdSec=</varname></term>
        <listitem>
          <para>Takes a timespan. This sets a threshold above which all packets are marked with ECN
          Congestion Experienced (CE). Defaults to unset and kernel's default is used.</para>
        </listitem>
      </varlistentry>
    </variablelist>
  </refsect1>

  <refsect1>
    <title>[FairQueueingControlledDelay] Section Options</title>
    <para>The <literal>[FairQueueingControlledDelay]</literal> section manages the queueing discipline
    (qdisc) of fair queuing controlled delay (FQ-CoDel).</para>

    <variablelist class='network-directives'>
      <varlistentry>
        <term><varname>Parent=</varname></term>
        <listitem>
          <para>Specifies the parent Queueing Discipline (qdisc). Takes one of <literal>root</literal>,
          <literal>clsact</literal> or <literal>ingress</literal>. Defaults to <literal>root</literal>.</para>
        </listitem>
      </varlistentry>

      <varlistentry>
        <term><varname>Handle=</varname></term>
        <listitem>
          <para>Specifies the major number of unique identifier of the qdisc, known as the handle.
          Takes a number in hexadecimal ranges 1 to ffff. Defaults to unset.</para>
        </listitem>
      </varlistentry>

      <varlistentry>
        <term><varname>PacketLimit=</varname></term>
        <listitem>
          <para>Specifies the hard limit on the real queue size. When this limit is reached, incoming packets are
          dropped. Defaults to unset and kernel's default is used.</para>
        </listitem>
      </varlistentry>

      <varlistentry>
        <term><varname>MemoryLimit=</varname></term>
        <listitem>
          <para>Specifies the limit on the total number of bytes that can be queued in this FQ-CoDel instance.
          When suffixed with K, M, or G, the specified size is parsed as Kilobytes, Megabytes, or Gigabytes,
          respectively, to the base of 1024. Defaults to unset and kernel's default is used.</para>
        </listitem>
      </varlistentry>

      <varlistentry>
        <term><varname>Flows=</varname></term>
        <listitem>
          <para>Specifies the number of flows into which the incoming packets are classified.
          Defaults to unset and kernel's default is used.</para>
        </listitem>
      </varlistentry>

      <varlistentry>
        <term><varname>TargetSec=</varname></term>
        <listitem>
          <para>Takes a timespan. Specifies the acceptable minimum standing/persistent queue delay.
          Defaults to unset and kernel's default is used.</para>
        </listitem>
      </varlistentry>

      <varlistentry>
        <term><varname>IntervalSec=</varname></term>
        <listitem>
          <para>Takes a timespan. This is used to ensure that the measured minimum delay does not
          become too stale. Defaults to unset and kernel's default is used.</para>
        </listitem>
      </varlistentry>

      <varlistentry>
        <term><varname>Quantum=</varname></term>
        <listitem>
          <para>Specifies the number of bytes used as 'deficit' in the fair queuing algorithmtimespan.
          When suffixed with K, M, or G, the specified size is parsed as Kilobytes, Megabytes, or Gigabytes,
          respectively, to the base of 1024. Defaults to unset and kernel's default is used.</para>
        </listitem>
      </varlistentry>

      <varlistentry>
        <term><varname>ECN=</varname></term>
        <listitem>
          <para>Takes a boolean. This can be used to mark packets instead of dropping them. Defaults to
          unset and kernel's default is used.</para>
        </listitem>
      </varlistentry>

      <varlistentry>
        <term><varname>CEThresholdSec=</varname></term>
        <listitem>
          <para>Takes a timespan. This sets a threshold above which all packets are marked with ECN
          Congestion Experienced (CE). Defaults to unset and kernel's default is used.</para>
        </listitem>
      </varlistentry>
    </variablelist>
  </refsect1>

  <refsect1>
    <title>[FairQueueing] Section Options</title>
    <para>The <literal>[FairQueueing]</literal> section manages the queueing discipline
    (qdisc) of fair queue traffic policing (FQ).</para>

    <variablelist class='network-directives'>
      <varlistentry>
        <term><varname>Parent=</varname></term>
        <listitem>
          <para>Specifies the parent Queueing Discipline (qdisc). Takes one of <literal>root</literal>,
          <literal>clsact</literal> or <literal>ingress</literal>. Defaults to <literal>root</literal>.</para>
        </listitem>
      </varlistentry>

      <varlistentry>
        <term><varname>Handle=</varname></term>
        <listitem>
          <para>Specifies the major number of unique identifier of the qdisc, known as the handle.
          Takes a number in hexadecimal ranges 1 to ffff. Defaults to unset.</para>
        </listitem>
      </varlistentry>

      <varlistentry>
        <term><varname>PacketLimit=</varname></term>
        <listitem>
          <para>Specifies the hard limit on the real queue size. When this limit is reached, incoming packets are
          dropped. Defaults to unset and kernel's default is used.</para>
        </listitem>
      </varlistentry>

      <varlistentry>
        <term><varname>FlowLimit=</varname></term>
        <listitem>
          <para>Specifies the hard limit on the maximum number of packets queued per flow. Defaults to
          unset and kernel's default is used.</para>
        </listitem>
      </varlistentry>

      <varlistentry>
        <term><varname>Quantum=</varname></term>
        <listitem>
          <para>Specifies the credit per dequeue RR round, i.e. the amount of bytes a flow is allowed
          to dequeue at once. When suffixed with K, M, or G, the specified size is parsed as Kilobytes,
          Megabytes, or Gigabytes, respectively, to the base of 1024. Defaults to unset and kernel's
          default is used.</para>
        </listitem>
      </varlistentry>

      <varlistentry>
        <term><varname>InitialQuantum=</varname></term>
        <listitem>
          <para>Specifies the initial sending rate credit, i.e. the amount of bytes a new flow is
          allowed to dequeue initially. When suffixed with K, M, or G, the specified size is parsed as
          Kilobytes, Megabytes, or Gigabytes, respectively, to the base of 1024. Defaults to unset and
          kernel's default is used.</para>
        </listitem>
      </varlistentry>

      <varlistentry>
        <term><varname>MaximumRate=</varname></term>
        <listitem>
          <para>Specifies the maximum sending rate of a flow. When suffixed with K, M, or G, the
          specified size is parsed as Kilobits, Megabits, or Gigabits, respectively, to the base of
          1000. Defaults to unset and kernel's default is used.</para>
        </listitem>
      </varlistentry>

      <varlistentry>
        <term><varname>Buckets=</varname></term>
        <listitem>
          <para>Specifies the size of the hash table used for flow lookups. Defaults to unset and
          kernel's default is used.</para>
        </listitem>
      </varlistentry>

      <varlistentry>
        <term><varname>OrphanMask=</varname></term>
        <listitem>
          <para>Takes an unsigned integer. For packets not owned by a socket, fq is able to mask a part
          of hash and reduce number of buckets associated with the traffic. Defaults to unset and
          kernel's default is used.</para>
        </listitem>
      </varlistentry>

      <varlistentry>
        <term><varname>Pacing=</varname></term>
        <listitem>
          <para>Takes a boolean, and enables or disables flow pacing. Defaults to unset and kernel's
          default is used.</para>
        </listitem>
      </varlistentry>

      <varlistentry>
        <term><varname>CEThresholdSec=</varname></term>
        <listitem>
          <para>Takes a timespan. This sets a threshold above which all packets are marked with ECN
          Congestion Experienced (CE). Defaults to unset and kernel's default is used.</para>
        </listitem>
      </varlistentry>
    </variablelist>
  </refsect1>

  <refsect1>
    <title>[TrivialLinkEqualizer] Section Options</title>
    <para>The <literal>[TrivialLinkEqualizer]</literal> section manages the queueing discipline (qdisc) of
    trivial link equalizer (teql).</para>

    <variablelist class='network-directives'>
      <varlistentry>
        <term><varname>Parent=</varname></term>
        <listitem>
          <para>Specifies the parent Queueing Discipline (qdisc). Takes one of <literal>root</literal>,
          <literal>clsact</literal> or <literal>ingress</literal>. Defaults to <literal>root</literal>.</para>
        </listitem>
      </varlistentry>

      <varlistentry>
        <term><varname>Handle=</varname></term>
        <listitem>
          <para>Specifies the major number of unique identifier of the qdisc, known as the handle.
          Takes a number in hexadecimal ranges 1 to ffff. Defaults to unset.</para>
        </listitem>
      </varlistentry>

      <varlistentry>
        <term><varname>Id=</varname></term>
        <listitem>
          <para>Specifies the interface ID <literal>N</literal> of teql. Defaults to <literal>0</literal>.
          Note that when teql is used, currently, the module <constant>sch_teql</constant> with
          <constant>max_equalizers=N+1</constant> option must be loaded before
          <command>systemd-networkd</command> is started.</para>
        </listitem>
      </varlistentry>
    </variablelist>
  </refsect1>

  <refsect1>
    <title>[BridgeVLAN] Section Options</title>
      <para>The <literal>[BridgeVLAN]</literal> section manages the VLAN ID configuration of a bridge port and accepts
      the following keys. Specify several <literal>[BridgeVLAN]</literal> sections to configure several VLAN entries.
      The <varname>VLANFiltering=</varname> option has to be enabled, see <literal>[Bridge]</literal> section in
      <citerefentry><refentrytitle>systemd.netdev</refentrytitle><manvolnum>5</manvolnum></citerefentry>.</para>

      <variablelist class='network-directives'>
        <varlistentry>
          <term><varname>VLAN=</varname></term>
          <listitem>
            <para>The VLAN ID allowed on the port. This can be either a single ID or a range M-N. VLAN IDs are valid
            from 1 to 4094.</para>
          </listitem>
        </varlistentry>
        <varlistentry>
          <term><varname>EgressUntagged=</varname></term>
          <listitem>
            <para>The VLAN ID specified here will be used to untag frames on egress. Configuring
            <varname>EgressUntagged=</varname> implicates the use of <varname>VLAN=</varname> above and will enable the
            VLAN ID for ingress as well. This can be either a single ID or a range M-N.</para>
          </listitem>
        </varlistentry>
        <varlistentry>
          <term><varname>PVID=</varname></term>
          <listitem>
            <para>The Port VLAN ID specified here is assigned to all untagged frames at ingress.
            <varname>PVID=</varname> can be used only once. Configuring <varname>PVID=</varname> implicates the use of
            <varname>VLAN=</varname> above and will enable the VLAN ID for ingress as well.</para>
          </listitem>
        </varlistentry>
      </variablelist>
  </refsect1>

  <refsect1>
    <title>Examples</title>
    <example>
      <title>Static network configuration</title>

      <programlisting># /etc/systemd/network/50-static.network
[Match]
Name=enp2s0

[Network]
Address=192.168.0.15/24
Gateway=192.168.0.1</programlisting>

      <para>This brings interface <literal>enp2s0</literal> up with a static address. The
      specified gateway will be used for a default route.</para>
    </example>

    <example>
      <title>DHCP on ethernet links</title>

      <programlisting># /etc/systemd/network/80-dhcp.network
[Match]
Name=en*

[Network]
DHCP=yes</programlisting>

      <para>This will enable DHCPv4 and DHCPv6 on all interfaces with names starting with
      <literal>en</literal> (i.e. ethernet interfaces).</para>
    </example>

    <example>
      <title>IPv6 Prefix Delegation</title>

      <programlisting># /etc/systemd/network/55-ipv6-pd-upstream.network
[Match]
Name=enp1s0

[Network]
DHCP=ipv6</programlisting>

      <programlisting># /etc/systemd/network/56-ipv6-pd-downstream.network
[Match]
Name=enp2s0

[Network]
IPv6PrefixDelegation=dhcpv6</programlisting>

      <para>This will enable IPv6 PD on the interface enp1s0 as an upstream interface where the
      DHCPv6 client is running and enp2s0 as a downstream interface where the prefix is delegated to.</para>
    </example>

    <example>
      <title>A bridge with two enslaved links</title>

      <programlisting># /etc/systemd/network/25-bridge-static.network
[Match]
Name=bridge0

[Network]
Address=192.168.0.15/24
Gateway=192.168.0.1
DNS=192.168.0.1</programlisting>

      <programlisting># /etc/systemd/network/25-bridge-slave-interface-1.network
[Match]
Name=enp2s0

[Network]
Bridge=bridge0</programlisting>

      <programlisting># /etc/systemd/network/25-bridge-slave-interface-2.network
[Match]
Name=wlp3s0

[Network]
Bridge=bridge0</programlisting>

      <para>This creates a bridge and attaches devices <literal>enp2s0</literal> and
      <literal>wlp3s0</literal> to it. The bridge will have the specified static address
      and network assigned, and a default route via the specified gateway will be
      added. The specified DNS server will be added to the global list of DNS resolvers.
      </para>
    </example>

    <example>
      <title></title>

      <programlisting>
# /etc/systemd/network/20-bridge-slave-interface-vlan.network
[Match]
Name=enp2s0

[Network]
Bridge=bridge0

[BridgeVLAN]
VLAN=1-32
PVID=42
EgressUntagged=42

[BridgeVLAN]
VLAN=100-200

[BridgeVLAN]
EgressUntagged=300-400</programlisting>

    <para>This overrides the configuration specified in the previous example for the
    interface <literal>enp2s0</literal>, and enables VLAN on that bridge port. VLAN IDs
    1-32, 42, 100-400 will be allowed. Packets tagged with VLAN IDs 42, 300-400 will be
    untagged when they leave on this interface. Untagged packets which arrive on this
    interface will be assigned VLAN ID 42.</para>
    </example>

    <example>
      <title>Various tunnels</title>

      <programlisting>/etc/systemd/network/25-tunnels.network
[Match]
Name=ens1

[Network]
Tunnel=ipip-tun
Tunnel=sit-tun
Tunnel=gre-tun
Tunnel=vti-tun
      </programlisting>

      <programlisting>/etc/systemd/network/25-tunnel-ipip.netdev
[NetDev]
Name=ipip-tun
Kind=ipip
      </programlisting>

      <programlisting>/etc/systemd/network/25-tunnel-sit.netdev
[NetDev]
Name=sit-tun
Kind=sit
      </programlisting>

      <programlisting>/etc/systemd/network/25-tunnel-gre.netdev
[NetDev]
Name=gre-tun
Kind=gre
      </programlisting>

      <programlisting>/etc/systemd/network/25-tunnel-vti.netdev
[NetDev]
Name=vti-tun
Kind=vti
      </programlisting>

      <para>This will bring interface <literal>ens1</literal> up and create an IPIP tunnel,
      a SIT tunnel, a GRE tunnel, and a VTI tunnel using it.</para>
    </example>

    <example>
      <title>A bond device</title>

      <programlisting># /etc/systemd/network/30-bond1.network
[Match]
Name=bond1

[Network]
DHCP=ipv6
</programlisting>

      <programlisting># /etc/systemd/network/30-bond1.netdev
[NetDev]
Name=bond1
Kind=bond
</programlisting>

      <programlisting># /etc/systemd/network/30-bond1-dev1.network
[Match]
MACAddress=52:54:00:e9:64:41

[Network]
Bond=bond1
</programlisting>

      <programlisting># /etc/systemd/network/30-bond1-dev2.network
[Match]
MACAddress=52:54:00:e9:64:42

[Network]
Bond=bond1
</programlisting>

    <para>This will create a bond device <literal>bond1</literal> and enslave the two
    devices with MAC addresses 52:54:00:e9:64:41 and 52:54:00:e9:64:42 to it. IPv6 DHCP
    will be used to acquire an address.</para>
    </example>

    <example>
      <title>Virtual Routing and Forwarding (VRF)</title>
      <para>Add the <literal>bond1</literal> interface to the VRF master interface
      <literal>vrf1</literal>. This will redirect routes generated on this interface to be
      within the routing table defined during VRF creation. For kernels before 4.8 traffic
      won't be redirected towards the VRFs routing table unless specific ip-rules are added.
      </para>
      <programlisting># /etc/systemd/network/25-vrf.network
[Match]
Name=bond1

[Network]
VRF=vrf1
</programlisting>
    </example>

    <example>
      <title>MacVTap</title>
      <para>This brings up a network interface <literal>macvtap-test</literal>
      and attaches it to <literal>enp0s25</literal>.</para>
      <programlisting># /usr/lib/systemd/network/25-macvtap.network
[Match]
Name=enp0s25

[Network]
MACVTAP=macvtap-test
</programlisting>
    </example>

    <example>
      <title>A Xfrm interface with physical underlying device.</title>

      <programlisting># /etc/systemd/network/27-xfrm.netdev
[NetDev]
Name=xfrm0

[Xfrm]
InterfaceId=7</programlisting>

      <programlisting># /etc/systemd/network/27-eth0.network
[Match]
Name=eth0

[Network]
Xfrm=xfrm0</programlisting>

      <para>This creates a <literal>xfrm0</literal> interface and binds it to the <literal>eth0</literal> device.
      This allows hardware based ipsec offloading to the <literal>eth0</literal> nic.
      If offloading is not needed, xfrm interfaces can be assigned to the <literal>lo</literal> device.
      </para>
    </example>
  </refsect1>

  <refsect1>
    <title>See Also</title>
    <para>
      <citerefentry><refentrytitle>systemd</refentrytitle><manvolnum>1</manvolnum></citerefentry>,
      <citerefentry><refentrytitle>systemd-networkd.service</refentrytitle><manvolnum>8</manvolnum></citerefentry>,
      <citerefentry><refentrytitle>systemd.link</refentrytitle><manvolnum>5</manvolnum></citerefentry>,
      <citerefentry><refentrytitle>systemd.netdev</refentrytitle><manvolnum>5</manvolnum></citerefentry>,
      <citerefentry><refentrytitle>systemd-resolved.service</refentrytitle><manvolnum>8</manvolnum></citerefentry>
    </para>
  </refsect1>

</refentry><|MERGE_RESOLUTION|>--- conflicted
+++ resolved
@@ -849,13 +849,10 @@
           <para>Takes a boolean. Allows networkd to retain both the static and dynamic configuration
           of the interface even if its carrier is lost. When unset, the value specified with
           <option>ConfigureWithoutCarrier=</option> is used.
-<<<<<<< HEAD
-=======
           </para>
 
           <para>When <varname>ActivationPolicy=</varname> is set to <literal>always-up</literal>, this
           is forced to <literal>true</literal>.
->>>>>>> fdf0616c
           </para>
         </listitem>
       </varlistentry>
