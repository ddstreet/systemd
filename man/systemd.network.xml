--- conflicted
+++ resolved
@@ -1477,14 +1477,9 @@
         <varlistentry>
           <term><varname>UseGateway=</varname></term>
           <listitem>
-<<<<<<< HEAD
-            <para>When true (the default), the gateway will be requested from the DHCP server and added to the
-            routing table with a metric of 1024, and a scope of "link".</para>
-=======
             <para>When true, the gateway will be requested from the DHCP server and added to the routing table with a
             metric of 1024, and a scope of "link".  When unset, the value specified with <option>UseRoutes=</option>
             is used.</para>
->>>>>>> 9b82f550
           </listitem>
         </varlistentry>
         <varlistentry>
