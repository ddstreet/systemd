<?xml version='1.0'?> <!--*-nxml-*-->
<!DOCTYPE refentry PUBLIC "-//OASIS//DTD DocBook XML V4.2//EN"
  "http://www.oasis-open.org/docbook/xml/4.2/docbookx.dtd">

<!--
  This file is part of systemd.

  Copyright 2013 Tom Gundersen

  systemd is free software; you can redistribute it and/or modify it
  under the terms of the GNU Lesser General Public License as published by
  the Free Software Foundation; either version 2.1 of the License, or
  (at your option) any later version.

  systemd is distributed in the hope that it will be useful, but
  WITHOUT ANY WARRANTY; without even the implied warranty of
  MERCHANTABILITY or FITNESS FOR A PARTICULAR PURPOSE. See the GNU
  Lesser General Public License for more details.

  You should have received a copy of the GNU Lesser General Public License
  along with systemd; If not, see <http://www.gnu.org/licenses/>.
-->

<refentry id="systemd.network" conditional='ENABLE_NETWORKD'>

<<<<<<< HEAD
        <refentryinfo>
                <title>systemd.network</title>
                <productname>systemd</productname>

                <authorgroup>
                        <author>
                                <contrib>Developer</contrib>
                                <firstname>Tom</firstname>
                                <surname>Gundersen</surname>
                                <email>teg@jklm.no</email>
                        </author>
                </authorgroup>
        </refentryinfo>

        <refmeta>
                <refentrytitle>systemd.network</refentrytitle>
                <manvolnum>5</manvolnum>
        </refmeta>

        <refnamediv>
                <refname>systemd.network</refname>
                <refpurpose>Network configuration</refpurpose>
        </refnamediv>

        <refsynopsisdiv>
                <para><filename><replaceable>network</replaceable>.network</filename></para>
        </refsynopsisdiv>

        <refsect1>
                <title>Description</title>

		<para>Network setup is performed by
		<citerefentry><refentrytitle>systemd-networkd</refentrytitle><manvolnum>8</manvolnum></citerefentry>.
		</para>

                <para>Network files must have the extension <filename>.network</filename>;
                other extensions are ignored. Networks are applied to links whenever the links
                appear.</para>

                <para>The <filename>.network</filename> files are read from the files located in the
                system network directory <filename>/lib/systemd/network</filename>,
                the volatile runtime network directory
                <filename>/run/systemd/network</filename> and the local administration
                network directory <filename>/etc/systemd/network</filename>.
                All configuration files are collectively sorted and processed in lexical order,
                regardless of the directories in which they live. However, files with
                identical filenames replace each other. Files in
                <filename>/etc</filename> have the highest priority, files in
                <filename>/run</filename> take precedence over files with the same
                name in <filename>/lib</filename>. This can be used to override a
                system-supplied configuration file with a local file if needed; a symlink in
                <filename>/etc</filename> with the same name as a configuration file in
                <filename>/lib</filename>, pointing to <filename>/dev/null</filename>,
                disables the configuration file entirely.</para>

        </refsect1>

        <refsect1>
                <title>[Match] Section Options</title>

                        <para>The network file contains a <literal>[Match]</literal> section,
                        which determines if a given network file may be applied to a given device;
                        and a <literal>[Network]</literal> section specifying how the device should
                        be configured. The first (in lexical order) of the network files that
                        matches a given device is applied.</para>

                        <para>A network file is said to match a device if each of the entries in the
                        <literal>[Match]</literal> section matches, or if the section is empty.
                        The following keys are accepted:</para>

                        <variablelist class='network-directives'>
                                <varlistentry>
                                        <term><varname>MACAddress=</varname></term>
                                        <listitem>
                                                <para>The hardware address.</para>
                                        </listitem>
                                </varlistentry>
                                <varlistentry>
                                        <term><varname>Path=</varname></term>
                                        <listitem>
                                                <para>The persistent path, as exposed by the udev
                                                property <literal>ID_PATH</literal>. May contain shell
                                                style globs.</para>
                                        </listitem>
                                </varlistentry>
                                <varlistentry>
                                        <term><varname>Driver=</varname></term>
                                        <listitem>
                                                <para>The driver currently bound to the device, as
                                                exposed by the udev property <literal>DRIVER</literal>
                                                of its parent device, or if that is not set the driver
                                                as exposed by <literal>ethtool -i</literal> of the
                                                device itself.</para>
                                        </listitem>
                                </varlistentry>
                                <varlistentry>
                                        <term><varname>Type=</varname></term>
                                        <listitem>
                                                <para>The device type, as exposed by the udev property
                                                <literal>DEVTYPE</literal>.</para>
                                        </listitem>
                                </varlistentry>
                                <varlistentry>
                                        <term><varname>Name=</varname></term>
                                        <listitem>
                                                <para>The device name, as exposed by the udev property
                                                <literal>INTERFACE</literal>. May contain shell style
                                                globs.</para>
                                        </listitem>
                                </varlistentry>
                                <varlistentry>
                                        <term><varname>Host=</varname></term>
                                        <listitem>
                                                <para>Matches against the hostname or machine ID of the
                                                host. See <literal>ConditionHost=</literal> in
                                                <citerefentry><refentrytitle>systemd.unit</refentrytitle><manvolnum>5</manvolnum></citerefentry>
                                                for details.
                                                </para>
                                        </listitem>
                                </varlistentry>
                                <varlistentry>
                                        <term><varname>Virtualization=</varname></term>
                                        <listitem>
                                                <para>Checks whether the system is executed in a virtualized
                                                environment and optionally test whether it is a specific
                                                implementation. See <literal>ConditionVirtualization=</literal> in
                                                <citerefentry><refentrytitle>systemd.unit</refentrytitle><manvolnum>5</manvolnum></citerefentry>
                                                for details.
                                                </para>
                                        </listitem>
                                </varlistentry>
                                <varlistentry>
                                        <term><varname>KernelCommandLine=</varname></term>
                                        <listitem>
                                                <para>Checks whether a specific kernel command line option is
                                                set (or if prefixed with the exclamation mark unset). See
                                                <literal>ConditionKernelCommandLine=</literal> in
                                                <citerefentry><refentrytitle>systemd.unit</refentrytitle><manvolnum>5</manvolnum></citerefentry>
                                                for details.
                                                </para>
                                        </listitem>
                                </varlistentry>
                                <varlistentry>
                                        <term><varname>Architecture=</varname></term>
                                        <listitem>
                                                <para>Checks whether the system is running on a specific
                                                architecture. See <literal>ConditionArchitecture=</literal> in
                                                <citerefentry><refentrytitle>systemd.unit</refentrytitle><manvolnum>5</manvolnum></citerefentry>
                                                for details.
                                                </para>
                                        </listitem>
                                </varlistentry>
                        </variablelist>

        </refsect1>

        <refsect1>
                <title>[Link] Section Options</title>

                <para> The <literal>[Link]</literal> section accepts the following keys:</para>

                <variablelist class='network-directives'>
                        <varlistentry>
                                <term><varname>MACAddress=</varname></term>
                                <listitem>
                                        <para>The hardware address.</para>
                                </listitem>
                        </varlistentry>
                        <varlistentry>
                                <term><varname>MTUBytes=</varname></term>
                                <listitem>
                                        <para>The maximum transmission unit in bytes to
                                        set for the device. The usual suffixes K, M, G,
                                        are supported and are understood to the base of
                                        1024.</para>
                                </listitem>
                        </varlistentry>
                </variablelist>
        </refsect1>

        <refsect1>
                <title>[Network] Section Options</title>

                        <para>The <literal>[Network]</literal> section accepts the following keys:</para>

                        <variablelist class='network-directives'>
                                <varlistentry>
                                        <term><varname>Description=</varname></term>
                                        <listitem>
                                                <para>A description of the device. This is only used for
                                                presentation purposes.</para>
                                        </listitem>
                                </varlistentry>
                                <varlistentry>
                                        <term><varname>DHCP=</varname></term>
                                        <listitem>
                                                <para>Enables DHCPv4 and/or DHCPv6 support. Accepts
                                                <literal>both</literal>, <literal>none</literal>,
                                                <literal>v4</literal> or <literal>v6</literal>.</para>
                                        </listitem>
                                </varlistentry>
                                <varlistentry>
                                        <term><varname>DHCPServer=</varname></term>
                                        <listitem>
                                                <para>A boolean. Enables a basic DHCPv4 server on the
                                                device. Mostly useful for handing out leases to container
                                                instances.</para>
                                        </listitem>
                                </varlistentry>
                                <varlistentry>
                                        <term><varname>IPv4LL=</varname></term>
                                        <listitem>
                                                <para>A boolean. When true, enables IPv4 link-local support.
                                                </para>
                                        </listitem>
                                </varlistentry>
                                <varlistentry>
                                        <term><varname>IPv4LLRoute=</varname></term>
                                        <listitem>
                                                <para>A boolean. When true, sets up the route needed for
                                                non-IPv4LL hosts to communicate with IPv4LL-only hosts. Defaults
                                                to false.
                                                </para>
                                        </listitem>
                                </varlistentry>
                                <varlistentry>
                                        <term><varname>LLMNR=</varname></term>
                                        <listitem>
                                                <para>A boolean or <literal>resolve</literal>. When true, enables
                                                Link-Local Multicast Name Resolution on the link, when set to
                                                <literal>resolve</literal> only resolution is enabled, but not
                                                announcement. Defaults to true.</para>
                                        </listitem>
                                </varlistentry>
                                <varlistentry>
                                        <term><varname>Address=</varname></term>
                                        <listitem>
                                                <para>A static IPv4 or IPv6 address and its prefix length,
                                                separated by a <literal>/</literal> character. Specify this
                                                key more than once to configure several addresses.
                                                The format of the address must be as described in
                                                <citerefentry><refentrytitle>inet_pton</refentrytitle><manvolnum>3</manvolnum></citerefentry>.
                                                This is a short-hand for an [Address] section only containing
                                                an Address key (see below). This option may be specified
                                                more than once.
                                                </para>

                                                <para>If the specified
                                                address is 0.0.0.0
                                                (for IPv4) or [::]
                                                (for IPv6), a new
                                                address range of the
                                                requested size is
                                                automatically
                                                allocated from a
                                                system-wide pool of
                                                unused ranges. The
                                                allocated range is
                                                checked against all
                                                current network
                                                interfaces and all
                                                known network
                                                configuration files to
                                                avoid address range
                                                conflicts. The default
                                                system-wide pool
                                                consists of
                                                192.168.0.0/16,
                                                172.16.0.0/12 and
                                                10.0.0.0/8 for IPv4,
                                                and fc00::/7 for
                                                IPv6. This
                                                functionality is
                                                useful to manage a
                                                large number of
                                                dynamically created
                                                network interfaces
                                                with the same network
                                                configuration and
                                                automatic address
                                                range
                                                assignment.</para>

                                        </listitem>
                                </varlistentry>
                                <varlistentry>
                                        <term><varname>Gateway=</varname></term>
                                        <listitem>
                                                <para>The gateway address, which must be in the format described in
                                                <citerefentry><refentrytitle>inet_pton</refentrytitle><manvolnum>3</manvolnum></citerefentry>.
                                                This is a short-hand for a [Route] section only containing a Gateway
                                                key. This option may be specified more than once.</para>
                                        </listitem>
                                </varlistentry>
                                <varlistentry>
                                        <term><varname>DNS=</varname></term>
                                        <listitem>
                                                <para>A DNS server address, which must be in the format described in
                                                <citerefentry><refentrytitle>inet_pton</refentrytitle><manvolnum>3</manvolnum></citerefentry>.
                                                This option may be specified more than once.</para>
                                        </listitem>
                                </varlistentry>
                                <varlistentry>
                                        <term><varname>Domains=</varname></term>
                                        <listitem>
                                                <para>The domains used for DNS resolution over this link.</para>
                                        </listitem>
                                </varlistentry>
                                <varlistentry>
                                        <term><varname>NTP=</varname></term>
                                        <listitem>
                                                <para>An NTP server address. This option may be specified more than once.</para>
                                        </listitem>
                                </varlistentry>
                                <varlistentry>
                                        <term><varname>Bridge=</varname></term>
                                        <listitem>
                                                <para>The name of the bridge to add the link to.</para>
                                        </listitem>
                                </varlistentry>
                                <varlistentry>
                                        <term><varname>Bond=</varname></term>
                                        <listitem>
                                                <para>The name of the bond to add the link to.</para>
                                        </listitem>
                                </varlistentry>
                                <varlistentry>
                                        <term><varname>VLAN=</varname></term>
                                        <listitem>
                                                <para>The name of a VLAN to create on the link. This option
                                                may be specified more than once.</para>
                                        </listitem>
                                </varlistentry>
                                <varlistentry>
                                        <term><varname>MACVLAN=</varname></term>
                                        <listitem>
                                                <para>The name of a MACVLAN to create on the link. This option
                                                may be specified more than once.</para>
                                        </listitem>
                                </varlistentry>
                                <varlistentry>
                                        <term><varname>VXLAN=</varname></term>
                                        <listitem>
                                                <para>The name of a VXLAN to create on the link. This option
                                                may be specified more than once.</para>
                                        </listitem>
                                </varlistentry>
                                <varlistentry>
                                        <term><varname>Tunnel=</varname></term>
                                        <listitem>
                                                <para>The name of a Tunnel to create on the link. This option
                                                may be specified more than once.</para>
                                        </listitem>
                                </varlistentry>
                        </variablelist>

        </refsect1>

        <refsect1>
                <title>[Address] Section Options</title>

                        <para>An <literal>[Address]</literal> section accepts the following keys.
                        Specify several <literal>[Address]</literal> sections to configure several
                        addresses.</para>

                        <variablelist class='network-directives'>
                                <varlistentry>
                                        <term><varname>Address=</varname></term>
                                        <listitem>
                                                <para>As in the <literal>[Network]</literal> section. This key is mandatory.</para>
                                        </listitem>
                                </varlistentry>
                                <varlistentry>
                                        <term><varname>Peer=</varname></term>
                                        <listitem>
                                                <para>The peer address in a point-to-point connection. Accepts the same format as
                                                the <literal>Address</literal> key.</para>
                                        </listitem>
                                </varlistentry>
                                <varlistentry>
                                        <term><varname>Broadcast=</varname></term>
                                        <listitem>
                                                <para>The broadcast address, which must be in the format described in
                                                <citerefentry><refentrytitle>inet_pton</refentrytitle><manvolnum>3</manvolnum></citerefentry>.
                                                This key only applies to IPv4 addresses. If it is not given, it is
                                                derived from the <literal>Address</literal> key.</para>
                                        </listitem>
                                </varlistentry>
                                <varlistentry>
                                        <term><varname>Label=</varname></term>
                                        <listitem>
                                                <para>An address label.</para>
                                        </listitem>
                                </varlistentry>
                        </variablelist>
        </refsect1>

        <refsect1>
                <title>[Route] Section Options</title>
                        <para>The <literal>[Route]</literal> section accepts the following keys. Specify
                        several <literal>[Route]</literal> sections to configure several routes.</para>

                        <variablelist class='network-directives'>
                                <varlistentry>
                                        <term><varname>Gateway=</varname></term>
                                        <listitem>
                                                <para>As in the <literal>[Network]</literal> section.</para>
                                        </listitem>
                                </varlistentry>
                                <varlistentry>
                                        <term><varname>Destination=</varname></term>
                                        <listitem>
                                                <para>The destination prefix of the route. Possibly followed by a slash and the
                                                prefixlength. If omitted, a full-length host route is assumed.</para>
                                        </listitem>
                                </varlistentry>
                                <varlistentry>
                                        <term><varname>Source=</varname></term>
                                        <listitem>
                                                <para>The source prefix of the route. Possibly followed by a slash and the
                                                prefixlength. If omitted, a full-length host route is assumed.</para>
                                        </listitem>
                                </varlistentry>
                                <varlistentry>
                                        <term><varname>Metric=</varname></term>
                                        <listitem>
                                                <para>The metric of the route. An unsigned integer</para>
                                        </listitem>
                                </varlistentry>
                        </variablelist>
        </refsect1>

        <refsect1>
                <title>[DHCP] Section Options</title>
                        <para>The <literal>[DHCP]</literal> section accepts the following keys:</para>

                        <variablelist class='network-directives'>
                                <varlistentry>
                                        <term><varname>UseDNS=</varname></term>
                                        <listitem>
                                                <para>When true (the default), the DNS servers received from the DHCP server will
                                                be used and take precedence over any statically configured ones.</para>
                                        </listitem>
                                </varlistentry>
                                <varlistentry>
                                        <term><varname>UseMTU=</varname></term>
                                        <listitem>
                                                <para>When true, the interface maximum transmission unit from the DHCP server will
                                                be used on the current link. Defaults to false.</para>
                                        </listitem>
                                </varlistentry>
                                <varlistentry>
                                        <term><varname>SendHostname=</varname></term>
                                        <listitem>
                                                <para>When true (the default), the machine's hostname will be sent to the DHCP
                                                server</para>
                                        </listitem>
                                </varlistentry>
                                <varlistentry>
                                        <term><varname>UseHostname=</varname></term>
                                        <listitem>
                                                <para>When true (the default), the hostname received from the DHCP server
                                                will be used as the transient hostname.</para>
                                        </listitem>
                                </varlistentry>
                                <varlistentry>
                                        <term><varname>UseDomains=</varname></term>
                                        <listitem>
                                                <para>When true (not the default), the domain name received from the DHCP server
                                                will be used for DNS resolution over this link.</para>
                                        </listitem>
                                </varlistentry>
                                <varlistentry>
                                        <term><varname>UseRoutes=</varname></term>
                                        <listitem>
                                                <para>When true (the default), the static routes will be requested from the DHCP server
                                                and added to the routing table with metric of 1024.</para>
                                        </listitem>
                                </varlistentry>
                                <varlistentry>
                                        <term><varname>CriticalConnection=</varname></term>
                                        <listitem>
                                                <para>When true, the connection will never be torn down even if the DHCP lease
                                                expires. This is contrary to the DHCP specification, but may be the best choice
                                                if, say, the root filesystem relies on this connection. Defaults to false.</para>
                                        </listitem>
                                </varlistentry>
                                <varlistentry>
                                        <term><varname>VendorClassIdentifier=</varname></term>
                                        <listitem>
                                                <para>The vendor class identifier used to identify vendor type and configuration.</para>
                                        </listitem>
                                </varlistentry>
                                <varlistentry>
                                        <term><varname>RequestBroadcast=</varname></term>
                                        <listitem>
                                                <para>Request the server to use broadcast messages before the IP address has been
                                                configured. This is necessary for devices that cannot receive RAW packets, or that
                                                cannot receive packets at all before an IP address has been configured. On the other
                                                hand, this must not be enabled on networks where broadcasts are filtered out.</para>
                                        </listitem>
                                </varlistentry>
                                <varlistentry>
                                        <term><varname>RouteMetric=</varname></term>
                                        <listitem>
                                                <para>Set the routing metric for routes specified by the DHCP server.</para>
                                        </listitem>
                                </varlistentry>
                       </variablelist>

        </refsect1>

        <refsect1>
                <title>[Bridge] Section Options</title>
                        <para>The <literal>[Bridge]</literal> section accepts the following keys.</para>
                        <variablelist class='network-directives'>
                                <varlistentry>
                                        <term><varname>Cost=</varname></term>
                                        <listitem>
                                          <para>Each port in a bridge may have different speed. Cost is used to decide which link to use. Faster interfaces should have lower costs</para>
                                        </listitem>
                                </varlistentry>
                        </variablelist>
        </refsect1>

        <refsect1>
                <title>Example</title>
                <example>
                        <title>/etc/systemd/network/50-static.network</title>

                        <programlisting>[Match]
=======
  <refentryinfo>
    <title>systemd.network</title>
    <productname>systemd</productname>

    <authorgroup>
      <author>
        <contrib>Developer</contrib>
        <firstname>Tom</firstname>
        <surname>Gundersen</surname>
        <email>teg@jklm.no</email>
      </author>
    </authorgroup>
  </refentryinfo>

  <refmeta>
    <refentrytitle>systemd.network</refentrytitle>
    <manvolnum>5</manvolnum>
  </refmeta>

  <refnamediv>
    <refname>systemd.network</refname>
    <refpurpose>Network configuration</refpurpose>
  </refnamediv>

  <refsynopsisdiv>
    <para><filename><replaceable>network</replaceable>.network</filename></para>
  </refsynopsisdiv>

  <refsect1>
    <title>Description</title>

    <para>Network setup is performed by
    <citerefentry><refentrytitle>systemd-networkd</refentrytitle><manvolnum>8</manvolnum></citerefentry>.
    </para>

    <para>Network files must have the extension
    <filename>.network</filename>; other extensions are ignored.
    Networks are applied to links whenever the links appear.</para>

    <para>The <filename>.network</filename> files are read from the
    files located in the system network directory
    <filename>/lib/systemd/network</filename>, the volatile
    runtime network directory
    <filename>/run/systemd/network</filename> and the local
    administration network directory
    <filename>/etc/systemd/network</filename>. All configuration files
    are collectively sorted and processed in lexical order, regardless
    of the directories in which they live. However, files with
    identical filenames replace each other. Files in
    <filename>/etc</filename> have the highest priority, files in
    <filename>/run</filename> take precedence over files with the same
    name in <filename>/lib</filename>. This can be used to
    override a system-supplied configuration file with a local file if
    needed; a symlink in <filename>/etc</filename> with the same name
    as a configuration file in <filename>/lib</filename>, pointing
    to <filename>/dev/null</filename>, disables the configuration file
    entirely.</para>

  </refsect1>

  <refsect1>
    <title>[Match] Section Options</title>

      <para>The network file contains a <literal>[Match]</literal>
      section, which determines if a given network file may be applied
      to a given device; and a <literal>[Network]</literal> section
      specifying how the device should be configured. The first (in
      lexical order) of the network files that matches a given device
      is applied.</para>

      <para>A network file is said to match a device if each of the
      entries in the <literal>[Match]</literal> section matches, or if
      the section is empty. The following keys are accepted:</para>

      <variablelist class='network-directives'>
        <varlistentry>
          <term><varname>MACAddress=</varname></term>
          <listitem>
            <para>The hardware address.</para>
          </listitem>
        </varlistentry>
        <varlistentry>
          <term><varname>Path=</varname></term>
          <listitem>
            <para>A whitespace-separated list of shell-style globs
            matching the persistent path, as exposed by the udev
            property <literal>ID_PATH</literal>.</para>
          </listitem>
        </varlistentry>
        <varlistentry>
          <term><varname>Driver=</varname></term>
          <listitem>
            <para>A whitespace-separated list of shell-style globs
            matching the driver currently bound to the device, as
            exposed by the udev property <literal>DRIVER</literal>
            of its parent device, or if that is not set the driver
            as exposed by <literal>ethtool -i</literal> of the
            device itself.</para>
          </listitem>
        </varlistentry>
        <varlistentry>
          <term><varname>Type=</varname></term>
          <listitem>
            <para>A whitespace-separated list of shell-style globs
            matching the device type, as exposed by the udev property
            <literal>DEVTYPE</literal>.</para>
          </listitem>
        </varlistentry>
        <varlistentry>
          <term><varname>Name=</varname></term>
          <listitem>
            <para>A whitespace-separated list of shell-style globs
            matching the device name, as exposed by the udev property
            <literal>INTERFACE</literal>.</para>
          </listitem>
        </varlistentry>
        <varlistentry>
          <term><varname>Host=</varname></term>
          <listitem>
            <para>Matches against the hostname or machine ID of the
            host. See <literal>ConditionHost=</literal> in
            <citerefentry><refentrytitle>systemd.unit</refentrytitle><manvolnum>5</manvolnum></citerefentry>
            for details.
            </para>
          </listitem>
        </varlistentry>
        <varlistentry>
          <term><varname>Virtualization=</varname></term>
          <listitem>
            <para>Checks whether the system is executed in a virtualized
            environment and optionally test whether it is a specific
            implementation. See <literal>ConditionVirtualization=</literal> in
            <citerefentry><refentrytitle>systemd.unit</refentrytitle><manvolnum>5</manvolnum></citerefentry>
            for details.
            </para>
          </listitem>
        </varlistentry>
        <varlistentry>
          <term><varname>KernelCommandLine=</varname></term>
          <listitem>
            <para>Checks whether a specific kernel command line option is
            set (or if prefixed with the exclamation mark unset). See
            <literal>ConditionKernelCommandLine=</literal> in
            <citerefentry><refentrytitle>systemd.unit</refentrytitle><manvolnum>5</manvolnum></citerefentry>
            for details.
            </para>
          </listitem>
        </varlistentry>
        <varlistentry>
          <term><varname>Architecture=</varname></term>
          <listitem>
            <para>Checks whether the system is running on a specific
            architecture. See <literal>ConditionArchitecture=</literal> in
            <citerefentry><refentrytitle>systemd.unit</refentrytitle><manvolnum>5</manvolnum></citerefentry>
            for details.
            </para>
          </listitem>
        </varlistentry>
      </variablelist>

  </refsect1>

  <refsect1>
    <title>[Link] Section Options</title>

    <para> The <literal>[Link]</literal> section accepts the following keys:</para>

    <variablelist class='network-directives'>
      <varlistentry>
        <term><varname>MACAddress=</varname></term>
        <listitem>
          <para>The hardware address.</para>
        </listitem>
      </varlistentry>
      <varlistentry>
        <term><varname>MTUBytes=</varname></term>
        <listitem>
          <para>The maximum transmission unit in bytes to set for the
          device. The usual suffixes K, M, G, are supported and are
          understood to the base of 1024.</para>
        </listitem>
      </varlistentry>
    </variablelist>
  </refsect1>

  <refsect1>
    <title>[Network] Section Options</title>

      <para>The <literal>[Network]</literal> section accepts the following keys:</para>

      <variablelist class='network-directives'>
        <varlistentry>
          <term><varname>Description=</varname></term>
          <listitem>
            <para>A description of the device. This is only used for
            presentation purposes.</para>
          </listitem>
        </varlistentry>
        <varlistentry>
          <term><varname>DHCP=</varname></term>
          <listitem>
            <para>Enables DHCPv4 and/or DHCPv6 support. Accepts
            <literal>yes</literal>, <literal>no</literal>,
            <literal>ipv4</literal>, or <literal>ipv6</literal>.</para>
          </listitem>
        </varlistentry>
        <varlistentry>
          <term><varname>DHCPServer=</varname></term>
          <listitem>
            <para>A boolean. Enables a basic DHCPv4 server on the
            device. Mostly useful for handing out leases to container
            instances.</para>
          </listitem>
        </varlistentry>
        <varlistentry>
          <term><varname>LinkLocalAddressing=</varname></term>
          <listitem>
            <para>Enables link-local address autoconfiguration. Accepts
            <literal>yes</literal>, <literal>no</literal>,
            <literal>ipv4</literal>, or <literal>ipv6</literal>. Defaults to
            <literal>ipv6</literal>.</para>
          </listitem>
        </varlistentry>
        <varlistentry>
          <term><varname>IPv4LLRoute=</varname></term>
          <listitem>
            <para>A boolean. When true, sets up the route needed for
            non-IPv4LL hosts to communicate with IPv4LL-only hosts. Defaults
            to false.
            </para>
          </listitem>
        </varlistentry>
        <varlistentry>
          <term><varname>IPv6Token=</varname></term>
          <listitem>
            <para>An IPv6 address with the top 64 bits unset. When set, indicates the
            64 bits interface part of SLAAC IPv6 addresses for this link. By default
            it is autogenerated.</para>
          </listitem>
        </varlistentry>
        <varlistentry>
          <term><varname>LLMNR=</varname></term>
          <listitem>
            <para>A boolean or <literal>resolve</literal>. When true, enables
            Link-Local Multicast Name Resolution on the link, when set to
            <literal>resolve</literal> only resolution is enabled, but not
            announcement. Defaults to true.</para>
          </listitem>
        </varlistentry>
        <varlistentry>
          <term><varname>LLDP=</varname></term>
          <listitem>
            <para>A boolean. When true, enables LLDP link receive support.
            </para>
          </listitem>
        </varlistentry>
        <varlistentry>
          <term><varname>Address=</varname></term>
          <listitem>
            <para>A static IPv4 or IPv6 address and its prefix length,
            separated by a <literal>/</literal> character. Specify
            this key more than once to configure several addresses.
            The format of the address must be as described in
            <citerefentry><refentrytitle>inet_pton</refentrytitle><manvolnum>3</manvolnum></citerefentry>.
            This is a short-hand for an [Address] section only
            containing an Address key (see below). This option may be
            specified more than once.
            </para>

            <para>If the specified address is 0.0.0.0 (for IPv4) or
            [::] (for IPv6), a new address range of the requested size
            is automatically allocated from a system-wide pool of
            unused ranges. The allocated range is checked against all
            current network interfaces and all known network
            configuration files to avoid address range conflicts. The
            default system-wide pool consists of 192.168.0.0/16,
            172.16.0.0/12 and 10.0.0.0/8 for IPv4, and fc00::/7 for
            IPv6. This functionality is useful to manage a large
            number of dynamically created network interfaces with the
            same network configuration and automatic address range
            assignment.</para>

          </listitem>
        </varlistentry>
        <varlistentry>
          <term><varname>Gateway=</varname></term>
          <listitem>
            <para>The gateway address, which must be in the format
            described in
            <citerefentry><refentrytitle>inet_pton</refentrytitle><manvolnum>3</manvolnum></citerefentry>.
            This is a short-hand for a [Route] section only containing
            a Gateway key. This option may be specified more than
            once.</para>
          </listitem>
        </varlistentry>
        <varlistentry>
          <term><varname>DNS=</varname></term>
          <listitem>
            <para>A DNS server address, which must be in the format
            described in
            <citerefentry><refentrytitle>inet_pton</refentrytitle><manvolnum>3</manvolnum></citerefentry>.
            This option may be specified more than once.</para>
          </listitem>
        </varlistentry>
        <varlistentry>
          <term><varname>Domains=</varname></term>
          <listitem>
            <para>The domains used for DNS resolution over this link.</para>
          </listitem>
        </varlistentry>
        <varlistentry>
          <term><varname>NTP=</varname></term>
          <listitem>
            <para>An NTP server address. This option may be specified more than once.</para>
          </listitem>
        </varlistentry>
        <varlistentry>
          <term><varname>IPForward=</varname></term>
          <listitem><para>Configures IP forwarding for the network
          interface. If enabled incoming packets on the network
          interface will be forwarded to other interfaces according to
          the routing table. Takes either a boolean argument, or the
          values <literal>ipv4</literal> or <literal>ipv6</literal>,
          which only enables IP forwarding for the specified address
          family.</para></listitem>
        </varlistentry>
        <varlistentry>
          <term><varname>IPMasquerade=</varname></term>
          <listitem><para>Configures IP masquerading for the network
          interface. If enabled packets forwarded from the network
          interface will be appear as coming from the local host.
          Takes a boolean argument. Implies
          <varname>IPForward=yes</varname>.</para></listitem>
        </varlistentry>
        <varlistentry>
          <term><varname>Bridge=</varname></term>
          <listitem>
            <para>The name of the bridge to add the link to.</para>
          </listitem>
        </varlistentry>
        <varlistentry>
          <term><varname>Bond=</varname></term>
          <listitem>
            <para>The name of the bond to add the link to.</para>
          </listitem>
        </varlistentry>
        <varlistentry>
          <term><varname>VLAN=</varname></term>
          <listitem>
            <para>The name of a VLAN to create on the link. This
            option may be specified more than once.</para>
          </listitem>
        </varlistentry>
        <varlistentry>
          <term><varname>MACVLAN=</varname></term>
          <listitem>
            <para>The name of a MACVLAN to create on the link. This
            option may be specified more than once.</para>
          </listitem>
        </varlistentry>
        <varlistentry>
          <term><varname>VXLAN=</varname></term>
          <listitem>
            <para>The name of a VXLAN to create on the link. This
            option may be specified more than once.</para>
          </listitem>
        </varlistentry>
        <varlistentry>
          <term><varname>Tunnel=</varname></term>
          <listitem>
            <para>The name of a Tunnel to create on the link. This
            option may be specified more than once.</para>
          </listitem>
        </varlistentry>
      </variablelist>

  </refsect1>

  <refsect1>
    <title>[Address] Section Options</title>

      <para>An <literal>[Address]</literal> section accepts the
      following keys. Specify several <literal>[Address]</literal>
      sections to configure several addresses.</para>

      <variablelist class='network-directives'>
        <varlistentry>
          <term><varname>Address=</varname></term>
          <listitem>
            <para>As in the <literal>[Network]</literal> section. This
            key is mandatory.</para>
          </listitem>
        </varlistentry>
        <varlistentry>
          <term><varname>Peer=</varname></term>
          <listitem>
            <para>The peer address in a point-to-point connection.
            Accepts the same format as the <literal>Address</literal>
            key.</para>
          </listitem>
        </varlistentry>
        <varlistentry>
          <term><varname>Broadcast=</varname></term>
          <listitem>
            <para>The broadcast address, which must be in the format
            described in
            <citerefentry><refentrytitle>inet_pton</refentrytitle><manvolnum>3</manvolnum></citerefentry>.
            This key only applies to IPv4 addresses. If it is not
            given, it is derived from the <literal>Address</literal>
            key.</para>
          </listitem>
        </varlistentry>
        <varlistentry>
          <term><varname>Label=</varname></term>
          <listitem>
            <para>An address label.</para>
          </listitem>
        </varlistentry>
      </variablelist>
  </refsect1>

  <refsect1>
    <title>[Route] Section Options</title>
      <para>The <literal>[Route]</literal> section accepts the
      following keys. Specify several <literal>[Route]</literal>
      sections to configure several routes.</para>

      <variablelist class='network-directives'>
        <varlistentry>
          <term><varname>Gateway=</varname></term>
          <listitem>
            <para>As in the <literal>[Network]</literal> section.</para>
          </listitem>
        </varlistentry>
        <varlistentry>
          <term><varname>Destination=</varname></term>
          <listitem>
            <para>The destination prefix of the route. Possibly
            followed by a slash and the prefixlength. If omitted, a
            full-length host route is assumed.</para>
          </listitem>
        </varlistentry>
        <varlistentry>
          <term><varname>Source=</varname></term>
          <listitem>
            <para>The source prefix of the route. Possibly followed by
            a slash and the prefixlength. If omitted, a full-length
            host route is assumed.</para>
          </listitem>
        </varlistentry>
        <varlistentry>
          <term><varname>Metric=</varname></term>
          <listitem>
            <para>The metric of the route. An unsigned integer</para>
          </listitem>
        </varlistentry>
        <varlistentry>
          <term><varname>Scope=</varname></term>
          <listitem>
            <para>The scope of the route. One of the values <literal>global</literal>,
            <literal>link</literal> or <literal>host</literal>. Defaults to
            <literal>global</literal>.</para>
          </listitem>
        </varlistentry>
      </variablelist>
  </refsect1>

  <refsect1>
    <title>[DHCP] Section Options</title>
      <para>The <literal>[DHCP]</literal> section accepts the following keys:</para>

      <variablelist class='network-directives'>
        <varlistentry>
          <term><varname>UseDNS=</varname></term>
          <listitem>
            <para>When true (the default), the DNS servers received
            from the DHCP server will be used and take precedence over
            any statically configured ones.</para>
          </listitem>
        </varlistentry>
        <varlistentry>
          <term><varname>UseMTU=</varname></term>
          <listitem>
            <para>When true, the interface maximum transmission unit
            from the DHCP server will be used on the current link.
            Defaults to false.</para>
          </listitem>
        </varlistentry>
        <varlistentry>
          <term><varname>SendHostname=</varname></term>
          <listitem>
            <para>When true (the default), the machine's hostname will be sent to the DHCP
            server</para>
          </listitem>
        </varlistentry>
        <varlistentry>
          <term><varname>UseHostname=</varname></term>
          <listitem>
            <para>When true (the default), the hostname received from
            the DHCP server will be used as the transient
            hostname.</para>
          </listitem>
        </varlistentry>
        <varlistentry>
          <term><varname>UseDomains=</varname></term>
          <listitem>
            <para>When true (not the default), the domain name
            received from the DHCP server will be used for DNS
            resolution over this link.</para>
          </listitem>
        </varlistentry>
        <varlistentry>
          <term><varname>UseRoutes=</varname></term>
          <listitem>
            <para>When true (the default), the static routes will be
            requested from the DHCP server and added to the routing
            table with metric of 1024.</para>
          </listitem>
        </varlistentry>
        <varlistentry>
          <term><varname>CriticalConnection=</varname></term>
          <listitem>
            <para>When true, the connection will never be torn down
            even if the DHCP lease expires. This is contrary to the
            DHCP specification, but may be the best choice if, say,
            the root filesystem relies on this connection. Defaults to
            false.</para>
          </listitem>
        </varlistentry>
        <varlistentry>
          <term><varname>VendorClassIdentifier=</varname></term>
          <listitem>
            <para>The vendor class identifier used to identify vendor
            type and configuration.</para>
          </listitem>
        </varlistentry>
        <varlistentry>
          <term><varname>RequestBroadcast=</varname></term>
          <listitem>
            <para>Request the server to use broadcast messages before
            the IP address has been configured. This is necessary for
            devices that cannot receive RAW packets, or that cannot
            receive packets at all before an IP address has been
            configured. On the other hand, this must not be enabled on
            networks where broadcasts are filtered out.</para>
          </listitem>
        </varlistentry>
        <varlistentry>
          <term><varname>RouteMetric=</varname></term>
          <listitem>
            <para>Set the routing metric for routes specified by the
            DHCP server.</para>
          </listitem>
        </varlistentry>
           </variablelist>

  </refsect1>

  <refsect1>
    <title>[Bridge] Section Options</title>
      <para>The <literal>[Bridge]</literal> section accepts the
      following keys.</para>
      <variablelist class='network-directives'>
        <varlistentry>
          <term><varname>Cost=</varname></term>
          <listitem>
            <para>Each port in a bridge may have different speed. Cost
            is used to decide which link to use. Faster interfaces
            should have lower costs</para>
          </listitem>
        </varlistentry>
      </variablelist>
  </refsect1>

  <refsect1>
    <title>[BridgeFDB] Section Options</title>
      <para>The <literal>[BridgeFDB]</literal> section manages the
      forwarding database table of a port and accepts the following
      keys. Specify several <literal>[BridgeFDB]</literal> sections to
      configure several static MAC table entries.</para>

      <variablelist class='network-directives'>
        <varlistentry>
          <term><varname>MACAddress=</varname></term>
          <listitem>
            <para>As in the <literal>[Network]</literal> section. This
            key is mandatory.</para>
          </listitem>
        </varlistentry>
        <varlistentry>
          <term><varname>VLANId=</varname></term>
          <listitem>
            <para>The VLAN Id for the new static MAC table entry. If
            omitted, no VLAN Id info is appended to the new static MAC
            table entry.</para>
          </listitem>
        </varlistentry>
      </variablelist>
  </refsect1>

  <refsect1>
    <title>Example</title>
    <example>
      <title>/etc/systemd/network/50-static.network</title>

      <programlisting>[Match]
>>>>>>> 08285999
Name=enp2s0

[Network]
Address=192.168.0.15/24
Gateway=192.168.0.1</programlisting>
    </example>

    <example>
      <title>/etc/systemd/network/80-dhcp.network</title>

      <programlisting>[Match]
Name=en*

[Network]
DHCP=both</programlisting>
    </example>

    <example>
      <title>/etc/systemd/network/bridge-static.network</title>

      <programlisting>[Match]
Name=bridge0

[Network]
Address=192.168.0.15/24
Gateway=192.168.0.1
DNS=192.168.0.1</programlisting>
    </example>

    <example>
      <title>/etc/systemd/network/bridge-slave-interface.network</title>

      <programlisting>[Match]
Name=enp2s0

[Network]
Bridge=bridge0</programlisting>
    </example>
    <example>
      <title>/etc/systemd/network/ipip.network</title>

      <programlisting>[Match]
Name=em1

[Network]
Tunnel=ipip-tun</programlisting>
    </example>

    <example>
      <title>/etc/systemd/network/sit.network</title>

      <programlisting>[Match]
Name=em1

[Network]
Tunnel=sit-tun</programlisting>
    </example>

    <example>
      <title>/etc/systemd/network/gre.network</title>

      <programlisting>[Match]
Name=em1

[Network]
Tunnel=gre-tun</programlisting>
    </example>

    <example>
      <title>/etc/systemd/network/vti.network</title>

      <programlisting>[Match]
Name=em1

[Network]
Tunnel=vti-tun</programlisting>
    </example>
  </refsect1>

  <refsect1>
    <title>See Also</title>
    <para>
      <citerefentry><refentrytitle>systemd</refentrytitle><manvolnum>1</manvolnum></citerefentry>,
      <citerefentry><refentrytitle>systemd-networkd</refentrytitle><manvolnum>8</manvolnum></citerefentry>,
      <citerefentry><refentrytitle>systemd.link</refentrytitle><manvolnum>5</manvolnum></citerefentry>,
      <citerefentry><refentrytitle>systemd.netdev</refentrytitle><manvolnum>5</manvolnum></citerefentry>
    </para>
  </refsect1>

</refentry><|MERGE_RESOLUTION|>--- conflicted
+++ resolved
@@ -23,539 +23,6 @@
 
 <refentry id="systemd.network" conditional='ENABLE_NETWORKD'>
 
-<<<<<<< HEAD
-        <refentryinfo>
-                <title>systemd.network</title>
-                <productname>systemd</productname>
-
-                <authorgroup>
-                        <author>
-                                <contrib>Developer</contrib>
-                                <firstname>Tom</firstname>
-                                <surname>Gundersen</surname>
-                                <email>teg@jklm.no</email>
-                        </author>
-                </authorgroup>
-        </refentryinfo>
-
-        <refmeta>
-                <refentrytitle>systemd.network</refentrytitle>
-                <manvolnum>5</manvolnum>
-        </refmeta>
-
-        <refnamediv>
-                <refname>systemd.network</refname>
-                <refpurpose>Network configuration</refpurpose>
-        </refnamediv>
-
-        <refsynopsisdiv>
-                <para><filename><replaceable>network</replaceable>.network</filename></para>
-        </refsynopsisdiv>
-
-        <refsect1>
-                <title>Description</title>
-
-		<para>Network setup is performed by
-		<citerefentry><refentrytitle>systemd-networkd</refentrytitle><manvolnum>8</manvolnum></citerefentry>.
-		</para>
-
-                <para>Network files must have the extension <filename>.network</filename>;
-                other extensions are ignored. Networks are applied to links whenever the links
-                appear.</para>
-
-                <para>The <filename>.network</filename> files are read from the files located in the
-                system network directory <filename>/lib/systemd/network</filename>,
-                the volatile runtime network directory
-                <filename>/run/systemd/network</filename> and the local administration
-                network directory <filename>/etc/systemd/network</filename>.
-                All configuration files are collectively sorted and processed in lexical order,
-                regardless of the directories in which they live. However, files with
-                identical filenames replace each other. Files in
-                <filename>/etc</filename> have the highest priority, files in
-                <filename>/run</filename> take precedence over files with the same
-                name in <filename>/lib</filename>. This can be used to override a
-                system-supplied configuration file with a local file if needed; a symlink in
-                <filename>/etc</filename> with the same name as a configuration file in
-                <filename>/lib</filename>, pointing to <filename>/dev/null</filename>,
-                disables the configuration file entirely.</para>
-
-        </refsect1>
-
-        <refsect1>
-                <title>[Match] Section Options</title>
-
-                        <para>The network file contains a <literal>[Match]</literal> section,
-                        which determines if a given network file may be applied to a given device;
-                        and a <literal>[Network]</literal> section specifying how the device should
-                        be configured. The first (in lexical order) of the network files that
-                        matches a given device is applied.</para>
-
-                        <para>A network file is said to match a device if each of the entries in the
-                        <literal>[Match]</literal> section matches, or if the section is empty.
-                        The following keys are accepted:</para>
-
-                        <variablelist class='network-directives'>
-                                <varlistentry>
-                                        <term><varname>MACAddress=</varname></term>
-                                        <listitem>
-                                                <para>The hardware address.</para>
-                                        </listitem>
-                                </varlistentry>
-                                <varlistentry>
-                                        <term><varname>Path=</varname></term>
-                                        <listitem>
-                                                <para>The persistent path, as exposed by the udev
-                                                property <literal>ID_PATH</literal>. May contain shell
-                                                style globs.</para>
-                                        </listitem>
-                                </varlistentry>
-                                <varlistentry>
-                                        <term><varname>Driver=</varname></term>
-                                        <listitem>
-                                                <para>The driver currently bound to the device, as
-                                                exposed by the udev property <literal>DRIVER</literal>
-                                                of its parent device, or if that is not set the driver
-                                                as exposed by <literal>ethtool -i</literal> of the
-                                                device itself.</para>
-                                        </listitem>
-                                </varlistentry>
-                                <varlistentry>
-                                        <term><varname>Type=</varname></term>
-                                        <listitem>
-                                                <para>The device type, as exposed by the udev property
-                                                <literal>DEVTYPE</literal>.</para>
-                                        </listitem>
-                                </varlistentry>
-                                <varlistentry>
-                                        <term><varname>Name=</varname></term>
-                                        <listitem>
-                                                <para>The device name, as exposed by the udev property
-                                                <literal>INTERFACE</literal>. May contain shell style
-                                                globs.</para>
-                                        </listitem>
-                                </varlistentry>
-                                <varlistentry>
-                                        <term><varname>Host=</varname></term>
-                                        <listitem>
-                                                <para>Matches against the hostname or machine ID of the
-                                                host. See <literal>ConditionHost=</literal> in
-                                                <citerefentry><refentrytitle>systemd.unit</refentrytitle><manvolnum>5</manvolnum></citerefentry>
-                                                for details.
-                                                </para>
-                                        </listitem>
-                                </varlistentry>
-                                <varlistentry>
-                                        <term><varname>Virtualization=</varname></term>
-                                        <listitem>
-                                                <para>Checks whether the system is executed in a virtualized
-                                                environment and optionally test whether it is a specific
-                                                implementation. See <literal>ConditionVirtualization=</literal> in
-                                                <citerefentry><refentrytitle>systemd.unit</refentrytitle><manvolnum>5</manvolnum></citerefentry>
-                                                for details.
-                                                </para>
-                                        </listitem>
-                                </varlistentry>
-                                <varlistentry>
-                                        <term><varname>KernelCommandLine=</varname></term>
-                                        <listitem>
-                                                <para>Checks whether a specific kernel command line option is
-                                                set (or if prefixed with the exclamation mark unset). See
-                                                <literal>ConditionKernelCommandLine=</literal> in
-                                                <citerefentry><refentrytitle>systemd.unit</refentrytitle><manvolnum>5</manvolnum></citerefentry>
-                                                for details.
-                                                </para>
-                                        </listitem>
-                                </varlistentry>
-                                <varlistentry>
-                                        <term><varname>Architecture=</varname></term>
-                                        <listitem>
-                                                <para>Checks whether the system is running on a specific
-                                                architecture. See <literal>ConditionArchitecture=</literal> in
-                                                <citerefentry><refentrytitle>systemd.unit</refentrytitle><manvolnum>5</manvolnum></citerefentry>
-                                                for details.
-                                                </para>
-                                        </listitem>
-                                </varlistentry>
-                        </variablelist>
-
-        </refsect1>
-
-        <refsect1>
-                <title>[Link] Section Options</title>
-
-                <para> The <literal>[Link]</literal> section accepts the following keys:</para>
-
-                <variablelist class='network-directives'>
-                        <varlistentry>
-                                <term><varname>MACAddress=</varname></term>
-                                <listitem>
-                                        <para>The hardware address.</para>
-                                </listitem>
-                        </varlistentry>
-                        <varlistentry>
-                                <term><varname>MTUBytes=</varname></term>
-                                <listitem>
-                                        <para>The maximum transmission unit in bytes to
-                                        set for the device. The usual suffixes K, M, G,
-                                        are supported and are understood to the base of
-                                        1024.</para>
-                                </listitem>
-                        </varlistentry>
-                </variablelist>
-        </refsect1>
-
-        <refsect1>
-                <title>[Network] Section Options</title>
-
-                        <para>The <literal>[Network]</literal> section accepts the following keys:</para>
-
-                        <variablelist class='network-directives'>
-                                <varlistentry>
-                                        <term><varname>Description=</varname></term>
-                                        <listitem>
-                                                <para>A description of the device. This is only used for
-                                                presentation purposes.</para>
-                                        </listitem>
-                                </varlistentry>
-                                <varlistentry>
-                                        <term><varname>DHCP=</varname></term>
-                                        <listitem>
-                                                <para>Enables DHCPv4 and/or DHCPv6 support. Accepts
-                                                <literal>both</literal>, <literal>none</literal>,
-                                                <literal>v4</literal> or <literal>v6</literal>.</para>
-                                        </listitem>
-                                </varlistentry>
-                                <varlistentry>
-                                        <term><varname>DHCPServer=</varname></term>
-                                        <listitem>
-                                                <para>A boolean. Enables a basic DHCPv4 server on the
-                                                device. Mostly useful for handing out leases to container
-                                                instances.</para>
-                                        </listitem>
-                                </varlistentry>
-                                <varlistentry>
-                                        <term><varname>IPv4LL=</varname></term>
-                                        <listitem>
-                                                <para>A boolean. When true, enables IPv4 link-local support.
-                                                </para>
-                                        </listitem>
-                                </varlistentry>
-                                <varlistentry>
-                                        <term><varname>IPv4LLRoute=</varname></term>
-                                        <listitem>
-                                                <para>A boolean. When true, sets up the route needed for
-                                                non-IPv4LL hosts to communicate with IPv4LL-only hosts. Defaults
-                                                to false.
-                                                </para>
-                                        </listitem>
-                                </varlistentry>
-                                <varlistentry>
-                                        <term><varname>LLMNR=</varname></term>
-                                        <listitem>
-                                                <para>A boolean or <literal>resolve</literal>. When true, enables
-                                                Link-Local Multicast Name Resolution on the link, when set to
-                                                <literal>resolve</literal> only resolution is enabled, but not
-                                                announcement. Defaults to true.</para>
-                                        </listitem>
-                                </varlistentry>
-                                <varlistentry>
-                                        <term><varname>Address=</varname></term>
-                                        <listitem>
-                                                <para>A static IPv4 or IPv6 address and its prefix length,
-                                                separated by a <literal>/</literal> character. Specify this
-                                                key more than once to configure several addresses.
-                                                The format of the address must be as described in
-                                                <citerefentry><refentrytitle>inet_pton</refentrytitle><manvolnum>3</manvolnum></citerefentry>.
-                                                This is a short-hand for an [Address] section only containing
-                                                an Address key (see below). This option may be specified
-                                                more than once.
-                                                </para>
-
-                                                <para>If the specified
-                                                address is 0.0.0.0
-                                                (for IPv4) or [::]
-                                                (for IPv6), a new
-                                                address range of the
-                                                requested size is
-                                                automatically
-                                                allocated from a
-                                                system-wide pool of
-                                                unused ranges. The
-                                                allocated range is
-                                                checked against all
-                                                current network
-                                                interfaces and all
-                                                known network
-                                                configuration files to
-                                                avoid address range
-                                                conflicts. The default
-                                                system-wide pool
-                                                consists of
-                                                192.168.0.0/16,
-                                                172.16.0.0/12 and
-                                                10.0.0.0/8 for IPv4,
-                                                and fc00::/7 for
-                                                IPv6. This
-                                                functionality is
-                                                useful to manage a
-                                                large number of
-                                                dynamically created
-                                                network interfaces
-                                                with the same network
-                                                configuration and
-                                                automatic address
-                                                range
-                                                assignment.</para>
-
-                                        </listitem>
-                                </varlistentry>
-                                <varlistentry>
-                                        <term><varname>Gateway=</varname></term>
-                                        <listitem>
-                                                <para>The gateway address, which must be in the format described in
-                                                <citerefentry><refentrytitle>inet_pton</refentrytitle><manvolnum>3</manvolnum></citerefentry>.
-                                                This is a short-hand for a [Route] section only containing a Gateway
-                                                key. This option may be specified more than once.</para>
-                                        </listitem>
-                                </varlistentry>
-                                <varlistentry>
-                                        <term><varname>DNS=</varname></term>
-                                        <listitem>
-                                                <para>A DNS server address, which must be in the format described in
-                                                <citerefentry><refentrytitle>inet_pton</refentrytitle><manvolnum>3</manvolnum></citerefentry>.
-                                                This option may be specified more than once.</para>
-                                        </listitem>
-                                </varlistentry>
-                                <varlistentry>
-                                        <term><varname>Domains=</varname></term>
-                                        <listitem>
-                                                <para>The domains used for DNS resolution over this link.</para>
-                                        </listitem>
-                                </varlistentry>
-                                <varlistentry>
-                                        <term><varname>NTP=</varname></term>
-                                        <listitem>
-                                                <para>An NTP server address. This option may be specified more than once.</para>
-                                        </listitem>
-                                </varlistentry>
-                                <varlistentry>
-                                        <term><varname>Bridge=</varname></term>
-                                        <listitem>
-                                                <para>The name of the bridge to add the link to.</para>
-                                        </listitem>
-                                </varlistentry>
-                                <varlistentry>
-                                        <term><varname>Bond=</varname></term>
-                                        <listitem>
-                                                <para>The name of the bond to add the link to.</para>
-                                        </listitem>
-                                </varlistentry>
-                                <varlistentry>
-                                        <term><varname>VLAN=</varname></term>
-                                        <listitem>
-                                                <para>The name of a VLAN to create on the link. This option
-                                                may be specified more than once.</para>
-                                        </listitem>
-                                </varlistentry>
-                                <varlistentry>
-                                        <term><varname>MACVLAN=</varname></term>
-                                        <listitem>
-                                                <para>The name of a MACVLAN to create on the link. This option
-                                                may be specified more than once.</para>
-                                        </listitem>
-                                </varlistentry>
-                                <varlistentry>
-                                        <term><varname>VXLAN=</varname></term>
-                                        <listitem>
-                                                <para>The name of a VXLAN to create on the link. This option
-                                                may be specified more than once.</para>
-                                        </listitem>
-                                </varlistentry>
-                                <varlistentry>
-                                        <term><varname>Tunnel=</varname></term>
-                                        <listitem>
-                                                <para>The name of a Tunnel to create on the link. This option
-                                                may be specified more than once.</para>
-                                        </listitem>
-                                </varlistentry>
-                        </variablelist>
-
-        </refsect1>
-
-        <refsect1>
-                <title>[Address] Section Options</title>
-
-                        <para>An <literal>[Address]</literal> section accepts the following keys.
-                        Specify several <literal>[Address]</literal> sections to configure several
-                        addresses.</para>
-
-                        <variablelist class='network-directives'>
-                                <varlistentry>
-                                        <term><varname>Address=</varname></term>
-                                        <listitem>
-                                                <para>As in the <literal>[Network]</literal> section. This key is mandatory.</para>
-                                        </listitem>
-                                </varlistentry>
-                                <varlistentry>
-                                        <term><varname>Peer=</varname></term>
-                                        <listitem>
-                                                <para>The peer address in a point-to-point connection. Accepts the same format as
-                                                the <literal>Address</literal> key.</para>
-                                        </listitem>
-                                </varlistentry>
-                                <varlistentry>
-                                        <term><varname>Broadcast=</varname></term>
-                                        <listitem>
-                                                <para>The broadcast address, which must be in the format described in
-                                                <citerefentry><refentrytitle>inet_pton</refentrytitle><manvolnum>3</manvolnum></citerefentry>.
-                                                This key only applies to IPv4 addresses. If it is not given, it is
-                                                derived from the <literal>Address</literal> key.</para>
-                                        </listitem>
-                                </varlistentry>
-                                <varlistentry>
-                                        <term><varname>Label=</varname></term>
-                                        <listitem>
-                                                <para>An address label.</para>
-                                        </listitem>
-                                </varlistentry>
-                        </variablelist>
-        </refsect1>
-
-        <refsect1>
-                <title>[Route] Section Options</title>
-                        <para>The <literal>[Route]</literal> section accepts the following keys. Specify
-                        several <literal>[Route]</literal> sections to configure several routes.</para>
-
-                        <variablelist class='network-directives'>
-                                <varlistentry>
-                                        <term><varname>Gateway=</varname></term>
-                                        <listitem>
-                                                <para>As in the <literal>[Network]</literal> section.</para>
-                                        </listitem>
-                                </varlistentry>
-                                <varlistentry>
-                                        <term><varname>Destination=</varname></term>
-                                        <listitem>
-                                                <para>The destination prefix of the route. Possibly followed by a slash and the
-                                                prefixlength. If omitted, a full-length host route is assumed.</para>
-                                        </listitem>
-                                </varlistentry>
-                                <varlistentry>
-                                        <term><varname>Source=</varname></term>
-                                        <listitem>
-                                                <para>The source prefix of the route. Possibly followed by a slash and the
-                                                prefixlength. If omitted, a full-length host route is assumed.</para>
-                                        </listitem>
-                                </varlistentry>
-                                <varlistentry>
-                                        <term><varname>Metric=</varname></term>
-                                        <listitem>
-                                                <para>The metric of the route. An unsigned integer</para>
-                                        </listitem>
-                                </varlistentry>
-                        </variablelist>
-        </refsect1>
-
-        <refsect1>
-                <title>[DHCP] Section Options</title>
-                        <para>The <literal>[DHCP]</literal> section accepts the following keys:</para>
-
-                        <variablelist class='network-directives'>
-                                <varlistentry>
-                                        <term><varname>UseDNS=</varname></term>
-                                        <listitem>
-                                                <para>When true (the default), the DNS servers received from the DHCP server will
-                                                be used and take precedence over any statically configured ones.</para>
-                                        </listitem>
-                                </varlistentry>
-                                <varlistentry>
-                                        <term><varname>UseMTU=</varname></term>
-                                        <listitem>
-                                                <para>When true, the interface maximum transmission unit from the DHCP server will
-                                                be used on the current link. Defaults to false.</para>
-                                        </listitem>
-                                </varlistentry>
-                                <varlistentry>
-                                        <term><varname>SendHostname=</varname></term>
-                                        <listitem>
-                                                <para>When true (the default), the machine's hostname will be sent to the DHCP
-                                                server</para>
-                                        </listitem>
-                                </varlistentry>
-                                <varlistentry>
-                                        <term><varname>UseHostname=</varname></term>
-                                        <listitem>
-                                                <para>When true (the default), the hostname received from the DHCP server
-                                                will be used as the transient hostname.</para>
-                                        </listitem>
-                                </varlistentry>
-                                <varlistentry>
-                                        <term><varname>UseDomains=</varname></term>
-                                        <listitem>
-                                                <para>When true (not the default), the domain name received from the DHCP server
-                                                will be used for DNS resolution over this link.</para>
-                                        </listitem>
-                                </varlistentry>
-                                <varlistentry>
-                                        <term><varname>UseRoutes=</varname></term>
-                                        <listitem>
-                                                <para>When true (the default), the static routes will be requested from the DHCP server
-                                                and added to the routing table with metric of 1024.</para>
-                                        </listitem>
-                                </varlistentry>
-                                <varlistentry>
-                                        <term><varname>CriticalConnection=</varname></term>
-                                        <listitem>
-                                                <para>When true, the connection will never be torn down even if the DHCP lease
-                                                expires. This is contrary to the DHCP specification, but may be the best choice
-                                                if, say, the root filesystem relies on this connection. Defaults to false.</para>
-                                        </listitem>
-                                </varlistentry>
-                                <varlistentry>
-                                        <term><varname>VendorClassIdentifier=</varname></term>
-                                        <listitem>
-                                                <para>The vendor class identifier used to identify vendor type and configuration.</para>
-                                        </listitem>
-                                </varlistentry>
-                                <varlistentry>
-                                        <term><varname>RequestBroadcast=</varname></term>
-                                        <listitem>
-                                                <para>Request the server to use broadcast messages before the IP address has been
-                                                configured. This is necessary for devices that cannot receive RAW packets, or that
-                                                cannot receive packets at all before an IP address has been configured. On the other
-                                                hand, this must not be enabled on networks where broadcasts are filtered out.</para>
-                                        </listitem>
-                                </varlistentry>
-                                <varlistentry>
-                                        <term><varname>RouteMetric=</varname></term>
-                                        <listitem>
-                                                <para>Set the routing metric for routes specified by the DHCP server.</para>
-                                        </listitem>
-                                </varlistentry>
-                       </variablelist>
-
-        </refsect1>
-
-        <refsect1>
-                <title>[Bridge] Section Options</title>
-                        <para>The <literal>[Bridge]</literal> section accepts the following keys.</para>
-                        <variablelist class='network-directives'>
-                                <varlistentry>
-                                        <term><varname>Cost=</varname></term>
-                                        <listitem>
-                                          <para>Each port in a bridge may have different speed. Cost is used to decide which link to use. Faster interfaces should have lower costs</para>
-                                        </listitem>
-                                </varlistentry>
-                        </variablelist>
-        </refsect1>
-
-        <refsect1>
-                <title>Example</title>
-                <example>
-                        <title>/etc/systemd/network/50-static.network</title>
-
-                        <programlisting>[Match]
-=======
   <refentryinfo>
     <title>systemd.network</title>
     <productname>systemd</productname>
@@ -1162,7 +629,6 @@
       <title>/etc/systemd/network/50-static.network</title>
 
       <programlisting>[Match]
->>>>>>> 08285999
 Name=enp2s0
 
 [Network]
