<?xml version='1.0'?> <!--*-nxml-*-->
<!DOCTYPE refentry PUBLIC "-//OASIS//DTD DocBook XML V4.2//EN"
  "http://www.oasis-open.org/docbook/xml/4.2/docbookx.dtd" [
<!ENTITY % entities SYSTEM "custom-entities.ent" >
%entities;
]>

<!--
  This file is part of systemd.

  Copyright 2012 Lennart Poettering

  systemd is free software; you can redistribute it and/or modify it
  under the terms of the GNU Lesser General Public License as published by
  the Free Software Foundation; either version 2.1 of the License, or
  (at your option) any later version.

  systemd is distributed in the hope that it will be useful, but
  WITHOUT ANY WARRANTY; without even the implied warranty of
  MERCHANTABILITY or FITNESS FOR A PARTICULAR PURPOSE. See the GNU
  Lesser General Public License for more details.

  You should have received a copy of the GNU Lesser General Public License
  along with systemd; If not, see <http://www.gnu.org/licenses/>.
-->

<refentry id="timedatectl" conditional='ENABLE_TIMEDATED'
  xmlns:xi="http://www.w3.org/2001/XInclude">

  <refentryinfo>
    <title>timedatectl</title>
    <productname>systemd</productname>

    <authorgroup>
      <author>
        <contrib>Developer</contrib>
        <firstname>Lennart</firstname>
        <surname>Poettering</surname>
        <email>lennart@poettering.net</email>
      </author>
    </authorgroup>
  </refentryinfo>

  <refmeta>
    <refentrytitle>timedatectl</refentrytitle>
    <manvolnum>1</manvolnum>
  </refmeta>

  <refnamediv>
    <refname>timedatectl</refname>
    <refpurpose>Control the system time and date</refpurpose>
  </refnamediv>

  <refsynopsisdiv>
    <cmdsynopsis>
      <command>timedatectl <arg choice="opt" rep="repeat">OPTIONS</arg> <arg choice="req">COMMAND</arg></command>
    </cmdsynopsis>
  </refsynopsisdiv>

  <refsect1>
    <title>Description</title>

    <para><command>timedatectl</command> may be used to query and
    change the system clock and its settings.</para>

    <para>Use
    <citerefentry><refentrytitle>systemd-firstboot</refentrytitle><manvolnum>1</manvolnum></citerefentry>
    to initialize the system time zone for mounted (but not booted)
    system images.</para>
  </refsect1>

  <refsect1>
    <title>Options</title>

    <para>The following options are understood:</para>

    <variablelist>
      <varlistentry>
        <term><option>--no-ask-password</option></term>

        <listitem><para>Do not query the user for authentication for
        privileged operations.</para></listitem>
      </varlistentry>

      <varlistentry>
        <term><option>--adjust-system-clock</option></term>

        <listitem><para>If <command>set-local-rtc</command> is invoked
        and this option is passed, the system clock is synchronized
        from the RTC again, taking the new setting into account.
        Otherwise, the RTC is synchronized from the system
        clock.</para></listitem>
      </varlistentry>

      <xi:include href="user-system-options.xml" xpointer="host" />
      <xi:include href="user-system-options.xml" xpointer="machine" />

      <xi:include href="standard-options.xml" xpointer="help" />
      <xi:include href="standard-options.xml" xpointer="version" />
      <xi:include href="standard-options.xml" xpointer="no-pager" />
    </variablelist>

    <para>The following commands are understood:</para>

    <variablelist>
      <varlistentry>
        <term><command>status</command></term>

        <listitem><para>Show current settings of the system clock and
        RTC, including whether network time synchronization is
        on. Note that whether network time synchronization is on
        simply reflects whether the
        <filename>systemd-timesyncd.service</filename> unit is
        enabled. Even if this command shows the status as off a
        different service might still synchronize the clock with the
        network.</para></listitem>
      </varlistentry>

      <varlistentry>
        <term><command>set-time [TIME]</command></term>

        <listitem><para>Set the system clock to the specified time.
        This will also update the RTC time accordingly. The time may
        be specified in the format "2012-10-30
        18:17:16".</para></listitem>
      </varlistentry>

      <varlistentry>
        <term><command>set-timezone [TIMEZONE]</command></term>

        <listitem><para>Set the system time zone to the specified
        value. Available timezones can be listed with
        <command>list-timezones</command>. If the RTC is configured to
        be in the local time, this will also update the RTC time. This
        call will alter the <filename>/etc/localtime</filename>
        symlink. See
        <citerefentry><refentrytitle>localtime</refentrytitle><manvolnum>5</manvolnum></citerefentry>
        for more information.</para></listitem>
      </varlistentry>

      <varlistentry>
        <term><command>list-timezones</command></term>

        <listitem><para>List available time zones, one per line.
        Entries from the list can be set as the system timezone with
        <command>set-timezone</command>.</para></listitem>
      </varlistentry>

      <varlistentry>
        <term><command>set-local-rtc [BOOL]</command></term>

        <listitem><para>Takes a boolean argument. If
        <literal>0</literal>, the system is configured to maintain the
        RTC in universal time. If <literal>1</literal>, it will
        maintain the RTC in local time instead. Note that maintaining
        the RTC in the local timezone is not fully supported and will
        create various problems with time zone changes and daylight
        saving adjustments. If at all possible, keep the RTC in UTC
        mode. Note that invoking this will also synchronize the RTC
        from the system clock, unless
        <option>--adjust-system-clock</option> is passed (see above).
        This command will change the 3rd line of
        <filename>/etc/adjtime</filename>, as documented in
        <citerefentry project='man-pages'><refentrytitle>hwclock</refentrytitle><manvolnum>8</manvolnum></citerefentry>.
        </para></listitem>
      </varlistentry>

      <varlistentry>
        <term><command>set-ntp [BOOL]</command></term>

        <listitem><para>Takes a boolean argument. Controls whether
        network time synchronization is enabled (if available). This
        enables or disables the
        <filename>systemd-timesyncd.service</filename> unit. Note that
        even if this command turns time synchronization off a
        different system service might still synchronize the clock
        with the network.</para></listitem>
      </varlistentry>

    </variablelist>

  </refsect1>

  <refsect1>
    <title>Exit status</title>

    <para>On success, 0 is returned, a non-zero failure
    code otherwise.</para>
  </refsect1>

  <xi:include href="less-variables.xml" />

  <refsect1>
    <title>Examples</title>
    <para>Show current settings:
    <programlisting>$ timedatectl
      Local time: Di 2015-04-07 16:26:56 CEST
  Universal time: Di 2015-04-07 14:26:56 UTC
        RTC time: Di 2015-04-07 14:26:56
       Time zone: Europe/Berlin (CEST, +0200)
 Network time on: yes
NTP synchronized: yes
 RTC in local TZ: no</programlisting>
    </para>

    <para>Enable network time synchronization:
    <programlisting>$ timedatectl set-ntp true
==== AUTHENTICATING FOR org.freedesktop.timedate1.set-ntp ===
Authentication is required to control whether network time synchronization shall be enabled.
Authenticating as: user
Password: ********
==== AUTHENTICATION COMPLETE ===</programlisting>

<<<<<<< HEAD
    <programlisting>$ systemctl status chronyd.service
chronyd.service - NTP client/server
    Loaded: loaded (/lib/systemd/system/chronyd.service; enabled)
    Active: active (running) since Fri, 2012-11-02 09:36:25 CET; 5s ago
=======
    <programlisting>$ systemctl status systemd-timesyncd.service
● systemd-timesyncd.service - Network Time Synchronization
   Loaded: loaded (&rootlibexecdir;/system/systemd-timesyncd.service; enabled)
   Active: active (running) since Mo 2015-03-30 14:20:38 CEST; 5s ago
     Docs: man:systemd-timesyncd.service(8)
 Main PID: 595 (systemd-timesyn)
   Status: "Using Time Server 216.239.38.15:123 (time4.google.com)."
   CGroup: /system.slice/systemd-timesyncd.service
           └─595 &rootlibexecdir;/systemd-timesyncd
>>>>>>> 3f87dd87
...</programlisting>
    </para>
  </refsect1>

  <refsect1>
    <title>See Also</title>
    <para>
      <citerefentry><refentrytitle>systemd</refentrytitle><manvolnum>1</manvolnum></citerefentry>,
      <citerefentry project='man-pages'><refentrytitle>hwclock</refentrytitle><manvolnum>8</manvolnum></citerefentry>,
      <citerefentry project='man-pages'><refentrytitle>date</refentrytitle><manvolnum>1</manvolnum></citerefentry>,
      <citerefentry><refentrytitle>localtime</refentrytitle><manvolnum>5</manvolnum></citerefentry>,
      <citerefentry><refentrytitle>systemctl</refentrytitle><manvolnum>1</manvolnum></citerefentry>,
      <citerefentry><refentrytitle>systemd-timedated.service</refentrytitle><manvolnum>8</manvolnum></citerefentry>,
      <citerefentry><refentrytitle>systemd-timesyncd.service</refentrytitle><manvolnum>8</manvolnum></citerefentry>,
      <citerefentry><refentrytitle>systemd-firstboot</refentrytitle><manvolnum>1</manvolnum></citerefentry>
    </para>
  </refsect1>

</refentry><|MERGE_RESOLUTION|>--- conflicted
+++ resolved
@@ -211,12 +211,6 @@
 Password: ********
 ==== AUTHENTICATION COMPLETE ===</programlisting>
 
-<<<<<<< HEAD
-    <programlisting>$ systemctl status chronyd.service
-chronyd.service - NTP client/server
-    Loaded: loaded (/lib/systemd/system/chronyd.service; enabled)
-    Active: active (running) since Fri, 2012-11-02 09:36:25 CET; 5s ago
-=======
     <programlisting>$ systemctl status systemd-timesyncd.service
 ● systemd-timesyncd.service - Network Time Synchronization
    Loaded: loaded (&rootlibexecdir;/system/systemd-timesyncd.service; enabled)
@@ -226,7 +220,6 @@
    Status: "Using Time Server 216.239.38.15:123 (time4.google.com)."
    CGroup: /system.slice/systemd-timesyncd.service
            └─595 &rootlibexecdir;/systemd-timesyncd
->>>>>>> 3f87dd87
 ...</programlisting>
     </para>
   </refsect1>
