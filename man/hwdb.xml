<?xml version='1.0'?> <!--*- Mode: nxml; nxml-child-indent: 2; indent-tabs-mode: nil -*-->
<!DOCTYPE refentry PUBLIC "-//OASIS//DTD DocBook XML V4.2//EN"
  "http://www.oasis-open.org/docbook/xml/4.2/docbookx.dtd" [
<!ENTITY % entities SYSTEM "custom-entities.ent" >
%entities;
]>

<refentry id="hwdb" conditional="ENABLE_HWDB">
  <refentryinfo>
    <title>hwdb</title>
    <productname>systemd</productname>
    <authorgroup>
      <author>
        <contrib>Developer</contrib>
        <firstname>Kay</firstname>
        <surname>Sievers</surname>
        <email>kay@vrfy.org</email>
      </author>
      <author>
        <contrib>Developer</contrib>
        <firstname>Tom</firstname>
        <surname>Gundersen</surname>
        <email>teg@jklm.no</email>
      </author>
    </authorgroup>
  </refentryinfo>

  <refmeta>
    <refentrytitle>hwdb</refentrytitle>
    <manvolnum>7</manvolnum>
  </refmeta>

  <refnamediv>
    <refname>hwdb</refname>
    <refpurpose>Hardware Database</refpurpose>
  </refnamediv>

  <refsect1><title>Description</title>
    <para>The hardware database is a key-value store for associating modalias-like keys to
    udev-properties-like values. It is used primarily by udev to add the relevant properties
    to matching devices, but it can also be queried directly.</para>
  </refsect1>

  <refsect1><title>Hardware Database Files</title>
      <para>The hwdb files are read from the files located in the
<<<<<<< HEAD
      system hwdb directory <filename>&udevlibexecdir;/hwdb.d</filename>,
      the volatile runtime directory <filename>/run/udev/hwdb.d</filename>
      and the local administration directory <filename>/etc/udev/hwdb.d</filename>.
      All hwdb files are collectively sorted and processed in lexical order,
      regardless of the directories in which they live. However, files with
      identical filenames replace each other. Files in <filename>/etc</filename>
      have the highest priority, files in <filename>/run</filename> take precedence
      over files with the same name in <filename>&rootprefix;/lib</filename>. This can be
      used to override a system-supplied hwdb file with a local file if needed;
=======
      system hwdb directory <filename>/usr/lib/udev/hwdb.d</filename> and
      the local administration directory <filename>/etc/udev/hwdb.d</filename>.
      All hwdb files are collectively sorted and processed in lexical order,
      regardless of the directories in which they live. However, files with
      identical filenames replace each other. Files in <filename>/etc</filename>
      have the highest priority and take precedence over files with the same
      name in <filename>/usr/lib</filename>. This can be used to override a
      system-supplied hwdb file with a local file if needed;
>>>>>>> 62ff8574
      a symlink in <filename>/etc</filename> with the same name as a hwdb file in
      <filename>&rootprefix;/lib</filename>, pointing to <filename>/dev/null</filename>,
      disables the hwdb file entirely. hwdb files must have the extension
      <filename>.hwdb</filename>; other extensions are ignored.</para>

      <para>The hwdb file contains data records consisting of matches and
      associated key-value pairs. Every record in the hwdb starts with one or
      more match string, specifying a shell glob to compare the database
      lookup string against. Multiple match lines are specified in additional
      consecutive lines. Every match line is compared individually, they are
      combined by OR. Every match line must start at the first character of
      the line.</para>

      <para>The match lines are followed by one or more key-value pair lines, which
      are recognized by a leading space character. The key name and value are separated
      by <literal>=</literal>. An empty line signifies the end
      of a record. Lines beginning with <literal>#</literal> are ignored.</para>

      <para>The content of all hwdb files is read by
      <citerefentry><refentrytitle>systemd-hwdb</refentrytitle><manvolnum>8</manvolnum></citerefentry>
      and compiled to a binary database located at <filename>/etc/udev/hwdb.bin</filename>,
      or alternatively <filename>&udevlibexecdir;/hwdb.bin</filename> if you want ship the compiled
      database in an immutable image.
      During runtime only the binary database is used.</para>
  </refsect1>

  <refsect1>
    <title>See Also</title>
    <para>
      <citerefentry>
        <refentrytitle>systemd-hwdb</refentrytitle><manvolnum>8</manvolnum>
      </citerefentry>
    </para>
  </refsect1>
</refentry><|MERGE_RESOLUTION|>--- conflicted
+++ resolved
@@ -1,9 +1,6 @@
 <?xml version='1.0'?> <!--*- Mode: nxml; nxml-child-indent: 2; indent-tabs-mode: nil -*-->
 <!DOCTYPE refentry PUBLIC "-//OASIS//DTD DocBook XML V4.2//EN"
-  "http://www.oasis-open.org/docbook/xml/4.2/docbookx.dtd" [
-<!ENTITY % entities SYSTEM "custom-entities.ent" >
-%entities;
-]>
+  "http://www.oasis-open.org/docbook/xml/4.2/docbookx.dtd">
 
 <refentry id="hwdb" conditional="ENABLE_HWDB">
   <refentryinfo>
@@ -43,17 +40,6 @@
 
   <refsect1><title>Hardware Database Files</title>
       <para>The hwdb files are read from the files located in the
-<<<<<<< HEAD
-      system hwdb directory <filename>&udevlibexecdir;/hwdb.d</filename>,
-      the volatile runtime directory <filename>/run/udev/hwdb.d</filename>
-      and the local administration directory <filename>/etc/udev/hwdb.d</filename>.
-      All hwdb files are collectively sorted and processed in lexical order,
-      regardless of the directories in which they live. However, files with
-      identical filenames replace each other. Files in <filename>/etc</filename>
-      have the highest priority, files in <filename>/run</filename> take precedence
-      over files with the same name in <filename>&rootprefix;/lib</filename>. This can be
-      used to override a system-supplied hwdb file with a local file if needed;
-=======
       system hwdb directory <filename>/usr/lib/udev/hwdb.d</filename> and
       the local administration directory <filename>/etc/udev/hwdb.d</filename>.
       All hwdb files are collectively sorted and processed in lexical order,
@@ -62,9 +48,8 @@
       have the highest priority and take precedence over files with the same
       name in <filename>/usr/lib</filename>. This can be used to override a
       system-supplied hwdb file with a local file if needed;
->>>>>>> 62ff8574
       a symlink in <filename>/etc</filename> with the same name as a hwdb file in
-      <filename>&rootprefix;/lib</filename>, pointing to <filename>/dev/null</filename>,
+      <filename>/usr/lib</filename>, pointing to <filename>/dev/null</filename>,
       disables the hwdb file entirely. hwdb files must have the extension
       <filename>.hwdb</filename>; other extensions are ignored.</para>
 
@@ -84,7 +69,7 @@
       <para>The content of all hwdb files is read by
       <citerefentry><refentrytitle>systemd-hwdb</refentrytitle><manvolnum>8</manvolnum></citerefentry>
       and compiled to a binary database located at <filename>/etc/udev/hwdb.bin</filename>,
-      or alternatively <filename>&udevlibexecdir;/hwdb.bin</filename> if you want ship the compiled
+      or alternatively <filename>/usr/lib/udev/hwdb.bin</filename> if you want ship the compiled
       database in an immutable image.
       During runtime only the binary database is used.</para>
   </refsect1>
