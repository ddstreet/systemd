<?xml version='1.0'?> <!--*-nxml-*-->
<!DOCTYPE refentry PUBLIC "-//OASIS//DTD DocBook XML V4.2//EN"
        "http://www.oasis-open.org/docbook/xml/4.2/docbookx.dtd">

<!--
  This file is part of systemd.

  Copyright 2010 Lennart Poettering

  systemd is free software; you can redistribute it and/or modify it
  under the terms of the GNU Lesser General Public License as published by
  the Free Software Foundation; either version 2.1 of the License, or
  (at your option) any later version.

  systemd is distributed in the hope that it will be useful, but
  WITHOUT ANY WARRANTY; without even the implied warranty of
  MERCHANTABILITY or FITNESS FOR A PARTICULAR PURPOSE. See the GNU
  Lesser General Public License for more details.

  You should have received a copy of the GNU Lesser General Public License
  along with systemd; If not, see <http://www.gnu.org/licenses/>.
-->

<refentry id="sd_booted"
        xmlns:xi="http://www.w3.org/2001/XInclude">

        <refentryinfo>
                <title>sd_booted</title>
                <productname>systemd</productname>

                <authorgroup>
                        <author>
                                <contrib>Developer</contrib>
                                <firstname>Lennart</firstname>
                                <surname>Poettering</surname>
                                <email>lennart@poettering.net</email>
                        </author>
                </authorgroup>
        </refentryinfo>

        <refmeta>
                <refentrytitle>sd_booted</refentrytitle>
                <manvolnum>3</manvolnum>
        </refmeta>

        <refnamediv>
                <refname>sd_booted</refname>
                <refpurpose>Test whether the system is running the systemd init system</refpurpose>
        </refnamediv>

        <refsynopsisdiv>
                <funcsynopsis>
                        <funcsynopsisinfo>#include &lt;systemd/sd-daemon.h&gt;</funcsynopsisinfo>

                        <funcprototype>
                                <funcdef>int <function>sd_booted</function></funcdef>
                                <paramdef>void</paramdef>
                        </funcprototype>
                </funcsynopsis>
        </refsynopsisdiv>

        <refsect1>
                <title>Description</title>
                <para><function>sd_booted()</function> checks whether
                the system was booted up using the systemd init system.</para>
        </refsect1>

        <refsect1>
                <title>Return Value</title>

                <para>On failure, this call returns a negative
                errno-style error code. If the system was booted up
                with systemd as init system, this call returns a
                positive return value, zero otherwise.</para>
        </refsect1>

        <refsect1>
                <title>Notes</title>

                <xi:include href="libsystemd-pkgconfig.xml" xpointer="pkgconfig-text"/>

                <para>Internally, this function checks whether the
                directory <filename>/run/systemd/system/</filename>
                exists. A simple check like this can also be
                implemented trivially in shell or any other
                language.</para>
<<<<<<< HEAD

                <para>For details about the algorithm check the
                liberally licensed reference implementation sources:
                <ulink url="http://cgit.freedesktop.org/systemd/systemd/plain/src/libsystemd-daemon/sd-daemon.c"/>
                and <ulink
                url="http://cgit.freedesktop.org/systemd/systemd/plain/src/systemd/sd-daemon.h"/></para>

                <para><function>sd_booted()</function> is implemented
                in the reference implementation's
                <filename>sd-daemon.c</filename> and
                <filename>sd-daemon.h</filename> files. These
                interfaces are available as a shared library, which can
                be compiled and linked to with the
                <constant>libsystemd-daemon</constant> <citerefentry><refentrytitle>pkg-config</refentrytitle><manvolnum>1</manvolnum></citerefentry>
                file. Alternatively, applications consuming these APIs
                may copy the implementation into their source
                tree. For more details about the reference
                implementation, see
                <citerefentry><refentrytitle>sd-daemon</refentrytitle><manvolnum>3</manvolnum></citerefentry>.</para>

                <para>If the reference implementation is used as
                drop-in files and -DDISABLE_SYSTEMD is set during
                compilation, this function will always return 0 and
                otherwise become a NOP.</para>
=======
>>>>>>> a8f3477d
        </refsect1>

        <refsect1>
                <title>See Also</title>
                <para>
                        <citerefentry><refentrytitle>systemd</refentrytitle><manvolnum>1</manvolnum></citerefentry>,
                        <citerefentry><refentrytitle>sd-daemon</refentrytitle><manvolnum>3</manvolnum></citerefentry>
                </para>
        </refsect1>

</refentry><|MERGE_RESOLUTION|>--- conflicted
+++ resolved
@@ -84,33 +84,6 @@
                 exists. A simple check like this can also be
                 implemented trivially in shell or any other
                 language.</para>
-<<<<<<< HEAD
-
-                <para>For details about the algorithm check the
-                liberally licensed reference implementation sources:
-                <ulink url="http://cgit.freedesktop.org/systemd/systemd/plain/src/libsystemd-daemon/sd-daemon.c"/>
-                and <ulink
-                url="http://cgit.freedesktop.org/systemd/systemd/plain/src/systemd/sd-daemon.h"/></para>
-
-                <para><function>sd_booted()</function> is implemented
-                in the reference implementation's
-                <filename>sd-daemon.c</filename> and
-                <filename>sd-daemon.h</filename> files. These
-                interfaces are available as a shared library, which can
-                be compiled and linked to with the
-                <constant>libsystemd-daemon</constant> <citerefentry><refentrytitle>pkg-config</refentrytitle><manvolnum>1</manvolnum></citerefentry>
-                file. Alternatively, applications consuming these APIs
-                may copy the implementation into their source
-                tree. For more details about the reference
-                implementation, see
-                <citerefentry><refentrytitle>sd-daemon</refentrytitle><manvolnum>3</manvolnum></citerefentry>.</para>
-
-                <para>If the reference implementation is used as
-                drop-in files and -DDISABLE_SYSTEMD is set during
-                compilation, this function will always return 0 and
-                otherwise become a NOP.</para>
-=======
->>>>>>> a8f3477d
         </refsect1>
 
         <refsect1>
