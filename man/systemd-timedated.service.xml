<?xml version='1.0'?> <!--*-nxml-*-->
<!DOCTYPE refentry PUBLIC "-//OASIS//DTD DocBook XML V4.2//EN"
  "http://www.oasis-open.org/docbook/xml/4.2/docbookx.dtd">

<!--
  This file is part of systemd.

  Copyright 2010 Lennart Poettering

  systemd is free software; you can redistribute it and/or modify it
  under the terms of the GNU Lesser General Public License as published by
  the Free Software Foundation; either version 2.1 of the License, or
  (at your option) any later version.

  systemd is distributed in the hope that it will be useful, but
  WITHOUT ANY WARRANTY; without even the implied warranty of
  MERCHANTABILITY or FITNESS FOR A PARTICULAR PURPOSE. See the GNU
  Lesser General Public License for more details.

  You should have received a copy of the GNU Lesser General Public License
  along with systemd; If not, see <http://www.gnu.org/licenses/>.
-->

<refentry id="systemd-timedated.service" conditional='ENABLE_TIMEDATED'>

<<<<<<< HEAD
        <refentryinfo>
                <title>systemd-timedated.service</title>
                <productname>systemd</productname>

                <authorgroup>
                        <author>
                                <contrib>Developer</contrib>
                                <firstname>Lennart</firstname>
                                <surname>Poettering</surname>
                                <email>lennart@poettering.net</email>
                        </author>
                </authorgroup>
        </refentryinfo>

        <refmeta>
                <refentrytitle>systemd-timedated.service</refentrytitle>
                <manvolnum>8</manvolnum>
        </refmeta>

        <refnamediv>
                <refname>systemd-timedated.service</refname>
                <refname>systemd-timedated</refname>
                <refpurpose>Time and date bus mechanism</refpurpose>
        </refnamediv>

        <refsynopsisdiv>
                <para><filename>systemd-timedated.service</filename></para>
                <para><filename>/lib/systemd/systemd-timedated</filename></para>
        </refsynopsisdiv>

        <refsect1>
                <title>Description</title>

                <para><filename>systemd-timedated</filename> is a
                system service that may be used as a mechanism to change
                the system clock and timezone, as well as to
                enable/disable NTP time
                synchronization. <filename>systemd-timedated</filename>
                is automatically activated on request and terminates
                itself when it is unused.</para>

                <para>The tool
                <citerefentry><refentrytitle>timedatectl</refentrytitle><manvolnum>1</manvolnum></citerefentry>
                is a command line client to this service.</para>

                <para>See the <ulink
                url="http://www.freedesktop.org/wiki/Software/systemd/timedated">
                developer documentation</ulink> for information about
                the APIs <filename>systemd-timedated</filename>
                provides.</para>
        </refsect1>

        <refsect1>
                <title>See Also</title>
                <para>
                        <citerefentry><refentrytitle>systemd</refentrytitle><manvolnum>1</manvolnum></citerefentry>,
                        <citerefentry><refentrytitle>timedatectl</refentrytitle><manvolnum>1</manvolnum></citerefentry>,
                        <citerefentry><refentrytitle>localtime</refentrytitle><manvolnum>5</manvolnum></citerefentry>,
                        <citerefentry project='man-pages'><refentrytitle>hwclock</refentrytitle><manvolnum>8</manvolnum></citerefentry>
                </para>
        </refsect1>
=======
  <refentryinfo>
    <title>systemd-timedated.service</title>
    <productname>systemd</productname>

    <authorgroup>
      <author>
        <contrib>Developer</contrib>
        <firstname>Lennart</firstname>
        <surname>Poettering</surname>
        <email>lennart@poettering.net</email>
      </author>
    </authorgroup>
  </refentryinfo>

  <refmeta>
    <refentrytitle>systemd-timedated.service</refentrytitle>
    <manvolnum>8</manvolnum>
  </refmeta>

  <refnamediv>
    <refname>systemd-timedated.service</refname>
    <refname>systemd-timedated</refname>
    <refpurpose>Time and date bus mechanism</refpurpose>
  </refnamediv>

  <refsynopsisdiv>
    <para><filename>systemd-timedated.service</filename></para>
    <para><filename>/lib/systemd/systemd-timedated</filename></para>
  </refsynopsisdiv>

  <refsect1>
    <title>Description</title>

    <para><filename>systemd-timedated</filename> is a system service
    that may be used as a mechanism to change the system clock and
    timezone, as well as to enable/disable NTP time synchronization.
    <filename>systemd-timedated</filename> is automatically activated
    on request and terminates itself when it is unused.</para>

    <para>The tool
    <citerefentry><refentrytitle>timedatectl</refentrytitle><manvolnum>1</manvolnum></citerefentry>
    is a command line client to this service.</para>

    <para>See the <ulink
    url="http://www.freedesktop.org/wiki/Software/systemd/timedated">
    developer documentation</ulink> for information about the APIs
    <filename>systemd-timedated</filename> provides.</para>
  </refsect1>

  <refsect1>
    <title>See Also</title>
    <para>
      <citerefentry><refentrytitle>systemd</refentrytitle><manvolnum>1</manvolnum></citerefentry>,
      <citerefentry><refentrytitle>timedatectl</refentrytitle><manvolnum>1</manvolnum></citerefentry>,
      <citerefentry><refentrytitle>localtime</refentrytitle><manvolnum>5</manvolnum></citerefentry>,
      <citerefentry project='man-pages'><refentrytitle>hwclock</refentrytitle><manvolnum>8</manvolnum></citerefentry>
    </para>
  </refsect1>
>>>>>>> a066bb07

</refentry><|MERGE_RESOLUTION|>--- conflicted
+++ resolved
@@ -23,69 +23,6 @@
 
 <refentry id="systemd-timedated.service" conditional='ENABLE_TIMEDATED'>
 
-<<<<<<< HEAD
-        <refentryinfo>
-                <title>systemd-timedated.service</title>
-                <productname>systemd</productname>
-
-                <authorgroup>
-                        <author>
-                                <contrib>Developer</contrib>
-                                <firstname>Lennart</firstname>
-                                <surname>Poettering</surname>
-                                <email>lennart@poettering.net</email>
-                        </author>
-                </authorgroup>
-        </refentryinfo>
-
-        <refmeta>
-                <refentrytitle>systemd-timedated.service</refentrytitle>
-                <manvolnum>8</manvolnum>
-        </refmeta>
-
-        <refnamediv>
-                <refname>systemd-timedated.service</refname>
-                <refname>systemd-timedated</refname>
-                <refpurpose>Time and date bus mechanism</refpurpose>
-        </refnamediv>
-
-        <refsynopsisdiv>
-                <para><filename>systemd-timedated.service</filename></para>
-                <para><filename>/lib/systemd/systemd-timedated</filename></para>
-        </refsynopsisdiv>
-
-        <refsect1>
-                <title>Description</title>
-
-                <para><filename>systemd-timedated</filename> is a
-                system service that may be used as a mechanism to change
-                the system clock and timezone, as well as to
-                enable/disable NTP time
-                synchronization. <filename>systemd-timedated</filename>
-                is automatically activated on request and terminates
-                itself when it is unused.</para>
-
-                <para>The tool
-                <citerefentry><refentrytitle>timedatectl</refentrytitle><manvolnum>1</manvolnum></citerefentry>
-                is a command line client to this service.</para>
-
-                <para>See the <ulink
-                url="http://www.freedesktop.org/wiki/Software/systemd/timedated">
-                developer documentation</ulink> for information about
-                the APIs <filename>systemd-timedated</filename>
-                provides.</para>
-        </refsect1>
-
-        <refsect1>
-                <title>See Also</title>
-                <para>
-                        <citerefentry><refentrytitle>systemd</refentrytitle><manvolnum>1</manvolnum></citerefentry>,
-                        <citerefentry><refentrytitle>timedatectl</refentrytitle><manvolnum>1</manvolnum></citerefentry>,
-                        <citerefentry><refentrytitle>localtime</refentrytitle><manvolnum>5</manvolnum></citerefentry>,
-                        <citerefentry project='man-pages'><refentrytitle>hwclock</refentrytitle><manvolnum>8</manvolnum></citerefentry>
-                </para>
-        </refsect1>
-=======
   <refentryinfo>
     <title>systemd-timedated.service</title>
     <productname>systemd</productname>
@@ -144,6 +81,5 @@
       <citerefentry project='man-pages'><refentrytitle>hwclock</refentrytitle><manvolnum>8</manvolnum></citerefentry>
     </para>
   </refsect1>
->>>>>>> a066bb07
 
 </refentry>