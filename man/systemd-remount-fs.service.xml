<?xml version="1.0"?>
<!--*-nxml-*-->
<!DOCTYPE refentry PUBLIC "-//OASIS//DTD DocBook XML V4.2//EN" "http://www.oasis-open.org/docbook/xml/4.2/docbookx.dtd" [
<!ENTITY % entities SYSTEM "custom-entities.ent" >
%entities;
]>
<!--
  This file is part of systemd.

  Copyright 2012 Lennart Poettering

  systemd is free software; you can redistribute it and/or modify it
  under the terms of the GNU Lesser General Public License as published by
  the Free Software Foundation; either version 2.1 of the License, or
  (at your option) any later version.

  systemd is distributed in the hope that it will be useful, but
  WITHOUT ANY WARRANTY; without even the implied warranty of
  MERCHANTABILITY or FITNESS FOR A PARTICULAR PURPOSE. See the GNU
  Lesser General Public License for more details.

  You should have received a copy of the GNU Lesser General Public License
  along with systemd; If not, see <http://www.gnu.org/licenses/>.
-->
<refentry id="systemd-remount-fs.service">

  <refentryinfo>
    <title>systemd-remount-fs.service</title>
    <productname>systemd</productname>

    <authorgroup>
      <author>
        <contrib>Developer</contrib>
        <firstname>Lennart</firstname>
        <surname>Poettering</surname>
        <email>lennart@poettering.net</email>
      </author>
    </authorgroup>
  </refentryinfo>

  <refmeta>
    <refentrytitle>systemd-remount-fs.service</refentrytitle>
    <manvolnum>8</manvolnum>
  </refmeta>

  <refnamediv>
    <refname>systemd-remount-fs.service</refname>
    <refname>systemd-remount-fs</refname>
    <refpurpose>Remount root and kernel file systems</refpurpose>
  </refnamediv>

  <refsynopsisdiv>
    <para><filename>systemd-remount-fs.service</filename></para>
<<<<<<< HEAD
    <para><filename>/lib/systemd/systemd-remount-fs</filename></para>
=======
    <para><filename>&rootlibexecdir;/systemd-remount-fs</filename></para>
>>>>>>> df30ea52
  </refsynopsisdiv>

  <refsect1>
    <title>Description</title>

    <para><filename>systemd-remount-fs.service</filename> is an
    early-boot service that applies mount options listed in
    <citerefentry project='man-pages'><refentrytitle>fstab</refentrytitle><manvolnum>5</manvolnum></citerefentry>
<<<<<<< HEAD
    to the root file system, the <filename>/usr</filename> file system
=======
    to the root file system, the <filename>/usr</filename> file system,
>>>>>>> df30ea52
    and the kernel API file systems. This is required so that the
    mount options of these file systems — which are pre-mounted by
    the kernel, the initial RAM disk, container environments or system
    manager code — are updated to those listed in
    <filename>/etc/fstab</filename>. This service ignores normal file
    systems and only changes the root file system (i.e.
    <filename>/</filename>), <filename>/usr</filename> and the virtual
    kernel API file systems such as <filename>/proc</filename>,
    <filename>/sys</filename> or <filename>/dev</filename>. This
    service executes no operation if <filename>/etc/fstab</filename>
    does not exist or lists no entries for the mentioned file
    systems.</para>

    <para>For a longer discussion of kernel API file systems see
    <ulink url="http://www.freedesktop.org/wiki/Software/systemd/APIFileSystems">API
    File Systems</ulink>.</para>
  </refsect1>

  <refsect1>
    <title>See Also</title>
    <para>
      <citerefentry><refentrytitle>systemd</refentrytitle><manvolnum>1</manvolnum></citerefentry>,
      <citerefentry project='man-pages'><refentrytitle>fstab</refentrytitle><manvolnum>5</manvolnum></citerefentry>,
      <citerefentry project='man-pages'><refentrytitle>mount</refentrytitle><manvolnum>8</manvolnum></citerefentry>
    </para>
  </refsect1>

</refentry><|MERGE_RESOLUTION|>--- conflicted
+++ resolved
@@ -51,11 +51,7 @@
 
   <refsynopsisdiv>
     <para><filename>systemd-remount-fs.service</filename></para>
-<<<<<<< HEAD
-    <para><filename>/lib/systemd/systemd-remount-fs</filename></para>
-=======
     <para><filename>&rootlibexecdir;/systemd-remount-fs</filename></para>
->>>>>>> df30ea52
   </refsynopsisdiv>
 
   <refsect1>
@@ -64,11 +60,7 @@
     <para><filename>systemd-remount-fs.service</filename> is an
     early-boot service that applies mount options listed in
     <citerefentry project='man-pages'><refentrytitle>fstab</refentrytitle><manvolnum>5</manvolnum></citerefentry>
-<<<<<<< HEAD
-    to the root file system, the <filename>/usr</filename> file system
-=======
     to the root file system, the <filename>/usr</filename> file system,
->>>>>>> df30ea52
     and the kernel API file systems. This is required so that the
     mount options of these file systems — which are pre-mounted by
     the kernel, the initial RAM disk, container environments or system
