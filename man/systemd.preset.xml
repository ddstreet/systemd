--- conflicted
+++ resolved
@@ -51,17 +51,10 @@
   <refsynopsisdiv>
     <para><filename>&pkgsysconfdir;/system-preset/*.preset</filename></para>
     <para><filename>/run/systemd/system-preset/*.preset</filename></para>
-<<<<<<< HEAD
-    <para><filename>/lib/systemd/system-preset/*.preset</filename></para>
-    <para><filename>/etc/systemd/user-preset/*.preset</filename></para>
-    <para><filename>/run/systemd/user-preset/*.preset</filename></para>
-    <para><filename>/lib/systemd/user-preset/*.preset</filename></para>
-=======
     <para><filename>&rootlibexecdir;/system-preset/*.preset</filename></para>
     <para><filename>&pkgsysconfdir;/user-preset/*.preset</filename></para>
     <para><filename>/run/systemd/user-preset/*.preset</filename></para>
     <para><filename>&rootlibexecdir;/user-preset/*.preset</filename></para>
->>>>>>> 3f87dd87
   </refsynopsisdiv>
 
   <refsect1>
@@ -118,10 +111,10 @@
     <para>Each preset file shall be named in the style of
     <filename>&lt;priority&gt;-&lt;program&gt;.conf</filename>. Files
     in <filename>/etc/</filename> override files with the same name in
-    <filename>/lib/</filename> and <filename>/run/</filename>.
+    <filename>/usr/lib/</filename> and <filename>/run/</filename>.
     Files in <filename>/run/</filename> override files with the same
-    name in <filename>/lib/</filename>. Packages should install
-    their preset files in <filename>/lib/</filename>. Files in
+    name in <filename>/usr/lib/</filename>. Packages should install
+    their preset files in <filename>/usr/lib/</filename>. Files in
     <filename>/etc/</filename> are reserved for the local
     administrator, who may use this logic to override the preset files
     installed by vendor packages. All preset files are sorted by their
@@ -143,11 +136,7 @@
     <title>Example</title>
 
     <example>
-<<<<<<< HEAD
-      <title>Default off example <filename>/lib/systemd/system-preset/99-default.preset</filename>:</title>
-=======
       <title>Default off example <filename>&rootlibexecdir;/system-preset/99-default.preset</filename>:</title>
->>>>>>> 3f87dd87
 
       <programlisting>disable *</programlisting>
     </example>
@@ -158,11 +147,7 @@
     suchlike.</para>
 
     <example>
-<<<<<<< HEAD
-      <title>A GNOME spin example <filename>/lib/systemd/system-preset/50-gnome.preset</filename>:</title>
-=======
       <title>A GNOME spin example <filename>&rootlibexecdir;/system-preset/50-gnome.preset</filename>:</title>
->>>>>>> 3f87dd87
 
       <programlisting>enable gdm.service
 enable colord.service
