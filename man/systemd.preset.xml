--- conflicted
+++ resolved
@@ -21,145 +21,6 @@
 -->
 <refentry id="systemd.preset">
 
-<<<<<<< HEAD
-        <refentryinfo>
-                <title>systemd.preset</title>
-                <productname>systemd</productname>
-
-                <authorgroup>
-                        <author>
-                                <contrib>Developer</contrib>
-                                <firstname>Lennart</firstname>
-                                <surname>Poettering</surname>
-                                <email>lennart@poettering.net</email>
-                        </author>
-                </authorgroup>
-        </refentryinfo>
-
-        <refmeta>
-                <refentrytitle>systemd.preset</refentrytitle>
-                <manvolnum>5</manvolnum>
-        </refmeta>
-
-        <refnamediv>
-                <refname>systemd.preset</refname>
-                <refpurpose>Service enablement presets</refpurpose>
-        </refnamediv>
-
-        <refsynopsisdiv>
-                <para><filename>/etc/systemd/system-preset/*.preset</filename></para>
-                <para><filename>/run/systemd/system-preset/*.preset</filename></para>
-                <para><filename>/lib/systemd/system-preset/*.preset</filename></para>
-                <para><filename>/etc/systemd/user-preset/*.preset</filename></para>
-                <para><filename>/run/systemd/user-preset/*.preset</filename></para>
-                <para><filename>/lib/systemd/user-preset/*.preset</filename></para>
-        </refsynopsisdiv>
-
-        <refsect1>
-                <title>Description</title>
-
-                <para>Preset files may be used to encode policy which
-                units shall be enabled by default and which ones
-                shall be disabled. They are read by <command>systemctl
-                preset</command> (for more information see
-                <citerefentry><refentrytitle>systemctl</refentrytitle><manvolnum>1</manvolnum></citerefentry>)
-                which uses this information to enable or disable a
-                unit according to preset policy. <command>systemctl
-                preset</command> is used by the post install
-                scriptlets of RPM packages (or other OS package formats),
-                to enable/disable specific units by default on package
-                installation, enforcing distribution, spin or
-                administrator preset policy. This allows choosing a certain
-                set of units to be enabled/disabled even before
-                installing the actual package.</para>
-
-                <para>For more information on the preset logic please
-                have a look at the <ulink
-                url="http://freedesktop.org/wiki/Software/systemd/Preset">Presets</ulink>
-                document.</para>
-
-                <para>It is not recommended to ship preset files
-                within the respective software packages implementing
-                the units, but rather centralize them in a
-                distribution or spin default policy, which can be
-                amended by administrator policy.</para>
-
-                <para>If no preset files exist, <command>systemctl
-                preset</command> will enable all units that are
-                installed by default. If this is not desired and all
-                units shall rather be disabled, it is necessary to ship
-                a preset file with a single, catchall
-                "<filename>disable *</filename>" line. (See example 1,
-                below.)</para>
-        </refsect1>
-
-        <refsect1>
-                <title>Preset File Format</title>
-
-                <para>The preset files contain a list of
-                directives consisting of either the word
-                <literal>enable</literal> or
-                <literal>disable</literal> followed by a space and a
-                unit name (possibly with shell style wildcards),
-                separated by newlines. Empty lines and lines whose
-                first non-whitespace character is # or ; are
-                ignored.</para>
-
-                <para>Two different directives are understood:
-                <literal>enable</literal> may be used to enable units
-                by default, <literal>disable</literal> to disable
-                units by default.</para>
-
-                <para>If multiple lines apply to a unit name, the
-                first matching one takes precedence over all
-                others.</para>
-
-                <para>Each preset file shall be named in the style of
-                <filename>&lt;priority&gt;-&lt;program&gt;.conf</filename>.
-                Files in <filename>/etc/</filename> override files
-                with the same name in <filename>/lib/</filename>
-                and <filename>/run/</filename>.  Files in
-                <filename>/run/</filename> override files with the
-                same name in <filename>/lib/</filename>. Packages
-                should install their preset files in
-                <filename>/lib/</filename>. Files in
-                <filename>/etc/</filename> are reserved for the local
-                administrator, who may use this logic to override the
-                preset files installed by vendor packages. All preset
-                files are sorted by their filename in lexicographic
-                order, regardless of which of the directories they
-                reside in. If multiple files specify the same unit name,
-                the entry in the file with the lexicographically earliest
-                name will be applied. It is recommended to prefix all
-                filenames with a two-digit number and a dash, to simplify
-                the ordering of the files.</para>
-
-                <para>If the administrator wants to disable a preset
-                file supplied by the vendor, the recommended way is to
-                place a symlink to <filename>/dev/null</filename> in
-                <filename>/etc/systemd/system-preset/</filename>
-                bearing the same filename.</para>
-        </refsect1>
-
-        <refsect1>
-                <title>Example</title>
-
-                <example>
-                        <title>Default off example <filename>/lib/systemd/system-preset/99-default.preset</filename>:</title>
-
-                        <programlisting>disable *</programlisting>
-                </example>
-
-                <para>This disables all units. Due to the filename
-                prefix <literal>99-</literal>, it will be read last and
-                hence can easily be overridden by spin or
-                administrator preset policy or suchlike.</para>
-
-                <example>
-                        <title>A GNOME spin example <filename>/lib/systemd/system-preset/50-gnome.preset</filename>:</title>
-
-                        <programlisting>enable gdm.service
-=======
   <refentryinfo>
     <title>systemd.preset</title>
     <productname>systemd</productname>
@@ -286,7 +147,6 @@
       <title>A GNOME spin example <filename>/lib/systemd/system-preset/50-gnome.preset</filename>:</title>
 
       <programlisting>enable gdm.service
->>>>>>> 08285999
 enable colord.service
 enable accounts-daemon.service
 enable avahi-daemon.*</programlisting>
