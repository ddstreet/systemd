--- conflicted
+++ resolved
@@ -194,20 +194,12 @@
 
                 <function>sd_uid_get_state()</function>,
                 <function>sd_uid_is_on_seat()</function>,
-<<<<<<< HEAD
-                <function>sd_uid_get_sessions()</function>, and
-                <function>sd_uid_get_seats()</function> interfaces are
-                available as a shared library, which can be compiled and
-                linked to with the <constant>libsystemd-login</constant> <citerefentry><refentrytitle>pkg-config</refentrytitle><manvolnum>1</manvolnum></citerefentry>
-                file.</para>
-=======
                 <function>sd_uid_get_sessions()</function>,
                 and <function>sd_uid_get_seats()</function> functions
                 were added in systemd-31.
 
                 <para><function>sd_uid_get_display()</function> was
                 added in systemd-213.</para>
->>>>>>> c17d7fc6
         </refsect1>
 
         <refsect1>
