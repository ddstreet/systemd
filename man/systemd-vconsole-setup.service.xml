--- conflicted
+++ resolved
@@ -21,101 +21,6 @@
 -->
 <refentry id="systemd-vconsole-setup.service" conditional='ENABLE_VCONSOLE'>
 
-<<<<<<< HEAD
-        <refentryinfo>
-                <title>systemd-vconsole-setup.service</title>
-                <productname>systemd</productname>
-
-                <authorgroup>
-                        <author>
-                                <contrib>Developer</contrib>
-                                <firstname>Lennart</firstname>
-                                <surname>Poettering</surname>
-                                <email>lennart@poettering.net</email>
-                        </author>
-                </authorgroup>
-        </refentryinfo>
-
-        <refmeta>
-                <refentrytitle>systemd-vconsole-setup.service</refentrytitle>
-                <manvolnum>8</manvolnum>
-        </refmeta>
-
-        <refnamediv>
-                <refname>systemd-vconsole-setup.service</refname>
-                <refname>systemd-vconsole-setup</refname>
-                <refpurpose>Configure the virtual console at boot</refpurpose>
-        </refnamediv>
-
-        <refsynopsisdiv>
-                <para><filename>systemd-vconsole-setup.service</filename></para>
-                <para><filename>/lib/systemd/systemd-vconsole-setup</filename></para>
-        </refsynopsisdiv>
-
-        <refsect1>
-                <title>Description</title>
-
-                <para><filename>systemd-vconsole-setup.service</filename>
-                is an early-boot service that configures the virtual
-                console font and console keymap. Internally it calls
-                <citerefentry><refentrytitle>loadkeys</refentrytitle><manvolnum>1</manvolnum></citerefentry>
-                and
-                <citerefentry><refentrytitle>setfont</refentrytitle><manvolnum>8</manvolnum></citerefentry>.</para>
-
-                <para>See
-                <citerefentry><refentrytitle>vconsole.conf</refentrytitle><manvolnum>5</manvolnum></citerefentry>
-                for information about the configuration files understood by this
-                service.</para>
-
-
-        </refsect1>
-
-        <refsect1>
-                <title>Kernel Command Line</title>
-
-                <para>A few configuration parameters from
-                <filename>vconsole.conf</filename> may be overridden on
-                the kernel command line:</para>
-
-                <variablelist class='kernel-commandline-options'>
-                        <varlistentry>
-                                <term><varname>vconsole.keymap=</varname></term>
-                                <term><varname>vconsole.keymap.toggle=</varname></term>
-
-                                <listitem><para>Overrides the key
-                                mapping table for the keyboard and the
-                                second toggle keymap.</para></listitem>
-                        </varlistentry>
-                        <varlistentry>
-
-                                <term><varname>vconsole.font=</varname></term>
-                                <term><varname>vconsole.font.map=</varname></term>
-                                <term><varname>vconsole.font.unimap=</varname></term>
-
-                                <listitem><para>Configures the console
-                                font, the console map, and the unicode
-                                font map.</para></listitem>
-
-
-                        </varlistentry>
-                </variablelist>
-
-                <para>See
-                <citerefentry><refentrytitle>vconsole.conf</refentrytitle><manvolnum>5</manvolnum></citerefentry>
-                for information about these settings.</para>
-        </refsect1>
-
-        <refsect1>
-                <title>See Also</title>
-                <para>
-                        <citerefentry><refentrytitle>systemd</refentrytitle><manvolnum>1</manvolnum></citerefentry>,
-                        <citerefentry><refentrytitle>vconsole.conf</refentrytitle><manvolnum>5</manvolnum></citerefentry>,
-                        <citerefentry><refentrytitle>loadkeys</refentrytitle><manvolnum>1</manvolnum></citerefentry>,
-                        <citerefentry><refentrytitle>setfont</refentrytitle><manvolnum>8</manvolnum></citerefentry>,
-                        <citerefentry><refentrytitle>systemd-localed.service</refentrytitle><manvolnum>8</manvolnum></citerefentry>
-                </para>
-        </refsect1>
-=======
   <refentryinfo>
     <title>systemd-vconsole-setup.service</title>
     <productname>systemd</productname>
@@ -205,6 +110,5 @@
       <citerefentry><refentrytitle>systemd-localed.service</refentrytitle><manvolnum>8</manvolnum></citerefentry>
     </para>
   </refsect1>
->>>>>>> a066bb07
 
 </refentry>