<?xml version="1.0"?>
<!--*-nxml-*-->
<!DOCTYPE refentry PUBLIC "-//OASIS//DTD DocBook XML V4.2//EN" "http://www.oasis-open.org/docbook/xml/4.2/docbookx.dtd">
<!--
  This file is part of systemd.

  Copyright 2012 Lennart Poettering

  systemd is free software; you can redistribute it and/or modify it
  under the terms of the GNU Lesser General Public License as published by
  the Free Software Foundation; either version 2.1 of the License, or
  (at your option) any later version.

  systemd is distributed in the hope that it will be useful, but
  WITHOUT ANY WARRANTY; without even the implied warranty of
  MERCHANTABILITY or FITNESS FOR A PARTICULAR PURPOSE. See the GNU
  Lesser General Public License for more details.

  You should have received a copy of the GNU Lesser General Public License
  along with systemd; If not, see <http://www.gnu.org/licenses/>.
-->
<refentry id="systemd-sysctl.service">

  <refentryinfo>
    <title>systemd-sysctl.service</title>
    <productname>systemd</productname>

    <authorgroup>
      <author>
        <contrib>Developer</contrib>
        <firstname>Lennart</firstname>
        <surname>Poettering</surname>
        <email>lennart@poettering.net</email>
      </author>
    </authorgroup>
  </refentryinfo>

  <refmeta>
    <refentrytitle>systemd-sysctl.service</refentrytitle>
    <manvolnum>8</manvolnum>
  </refmeta>

  <refnamediv>
    <refname>systemd-sysctl.service</refname>
    <refname>systemd-sysctl</refname>
    <refpurpose>Configure kernel parameters at boot</refpurpose>
  </refnamediv>

<<<<<<< HEAD
        <refsynopsisdiv>
                <para><filename>systemd-sysctl.service</filename></para>
                <para><filename>/lib/systemd/systemd-sysctl</filename></para>
        </refsynopsisdiv>
=======
  <refsynopsisdiv>
    <para><filename>systemd-sysctl.service</filename></para>
    <para><filename>/lib/systemd/systemd-sysctl</filename></para>
  </refsynopsisdiv>
>>>>>>> a066bb07

  <refsect1>
    <title>Description</title>

    <para><filename>systemd-sysctl.service</filename> is an early-boot
    service that configures
    <citerefentry><refentrytitle>sysctl</refentrytitle><manvolnum>8</manvolnum></citerefentry>
    kernel parameters.</para>

    <para>See
    <citerefentry><refentrytitle>sysctl.d</refentrytitle><manvolnum>5</manvolnum></citerefentry>
    for information about the configuration of this service.</para>
  </refsect1>

  <refsect1>
    <title>See Also</title>
    <para>
      <citerefentry><refentrytitle>systemd</refentrytitle><manvolnum>1</manvolnum></citerefentry>,
      <citerefentry><refentrytitle>sysctl.d</refentrytitle><manvolnum>5</manvolnum></citerefentry>,
      <citerefentry><refentrytitle>sysctl</refentrytitle><manvolnum>8</manvolnum></citerefentry>,
    </para>
  </refsect1>

</refentry><|MERGE_RESOLUTION|>--- conflicted
+++ resolved
@@ -46,17 +46,10 @@
     <refpurpose>Configure kernel parameters at boot</refpurpose>
   </refnamediv>
 
-<<<<<<< HEAD
-        <refsynopsisdiv>
-                <para><filename>systemd-sysctl.service</filename></para>
-                <para><filename>/lib/systemd/systemd-sysctl</filename></para>
-        </refsynopsisdiv>
-=======
   <refsynopsisdiv>
     <para><filename>systemd-sysctl.service</filename></para>
     <para><filename>/lib/systemd/systemd-sysctl</filename></para>
   </refsynopsisdiv>
->>>>>>> a066bb07
 
   <refsect1>
     <title>Description</title>
