<?xml version='1.0'?> <!--*-nxml-*-->
<?xml-stylesheet type="text/xsl" href="http://docbook.sourceforge.net/release/xsl/current/xhtml/docbook.xsl"?>
<!DOCTYPE refentry PUBLIC "-//OASIS//DTD DocBook XML V4.2//EN"
        "http://www.oasis-open.org/docbook/xml/4.2/docbookx.dtd">

<!--
  This file is part of systemd.

  Copyright 2010 Lennart Poettering

  systemd is free software; you can redistribute it and/or modify it
  under the terms of the GNU Lesser General Public License as published by
  the Free Software Foundation; either version 2.1 of the License, or
  (at your option) any later version.

  systemd is distributed in the hope that it will be useful, but
  WITHOUT ANY WARRANTY; without even the implied warranty of
  MERCHANTABILITY or FITNESS FOR A PARTICULAR PURPOSE. See the GNU
  Lesser General Public License for more details.

  You should have received a copy of the GNU Lesser General Public License
  along with systemd; If not, see <http://www.gnu.org/licenses/>.
-->

<refentry id="systemd.mount">
        <refentryinfo>
                <title>systemd.mount</title>
                <productname>systemd</productname>

                <authorgroup>
                        <author>
                                <contrib>Developer</contrib>
                                <firstname>Lennart</firstname>
                                <surname>Poettering</surname>
                                <email>lennart@poettering.net</email>
                        </author>
                </authorgroup>
        </refentryinfo>

        <refmeta>
                <refentrytitle>systemd.mount</refentrytitle>
                <manvolnum>5</manvolnum>
        </refmeta>

        <refnamediv>
                <refname>systemd.mount</refname>
                <refpurpose>Mount unit configuration</refpurpose>
        </refnamediv>

        <refsynopsisdiv>
                <para><filename><replaceable>mount</replaceable>.mount</filename></para>
        </refsynopsisdiv>

        <refsect1>
                <title>Description</title>

                <para>A unit configuration file whose name ends in
                <literal>.mount</literal> encodes information about
                a file system mount point controlled and supervised by
                systemd.</para>

                <para>This man page lists the configuration options
                specific to this unit type. See
                <citerefentry><refentrytitle>systemd.unit</refentrytitle><manvolnum>5</manvolnum></citerefentry>
                for the common options of all unit configuration
                files. The common configuration items are configured
                in the generic [Unit] and [Install] sections. The
                mount specific configuration options are configured
                in the [Mount] section.</para>

                <para>Additional options are listed in
                <citerefentry><refentrytitle>systemd.exec</refentrytitle><manvolnum>5</manvolnum></citerefentry>,
                which define the execution environment the
                <citerefentry><refentrytitle>mount</refentrytitle><manvolnum>8</manvolnum></citerefentry>
                binary is executed in, and in
                <citerefentry><refentrytitle>systemd.kill</refentrytitle><manvolnum>5</manvolnum></citerefentry>,
                which define the way the processes are terminated, and
                in
                <citerefentry><refentrytitle>systemd.resource-control</refentrytitle><manvolnum>5</manvolnum></citerefentry>,
                which configure resource control settings for the
                processes of the service. Note that the User= and
                Group= options are not particularly useful for mount
                units specifying a <literal>Type=</literal> option or
                using configuration not specified in
                <filename>/etc/fstab</filename>;
                <citerefentry><refentrytitle>mount</refentrytitle><manvolnum>8</manvolnum></citerefentry>
                will refuse options that are not listed in
                <filename>/etc/fstab</filename> if it is not run as
                UID 0.</para>

                <para>Mount units must be named after the mount point
                directories they control. Example: the mount point
                <filename noindex='true'>/home/lennart</filename> must be configured
                in a unit file
                <filename>home-lennart.mount</filename>. For details
                about the escaping logic used to convert a file system
                path to a unit name, see
                <citerefentry><refentrytitle>systemd.unit</refentrytitle><manvolnum>5</manvolnum></citerefentry>.</para>

                <para>Optionally, a mount unit may be accompanied by
                an automount unit, to allow on-demand or parallelized
                mounting. See
                <citerefentry><refentrytitle>systemd.automount</refentrytitle><manvolnum>5</manvolnum></citerefentry>.</para>

                <para>If a mount point is beneath another mount point
                in the file system hierarchy, a dependency between both
                units is created automatically.</para>

                <para>Mount points created at runtime (independently of
                unit files or <filename>/etc/fstab</filename>) will be
                monitored by systemd and appear like any other mount
                unit in systemd.
                See <filename>/proc/self/mountinfo</filename> description
                in <citerefentry><refentrytitle>proc</refentrytitle><manvolnum>5</manvolnum></citerefentry>.
                </para>

                <para>Some file systems have special semantics as API
                file systems for kernel-to-userspace and
                userspace-to-userpace interfaces. Some of them may not
                be changed via mount units, and cannot be disabled.
                For a longer discussion see <ulink
                url="http://www.freedesktop.org/wiki/Software/systemd/APIFileSystems">API
                File Systems</ulink>.</para>
        </refsect1>

        <refsect1>
                <title><filename>/etc/fstab</filename></title>

                <para>Mount units may either be configured via unit
                files, or via <filename>/etc/fstab</filename> (see
                <citerefentry><refentrytitle>fstab</refentrytitle><manvolnum>5</manvolnum></citerefentry>
                for details). Mounts listed in
                <filename>/etc/fstab</filename> will be converted into
                native units dynamically at boot and when the
                configuration of the system manager is reloaded. In
                general, configuring mount points through
                <filename>/etc/fstab</filename> is the preferred
                approach. See
                <citerefentry><refentrytitle>systemd-fstab-generator</refentrytitle><manvolnum>8</manvolnum></citerefentry>
                for details about the conversion.</para>

                <para>When reading <filename>/etc/fstab</filename> a
                few special mount options are understood by systemd
                which influence how dependencies are created for mount
                points from <filename>/etc/fstab</filename>. systemd
                will create a dependency of type
                <option>Wants</option> from either
                <filename>local-fs.target</filename> or
                <filename>remote-fs.target</filename>, depending
                whether the file system is local or remote. If
                <option>comment=systemd.automount</option> is set, an
                automount unit will be created for the file
                system. See
                <citerefentry><refentrytitle>systemd.automount</refentrytitle><manvolnum>5</manvolnum></citerefentry>
                for details. If
                <option>comment=systemd.device-timeout=</option> is
                specified, it may be used to configure how long systemd
                should wait for a device to show up before giving up
                on an entry from
                <filename>/etc/fstab</filename>. Specify a time in
                seconds or explicitly specify a unit as
                <literal>s</literal>, <literal>min</literal>,
                <literal>h</literal>, <literal>ms</literal>.</para>

                <para>If <option>nofail</option> is given, this mount
                will be only wanted, not required, by the
                <filename>local-fs.target</filename>. This means that
                the boot will continue even if this mount point is not
                mounted successfully. Option <option>fail</option> has
                the opposite meaning and is the default.</para>

                <para>If <option>noauto</option> is given, this mount
                will not be added as a dependency for
                <filename>local-fs.target</filename>. This means that
                it will not be mounted automatically during boot,
                unless it is pulled in by some other unit. Option
                <option>auto</option> has the opposite meaning and is
                the default.</para>

                <para>If a mount point is configured in both
                <filename>/etc/fstab</filename> and a unit file that
                is stored below <filename>/usr</filename>, the former
                will take precedence. If the unit file is stored below
                <filename>/etc</filename>, it will take
                precedence. This means: native unit files take
                precedence over traditional configuration files, but
                this is superseded by the rule that configuration in
                <filename>/etc</filename> will always take precedence
                over configuration in
                <filename>/usr</filename>.</para>
        </refsect1>

        <refsect1>
                <title>Options</title>

                <para>Mount files must include a [Mount] section,
                which carries information about the file system mount points it
                supervises. A number of options that may be used in
                this section are shared with other unit types. These
                options are documented in
                <citerefentry><refentrytitle>systemd.exec</refentrytitle><manvolnum>5</manvolnum></citerefentry>
                and
                <citerefentry><refentrytitle>systemd.kill</refentrytitle><manvolnum>5</manvolnum></citerefentry>. The
                options specific to the [Mount] section of mount
                units are the following:</para>

                <variablelist class='unit-directives'>

                        <varlistentry>
                                <term><varname>What=</varname></term>
                                <listitem><para>Takes an absolute path
                                of a device node, file or other
                                resource to mount. See
                                <citerefentry><refentrytitle>mount</refentrytitle><manvolnum>8</manvolnum></citerefentry>
                                for details. If this refers to a
                                device node, a dependency on the
                                respective device unit is
                                automatically created. (See
                                <citerefentry><refentrytitle>systemd.device</refentrytitle><manvolnum>5</manvolnum></citerefentry> for more information.)
                                This option is
                                mandatory.</para></listitem>
                        </varlistentry>

                        <varlistentry>
                                <term><varname>Where=</varname></term>
                                <listitem><para>Takes an absolute path
                                of a directory of the mount point. If
                                the mount point does not exist at the
                                time of mounting, it is created. This
                                string must be reflected in the unit
                                filename. (See above.) This option is
                                mandatory.</para></listitem>
                        </varlistentry>

                        <varlistentry>
                                <term><varname>Type=</varname></term>
                                <listitem><para>Takes a string for the
                                file system type. See
                                <citerefentry><refentrytitle>mount</refentrytitle><manvolnum>8</manvolnum></citerefentry>
                                for details. This setting is
                                optional.</para></listitem>
                        </varlistentry>

                        <varlistentry>
                                <term><varname>Options=</varname></term>

                                <listitem><para>Mount options to use
                                when mounting. This takes a
                                comma-separated list of options. This
                                setting is optional.</para></listitem>
                        </varlistentry>

                        <varlistentry>
                                <term><varname>DirectoryMode=</varname></term>
                                <listitem><para>Directories of mount
                                points (and any parent directories)
                                are automatically created if
                                needed. This option specifies the file
                                system access mode used when creating
                                these directories. Takes an access
                                mode in octal notation. Defaults to
                                0755.</para></listitem>
                        </varlistentry>

                        <varlistentry>
                                <term><varname>TimeoutSec=</varname></term>
                                <listitem><para>Configures the time to
                                wait for the mount command to
                                finish. If a command does not exit
                                within the configured time, the mount
                                will be considered failed and be shut
                                down again. All commands still running
                                will be terminated forcibly via
                                <constant>SIGTERM</constant>, and after another delay of
                                this time with <constant>SIGKILL</constant>. (See
                                <option>KillMode=</option> in
                                <citerefentry><refentrytitle>systemd.kill</refentrytitle><manvolnum>5</manvolnum></citerefentry>.)
                                Takes a unit-less value in seconds, or
                                a time span value such as "5min
                                20s". Pass 0 to disable the timeout
<<<<<<< HEAD
                                logic. Default value is setted up in manager configuration
                                file via <varname>DefaultTimeoutStart=</varname>.</para></listitem>
=======
                                logic. The default value is set from the manager configuration
                                file's <varname>DefaultTimeoutStart=</varname> variable.</para></listitem>
>>>>>>> c17d7fc6
                        </varlistentry>
                </variablelist>

                <para>Check
                <citerefentry><refentrytitle>systemd.exec</refentrytitle><manvolnum>5</manvolnum></citerefentry>
                and
                <citerefentry><refentrytitle>systemd.kill</refentrytitle><manvolnum>5</manvolnum></citerefentry>
                for more settings.</para>
        </refsect1>

        <refsect1>
                  <title>See Also</title>
                  <para>
                          <citerefentry><refentrytitle>systemd</refentrytitle><manvolnum>1</manvolnum></citerefentry>,
                          <citerefentry><refentrytitle>systemctl</refentrytitle><manvolnum>8</manvolnum></citerefentry>,
                          <citerefentry><refentrytitle>systemd.unit</refentrytitle><manvolnum>5</manvolnum></citerefentry>,
                          <citerefentry><refentrytitle>systemd.exec</refentrytitle><manvolnum>5</manvolnum></citerefentry>,
                          <citerefentry><refentrytitle>systemd.kill</refentrytitle><manvolnum>5</manvolnum></citerefentry>,
                          <citerefentry><refentrytitle>systemd.resource-control</refentrytitle><manvolnum>5</manvolnum></citerefentry>,
                          <citerefentry><refentrytitle>systemd.service</refentrytitle><manvolnum>5</manvolnum></citerefentry>,
                          <citerefentry><refentrytitle>systemd.device</refentrytitle><manvolnum>5</manvolnum></citerefentry>,
                          <citerefentry><refentrytitle>proc</refentrytitle><manvolnum>5</manvolnum></citerefentry>,
                          <citerefentry><refentrytitle>mount</refentrytitle><manvolnum>8</manvolnum></citerefentry>,
                          <citerefentry><refentrytitle>systemd-fstab-generator</refentrytitle><manvolnum>8</manvolnum></citerefentry>,
                          <citerefentry><refentrytitle>systemd.directives</refentrytitle><manvolnum>7</manvolnum></citerefentry>
                  </para>
        </refsect1>

</refentry><|MERGE_RESOLUTION|>--- conflicted
+++ resolved
@@ -148,12 +148,12 @@
                 <filename>local-fs.target</filename> or
                 <filename>remote-fs.target</filename>, depending
                 whether the file system is local or remote. If
-                <option>comment=systemd.automount</option> is set, an
+                <option>x-systemd.automount</option> is set, an
                 automount unit will be created for the file
                 system. See
                 <citerefentry><refentrytitle>systemd.automount</refentrytitle><manvolnum>5</manvolnum></citerefentry>
                 for details. If
-                <option>comment=systemd.device-timeout=</option> is
+                <option>x-systemd.device-timeout=</option> is
                 specified, it may be used to configure how long systemd
                 should wait for a device to show up before giving up
                 on an entry from
@@ -278,13 +278,8 @@
                                 Takes a unit-less value in seconds, or
                                 a time span value such as "5min
                                 20s". Pass 0 to disable the timeout
-<<<<<<< HEAD
-                                logic. Default value is setted up in manager configuration
-                                file via <varname>DefaultTimeoutStart=</varname>.</para></listitem>
-=======
                                 logic. The default value is set from the manager configuration
                                 file's <varname>DefaultTimeoutStart=</varname> variable.</para></listitem>
->>>>>>> c17d7fc6
                         </varlistentry>
                 </variablelist>
 
