--- conflicted
+++ resolved
@@ -135,18 +135,9 @@
                 <para>When reading <filename>/etc/fstab</filename> a
                 few special mount options are understood by systemd
                 which influence how dependencies are created for mount
-<<<<<<< HEAD
-                points from <filename>/etc/fstab</filename>. If
-                <option>MountAuto=yes</option> is set in
-                <filename>system.conf</filename> (which is the
-                default), or if <option>comment=systemd.mount</option> is
-                specified as mount option, then systemd will create a
-                dependency of type <option>Wants</option> from either
-=======
                 points from <filename>/etc/fstab</filename>. systemd
                 will create a dependency of type
                 <option>Wants</option> from either
->>>>>>> 2f4f2f8b
                 <filename>local-fs.target</filename> or
                 <filename>remote-fs.target</filename>, depending
                 whether the file system is local or remote. If
