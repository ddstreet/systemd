<?xml version='1.0'?> <!--*-nxml-*-->
<!DOCTYPE refentry PUBLIC "-//OASIS//DTD DocBook XML V4.2//EN"
  "http://www.oasis-open.org/docbook/xml/4.2/docbookx.dtd">

<!--
  This file is part of systemd.

  Copyright 2012 Lennart Poettering

  systemd is free software; you can redistribute it and/or modify it
  under the terms of the GNU Lesser General Public License as published by
  the Free Software Foundation; either version 2.1 of the License, or
  (at your option) any later version.

  systemd is distributed in the hope that it will be useful, but
  WITHOUT ANY WARRANTY; without even the implied warranty of
  MERCHANTABILITY or FITNESS FOR A PARTICULAR PURPOSE. See the GNU
  Lesser General Public License for more details.

  You should have received a copy of the GNU Lesser General Public License
  along with systemd; If not, see <http://www.gnu.org/licenses/>.
-->

<refentry id="systemd-shutdownd.service">

  <refentryinfo>
    <title>systemd-shutdownd.service</title>
    <productname>systemd</productname>

    <authorgroup>
      <author>
        <contrib>Developer</contrib>
        <firstname>Lennart</firstname>
        <surname>Poettering</surname>
        <email>lennart@poettering.net</email>
      </author>
    </authorgroup>
  </refentryinfo>

  <refmeta>
    <refentrytitle>systemd-shutdownd.service</refentrytitle>
    <manvolnum>8</manvolnum>
  </refmeta>

  <refnamediv>
    <refname>systemd-shutdownd.service</refname>
    <refname>systemd-shutdownd.socket</refname>
    <refname>systemd-shutdownd</refname>
    <refpurpose>Scheduled shutdown service</refpurpose>
  </refnamediv>

<<<<<<< HEAD
        <refsynopsisdiv>
                <para><filename>systemd-shutdownd.service</filename></para>
                <para><filename>systemd-shutdownd.socket</filename></para>
                <para><filename>/lib/systemd/systemd-shutdownd</filename></para>
        </refsynopsisdiv>
=======
  <refsynopsisdiv>
    <para><filename>systemd-shutdownd.service</filename></para>
    <para><filename>systemd-shutdownd.socket</filename></para>
    <para><filename>/lib/systemd/systemd-shutdownd</filename></para>
  </refsynopsisdiv>
>>>>>>> a066bb07

  <refsect1>
    <title>Description</title>

    <para><filename>systemd-shutdownd.service</filename> is a system
    service that implements scheduled shutdowns, as exposed by
    <citerefentry><refentrytitle>shutdown</refentrytitle><manvolnum>8</manvolnum></citerefentry>.
    <filename>systemd-shutdownd.service</filename> is automatically
    activated on request and terminates itself when it is
    unused.</para>
  </refsect1>

  <refsect1>
    <title>See Also</title>
    <para>
      <citerefentry><refentrytitle>systemd</refentrytitle><manvolnum>1</manvolnum></citerefentry>,
      <citerefentry><refentrytitle>shutdown</refentrytitle><manvolnum>8</manvolnum></citerefentry>
    </para>
  </refsect1>

</refentry><|MERGE_RESOLUTION|>--- conflicted
+++ resolved
@@ -49,19 +49,11 @@
     <refpurpose>Scheduled shutdown service</refpurpose>
   </refnamediv>
 
-<<<<<<< HEAD
-        <refsynopsisdiv>
-                <para><filename>systemd-shutdownd.service</filename></para>
-                <para><filename>systemd-shutdownd.socket</filename></para>
-                <para><filename>/lib/systemd/systemd-shutdownd</filename></para>
-        </refsynopsisdiv>
-=======
   <refsynopsisdiv>
     <para><filename>systemd-shutdownd.service</filename></para>
     <para><filename>systemd-shutdownd.socket</filename></para>
     <para><filename>/lib/systemd/systemd-shutdownd</filename></para>
   </refsynopsisdiv>
->>>>>>> a066bb07
 
   <refsect1>
     <title>Description</title>
