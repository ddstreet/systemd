<?xml version='1.0'?> <!--*- Mode: nxml; nxml-child-indent: 2; indent-tabs-mode: nil -*-->
<!DOCTYPE refentry PUBLIC "-//OASIS//DTD DocBook XML V4.2//EN"
"http://www.oasis-open.org/docbook/xml/4.2/docbookx.dtd">

<!--
  This file is part of systemd.

  Copyright 2013 Zbigniew Jędrzejewski-Szmek

  systemd is free software; you can redistribute it and/or modify it
  under the terms of the GNU Lesser General Public License as published by
  the Free Software Foundation; either version 2.1 of the License, or
  (at your option) any later version.

  systemd is distributed in the hope that it will be useful, but
  WITHOUT ANY WARRANTY; without even the implied warranty of
  MERCHANTABILITY or FITNESS FOR A PARTICULAR PURPOSE. See the GNU
  Lesser General Public License for more details.

  You should have received a copy of the GNU Lesser General Public License
  along with systemd; If not, see <http://www.gnu.org/licenses/>.
-->

<refentry id="systemd.resource-control">
  <refentryinfo>
    <title>systemd.resource-control</title>
    <productname>systemd</productname>

    <authorgroup>
      <author>
        <contrib>Developer</contrib>
        <firstname>Lennart</firstname>
        <surname>Poettering</surname>
        <email>lennart@poettering.net</email>
      </author>
    </authorgroup>
  </refentryinfo>

  <refmeta>
    <refentrytitle>systemd.resource-control</refentrytitle>
    <manvolnum>5</manvolnum>
  </refmeta>

  <refnamediv>
    <refname>systemd.resource-control</refname>
    <refpurpose>Resource control unit settings</refpurpose>
  </refnamediv>

  <refsynopsisdiv>
    <para>
      <filename><replaceable>slice</replaceable>.slice</filename>,
      <filename><replaceable>scope</replaceable>.scope</filename>,
      <filename><replaceable>service</replaceable>.service</filename>,
      <filename><replaceable>socket</replaceable>.socket</filename>,
      <filename><replaceable>mount</replaceable>.mount</filename>,
      <filename><replaceable>swap</replaceable>.swap</filename>
    </para>
  </refsynopsisdiv>

  <refsect1>
    <title>Description</title>

    <para>Unit configuration files for services, slices, scopes,
    sockets, mount points, and swap devices share a subset of
    configuration options for resource control of spawned
    processes. Internally, this relies on the Control Groups
    kernel concept for organizing processes in a hierarchical tree of
    named groups for the purpose of resource management.</para>

    <para>This man page lists the configuration options shared by
    those six unit types. See
    <citerefentry><refentrytitle>systemd.unit</refentrytitle><manvolnum>5</manvolnum></citerefentry>
    for the common options of all unit configuration files, and
    <citerefentry><refentrytitle>systemd.slice</refentrytitle><manvolnum>5</manvolnum></citerefentry>,
    <citerefentry><refentrytitle>systemd.scope</refentrytitle><manvolnum>5</manvolnum></citerefentry>,
    <citerefentry><refentrytitle>systemd.service</refentrytitle><manvolnum>5</manvolnum></citerefentry>,
    <citerefentry><refentrytitle>systemd.socket</refentrytitle><manvolnum>5</manvolnum></citerefentry>,
    <citerefentry><refentrytitle>systemd.mount</refentrytitle><manvolnum>5</manvolnum></citerefentry>,
    and
    <citerefentry><refentrytitle>systemd.swap</refentrytitle><manvolnum>5</manvolnum></citerefentry>
    for more information on the specific unit configuration files. The
    resource control configuration options are configured in the
    [Slice], [Scope], [Service], [Socket], [Mount], or [Swap]
    sections, depending on the unit type.</para>

    <para>See the <ulink
    url="http://www.freedesktop.org/wiki/Software/systemd/ControlGroupInterface/">New
    Control Group Interfaces</ulink> for an introduction on how to make
    use of resource control APIs from programs.</para>
  </refsect1>

  <refsect1>
    <title>Automatic Dependencies</title>

    <para>Units with the <varname>Slice=</varname> setting set get
    automatic <varname>Requires=</varname> and
    <varname>After=</varname> dependencies on the specified slice
    unit.</para>
  </refsect1>

  <refsect1>
    <title>Unified and Legacy Control Group Hierarchies</title>

    <para>Unified control group hierarchy is the new version of kernel control group interface. Depending on the
    resource type, there are differences in resource control capabilities.  Also, because of interface changes, some
    resource types have a separate set of options on the unified hierarchy.</para>

    <para>
      <variablelist>
        <varlistentry>
          <term><option>IO</option></term>
          <listitem>
            <para><varname>IO</varname> prefixed settings are superset of and replace <varname>BlockIO</varname>
            prefixed ones. On unified hierarchy, IO resource control also applies to buffered writes.</para>
          </listitem>
        </varlistentry>
      </variablelist>
    </para>

    <para>To ease the transition, there is best-effort translation between the two versions of settings. If all
    settings of a unit for a given resource type are for the other hierarchy type, the settings are translated and
    applied. If there are any valid settings for the hierarchy in use, all translations are disabled for the resource
    type. Mixing the two types of settings on a unit can lead to confusing results.</para>
  </refsect1>

  <refsect1>
    <title>Options</title>

    <para>Units of the types listed above can have settings
    for resource control configuration:</para>

    <variablelist class='unit-directives'>

      <varlistentry>
        <term><varname>CPUAccounting=</varname></term>

        <listitem>
          <para>Turn on CPU usage accounting for this unit. Takes a
          boolean argument. Note that turning on CPU accounting for
          one unit will also implicitly turn it on for all units
          contained in the same slice and for all its parent slices
          and the units contained therein. The system default for this
          setting may be controlled with
          <varname>DefaultCPUAccounting=</varname> in
          <citerefentry><refentrytitle>systemd-system.conf</refentrytitle><manvolnum>5</manvolnum></citerefentry>.</para>
        </listitem>
      </varlistentry>

      <varlistentry>
        <term><varname>CPUShares=<replaceable>weight</replaceable></varname></term>
        <term><varname>StartupCPUShares=<replaceable>weight</replaceable></varname></term>

        <listitem>
          <para>Assign the specified CPU time share weight to the
          processes executed. These options take an integer value and
          control the <literal>cpu.shares</literal> control group
          attribute. The allowed range is 2 to 262144. Defaults to
          1024. For details about this control group attribute, see
          <ulink
          url="https://www.kernel.org/doc/Documentation/scheduler/sched-design-CFS.txt">sched-design-CFS.txt</ulink>.
          The available CPU time is split up among all units within
          one slice relative to their CPU time share weight.</para>

          <para>While <varname>StartupCPUShares=</varname> only
          applies to the startup phase of the system,
          <varname>CPUShares=</varname> applies to normal runtime of
          the system, and if the former is not set also to the startup
          phase. Using <varname>StartupCPUShares=</varname> allows
          prioritizing specific services at boot-up differently than
          during normal runtime.</para>

          <para>These options imply
          <literal>CPUAccounting=true</literal>.</para>
        </listitem>
      </varlistentry>

      <varlistentry>
        <term><varname>CPUQuota=</varname></term>

        <listitem>
          <para>Assign the specified CPU time quota to the processes
          executed. Takes a percentage value, suffixed with "%". The
          percentage specifies how much CPU time the unit shall get at
          maximum, relative to the total CPU time available on one
          CPU. Use values &gt; 100% for allotting CPU time on more than
          one CPU. This controls the
          <literal>cpu.cfs_quota_us</literal> control group
          attribute. For details about this control group attribute,
          see <ulink
          url="https://www.kernel.org/doc/Documentation/scheduler/sched-design-CFS.txt">sched-design-CFS.txt</ulink>.</para>

          <para>Example: <varname>CPUQuota=20%</varname> ensures that
          the executed processes will never get more than 20% CPU time
          on one CPU.</para>

          <para>Implies <literal>CPUAccounting=true</literal>.</para>
        </listitem>
      </varlistentry>

      <varlistentry>
        <term><varname>MemoryAccounting=</varname></term>

        <listitem>
          <para>Turn on process and kernel memory accounting for this
          unit. Takes a boolean argument. Note that turning on memory
          accounting for one unit will also implicitly turn it on for
          all units contained in the same slice and for all its parent
          slices and the units contained therein. The system default
          for this setting may be controlled with
          <varname>DefaultMemoryAccounting=</varname> in
          <citerefentry><refentrytitle>systemd-system.conf</refentrytitle><manvolnum>5</manvolnum></citerefentry>.</para>
        </listitem>
      </varlistentry>

      <varlistentry>
        <term><varname>MemoryLimit=<replaceable>bytes</replaceable></varname></term>

        <listitem>
          <para>Specify the limit on maximum memory usage of the
          executed processes. The limit specifies how much process and
          kernel memory can be used by tasks in this unit. Takes a
          memory size in bytes. If the value is suffixed with K, M, G
          or T, the specified memory size is parsed as Kilobytes,
          Megabytes, Gigabytes, or Terabytes (with the base 1024),
          respectively. If assigned the special value
          <literal>infinity</literal>, no memory limit is applied. This
          controls the <literal>memory.limit_in_bytes</literal>
          control group attribute. For details about this control
          group attribute, see <ulink
          url="https://www.kernel.org/doc/Documentation/cgroup-v1/memory.txt">memory.txt</ulink>.</para>

          <para>Implies <literal>MemoryAccounting=true</literal>.</para>
        </listitem>
      </varlistentry>

      <varlistentry>
        <term><varname>TasksAccounting=</varname></term>

        <listitem>
          <para>Turn on task accounting for this unit. Takes a
          boolean argument. If enabled, the system manager will keep
          track of the number of tasks in the unit. The number of
          tasks accounted this way includes both kernel threads and
          userspace processes, with each thread counting
          individually. Note that turning on tasks accounting for one
          unit will also implicitly turn it on for all units contained
          in the same slice and for all its parent slices and the
          units contained therein. The system default for this setting
          may be controlled with
          <varname>DefaultTasksAccounting=</varname> in
          <citerefentry><refentrytitle>systemd-system.conf</refentrytitle><manvolnum>5</manvolnum></citerefentry>.</para>
        </listitem>
      </varlistentry>

      <varlistentry>
        <term><varname>TasksMax=<replaceable>N</replaceable></varname></term>

        <listitem>
          <para>Specify the maximum number of tasks that may be
          created in the unit. This ensures that the number of tasks
          accounted for the unit (see above) stays below a specific
          limit. If assigned the special value
          <literal>infinity</literal>, no tasks limit is applied. This
          controls the <literal>pids.max</literal> control group
          attribute. For details about this control group attribute,
          see <ulink
          url="https://www.kernel.org/doc/Documentation/cgroup-v1/pids.txt">pids.txt</ulink>.</para>

          <para>Implies <literal>TasksAccounting=true</literal>. The
          system default for this setting may be controlled with
          <varname>DefaultTasksMax=</varname> in
          <citerefentry><refentrytitle>systemd-system.conf</refentrytitle><manvolnum>5</manvolnum></citerefentry>.</para>
        </listitem>
      </varlistentry>

      <varlistentry>
        <term><varname>IOAccounting=</varname></term>

        <listitem>
          <para>Turn on Block I/O accounting for this unit, if the unified control group hierarchy is used on the
          system. Takes a boolean argument. Note that turning on block I/O accounting for one unit will also implicitly
          turn it on for all units contained in the same slice and all for its parent slices and the units contained
          therein. The system default for this setting may be controlled with <varname>DefaultIOAccounting=</varname>
          in
          <citerefentry><refentrytitle>systemd-system.conf</refentrytitle><manvolnum>5</manvolnum></citerefentry>.</para>

          <para>This setting is supported only if the unified control group hierarchy is used. Use
          <varname>BlockIOAccounting=</varname> on systems using the legacy control group hierarchy.</para>
        </listitem>
      </varlistentry>

      <varlistentry>
        <term><varname>IOWeight=<replaceable>weight</replaceable></varname></term>
        <term><varname>StartupIOWeight=<replaceable>weight</replaceable></varname></term>

        <listitem>
          <para>Set the default overall block I/O weight for the executed processes, if the unified control group
          hierarchy is used on the system. Takes a single weight value (between 1 and 10000) to set the default block
          I/O weight. This controls the <literal>io.weight</literal> control group attribute, which defaults to
          100. For details about this control group attribute, see <ulink
          url="https://www.kernel.org/doc/Documentation/cgroup-v2.txt">cgroup-v2.txt</ulink>.  The available I/O
          bandwidth is split up among all units within one slice relative to their block I/O weight.</para>

          <para>While <varname>StartupIOWeight=</varname> only applies
          to the startup phase of the system,
          <varname>IOWeight=</varname> applies to the later runtime of
          the system, and if the former is not set also to the startup
          phase. This allows prioritizing specific services at boot-up
          differently than during runtime.</para>

          <para>Implies <literal>IOAccounting=true</literal>.</para>

          <para>This setting is supported only if the unified control group hierarchy is used. Use
          <varname>BlockIOWeight=</varname> and <varname>StartupBlockIOWeight=</varname> on systems using the legacy
          control group hierarchy.</para>
        </listitem>
      </varlistentry>

      <varlistentry>
        <term><varname>IODeviceWeight=<replaceable>device</replaceable> <replaceable>weight</replaceable></varname></term>

        <listitem>
          <para>Set the per-device overall block I/O weight for the executed processes, if the unified control group
          hierarchy is used on the system. Takes a space-separated pair of a file path and a weight value to specify
          the device specific weight value, between 1 and 10000. (Example: "/dev/sda 1000"). The file path may be
          specified as path to a block device node or as any other file, in which case the backing block device of the
          file system of the file is determined. This controls the <literal>io.weight</literal> control group
          attribute, which defaults to 100. Use this option multiple times to set weights for multiple devices. For
          details about this control group attribute, see <ulink
          url="https://www.kernel.org/doc/Documentation/cgroup-v2.txt">cgroup-v2.txt</ulink>.</para>

          <para>Implies <literal>IOAccounting=true</literal>.</para>

          <para>This setting is supported only if the unified control group hierarchy is used. Use
          <varname>BlockIODeviceWeight=</varname> on systems using the legacy control group hierarchy.</para>
        </listitem>
      </varlistentry>

      <varlistentry>
        <term><varname>IOReadBandwidthMax=<replaceable>device</replaceable> <replaceable>bytes</replaceable></varname></term>
        <term><varname>IOWriteBandwidthMax=<replaceable>device</replaceable> <replaceable>bytes</replaceable></varname></term>

        <listitem>
          <para>Set the per-device overall block I/O bandwidth maximum limit for the executed processes, if the unified
          control group hierarchy is used on the system. This limit is not work-conserving and the executed processes
          are not allowed to use more even if the device has idle capacity.  Takes a space-separated pair of a file
          path and a bandwidth value (in bytes per second) to specify the device specific bandwidth. The file path may
          be a path to a block device node, or as any other file in which case the backing block device of the file
          system of the file is used. If the bandwidth is suffixed with K, M, G, or T, the specified bandwidth is
          parsed as Kilobytes, Megabytes, Gigabytes, or Terabytes, respectively, to the base of 1000. (Example:
          "/dev/disk/by-path/pci-0000:00:1f.2-scsi-0:0:0:0 5M"). This controls the <literal>io.max</literal> control
          group attributes. Use this option multiple times to set bandwidth limits for multiple devices. For details
          about this control group attribute, see <ulink
          url="https://www.kernel.org/doc/Documentation/cgroup-v2.txt">cgroup-v2.txt</ulink>.
          </para>

          <para>Implies <literal>IOAccounting=true</literal>.</para>

          <para>This setting is supported only if the unified control group hierarchy is used. Use
          <varname>BlockIOAccounting=</varname> on systems using the legacy control group hierarchy.</para>
        </listitem>
      </varlistentry>

      <varlistentry>
        <term><varname>IOReadIOPSMax=<replaceable>device</replaceable> <replaceable>IOPS</replaceable></varname></term>
        <term><varname>IOWriteIOPSMax=<replaceable>device</replaceable> <replaceable>IOPS</replaceable></varname></term>

        <listitem>
          <para>Set the per-device overall block I/O IOs-Per-Second maximum limit for the executed processes, if the
          unified control group hierarchy is used on the system. This limit is not work-conserving and the executed
          processes are not allowed to use more even if the device has idle capacity.  Takes a space-separated pair of
          a file path and an IOPS value to specify the device specific IOPS. The file path may be a path to a block
          device node, or as any other file in which case the backing block device of the file system of the file is
          used. If the IOPS is suffixed with K, M, G, or T, the specified IOPS is parsed as KiloIOPS, MegaIOPS,
          GigaIOPS, or TeraIOPS, respectively, to the base of 1000. (Example:
          "/dev/disk/by-path/pci-0000:00:1f.2-scsi-0:0:0:0 1K"). This controls the <literal>io.max</literal> control
          group attributes. Use this option multiple times to set IOPS limits for multiple devices. For details about
          this control group attribute, see <ulink
          url="https://www.kernel.org/doc/Documentation/cgroup-v2.txt">cgroup-v2.txt</ulink>.
          </para>

          <para>Implies <literal>IOAccounting=true</literal>.</para>

          <para>This setting is supported only if the unified control group hierarchy is used.</para>
        </listitem>
      </varlistentry>

      <varlistentry>
        <term><varname>BlockIOAccounting=</varname></term>

        <listitem>
          <para>Turn on Block I/O accounting for this unit, if the legacy control group hierarchy is used on the
          system. Takes a boolean argument. Note that turning on block I/O accounting for one unit will also implicitly
          turn it on for all units contained in the same slice and all for its parent slices and the units contained
          therein. The system default for this setting may be controlled with
          <varname>DefaultBlockIOAccounting=</varname> in
          <citerefentry><refentrytitle>systemd-system.conf</refentrytitle><manvolnum>5</manvolnum></citerefentry>.</para>

          <para>This setting is supported only if the legacy control group hierarchy is used. Use
          <varname>IOAccounting=</varname> on systems using the unified control group hierarchy.</para>
        </listitem>
      </varlistentry>

      <varlistentry>
        <term><varname>BlockIOWeight=<replaceable>weight</replaceable></varname></term>
        <term><varname>StartupBlockIOWeight=<replaceable>weight</replaceable></varname></term>

<<<<<<< HEAD
        <listitem><para>Set the default overall block I/O weight for
        the executed processes. Takes a single weight value (between
        10 and 1000) to set the default block I/O weight. This controls
        the <literal>blkio.weight</literal> control group attribute,
        which defaults to 500. For details about this control group
        attribute, see <ulink
        url="https://www.kernel.org/doc/Documentation/cgroup-v1/blkio-controller.txt">blkio-controller.txt</ulink>.
        The available I/O bandwidth is split up among all units within
        one slice relative to their block I/O weight.</para>
=======
        <listitem><para>Set the default overall block I/O weight for the executed processes, if the legacy control
        group hierarchy is used on the system. Takes a single weight value (between 10 and 1000) to set the default
        block I/O weight. This controls the <literal>blkio.weight</literal> control group attribute, which defaults to
        500. For details about this control group attribute, see <ulink
        url="https://www.kernel.org/doc/Documentation/cgroup-v1/blkio-controller.txt">blkio-controller.txt</ulink>.
        The available I/O bandwidth is split up among all units within one slice relative to their block I/O
        weight.</para>
>>>>>>> d8a873e0

        <para>While <varname>StartupBlockIOWeight=</varname> only
        applies to the startup phase of the system,
        <varname>BlockIOWeight=</varname> applies to the later runtime
        of the system, and if the former is not set also to the
        startup phase. This allows prioritizing specific services at
        boot-up differently than during runtime.</para>

        <para>Implies
        <literal>BlockIOAccounting=true</literal>.</para>

        <para>This setting is supported only if the legacy control group hierarchy is used. Use
        <varname>IOWeight=</varname> and <varname>StartupIOWeight=</varname> on systems using the unified control group
        hierarchy.</para>

      </listitem>
      </varlistentry>

      <varlistentry>
        <term><varname>BlockIODeviceWeight=<replaceable>device</replaceable> <replaceable>weight</replaceable></varname></term>

        <listitem>
<<<<<<< HEAD
          <para>Set the per-device overall block I/O weight for the
          executed processes. Takes a space-separated pair of a file
          path and a weight value to specify the device specific
          weight value, between 10 and 1000. (Example: "/dev/sda
          500"). The file path may be specified as path to a block
          device node or as any other file, in which case the backing
          block device of the file system of the file is
          determined. This controls the
          <literal>blkio.weight_device</literal> control group
          attribute, which defaults to 1000. Use this option multiple
          times to set weights for multiple devices. For details about
          this control group attribute, see <ulink
=======
          <para>Set the per-device overall block I/O weight for the executed processes, if the legacy control group
          hierarchy is used on the system. Takes a space-separated pair of a file path and a weight value to specify
          the device specific weight value, between 10 and 1000. (Example: "/dev/sda 500"). The file path may be
          specified as path to a block device node or as any other file, in which case the backing block device of the
          file system of the file is determined. This controls the <literal>blkio.weight_device</literal> control group
          attribute, which defaults to 1000. Use this option multiple times to set weights for multiple devices. For
          details about this control group attribute, see <ulink
>>>>>>> d8a873e0
          url="https://www.kernel.org/doc/Documentation/cgroup-v1/blkio-controller.txt">blkio-controller.txt</ulink>.</para>

          <para>Implies
          <literal>BlockIOAccounting=true</literal>.</para>

          <para>This setting is supported only if the legacy control group hierarchy is used. Use
          <varname>IODeviceWeight=</varname> on systems using the unified control group hierarchy.</para>
        </listitem>
      </varlistentry>

      <varlistentry>
        <term><varname>BlockIOReadBandwidth=<replaceable>device</replaceable> <replaceable>bytes</replaceable></varname></term>
        <term><varname>BlockIOWriteBandwidth=<replaceable>device</replaceable> <replaceable>bytes</replaceable></varname></term>

        <listitem>
<<<<<<< HEAD
          <para>Set the per-device overall block I/O bandwidth limit
          for the executed processes. Takes a space-separated pair of
          a file path and a bandwidth value (in bytes per second) to
          specify the device specific bandwidth. The file path may be
          a path to a block device node, or as any other file in which
          case the backing block device of the file system of the file
          is used. If the bandwidth is suffixed with K, M, G, or T,
          the specified bandwidth is parsed as Kilobytes, Megabytes,
          Gigabytes, or Terabytes, respectively, to the base of
          1000. (Example:
          "/dev/disk/by-path/pci-0000:00:1f.2-scsi-0:0:0:0 5M"). This
          controls the <literal>blkio.throttle.read_bps_device</literal> and
          <literal>blkio.throttle.write_bps_device</literal> control group
          attributes. Use this option multiple times to set bandwidth
          limits for multiple devices. For details about these control
          group attributes, see <ulink
=======
          <para>Set the per-device overall block I/O bandwidth limit for the executed processes, if the legacy control
          group hierarchy is used on the system. Takes a space-separated pair of a file path and a bandwidth value (in
          bytes per second) to specify the device specific bandwidth. The file path may be a path to a block device
          node, or as any other file in which case the backing block device of the file system of the file is used. If
          the bandwidth is suffixed with K, M, G, or T, the specified bandwidth is parsed as Kilobytes, Megabytes,
          Gigabytes, or Terabytes, respectively, to the base of 1000. (Example:
          "/dev/disk/by-path/pci-0000:00:1f.2-scsi-0:0:0:0 5M"). This controls the
          <literal>blkio.throttle.read_bps_device</literal> and <literal>blkio.throttle.write_bps_device</literal>
          control group attributes. Use this option multiple times to set bandwidth limits for multiple devices. For
          details about these control group attributes, see <ulink
>>>>>>> d8a873e0
          url="https://www.kernel.org/doc/Documentation/cgroup-v1/blkio-controller.txt">blkio-controller.txt</ulink>.
          </para>

          <para>Implies
          <literal>BlockIOAccounting=true</literal>.</para>

          <para>This setting is supported only if the legacy control group hierarchy is used. Use
          <varname>IOReadBandwidthMax=</varname> and <varname>IOWriteBandwidthMax=</varname> on systems using the
          unified control group hierarchy.</para>
        </listitem>
      </varlistentry>

      <varlistentry>
        <term><varname>DeviceAllow=</varname></term>

        <listitem>
          <para>Control access to specific device nodes by the
          executed processes. Takes two space-separated strings: a
          device node specifier followed by a combination of
          <constant>r</constant>, <constant>w</constant>,
          <constant>m</constant> to control
          <emphasis>r</emphasis>eading, <emphasis>w</emphasis>riting,
          or creation of the specific device node(s) by the unit
          (<emphasis>m</emphasis>knod), respectively. This controls
          the <literal>devices.allow</literal> and
          <literal>devices.deny</literal> control group
          attributes. For details about these control group
          attributes, see <ulink
          url="https://www.kernel.org/doc/Documentation/cgroup-v1/devices.txt">devices.txt</ulink>.</para>

          <para>The device node specifier is either a path to a device
          node in the file system, starting with
          <filename>/dev/</filename>, or a string starting with either
          <literal>char-</literal> or <literal>block-</literal>
          followed by a device group name, as listed in
          <filename>/proc/devices</filename>. The latter is useful to
          whitelist all current and future devices belonging to a
          specific device group at once. The device group is matched
          according to file name globbing rules, you may hence use the
          <literal>*</literal> and <literal>?</literal>
          wildcards. Examples: <filename>/dev/sda5</filename> is a
          path to a device node, referring to an ATA or SCSI block
          device. <literal>char-pts</literal> and
          <literal>char-alsa</literal> are specifiers for all pseudo
          TTYs and all ALSA sound devices,
          respectively. <literal>char-cpu/*</literal> is a specifier
          matching all CPU related device groups.</para>
        </listitem>
      </varlistentry>

      <varlistentry>
        <term><varname>DevicePolicy=auto|closed|strict</varname></term>

        <listitem>
          <para>
            Control the policy for allowing device access:
          </para>
          <variablelist>
            <varlistentry>
              <term><option>strict</option></term>
              <listitem>
                <para>means to only allow types of access that are
                explicitly specified.</para>
              </listitem>
            </varlistentry>

            <varlistentry>
              <term><option>closed</option></term>
              <listitem>
                <para>in addition, allows access to standard pseudo
                devices including
                <filename>/dev/null</filename>,
                <filename>/dev/zero</filename>,
                <filename>/dev/full</filename>,
                <filename>/dev/random</filename>, and
                <filename>/dev/urandom</filename>.
                </para>
              </listitem>
            </varlistentry>

            <varlistentry>
              <term><option>auto</option></term>
              <listitem>
                <para>
                  in addition, allows access to all devices if no
                  explicit <varname>DeviceAllow=</varname> is present.
                  This is the default.
                </para>
              </listitem>
            </varlistentry>
          </variablelist>
        </listitem>
      </varlistentry>

      <varlistentry>
        <term><varname>Slice=</varname></term>

        <listitem>
          <para>The name of the slice unit to place the unit
          in. Defaults to <filename>system.slice</filename> for all
          non-instantiated units of all unit types (except for slice
          units themselves see below). Instance units are by default
          placed in a subslice of <filename>system.slice</filename>
          that is named after the template name.</para>

          <para>This option may be used to arrange systemd units in a
          hierarchy of slices each of which might have resource
          settings applied.</para>

          <para>For units of type slice, the only accepted value for
          this setting is the parent slice. Since the name of a slice
          unit implies the parent slice, it is hence redundant to ever
          set this parameter directly for slice units.</para>

          <para>Special care should be taken when relying on the default slice assignment in templated service units
          that have <varname>DefaultDependencies=no</varname> set, see
          <citerefentry><refentrytitle>systemd.service</refentrytitle><manvolnum>5</manvolnum></citerefentry>, section
          "Automatic Dependencies" for details.</para>

        </listitem>
      </varlistentry>

      <varlistentry>
        <term><varname>Delegate=</varname></term>

        <listitem>
          <para>Turns on delegation of further resource control
          partitioning to processes of the unit. For unprivileged
          services (i.e. those using the <varname>User=</varname>
          setting), this allows processes to create a subhierarchy
          beneath its control group path. For privileged services and
          scopes, this ensures the processes will have all control
          group controllers enabled.</para>
        </listitem>
      </varlistentry>

    </variablelist>
  </refsect1>

  <refsect1>
    <title>See Also</title>
    <para>
      <citerefentry><refentrytitle>systemd</refentrytitle><manvolnum>1</manvolnum></citerefentry>,
      <citerefentry><refentrytitle>systemd.unit</refentrytitle><manvolnum>5</manvolnum></citerefentry>,
      <citerefentry><refentrytitle>systemd.service</refentrytitle><manvolnum>5</manvolnum></citerefentry>,
      <citerefentry><refentrytitle>systemd.slice</refentrytitle><manvolnum>5</manvolnum></citerefentry>,
      <citerefentry><refentrytitle>systemd.scope</refentrytitle><manvolnum>5</manvolnum></citerefentry>,
      <citerefentry><refentrytitle>systemd.socket</refentrytitle><manvolnum>5</manvolnum></citerefentry>,
      <citerefentry><refentrytitle>systemd.mount</refentrytitle><manvolnum>5</manvolnum></citerefentry>,
      <citerefentry><refentrytitle>systemd.swap</refentrytitle><manvolnum>5</manvolnum></citerefentry>,
      <citerefentry><refentrytitle>systemd.directives</refentrytitle><manvolnum>7</manvolnum></citerefentry>,
      <citerefentry><refentrytitle>systemd.special</refentrytitle><manvolnum>7</manvolnum></citerefentry>,
      The documentation for control groups and specific controllers in the Linux kernel:
      <ulink url="https://www.kernel.org/doc/Documentation/cgroup-v1/cgroups.txt">cgroups.txt</ulink>,
      <ulink url="https://www.kernel.org/doc/Documentation/cgroup-v1/cpuacct.txt">cpuacct.txt</ulink>,
      <ulink url="https://www.kernel.org/doc/Documentation/cgroup-v1/memory.txt">memory.txt</ulink>,
      <ulink url="https://www.kernel.org/doc/Documentation/cgroup-v1/blkio-controller.txt">blkio-controller.txt</ulink>.
    </para>
  </refsect1>
</refentry><|MERGE_RESOLUTION|>--- conflicted
+++ resolved
@@ -405,17 +405,6 @@
         <term><varname>BlockIOWeight=<replaceable>weight</replaceable></varname></term>
         <term><varname>StartupBlockIOWeight=<replaceable>weight</replaceable></varname></term>
 
-<<<<<<< HEAD
-        <listitem><para>Set the default overall block I/O weight for
-        the executed processes. Takes a single weight value (between
-        10 and 1000) to set the default block I/O weight. This controls
-        the <literal>blkio.weight</literal> control group attribute,
-        which defaults to 500. For details about this control group
-        attribute, see <ulink
-        url="https://www.kernel.org/doc/Documentation/cgroup-v1/blkio-controller.txt">blkio-controller.txt</ulink>.
-        The available I/O bandwidth is split up among all units within
-        one slice relative to their block I/O weight.</para>
-=======
         <listitem><para>Set the default overall block I/O weight for the executed processes, if the legacy control
         group hierarchy is used on the system. Takes a single weight value (between 10 and 1000) to set the default
         block I/O weight. This controls the <literal>blkio.weight</literal> control group attribute, which defaults to
@@ -423,7 +412,6 @@
         url="https://www.kernel.org/doc/Documentation/cgroup-v1/blkio-controller.txt">blkio-controller.txt</ulink>.
         The available I/O bandwidth is split up among all units within one slice relative to their block I/O
         weight.</para>
->>>>>>> d8a873e0
 
         <para>While <varname>StartupBlockIOWeight=</varname> only
         applies to the startup phase of the system,
@@ -446,20 +434,6 @@
         <term><varname>BlockIODeviceWeight=<replaceable>device</replaceable> <replaceable>weight</replaceable></varname></term>
 
         <listitem>
-<<<<<<< HEAD
-          <para>Set the per-device overall block I/O weight for the
-          executed processes. Takes a space-separated pair of a file
-          path and a weight value to specify the device specific
-          weight value, between 10 and 1000. (Example: "/dev/sda
-          500"). The file path may be specified as path to a block
-          device node or as any other file, in which case the backing
-          block device of the file system of the file is
-          determined. This controls the
-          <literal>blkio.weight_device</literal> control group
-          attribute, which defaults to 1000. Use this option multiple
-          times to set weights for multiple devices. For details about
-          this control group attribute, see <ulink
-=======
           <para>Set the per-device overall block I/O weight for the executed processes, if the legacy control group
           hierarchy is used on the system. Takes a space-separated pair of a file path and a weight value to specify
           the device specific weight value, between 10 and 1000. (Example: "/dev/sda 500"). The file path may be
@@ -467,7 +441,6 @@
           file system of the file is determined. This controls the <literal>blkio.weight_device</literal> control group
           attribute, which defaults to 1000. Use this option multiple times to set weights for multiple devices. For
           details about this control group attribute, see <ulink
->>>>>>> d8a873e0
           url="https://www.kernel.org/doc/Documentation/cgroup-v1/blkio-controller.txt">blkio-controller.txt</ulink>.</para>
 
           <para>Implies
@@ -483,24 +456,6 @@
         <term><varname>BlockIOWriteBandwidth=<replaceable>device</replaceable> <replaceable>bytes</replaceable></varname></term>
 
         <listitem>
-<<<<<<< HEAD
-          <para>Set the per-device overall block I/O bandwidth limit
-          for the executed processes. Takes a space-separated pair of
-          a file path and a bandwidth value (in bytes per second) to
-          specify the device specific bandwidth. The file path may be
-          a path to a block device node, or as any other file in which
-          case the backing block device of the file system of the file
-          is used. If the bandwidth is suffixed with K, M, G, or T,
-          the specified bandwidth is parsed as Kilobytes, Megabytes,
-          Gigabytes, or Terabytes, respectively, to the base of
-          1000. (Example:
-          "/dev/disk/by-path/pci-0000:00:1f.2-scsi-0:0:0:0 5M"). This
-          controls the <literal>blkio.throttle.read_bps_device</literal> and
-          <literal>blkio.throttle.write_bps_device</literal> control group
-          attributes. Use this option multiple times to set bandwidth
-          limits for multiple devices. For details about these control
-          group attributes, see <ulink
-=======
           <para>Set the per-device overall block I/O bandwidth limit for the executed processes, if the legacy control
           group hierarchy is used on the system. Takes a space-separated pair of a file path and a bandwidth value (in
           bytes per second) to specify the device specific bandwidth. The file path may be a path to a block device
@@ -511,7 +466,6 @@
           <literal>blkio.throttle.read_bps_device</literal> and <literal>blkio.throttle.write_bps_device</literal>
           control group attributes. Use this option multiple times to set bandwidth limits for multiple devices. For
           details about these control group attributes, see <ulink
->>>>>>> d8a873e0
           url="https://www.kernel.org/doc/Documentation/cgroup-v1/blkio-controller.txt">blkio-controller.txt</ulink>.
           </para>
 
