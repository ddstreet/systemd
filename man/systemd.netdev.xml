--- conflicted
+++ resolved
@@ -81,17 +81,10 @@
     identical filenames replace each other. Files in
     <filename>/etc</filename> have the highest priority, files in
     <filename>/run</filename> take precedence over files with the same
-<<<<<<< HEAD
-    name in <filename>/lib</filename>. This can be used to
-    override a system-supplied configuration file with a local file if
-    needed; a symlink in <filename>/etc</filename> with the same name
-    as a configuration file in <filename>/lib</filename>, pointing
-=======
     name in <filename>&rootprefix;/lib</filename>. This can be used to
     override a system-supplied configuration file with a local file if
     needed; a symlink in <filename>/etc</filename> with the same name
     as a configuration file in <filename>&rootprefix;/lib</filename>, pointing
->>>>>>> a51c7700
     to <filename>/dev/null</filename>, disables the configuration file
     entirely.</para>
 
