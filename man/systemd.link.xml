--- conflicted
+++ resolved
@@ -70,17 +70,10 @@
     However, files with identical filenames replace each other. Files
     in <filename>/etc</filename> have the highest priority, files in
     <filename>/run</filename> take precedence over files with the same
-<<<<<<< HEAD
-    name in <filename>/lib</filename>. This can be used to
-    override a system-supplied link file with a local file if needed;
-    a symlink in <filename>/etc</filename> with the same name as a
-    link file in <filename>/lib</filename>, pointing to
-=======
     name in <filename>&rootprefix;/lib</filename>. This can be used to
     override a system-supplied link file with a local file if needed;
     a symlink in <filename>/etc</filename> with the same name as a
     link file in <filename>&rootprefix;/lib</filename>, pointing to
->>>>>>> a4d8a443
     <filename>/dev/null</filename>, disables the link file
     entirely.</para>
 
