#  -*- Mode: makefile; indent-tabs-mode: t -*-
#
#  This file is part of systemd.
#
#  Copyright 2010-2012 Lennart Poettering
#  Copyright 2010-2012 Kay Sievers
#  Copyright 2013 Zbigniew Jędrzejewski-Szmek
#  Copyright 2013 David Strauss
#
#  systemd is free software; you can redistribute it and/or modify it
#  under the terms of the GNU Lesser General Public License as published by
#  the Free Software Foundation; either version 2.1 of the License, or
#  (at your option) any later version.
#
#  systemd is distributed in the hope that it will be useful, but
#  WITHOUT ANY WARRANTY; without even the implied warranty of
#  MERCHANTABILITY or FITNESS FOR A PARTICULAR PURPOSE. See the GNU
#  Lesser General Public License for more details.
#
#  You should have received a copy of the GNU Lesser General Public License
#  along with systemd; If not, see <http://www.gnu.org/licenses/>.

ACLOCAL_AMFLAGS = -I m4 ${ACLOCAL_FLAGS}
AM_MAKEFLAGS = --no-print-directory
AUTOMAKE_OPTIONS = color-tests parallel-tests

GCC_COLORS ?= 'ooh, shiny!'
export GCC_COLORS

SUBDIRS = . po

# remove targets if the command fails
.DELETE_ON_ERROR:

# keep intermediate files
.SECONDARY:

# Keep the test-suite.log
.PRECIOUS: $(TEST_SUITE_LOG) Makefile

LIBUDEV_CURRENT=7
LIBUDEV_REVISION=2
LIBUDEV_AGE=6

LIBGUDEV_CURRENT=2
LIBGUDEV_REVISION=0
LIBGUDEV_AGE=2

LIBSYSTEMD_CURRENT=5
LIBSYSTEMD_REVISION=1
LIBSYSTEMD_AGE=5

# The following four libraries only exist for compatibility reasons,
# their version info should not be bumped anymore
LIBSYSTEMD_LOGIN_CURRENT=9
LIBSYSTEMD_LOGIN_REVISION=3
LIBSYSTEMD_LOGIN_AGE=9

LIBSYSTEMD_DAEMON_CURRENT=0
LIBSYSTEMD_DAEMON_REVISION=12
LIBSYSTEMD_DAEMON_AGE=0

LIBSYSTEMD_ID128_CURRENT=0
LIBSYSTEMD_ID128_REVISION=28
LIBSYSTEMD_ID128_AGE=0

LIBSYSTEMD_JOURNAL_CURRENT=11
LIBSYSTEMD_JOURNAL_REVISION=5
LIBSYSTEMD_JOURNAL_AGE=11

# Dirs of external packages
dbuspolicydir=@dbuspolicydir@
dbussessionservicedir=@dbussessionservicedir@
dbussystemservicedir=@dbussystemservicedir@
pamlibdir=@pamlibdir@
pamconfdir=@pamconfdir@
pkgconfiglibdir=$(libdir)/pkgconfig
polkitpolicydir=$(datadir)/polkit-1/actions
bashcompletiondir=@bashcompletiondir@
zshcompletiondir=@zshcompletiondir@
rpmmacrosdir=$(prefix)/lib/rpm/macros.d
sysvinitdir=$(SYSTEM_SYSVINIT_PATH)
sysvrcnddir=$(SYSTEM_SYSVRCND_PATH)
varlogdir=$(localstatedir)/log
systemdstatedir=$(localstatedir)/lib/systemd
catalogstatedir=$(systemdstatedir)/catalog

# Our own, non-special dirs
pkgsysconfdir=$(sysconfdir)/systemd
userunitdir=$(prefix)/lib/systemd/user
userpresetdir=$(prefix)/lib/systemd/user-preset
tmpfilesdir=$(prefix)/lib/tmpfiles.d
sysusersdir=$(prefix)/lib/sysusers.d
sysctldir=$(prefix)/lib/sysctl.d
binfmtdir=$(prefix)/lib/binfmt.d
modulesloaddir=$(prefix)/lib/modules-load.d
networkdir=$(rootprefix)/lib/systemd/network
pkgincludedir=$(includedir)/systemd
systemgeneratordir=$(rootlibexecdir)/system-generators
usergeneratordir=$(prefix)/lib/systemd/user-generators
systemshutdowndir=$(rootlibexecdir)/system-shutdown
systemsleepdir=$(rootlibexecdir)/system-sleep
systemunitdir=$(rootprefix)/lib/systemd/system
systempresetdir=$(rootprefix)/lib/systemd/system-preset
udevlibexecdir=$(rootprefix)/lib/udev
udevhomedir=$(udevlibexecdir)
udevrulesdir=$(udevlibexecdir)/rules.d
udevhwdbdir=$(udevlibexecdir)/hwdb.d
catalogdir=$(prefix)/lib/systemd/catalog
kernelinstalldir = $(prefix)/lib/kernel/install.d
factory_etcdir = $(prefix)/share/factory/etc
factory_pamdir = $(prefix)/share/factory/etc/pam.d

# And these are the special ones for /
rootprefix=@rootprefix@
rootbindir=$(rootprefix)/bin
rootlibexecdir=$(rootprefix)/lib/systemd

CLEANFILES = $(BUILT_SOURCES)
DISTCLEANFILES =
EXTRA_DIST =
BUILT_SOURCES =
INSTALL_EXEC_HOOKS =
UNINSTALL_EXEC_HOOKS =
INSTALL_DATA_HOOKS =
UNINSTALL_DATA_HOOKS =
DISTCLEAN_LOCAL_HOOKS =
CLEAN_LOCAL_HOOKS =
pkginclude_HEADERS =
noinst_LTLIBRARIES =
lib_LTLIBRARIES =
include_HEADERS =
noinst_DATA =
pkgconfiglib_DATA =
polkitpolicy_in_in_files =
polkitpolicy_in_files =
polkitpolicy_files =
dist_udevrules_DATA =
nodist_udevrules_DATA =
dist_pkgsysconf_DATA =
nodist_pkgsysconf_DATA =
dist_pkgdata_DATA =
dist_dbuspolicy_DATA =
dist_dbussystemservice_DATA =
dist_systemunit_DATA_busnames =
check_PROGRAMS =
check_DATA =
tests=
manual_tests =
if ENABLE_TESTS
noinst_PROGRAMS = $(manual_tests) $(tests)
TESTS = $(tests)
else
noinst_PROGRAMS =
TESTS =
endif
udevlibexec_PROGRAMS =

.PHONY: $(INSTALL_EXEC_HOOKS) $(UNINSTALL_EXEC_HOOKS) \
	$(INSTALL_DATA_HOOKS) $(UNINSTALL_DATA_HOOKS) \
	$(DISTCLEAN_LOCAL_HOOKS) $(CLEAN_LOCAL_HOOKS)

AM_CPPFLAGS = \
	-include $(top_builddir)/config.h \
	-DPKGSYSCONFDIR=\"$(pkgsysconfdir)\" \
	-DSYSTEM_CONFIG_UNIT_PATH=\"$(pkgsysconfdir)/system\" \
	-DSYSTEM_DATA_UNIT_PATH=\"$(systemunitdir)\" \
	-DSYSTEM_SYSVINIT_PATH=\"$(SYSTEM_SYSVINIT_PATH)\" \
	-DSYSTEM_SYSVRCND_PATH=\"$(SYSTEM_SYSVRCND_PATH)\" \
	-DUSER_CONFIG_UNIT_PATH=\"$(pkgsysconfdir)/user\" \
	-DUSER_DATA_UNIT_PATH=\"$(userunitdir)\" \
	-DCERTIFICATE_ROOT=\"$(CERTIFICATEROOT)\" \
	-DCATALOG_DATABASE=\"$(catalogstatedir)/database\" \
	-DSYSTEMD_CGROUP_AGENT_PATH=\"$(rootlibexecdir)/systemd-cgroups-agent\" \
	-DSYSTEMD_BINARY_PATH=\"$(rootlibexecdir)/systemd\" \
	-DSYSTEMD_SHUTDOWN_BINARY_PATH=\"$(rootlibexecdir)/systemd-shutdown\" \
	-DSYSTEMD_SLEEP_BINARY_PATH=\"$(rootlibexecdir)/systemd-sleep\" \
	-DSYSTEMCTL_BINARY_PATH=\"$(rootbindir)/systemctl\" \
	-DSYSTEMD_TTY_ASK_PASSWORD_AGENT_BINARY_PATH=\"$(rootbindir)/systemd-tty-ask-password-agent\" \
	-DSYSTEMD_STDIO_BRIDGE_BINARY_PATH=\"$(bindir)/systemd-stdio-bridge\" \
	-DROOTPREFIX=\"$(rootprefix)\" \
	-DRANDOM_SEED_DIR=\"$(localstatedir)/lib/systemd/\" \
	-DRANDOM_SEED=\"$(localstatedir)/lib/systemd/random-seed\" \
	-DSYSTEMD_CRYPTSETUP_PATH=\"$(rootlibexecdir)/systemd-cryptsetup\" \
	-DSYSTEM_GENERATOR_PATH=\"$(systemgeneratordir)\" \
	-DUSER_GENERATOR_PATH=\"$(usergeneratordir)\" \
	-DSYSTEM_SHUTDOWN_PATH=\"$(systemshutdowndir)\" \
	-DSYSTEM_SLEEP_PATH=\"$(systemsleepdir)\" \
	-DSYSTEMD_KBD_MODEL_MAP=\"$(pkgdatadir)/kbd-model-map\" \
	-DX_SERVER=\"$(bindir)/X\" \
	-DUDEVLIBEXECDIR=\"$(udevlibexecdir)\" \
	-DPOLKIT_AGENT_BINARY_PATH=\"$(bindir)/pkttyagent\" \
	-DQUOTACHECK=\"$(QUOTACHECK)\" \
	-DKEXEC=\"$(KEXEC)\" \
	-DLIBDIR=\"$(libdir)\" \
	-DROOTLIBDIR=\"$(rootlibdir)\" \
	-DTEST_DIR=\"$(abs_top_srcdir)/test\" \
	-I $(top_srcdir)/src \
	-I $(top_builddir)/src/shared \
	-I $(top_srcdir)/src/shared \
	-I $(top_srcdir)/src/network \
	-I $(top_srcdir)/src/login \
	-I $(top_srcdir)/src/journal \
	-I $(top_srcdir)/src/timedate \
	-I $(top_srcdir)/src/timesync \
	-I $(top_srcdir)/src/resolve \
	-I $(top_builddir)/src/resolve \
	-I $(top_srcdir)/src/systemd \
	-I $(top_builddir)/src/core \
	-I $(top_srcdir)/src/core \
	-I $(top_srcdir)/src/libudev \
	-I $(top_srcdir)/src/udev \
	-I $(top_srcdir)/src/udev/net \
	-I $(top_builddir)/src/udev \
	-I $(top_srcdir)/src/libsystemd/sd-bus \
	-I $(top_srcdir)/src/libsystemd/sd-event \
	-I $(top_srcdir)/src/libsystemd/sd-rtnl \
	-I $(top_srcdir)/src/libsystemd/sd-network \
	-I $(top_srcdir)/src/libsystemd-network \
	-I $(top_srcdir)/src/libsystemd-terminal \
	$(OUR_CPPFLAGS)

AM_CFLAGS = $(OUR_CFLAGS)
AM_LDFLAGS = $(OUR_LDFLAGS)

# ------------------------------------------------------------------------------
define move-to-rootlibdir
	if test "$(libdir)" != "$(rootlibdir)"; then \
		$(MKDIR_P) $(DESTDIR)$(rootlibdir) && \
		so_img_name=$$(readlink $(DESTDIR)$(libdir)/$$libname) && \
		rm -f $(DESTDIR)$(libdir)/$$libname && \
		$(LN_S) --relative -f $(DESTDIR)$(rootlibdir)/$$so_img_name $(DESTDIR)$(libdir)/$$libname && \
		mv $(DESTDIR)$(libdir)/$$libname.* $(DESTDIR)$(rootlibdir); \
	fi
endef

INSTALL_DIRS =

RUNLEVEL1_TARGET_WANTS =
RUNLEVEL2_TARGET_WANTS =
RUNLEVEL3_TARGET_WANTS =
RUNLEVEL4_TARGET_WANTS =
RUNLEVEL5_TARGET_WANTS =
SHUTDOWN_TARGET_WANTS =
LOCAL_FS_TARGET_WANTS =
MULTI_USER_TARGET_WANTS =
SYSINIT_TARGET_WANTS =
SOCKETS_TARGET_WANTS =
BUSNAMES_TARGET_WANTS =
TIMERS_TARGET_WANTS =
USER_SOCKETS_TARGET_WANTS =
USER_DEFAULT_TARGET_WANTS =
USER_BUSNAMES_TARGET_WANTS =

SYSTEM_UNIT_ALIASES =
USER_UNIT_ALIASES =
GENERAL_ALIASES =

install-target-wants-hook:
	what="$(RUNLEVEL1_TARGET_WANTS)" && wants=runlevel1.target && dir=$(systemunitdir) && $(add-wants)
	what="$(RUNLEVEL2_TARGET_WANTS)" && wants=runlevel2.target && dir=$(systemunitdir) && $(add-wants)
	what="$(RUNLEVEL3_TARGET_WANTS)" && wants=runlevel3.target && dir=$(systemunitdir) && $(add-wants)
	what="$(RUNLEVEL4_TARGET_WANTS)" && wants=runlevel4.target && dir=$(systemunitdir) && $(add-wants)
	what="$(RUNLEVEL5_TARGET_WANTS)" && wants=runlevel5.target && dir=$(systemunitdir) && $(add-wants)
	what="$(SHUTDOWN_TARGET_WANTS)" && wants=shutdown.target && dir=$(systemunitdir) && $(add-wants)
	what="$(LOCAL_FS_TARGET_WANTS)" && wants=local-fs.target && dir=$(systemunitdir) && $(add-wants)
	what="$(MULTI_USER_TARGET_WANTS)" && wants=multi-user.target && dir=$(systemunitdir) && $(add-wants)
	what="$(SYSINIT_TARGET_WANTS)" && wants=sysinit.target && dir=$(systemunitdir) && $(add-wants)
	what="$(SOCKETS_TARGET_WANTS)" && wants=sockets.target && dir=$(systemunitdir) && $(add-wants)
	what="$(TIMERS_TARGET_WANTS)" && wants=timers.target && dir=$(systemunitdir) && $(add-wants)
	what="$(SLICES_TARGET_WANTS)" && wants=slices.target && dir=$(systemunitdir) && $(add-wants)
	what="$(USER_SOCKETS_TARGET_WANTS)" && wants=sockets.target && dir=$(userunitdir) && $(add-wants)
	what="$(USER_DEFAULT_TARGET_WANTS)" && wants=default.target && dir=$(userunitdir) && $(add-wants)

install-busnames-target-wants-hook:
	what="$(BUSNAMES_TARGET_WANTS)" && wants=busnames.target && dir=$(systemunitdir) && $(add-wants)
	what="$(USER_BUSNAMES_TARGET_WANTS)" && wants=busnames.target && dir=$(userunitdir) && $(add-wants)

define add-wants
	[ -z "$$what" ] || ( \
	  dir=$(DESTDIR)$$dir/$$wants.wants && \
	  $(MKDIR_P) -m 0755 $$dir && \
	  cd $$dir && \
	  rm -f $$what && \
	  for i in $$what; do $(LN_S) ../$$i . || exit $$? ; done )
endef

install-directories-hook:
	$(MKDIR_P) $(addprefix $(DESTDIR),$(INSTALL_DIRS))

install-aliases-hook:
	set -- $(SYSTEM_UNIT_ALIASES) && \
		dir=$(systemunitdir) && $(install-aliases)
	set -- $(USER_UNIT_ALIASES) && \
		dir=$(userunitdir) && $(install-relative-aliases)
	set -- $(GENERAL_ALIASES) && \
		dir= && $(install-relative-aliases)

define install-aliases
	while [ -n "$$1" ]; do \
		$(MKDIR_P) `dirname $(DESTDIR)$$dir/$$2` && \
		rm -f $(DESTDIR)$$dir/$$2 && \
		$(LN_S) $$1 $(DESTDIR)$$dir/$$2 && \
		shift 2 || exit $$?; \
	done
endef

define install-relative-aliases
	while [ -n "$$1" ]; do \
		$(MKDIR_P) `dirname $(DESTDIR)$$dir/$$2` && \
		rm -f $(DESTDIR)$$dir/$$2 && \
		$(LN_S) --relative $(DESTDIR)$$1 $(DESTDIR)$$dir/$$2 && \
		shift 2 || exit $$?; \
	done
endef

install-touch-usr-hook:
	touch -c $(DESTDIR)/$(prefix)

INSTALL_EXEC_HOOKS += \
	install-target-wants-hook \
	install-directories-hook \
	install-aliases-hook \
	install-touch-usr-hook

if ENABLE_KDBUS
INSTALL_EXEC_HOOKS += \
	install-busnames-target-wants-hook
endif

# ------------------------------------------------------------------------------
AM_V_M4 = $(AM_V_M4_$(V))
AM_V_M4_ = $(AM_V_M4_$(AM_DEFAULT_VERBOSITY))
AM_V_M4_0 = @echo "  M4      " $@;

AM_V_XSLT = $(AM_V_XSLT_$(V))
AM_V_XSLT_ = $(AM_V_XSLT_$(AM_DEFAULT_VERBOSITY))
AM_V_XSLT_0 = @echo "  XSLT    " $@;

AM_V_GPERF = $(AM_V_GPERF_$(V))
AM_V_GPERF_ = $(AM_V_GPERF_$(AM_DEFAULT_VERBOSITY))
AM_V_GPERF_0 = @echo "  GPERF   " $@;

AM_V_LN = $(AM_V_LN_$(V))
AM_V_LN_ = $(AM_V_LN_$(AM_DEFAULT_VERBOSITY))
AM_V_LN_0 = @echo "  LN      " $@;

AM_V_RM = $(AM_V_RM_$(V))
AM_V_RM_ = $(AM_V_RM_$(AM_DEFAULT_VERBOSITY))
AM_V_RM_0 = @echo "  RM      " $@;

# ------------------------------------------------------------------------------
rootbin_PROGRAMS = \
	systemctl \
	systemd-notify \
	systemd-ask-password \
	systemd-tty-ask-password-agent \
	systemd-machine-id-setup \
	systemd-escape

bin_PROGRAMS = \
	systemd-cgls \
	systemd-cgtop \
	systemd-nspawn \
	systemd-detect-virt \
	systemd-delta \
	systemd-analyze \
	systemd-run \
	systemd-path

dist_bin_SCRIPTS = \
	src/kernel-install/kernel-install

dist_kernelinstall_SCRIPTS = \
	src/kernel-install/50-depmod.install \
	src/kernel-install/90-loaderentry.install

rootlibexec_PROGRAMS = \
	systemd \
	systemd-cgroups-agent \
	systemd-initctl \
	systemd-shutdownd \
	systemd-shutdown \
	systemd-remount-fs \
	systemd-reply-password \
	systemd-fsck \
	systemd-machine-id-commit \
	systemd-ac-power \
	systemd-sysctl \
	systemd-sleep \
	systemd-bus-proxyd \
	systemd-socket-proxyd \
	systemd-update-done

if HAVE_UTMP
rootlibexec_PROGRAMS += \
	systemd-update-utmp
endif

systemgenerator_PROGRAMS = \
	systemd-insserv-generator \
	systemd-getty-generator \
	systemd-fstab-generator \
	systemd-system-update-generator \
	systemd-debug-generator \
	systemd-default-display-manager-generator

dist_bashcompletion_DATA = \
	shell-completion/bash/busctl \
	shell-completion/bash/journalctl \
	shell-completion/bash/systemd-analyze \
	shell-completion/bash/systemd-cat \
	shell-completion/bash/systemd-cgls \
	shell-completion/bash/systemd-cgtop \
	shell-completion/bash/systemd-delta \
	shell-completion/bash/systemd-detect-virt \
	shell-completion/bash/systemd-nspawn \
	shell-completion/bash/systemd-run \
	shell-completion/bash/udevadm \
	shell-completion/bash/kernel-install

nodist_bashcompletion_DATA = \
	shell-completion/bash/systemctl

dist_zshcompletion_DATA = \
	shell-completion/zsh/_journalctl \
	shell-completion/zsh/_udevadm \
	shell-completion/zsh/_kernel-install \
	shell-completion/zsh/_systemd-nspawn \
	shell-completion/zsh/_systemd-analyze \
	shell-completion/zsh/_systemd-run \
	shell-completion/zsh/_sd_hosts_or_user_at_host \
	shell-completion/zsh/_sd_outputmodes \
	shell-completion/zsh/_sd_unit_files \
	shell-completion/zsh/_systemd-delta \
	shell-completion/zsh/_systemd

nodist_zshcompletion_DATA = \
	shell-completion/zsh/_systemctl

EXTRA_DIST += \
	shell-completion/bash/systemctl.in \
	shell-completion/zsh/_systemctl.in

CLEANFILES += \
	$(nodist_bashcompletion_DATA) \
	$(nodist_zshcompletion_DATA)

dist_sysctl_DATA = \
	sysctl.d/50-default.conf

dist_systemunit_DATA = \
	units/graphical.target \
	units/multi-user.target \
	units/emergency.target \
	units/sysinit.target \
	units/basic.target \
	units/getty.target \
	units/halt.target \
	units/kexec.target \
	units/local-fs.target \
	units/local-fs-pre.target \
	units/initrd.target \
	units/initrd-fs.target \
	units/initrd-root-fs.target \
	units/remote-fs.target \
	units/remote-fs-pre.target \
	units/network.target \
	units/network-pre.target \
	units/network-online.target \
	units/nss-lookup.target \
	units/nss-user-lookup.target \
	units/poweroff.target \
	units/reboot.target \
	units/rescue.target \
	units/rpcbind.target \
	units/time-sync.target \
	units/shutdown.target \
	units/final.target \
	units/umount.target \
	units/sigpwr.target \
	units/sleep.target \
	units/sockets.target \
	units/timers.target \
	units/paths.target \
	units/suspend.target \
	units/swap.target \
	units/slices.target \
	units/system.slice \
	units/x-.slice \
	units/systemd-initctl.socket \
	units/systemd-shutdownd.socket \
	units/syslog.socket \
	units/dev-hugepages.mount \
	units/dev-mqueue.mount \
	units/sys-kernel-config.mount \
	units/sys-kernel-debug.mount \
	units/sys-fs-fuse-connections.mount \
	units/tmp.mount \
	units/printer.target \
	units/sound.target \
	units/bluetooth.target \
	units/smartcard.target \
	units/systemd-ask-password-wall.path \
	units/systemd-ask-password-console.path \
	units/systemd-udevd-control.socket \
	units/systemd-udevd-kernel.socket \
	units/system-update.target \
	units/initrd-switch-root.target

if ENABLE_KDBUS
dist_systemunit_DATA += \
	$(dist_systemunit_DATA_busnames)
endif

dist_systemunit_DATA_busnames += \
	units/busnames.target

nodist_systemunit_DATA = \
	units/getty@.service \
	units/serial-getty@.service \
	units/console-shell.service \
	units/console-getty.service \
	units/container-getty@.service \
	units/systemd-initctl.service \
	units/systemd-shutdownd.service \
	units/systemd-remount-fs.service \
	units/systemd-ask-password-wall.service \
	units/systemd-ask-password-console.service \
	units/systemd-sysctl.service \
	units/emergency.service \
	units/rescue.service \
	units/user@.service \
	units/systemd-suspend.service \
	units/systemd-halt.service \
	units/systemd-poweroff.service \
	units/systemd-reboot.service \
	units/systemd-kexec.service \
	units/systemd-fsck@.service \
	units/systemd-fsck-root.service \
	units/systemd-machine-id-commit.service \
	units/systemd-udevd.service \
	units/systemd-udev-trigger.service \
	units/systemd-udev-settle.service \
	units/systemd-udev-hwdb-update.service \
	units/debug-shell.service \
	units/initrd-parse-etc.service \
	units/initrd-cleanup.service \
	units/initrd-udevadm-cleanup-db.service \
	units/initrd-switch-root.service \
	units/systemd-nspawn@.service \
	units/systemd-update-done.service

if HAVE_UTMP
nodist_systemunit_DATA += \
	units/systemd-update-utmp.service \
	units/systemd-update-utmp-runlevel.service
endif

if HAVE_SYSV_COMPAT
nodist_systemunit_DATA += \
<<<<<<< HEAD
	units/x-display-manager.target \
=======
>>>>>>> 79c9c7ad
	units/mail-transport-agent.target
endif

dist_userunit_DATA = \
	units/user/basic.target \
	units/user/default.target \
	units/user/exit.target

nodist_userunit_DATA = \
	units/user/systemd-exit.service

dist_systempreset_DATA = \
	system-preset/90-systemd.preset

EXTRA_DIST += \
	units/getty@.service.m4 \
	units/serial-getty@.service.m4 \
	units/console-shell.service.m4.in \
	units/console-getty.service.m4.in \
	units/container-getty@.service.m4.in \
	units/rescue.service.in \
	units/systemd-initctl.service.in \
	units/systemd-shutdownd.service.in \
	units/systemd-remount-fs.service.in \
	units/systemd-update-utmp.service.in \
	units/systemd-update-utmp-runlevel.service.in \
	units/systemd-ask-password-wall.service.in \
	units/systemd-ask-password-console.service.in \
	units/systemd-sysctl.service.in \
	units/emergency.service.in \
	units/systemd-halt.service.in \
	units/systemd-poweroff.service.in \
	units/systemd-reboot.service.in \
	units/systemd-kexec.service.in \
	units/user/systemd-exit.service.in \
	units/systemd-fsck@.service.in \
	units/systemd-fsck-root.service.in \
	units/systemd-machine-id-commit.service.in \
	units/user@.service.m4.in \
	units/debug-shell.service.in \
	units/systemd-suspend.service.in \
	units/quotaon.service.in \
	units/initrd-parse-etc.service.in \
	units/initrd-cleanup.service.in \
	units/initrd-udevadm-cleanup-db.service.in \
	units/initrd-switch-root.service.in \
	units/systemd-nspawn@.service.in \
	units/systemd-update-done.service.in

CLEANFILES += \
	units/console-shell.service.m4 \
	units/console-getty.service.m4 \
	units/container-getty@.service.m4 \
	units/user@.service.m4

if HAVE_SYSV_COMPAT
nodist_systemunit_DATA += \
	units/rc-local.service

systemgenerator_PROGRAMS += \
	systemd-sysv-generator

MULTI_USER_TARGET_WANTS += \
	units/rc-local.service
endif

EXTRA_DIST += \
	units/rc-local.service.in \
	units/halt-local.service.in

# automake is broken and can't handle files with a dash in front
# http://debbugs.gnu.org/cgi/bugreport.cgi?bug=14728#8
units-install-hook:
	mv $(DESTDIR)$(systemunitdir)/x-.slice $(DESTDIR)/$(systemunitdir)/-.slice

units-uninstall-hook:
	rm -f $(DESTDIR)/$(systemunitdir)/-.slice

INSTALL_DATA_HOOKS += units-install-hook
UNINSTALL_DATA_HOOKS += units-uninstall-hook

dist_doc_DATA = \
	README \
	NEWS \
	LICENSE.LGPL2.1 \
	LICENSE.GPL2 \
	LICENSE.MIT \
	DISTRO_PORTING \
	src/libsystemd/sd-bus/PORTING-DBUS1 \
	src/libsystemd/sd-bus/DIFFERENCES \
	src/libsystemd/sd-bus/GVARIANT-SERIALIZATION

@INTLTOOL_POLICY_RULE@

# ------------------------------------------------------------------------------

MANPAGES =
MANPAGES_ALIAS =

include Makefile-man.am

.PHONY: man update-man-list
man: $(MANPAGES) $(MANPAGES_ALIAS) $(HTML_FILES) $(HTML_ALIAS)

XML_FILES = \
	${patsubst %.1,%.xml,${patsubst %.3,%.xml,${patsubst %.5,%.xml,${patsubst %.7,%.xml,${patsubst %.8,%.xml,$(MANPAGES)}}}}}
HTML_FILES = \
	${XML_FILES:.xml=.html}
HTML_ALIAS = \
	${patsubst %.1,%.html,${patsubst %.3,%.html,${patsubst %.5,%.html,${patsubst %.7,%.html,${patsubst %.8,%.html,$(MANPAGES_ALIAS)}}}}}

if ENABLE_MANPAGES
man_MANS = \
	$(MANPAGES) \
	$(MANPAGES_ALIAS)

noinst_DATA += \
	$(HTML_FILES) \
	$(HTML_ALIAS)

CLEANFILES += \
	$(man_MANS) \
	$(HTML_FILES) \
	$(HTML_ALIAS)

docs/html/man:
	$(AM_V_at)$(MKDIR_P) $(dir $@)
	$(AM_V_LN)$(LN_S) -f ../../man $@

noinst_DATA += \
	docs/html/man

CLEANFILES += \
	docs/html/man

if HAVE_PYTHON
man/index.html: man/systemd.index.html
	$(AM_V_LN)$(LN_S) -f systemd.index.html $@

noinst_DATA += \
	man/index.html

CLEANFILES += \
	man/index.html

XML_GLOB = $(wildcard $(top_srcdir)/man/*.xml $(top_builddir)/man/*.xml)
NON_INDEX_XML_FILES = $(filter-out man/systemd.index.xml,$(XML_FILES))
SOURCE_XML_FILES = $(filter-out man/systemd.directives.xml,$(NON_INDEX_XML_FILES))

update-man-list: $(top_srcdir)/tools/make-man-rules.py $(XML_GLOB)
	$(AM_V_GEN)$(PYTHON) $^ > $(top_srcdir)/Makefile-man.tmp
	$(AM_V_at)mv $(top_srcdir)/Makefile-man.tmp $(top_srcdir)/Makefile-man.am
	@echo "Makefile-man.am has been regenerated"

man/systemd.index.xml: $(top_srcdir)/tools/make-man-index.py $(NON_INDEX_XML_FILES)
	$(AM_V_at)$(MKDIR_P) $(dir $@)
	$(AM_V_GEN)$(PYTHON) $< $@ $(filter-out $<,$^)

man/systemd.directives.xml: $(top_srcdir)/tools/make-directive-index.py $(SOURCE_XML_FILES)
	$(AM_V_at)$(MKDIR_P) $(dir $@)
	$(AM_V_GEN)$(PYTHON) $< $@ $(filter-out $<,$^)

EXTRA_DIST += \
	man/systemd.index.xml \
	man/index.html \
	man/systemd.directives.xml \
	man/glib-event-glue.c

CLEANFILES += \
	man/systemd.index.xml \
	man/systemd.directives.xml

endif

endif

EXTRA_DIST += \
	$(XML_FILES) \
	$(HTML_FILES) \
	$(HTML_ALIAS) \
	$(man_MANS) \
	tools/make-man-index.py \
	tools/make-directive-index.py \
	tools/xml_helper.py

# ------------------------------------------------------------------------------
noinst_LTLIBRARIES += \
	libsystemd-shared.la

libsystemd_shared_la_SOURCES = \
	src/shared/capability.c \
	src/shared/capability.h \
	src/shared/linux/auto_dev-ioctl.h \
	src/shared/ioprio.h \
	src/shared/missing.h \
	src/shared/initreq.h \
	src/shared/securebits.h \
	src/shared/special.h \
	src/shared/list.h \
	src/shared/unaligned.h \
	src/shared/macro.h \
	src/shared/def.h \
	src/shared/sparse-endian.h \
	src/shared/refcnt.h \
	src/shared/udev-util.h \
	src/shared/device-nodes.c \
	src/shared/device-nodes.h \
	src/shared/util.c \
	src/shared/util.h \
	src/shared/virt.c \
	src/shared/virt.h \
	src/shared/architecture.c \
	src/shared/architecture.h \
	src/shared/efivars.c \
	src/shared/efivars.h \
	src/shared/path-util.c \
	src/shared/path-util.h \
	src/shared/time-util.c \
	src/shared/time-util.h \
	src/shared/locale-util.c \
	src/shared/locale-util.h \
	src/shared/mempool.c \
	src/shared/mempool.h \
	src/shared/hashmap.c \
	src/shared/hashmap.h \
	src/shared/siphash24.c \
	src/shared/siphash24.h \
	src/shared/set.h \
	src/shared/fdset.c \
	src/shared/fdset.h \
	src/shared/prioq.c \
	src/shared/prioq.h \
	src/shared/sleep-config.c \
	src/shared/sleep-config.h \
	src/shared/strv.c \
	src/shared/strv.h \
	src/shared/env-util.c \
	src/shared/env-util.h \
	src/shared/strbuf.c \
	src/shared/strbuf.h \
	src/shared/strxcpyx.c \
	src/shared/strxcpyx.h \
	src/shared/conf-parser.c \
	src/shared/conf-parser.h \
	src/shared/log.c \
	src/shared/log.h \
	src/shared/ratelimit.h \
	src/shared/ratelimit.c \
	src/shared/exit-status.c \
	src/shared/exit-status.h \
	src/shared/utf8.c \
	src/shared/utf8.h \
	src/shared/gunicode.c \
	src/shared/gunicode.h \
	src/shared/pager.c \
	src/shared/pager.h \
	src/shared/socket-util.c \
	src/shared/socket-util.h \
	src/shared/in-addr-util.c \
	src/shared/in-addr-util.h \
	src/shared/ether-addr-util.h \
	src/shared/conf-files.c \
	src/shared/conf-files.h \
	src/shared/cgroup-util.c \
	src/shared/cgroup-util.h \
	src/shared/cgroup-show.c \
	src/shared/cgroup-show.h \
	src/shared/unit-name.c \
	src/shared/unit-name.h \
	src/shared/utmp-wtmp.h \
	src/shared/watchdog.c \
	src/shared/watchdog.h \
	src/shared/spawn-ask-password-agent.c \
	src/shared/spawn-ask-password-agent.h \
	src/shared/replace-var.c \
	src/shared/replace-var.h \
	src/shared/spawn-polkit-agent.c \
	src/shared/spawn-polkit-agent.h \
	src/shared/clock-util.c \
	src/shared/clock-util.h \
	src/shared/time-dst.c \
	src/shared/time-dst.h \
	src/shared/calendarspec.c \
	src/shared/calendarspec.h \
	src/shared/fileio.c \
	src/shared/fileio.h \
	src/shared/output-mode.h \
	src/shared/MurmurHash2.c \
	src/shared/MurmurHash2.h \
	src/shared/acpi-fpdt.h \
	src/shared/acpi-fpdt.c \
	src/shared/boot-timestamps.h \
	src/shared/boot-timestamps.c \
	src/shared/mkdir.c \
	src/shared/mkdir.h \
	src/shared/smack-util.c \
	src/shared/smack-util.h \
	src/shared/apparmor-util.c \
	src/shared/apparmor-util.h \
	src/shared/ima-util.c \
	src/shared/ima-util.h \
	src/shared/ptyfwd.c \
	src/shared/ptyfwd.h \
	src/shared/errno-list.c \
	src/shared/errno-list.h \
	src/shared/af-list.c \
	src/shared/af-list.h \
	src/shared/arphrd-list.c \
	src/shared/arphrd-list.h \
	src/shared/cap-list.c \
	src/shared/cap-list.h \
	src/shared/audit.c \
	src/shared/audit.h \
	src/shared/xml.c \
	src/shared/xml.h \
	src/shared/bus-label.c \
	src/shared/bus-label.h \
	src/shared/gpt.h \
	src/shared/clean-ipc.h \
	src/shared/clean-ipc.c \
	src/shared/login-shared.c \
	src/shared/login-shared.h \
	src/shared/ring.c \
	src/shared/ring.h \
	src/shared/barrier.c \
	src/shared/barrier.h \
	src/shared/pty.c \
	src/shared/pty.h \
	src/shared/async.c \
	src/shared/async.h \
	src/shared/copy.c \
	src/shared/copy.h \
	src/shared/base-filesystem.c \
	src/shared/base-filesystem.h \
	src/shared/memfd-util.c \
	src/shared/memfd-util.h \
	src/shared/uid-range.c \
	src/shared/uid-range.h \
	src/shared/nss-util.h

if HAVE_UTMP
libsystemd_shared_la_SOURCES += \
	src/shared/utmp-wtmp.c
endif

nodist_libsystemd_shared_la_SOURCES = \
	src/shared/errno-from-name.h \
	src/shared/errno-to-name.h \
	src/shared/af-from-name.h \
	src/shared/af-to-name.h \
	src/shared/arphrd-from-name.h \
	src/shared/arphrd-to-name.h \
	src/shared/cap-from-name.h \
	src/shared/cap-to-name.h

libsystemd_shared_la_CFLAGS = \
	$(AM_CFLAGS) \
	$(CAP_CFLAGS) \
	$(SECCOMP_CFLAGS) \
	-pthread

libsystemd_shared_la_LIBADD = \
	$(CAP_LIBS)

# ------------------------------------------------------------------------------
noinst_LTLIBRARIES += \
	libsystemd-units.la

libsystemd_units_la_SOURCES = \
	src/shared/install.c \
	src/shared/install.h \
	src/shared/install-printf.c \
	src/shared/install-printf.h \
	src/shared/path-lookup.c \
	src/shared/path-lookup.h \
	src/shared/specifier.c \
	src/shared/specifier.h

# ------------------------------------------------------------------------------
noinst_LTLIBRARIES += \
	libsystemd-label.la

libsystemd_label_la_SOURCES = \
	src/shared/socket-label.c \
	src/shared/label.c \
	src/shared/label.h \
	src/shared/selinux-util.c \
	src/shared/selinux-util.h \
	src/shared/mkdir-label.c \
	src/shared/ask-password-api.c \
	src/shared/ask-password-api.h \
	src/shared/switch-root.h \
	src/shared/switch-root.c \
	src/shared/fileio-label.c \
	src/shared/fileio-label.h \
	src/shared/dev-setup.c \
	src/shared/dev-setup.h \
	src/shared/dropin.c \
	src/shared/dropin.h \
	src/shared/condition.c \
	src/shared/condition.h \
	src/shared/generator.h \
	src/shared/generator.c

libsystemd_label_la_CFLAGS = \
	$(AM_CFLAGS) \
	$(SELINUX_CFLAGS)

libsystemd_label_la_LIBADD = \
	$(SELINUX_LIBS)

# -----------------------------------------------------------------------------

if ENABLE_LDCONFIG
dist_systemunit_DATA += \
	units/ldconfig.service

SYSINIT_TARGET_WANTS += \
	ldconfig.service
endif

# ------------------------------------------------------------------------------

if HAVE_SECCOMP
noinst_LTLIBRARIES += \
	libsystemd-seccomp.la

libsystemd_seccomp_la_SOURCES = \
	src/shared/seccomp-util.h \
	src/shared/seccomp-util.c

libsystemd_seccomp_la_CFLAGS = \
	$(AM_CFLAGS) \
	$(SECCOMP_CFLAGS)

libsystemd_seccomp_la_LIBADD = \
	$(SECCOMP_LIBS)
endif

# ------------------------------------------------------------------------------
noinst_LTLIBRARIES += \
	libsystemd-logs.la

libsystemd_logs_la_SOURCES = \
	src/shared/logs-show.c \
	src/shared/logs-show.h

# ------------------------------------------------------------------------------
if HAVE_ACL
noinst_LTLIBRARIES += \
	libsystemd-acl.la

libsystemd_acl_la_SOURCES = \
	src/shared/acl-util.c \
	src/shared/acl-util.h

libsystemd_acl_la_CFLAGS = \
	$(AM_CFLAGS) \
	$(ACL_CFLAGS)

libsystemd_acl_la_LIBADD = \
	$(ACL_LIBS)
endif

# ------------------------------------------------------------------------------
noinst_LTLIBRARIES += \
	libsystemd-core.la

libsystemd_core_la_SOURCES = \
	src/core/unit.c \
	src/core/unit.h \
	src/core/unit-printf.c \
	src/core/unit-printf.h \
	src/core/job.c \
	src/core/job.h \
	src/core/manager.c \
	src/core/manager.h \
	src/core/transaction.c \
	src/core/transaction.h \
	src/core/load-fragment.c \
	src/core/load-fragment.h \
	src/core/service.c \
	src/core/service.h \
	src/core/socket.c \
	src/core/socket.h \
	src/core/busname.c \
	src/core/busname.h \
	src/core/bus-common.c \
	src/core/bus-common.h \
	src/core/bus-endpoint.c \
	src/core/bus-endpoint.h \
	src/core/target.c \
	src/core/target.h \
	src/core/snapshot.c \
	src/core/snapshot.h \
	src/core/device.c \
	src/core/device.h \
	src/core/mount.c \
	src/core/mount.h \
	src/core/automount.c \
	src/core/automount.h \
	src/core/swap.c \
	src/core/swap.h \
	src/core/timer.c \
	src/core/timer.h \
	src/core/path.c \
	src/core/path.h \
	src/core/slice.c \
	src/core/slice.h \
	src/core/scope.c \
	src/core/scope.h \
	src/core/load-dropin.c \
	src/core/load-dropin.h \
	src/core/execute.c \
	src/core/execute.h \
	src/core/kill.c \
	src/core/kill.h \
	src/core/dbus.c \
	src/core/dbus.h \
	src/core/dbus-manager.c \
	src/core/dbus-manager.h \
	src/core/dbus-unit.c \
	src/core/dbus-unit.h \
	src/core/dbus-job.c \
	src/core/dbus-job.h \
	src/core/dbus-service.c \
	src/core/dbus-service.h \
	src/core/dbus-socket.c \
	src/core/dbus-socket.h \
	src/core/dbus-busname.c \
	src/core/dbus-busname.h \
	src/core/dbus-target.c \
	src/core/dbus-target.h \
	src/core/dbus-snapshot.c \
	src/core/dbus-snapshot.h \
	src/core/dbus-device.c \
	src/core/dbus-device.h \
	src/core/dbus-mount.c \
	src/core/dbus-mount.h \
	src/core/dbus-automount.c \
	src/core/dbus-automount.h \
	src/core/dbus-swap.c \
	src/core/dbus-swap.h \
	src/core/dbus-timer.c \
	src/core/dbus-timer.h \
	src/core/dbus-path.c \
	src/core/dbus-path.h \
	src/core/dbus-slice.c \
	src/core/dbus-slice.h \
	src/core/dbus-scope.c \
	src/core/dbus-scope.h \
	src/core/dbus-execute.c \
	src/core/dbus-execute.h \
	src/core/dbus-kill.c \
	src/core/dbus-kill.h \
	src/core/dbus-cgroup.c \
	src/core/dbus-cgroup.h \
	src/core/cgroup.c \
	src/core/cgroup.h \
	src/core/selinux-access.c \
	src/core/selinux-access.h \
	src/core/selinux-setup.c \
	src/core/selinux-setup.h \
	src/core/smack-setup.c \
	src/core/smack-setup.h \
	src/core/ima-setup.c \
	src/core/ima-setup.h \
	src/core/locale-setup.h \
	src/core/locale-setup.c \
	src/core/hostname-setup.c \
	src/core/hostname-setup.h \
	src/core/machine-id-setup.c \
	src/core/machine-id-setup.h \
	src/core/mount-setup.c \
	src/core/mount-setup.h \
	src/core/kmod-setup.c \
	src/core/kmod-setup.h \
	src/core/loopback-setup.h \
	src/core/loopback-setup.c \
	src/core/namespace.c \
	src/core/namespace.h \
	src/core/build.h \
	src/core/sysfs-show.h \
	src/core/killall.h \
	src/core/killall.c \
	src/core/audit-fd.c \
	src/core/audit-fd.h \
	src/core/show-status.c \
	src/core/show-status.h \
	src/core/failure-action.c \
	src/core/failure-action.h

nodist_libsystemd_core_la_SOURCES = \
	src/core/load-fragment-gperf.c \
	src/core/load-fragment-gperf-nulstr.c

libsystemd_core_la_CFLAGS = \
	$(AM_CFLAGS) \
	$(PAM_CFLAGS) \
	$(AUDIT_CFLAGS) \
	$(KMOD_CFLAGS) \
	$(APPARMOR_CFLAGS) \
	$(SECCOMP_CFLAGS) \
	$(MOUNT_CFLAGS) \
	-pthread

libsystemd_core_la_LIBADD = \
	libsystemd-units.la \
	libsystemd-label.la \
	libudev-internal.la \
	libsystemd-shared.la \
	libsystemd-internal.la \
	$(PAM_LIBS) \
	$(AUDIT_LIBS) \
	$(KMOD_LIBS) \
	$(APPARMOR_LIBS) \
	$(SECCOMP_LIBS) \
	$(MOUNT_LIBS)

if HAVE_SECCOMP
libsystemd_core_la_LIBADD += \
	libsystemd-seccomp.la
endif

src/core/load-fragment-gperf-nulstr.c: src/core/load-fragment-gperf.gperf
	$(AM_V_at)$(MKDIR_P) $(dir $@)
	$(AM_V_GEN)$(AWK) 'BEGIN{ keywords=0 ; FS="," ; print "extern const char load_fragment_gperf_nulstr[];" ; print "const char load_fragment_gperf_nulstr[] ="} ; keyword==1 { print "\"" $$1 "\\0\"" } ; /%%/ { keyword=1} ; END { print ";" }' < $< > $@

EXTRA_DIST += \
	src/core/load-fragment-gperf.gperf.m4

CLEANFILES += \
	src/core/load-fragment-gperf.gperf \
	src/core/load-fragment-gperf.c \
	src/core/load-fragment-gperf-nulstr.c \
	src/shared/errno-list.txt \
	src/shared/errno-from-name.gperf \
	src/shared/af-list.txt \
	src/shared/af-from-name.gperf \
	src/shared/arphrd-list.txt \
	src/shared/arphrd-from-name.gperf \
	src/shared/cap-list.txt \
	src/shared/cap-from-name.gperf \
	src/resolve/dns_type-list.txt \
	src/resolve/dns_type-from-name.gperf

BUILT_SOURCES += \
	src/shared/errno-from-name.h \
	src/shared/errno-to-name.h \
	src/shared/af-from-name.h \
	src/shared/af-to-name.h \
	src/shared/arphrd-from-name.h \
	src/shared/arphrd-to-name.h \
	src/shared/cap-from-name.h \
	src/shared/cap-to-name.h \
	src/resolve/dns_type-from-name.h \
	src/resolve/dns_type-to-name.h

%-from-name.gperf: %-list.txt
	$(AM_V_GEN)$(AWK) 'BEGIN{ print "struct $(notdir $*)_name { const char* name; int id; };"; print "%null-strings"; print "%%";} { printf "%s, %s\n", $$1, $$1 }' <$< >$@

%-from-name.h: %-from-name.gperf
	$(AM_V_GPERF)$(GPERF) -L ANSI-C -t --ignore-case -N lookup_$(notdir $*) -H hash_$(notdir $*)_name -p -C <$< >$@


src/shared/errno-list.txt:
	$(AM_V_at)$(MKDIR_P) $(dir $@)
	$(AM_V_GEN)$(CPP) $(CFLAGS) $(AM_CPPFLAGS) $(CPPFLAGS) -dM -include errno.h - </dev/null | $(AWK) '/^#define[ \t]+E[^ _]+[ \t]+/ { print $$2; }' >$@

src/shared/errno-to-name.h: src/shared/errno-list.txt
	$(AM_V_GEN)$(AWK) 'BEGIN{ print "static const char* const errno_names[] = { "} !/EDEADLOCK/ && !/EWOULDBLOCK/ && !/ENOTSUP/ { printf "[%s] = \"%s\",\n", $$1, $$1 } END{print "};"}' <$< >$@


src/shared/af-list.txt:
	$(AM_V_at)$(MKDIR_P) $(dir $@)
	$(AM_V_GEN)$(CPP) $(CFLAGS) $(AM_CPPFLAGS) $(CPPFLAGS) -dM -include sys/socket.h - </dev/null | grep -v AF_UNSPEC | grep -v AF_MAX | $(AWK) '/^#define[ \t]+AF_[^ \t]+[ \t]+PF_[^ \t]/ { print $$2; }' >$@

src/shared/af-to-name.h: src/shared/af-list.txt
	$(AM_V_GEN)$(AWK) 'BEGIN{ print "static const char* const af_names[] = { "} !/AF_FILE/ && !/AF_ROUTE/ && !/AF_LOCAL/ { printf "[%s] = \"%s\",\n", $$1, $$1 } END{print "};"}' <$< >$@


src/shared/arphrd-list.txt:
	$(AM_V_at)$(MKDIR_P) $(dir $@)
	$(AM_V_GEN)$(CPP) $(CFLAGS) $(AM_CPPFLAGS) $(CPPFLAGS) -dM -include net/if_arp.h - </dev/null | $(AWK) '/^#define[ \t]+ARPHRD_[^ \t]+[ \t]+[^ \t]/ { print $$2; }' | sed -e 's/ARPHRD_//' >$@

src/shared/arphrd-to-name.h: src/shared/arphrd-list.txt
	$(AM_V_GEN)$(AWK) 'BEGIN{ print "static const char* const arphrd_names[] = { "} !/CISCO/ { printf "[ARPHRD_%s] = \"%s\",\n", $$1, $$1 } END{print "};"}' <$< >$@

src/shared/arphrd-from-name.gperf: src/shared/arphrd-list.txt
	$(AM_V_GEN)$(AWK) 'BEGIN{ print "struct arphrd_name { const char* name; int id; };"; print "%null-strings"; print "%%";} { printf "%s, ARPHRD_%s\n", $$1, $$1 }' <$< >$@


src/shared/cap-list.txt:
	$(AM_V_at)$(MKDIR_P) $(dir $@)
	$(AM_V_GEN)$(CPP) $(CFLAGS) $(AM_CPPFLAGS) $(CPPFLAGS) -dM -include linux/capability.h -include missing.h - </dev/null | $(AWK) '/^#define[ \t]+CAP_[A-Z_]+[ \t]+/ { print $$2; }' | grep -v CAP_LAST_CAP >$@

src/shared/cap-to-name.h: src/shared/cap-list.txt
	$(AM_V_GEN)$(AWK) 'BEGIN{ print "static const char* const capability_names[] = { "} { printf "[%s] = \"%s\",\n", $$1, $$1 } END{print "};"}' <$< >$@

src/shared/cap-from-name.gperf: src/shared/cap-list.txt
	$(AM_V_GEN)$(AWK) 'BEGIN{ print "struct capability_name { const char* name; int id; };"; print "%null-strings"; print "%%";} { printf "%s, %s\n", $$1, $$1 }' <$< >$@

src/shared/cap-from-name.h: src/shared/cap-from-name.gperf
	$(AM_V_GPERF)$(GPERF) -L ANSI-C -t --ignore-case -N lookup_capability -H hash_capability_name -p -C <$< >$@


src/resolve/dns_type-list.txt: src/resolve/dns-type.h
	$(AM_V_at)$(MKDIR_P) $(dir $@)
	$(AM_V_GEN)$(SED) -n -r 's/.* DNS_TYPE_(\w+).*/\1/p' <$< >$@

src/resolve/dns_type-to-name.h: src/resolve/dns_type-list.txt
	$(AM_V_GEN)$(AWK) 'BEGIN{ print "const char *dns_type_to_string(int type) {\n\tswitch(type) {" } {printf "        case DNS_TYPE_%s: return ", $$1; sub(/_/, "-"); printf "\"%s\";\n", $$1 } END{ print "\ndefault: return NULL;\n\t}\n}\n" }' <$< >$@

src/resolve/dns_type-from-name.gperf: src/resolve/dns_type-list.txt
	$(AM_V_GEN)$(AWK) 'BEGIN{ print "struct dns_type_name { const char* name; int id; };"; print "%null-strings"; print "%%";} { s=$$1; sub(/_/, "-", s); printf "%s, ", $$s; printf "DNS_TYPE_%s\n", $$1 }' <$< >$@

# ------------------------------------------------------------------------------
systemd_SOURCES = \
	src/core/main.c

systemd_CFLAGS = \
	$(AM_CFLAGS) \
	$(SECCOMP_CFLAGS)

systemd_LDADD = \
	libsystemd-core.la \
	$(RT_LIBS)

dist_pkgsysconf_DATA += \
	src/core/system.conf \
	src/core/user.conf

dist_dbuspolicy_DATA += \
	src/core/org.freedesktop.systemd1.conf

dist_dbussystemservice_DATA += \
	src/core/org.freedesktop.systemd1.service

polkitpolicy_in_in_files += \
	src/core/org.freedesktop.systemd1.policy.in.in

pkgconfiglib_DATA += \
	src/core/systemd.pc

nodist_rpmmacros_DATA = \
	src/core/macros.systemd

EXTRA_DIST += \
	src/core/systemd.pc.in \
	src/core/macros.systemd.in

CLEANFILES += \
	src/core/macros.systemd \
	src/core/org.freedesktop.systemd1.policy.in

# ------------------------------------------------------------------------------

manual_tests += \
	test-ns \
	test-loopback \
	test-hostname \
	test-daemon \
	test-cgroup \
	test-install \
	test-watchdog \
	test-log \
	test-ipcrm

if HAVE_KMOD
manual_tests += \
	test-rtnl-manual
endif

tests += \
	test-engine \
	test-cgroup-mask \
	test-job-type \
	test-env-replace \
	test-strbuf \
	test-strv \
	test-path \
	test-path-util \
	test-strxcpyx \
	test-unit-name \
	test-unit-file \
	test-utf8 \
	test-ellipsize \
	test-util \
	test-ring \
	test-barrier \
	test-pty \
	test-tmpfiles \
	test-namespace \
	test-date \
	test-sleep \
	test-replace-var \
	test-sched-prio \
	test-calendarspec \
	test-strip-tab-ansi \
	test-cgroup-util \
	test-prioq \
	test-fileio \
	test-time \
	test-hashmap \
	test-set \
	test-list \
	test-unaligned \
	test-tables \
	test-device-nodes \
	test-xml \
	test-architecture \
	test-socket-util \
	test-fdset \
	test-conf-files \
	test-capability \
	test-async \
	test-ratelimit \
	test-uid-range \
	test-bus-policy \
	test-locale-util \
	test-execute \
	test-copy \
	$(NULL)

EXTRA_DIST += \
	test/a.service \
	test/basic.target \
	test/b.service \
	test/c.service \
	test/daughter.service \
	test/d.service \
	test/end.service \
	test/e.service \
	test/f.service \
	test/grandchild.service \
	test/g.service \
	test/hello-after-sleep.target \
	test/hello.service \
	test/h.service \
	test/parent-deep.slice \
	test/parent.slice \
	test/paths.target \
	test/sched_idle_bad.service \
	test/sched_idle_ok.service \
	test/sched_rr_bad.service \
	test/sched_rr_change.service \
	test/sched_rr_ok.service \
	test/shutdown.target \
	test/sleep.service \
	test/sockets.target \
	test/son.service \
	test/sysinit.target \
	test/testsuite.target \
	test/timers.target \
	test/unstoppable.service \
	test/path-changed.service \
	test/path-directorynotempty.service \
	test/path-existsglob.service \
	test/path-exists.service \
	test/path-makedirectory.service \
	test/path-modified.service \
	test/path-mycustomunit.service \
	test/path-service.service \
	test/path-changed.path \
	test/path-directorynotempty.path \
	test/path-existsglob.path \
	test/path-exists.path \
	test/path-makedirectory.path \
	test/path-modified.path \
	test/path-unit.path \
	test/exec-environment-empty.service \
	test/exec-environment-multiple.service \
	test/exec-environment.service \
	test/exec-group.service \
	test/exec-ignoresigpipe-no.service \
	test/exec-ignoresigpipe-yes.service \
	test/exec-personality-x86-64.service \
	test/exec-personality-x86.service \
	test/exec-privatedevices-no.service \
	test/exec-privatedevices-yes.service \
	test/exec-privatetmp-no.service \
	test/exec-privatetmp-yes.service \
	test/exec-systemcallerrornumber.service \
	test/exec-systemcallfilter-failing2.service \
	test/exec-systemcallfilter-failing.service \
	test/exec-systemcallfilter-not-failing2.service \
	test/exec-systemcallfilter-not-failing.service \
	test/exec-user.service \
	test/exec-workingdirectory.service \
	test/bus-policy/hello.conf \
	test/bus-policy/methods.conf \
	test/bus-policy/ownerships.conf \
	test/bus-policy/signals.conf \
	test/bus-policy/check-own-rules.conf \
	test/bus-policy/many-rules.conf \
	test/bus-policy/test.conf


EXTRA_DIST += \
	src/test/test-helper.h

test_device_nodes_SOURCES = \
	src/test/test-device-nodes.c

test_device_nodes_LDADD = \
	libsystemd-shared.la

test_engine_SOURCES = \
	src/test/test-engine.c

test_engine_CFLAGS = \
	$(AM_CFLAGS) \
	$(SECCOMP_CFLAGS)

test_engine_LDADD = \
	libsystemd-core.la \
	$(RT_LIBS)

test_job_type_SOURCES = \
	src/test/test-job-type.c

test_job_type_CFLAGS = \
	$(AM_CFLAGS) \
	$(SECCOMP_CFLAGS)

test_job_type_LDADD = \
	libsystemd-core.la \
	$(RT_LIBS)

test_ns_SOURCES = \
	src/test/test-ns.c

test_ns_CFLAGS = \
	$(AM_CFLAGS) \
	$(SECCOMP_CFLAGS)

test_ns_LDADD = \
	libsystemd-core.la

test_loopback_SOURCES = \
	src/test/test-loopback.c

test_loopback_LDADD = \
	libsystemd-core.la

test_hostname_SOURCES = \
	src/test/test-hostname.c

test_hostname_LDADD = \
	libsystemd-core.la

if ENABLE_EFI
manual_tests += \
	test-boot-timestamp

test_boot_timestamp_SOURCES = \
	src/test/test-boot-timestamps.c

test_boot_timestamp_LDADD = \
	libsystemd-shared.la
endif

test_unit_name_SOURCES = \
	src/test/test-unit-name.c

test_unit_name_CFLAGS = \
	$(AM_CFLAGS) \
	$(SECCOMP_CFLAGS)

test_unit_name_LDADD = \
	libsystemd-core.la \
	$(RT_LIBS)

test_unit_file_SOURCES = \
	src/test/test-unit-file.c

test_unit_file_CFLAGS = \
	$(AM_CFLAGS) \
	$(SECCOMP_CFLAGS)

test_unit_file_LDADD = \
	libsystemd-core.la \
	$(RT_LIBS)

test_utf8_SOURCES = \
	src/test/test-utf8.c

test_utf8_LDADD = \
	libsystemd-shared.la

test_capability_SOURCES = \
	src/test/test-capability.c

test_capability_LDADD = \
	libsystemd-shared.la

test_async_SOURCES = \
	src/test/test-async.c

test_async_LDADD = \
	libsystemd-shared.la

test_locale_util_SOURCES = \
	src/test/test-locale-util.c

test_locale_util_LDADD = \
	libsystemd-shared.la

test_copy_SOURCES = \
	src/test/test-copy.c

test_copy_LDADD = \
	libsystemd-shared.la

test_condition_SOURCES = \
	src/test/test-condition.c

test_condition_LDADD = \
	libsystemd-label.la \
	libsystemd-internal.la \
	libsystemd-shared.la

test_fdset_SOURCES = \
	src/test/test-fdset.c

test_fdset_LDADD = \
	libsystemd-shared.la \
	libsystemd-internal.la

test_ratelimit_SOURCES = \
	src/test/test-ratelimit.c

test_ratelimit_LDADD = \
	libsystemd-shared.la

test_util_SOURCES = \
	src/test/test-util.c

test_util_LDADD = \
	-lm \
	libsystemd-shared.la

test_uid_range_SOURCES = \
	src/test/test-uid-range.c

test_uid_range_LDADD = \
	libsystemd-shared.la

test_cap_list_SOURCES = \
	src/test/test-cap-list.c

test_cap_list_LDADD = \
	libsystemd-shared.la

test_socket_util_SOURCES = \
	src/test/test-socket-util.c

test_socket_util_LDADD = \
	libsystemd-shared.la

test_ring_SOURCES = \
	src/test/test-ring.c

test_ring_LDADD = \
	libsystemd-shared.la

test_barrier_SOURCES = \
	src/test/test-barrier.c

test_barrier_LDADD = \
	libsystemd-shared.la

test_pty_SOURCES = \
	src/test/test-pty.c

test_pty_LDADD = \
	libsystemd-core.la

test_tmpfiles_SOURCES = \
	src/test/test-tmpfiles.c

test_tmpfiles_LDADD = \
	libsystemd-shared.la

test_namespace_SOURCES = \
	src/test/test-namespace.c

test_namespace_LDADD = \
	libsystemd-core.la

CLEANFILES += \
	src/test/test-hashmap-ordered.c

BUILT_SOURCES += \
	src/test/test-hashmap-ordered.c

src/test/test-hashmap-ordered.c: src/test/test-hashmap-plain.c
	$(AM_V_at)$(MKDIR_P) $(dir $@)
	$(AM_V_GEN)$(AWK) 'BEGIN { print "/* GENERATED FILE */\n#define ORDERED" } \
	                   { if (!match($$0, "^#include"))          \
	                         gsub(/hashmap/, "ordered_hashmap"); \
	                     gsub(/HASHMAP/, "ORDERED_HASHMAP");     \
	                     gsub(/Hashmap/, "OrderedHashmap");      \
	                     print }' <$< >$@

nodist_test_hashmap_SOURCES = \
	src/test/test-hashmap-ordered.c

test_hashmap_SOURCES = \
	src/test/test-hashmap.c \
	src/test/test-hashmap-plain.c

test_hashmap_LDADD = \
	libsystemd-shared.la

test_set_SOURCES = \
	src/test/test-set.c

test_set_LDADD = \
	libsystemd-shared.la

test_xml_SOURCES = \
	src/test/test-xml.c

test_xml_LDADD = \
	libsystemd-shared.la

test_list_SOURCES = \
	src/test/test-list.c

test_list_LDADD = \
	libsystemd-shared.la

test_unaligned_LDADD = \
	libsystemd-shared.la

test_unaligned_SOURCES = \
	src/test/test-unaligned.c

test_tables_SOURCES = \
	src/test/test-tables.c \
	src/shared/test-tables.h \
	src/bus-proxyd/bus-policy.c \
	src/bus-proxyd/bus-policy.h \
	src/journal/journald-server.c \
	src/journal/journald-server.h

test_tables_CPPFLAGS = \
	$(AM_CPPFLAGS) \
	-I$(top_srcdir)/src/bus-proxyd

test_tables_CFLAGS = \
	$(AM_CFLAGS) \
	$(SECCOMP_CFLAGS)

test_tables_LDADD = \
	libsystemd-logs.la \
	libsystemd-journal-internal.la \
	libsystemd-journal-core.la \
	libsystemd-core.la \
	libudev-core.la \
	$(RT_LIBS)

test_prioq_SOURCES = \
	src/test/test-prioq.c

test_prioq_LDADD = \
	libsystemd-shared.la

test_fileio_SOURCES = \
	src/test/test-fileio.c

test_fileio_LDADD = \
	libsystemd-shared.la

test_time_SOURCES = \
	src/test/test-time.c

test_time_LDADD = \
	libsystemd-shared.la

test_architecture_SOURCES = \
	src/test/test-architecture.c

test_architecture_LDADD = \
	libsystemd-shared.la

test_log_SOURCES = \
	src/test/test-log.c

test_log_LDADD = \
	libsystemd-shared.la

test_ipcrm_SOURCES = \
	src/test/test-ipcrm.c

test_ipcrm_LDADD = \
	libsystemd-shared.la \
	-lrt

test_rtnl_manual_SOURCES = \
	src/test/test-rtnl-manual.c

test_rtnl_manual_CFLAGS = \
	$(AM_CFLAGS) \
	$(KMOD_CFLAGS)

test_rtnl_manual_LDADD = \
	libsystemd-internal.la \
	libsystemd-shared.la \
	$(KMOD_LIBS)

test_ellipsize_SOURCES = \
	src/test/test-ellipsize.c

test_ellipsize_LDADD = \
	libsystemd-shared.la

test_date_SOURCES = \
	src/test/test-date.c

test_date_LDADD = \
	libsystemd-shared.la

test_sleep_SOURCES = \
	src/test/test-sleep.c

test_sleep_LDADD = \
	libsystemd-core.la

test_replace_var_SOURCES = \
	src/test/test-replace-var.c

test_replace_var_LDADD = \
	libsystemd-shared.la

test_calendarspec_SOURCES = \
	src/test/test-calendarspec.c

test_calendarspec_LDADD = \
	libsystemd-shared.la

test_strip_tab_ansi_SOURCES = \
	src/test/test-strip-tab-ansi.c

test_strip_tab_ansi_LDADD = \
	libsystemd-shared.la

test_daemon_SOURCES = \
	src/test/test-daemon.c

test_daemon_LDADD = \
	libsystemd-internal.la \
	libsystemd-shared.la

test_cgroup_SOURCES = \
	src/test/test-cgroup.c

test_cgroup_LDADD = \
	libsystemd-label.la \
	libsystemd-shared.la \
	libsystemd-internal.la

test_cgroup_mask_SOURCES = \
	src/test/test-cgroup-mask.c

test_cgroup_mask_CPPFLAGS = \
	$(AM_CPPFLAGS)

test_cgroup_mask_CFLAGS = \
	$(AM_CFLAGS) \
	$(SECCOMP_CFLAGS)

test_cgroup_mask_LDADD = \
	libsystemd-core.la \
	$(RT_LIBS)

test_cgroup_util_SOURCES = \
	src/test/test-cgroup-util.c

test_cgroup_util_LDADD = \
	libsystemd-label.la \
	libsystemd-internal.la \
	libsystemd-shared.la

test_env_replace_SOURCES = \
	src/test/test-env-replace.c

test_env_replace_LDADD = \
	libsystemd-shared.la

test_strbuf_SOURCES = \
	src/test/test-strbuf.c

test_strbuf_LDADD = \
	libsystemd-shared.la

test_strv_SOURCES = \
	src/test/test-strv.c

test_strv_LDADD = \
	libsystemd-units.la \
	libsystemd-internal.la \
	libsystemd-shared.la

test_path_util_SOURCES = \
	src/test/test-path-util.c

test_path_util_LDADD = \
	libsystemd-shared.la

test_path_SOURCES = \
	src/test/test-path.c

test_path_CFLAGS = \
	$(AM_CFLAGS)

test_path_LDADD = \
	libsystemd-core.la

test_execute_SOURCES = \
	src/test/test-execute.c

test_execute_CFLAGS = \
	$(AM_CFLAGS)

test_execute_LDADD = \
	libsystemd-core.la

test_strxcpyx_SOURCES = \
	src/test/test-strxcpyx.c

test_strxcpyx_LDADD = \
	libsystemd-shared.la

test_install_SOURCES = \
	src/test/test-install.c

test_install_LDADD = \
	libsystemd-units.la \
	libsystemd-label.la \
	libsystemd-shared.la \
	libsystemd-internal.la

test_watchdog_SOURCES = \
	src/test/test-watchdog.c

test_watchdog_LDADD = \
	libsystemd-shared.la

test_sched_prio_SOURCES = \
	src/test/test-sched-prio.c

test_sched_prio_CPPFLAGS = \
	$(AM_CPPFLAGS)

test_sched_prio_CFLAGS = \
	$(AM_CFLAGS) \
	$(SECCOMP_CFLAGS)

test_sched_prio_LDADD = \
	libsystemd-core.la \
	$(RT_LIBS)

test_conf_files_SOURCES = \
	src/test/test-conf-files.c

test_conf_files_LDADD = \
	libsystemd-shared.la

test_bus_policy_SOURCES = \
	src/bus-proxyd/test-bus-policy.c \
	src/bus-proxyd/bus-policy.c \
	src/bus-proxyd/bus-policy.h

test_bus_policy_LDADD = \
	libsystemd-internal.la \
	libsystemd-shared.la

# ------------------------------------------------------------------------------
## .PHONY so it always rebuilds it
.PHONY: coverage lcov-run lcov-report coverage-sync

# run lcov from scratch, always
coverage: all
	$(MAKE) lcov-run
	$(MAKE) lcov-report

coverage_dir = coverage
coverage_opts = --base-directory $(srcdir) --directory $(builddir) --rc 'geninfo_adjust_src_path=$(abspath $(srcdir))=>$(abspath $(builddir))'

if ENABLE_COVERAGE
# reset run coverage tests
lcov-run:
	@rm -rf $(coverage_dir)
	lcov $(coverage_opts) --zerocounters
	-$(MAKE) check

# generate report based on current coverage data
lcov-report:
	$(MKDIR_P) $(coverage_dir)
	lcov $(coverage_opts) --compat-libtool --capture --no-external \
		| sed 's|$(abspath $(builddir))|$(abspath $(srcdir))|' > $(coverage_dir)/.lcov.info
	lcov --remove $(coverage_dir)/.lcov.info --output-file $(coverage_dir)/.lcov-clean.info 'test-*'
	genhtml -t "systemd test coverage" -o $(coverage_dir) $(coverage_dir)/.lcov-clean.info
	@echo "Coverage report generated in $(abs_builddir)/$(coverage_dir)/index.html"

# lcov doesn't work properly with vpath builds, make sure that bad
# output is not uploaded by mistake.
coverage-sync: coverage
	test "$(builddir)" = "$(srcdir)"
	rsync -rlv --delete --omit-dir-times coverage/ $(www_target)/coverage

else
lcov-run lcov-report:
	echo "Need to reconfigure with --enable-coverage"
endif

# ------------------------------------------------------------------------------
systemd_analyze_SOURCES = \
	src/analyze/analyze.c \
	src/analyze/analyze-verify.c \
	src/analyze/analyze-verify.h

systemd_verify_CFLAGS = \
	$(AM_CFLAGS) \
	$(SECCOMP_CFLAGS)

systemd_analyze_LDADD = \
	libsystemd-core.la \
	libsystemd-internal.la \
	libsystemd-shared.la \
	$(RT_LIBS)

# ------------------------------------------------------------------------------
systemd_initctl_SOURCES = \
	src/initctl/initctl.c

systemd_initctl_LDADD = \
	libsystemd-internal.la \
	libsystemd-shared.la

# ------------------------------------------------------------------------------
systemd_update_utmp_SOURCES = \
	src/update-utmp/update-utmp.c

systemd_update_utmp_CFLAGS = \
	$(AM_CFLAGS) \
	$(AUDIT_CFLAGS)

systemd_update_utmp_LDADD = \
	libsystemd-internal.la \
	libsystemd-shared.la \
	$(AUDIT_LIBS)

# ------------------------------------------------------------------------------
systemd_update_done_SOURCES = \
	src/update-done/update-done.c

systemd_update_done_LDADD = \
	libsystemd-internal.la \
	libsystemd-label.la \
	libsystemd-shared.la

# ------------------------------------------------------------------------------
systemd_shutdownd_SOURCES = \
	src/shutdownd/shutdownd.c

systemd_shutdownd_LDADD = \
	libsystemd-label.la \
	libsystemd-internal.la \
	libsystemd-shared.la

dist_doc_DATA += \
	src/systemd/sd-shutdown.h

# ------------------------------------------------------------------------------
systemd_shutdown_SOURCES = \
	src/core/umount.c \
	src/core/umount.h \
	src/core/shutdown.c \
	src/core/mount-setup.c \
	src/core/mount-setup.h \
	src/core/killall.h \
	src/core/killall.c

systemd_shutdown_LDADD = \
	libsystemd-label.la \
	libudev-internal.la \
	libsystemd-shared.la

# ------------------------------------------------------------------------------
if HAVE_KMOD
systemd_modules_load_SOURCES = \
	src/modules-load/modules-load.c

systemd_modules_load_CFLAGS = \
	$(AM_CFLAGS) \
	$(KMOD_CFLAGS)

systemd_modules_load_LDADD = \
	libsystemd-shared.la \
	$(KMOD_LIBS)

rootlibexec_PROGRAMS += \
	systemd-modules-load

nodist_systemunit_DATA += \
	units/systemd-modules-load.service

SYSINIT_TARGET_WANTS += \
	systemd-modules-load.service

if ENABLE_TMPFILES
nodist_systemunit_DATA += \
	units/kmod-static-nodes.service

SYSINIT_TARGET_WANTS += \
	kmod-static-nodes.service
endif
endif

EXTRA_DIST += \
	units/systemd-modules-load.service.in \
	units/kmod-static-nodes.service.in

# ------------------------------------------------------------------------------
if ENABLE_TMPFILES
systemd_tmpfiles_SOURCES = \
	src/tmpfiles/tmpfiles.c

systemd_tmpfiles_LDADD = \
	libsystemd-units.la \
	libsystemd-label.la \
	libsystemd-internal.la \
	libsystemd-shared.la

rootbin_PROGRAMS += \
	systemd-tmpfiles

dist_systemunit_DATA += \
	units/systemd-tmpfiles-clean.timer

nodist_systemunit_DATA += \
	units/systemd-tmpfiles-setup-dev.service \
	units/systemd-tmpfiles-setup.service \
	units/systemd-tmpfiles-clean.service

nodist_tmpfiles_DATA = \
	tmpfiles.d/etc.conf

dist_tmpfiles_DATA = \
	tmpfiles.d/systemd.conf \
	tmpfiles.d/systemd-nologin.conf \
	tmpfiles.d/tmp.conf \
	tmpfiles.d/x11.conf \
	tmpfiles.d/var.conf

if HAVE_SYSV_COMPAT
dist_tmpfiles_DATA += \
	tmpfiles.d/legacy.conf
endif

SYSINIT_TARGET_WANTS += \
	systemd-tmpfiles-setup-dev.service \
	systemd-tmpfiles-setup.service

dist_zshcompletion_DATA += \
	shell-completion/zsh/_systemd-tmpfiles

TIMERS_TARGET_WANTS += \
	systemd-tmpfiles-clean.timer

INSTALL_DIRS += \
	$(tmpfilesdir) \
	$(sysconfdir)/tmpfiles.d
endif

EXTRA_DIST += \
	tmpfiles.d/etc.conf.m4 \
	units/systemd-tmpfiles-setup-dev.service.in \
	units/systemd-tmpfiles-setup.service.in \
	units/systemd-tmpfiles-clean.service.in

CLEANFILES += \
	tmpfiles.d/etc.conf

# ------------------------------------------------------------------------------
if ENABLE_SYSUSERS
systemd_sysusers_SOURCES = \
	src/sysusers/sysusers.c

systemd_sysusers_LDADD = \
	libsystemd-units.la \
	libsystemd-label.la \
	libsystemd-internal.la \
	libsystemd-shared.la

rootbin_PROGRAMS += \
	systemd-sysusers

nodist_systemunit_DATA += \
	units/systemd-sysusers.service

SYSINIT_TARGET_WANTS += \
	systemd-sysusers.service

dist_sysusers_DATA = \
	sysusers.d/systemd.conf

nodist_sysusers_DATA = \
	sysusers.d/basic.conf

EXTRA_DIST += \
	units/systemd-sysusers.service.in \
	sysusers.d/basic.conf.in

CLEANFILES += \
	sysusers.d/basic.conf

INSTALL_DIRS += \
	$(sysusersdir)
endif

# ------------------------------------------------------------------------------
dist_factory_etc_DATA = \
	factory/etc/nsswitch.conf

if HAVE_PAM
dist_factory_pam_DATA = \
	factory/etc/pam.d/system-auth \
	factory/etc/pam.d/other
endif

# ------------------------------------------------------------------------------
if ENABLE_FIRSTBOOT
systemd_firstboot_SOURCES = \
	src/firstboot/firstboot.c

systemd_firstboot_LDADD = \
	libsystemd-units.la \
	libsystemd-label.la \
	libsystemd-internal.la \
	libsystemd-shared.la \
	-lcrypt

rootbin_PROGRAMS += \
	systemd-firstboot

nodist_systemunit_DATA += \
	units/systemd-firstboot.service

EXTRA_DIST += \
	units/systemd-firstboot.service.in

SYSINIT_TARGET_WANTS += \
	systemd-firstboot.service
endif

# ------------------------------------------------------------------------------
systemd_machine_id_setup_SOURCES = \
	src/machine-id-setup/machine-id-setup-main.c \
	src/core/machine-id-setup.c \
	src/core/machine-id-setup.h

systemd_machine_id_setup_LDADD = \
	libsystemd-label.la \
	libsystemd-internal.la \
	libsystemd-shared.la

# ------------------------------------------------------------------------------
systemd_sysctl_SOURCES = \
	src/sysctl/sysctl.c

systemd_sysctl_LDADD = \
	libsystemd-shared.la

# ------------------------------------------------------------------------------
systemd_sleep_SOURCES = \
	src/sleep/sleep.c

systemd_sleep_LDADD = \
	libsystemd-shared.la

# ------------------------------------------------------------------------------
systemd_fsck_SOURCES = \
	src/fsck/fsck.c

systemd_fsck_LDADD = \
	libsystemd-internal.la \
	libudev-internal.la \
	libsystemd-shared.la

# ------------------------------------------------------------------------------
systemd_machine_id_commit_SOURCES = \
	src/machine-id-commit/machine-id-commit.c \
	src/core/machine-id-setup.c \
	src/core/machine-id-setup.h

systemd_machine_id_commit_LDADD = \
	libsystemd-label.la \
	libsystemd-internal.la \
	libsystemd-shared.la

SYSINIT_TARGET_WANTS += \
	systemd-machine-id-commit.service

# ------------------------------------------------------------------------------
systemd_ac_power_SOURCES = \
	src/ac-power/ac-power.c

systemd_ac_power_LDADD = \
	libudev-internal.la \
	libsystemd-shared.la

# ------------------------------------------------------------------------------
systemd_detect_virt_SOURCES = \
	src/detect-virt/detect-virt.c

systemd_detect_virt_LDADD = \
	libsystemd-shared.la

INSTALL_EXEC_HOOKS += \
	systemd-detect-virt-install-hook

# ------------------------------------------------------------------------------
systemd_delta_SOURCES = \
	src/delta/delta.c

systemd_delta_LDADD = \
	libsystemd-shared.la

# ------------------------------------------------------------------------------
systemd_default_display_manager_generator_SOURCES = \
    src/default-display-manager-generator/default-display-manager-generator.c

systemd_default_display_manager_generator_LDADD = \
    libsystemd-label.la \
    libsystemd-shared.la

# ------------------------------------------------------------------------------
systemd_insserv_generator_SOURCES = \
	src/insserv-generator/insserv-generator.c

systemd_insserv_generator_LDADD = \
	libsystemd-label.la \
	libsystemd-shared.la

# ------------------------------------------------------------------------------
systemd_getty_generator_SOURCES = \
	src/getty-generator/getty-generator.c

systemd_getty_generator_LDADD = \
	libsystemd-label.la \
	libsystemd-shared.la

# ------------------------------------------------------------------------------
systemd_debug_generator_SOURCES = \
	src/debug-generator/debug-generator.c

systemd_debug_generator_LDADD = \
	libsystemd-label.la \
	libsystemd-shared.la

# ------------------------------------------------------------------------------
systemd_fstab_generator_SOURCES = \
	src/fstab-generator/fstab-generator.c \
	src/core/mount-setup.c

systemd_fstab_generator_LDADD = \
	libsystemd-label.la \
	libsystemd-shared.la

# ------------------------------------------------------------------------------
systemd_system_update_generator_SOURCES = \
	src/system-update-generator/system-update-generator.c

systemd_system_update_generator_LDADD = \
	libsystemd-label.la \
	libsystemd-shared.la

# ------------------------------------------------------------------------------
if ENABLE_HIBERNATE
systemgenerator_PROGRAMS += \
	systemd-hibernate-resume-generator

rootlibexec_PROGRAMS += \
	systemd-hibernate-resume

systemd_hibernate_resume_SOURCES = \
	src/hibernate-resume/hibernate-resume.c

systemd_hibernate_resume_LDADD = \
	libsystemd-internal.la \
	libsystemd-shared.la

systemd_hibernate_resume_generator_SOURCES = \
	src/hibernate-resume/hibernate-resume-generator.c

systemd_hibernate_resume_generator_LDADD = \
	libsystemd-label.la \
	libsystemd-shared.la

EXTRA_DIST += \
	units/systemd-hibernate.service.in \
	units/systemd-hibernate-resume@.service.in \
	units/systemd-hybrid-sleep.service.in

dist_systemunit_DATA += \
	units/hibernate.target \
	units/hybrid-sleep.target

nodist_systemunit_DATA += \
	units/systemd-hibernate.service \
	units/systemd-hibernate-resume@.service \
	units/systemd-hybrid-sleep.service
endif

# ------------------------------------------------------------------------------
if ENABLE_EFI
systemgenerator_PROGRAMS +=  \
	systemd-efi-boot-generator

systemd_efi_boot_generator_SOURCES = \
	src/efi-boot-generator/efi-boot-generator.c

systemd_efi_boot_generator_LDADD = \
	libsystemd-label.la \
	libsystemd-shared.la

# ------------------------------------------------------------------------------
bootctl_SOURCES = \
	src/boot/boot.h \
	src/boot/boot-loader.h \
	src/boot/bootctl.c \
	src/boot/boot-loader.c \
	src/boot/boot-efi.c

bootctl_LDADD = \
	libsystemd-shared.la \
	libsystemd-internal.la

bin_PROGRAMS += \
	bootctl

dist_bashcompletion_DATA += \
	shell-completion/bash/bootctl

dist_zshcompletion_DATA += \
	shell-completion/zsh/_bootctl

endif

# ------------------------------------------------------------------------------
if HAVE_BLKID
systemgenerator_PROGRAMS +=  \
	systemd-gpt-auto-generator

systemd_gpt_auto_generator_SOURCES = \
	src/gpt-auto-generator/gpt-auto-generator.c \
	src/shared/blkid-util.h

systemd_gpt_auto_generator_LDADD = \
	libsystemd-label.la \
	libsystemd-internal.la \
	libudev-internal.la \
	libsystemd-shared.la \
	$(BLKID_LIBS)

systemd_gpt_auto_generator_CFLAGS = \
	$(AM_CFLAGS) \
	$(BLKID_CFLAGS)
endif

# ------------------------------------------------------------------------------
if ENABLE_KDBUS
systemgenerator_PROGRAMS +=  \
	systemd-dbus1-generator

systemd_dbus1_generator_SOURCES = \
	src/dbus1-generator/dbus1-generator.c

systemd_dbus1_generator_LDADD = \
	libsystemd-label.la \
	libsystemd-internal.la \
	libsystemd-shared.la

dbus1-generator-install-hook:
	$(AM_V_at)$(MKDIR_P) $(DESTDIR)$(usergeneratordir)
	$(AM_V_RM)rm -f $(DESTDIR)$(usergeneratordir)/systemd-dbus1-generator
	$(AM_V_LN)$(LN_S) --relative -f $(DESTDIR)$(systemgeneratordir)/systemd-dbus1-generator $(DESTDIR)$(usergeneratordir)/systemd-dbus1-generator

dbus1-generator-uninstall-hook:
	rm -f $(DESTDIR)$(usergeneratordir)/systemd-dbus1-generator

INSTALL_EXEC_HOOKS += dbus1-generator-install-hook
UNINSTALL_EXEC_HOOKS += dbus1-generator-uninstall-hook
endif

# ------------------------------------------------------------------------------
systemd_sysv_generator_SOURCES = \
	src/sysv-generator/sysv-generator.c

systemd_sysv_generator_LDADD = \
	libsystemd-core.la \
	libsystemd-label.la \
	libsystemd-shared.la

# ------------------------------------------------------------------------------
systemd_rc_local_generator_SOURCES = \
	src/rc-local-generator/rc-local-generator.c

systemd_rc_local_generator_LDADD = \
	libsystemd-label.la \
	libsystemd-shared.la

# ------------------------------------------------------------------------------
systemd_remount_fs_SOURCES = \
	src/remount-fs/remount-fs.c \
	src/core/mount-setup.c \
	src/core/mount-setup.h

systemd_remount_fs_LDADD = \
	libsystemd-label.la \
	libsystemd-shared.la

# ------------------------------------------------------------------------------
systemd_cgroups_agent_SOURCES = \
	src/cgroups-agent/cgroups-agent.c

systemd_cgroups_agent_LDADD = \
	libsystemd-internal.la \
	libsystemd-shared.la

# ------------------------------------------------------------------------------
systemd_escape_SOURCES = \
	src/escape/escape.c

systemd_escape_LDADD = \
	libsystemd-shared.la

# -----------------------------------------------------------------------------
systemctl_SOURCES = \
	src/systemctl/systemctl.c

systemctl_LDADD = \
	libsystemd-units.la \
	libsystemd-label.la \
	libsystemd-internal.la \
	libsystemd-logs.la \
	libsystemd-journal-internal.la \
	libsystemd-shared.la

# ------------------------------------------------------------------------------
systemd_notify_SOURCES = \
	src/notify/notify.c

systemd_notify_LDADD = \
	libsystemd-internal.la \
	libsystemd-shared.la

# ------------------------------------------------------------------------------
systemd_path_SOURCES = \
	src/path/path.c

systemd_path_LDADD = \
	libsystemd-internal.la \
	libsystemd-shared.la

# ------------------------------------------------------------------------------
systemd_ask_password_SOURCES = \
	src/ask-password/ask-password.c

systemd_ask_password_LDADD = \
	libsystemd-label.la \
	libsystemd-shared.la

# ------------------------------------------------------------------------------
systemd_reply_password_SOURCES = \
	src/reply-password/reply-password.c

systemd_reply_password_LDADD = \
	libsystemd-shared.la

# ------------------------------------------------------------------------------
systemd_cgls_SOURCES = \
	src/cgls/cgls.c

systemd_cgls_LDADD = \
	libsystemd-internal.la \
	libsystemd-shared.la

# ------------------------------------------------------------------------------
systemd_cgtop_SOURCES = \
	src/cgtop/cgtop.c

systemd_cgtop_LDADD = \
	libsystemd-shared.la

# ------------------------------------------------------------------------------
systemd_nspawn_SOURCES = \
	src/nspawn/nspawn.c \
	src/core/mount-setup.c \
	src/core/mount-setup.h \
	src/core/loopback-setup.c \
	src/core/loopback-setup.h

systemd_nspawn_CFLAGS = \
	$(AM_CFLAGS) \
	$(SECCOMP_CFLAGS) \
	$(BLKID_CFLAGS)

systemd_nspawn_LDADD = \
	libsystemd-label.la \
	libsystemd-internal.la \
	libudev-internal.la \
	libsystemd-shared.la \
	$(BLKID_LIBS)

if HAVE_SECCOMP
systemd_nspawn_LDADD += \
	libsystemd-seccomp.la \
	$(SECCOMP_LIBS)
endif

# ------------------------------------------------------------------------------
systemd_run_SOURCES = \
	src/run/run.c

systemd_run_LDADD = \
	libsystemd-label.la \
	libsystemd-internal.la \
	libsystemd-shared.la

# ------------------------------------------------------------------------------
systemd_bus_proxyd_SOURCES = \
	src/bus-proxyd/bus-proxyd.c \
	src/bus-proxyd/bus-policy.c \
	src/bus-proxyd/bus-policy.h

systemd_bus_proxyd_LDADD = \
	libsystemd-internal.la \
	libsystemd-shared.la

bus-proxyd-install-hook:
	$(AM_V_at)$(MKDIR_P) $(DESTDIR)$(bindir)
	$(AM_V_RM)rm -f $(DESTDIR)$(bindir)/systemd-stdio-bridge
	$(AM_V_LN)$(LN_S) --relative -f $(DESTDIR)$(rootlibexecdir)/systemd-bus-proxyd $(DESTDIR)$(bindir)/systemd-stdio-bridge

bus-proxyd-uninstall-hook:
	rm -f $(DESTDIR)$(bindir)/systemd-stdio-bridge

INSTALL_EXEC_HOOKS += bus-proxyd-install-hook
UNINSTALL_EXEC_HOOKS += bus-proxyd-uninstall-hook

if ENABLE_KDBUS
nodist_systemunit_DATA += \
	units/systemd-bus-proxyd@.service

dist_systemunit_DATA += \
	units/systemd-bus-proxyd.socket

nodist_userunit_DATA += \
	units/user/systemd-bus-proxyd@.service

dist_userunit_DATA += \
	units/user/systemd-bus-proxyd.socket
endif

EXTRA_DIST += \
	units/systemd-bus-proxyd@.service.m4.in \
	units/user/systemd-bus-proxyd@.service.in

CLEANFILES += \
	units/systemd-bus-proxyd@.service.m4

if HAVE_SMACK
bus-proxyd-set-cap-hook:
	-$(SETCAP) cap_mac_admin+ei $(DESTDIR)$(rootlibexecdir)/systemd-bus-proxyd

INSTALL_EXEC_HOOKS += bus-proxyd-set-cap-hook
endif

# ------------------------------------------------------------------------------
systemd_tty_ask_password_agent_SOURCES = \
	src/tty-ask-password-agent/tty-ask-password-agent.c

systemd_tty_ask_password_agent_LDADD = \
	libsystemd-label.la \
	libsystemd-shared.la

# ------------------------------------------------------------------------------
libsystemd_internal_la_SOURCES = \
	src/systemd/sd-bus.h \
	src/systemd/sd-bus-protocol.h \
	src/systemd/sd-bus-vtable.h \
	src/systemd/sd-utf8.h \
	src/systemd/sd-event.h \
	src/systemd/sd-rtnl.h \
	src/systemd/sd-resolve.h \
	src/systemd/sd-login.h \
	src/systemd/sd-id128.h \
	src/systemd/sd-daemon.h \
	src/systemd/sd-path.h \
	src/systemd/sd-network.h \
	src/libsystemd/sd-bus/sd-bus.c \
	src/libsystemd/sd-bus/bus-control.c \
	src/libsystemd/sd-bus/bus-control.h \
	src/libsystemd/sd-bus/bus-error.c \
	src/libsystemd/sd-bus/bus-error.h \
	src/libsystemd/sd-bus/bus-common-errors.h \
	src/libsystemd/sd-bus/bus-common-errors.c \
	src/libsystemd/sd-bus/bus-internal.c \
	src/libsystemd/sd-bus/bus-internal.h \
	src/libsystemd/sd-bus/bus-socket.c \
	src/libsystemd/sd-bus/bus-socket.h \
	src/libsystemd/sd-bus/bus-kernel.c \
	src/libsystemd/sd-bus/bus-kernel.h \
	src/libsystemd/sd-bus/bus-container.c \
	src/libsystemd/sd-bus/bus-container.h \
	src/libsystemd/sd-bus/bus-message.c \
	src/libsystemd/sd-bus/bus-message.h \
	src/libsystemd/sd-bus/bus-creds.c \
	src/libsystemd/sd-bus/bus-creds.h \
	src/libsystemd/sd-bus/bus-signature.c \
	src/libsystemd/sd-bus/bus-signature.h \
	src/libsystemd/sd-bus/bus-type.c \
	src/libsystemd/sd-bus/bus-type.h \
	src/libsystemd/sd-bus/bus-match.c \
	src/libsystemd/sd-bus/bus-match.h \
	src/libsystemd/sd-bus/bus-bloom.c \
	src/libsystemd/sd-bus/bus-bloom.h \
	src/libsystemd/sd-bus/bus-introspect.c \
	src/libsystemd/sd-bus/bus-introspect.h \
	src/libsystemd/sd-bus/bus-objects.c \
	src/libsystemd/sd-bus/bus-objects.h \
	src/libsystemd/sd-bus/bus-gvariant.c \
	src/libsystemd/sd-bus/bus-gvariant.h \
	src/libsystemd/sd-bus/bus-convenience.c \
	src/libsystemd/sd-bus/bus-track.c \
	src/libsystemd/sd-bus/bus-track.h \
	src/libsystemd/sd-bus/bus-util.c \
	src/libsystemd/sd-bus/bus-util.h \
	src/libsystemd/sd-bus/bus-slot.c \
	src/libsystemd/sd-bus/bus-slot.h \
	src/libsystemd/sd-bus/bus-protocol.h \
	src/libsystemd/sd-bus/kdbus.h \
	src/libsystemd/sd-utf8/sd-utf8.c \
	src/libsystemd/sd-event/sd-event.c \
	src/libsystemd/sd-event/event-util.h \
	src/libsystemd/sd-rtnl/sd-rtnl.c \
	src/libsystemd/sd-rtnl/rtnl-internal.h \
	src/libsystemd/sd-rtnl/rtnl-message.c \
	src/libsystemd/sd-rtnl/rtnl-types.h \
	src/libsystemd/sd-rtnl/rtnl-types.c \
	src/libsystemd/sd-rtnl/rtnl-util.h \
	src/libsystemd/sd-rtnl/rtnl-util.c \
	src/libsystemd/sd-rtnl/local-addresses.h \
	src/libsystemd/sd-rtnl/local-addresses.c \
	src/libsystemd/sd-id128/sd-id128.c \
	src/libsystemd/sd-daemon/sd-daemon.c \
	src/libsystemd/sd-login/sd-login.c \
	src/libsystemd/sd-path/sd-path.c \
	src/libsystemd/sd-network/sd-network.c \
	src/libsystemd/sd-network/network-util.h \
	src/libsystemd/sd-network/network-util.c

nodist_libsystemd_internal_la_SOURCES = \
	src/libsystemd/libsystemd.sym

libsystemd_internal_la_CFLAGS = \
	$(AM_CFLAGS) \
	-pthread

libsystemd_internal_la_LIBADD = \
	$(RT_LIBS)

libsystemd_resolve_la_SOURCES = \
	src/libsystemd/sd-resolve/sd-resolve.c \
	src/libsystemd/sd-resolve/resolve-util.h

libsystemd_resolve_la_CFLAGS = \
	$(AM_CFLAGS) \
	-pthread

libsystemd_resolve_la_LIBADD = \
	-lresolv

noinst_LTLIBRARIES += \
	libsystemd-internal.la \
	libsystemd-resolve.la

libsystemd_dump_la_SOURCES = \
	src/libsystemd/sd-bus/bus-dump.c \
	src/libsystemd/sd-bus/bus-dump.h

noinst_LTLIBRARIES += \
	libsystemd-dump.la

EXTRA_DIST += \
	src/libsystemd/libsystemd.sym.m4 \
	src/libsystemd/libsystemd.pc.in \
	src/libsystemd/sd-bus/DIFFERENCES \
	src/libsystemd/sd-bus/GVARIANT-SERIALIZATION

CLEANFILES += \
	src/libsystemd/libsystemd.sym

BUILT_SOURCES += \
	src/libsystemd/libsystemd.sym

libsystemd_la_SOURCES = \
	$(libsystemd_internal_la_SOURCES) \
	$(libsystemd_resolve_la_SOURCES) \
	$(libsystemd_journal_internal_la_SOURCES)

nodist_libsystemd_la_SOURCES = \
	$(nodist_libsystemd_internal_la_SOURCES)

libsystemd_la_CFLAGS = \
	$(libsystemd_internal_la_CFLAGS) \
	$(libsystemd_resolve_la_CFLAGS) \
	$(libsystemd_journal_internal_la_CFLAGS)

libsystemd_la_LDFLAGS = \
	$(AM_LDFLAGS) \
	-version-info $(LIBSYSTEMD_CURRENT):$(LIBSYSTEMD_REVISION):$(LIBSYSTEMD_AGE) \
	-Wl,--version-script=$(top_builddir)/src/libsystemd/libsystemd.sym

libsystemd_la_LIBADD = \
	libsystemd-shared.la \
	$(libsystemd_internal_la_LIBADD) \
	$(libsystemd_journal_internal_la_LIBADD) \
	$(libsystemd_resolve_la_LIBADD)

libsystemd-install-hook:
	libname=libsystemd.so && $(move-to-rootlibdir)

libsystemd-uninstall-hook:
	rm -f $(DESTDIR)$(rootlibdir)/libsystemd.so*

INSTALL_EXEC_HOOKS += libsystemd-install-hook
UNINSTALL_EXEC_HOOKS += libsystemd-uninstall-hook

pkgconfiglib_DATA += \
	src/libsystemd/libsystemd.pc

pkginclude_HEADERS += \
	src/systemd/sd-login.h \
	src/systemd/sd-id128.h \
	src/systemd/sd-daemon.h

if ENABLE_KDBUS
pkginclude_HEADERS += \
	src/systemd/sd-bus.h \
	src/systemd/sd-bus-protocol.h \
	src/systemd/sd-bus-vtable.h \
	src/systemd/sd-utf8.h \
	src/systemd/sd-event.h \
	src/systemd/sd-rtnl.h \
	src/systemd/sd-resolve.h \
	src/systemd/sd-path.h
endif

lib_LTLIBRARIES += \
	libsystemd.la

tests += \
	test-bus-marshal \
	test-bus-signature \
	test-bus-chat \
	test-bus-cleanup \
	test-bus-server \
	test-bus-match \
	test-bus-kernel \
	test-bus-kernel-bloom \
	test-bus-kernel-benchmark \
	test-bus-zero-copy \
	test-bus-introspect \
	test-bus-objects \
	test-bus-error \
	test-bus-gvariant \
	test-event \
	test-local-addresses \
	test-resolve

bin_PROGRAMS += \
	busctl

test_bus_marshal_SOURCES = \
	src/libsystemd/sd-bus/test-bus-marshal.c

test_bus_marshal_LDADD = \
	libsystemd-dump.la \
	libsystemd-internal.la \
	libsystemd-shared.la \
	$(GLIB_LIBS) \
	$(DBUS_LIBS)

test_bus_marshal_CFLAGS = \
	$(AM_CFLAGS) \
	$(GLIB_CFLAGS) \
	$(DBUS_CFLAGS)

test_bus_signature_SOURCES = \
	src/libsystemd/sd-bus/test-bus-signature.c

test_bus_signature_LDADD = \
	libsystemd-internal.la \
	libsystemd-shared.la

test_bus_chat_SOURCES = \
	src/libsystemd/sd-bus/test-bus-chat.c

test_bus_chat_CFLAGS = \
	$(AM_CFLAGS) \
	-pthread

test_bus_chat_LDADD = \
	libsystemd-internal.la \
	libsystemd-shared.la

test_bus_cleanup_SOURCES = \
	src/libsystemd/sd-bus/test-bus-cleanup.c

test_bus_cleanup_CFLAGS = \
	$(AM_CFLAGS) \
	$(SECCOMP_CFLAGS)

test_bus_cleanup_LDADD = \
	libsystemd-internal.la \
	libsystemd-shared.la

test_bus_server_SOURCES = \
	src/libsystemd/sd-bus/test-bus-server.c

test_bus_server_CFLAGS = \
	$(AM_CFLAGS) \
	-pthread

test_bus_server_LDADD = \
	libsystemd-internal.la \
	libsystemd-shared.la

test_bus_objects_SOURCES = \
	src/libsystemd/sd-bus/test-bus-objects.c

test_bus_objects_CFLAGS = \
	$(AM_CFLAGS) \
	-pthread

test_bus_objects_LDADD = \
	libsystemd-dump.la \
	libsystemd-internal.la \
	libsystemd-shared.la

test_bus_error_SOURCES = \
	src/libsystemd/sd-bus/test-bus-error.c

test_bus_error_LDADD = \
	libsystemd-internal.la \
	libsystemd-shared.la

test_bus_gvariant_SOURCES = \
	src/libsystemd/sd-bus/test-bus-gvariant.c

test_bus_gvariant_LDADD = \
	libsystemd-dump.la \
	libsystemd-internal.la \
	libsystemd-shared.la \
	$(GLIB_LIBS)

test_bus_gvariant_CFLAGS = \
	$(AM_CFLAGS) \
	$(GLIB_CFLAGS)

test_bus_creds_SOURCES = \
	src/libsystemd/sd-bus/test-bus-creds.c

test_bus_creds_LDADD = \
	libsystemd-dump.la \
	libsystemd-internal.la \
	libsystemd-shared.la

test_bus_match_SOURCES = \
	src/libsystemd/sd-bus/test-bus-match.c

test_bus_match_LDADD = \
	libsystemd-internal.la \
	libsystemd-shared.la

test_bus_kernel_SOURCES = \
	src/libsystemd/sd-bus/test-bus-kernel.c

test_bus_kernel_LDADD = \
	libsystemd-dump.la \
	libsystemd-internal.la \
	libsystemd-shared.la

test_bus_kernel_bloom_SOURCES = \
	src/libsystemd/sd-bus/test-bus-kernel-bloom.c

test_bus_kernel_bloom_LDADD = \
	libsystemd-internal.la \
	libsystemd-shared.la

test_bus_kernel_benchmark_SOURCES = \
	src/libsystemd/sd-bus/test-bus-kernel-benchmark.c

test_bus_kernel_benchmark_LDADD = \
	libsystemd-internal.la \
	libsystemd-shared.la

test_bus_zero_copy_SOURCES = \
	src/libsystemd/sd-bus/test-bus-zero-copy.c

test_bus_zero_copy_LDADD = \
	libsystemd-dump.la \
	libsystemd-internal.la \
	libsystemd-shared.la

test_bus_introspect_SOURCES = \
	src/libsystemd/sd-bus/test-bus-introspect.c

test_bus_introspect_LDADD = \
	libsystemd-internal.la \
	libsystemd-shared.la

test_event_SOURCES = \
	src/libsystemd/sd-event/test-event.c

test_event_LDADD = \
	libsystemd-internal.la \
	libsystemd-shared.la

test_rtnl_SOURCES = \
	src/libsystemd/sd-rtnl/test-rtnl.c

test_rtnl_LDADD = \
	libsystemd-internal.la \
	libsystemd-shared.la

test_local_addresses_SOURCES = \
	src/libsystemd/sd-rtnl/test-local-addresses.c

test_local_addresses_LDADD = \
	libsystemd-internal.la \
	libsystemd-shared.la

test_resolve_SOURCES = \
	src/libsystemd/sd-resolve/test-resolve.c

test_resolve_LDADD = \
	libsystemd-resolve.la \
	libsystemd-internal.la \
	libsystemd-shared.la

test_resolve_CFLAGS = \
	$(AM_CFLAGS) \
	-pthread

busctl_SOURCES = \
	src/libsystemd/sd-bus/busctl.c \
	src/libsystemd/sd-bus/busctl-introspect.c \
	src/libsystemd/sd-bus/busctl-introspect.h

busctl_LDADD = \
	libsystemd-dump.la \
	libsystemd-internal.la \
	libsystemd-shared.la

# ------------------------------------------------------------------------------
noinst_LTLIBRARIES += \
	libsystemd-network.la

libsystemd_network_la_CFLAGS = \
	$(AM_CFLAGS) \
	$(KMOD_CFLAGS)

libsystemd_network_la_SOURCES = \
	src/systemd/sd-dhcp-client.h \
	src/systemd/sd-dhcp-server.h \
	src/systemd/sd-dhcp-lease.h \
	src/systemd/sd-ipv4ll.h \
	src/systemd/sd-icmp6-nd.h \
	src/systemd/sd-dhcp6-client.h \
	src/systemd/sd-dhcp6-lease.h \
	src/systemd/sd-pppoe.h \
	src/libsystemd-network/sd-dhcp-client.c \
	src/libsystemd-network/sd-dhcp-server.c \
	src/libsystemd-network/dhcp-network.c \
	src/libsystemd-network/dhcp-option.c \
	src/libsystemd-network/dhcp-packet.c \
	src/libsystemd-network/dhcp-internal.h \
	src/libsystemd-network/dhcp-server-internal.h \
	src/libsystemd-network/dhcp-protocol.h \
	src/libsystemd-network/dhcp-lease-internal.h \
	src/libsystemd-network/sd-dhcp-lease.c \
	src/libsystemd-network/sd-ipv4ll.c \
	src/libsystemd-network/ipv4ll-network.c \
	src/libsystemd-network/ipv4ll-packet.c \
	src/libsystemd-network/ipv4ll-internal.h \
	src/libsystemd-network/sd-pppoe.c \
	src/libsystemd-network/network-internal.c \
	src/libsystemd-network/network-internal.h \
	src/libsystemd-network/sd-icmp6-nd.c \
	src/libsystemd-network/sd-dhcp6-client.c \
	src/libsystemd-network/dhcp6-internal.h \
	src/libsystemd-network/dhcp6-protocol.h \
	src/libsystemd-network/dhcp6-network.c \
	src/libsystemd-network/dhcp6-option.c \
	src/libsystemd-network/dhcp6-lease-internal.h \
	src/libsystemd-network/sd-dhcp6-lease.c

libsystemd_network_la_LIBADD = \
	libudev-internal.la \
	libsystemd-label.la \
	libsystemd-internal.la \
	libsystemd-shared.la \
	$(KMOD_LIBS)

test_dhcp_option_SOURCES = \
	src/libsystemd-network/dhcp-protocol.h \
	src/libsystemd-network/dhcp-internal.h \
	src/libsystemd-network/test-dhcp-option.c

test_dhcp_option_LDADD = \
	libsystemd-network.la \
	libsystemd-internal.la \
	libsystemd-shared.la

test_dhcp_client_SOURCES = \
	src/systemd/sd-dhcp-client.h \
	src/libsystemd-network/dhcp-protocol.h \
	src/libsystemd-network/dhcp-internal.h \
	src/libsystemd-network/test-dhcp-client.c

test_dhcp_client_LDADD = \
	libsystemd-network.la \
	libsystemd-label.la \
	libsystemd-internal.la \
	libsystemd-shared.la

test_dhcp_server_SOURCES = \
	src/libsystemd-network/test-dhcp-server.c

test_dhcp_server_LDADD = \
	libsystemd-network.la \
	libsystemd-internal.la \
	libsystemd-shared.la

test_ipv4ll_SOURCES = \
	src/systemd/sd-ipv4ll.h \
	src/libsystemd-network/ipv4ll-internal.h \
	src/libsystemd-network/test-ipv4ll.c

test_ipv4ll_LDADD = \
	libsystemd-network.la \
	libsystemd-label.la \
	libsystemd-internal.la \
	libsystemd-shared.la

test_pppoe_SOURCES = \
	src/systemd/sd-pppoe.h \
	src/libsystemd-network/test-pppoe.c

test_pppoe_LDADD = \
	libsystemd-network.la \
	libsystemd-shared.la

test_icmp6_rs_SOURCES = \
	src/systemd/sd-dhcp6-client.h \
	src/systemd/sd-icmp6-nd.h \
	src/libsystemd-network/dhcp6-internal.h \
	src/libsystemd-network/test-icmp6-rs.c

test_icmp6_rs_LDADD = \
	libsystemd-network.la \
	libsystemd-internal.la \
	libsystemd-shared.la

test_dhcp6_client_SOURCES = \
	src/systemd/sd-dhcp6-client.h \
	src/libsystemd-network/dhcp6-internal.h \
	src/libsystemd-network/test-dhcp6-client.c

test_dhcp6_client_LDADD = \
	libsystemd-network.la \
	libsystemd-internal.la \
	libsystemd-shared.la

tests += \
	test-dhcp-option \
	test-dhcp-server \
	test-ipv4ll \
	test-icmp6-rs \
	test-dhcp6-client

manual_tests += \
	test-pppoe

# ------------------------------------------------------------------------------
if ENABLE_TERMINAL
noinst_LTLIBRARIES += \
	libsystemd-terminal.la

rootlibexec_PROGRAMS += \
	systemd-consoled

noinst_PROGRAMS += \
	systemd-evcat \
	systemd-modeset \
	systemd-subterm

dist_pkgdata_DATA += \
	src/libsystemd-terminal/unifont-glyph-array.bin

nodist_userunit_DATA += \
	units/user/systemd-consoled.service

USER_DEFAULT_TARGET_WANTS += \
	systemd-consoled.service

EXTRA_DIST += \
	units/user/systemd-consoled.service.in

tests += \
	test-term-page \
	test-term-parser \
	test-unifont
endif

libsystemd_terminal_la_CFLAGS = \
	$(AM_CFLAGS) \
	$(TERMINAL_CFLAGS)

libsystemd_terminal_la_SOURCES = \
	src/libsystemd-terminal/grdev.h \
	src/libsystemd-terminal/grdev-internal.h \
	src/libsystemd-terminal/grdev.c \
	src/libsystemd-terminal/grdev-drm.c \
	src/libsystemd-terminal/idev.h \
	src/libsystemd-terminal/idev-internal.h \
	src/libsystemd-terminal/idev.c \
	src/libsystemd-terminal/idev-evdev.c \
	src/libsystemd-terminal/idev-keyboard.c \
	src/libsystemd-terminal/sysview.h \
	src/libsystemd-terminal/sysview-internal.h \
	src/libsystemd-terminal/sysview.c \
	src/libsystemd-terminal/term.h \
	src/libsystemd-terminal/term-internal.h \
	src/libsystemd-terminal/term-charset.c \
	src/libsystemd-terminal/term-page.c \
	src/libsystemd-terminal/term-parser.c \
	src/libsystemd-terminal/term-screen.c \
	src/libsystemd-terminal/term-wcwidth.c \
	src/libsystemd-terminal/unifont.h \
	src/libsystemd-terminal/unifont-def.h \
	src/libsystemd-terminal/unifont.c

libsystemd_terminal_la_LIBADD = \
	libudev-internal.la \
	libsystemd-internal.la \
	libsystemd-shared.la \
	$(TERMINAL_LIBS)

systemd_consoled_CFLAGS = \
	$(AM_CFLAGS) \
	$(TERMINAL_CFLAGS)

systemd_consoled_SOURCES = \
	src/console/consoled.h \
	src/console/consoled.c \
	src/console/consoled-display.c \
	src/console/consoled-manager.c \
	src/console/consoled-session.c \
	src/console/consoled-terminal.c \
	src/console/consoled-workspace.c

systemd_consoled_LDADD = \
	libsystemd-terminal.la \
	libsystemd-internal.la \
	libsystemd-shared.la \
	$(TERMINAL_LIBS)

systemd_evcat_CFLAGS = \
	$(AM_CFLAGS) \
	$(TERMINAL_CFLAGS)

systemd_evcat_SOURCES = \
	src/libsystemd-terminal/evcat.c

systemd_evcat_LDADD = \
	libsystemd-terminal.la \
	libsystemd-internal.la \
	libsystemd-shared.la \
	$(TERMINAL_LIBS)

systemd_modeset_CFLAGS = \
	$(AM_CFLAGS) \
	$(TERMINAL_CFLAGS)

systemd_modeset_SOURCES = \
	src/libsystemd-terminal/modeset.c

systemd_modeset_LDADD = \
	libsystemd-terminal.la \
	libsystemd-internal.la \
	libsystemd-shared.la \
	$(TERMINAL_LIBS)

systemd_subterm_SOURCES = \
	src/libsystemd-terminal/subterm.c

systemd_subterm_LDADD = \
	libsystemd-terminal.la \
	libsystemd-internal.la \
	libsystemd-shared.la

test_term_page_SOURCES = \
	src/libsystemd-terminal/test-term-page.c

test_term_page_LDADD = \
	libsystemd-terminal.la \
	libsystemd-internal.la \
	libsystemd-shared.la

test_term_parser_SOURCES = \
	src/libsystemd-terminal/test-term-parser.c

test_term_parser_LDADD = \
	libsystemd-terminal.la \
	libsystemd-internal.la \
	libsystemd-shared.la

test_unifont_SOURCES = \
	src/libsystemd-terminal/test-unifont.c

test_unifont_LDADD = \
	libsystemd-terminal.la \
	libsystemd-internal.la \
	libsystemd-shared.la

.PHONY: update-unifont
update-unifont: tools/compile-unifont.py
	$(AM_V_GEN)$(PYTHON) $< \
		<$(top_srcdir)/src/libsystemd-terminal/unifont.hex \
		>$(top_srcdir)/src/libsystemd-terminal/unifont-glyph-array.bin
	@echo "unifont-glyph-array.bin has been regenerated"

# ------------------------------------------------------------------------------
if ENABLE_GTK_DOC
SUBDIRS += \
	docs/libudev

noinst_DATA += \
	docs/html/libudev \
	docs/html/gudev
endif

include_HEADERS += \
	src/libudev/libudev.h

lib_LTLIBRARIES += \
	libudev.la

libudev_la_SOURCES =\
	src/libudev/libudev.sym \
	src/libudev/libudev-private.h \
	src/libudev/libudev.c \
	src/libudev/libudev-list.c \
	src/libudev/libudev-util.c \
	src/libudev/libudev-device.c \
	src/libudev/libudev-enumerate.c \
	src/libudev/libudev-monitor.c \
	src/libudev/libudev-queue.c \
	src/libudev/libudev-hwdb-def.h \
	src/libudev/libudev-hwdb.c

libudev_la_CFLAGS = \
	$(AM_CFLAGS) \
	-fvisibility=hidden

libudev_la_LDFLAGS = \
	$(AM_LDFLAGS) \
	-version-info $(LIBUDEV_CURRENT):$(LIBUDEV_REVISION):$(LIBUDEV_AGE) \
	-Wl,--version-script=$(top_srcdir)/src/libudev/libudev.sym

libudev_la_LIBADD = \
	libsystemd-internal.la \
	libsystemd-shared.la

pkgconfiglib_DATA += \
	src/libudev/libudev.pc

EXTRA_DIST += \
	src/libudev/libudev.pc.in

CLEANFILES += \
	src/libudev/libudev.pc \
	docs/html/libudev \
	docs/html/gudev

docs/html/libudev:
	$(AM_V_at)$(MKDIR_P) $(dir $@)
	$(AM_V_LN)$(LN_S) -f ../libudev/html $@

docs/html/gudev:
	$(AM_V_at)$(MKDIR_P) $(dir $@)
	$(AM_V_LN)$(LN_S) -f ../gudev/html $@

# move lib from $(libdir) to $(rootlibdir) and update devel link, if needed
libudev-install-hook:
	libname=libudev.so && $(move-to-rootlibdir)

libudev-uninstall-hook:
	rm -f $(DESTDIR)$(rootlibdir)/libudev.so*

INSTALL_EXEC_HOOKS += libudev-install-hook
UNINSTALL_EXEC_HOOKS += libudev-uninstall-hook

# ------------------------------------------------------------------------------
noinst_LTLIBRARIES += \
	libudev-internal.la

libudev_internal_la_SOURCES =\
	$(libudev_la_SOURCES) \
	src/libudev/libudev-device-private.c

libudev_internal_la_CFLAGS = \
	$(AM_CFLAGS) \
	-fvisibility=default

# ------------------------------------------------------------------------------
INSTALL_DIRS += \
	$(sysconfdir)/udev/rules.d \
	$(sysconfdir)/udev/hwdb.d

dist_network_DATA = \
	network/99-default.link \
	network/80-container-host0.network \
	network/80-container-ve.network

dist_udevrules_DATA += \
	rules/42-usb-hid-pm.rules \
	rules/50-udev-default.rules \
	rules/60-drm.rules \
	rules/60-keyboard.rules \
	rules/70-mouse.rules \
	rules/60-persistent-storage-tape.rules \
	rules/60-persistent-serial.rules \
	rules/60-persistent-input.rules \
	rules/60-persistent-alsa.rules \
	rules/60-persistent-storage.rules \
	rules/64-btrfs.rules \
	rules/75-net-description.rules \
	rules/75-tty-description.rules \
	rules/78-sound-card.rules \
	rules/80-net-setup-link.rules \
	rules/95-udev-late.rules

nodist_udevrules_DATA += \
	rules/99-systemd.rules

dist_udevhwdb_DATA = \
	hwdb/20-pci-vendor-model.hwdb \
	hwdb/20-pci-classes.hwdb \
	hwdb/20-usb-vendor-model.hwdb \
	hwdb/20-usb-classes.hwdb \
	hwdb/20-sdio-vendor-model.hwdb \
	hwdb/20-sdio-classes.hwdb \
	hwdb/20-bluetooth-vendor-product.hwdb \
	hwdb/20-acpi-vendor.hwdb \
	hwdb/20-OUI.hwdb \
	hwdb/20-net-ifname.hwdb \
	hwdb/60-keyboard.hwdb \
	hwdb/70-mouse.hwdb

udevconfdir = $(sysconfdir)/udev
dist_udevconf_DATA = \
	src/udev/udev.conf

sharepkgconfigdir = $(datadir)/pkgconfig
sharepkgconfig_DATA = \
	src/udev/udev.pc

EXTRA_DIST += \
	rules/99-systemd.rules.in \
	src/udev/udev.pc.in

CLEANFILES += \
	rules/99-systemd.rules \
	src/udev/udev.pc

EXTRA_DIST += \
	units/systemd-udevd.service.in \
	units/systemd-udev-trigger.service.in \
	units/systemd-udev-settle.service.in \
	units/systemd-udev-hwdb-update.service.in

CLEANFILES += \
	units/systemd-udevd.service \
	units/systemd-udev-trigger.service \
	units/systemd-udev-settle.service \
	units/systemd-udev-hwdb-update.service

SOCKETS_TARGET_WANTS += \
	systemd-udevd-control.socket \
	systemd-udevd-kernel.socket

SYSINIT_TARGET_WANTS += \
	systemd-udevd.service \
	systemd-udev-trigger.service \
	systemd-udev-hwdb-update.service

rootbin_PROGRAMS += \
	udevadm

rootlibexec_PROGRAMS += \
	systemd-udevd

noinst_LTLIBRARIES += \
	libudev-core.la

src/udev/keyboard-keys.txt:
	$(AM_V_at)$(MKDIR_P) $(dir $@)
	$(AM_V_GEN)$(CPP) $(CFLAGS) $(AM_CPPFLAGS) $(CPPFLAGS) -dM -include linux/input.h - < /dev/null | $(AWK) '/^#define[ \t]+KEY_[^ ]+[ \t]+[0-9]/ { if ($$2 != "KEY_MAX") { print $$2 } }' | sed 's/^KEY_COFFEE$$/KEY_SCREENLOCK/' > $@

src/udev/keyboard-keys-from-name.gperf: src/udev/keyboard-keys.txt
	$(AM_V_GEN)$(AWK) 'BEGIN{ print "struct key { const char* name; unsigned short id; };"; print "%null-strings"; print "%%";} { print tolower(substr($$1 ,5)) ", " $$1 }' < $< > $@

src/udev/keyboard-keys-from-name.h: src/udev/keyboard-keys-from-name.gperf
	$(AM_V_GPERF)$(GPERF) -L ANSI-C -t -N keyboard_lookup_key -H hash_key_name -p -C < $< > $@

src/udev/keyboard-keys-to-name.h: src/udev/keyboard-keys.txt
	$(AM_V_GEN)$(AWK) 'BEGIN{ print "const char* const key_names[KEY_CNT] = { "} { print "[" $$1 "] = \"" $$1 "\"," } END{print "};"}' < $< > $@

libudev_core_la_SOURCES = \
	src/udev/udev.h \
	src/udev/udev-event.c \
	src/udev/udev-watch.c \
	src/udev/udev-node.c \
	src/udev/udev-rules.c \
	src/udev/udev-ctrl.c \
	src/udev/udev-builtin.c \
	src/udev/udev-builtin-btrfs.c \
	src/udev/udev-builtin-hwdb.c \
	src/udev/udev-builtin-input_id.c \
	src/udev/udev-builtin-keyboard.c \
	src/udev/udev-builtin-net_id.c \
	src/udev/udev-builtin-net_setup_link.c \
	src/udev/udev-builtin-path_id.c \
	src/udev/udev-builtin-usb_id.c \
	src/udev/net/link-config.h \
	src/udev/net/link-config.c \
	src/udev/net/ethtool-util.h \
	src/udev/net/ethtool-util.c

nodist_libudev_core_la_SOURCES = \
	src/udev/keyboard-keys-from-name.h \
	src/udev/keyboard-keys-to-name.h \
	src/udev/net/link-config-gperf.c

BUILT_SOURCES += \
	$(nodist_libudev_core_la_SOURCES)

CLEANFILES += \
	src/udev/keyboard-keys-from-name.gperf \
	src/udev/keyboard-keys.txt \
	src/udev/net/link-config-gperf.c

EXTRA_DIST += \
	src/udev/net/link-config-gperf.gperf

libudev_core_la_CFLAGS = \
	$(AM_CFLAGS) \
	$(BLKID_CFLAGS) \
	$(KMOD_CFLAGS)

libudev_core_la_LIBADD = \
	libudev-internal.la \
	libsystemd-label.la \
	libsystemd-internal.la \
	libsystemd-network.la \
	libsystemd-shared.la \
	$(BLKID_LIBS) \
	$(KMOD_LIBS)

if HAVE_KMOD
libudev_core_la_SOURCES += \
	src/udev/udev-builtin-kmod.c

dist_udevrules_DATA += \
	rules/80-drivers.rules
endif

if HAVE_BLKID
libudev_core_la_SOURCES += \
	src/udev/udev-builtin-blkid.c
endif

if HAVE_ACL
libudev_core_la_SOURCES += \
	src/udev/udev-builtin-uaccess.c \
	src/login/logind-acl.c \
	src/libsystemd/sd-login/sd-login.c \
	src/systemd/sd-login.h

libudev_core_la_LIBADD += \
	libsystemd-acl.la
endif

systemd_udevd_SOURCES = \
	src/udev/udevd.c

systemd_udevd_LDADD = \
	libudev-core.la

udevadm_SOURCES = \
	src/udev/udevadm.c \
	src/udev/udevadm-info.c \
	src/udev/udevadm-control.c \
	src/udev/udevadm-monitor.c \
	src/udev/udevadm-hwdb.c \
	src/udev/udevadm-settle.c \
	src/udev/udevadm-trigger.c \
	src/udev/udevadm-test.c \
	src/udev/udevadm-test-builtin.c \
	src/udev/udevadm-util.c \
	src/udev/udevadm-util.h

udevadm_LDADD = \
	libudev-core.la

# Update hwdb on installation. Do not bother if installing
# in DESTDIR, since this is likely for packaging purposes.
hwdb-update-hook:
	-test -n "$(DESTDIR)" || $(rootbindir)/udevadm hwdb --update

INSTALL_DATA_HOOKS += \
	hwdb-update-hook

hwdb-remove-hook:
	-test -n "$(DESTDIR)" || rm -f /etc/udev/hwdb.bin

# ------------------------------------------------------------------------------
TESTS += \
	test/udev-test.pl \
	test/rules-test.sh

manual_tests += \
	test-libudev \
	test-udev

test_libudev_SOURCES = \
	src/test/test-libudev.c

test_libudev_LDADD = \
	libsystemd-label.la \
	libudev-internal.la \
	libsystemd-shared.la

test_udev_SOURCES = \
	src/test/test-udev.c

test_udev_LDADD = \
	libudev-core.la  \
	$(BLKID_LIBS) \
	$(KMOD_LIBS) \
	$(SELINUX_LIBS)

if HAVE_ACL
test_udev_LDADD += \
	libsystemd-acl.la
endif

check_DATA += \
	test/sys

# packed sysfs test tree
test/sys:
	$(AM_V_at)$(MKDIR_P) $(dir $@)
	$(AM_V_GEN)tar -C test/ -xJf $(top_srcdir)/test/sys.tar.xz

test-sys-distclean:
	-rm -rf test/sys
DISTCLEAN_LOCAL_HOOKS += test-sys-distclean

EXTRA_DIST += \
	test/sys.tar.xz \
	test/udev-test.pl \
	test/rules-test.sh \
	test/rule-syntax-check.py

# ------------------------------------------------------------------------------
ata_id_SOURCES = \
	src/udev/ata_id/ata_id.c

ata_id_LDADD = \
	libudev-internal.la \
	libsystemd-shared.la

udevlibexec_PROGRAMS += \
	ata_id

# ------------------------------------------------------------------------------
cdrom_id_SOURCES = \
	src/udev/cdrom_id/cdrom_id.c

cdrom_id_LDADD = \
	libudev-internal.la \
	libsystemd-shared.la

udevlibexec_PROGRAMS += \
	cdrom_id

dist_udevrules_DATA += \
	rules/60-cdrom_id.rules

# ------------------------------------------------------------------------------
collect_SOURCES = \
	src/udev/collect/collect.c

collect_LDADD = \
	libudev-internal.la \
	libsystemd-shared.la

udevlibexec_PROGRAMS += \
	collect

# ------------------------------------------------------------------------------
scsi_id_SOURCES =\
	src/udev/scsi_id/scsi_id.c \
	src/udev/scsi_id/scsi_serial.c \
	src/udev/scsi_id/scsi.h \
	src/udev/scsi_id/scsi_id.h

scsi_id_LDADD = \
	libudev-internal.la \
	libsystemd-shared.la

udevlibexec_PROGRAMS += \
	scsi_id

EXTRA_DIST += \
	src/udev/scsi_id/README

# ------------------------------------------------------------------------------
v4l_id_SOURCES = \
	src/udev/v4l_id/v4l_id.c

v4l_id_LDADD = \
	libudev-internal.la

udevlibexec_PROGRAMS += \
	v4l_id

dist_udevrules_DATA += \
	rules/60-persistent-v4l.rules

# ------------------------------------------------------------------------------
accelerometer_SOURCES = \
	src/udev/accelerometer/accelerometer.c

accelerometer_LDADD = \
	libudev-internal.la -lm \
	libsystemd-shared.la

udevlibexec_PROGRAMS += \
	accelerometer

dist_udevrules_DATA += \
	rules/61-accelerometer.rules

# ------------------------------------------------------------------------------
if ENABLE_GUDEV
if ENABLE_GTK_DOC
SUBDIRS += \
	docs/gudev
endif

libgudev_includedir = \
	$(includedir)/gudev-1.0/gudev

libgudev_include_HEADERS = \
	src/gudev/gudev.h \
	src/gudev/gudevenums.h \
	src/gudev/gudevenumtypes.h \
	src/gudev/gudevtypes.h \
	src/gudev/gudevclient.h \
	src/gudev/gudevdevice.h \
	src/gudev/gudevenumerator.h

lib_LTLIBRARIES += libgudev-1.0.la

pkgconfiglib_DATA += \
	src/gudev/gudev-1.0.pc

CLEANFILES += \
	src/gudev/gudev-1.0.pc

libgudev_1_0_la_SOURCES = \
	src/gudev/libgudev-1.0.sym \
	src/gudev/gudevenums.h \
	src/gudev/gudevenumtypes.h \
	src/gudev/gudevenumtypes.h\
	src/gudev/gudevtypes.h \
	src/gudev/gudevclient.h \
	src/gudev/gudevclient.c \
	src/gudev/gudevdevice.h \
	src/gudev/gudevdevice.c \
	src/gudev/gudevenumerator.h \
	src/gudev/gudevenumerator.c \
	src/gudev/gudevprivate.h

nodist_libgudev_1_0_la_SOURCES = \
	src/gudev/gudevmarshal.h \
	src/gudev/gudevmarshal.c \
	src/gudev/gudevenumtypes.h \
	src/gudev/gudevenumtypes.c

BUILT_SOURCES += \
	$(nodist_libgudev_1_0_la_SOURCES)

libgudev_1_0_la_CPPFLAGS = \
	$(AM_CPPFLAGS) \
	-I$(top_builddir)/src\
	-I$(top_srcdir)/src\
	-I$(top_builddir)/src/gudev \
	-I$(top_srcdir)/src/gudev \
	-D_POSIX_PTHREAD_SEMANTICS -D_REENTRANT \
	-D_GUDEV_COMPILATION \
	-DG_LOG_DOMAIN=\"GUdev\"

libgudev_1_0_la_CFLAGS = \
	$(AM_CFLAGS) \
	-fvisibility=default \
	$(GLIB_CFLAGS)

libgudev_1_0_la_LIBADD = \
	libudev.la \
	$(GLIB_LIBS)

libgudev_1_0_la_LDFLAGS = \
	$(AM_LDFLAGS) \
	-version-info $(LIBGUDEV_CURRENT):$(LIBGUDEV_REVISION):$(LIBGUDEV_AGE) \
	-export-dynamic \
	-no-undefined \
	-Wl,--version-script=$(top_srcdir)/src/gudev/libgudev-1.0.sym

src/gudev/gudevmarshal.h: src/gudev/gudevmarshal.list
	$(AM_V_at)$(MKDIR_P) $(dir $@)
	$(AM_V_GEN)glib-genmarshal $< --prefix=g_udev_marshal --header > $@

src/gudev/gudevmarshal.c: src/gudev/gudevmarshal.list
	$(AM_V_at)$(MKDIR_P) $(dir $@)
	$(AM_V_GEN)echo '#include "gudevmarshal.h"' > $@ && \
	glib-genmarshal $< --prefix=g_udev_marshal --body >> $@

src/gudev/gudevenumtypes.%: src/gudev/gudevenumtypes.%.template src/gudev/gudevenums.h
	$(AM_V_at)$(MKDIR_P) $(dir $@)
	$(AM_V_GEN)glib-mkenums --template $^ > $@

if HAVE_INTROSPECTION
-include $(INTROSPECTION_MAKEFILE)

src/gudev/GUdev-1.0.gir: libgudev-1.0.la

src_gudev_GUdev_1_0_gir_INCLUDES = GObject-2.0

src_gudev_GUdev_1_0_gir_CFLAGS = \
	$(AM_CFLAGS) \
	$(INCLUDES) \
	-D_GUDEV_COMPILATION \
	-D_GUDEV_WORK_AROUND_DEV_T_BUG \
	-I$(top_srcdir)/src \
	-I$(top_builddir)/src \
	-I$(top_srcdir)/src/gudev \
	-I$(top_builddir)/src/gudev

src_gudev_GUdev_1_0_gir_LIBS = libgudev-1.0.la

src_gudev_GUdev_1_0_gir_SCANNERFLAGS = \
	--pkg-export=gudev-1.0 \
	--warn-all

src_gudev_GUdev_1_0_gir_FILES = \
	src/gudev/gudev.h \
	src/gudev/gudevtypes.h \
	src/gudev/gudevenums.h \
	src/gudev/gudevenumtypes.h \
	src/gudev/gudevclient.h \
	src/gudev/gudevdevice.h \
	src/gudev/gudevenumerator.h \
	src/gudev/gudevclient.c \
	src/gudev/gudevdevice.c \
	src/gudev/gudevenumerator.c

INTROSPECTION_GIRS = src/gudev/GUdev-1.0.gir
INTROSPECTION_SCANNER_ARGS = --c-include=gudev/gudev.h

girdir = $(datadir)/gir-1.0
gir_DATA = \
	src/gudev/GUdev-1.0.gir

typelibsdir = $(libdir)/girepository-1.0
typelibs_DATA = \
	src/gudev/GUdev-1.0.typelib

CLEANFILES += $(gir_DATA) $(typelibs_DATA)
endif # HAVE_INTROSPECTION
endif

EXTRA_DIST += \
	src/gudev/gudev-1.0.pc.in \
	src/gudev/gudevmarshal.list \
	src/gudev/gudevenumtypes.h.template \
	src/gudev/gudevenumtypes.c.template \
	src/gudev/gjs-example.js \
	src/gudev/seed-example-enum.js \
	src/gudev/seed-example.js

# ------------------------------------------------------------------------------
mtd_probe_SOURCES =  \
	src/udev/mtd_probe/mtd_probe.c \
	src/udev/mtd_probe/mtd_probe.h \
	src/udev/mtd_probe/probe_smartmedia.c

dist_udevrules_DATA += \
	rules/75-probe_mtd.rules

udevlibexec_PROGRAMS += \
	mtd_probe

# ------------------------------------------------------------------------------
test_id128_SOURCES = \
	src/test/test-id128.c

test_id128_LDADD = \
	libsystemd-internal.la \
	libsystemd-shared.la

tests += \
	test-id128

# ------------------------------------------------------------------------------

rootlibexec_PROGRAMS += \
	systemd-activate

systemd_activate_SOURCES = \
	src/activate/activate.c

systemd_activate_LDADD = \
	libsystemd-label.la \
	libsystemd-internal.la \
	libsystemd-shared.la

# ------------------------------------------------------------------------------
systemd_journald_SOURCES = \
	src/journal/journald.c \
	src/journal/journald-server.h

systemd_journald_LDADD = \
	libsystemd-journal-core.la \
	libsystemd-internal.la \
	libsystemd-shared.la

systemd_cat_SOURCES = \
	src/journal/cat.c

systemd_cat_LDADD = \
	libsystemd-journal-core.la

if HAVE_MICROHTTPD
rootlibexec_PROGRAMS += \
	systemd-journal-remote

systemd_journal_remote_SOURCES = \
	src/journal-remote/journal-remote-parse.h \
	src/journal-remote/journal-remote-parse.c \
	src/journal-remote/journal-remote-write.h \
	src/journal-remote/journal-remote-write.c \
	src/journal-remote/journal-remote.h \
	src/journal-remote/journal-remote.c

systemd_journal_remote_LDADD = \
	libsystemd-internal.la \
	libsystemd-journal-core.la

systemd_journal_remote_SOURCES += \
	src/journal-remote/microhttpd-util.h \
	src/journal-remote/microhttpd-util.c

systemd_journal_remote_CFLAGS = \
	$(AM_CFLAGS) \
	$(MICROHTTPD_CFLAGS)

systemd_journal_remote_LDADD += \
	$(MICROHTTPD_LIBS)

if ENABLE_SYSUSERS
dist_sysusers_DATA += \
	sysusers.d/systemd-remote.conf
endif

if ENABLE_TMPFILES
dist_tmpfiles_DATA += \
	tmpfiles.d/systemd-remote.conf
endif

if HAVE_GNUTLS
systemd_journal_remote_LDADD += \
	$(GNUTLS_LIBS)

# systemd-journal-remote make sense mostly with full crypto stack
dist_systemunit_DATA += \
	units/systemd-journal-remote.socket

nodist_systemunit_DATA += \
	units/systemd-journal-remote.service

EXTRA_DIST += \
	units/systemd-journal-remote.service.in

journal-remote-install-hook: journal-install-hook
	-$(MKDIR_P) $(DESTDIR)/var/log/journal/remote
	-chown 0:0 $(DESTDIR)/var/log/journal/remote
	-chmod 755 $(DESTDIR)/var/log/journal/remote

INSTALL_EXEC_HOOKS += journal-remote-install-hook

endif

nodist_pkgsysconf_DATA += \
	src/journal-remote/journal-remote.conf

EXTRA_DIST += \
	src/journal-remote/journal-remote.conf.in

CLEANFILES += \
	src/journal-remote/journal-remote.conf
endif

if HAVE_LIBCURL
rootlibexec_PROGRAMS += \
	systemd-journal-upload

systemd_journal_upload_SOURCES = \
	src/journal-remote/journal-upload.h \
	src/journal-remote/journal-upload.c \
	src/journal-remote/journal-upload-journal.c

systemd_journal_upload_CFLAGS = \
	$(AM_CFLAGS) \
	$(LIBCURL_CFLAGS)

systemd_journal_upload_LDADD = \
	libsystemd-internal.la \
	libsystemd-journal-internal.la \
	libsystemd-shared.la \
	$(LIBCURL_LIBS)

nodist_systemunit_DATA += \
	units/systemd-journal-upload.service

EXTRA_DIST += \
	units/systemd-journal-upload.service.in

nodist_pkgsysconf_DATA += \
	src/journal-remote/journal-upload.conf

EXTRA_DIST += \
	src/journal-remote/journal-upload.conf.in

CLEANFILES += \
	src/journal-remote/journal-upload.conf
endif

# using _CFLAGS = in the conditional below would suppress AM_CFLAGS
journalctl_CFLAGS = \
	$(AM_CFLAGS)

journalctl_SOURCES = \
	src/journal/journalctl.c

journalctl_LDADD = \
	libsystemd-journal-internal.la \
	libsystemd-internal.la \
	libsystemd-logs.la \
	libsystemd-shared.la

if HAVE_ACL
journalctl_LDADD += \
	libsystemd-acl.la
endif

if HAVE_QRENCODE
journalctl_SOURCES += \
	src/journal/journal-qrcode.c \
	src/journal/journal-qrcode.h

journalctl_CFLAGS += \
	$(QRENCODE_CFLAGS)

journalctl_LDADD += \
	$(QRENCODE_LIBS)
endif

test_journal_SOURCES = \
	src/journal/test-journal.c

test_journal_LDADD = \
	libsystemd-journal-core.la

test_journal_send_SOURCES = \
	src/journal/test-journal-send.c

test_journal_send_LDADD = \
	libsystemd-journal-core.la

test_journal_syslog_SOURCES = \
	src/journal/test-journal-syslog.c

test_journal_syslog_LDADD = \
	libsystemd-journal-core.la

test_journal_match_SOURCES = \
	src/journal/test-journal-match.c

test_journal_match_LDADD = \
	libsystemd-journal-core.la

test_journal_enum_SOURCES = \
	src/journal/test-journal-enum.c

test_journal_enum_LDADD = \
	libsystemd-journal-core.la

test_journal_stream_SOURCES = \
	src/journal/test-journal-stream.c

test_journal_stream_LDADD = \
	libsystemd-journal-core.la

test_journal_flush_SOURCES = \
	src/journal/test-journal-flush.c

test_journal_flush_LDADD = \
	libsystemd-journal-core.la

test_journal_init_SOURCES = \
	src/journal/test-journal-init.c

test_journal_init_LDADD = \
	libsystemd-journal-core.la

test_journal_verify_SOURCES = \
	src/journal/test-journal-verify.c

test_journal_verify_LDADD = \
	libsystemd-journal-core.la

test_journal_interleaving_SOURCES = \
	src/journal/test-journal-interleaving.c

test_journal_interleaving_LDADD = \
	libsystemd-journal-core.la

test_mmap_cache_SOURCES = \
	src/journal/test-mmap-cache.c

test_mmap_cache_LDADD = \
	libsystemd-journal-core.la

test_catalog_SOURCES = \
	src/journal/test-catalog.c

test_catalog_CPPFLAGS = \
	$(AM_CPPFLAGS) \
	-DCATALOG_DIR=\"$(abs_top_srcdir)/catalog\"

test_catalog_LDADD = \
	libsystemd-journal-core.la

test_compress_SOURCES = \
	src/journal/test-compress.c

test_compress_LDADD = \
	libsystemd-journal-internal.la \
	libsystemd-shared.la

test_compress_benchmark_SOURCES = \
	src/journal/test-compress-benchmark.c

test_compress_benchmark_LDADD = \
	libsystemd-journal-internal.la \
	libsystemd-shared.la

libsystemd_journal_core_la_SOURCES = \
	src/journal/journald-kmsg.c \
	src/journal/journald-kmsg.h \
	src/journal/journald-syslog.c \
	src/journal/journald-syslog.h \
	src/journal/journald-stream.c \
	src/journal/journald-stream.h \
	src/journal/journald-server.c \
	src/journal/journald-server.h \
	src/journal/journald-console.c \
	src/journal/journald-console.h \
	src/journal/journald-wall.c \
	src/journal/journald-wall.h \
	src/journal/journald-native.c \
	src/journal/journald-native.h \
	src/journal/journald-audit.c \
	src/journal/journald-audit.h \
	src/journal/journald-rate-limit.c \
	src/journal/journald-rate-limit.h \
	src/journal/journal-internal.h

nodist_libsystemd_journal_core_la_SOURCES = \
	src/journal/journald-gperf.c

libsystemd_journal_core_la_LIBADD = \
	libsystemd-journal-internal.la \
	libudev-internal.la \
	libsystemd-label.la \
	libsystemd-internal.la \
	libsystemd-shared.la

if HAVE_ACL
libsystemd_journal_core_la_LIBADD += \
	libsystemd-acl.la
endif

noinst_LTLIBRARIES += \
	libsystemd-journal-core.la

journal-install-hook:
	-$(MKDIR_P) $(DESTDIR)/var/log/journal
	-chown 0:0 $(DESTDIR)/var/log/journal
	-chmod 755 $(DESTDIR)/var/log/journal
	-setfacl -nm g:adm:rx,d:g:adm:rx $(DESTDIR)/var/log/journal/
	-setfacl -nm g:wheel:rx,d:g:wheel:rx $(DESTDIR)/var/log/journal/

journal-uninstall-hook:
	-rmdir $(DESTDIR)/var/log/journal/remote
	-rmdir $(DESTDIR)/var/log/journal/

INSTALL_EXEC_HOOKS += journal-install-hook
UNINSTALL_EXEC_HOOKS += journal-uninstall-hook

# ------------------------------------------------------------------------------
# Update catalog on installation. Do not bother if installing
# in DESTDIR, since this is likely for packaging purposes.
catalog-update-hook:
	-test -n "$(DESTDIR)" || $(rootbindir)/journalctl --update-catalog

INSTALL_DATA_HOOKS += \
	catalog-update-hook

catalog-remove-hook:
	-test -n "$(DESTDIR)" || rm -f $(catalogstatedir)/database

UNINSTALL_DATA_HOOKS += \
	catalog-remove-hook

manual_tests += \
	test-journal-enum

tests += \
	test-journal \
	test-journal-send \
	test-journal-syslog \
	test-journal-match \
	test-journal-stream \
	test-journal-init \
	test-journal-verify \
	test-journal-interleaving \
	test-journal-flush \
	test-mmap-cache \
	test-catalog

if HAVE_COMPRESSION
tests += \
	test-compress \
	test-compress-benchmark
endif

pkginclude_HEADERS += \
	src/systemd/sd-journal.h \
	src/systemd/sd-messages.h \
	src/systemd/_sd-common.h

libsystemd_journal_internal_la_SOURCES = \
	src/journal/sd-journal.c \
	src/systemd/sd-journal.h \
	src/systemd/_sd-common.h \
	src/journal/journal-file.c \
	src/journal/journal-file.h \
	src/journal/journal-vacuum.c \
	src/journal/journal-vacuum.h \
	src/journal/journal-verify.c \
	src/journal/journal-verify.h \
	src/journal/lookup3.c \
	src/journal/lookup3.h \
	src/journal/journal-send.c \
	src/journal/journal-def.h \
	src/journal/compress.h \
	src/journal/catalog.c \
	src/journal/catalog.h \
	src/journal/mmap-cache.c \
	src/journal/mmap-cache.h

# using _CFLAGS = in the conditional below would suppress AM_CFLAGS
libsystemd_journal_internal_la_CFLAGS = \
	$(AM_CFLAGS)

libsystemd_journal_internal_la_LIBADD =

libsystemd_journal_internal_la_SOURCES += \
	src/journal/compress.c

if HAVE_XZ
libsystemd_journal_internal_la_CFLAGS += \
	$(XZ_CFLAGS)

libsystemd_journal_internal_la_LIBADD += \
	$(XZ_LIBS)
endif

if HAVE_LZ4
libsystemd_journal_internal_la_LIBADD += \
	-llz4
endif

if HAVE_GCRYPT
libsystemd_journal_internal_la_SOURCES += \
	src/journal/journal-authenticate.c \
	src/journal/journal-authenticate.h \
	src/journal/fsprg.c \
	src/journal/fsprg.h

libsystemd_journal_internal_la_LIBADD += \
	$(GCRYPT_LIBS)

# fsprg.c is a drop-in file using void pointer arithmetic
libsystemd_journal_internal_la_CFLAGS += \
	$(GCRYPT_CFLAGS) \
	-Wno-pointer-arith
endif

noinst_LTLIBRARIES += \
	libsystemd-journal-internal.la

rootlibexec_PROGRAMS += \
	systemd-journald

rootbin_PROGRAMS += \
	journalctl

bin_PROGRAMS += \
	systemd-cat

dist_systemunit_DATA += \
	units/systemd-journald.socket \
	units/systemd-journald-dev-log.socket \
	units/systemd-journald-audit.socket

nodist_systemunit_DATA += \
	units/systemd-journald.service \
	units/systemd-journal-flush.service \
	units/systemd-journal-catalog-update.service

dist_pkgsysconf_DATA += \
	src/journal/journald.conf

dist_catalog_DATA = \
	catalog/systemd.fr.catalog \
	catalog/systemd.it.catalog \
	catalog/systemd.pl.catalog \
	catalog/systemd.ru.catalog \
	catalog/systemd.catalog

SOCKETS_TARGET_WANTS += \
	systemd-journald.socket \
	systemd-journald-dev-log.socket \
	systemd-journald-audit.socket

SYSINIT_TARGET_WANTS += \
	systemd-journald.service \
	systemd-journal-flush.service \
	systemd-journal-catalog-update.service

EXTRA_DIST += \
	units/systemd-journald.service.in \
	units/systemd-journal-flush.service.in \
	units/systemd-journal-catalog-update.service.in \
	src/journal/journald-gperf.gperf

CLEANFILES += \
	src/journal/journald-gperf.c

# ------------------------------------------------------------------------------
if HAVE_MICROHTTPD
gatewayddocumentrootdir=$(pkgdatadir)/gatewayd

rootlibexec_PROGRAMS += \
	systemd-journal-gatewayd

systemd_journal_gatewayd_SOURCES = \
	src/journal-remote/journal-gatewayd.c \
	src/journal-remote/microhttpd-util.h \
	src/journal-remote/microhttpd-util.c

systemd_journal_gatewayd_LDADD = \
	libsystemd-logs.la \
	libsystemd-journal-internal.la \
	libsystemd-internal.la \
	libsystemd-shared.la \
	$(MICROHTTPD_LIBS)

if HAVE_GNUTLS
systemd_journal_gatewayd_LDADD += \
	$(GNUTLS_LIBS)
endif

systemd_journal_gatewayd_CFLAGS = \
	$(AM_CFLAGS) \
	$(MICROHTTPD_CFLAGS)

systemd_journal_gatewayd_CPPFLAGS = \
	$(AM_CPPFLAGS) \
	-DDOCUMENT_ROOT=\"$(gatewayddocumentrootdir)\"

dist_systemunit_DATA += \
	units/systemd-journal-gatewayd.socket

nodist_systemunit_DATA += \
	units/systemd-journal-gatewayd.service

dist_gatewayddocumentroot_DATA = \
	src/journal-remote/browse.html

endif

EXTRA_DIST += \
	units/systemd-journal-gatewayd.service.in

# ------------------------------------------------------------------------------

systemd_socket_proxyd_SOURCES = \
	src/socket-proxy/socket-proxyd.c

systemd_socket_proxyd_LDADD = \
	libsystemd-logs.la \
	libsystemd-internal.la \
	libsystemd-journal-internal.la \
	libsystemd-shared.la \
	libsystemd-resolve.la

# ------------------------------------------------------------------------------
if ENABLE_COREDUMP
systemd_coredump_SOURCES = \
	src/journal/coredump.c \
	src/journal/coredump-vacuum.c \
	src/journal/coredump-vacuum.h

systemd_coredump_LDADD = \
	libsystemd-journal-internal.la \
	libsystemd-label.la \
	libsystemd-internal.la \
	libsystemd-shared.la

if HAVE_ELFUTILS
systemd_coredump_SOURCES += \
	src/journal/stacktrace.c \
	src/journal/stacktrace.h

systemd_coredump_LDADD += \
	$(ELFUTILS_LIBS)
endif

rootlibexec_PROGRAMS += \
	systemd-coredump

dist_pkgsysconf_DATA += \
	src/journal/coredump.conf

if HAVE_ACL
systemd_coredump_LDADD += \
	libsystemd-acl.la
endif

coredumpctl_SOURCES = \
	src/journal/coredumpctl.c

coredumpctl_LDADD = \
	libsystemd-journal-internal.la \
	libsystemd-internal.la \
	libsystemd-shared.la

bin_PROGRAMS += \
	coredumpctl

manual_tests += \
	test-coredump-vacuum

test_coredump_vacuum_SOURCES = \
	src/journal/test-coredump-vacuum.c  \
	src/journal/coredump-vacuum.c \
	src/journal/coredump-vacuum.h

test_coredump_vacuum_LDADD = \
	libsystemd-internal.la \
	libsystemd-shared.la

dist_bashcompletion_DATA += \
	shell-completion/bash/coredumpctl

dist_zshcompletion_DATA += \
	shell-completion/zsh/_coredumpctl

sysctl_DATA = \
	sysctl.d/50-coredump.conf

CLEANFILES += \
	sysctl.d/50-coredump.conf
endif

EXTRA_DIST += \
	sysctl.d/50-coredump.conf.in

# ------------------------------------------------------------------------------
if ENABLE_BINFMT
systemd_binfmt_SOURCES = \
	src/binfmt/binfmt.c

systemd_binfmt_LDADD = \
	libsystemd-shared.la

rootlibexec_PROGRAMS += \
	systemd-binfmt

dist_systemunit_DATA += \
	units/proc-sys-fs-binfmt_misc.automount \
	units/proc-sys-fs-binfmt_misc.mount

nodist_systemunit_DATA += \
	units/systemd-binfmt.service

INSTALL_DIRS += \
	$(prefix)/lib/binfmt.d \
	$(sysconfdir)/binfmt.d

SYSINIT_TARGET_WANTS += \
	systemd-binfmt.service \
	proc-sys-fs-binfmt_misc.automount

endif

EXTRA_DIST += \
	units/systemd-binfmt.service.in

# ------------------------------------------------------------------------------
if ENABLE_VCONSOLE
systemd_vconsole_setup_SOURCES = \
	src/vconsole/vconsole-setup.c

systemd_vconsole_setup_LDADD = \
	libsystemd-shared.la

rootlibexec_PROGRAMS += \
	systemd-vconsole-setup

nodist_systemunit_DATA += \
	units/systemd-vconsole-setup.service

nodist_udevrules_DATA += \
	src/vconsole/90-vconsole.rules

SYSINIT_TARGET_WANTS += \
	systemd-vconsole-setup.service

CLEANFILES += \
	src/vconsole/90-vconsole.rules
endif

EXTRA_DIST += \
	src/vconsole/90-vconsole.rules.in \
	units/systemd-vconsole-setup.service.in

# ------------------------------------------------------------------------------
if ENABLE_BOOTCHART
systemd_bootchart_SOURCES = \
	src/bootchart/bootchart.c \
	src/bootchart/bootchart.h \
	src/bootchart/store.c \
	src/bootchart/store.h \
	src/bootchart/svg.c \
	src/bootchart/svg.h

systemd_bootchart_LDADD = \
	libsystemd-journal-internal.la \
	libsystemd-shared.la

rootlibexec_PROGRAMS += \
	systemd-bootchart

dist_pkgsysconf_DATA += \
	src/bootchart/bootchart.conf

nodist_systemunit_DATA += \
	units/systemd-bootchart.service

EXTRA_DIST += \
	units/systemd-bootchart.service.in

CLEANFILES += \
	units/systemd-bootchart.service
endif

# ------------------------------------------------------------------------------
if ENABLE_QUOTACHECK
rootlibexec_PROGRAMS += \
	systemd-quotacheck

nodist_systemunit_DATA += \
	units/systemd-quotacheck.service

systemd_quotacheck_SOURCES = \
	src/quotacheck/quotacheck.c

systemd_quotacheck_LDADD = \
	libsystemd-shared.la
endif

EXTRA_DIST += \
	units/systemd-quotacheck.service.in

nodist_systemunit_DATA += \
	units/quotaon.service

# ------------------------------------------------------------------------------
if ENABLE_RANDOMSEED
rootlibexec_PROGRAMS += \
	systemd-random-seed

nodist_systemunit_DATA += \
	units/systemd-random-seed.service

systemd_random_seed_SOURCES = \
	src/random-seed/random-seed.c

systemd_random_seed_LDADD = \
	libsystemd-label.la \
	libsystemd-shared.la

SYSINIT_TARGET_WANTS += \
	systemd-random-seed.service

endif

EXTRA_DIST += \
	units/systemd-random-seed.service.in

# ------------------------------------------------------------------------------
if ENABLE_BACKLIGHT
rootlibexec_PROGRAMS += \
	systemd-backlight

nodist_systemunit_DATA += \
	units/systemd-backlight@.service

systemd_backlight_SOURCES = \
	src/backlight/backlight.c

systemd_backlight_LDADD = \
	libsystemd-label.la \
	libudev-internal.la \
	libsystemd-shared.la
endif

EXTRA_DIST += \
	units/systemd-backlight@.service.in

# ------------------------------------------------------------------------------
if ENABLE_RFKILL
rootlibexec_PROGRAMS += \
	systemd-rfkill

nodist_systemunit_DATA += \
	units/systemd-rfkill@.service

systemd_rfkill_SOURCES = \
	src/rfkill/rfkill.c

systemd_rfkill_LDADD = \
	libsystemd-label.la \
	libudev-internal.la \
	libsystemd-shared.la
endif

EXTRA_DIST += \
	units/systemd-rfkill@.service.in

# ------------------------------------------------------------------------------
if HAVE_LIBCRYPTSETUP
rootlibexec_PROGRAMS += \
	systemd-cryptsetup

systemgenerator_PROGRAMS += \
	systemd-cryptsetup-generator

dist_systemunit_DATA += \
	units/cryptsetup.target \
	units/cryptsetup-pre.target

systemd_cryptsetup_SOURCES = \
	src/cryptsetup/cryptsetup.c

systemd_cryptsetup_CFLAGS = \
	$(AM_CFLAGS) \
	$(LIBCRYPTSETUP_CFLAGS)

systemd_cryptsetup_LDADD = \
	libsystemd-label.la \
	libudev-internal.la \
	libsystemd-shared.la \
	$(LIBCRYPTSETUP_LIBS)

systemd_cryptsetup_generator_SOURCES = \
	src/cryptsetup/cryptsetup-generator.c

systemd_cryptsetup_generator_LDADD = \
	libsystemd-label.la \
	libsystemd-shared.la

SYSINIT_TARGET_WANTS += \
	cryptsetup.target

endif

# ------------------------------------------------------------------------------
if ENABLE_HOSTNAMED
systemd_hostnamed_SOURCES = \
	src/hostname/hostnamed.c

systemd_hostnamed_LDADD = \
	libsystemd-label.la \
	libsystemd-internal.la \
	libsystemd-shared.la

rootlibexec_PROGRAMS += \
	systemd-hostnamed

nodist_systemunit_DATA += \
	units/systemd-hostnamed.service

dist_systemunit_DATA_busnames += \
	units/org.freedesktop.hostname1.busname

dist_dbuspolicy_DATA += \
	src/hostname/org.freedesktop.hostname1.conf

dist_dbussystemservice_DATA += \
	src/hostname/org.freedesktop.hostname1.service

polkitpolicy_files += \
	src/hostname/org.freedesktop.hostname1.policy

SYSTEM_UNIT_ALIASES += \
	systemd-hostnamed.service dbus-org.freedesktop.hostname1.service

BUSNAMES_TARGET_WANTS += \
	org.freedesktop.hostname1.busname

hostnamectl_SOURCES = \
	src/hostname/hostnamectl.c

hostnamectl_LDADD = \
	libsystemd-internal.la \
	libsystemd-shared.la

bin_PROGRAMS += \
	hostnamectl

dist_bashcompletion_DATA += \
	shell-completion/bash/hostnamectl

dist_zshcompletion_DATA += \
	shell-completion/zsh/_hostnamectl

endif

polkitpolicy_in_files += \
	src/hostname/org.freedesktop.hostname1.policy.in

EXTRA_DIST += \
	units/systemd-hostnamed.service.in

# ------------------------------------------------------------------------------
dist_systemunit_DATA_busnames += \
	units/org.freedesktop.systemd1.busname

BUSNAMES_TARGET_WANTS += \
	org.freedesktop.systemd1.busname

# ------------------------------------------------------------------------------
if ENABLE_LOCALED
systemd_localed_SOURCES = \
	src/locale/localed.c

systemd_localed_LDADD = \
	libsystemd-label.la \
	libsystemd-internal.la \
	libsystemd-shared.la \
	$(XKBCOMMON_LIBS)

systemd_localed_CFLAGS = \
	$(AM_CFLAGS) \
	$(XKBCOMMON_CFLAGS)

nodist_systemunit_DATA += \
	units/systemd-localed.service

dist_systemunit_DATA_busnames += \
	units/org.freedesktop.locale1.busname

rootlibexec_PROGRAMS += \
	systemd-localed

dist_dbuspolicy_DATA += \
	src/locale/org.freedesktop.locale1.conf

dist_dbussystemservice_DATA += \
	src/locale/org.freedesktop.locale1.service

polkitpolicy_files += \
	src/locale/org.freedesktop.locale1.policy

SYSTEM_UNIT_ALIASES += \
	systemd-localed.service dbus-org.freedesktop.locale1.service

BUSNAMES_TARGET_WANTS += \
	org.freedesktop.locale1.busname

dist_pkgdata_DATA += \
	src/locale/kbd-model-map

dist_noinst_SCRIPT = \
	src/locale/generate-kbd-model-map

localectl_SOURCES = \
	src/locale/localectl.c

localectl_LDADD = \
	libsystemd-internal.la \
	libsystemd-shared.la

bin_PROGRAMS += \
	localectl

dist_bashcompletion_DATA += \
	shell-completion/bash/localectl

dist_zshcompletion_DATA += \
	shell-completion/zsh/_localectl

endif

.PHONY: update-kbd-model-map

polkitpolicy_in_files += \
	src/locale/org.freedesktop.locale1.policy.in

EXTRA_DIST += \
	units/systemd-localed.service.in

# ------------------------------------------------------------------------------
if ENABLE_TIMEDATED
systemd_timedated_SOURCES = \
	src/timedate/timedated.c

systemd_timedated_LDADD = \
	libsystemd-label.la \
	libsystemd-internal.la \
	libsystemd-shared.la

rootlibexec_PROGRAMS += \
	systemd-timedated

dist_dbussystemservice_DATA += \
	src/timedate/org.freedesktop.timedate1.service

dist_dbuspolicy_DATA += \
	src/timedate/org.freedesktop.timedate1.conf

nodist_systemunit_DATA += \
	units/systemd-timedated.service

dist_systemunit_DATA_busnames += \
	units/org.freedesktop.timedate1.busname

polkitpolicy_files += \
	src/timedate/org.freedesktop.timedate1.policy

SYSTEM_UNIT_ALIASES += \
	systemd-timedated.service dbus-org.freedesktop.timedate1.service

BUSNAMES_TARGET_WANTS += \
	org.freedesktop.timedate1.busname

timedatectl_SOURCES = \
	src/timedate/timedatectl.c

timedatectl_LDADD = \
	libsystemd-internal.la \
	libsystemd-shared.la

bin_PROGRAMS += \
	timedatectl

dist_bashcompletion_DATA += \
	shell-completion/bash/timedatectl

dist_zshcompletion_DATA += \
	shell-completion/zsh/_timedatectl
endif

polkitpolicy_in_files += \
	src/timedate/org.freedesktop.timedate1.policy.in

EXTRA_DIST += \
	units/systemd-timedated.service.in

# ------------------------------------------------------------------------------
if ENABLE_TIMESYNCD
systemd_timesyncd_SOURCES = \
	src/timesync/timesyncd.c \
	src/timesync/timesyncd-manager.c \
	src/timesync/timesyncd-manager.h \
	src/timesync/timesyncd-conf.c \
	src/timesync/timesyncd-conf.h \
	src/timesync/timesyncd-server.c \
	src/timesync/timesyncd-server.h

nodist_systemd_timesyncd_SOURCES = \
	src/timesync/timesyncd-gperf.c

EXTRA_DIST += \
	src/timesync/timesyncd-gperf.gperf

CLEANFILES += \
	src/timesync/timesyncd-gperf.c

systemd_timesyncd_LDADD = \
	libsystemd-resolve.la \
	libsystemd-network.la \
	libsystemd-label.la \
	libsystemd-internal.la \
	libsystemd-shared.la \
	-lm

rootlibexec_PROGRAMS += \
	systemd-timesyncd

nodist_systemunit_DATA += \
	units/systemd-timesyncd.service

GENERAL_ALIASES += \
	$(systemunitdir)/systemd-timesyncd.service $(pkgsysconfdir)/system/sysinit.target.wants/systemd-timesyncd.service

EXTRA_DIST += \
	units/systemd-timesyncd.service.in

nodist_pkgsysconf_DATA += \
	src/timesync/timesyncd.conf

EXTRA_DIST += \
	src/timesync/timesyncd.conf.in

CLEANFILES += \
	src/timesync/timesyncd.conf
endif

# ------------------------------------------------------------------------------
if HAVE_MYHOSTNAME
libnss_myhostname_la_SOURCES = \
	src/nss-myhostname/nss-myhostname.sym \
	src/nss-myhostname/nss-myhostname.c

libnss_myhostname_la_LDFLAGS = \
	$(AM_LDFLAGS) \
	-module \
	-export-dynamic \
	-avoid-version \
	-shared \
	-shrext .so.2 \
	-Wl,--version-script=$(top_srcdir)/src/nss-myhostname/nss-myhostname.sym

libnss_myhostname_la_LIBADD = \
	libsystemd-shared.la \
	libsystemd-internal.la

lib_LTLIBRARIES += \
	libnss_myhostname.la
endif

# ------------------------------------------------------------------------------
if ENABLE_MACHINED
systemd_machined_SOURCES = \
	src/machine/machined.c \
	src/machine/machined.h

systemd_machined_LDADD = \
	libsystemd-machine-core.la

rootlibexec_PROGRAMS += \
	systemd-machined

libsystemd_machine_core_la_SOURCES = \
	src/machine/machined-dbus.c \
	src/machine/machine.c \
	src/machine/machine.h \
	src/machine/machine-dbus.c

libsystemd_machine_core_la_LIBADD = \
	libsystemd-label.la \
	libsystemd-internal.la \
	libudev-internal.la \
	libsystemd-shared.la

noinst_LTLIBRARIES += \
	libsystemd-machine-core.la

machinectl_SOURCES = \
	src/machine/machinectl.c

machinectl_LDADD = \
	libsystemd-internal.la \
	libsystemd-shared.la

rootbin_PROGRAMS += \
	machinectl

dist_bashcompletion_DATA += \
	shell-completion/bash/machinectl

test_machine_tables_SOURCES = \
	src/machine/test-machine-tables.c

test_machine_tables_LDADD = \
	libsystemd-machine-core.la

tests += \
	test-machine-tables

nodist_systemunit_DATA += \
	units/systemd-machined.service

dist_systemunit_DATA += \
	units/machine.slice

dist_systemunit_DATA_busnames += \
	units/org.freedesktop.machine1.busname

dist_dbussystemservice_DATA += \
	src/machine/org.freedesktop.machine1.service

dist_dbuspolicy_DATA += \
	src/machine/org.freedesktop.machine1.conf

dist_zshcompletion_DATA += \
	shell-completion/zsh/_machinectl \
	shell-completion/zsh/_sd_machines

SYSTEM_UNIT_ALIASES += \
	systemd-machined.service dbus-org.freedesktop.machine1.service

BUSNAMES_TARGET_WANTS += \
	org.freedesktop.machine1.busname

EXTRA_DIST += \
	units/systemd-machined.service.in

libnss_mymachines_la_SOURCES = \
	src/nss-mymachines/nss-mymachines.sym \
	src/nss-mymachines/nss-mymachines.c

libnss_mymachines_la_LDFLAGS = \
	$(AM_LDFLAGS) \
	-module \
	-export-dynamic \
	-avoid-version \
	-shared \
	-shrext .so.2 \
	-Wl,--version-script=$(top_srcdir)/src/nss-mymachines/nss-mymachines.sym

libnss_mymachines_la_LIBADD = \
	libsystemd-shared.la \
	libsystemd-internal.la

lib_LTLIBRARIES += \
	libnss_mymachines.la
endif

# ------------------------------------------------------------------------------
if ENABLE_RESOLVED
systemd_resolved_SOURCES = \
	src/resolve/resolved.c \
	src/resolve/resolved-manager.c \
	src/resolve/resolved-manager.h \
	src/resolve/resolved-conf.c \
	src/resolve/resolved-conf.h \
	src/resolve/resolved-bus.c \
	src/resolve/resolved-bus.h \
	src/resolve/resolved-link.h \
	src/resolve/resolved-link.c \
	src/resolve/resolved-def.h \
	src/resolve/resolved-dns-domain.h \
	src/resolve/resolved-dns-domain.c \
	src/resolve/resolved-dns-rr.h \
	src/resolve/resolved-dns-rr.c \
	src/resolve/resolved-dns-question.h \
	src/resolve/resolved-dns-question.c \
	src/resolve/resolved-dns-answer.h \
	src/resolve/resolved-dns-answer.c \
	src/resolve/resolved-dns-packet.h \
	src/resolve/resolved-dns-packet.c \
	src/resolve/resolved-dns-query.h \
	src/resolve/resolved-dns-query.c \
	src/resolve/resolved-dns-transaction.h \
	src/resolve/resolved-dns-transaction.c \
	src/resolve/resolved-dns-scope.h \
	src/resolve/resolved-dns-scope.c \
	src/resolve/resolved-dns-server.h \
	src/resolve/resolved-dns-server.c \
	src/resolve/resolved-dns-cache.h \
	src/resolve/resolved-dns-cache.c \
	src/resolve/resolved-dns-zone.h \
	src/resolve/resolved-dns-zone.c \
	src/resolve/resolved-dns-stream.h \
	src/resolve/resolved-dns-stream.c \
	src/resolve/dns-type.c \
	src/resolve/dns-type.h \
	src/resolve/dns_type-from-name.h \
	src/resolve/dns_type-to-name.h

nodist_systemd_resolved_SOURCES = \
	src/resolve/resolved-gperf.c

EXTRA_DIST += \
	src/resolve/resolved-gperf.gperf \
	src/resolve/dns_type-from-name.gperf

CLEANFILES += \
	src/resolve/resolved-gperf.c

systemd_resolved_LDADD = \
	libsystemd-network.la \
	libsystemd-label.la \
	libsystemd-internal.la \
	libsystemd-shared.la \
	-lm \
	$(LIBIDN_LIBS)

rootlibexec_PROGRAMS += \
	systemd-resolved

nodist_systemunit_DATA += \
	units/systemd-resolved.service

dist_systemunit_DATA_busnames += \
	units/org.freedesktop.resolve1.busname

dist_dbuspolicy_DATA += \
	src/resolve/org.freedesktop.resolve1.conf

dist_dbussystemservice_DATA += \
	src/resolve/org.freedesktop.resolve1.service

EXTRA_DIST += \
	units/systemd-resolved.service.in

SYSTEM_UNIT_ALIASES += \
	systemd-resolved.service dbus-org.freedesktop.resolve1.service

BUSNAMES_TARGET_WANTS += \
	org.freedesktop.resolve1.busname

GENERAL_ALIASES += \
	$(systemunitdir)/systemd-resolved.service $(pkgsysconfdir)/system/multi-user.target.wants/systemd-resolved.service

nodist_pkgsysconf_DATA += \
	src/resolve/resolved.conf

EXTRA_DIST += \
	src/resolve/resolved.conf.in

CLEANFILES += \
	src/resolve/resolved.conf

tests += \
	test-dns-domain

test_dns_domain_SOURCES = \
	src/resolve/resolved-dns-domain.h \
	src/resolve/resolved-dns-domain.c \
	src/resolve/test-dns-domain.c

test_dns_domain_LDADD = \
	libsystemd-network.la \
	libsystemd-label.la \
	libsystemd-internal.la \
	libsystemd-shared.la \
	$(LIBIDN_LIBS)

libnss_resolve_la_SOURCES = \
	src/nss-resolve/nss-resolve.sym \
	src/nss-resolve/nss-resolve.c

libnss_resolve_la_LDFLAGS = \
	$(AM_LDFLAGS) \
	-module \
	-export-dynamic \
	-avoid-version \
	-shared \
	-shrext .so.2 \
	-Wl,--version-script=$(top_srcdir)/src/nss-resolve/nss-resolve.sym

libnss_resolve_la_LIBADD = \
	libsystemd-shared.la \
	libsystemd-internal.la

lib_LTLIBRARIES += \
	libnss_resolve.la

systemd_resolve_host_SOURCES = \
	src/resolve-host/resolve-host.c \
	src/resolve/resolved-dns-packet.c \
	src/resolve/resolved-dns-packet.h \
	src/resolve/resolved-dns-rr.c \
	src/resolve/resolved-dns-rr.h \
	src/resolve/resolved-dns-answer.c \
	src/resolve/resolved-dns-answer.h \
	src/resolve/resolved-dns-question.c \
	src/resolve/resolved-dns-question.h \
	src/resolve/resolved-dns-domain.c \
	src/resolve/resolved-dns-domain.h \
	src/resolve/dns-type.c \
	src/resolve/dns-type.h \
	src/resolve/dns_type-from-name.h \
	src/resolve/dns_type-to-name.h

systemd_resolve_host_LDADD = \
	libsystemd-internal.la \
	libsystemd-shared.la \
	-lm \
	$(LIBIDN_LIBS)

rootlibexec_PROGRAMS += \
	systemd-resolve-host

endif

# ------------------------------------------------------------------------------
if ENABLE_NETWORKD
rootlibexec_PROGRAMS += \
	systemd-networkd

systemd_networkd_SOURCES = \
	src/network/networkd.c

systemd_networkd_LDADD = \
	libsystemd-networkd-core.la

noinst_LTLIBRARIES += \
	libsystemd-networkd-core.la

libsystemd_networkd_core_la_CFLAGS = \
	$(AM_CFLAGS)

libsystemd_networkd_core_la_SOURCES = \
	src/libsystemd-network/network-internal.h \
	src/network/networkd.h \
	src/network/networkd-link.h \
	src/network/networkd-netdev.h \
	src/network/networkd-netdev-tunnel.h \
	src/network/networkd-netdev-veth.h \
	src/network/networkd-netdev-vxlan.h \
	src/network/networkd-netdev-vlan.h \
	src/network/networkd-netdev-macvlan.h \
	src/network/networkd-netdev-dummy.h \
	src/network/networkd-netdev-tuntap.h \
	src/network/networkd-netdev-bond.h \
	src/network/networkd-netdev-bridge.h \
	src/network/networkd-netdev.c \
	src/network/networkd-netdev-tunnel.c \
	src/network/networkd-netdev-veth.c \
	src/network/networkd-netdev-vxlan.c \
	src/network/networkd-netdev-vlan.c \
	src/network/networkd-netdev-macvlan.c \
	src/network/networkd-netdev-dummy.c \
	src/network/networkd-netdev-tuntap.c \
	src/network/networkd-netdev-bond.c \
	src/network/networkd-netdev-bridge.c \
	src/network/networkd-link.c \
	src/network/networkd-ipv4ll.c \
	src/network/networkd-dhcp4.c \
	src/network/networkd-dhcp6.c \
	src/network/networkd-network.c \
	src/network/networkd-address.c \
	src/network/networkd-route.c \
	src/network/networkd-manager.c \
	src/network/networkd-address-pool.c

nodist_libsystemd_networkd_core_la_SOURCES = \
	src/network/networkd-network-gperf.c \
	src/network/networkd-netdev-gperf.c

libsystemd_networkd_core_la_LIBADD = \
	libudev-internal.la \
	libsystemd-internal.la \
	libsystemd-network.la \
	libsystemd-label.la \
	libsystemd-shared.la

rootlibexec_PROGRAMS += \
	systemd-networkd-wait-online

systemd_networkd_wait_online_CFLAGS = \
	$(AM_CFLAGS)

systemd_networkd_wait_online_SOURCES = \
	src/libsystemd-network/network-internal.h \
	src/network/networkd-wait-online.h \
	src/network/networkd-wait-online-link.h \
	src/network/networkd-wait-online.c \
	src/network/networkd-wait-online-manager.c \
	src/network/networkd-wait-online-link.c

systemd_networkd_wait_online_LDADD = \
	libsystemd-network.la \
	libudev-internal.la \
	libsystemd-internal.la \
	libsystemd-shared.la

rootbin_PROGRAMS += \
	networkctl

networkctl_SOURCES = \
	src/network/networkctl.c

networkctl_LDADD = \
	libsystemd-internal.la \
	libudev-internal.la \
	libsystemd-shared.la \
	libsystemd-network.la

test_network_SOURCES = \
	src/network/test-network.c

test_network_LDADD = \
	libsystemd-networkd-core.la

test_network_tables_SOURCES = \
	src/network/test-network-tables.c \
	src/shared/test-tables.h

test_network_tables_LDADD = \
	libsystemd-networkd-core.la \
	libudev-core.la

tests += \
	test-network-tables

nodist_systemunit_DATA += \
	units/systemd-networkd.service \
	units/systemd-networkd-wait-online.service

GENERAL_ALIASES += \
	$(systemunitdir)/systemd-networkd.service $(pkgsysconfdir)/system/multi-user.target.wants/systemd-networkd.service \
	$(systemunitdir)/systemd-networkd-wait-online.service $(pkgsysconfdir)/system/network-online.target.wants/systemd-networkd-wait-online.service

EXTRA_DIST += \
	src/network/networkd-network-gperf.gperf \
	src/network/networkd-netdev-gperf.gperf \
	units/systemd-networkd.service.in \
	units/systemd-networkd-wait-online.service.in

CLEANFILES += \
	src/network/networkd-network-gperf.c \
	src/network/networkd-netdev-gperf.c
endif

# ------------------------------------------------------------------------------
if ENABLE_LOGIND
systemd_logind_SOURCES = \
	src/login/logind.c \
	src/login/logind.h

nodist_systemd_logind_SOURCES = \
	src/login/logind-gperf.c

systemd_logind_LDADD = \
	libsystemd-logind-core.la

libsystemd_logind_core_la_SOURCES = \
	src/login/logind-core.c \
	src/login/logind-device.c \
	src/login/logind-device.h \
	src/login/logind-button.c \
	src/login/logind-button.h \
	src/login/logind-action.c \
	src/login/logind-action.h \
	src/login/logind-seat.c \
	src/login/logind-seat.h \
	src/login/logind-session.c \
	src/login/logind-session.h \
	src/login/logind-session-device.c \
	src/login/logind-session-device.h \
	src/login/logind-user.c \
	src/login/logind-user.h \
	src/login/logind-inhibit.c \
	src/login/logind-inhibit.h \
	src/login/logind-dbus.c \
	src/login/logind-session-dbus.c \
	src/login/logind-seat-dbus.c \
	src/login/logind-user-dbus.c \
	src/login/logind-acl.h

libsystemd_logind_core_la_LIBADD = \
	libsystemd-label.la \
	libsystemd-internal.la \
	libudev-internal.la \
	libsystemd-shared.la

if HAVE_ACL
libsystemd_logind_core_la_SOURCES += \
	src/login/logind-acl.c

libsystemd_logind_core_la_LIBADD += \
	libsystemd-acl.la
endif

noinst_LTLIBRARIES += \
	libsystemd-logind-core.la

systemd_user_sessions_SOURCES = \
	src/login/user-sessions.c

systemd_user_sessions_LDADD = \
	libsystemd-shared.la

rootlibexec_PROGRAMS += \
	systemd-logind \
	systemd-user-sessions

loginctl_SOURCES = \
	src/login/loginctl.c \
	src/login/sysfs-show.c

loginctl_LDADD = \
	libsystemd-internal.la \
	libudev-internal.la \
	libsystemd-shared.la

rootbin_PROGRAMS += \
	loginctl

dist_bashcompletion_DATA += \
	shell-completion/bash/loginctl

dist_zshcompletion_DATA += \
	shell-completion/zsh/_loginctl \
	shell-completion/zsh/_systemd-inhibit

systemd_inhibit_SOURCES = \
	src/login/inhibit.c

systemd_inhibit_LDADD = \
	libsystemd-internal.la \
	libsystemd-shared.la

rootbin_PROGRAMS += \
	systemd-inhibit

test_login_SOURCES = \
	src/libsystemd/sd-login/test-login.c

test_login_LDADD = \
	libsystemd-internal.la \
	libsystemd-shared.la

test_login_shared_SOURCES = \
	src/login/test-login-shared.c

test_login_shared_LDADD = \
	libsystemd-internal.la \
	libsystemd-shared.la

test_inhibit_SOURCES = \
	src/login/test-inhibit.c

test_inhibit_LDADD = \
	libsystemd-internal.la \
	libsystemd-shared.la

test_login_tables_SOURCES = \
	src/login/test-login-tables.c

test_login_tables_LDADD = \
	libsystemd-logind-core.la

manual_tests += \
	test-login \
	test-inhibit

tests += \
	test-login-tables \
	test-login-shared

if HAVE_PAM
pam_systemd_la_SOURCES = \
	src/login/pam_systemd.sym \
	src/login/pam_systemd.c

pam_systemd_la_CFLAGS = \
	$(AM_CFLAGS) \
	$(PAM_CFLAGS) \
	-fvisibility=hidden

pam_systemd_la_LDFLAGS = \
	$(AM_LDFLAGS) \
	-module \
	-export-dynamic \
	-avoid-version \
	-shared \
	-Wl,--version-script=$(top_srcdir)/src/login/pam_systemd.sym

pam_systemd_la_LIBADD = \
	libsystemd-internal.la \
	libsystemd-shared.la \
	$(PAM_LIBS)

pamlib_LTLIBRARIES = \
	pam_systemd.la

dist_pamconf_DATA = \
	src/login/systemd-user
endif

nodist_systemunit_DATA += \
	units/systemd-logind.service \
	units/systemd-user-sessions.service

dist_systemunit_DATA += \
	units/user.slice

dist_systemunit_DATA_busnames += \
	units/org.freedesktop.login1.busname

dist_dbussystemservice_DATA += \
	src/login/org.freedesktop.login1.service

dist_dbuspolicy_DATA += \
	src/login/org.freedesktop.login1.conf

dist_pkgsysconf_DATA += \
	src/login/logind.conf

polkitpolicy_files += \
	src/login/org.freedesktop.login1.policy

INSTALL_DIRS += \
	$(systemdstatedir)

MULTI_USER_TARGET_WANTS += \
	systemd-logind.service \
	systemd-user-sessions.service

SYSTEM_UNIT_ALIASES += \
	systemd-logind.service dbus-org.freedesktop.login1.service

BUSNAMES_TARGET_WANTS += \
	org.freedesktop.login1.busname

dist_udevrules_DATA += \
	src/login/70-uaccess.rules \
	src/login/70-power-switch.rules

nodist_udevrules_DATA += \
	src/login/71-seat.rules \
	src/login/73-seat-late.rules

CLEANFILES += \
	src/login/logind-gperf.c \
	src/login/71-seat.rules \
	src/login/73-seat-late.rules
endif

polkitpolicy_in_files += \
	src/login/org.freedesktop.login1.policy.in

EXTRA_DIST += \
	src/login/logind-gperf.gperf \
	src/login/71-seat.rules.in \
	src/login/73-seat-late.rules.in \
	units/systemd-logind.service.in \
	units/systemd-user-sessions.service.in

# ------------------------------------------------------------------------------
if HAVE_PYTHON_DEVEL
pkgpyexec_LTLIBRARIES = \
	_journal.la \
	id128.la \
	_daemon.la \
	_reader.la \
	login.la

_journal_la_SOURCES = \
	src/python-systemd/_journal.c

_journal_la_CFLAGS = \
	$(AM_CFLAGS) \
	-fvisibility=default \
	$(PYTHON_DEVEL_CFLAGS)

_journal_la_LDFLAGS = \
	$(AM_LDFLAGS) \
	-shared \
	-module \
	-avoid-version

_journal_la_LIBADD = \
	$(PYTHON_DEVEL_LIBS) \
	libsystemd.la

id128_la_SOURCES = \
	src/python-systemd/id128.c \
	src/python-systemd/pyutil.c \
	src/python-systemd/pyutil.h

nodist_id128_la_SOURCES = \
	src/python-systemd/id128-constants.h

id128_la_CFLAGS = \
	$(AM_CFLAGS) \
	-fvisibility=default \
	$(PYTHON_DEVEL_CFLAGS) \
	-I$(top_builddir)/src/python-systemd

id128_la_LDFLAGS = \
	$(AM_LDFLAGS) \
	-shared \
	-module \
	-avoid-version

id128_la_LIBADD = \
	$(PYTHON_DEVEL_LIBS) \
	libsystemd-shared.la \
	libsystemd.la

_daemon_la_SOURCES = \
	src/python-systemd/_daemon.c \
	src/python-systemd/pyutil.c \
	src/python-systemd/pyutil.h

_daemon_la_CFLAGS = \
	$(AM_CFLAGS) \
	-fvisibility=default \
	$(PYTHON_DEVEL_CFLAGS) \
	-I$(top_builddir)/src/python-systemd

_daemon_la_LDFLAGS = \
	$(AM_LDFLAGS) \
	-shared \
	-module \
	-avoid-version

_daemon_la_LIBADD = \
	$(PYTHON_DEVEL_LIBS) \
	libsystemd-shared.la \
	libsystemd.la

_reader_la_SOURCES = \
	src/python-systemd/_reader.c \
	src/python-systemd/pyutil.c \
	src/python-systemd/pyutil.h

_reader_la_CFLAGS = \
	$(AM_CFLAGS) \
	-fvisibility=default \
	$(PYTHON_DEVEL_CFLAGS)

_reader_la_LDFLAGS = \
	$(AM_LDFLAGS) \
	-shared \
	-module \
	-avoid-version

_reader_la_LIBADD = \
	$(PYTHON_DEVEL_LIBS) \
	libsystemd-shared.la \
	libsystemd.la

login_la_SOURCES = \
	src/python-systemd/login.c \
	src/python-systemd/pyutil.c \
	src/python-systemd/pyutil.h

login_la_CFLAGS = \
	$(AM_CFLAGS) \
	-fvisibility=default \
	$(PYTHON_DEVEL_CFLAGS)

login_la_LDFLAGS = \
	$(AM_LDFLAGS) \
	-shared \
	-module \
	-avoid-version

login_la_LIBADD = \
	$(PYTHON_DEVEL_LIBS) \
	libsystemd-shared.la \
	libsystemd.la

dist_pkgpyexec_PYTHON = \
	src/python-systemd/journal.py \
	src/python-systemd/daemon.py \
	src/python-systemd/__init__.py

src/python-systemd/id128-constants.h: src/systemd/sd-messages.h
	$(AM_V_at)$(MKDIR_P) $(dir $@)
	$(AM_V_GEN)$(SED) -n -r 's/,//g; s/#define (SD_MESSAGE_[A-Z0-9_]+)\s.*/add_id(m, "\1", \1) JOINER/p' <$< >$@

BUILT_SOURCES += \
	src/python-systemd/id128-constants.h

SPHINXOPTS = -D version=$(VERSION) -D release=$(VERSION)
sphinx-%:
	$(AM_V_at)test -n "$(SPHINX_BUILD)" || { echo " *** sphinx-build is not available"; exit 1; }
	$(AM_V_GEN)PYTHONPATH=$(DESTDIR)$(pyexecdir) LD_LIBRARY_PATH=$(DESTDIR)$(libdir) $(SPHINX_BUILD) -b $* $(SPHINXOPTS) $(top_srcdir)/src/python-systemd/docs $(top_builddir)/docs/html/python-systemd/
	$(AM_V_at)echo Output has been generated in $(abs_top_builddir)/docs/html/python-systemd/

python-shell:
	$(AM_V_at)echo "Starting python with $(DESTDIR)$(pyexecdir)"
	$(AM_V_at)PYTHONPATH=$(DESTDIR)$(pyexecdir) LD_LIBRARY_PATH=$(DESTDIR)$(libdir) $(PYTHON)

destdir-sphinx: all
	dir="$$(mktemp -d /tmp/systemd-install.XXXXXX)" && \
		$(MAKE) DESTDIR="$$dir" install && \
		$(MAKE) DESTDIR="$$dir" sphinx-html && \
		rm -rf "$$dir"

endif

CLEAN_LOCAL_HOOKS += clean-sphinx

.PHONY: python-shell destdir-sphinx clean-sphinx clean-python

clean-sphinx:
	-rm -rf docs/html/python-systemd/

# Remove Python stuff, e.g. to force rebuilding for a different Python version.
clean-python:
	-rm -rf src/python-systemd/.libs src/python-systemd/*.l[ao]
	-rm -f _daemon.la id128.la _journal.la login.la _reader.la

# ------------------------------------------------------------------------------
if ENABLE_COMPAT_LIBS
EXTRA_DIST += \
	src/compat-libs/linkwarning.h

libsystemd-%.c: src/compat-libs/libsystemd-%.sym
	$(AM_V_at)$(MKDIR_P) $(dir $@)
	$(AM_V_GEN)sed -r -n 's/^ +(sd_.*);/obsolete_lib(\1,$(notdir $(basename $<)));/p' <$< >$@

BUILT_SOURCES += \
	libsystemd-journal.c \
	libsystemd-login.c \
	libsystemd-id128.c \
	libsystemd-daemon.c

libsystemd_journal_la_SOURCES = \
	libsystemd-journal.c \
	src/compat-libs/libsystemd-journal.sym

libsystemd_journal_la_CPPFLAGS = \
	$(AM_CFLAGS) \
	-imacros$(top_srcdir)/src/compat-libs/linkwarning.h

libsystemd_journal_la_LDFLAGS = \
	$(AM_LDFLAGS) \
	-version-info $(LIBSYSTEMD_JOURNAL_CURRENT):$(LIBSYSTEMD_JOURNAL_REVISION):$(LIBSYSTEMD_JOURNAL_AGE) \
	-Wl,--version-script=$(top_srcdir)/src/compat-libs/libsystemd-journal.sym

libsystemd_journal_la_LIBADD = \
	libsystemd-journal-internal.la \
	libsystemd-internal.la \
	libsystemd-shared.la

libsystemd_login_la_SOURCES = \
	libsystemd-login.c \
	src/compat-libs/libsystemd-login.sym

libsystemd_login_la_CPPFLAGS = \
	$(AM_CFLAGS) \
	-imacros$(top_srcdir)/src/compat-libs/linkwarning.h

libsystemd_login_la_LDFLAGS = \
	$(AM_LDFLAGS) \
	-version-info $(LIBSYSTEMD_LOGIN_CURRENT):$(LIBSYSTEMD_LOGIN_REVISION):$(LIBSYSTEMD_LOGIN_AGE) \
	-Wl,--version-script=$(top_srcdir)/src/compat-libs/libsystemd-login.sym

libsystemd_login_la_LIBADD = \
	libsystemd-internal.la \
	libsystemd-shared.la

libsystemd_id128_la_SOURCES = \
	libsystemd-id128.c \
	src/compat-libs/libsystemd-id128.sym

libsystemd_id128_la_CPPFLAGS = \
	$(AM_CFLAGS) \
	-imacros$(top_srcdir)/src/compat-libs/linkwarning.h

libsystemd_id128_la_LDFLAGS = \
	$(AM_LDFLAGS) \
	-version-info $(LIBSYSTEMD_ID128_CURRENT):$(LIBSYSTEMD_ID128_REVISION):$(LIBSYSTEMD_ID128_AGE) \
	-Wl,--version-script=$(top_srcdir)/src/compat-libs/libsystemd-id128.sym

libsystemd_id128_la_LIBADD = \
	libsystemd-internal.la \
	libsystemd-shared.la

libsystemd_daemon_la_SOURCES = \
	libsystemd-daemon.c \
	src/compat-libs/libsystemd-daemon.sym

libsystemd_daemon_la_CPPFLAGS = \
	$(AM_CFLAGS) \
	-imacros$(top_srcdir)/src/compat-libs/linkwarning.h

libsystemd_daemon_la_LDFLAGS = \
	$(AM_LDFLAGS) \
	-version-info $(LIBSYSTEMD_DAEMON_CURRENT):$(LIBSYSTEMD_DAEMON_REVISION):$(LIBSYSTEMD_DAEMON_AGE) \
	-Wl,--version-script=$(top_srcdir)/src/compat-libs/libsystemd-daemon.sym

libsystemd_daemon_la_LIBADD = \
	libsystemd-internal.la \
	libsystemd-shared.la

lib_LTLIBRARIES += \
	libsystemd-journal.la \
	libsystemd-login.la \
	libsystemd-id128.la \
	libsystemd-daemon.la

pkgconfiglib_DATA += \
	src/compat-libs/libsystemd-journal.pc \
	src/compat-libs/libsystemd-login.pc \
	src/compat-libs/libsystemd-id128.pc \
	src/compat-libs/libsystemd-daemon.pc

# move lib from $(libdir) to $(rootlibdir) and update devel link, if needed
compat-lib-install-hook:
	libname=libsystemd-login.so && $(move-to-rootlibdir)
	libname=libsystemd-journal.so && $(move-to-rootlibdir)
	libname=libsystemd-id128.so && $(move-to-rootlibdir)
	libname=libsystemd-daemon.so && $(move-to-rootlibdir)

compat-lib-uninstall-hook:
	rm -f $(DESTDIR)$(rootlibdir)/libsystemd-login.so*
	rm -f $(DESTDIR)$(rootlibdir)/libsystemd-journal.so*
	rm -f $(DESTDIR)$(rootlibdir)/libsystemd-id128.so*
	rm -f $(DESTDIR)$(rootlibdir)/libsystemd-daemon.so*

INSTALL_EXEC_HOOKS += compat-lib-install-hook
UNINSTALL_EXEC_HOOKS += compat-lib-uninstall-hook
endif

EXTRA_DIST += \
	src/compat-libs/libsystemd-journal.pc.in \
	src/compat-libs/libsystemd-login.pc.in \
	src/compat-libs/libsystemd-id128.pc.in \
	src/compat-libs/libsystemd-daemon.pc.in

# ------------------------------------------------------------------------------
substitutions = \
       '|rootlibexecdir=$(rootlibexecdir)|' \
       '|rootbindir=$(rootbindir)|' \
       '|bindir=$(bindir)|' \
       '|SYSTEMCTL=$(rootbindir)/systemctl|' \
       '|SYSTEMD_NOTIFY=$(rootbindir)/systemd-notify|' \
       '|pkgsysconfdir=$(pkgsysconfdir)|' \
       '|SYSTEM_CONFIG_UNIT_PATH=$(pkgsysconfdir)/system|' \
       '|USER_CONFIG_UNIT_PATH=$(pkgsysconfdir)/user|' \
       '|pkgdatadir=$(pkgdatadir)|' \
       '|systemunitdir=$(systemunitdir)|' \
       '|userunitdir=$(userunitdir)|' \
       '|systempresetdir=$(systempresetdir)|' \
       '|userpresetdir=$(userpresetdir)|' \
       '|udevhwdbdir=$(udevhwdbdir)|' \
       '|udevrulesdir=$(udevrulesdir)|' \
       '|catalogdir=$(catalogdir)|' \
       '|tmpfilesdir=$(tmpfilesdir)|' \
       '|sysusersdir=$(sysusersdir)|' \
       '|sysctldir=$(sysctldir)|' \
       '|systemgeneratordir=$(systemgeneratordir)|' \
       '|usergeneratordir=$(usergeneratordir)|' \
       '|CERTIFICATEROOT=$(CERTIFICATEROOT)|' \
       '|PACKAGE_VERSION=$(PACKAGE_VERSION)|' \
       '|PACKAGE_NAME=$(PACKAGE_NAME)|' \
       '|PACKAGE_URL=$(PACKAGE_URL)|' \
       '|RANDOM_SEED_DIR=$(localstatedir)/lib/systemd/|' \
       '|RANDOM_SEED=$(localstatedir)/lib/systemd/random-seed|' \
       '|prefix=$(prefix)|' \
       '|exec_prefix=$(exec_prefix)|' \
       '|libdir=$(libdir)|' \
       '|includedir=$(includedir)|' \
       '|VERSION=$(VERSION)|' \
       '|rootprefix=$(rootprefix)|' \
       '|udevlibexecdir=$(udevlibexecdir)|' \
       '|SUSHELL=$(SUSHELL)|' \
       '|DEBUGTTY=$(DEBUGTTY)|' \
       '|KILL=$(KILL)|' \
       '|KMOD=$(KMOD)|' \
       '|MKDIR_P=$(MKDIR_P)|' \
       '|QUOTAON=$(QUOTAON)|' \
       '|QUOTACHECK=$(QUOTACHECK)|' \
       '|SYSTEM_SYSVINIT_PATH=$(sysvinitdir)|' \
       '|VARLOGDIR=$(varlogdir)|' \
       '|RC_LOCAL_SCRIPT_PATH_START=$(RC_LOCAL_SCRIPT_PATH_START)|' \
       '|RC_LOCAL_SCRIPT_PATH_STOP=$(RC_LOCAL_SCRIPT_PATH_STOP)|' \
       '|PYTHON=$(PYTHON)|' \
       '|PYTHON_BINARY=$(PYTHON_BINARY)|' \
       '|NTP_SERVERS=$(NTP_SERVERS)|' \
       '|DNS_SERVERS=$(DNS_SERVERS)|' \
       '|systemuidmax=$(SYSTEM_UID_MAX)|' \
       '|systemgidmax=$(SYSTEM_GID_MAX)|' \
       '|TTY_GID=$(TTY_GID)|' \
       '|systemsleepdir=$(systemsleepdir)|' \
       '|systemshutdowndir=$(systemshutdowndir)|' \
       '|binfmtdir=$(binfmtdir)|' \
       '|modulesloaddir=$(modulesloaddir)|'

SED_PROCESS = \
	$(AM_V_GEN)$(MKDIR_P) $(dir $@) && \
	$(SED) $(subst '|,-e 's|@,$(subst =,\@|,$(subst |',|g',$(substitutions)))) \
		< $< > $@

units/%: units/%.in
	$(SED_PROCESS)

man/%: man/%.in
	$(SED_PROCESS)

sysctl.d/%: sysctl.d/%.in
	$(SED_PROCESS)

%.pc: %.pc.in
	$(SED_PROCESS)

%.conf: %.conf.in
	$(SED_PROCESS)

src/core/macros.%: src/core/macros.%.in
	$(SED_PROCESS)

src/%.policy.in: src/%.policy.in.in
	$(SED_PROCESS)

shell-completion/%: shell-completion/%.in
	$(SED_PROCESS)

%.rules: %.rules.in
	$(SED_PROCESS)

%.conf: %.conf.in
	$(SED_PROCESS)

%.sh: %.sh.in
	$(SED_PROCESS)
	$(AM_V_GEN)chmod +x $@

src/%.c: src/%.gperf
	$(AM_V_at)$(MKDIR_P) $(dir $@)
	$(AM_V_GPERF)$(GPERF) < $< > $@

src/%: src/%.m4
	$(AM_V_at)$(MKDIR_P) $(dir $@)
	$(AM_V_M4)$(M4) -P $(M4_DEFINES) < $< > $@

sysusers.d/%: sysusers.d/%.m4
	$(AM_V_at)$(MKDIR_P) $(dir $@)
	$(AM_V_M4)$(M4) -P $(M4_DEFINES) < $< > $@

tmpfiles.d/%: tmpfiles.d/%.m4
	$(AM_V_at)$(MKDIR_P) $(dir $@)
	$(AM_V_M4)$(M4) -P $(M4_DEFINES) < $< > $@


units/%: units/%.m4
	$(AM_V_at)$(MKDIR_P) $(dir $@)
	$(AM_V_M4)$(M4) -P $(M4_DEFINES) -DFOR_SYSTEM=1 < $< > $@

units/user/%: units/%.m4
	$(AM_V_at)$(MKDIR_P) $(dir $@)
	$(AM_V_M4)$(M4) -P $(M4_DEFINES) -DFOR_USER=1 < $< > $@

if ENABLE_POLKIT
nodist_polkitpolicy_DATA = \
	$(polkitpolicy_files) \
	$(polkitpolicy_in_in_files:.policy.in.in=.policy)
endif

EXTRA_DIST += \
	$(polkitpolicy_in_files) \
	$(polkitpolicy_in_in_files)

CLEANFILES += \
	$(nodist_systemunit_DATA) \
	$(nodist_userunit_DATA) \
	$(pkgconfiglib_DATA) \
	$(nodist_polkitpolicy_DATA)

# ------------------------------------------------------------------------------
if ENABLE_MANPAGES
man/custom-entities.ent: configure.ac
	$(AM_V_GEN)$(MKDIR_P) $(dir $@)
	$(AM_V_GEN)(echo '<?xml version="1.0" encoding="utf-8" ?>' && \
	 printf '$(subst '|,<!ENTITY ,$(subst =, ",$(subst |',">\n,$(substitutions))))') \
	 > $@ # '

DISTCLEANFILES += \
	man/custom-entities.ent

XSLTPROC_FLAGS = \
	--nonet \
	--xinclude \
	--stringparam man.output.quietly 1 \
	--stringparam funcsynopsis.style ansi \
	--stringparam man.authors.section.enabled 0 \
	--stringparam man.copyright.section.enabled 0 \
	--stringparam systemd.version $(VERSION) \
	--path '$(builddir)/man:$(srcdir)/man'

XSLTPROC_PROCESS_MAN = \
	$(AM_V_XSLT)$(XSLTPROC) -o $@ $(XSLTPROC_FLAGS) $(srcdir)/man/custom-man.xsl $<

XSLTPROC_PROCESS_HTML = \
	$(AM_V_XSLT)$(XSLTPROC) -o $@ $(XSLTPROC_FLAGS) $(srcdir)/man/custom-html.xsl $<

man/%.1: man/%.xml man/custom-man.xsl man/custom-entities.ent
	$(XSLTPROC_PROCESS_MAN)

man/%.3: man/%.xml man/custom-man.xsl man/custom-entities.ent
	$(XSLTPROC_PROCESS_MAN)

man/%.5: man/%.xml man/custom-man.xsl man/custom-entities.ent
	$(XSLTPROC_PROCESS_MAN)

man/%.7: man/%.xml man/custom-man.xsl man/custom-entities.ent
	$(XSLTPROC_PROCESS_MAN)

man/%.8: man/%.xml man/custom-man.xsl man/custom-entities.ent
	$(XSLTPROC_PROCESS_MAN)

man/%.html: man/%.xml man/custom-html.xsl man/custom-entities.ent
	$(XSLTPROC_PROCESS_HTML)

define html-alias
	$(AM_V_LN)$(LN_S) -f $(notdir $<) $@
endef

endif

EXTRA_DIST += \
	man/custom-html.xsl \
	man/custom-man.xsl

# ------------------------------------------------------------------------------
if HAVE_SYSV_COMPAT
sysvinit_DATA = \
	docs/sysvinit/README

varlog_DATA = \
	docs/var-log/README

docs/sysvinit/README: docs/sysvinit/README.in
	$(SED_PROCESS)

docs/var-log/README: docs/var-log/README.in
	$(SED_PROCESS)

CLEANFILES += \
	docs/sysvinit/README \
	docs/var-log/README
endif

EXTRA_DIST += \
	docs/sysvinit/README.in \
	docs/var-log/README.in

SOCKETS_TARGET_WANTS += \
	systemd-initctl.socket \
	systemd-shutdownd.socket

if HAVE_UTMP
if HAVE_SYSV_COMPAT
RUNLEVEL1_TARGET_WANTS += \
	systemd-update-utmp-runlevel.service
RUNLEVEL2_TARGET_WANTS += \
	systemd-update-utmp-runlevel.service
RUNLEVEL3_TARGET_WANTS += \
	systemd-update-utmp-runlevel.service
RUNLEVEL4_TARGET_WANTS += \
	systemd-update-utmp-runlevel.service
RUNLEVEL5_TARGET_WANTS += \
	systemd-update-utmp-runlevel.service
endif

SYSINIT_TARGET_WANTS += \
	systemd-update-utmp.service
endif

SYSINIT_TARGET_WANTS += \
	systemd-update-done.service

LOCAL_FS_TARGET_WANTS += \
	systemd-remount-fs.service

MULTI_USER_TARGET_WANTS += \
	getty.target \
	systemd-ask-password-wall.path

SYSINIT_TARGET_WANTS += \
	dev-hugepages.mount \
	dev-mqueue.mount \
	sys-kernel-config.mount \
	sys-kernel-debug.mount \
	sys-fs-fuse-connections.mount \
	systemd-sysctl.service \
	systemd-ask-password-console.path

if HAVE_SYSV_COMPAT
SYSTEM_UNIT_ALIASES += \
	poweroff.target runlevel0.target \
	rescue.target runlevel1.target \
	multi-user.target runlevel2.target \
	multi-user.target runlevel3.target \
	multi-user.target runlevel4.target \
	graphical.target runlevel5.target \
	reboot.target runlevel6.target
endif

SYSTEM_UNIT_ALIASES += \
	graphical.target default.target \
	reboot.target ctrl-alt-del.target \
	getty@.service autovt@.service

USER_UNIT_ALIASES += \
	$(systemunitdir)/shutdown.target shutdown.target \
	$(systemunitdir)/sockets.target sockets.target \
	$(systemunitdir)/timers.target timers.target \
	$(systemunitdir)/paths.target paths.target \
	$(systemunitdir)/bluetooth.target bluetooth.target \
	$(systemunitdir)/printer.target printer.target \
	$(systemunitdir)/sound.target sound.target \
	$(systemunitdir)/smartcard.target smartcard.target

if ENABLE_KDBUS
USER_UNIT_ALIASES += \
	$(systemunitdir)/busnames.target busnames.target
endif

GENERAL_ALIASES += \
	$(systemunitdir)/remote-fs.target $(pkgsysconfdir)/system/multi-user.target.wants/remote-fs.target \
	$(systemunitdir)/getty@.service $(pkgsysconfdir)/system/getty.target.wants/getty@tty1.service \
	$(pkgsysconfdir)/user $(sysconfdir)/xdg/systemd/user \
	$(dbussystemservicedir)/org.freedesktop.systemd1.service $(dbussessionservicedir)/org.freedesktop.systemd1.service

if HAVE_SYSV_COMPAT
INSTALL_DIRS += \
	$(systemunitdir)/runlevel1.target.wants \
	$(systemunitdir)/runlevel2.target.wants \
	$(systemunitdir)/runlevel3.target.wants \
	$(systemunitdir)/runlevel4.target.wants \
	$(systemunitdir)/runlevel5.target.wants
endif

INSTALL_DIRS += \
	$(prefix)/lib/modules-load.d \
	$(sysconfdir)/modules-load.d \
	$(prefix)/lib/systemd/network \
	$(sysconfdir)/systemd/network \
	$(prefix)/lib/sysctl.d \
	$(sysconfdir)/sysctl.d \
	$(prefix)/lib/kernel/install.d \
	$(sysconfdir)/kernel/install.d \
	$(systemshutdowndir) \
	$(systemsleepdir) \
	$(systemgeneratordir) \
	$(usergeneratordir) \
	\
	$(userunitdir) \
	$(pkgsysconfdir)/system \
	$(pkgsysconfdir)/system/multi-user.target.wants \
	$(pkgsysconfdir)/system/getty.target.wants \
	$(pkgsysconfdir)/user \
	$(dbussessionservicedir) \
	$(sysconfdir)/xdg/systemd

install-exec-hook: $(INSTALL_EXEC_HOOKS)

uninstall-hook: $(UNINSTALL_DATA_HOOKS) $(UNINSTALL_EXEC_HOOKS)

install-data-hook: $(INSTALL_DATA_HOOKS)

distclean-local: $(DISTCLEAN_LOCAL_HOOKS)

clean-local: $(CLEAN_LOCAL_HOOKS)
	rm -rf $(abs_srcdir)/install-tree
	rm -f $(abs_srcdir)/hwdb/usb.ids $(abs_srcdir)/hwdb/pci.ids $(abs_srcdir)/hwdb/oui.txt \
	      $(abs_srcdir)/hwdb/iab.txt

DISTCHECK_CONFIGURE_FLAGS = \
	--with-dbuspolicydir=$$dc_install_base/$(dbuspolicydir) \
	--with-dbussessionservicedir=$$dc_install_base/$(dbussessionservicedir) \
	--with-dbussystemservicedir=$$dc_install_base/$(dbussystemservicedir) \
	--with-bashcompletiondir=$$dc_install_base/$(bashcompletiondir) \
	--with-zshcompletiondir=$$dc_install_base/$(zshcompletiondir) \
	--with-pamlibdir=$$dc_install_base/$(pamlibdir) \
	--with-pamconfdir=$$dc_install_base/$(pamconfdir) \
	--with-rootprefix=$$dc_install_base \
	--disable-split-usr \
	--enable-kdbus \
	--enable-compat-libs

if HAVE_SYSV_COMPAT
DISTCHECK_CONFIGURE_FLAGS += \
	--with-sysvinit-path=$$dc_install_base/$(sysvinitdir) \
	--with-sysvrcnd-path=$$dc_install_base/$(sysvrcnddir)
else
DISTCHECK_CONFIGURE_FLAGS += \
	--with-sysvinit-path= \
	--with-sysvrcnd-path=
endif

if HAVE_PYTHON
DISTCHECK_CONFIGURE_FLAGS += \
	--with-python
endif

if ENABLE_GTK_DOC
DISTCHECK_CONFIGURE_FLAGS += \
	--enable-gtk-doc
endif

#
# Require python when making dist
#
.PHONY: dist-check-python
dist-check-python:
if !HAVE_PYTHON
	@echo "*** python and python-lxml module must be installed and enabled in order to make dist"
	@false
endif

dist-check-compat-libs:
if !ENABLE_COMPAT_LIBS
	@echo "*** compat-libs must be enabled in order to make dist"
	@false
endif

dist: dist-check-python dist-check-compat-libs

# check "broken" platforms limited toolchains for link breakage before we release
.PHONY: linkcheck
linkcheck:
	$(MAKE) CFLAGS='-fno-lto' LDFLAGS='-Wl,-fuse-ld=gold -Wl,--as-needed -Wl,--no-gc-sections' distcheck

.PHONY: hwdb-update
hwdb-update:
	( cd $(top_srcdir)/hwdb && \
	wget -N http://www.linux-usb.org/usb.ids \
		http://pci-ids.ucw.cz/v2.2/pci.ids \
		http://standards.ieee.org/develop/regauth/oui/oui.txt \
		http://standards.ieee.org/develop/regauth/iab/iab.txt && \
	./ids-update.pl )

.PHONY: kdbus-update
kdbus-update:
	( cd $(top_srcdir)/src/libsystemd/sd-bus/ && \
	wget -N https://d-bus.googlecode.com/git/kdbus.h )

.PHONY: git-tag
git-tag:
	git tag -s "v$(VERSION)" -m "systemd $(VERSION)"

www_target = www.freedesktop.org:/srv/www.freedesktop.org/www/software/systemd
.PHONY: upload
upload: all check dist
	scp systemd-$(VERSION).tar.xz $(www_target)

.PHONY: doc-sync
doc-sync: all destdir-sphinx
	gtkdoc-rebase --html-dir=docs/libudev/html --online
	rsync -rlv --delete docs/libudev/html/ --omit-dir-times $(www_target)/libudev/
	gtkdoc-rebase --html-dir=docs/gudev/html --online
	rsync -rlv --delete docs/gudev/html/ --omit-dir-times $(www_target)/gudev/
	rsync -rlv --delete-excluded --include="*.html" --exclude="*" --omit-dir-times man/ $(www_target)/man/
	rsync -rlv --delete --omit-dir-times docs/html/python-systemd/ $(www_target)/python-systemd/

.PHONY: gardel
gardel: upload
	scp man/*.html gardel:public/systemd-man/

.PHONY: lennart-fedora
lennart-fedora:
	cp -v systemd-$(VERSION).tar.xz /home/lennart/git.fedora/systemd/

.PHONY: install-tree
install-tree: all
	rm -rf $(abs_srcdir)/install-tree
	$(MAKE) install DESTDIR=$(abs_srcdir)/install-tree
	tree $(abs_srcdir)/install-tree

# Let's run all tests of the test suite, but under valgrind. Let's
# exclude the one perl script we have in there
.PHONY: valgrind-tests
valgrind-tests: $(TESTS)
	$(AM_V_GEN)for f in $(filter-out %.pl, $^); do \
		if file $$f | grep -q shell; then \
		echo -e "$${x}Skipping non-binary $$f"; else \
		echo -e "$${x}Running $$f"; \
		libtool --mode=execute valgrind -q --leak-check=full --max-stackframe=5242880 --error-exitcode=55 $(builddir)/$$f ; fi; \
		x="\n\n"; \
	done

exported-%: %
	$(AM_V_GEN)$(NM) -g --defined-only $(builddir)/.libs/$(<:.la=.so) 2>&1 /dev/null | grep " T " | cut -d" " -f3 > $@

exported: $(addprefix exported-, $(lib_LTLIBRARIES))
	$(AM_V_GEN)cat $^ > $@

.PHONY: check-api-docs
check-api-docs: exported man
	$(AM_V_GEN)for symbol in `cat exported` ; do \
		if test -f $(builddir)/man/$$symbol.html ; then \
			echo "  Symbol $$symbol() is documented." ; \
		else \
			echo "‣ Symbol $$symbol() lacks documentation." ; \
		fi ; \
	done

OBJECT_VARIABLES:=$(filter %_OBJECTS,$(.VARIABLES))
ALL_OBJECTS:=$(foreach v,$(OBJECT_VARIABLES),$($(v)))

undefined defined: $(ALL_OBJECTS)
	$(AM_V_GEN)for f in $(ALL_OBJECTS) ; do \
		$(NM) -g --$@-only `echo $(builddir)/"$$f" | sed -e 's,\([^/]*\).lo$$,.libs/\1.o,'` ; \
	done | cut -c 20- | cut -d @ -f 1 | sort -u > $@

CLEANFILES += \
	defined \
	undefined

.PHONY: check-api-unused
check-api-unused: defined undefined exported
	( cat exported undefined ) | sort -u  | diff -u - defined | grep ^+ | grep -v ^+++ | cut -c2-

.PHONY: check-includes
check-includes: $(top_srcdir)/tools/check-includes.pl
	$(AM_V_GEN) find * -name '*.[hcS]' -type f -print | sort -u \
		| xargs $(top_srcdir)/tools/check-includes.pl

EXTRA_DIST += \
	$(top_srcdir)/tools/check-includes.pl

# Stupid test that everything purported to be exported really is
define generate-sym-test
	$(AM_V_at)$(MKDIR_P) $(dir $@)
	$(AM_V_at)printf '#include <stdio.h>\n' > $@
	$(AM_V_at)printf '#include "%s"\n' $(notdir $(filter %.h, $^)) >> $@
	$(AM_V_at)printf 'void* functions[] = {\n' >> $@
	$(AM_V_GEN)sed -r -n 's/^ +([a-zA-Z0-9_]+);/\1,/p' $< >> $@
	$(AM_V_at)printf '};\nint main(void) {\n' >> $@
	$(AM_V_at)printf 'unsigned i; for (i=0;i<sizeof(functions)/sizeof(void*);i++) printf("%%p\\n", functions[i]);\n' >> $@
	$(AM_V_at)printf 'return 0; }\n' >> $@
endef

test-libsystemd-sym.c: \
		$(top_builddir)/src/libsystemd/libsystemd.sym \
		src/systemd/sd-journal.h \
		src/systemd/sd-daemon.h \
		src/systemd/sd-login.h \
		src/systemd/sd-bus.h \
		src/systemd/sd-utf8.h \
		src/systemd/sd-resolve.h \
		src/systemd/sd-path.h
	$(generate-sym-test)

test-libudev-sym.c: \
		src/libudev/libudev.sym \
		src/udev/udev.h
	$(generate-sym-test)

test_libsystemd_sym_SOURCES = \
	test-libsystemd-sym.c
test_libsystemd_sym_LDADD = \
	libsystemd.la

test_libudev_sym_SOURCES = \
	test-libudev-sym.c
test_libudev_sym_CFLAGS = \
	$(AM_CFLAGS) \
	-Wno-deprecated-declarations
test_libudev_sym_LDADD = \
	libudev.la

BUILT_SOURCES += \
	$(test_libsystemd_sym_SOURCES) \
	$(test_libudev_sym_SOURCES)

tests += \
	test-libsystemd-sym \
	test-libudev-sym

.PHONY: cppcheck
cppcheck:
	cppcheck --enable=all -q $(top_srcdir)

# Used to extract compile flags for YCM.
print-%:
	@echo $($*)

git-contrib:
	@git shortlog -s `git describe --abbrev=0`.. | cut -c8- | awk '{ print $$0 "," }' | sort -u

EXTRA_DIST += \
        tools/gdb-sd_dump_hashmaps.py<|MERGE_RESOLUTION|>--- conflicted
+++ resolved
@@ -559,10 +559,6 @@
 
 if HAVE_SYSV_COMPAT
 nodist_systemunit_DATA += \
-<<<<<<< HEAD
-	units/x-display-manager.target \
-=======
->>>>>>> 79c9c7ad
 	units/mail-transport-agent.target
 endif
 
