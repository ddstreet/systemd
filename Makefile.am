--- conflicted
+++ resolved
@@ -1430,10 +1430,6 @@
 	test-locale-util \
 	test-execute \
 	test-copy \
-<<<<<<< HEAD
-	test-sigbus \
-=======
->>>>>>> 5db19b68
 	test-verbs
 
 EXTRA_DIST += \
