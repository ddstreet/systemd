#  -*- Mode: makefile; indent-tabs-mode: t -*-
#
#  This file is part of systemd.
#
#  Copyright 2010-2012 Lennart Poettering
#  Copyright 2010-2012 Kay Sievers
#  Copyright 2013 Zbigniew Jędrzejewski-Szmek
#  Copyright 2013 David Strauss
#
#  systemd is free software; you can redistribute it and/or modify it
#  under the terms of the GNU Lesser General Public License as published by
#  the Free Software Foundation; either version 2.1 of the License, or
#  (at your option) any later version.
#
#  systemd is distributed in the hope that it will be useful, but
#  WITHOUT ANY WARRANTY; without even the implied warranty of
#  MERCHANTABILITY or FITNESS FOR A PARTICULAR PURPOSE. See the GNU
#  Lesser General Public License for more details.
#
#  You should have received a copy of the GNU Lesser General Public License
#  along with systemd; If not, see <http://www.gnu.org/licenses/>.

ACLOCAL_AMFLAGS = -I m4 ${ACLOCAL_FLAGS}
AM_MAKEFLAGS = --no-print-directory
AUTOMAKE_OPTIONS = color-tests parallel-tests

SUBDIRS = . po

# remove targets if the command fails
.DELETE_ON_ERROR:

# keep intermediate files
.SECONDARY:

# Keep the test-suite.log
.PRECIOUS: $(TEST_SUITE_LOG) Makefile

LIBUDEV_CURRENT=6
LIBUDEV_REVISION=0
LIBUDEV_AGE=5

LIBGUDEV_CURRENT=2
LIBGUDEV_REVISION=0
LIBGUDEV_AGE=2

LIBSYSTEMD_CURRENT=3
LIBSYSTEMD_REVISION=1
LIBSYSTEMD_AGE=3

# The following four libraries only exist for compatibility reasons,
# their version info should not be bumped anymore
LIBSYSTEMD_LOGIN_CURRENT=9
LIBSYSTEMD_LOGIN_REVISION=3
LIBSYSTEMD_LOGIN_AGE=9

LIBSYSTEMD_DAEMON_CURRENT=0
LIBSYSTEMD_DAEMON_REVISION=12
LIBSYSTEMD_DAEMON_AGE=0

LIBSYSTEMD_ID128_CURRENT=0
LIBSYSTEMD_ID128_REVISION=28
LIBSYSTEMD_ID128_AGE=0

LIBSYSTEMD_JOURNAL_CURRENT=11
LIBSYSTEMD_JOURNAL_REVISION=5
LIBSYSTEMD_JOURNAL_AGE=11

# Dirs of external packages
dbuspolicydir=@dbuspolicydir@
dbussessionservicedir=@dbussessionservicedir@
dbussystemservicedir=@dbussystemservicedir@
pamlibdir=@pamlibdir@
pamconfdir=@pamconfdir@
pkgconfigdatadir=$(datadir)/pkgconfig
pkgconfiglibdir=$(libdir)/pkgconfig
polkitpolicydir=$(datadir)/polkit-1/actions
bashcompletiondir=@bashcompletiondir@
zshcompletiondir=@zshcompletiondir@
rpmmacrosdir=$(prefix)/lib/rpm/macros.d
sysvinitdir=$(SYSTEM_SYSVINIT_PATH)
sysvrcnddir=$(SYSTEM_SYSVRCND_PATH)
varlogdir=$(localstatedir)/log
systemdstatedir=$(localstatedir)/lib/systemd
catalogstatedir=$(systemdstatedir)/catalog

# Our own, non-special dirs
pkgsysconfdir=$(sysconfdir)/systemd
userunitdir=$(prefix)/lib/systemd/user
userpresetdir=$(prefix)/lib/systemd/user-preset
tmpfilesdir=$(prefix)/lib/tmpfiles.d
sysusersdir=$(prefix)/lib/sysusers.d
sysctldir=$(prefix)/lib/sysctl.d
binfmtdir=$(prefix)/lib/binfmt.d
modulesloaddir=$(prefix)/lib/modules-load.d
networkdir=$(rootprefix)/lib/systemd/network
pkgincludedir=$(includedir)/systemd
systemgeneratordir=$(rootlibexecdir)/system-generators
usergeneratordir=$(prefix)/lib/systemd/user-generators
systemshutdowndir=$(rootlibexecdir)/system-shutdown
systemsleepdir=$(rootlibexecdir)/system-sleep
systemunitdir=$(rootprefix)/lib/systemd/system
systempresetdir=$(rootprefix)/lib/systemd/system-preset
udevlibexecdir=$(rootprefix)/lib/udev
udevhomedir=$(udevlibexecdir)
udevrulesdir=$(udevlibexecdir)/rules.d
udevhwdbdir=$(udevlibexecdir)/hwdb.d
catalogdir=$(prefix)/lib/systemd/catalog
kernelinstalldir = $(prefix)/lib/kernel/install.d
ntpunitsdir=$(prefix)/lib/systemd/ntp-units.d

# And these are the special ones for /
rootprefix=@rootprefix@
rootbindir=$(rootprefix)/bin
rootlibexecdir=$(rootprefix)/lib/systemd

CLEANFILES = $(BUILT_SOURCES)
DISTCLEANFILES =
EXTRA_DIST =
BUILT_SOURCES =
INSTALL_EXEC_HOOKS =
UNINSTALL_EXEC_HOOKS =
INSTALL_DATA_HOOKS =
UNINSTALL_DATA_HOOKS =
DISTCLEAN_LOCAL_HOOKS =
CLEAN_LOCAL_HOOKS =
pkginclude_HEADERS =
noinst_LTLIBRARIES =
lib_LTLIBRARIES =
include_HEADERS =
noinst_DATA =
pkgconfiglib_DATA =
polkitpolicy_in_in_files =
polkitpolicy_in_files =
polkitpolicy_files =
dist_udevrules_DATA =
nodist_udevrules_DATA =
nodist_pkgsysconf_DATA =
dist_pkgsysconf_DATA =
dist_pkgdata_DATA =
dist_dbuspolicy_DATA =
dist_dbussystemservice_DATA =
dist_systemunit_DATA_busnames =
check_PROGRAMS =
check_DATA =
tests=
manual_tests =
if ENABLE_TESTS
noinst_PROGRAMS = $(manual_tests) $(tests)
TESTS = $(tests)
else
noinst_PROGRAMS =
TESTS =
endif
udevlibexec_PROGRAMS =

.PHONY: $(INSTALL_EXEC_HOOKS) $(UNINSTALL_EXEC_HOOKS) \
	$(INSTALL_DATA_HOOKS) $(UNINSTALL_DATA_HOOKS) \
	$(DISTCLEAN_LOCAL_HOOKS) $(CLEAN_LOCAL_HOOKS)

AM_CPPFLAGS = \
	-include $(top_builddir)/config.h \
	-DPKGSYSCONFDIR=\"$(pkgsysconfdir)\" \
	-DSYSTEM_CONFIG_UNIT_PATH=\"$(pkgsysconfdir)/system\" \
	-DSYSTEM_DATA_UNIT_PATH=\"$(systemunitdir)\" \
	-DSYSTEM_SYSVINIT_PATH=\"$(SYSTEM_SYSVINIT_PATH)\" \
	-DSYSTEM_SYSVRCND_PATH=\"$(SYSTEM_SYSVRCND_PATH)\" \
	-DUSER_CONFIG_UNIT_PATH=\"$(pkgsysconfdir)/user\" \
	-DUSER_DATA_UNIT_PATH=\"$(userunitdir)\" \
	-DCATALOG_DATABASE=\"$(catalogstatedir)/database\" \
	-DSYSTEMD_CGROUP_AGENT_PATH=\"$(rootlibexecdir)/systemd-cgroups-agent\" \
	-DSYSTEMD_BINARY_PATH=\"$(rootlibexecdir)/systemd\" \
	-DSYSTEMD_SHUTDOWN_BINARY_PATH=\"$(rootlibexecdir)/systemd-shutdown\" \
	-DSYSTEMD_SLEEP_BINARY_PATH=\"$(rootlibexecdir)/systemd-sleep\" \
	-DSYSTEMCTL_BINARY_PATH=\"$(rootbindir)/systemctl\" \
	-DSYSTEMD_TTY_ASK_PASSWORD_AGENT_BINARY_PATH=\"$(rootbindir)/systemd-tty-ask-password-agent\" \
	-DSYSTEMD_STDIO_BRIDGE_BINARY_PATH=\"$(bindir)/systemd-stdio-bridge\" \
	-DROOTPREFIX=\"$(rootprefix)\" \
	-DRANDOM_SEED_DIR=\"$(localstatedir)/lib/systemd/\" \
	-DRANDOM_SEED=\"$(localstatedir)/lib/systemd/random-seed\" \
	-DSYSTEMD_CRYPTSETUP_PATH=\"$(rootlibexecdir)/systemd-cryptsetup\" \
	-DSYSTEM_GENERATOR_PATH=\"$(systemgeneratordir)\" \
	-DUSER_GENERATOR_PATH=\"$(usergeneratordir)\" \
	-DSYSTEM_SHUTDOWN_PATH=\"$(systemshutdowndir)\" \
	-DSYSTEM_SLEEP_PATH=\"$(systemsleepdir)\" \
	-DSYSTEMD_KBD_MODEL_MAP=\"$(pkgdatadir)/kbd-model-map\" \
	-DX_SERVER=\"$(bindir)/X\" \
	-DUDEVLIBEXECDIR=\"$(udevlibexecdir)\" \
	-DPOLKIT_AGENT_BINARY_PATH=\"$(bindir)/pkttyagent\" \
	-DQUOTACHECK=\"$(QUOTACHECK)\" \
	-DKEXEC=\"$(KEXEC)\" \
	-DLIBDIR=\"$(libdir)\" \
	-DROOTLIBDIR=\"$(rootlibdir)\" \
	-I $(top_srcdir)/src \
	-I $(top_builddir)/src/shared \
	-I $(top_srcdir)/src/shared \
	-I $(top_srcdir)/src/network \
	-I $(top_srcdir)/src/login \
	-I $(top_srcdir)/src/journal \
	-I $(top_srcdir)/src/timedate \
	-I $(top_srcdir)/src/timesync \
	-I $(top_srcdir)/src/resolve \
	-I $(top_srcdir)/src/systemd \
	-I $(top_builddir)/src/core \
	-I $(top_srcdir)/src/core \
	-I $(top_srcdir)/src/libudev \
	-I $(top_srcdir)/src/udev \
	-I $(top_srcdir)/src/udev/net \
	-I $(top_builddir)/src/udev \
	-I $(top_srcdir)/src/libsystemd/sd-bus \
	-I $(top_srcdir)/src/libsystemd/sd-event \
	-I $(top_srcdir)/src/libsystemd/sd-rtnl \
	-I $(top_srcdir)/src/libsystemd-network \
	$(OUR_CPPFLAGS)

AM_CFLAGS = $(OUR_CFLAGS)
AM_LDFLAGS = $(OUR_LDFLAGS)

# ------------------------------------------------------------------------------
define move-to-rootlibdir
	if test "$(libdir)" != "$(rootlibdir)"; then \
		$(MKDIR_P) $(DESTDIR)$(rootlibdir) && \
		so_img_name=$$(readlink $(DESTDIR)$(libdir)/$$libname) && \
		rm -f $(DESTDIR)$(libdir)/$$libname && \
		$(LN_S) --relative -f $(DESTDIR)$(rootlibdir)/$$so_img_name $(DESTDIR)$(libdir)/$$libname && \
		mv $(DESTDIR)$(libdir)/$$libname.* $(DESTDIR)$(rootlibdir); \
	fi
endef

INSTALL_DIRS =

RUNLEVEL1_TARGET_WANTS =
RUNLEVEL2_TARGET_WANTS =
RUNLEVEL3_TARGET_WANTS =
RUNLEVEL4_TARGET_WANTS =
RUNLEVEL5_TARGET_WANTS =
SHUTDOWN_TARGET_WANTS =
LOCAL_FS_TARGET_WANTS =
MULTI_USER_TARGET_WANTS =
SYSINIT_TARGET_WANTS =
SOCKETS_TARGET_WANTS =
BUSNAMES_TARGET_WANTS =
TIMERS_TARGET_WANTS =
USER_SOCKETS_TARGET_WANTS =
USER_BUSNAMES_TARGET_WANTS =

SYSTEM_UNIT_ALIASES =
USER_UNIT_ALIASES =
GENERAL_ALIASES =

install-target-wants-hook:
	what="$(RUNLEVEL1_TARGET_WANTS)" && wants=runlevel1.target && dir=$(systemunitdir) && $(add-wants)
	what="$(RUNLEVEL2_TARGET_WANTS)" && wants=runlevel2.target && dir=$(systemunitdir) && $(add-wants)
	what="$(RUNLEVEL3_TARGET_WANTS)" && wants=runlevel3.target && dir=$(systemunitdir) && $(add-wants)
	what="$(RUNLEVEL4_TARGET_WANTS)" && wants=runlevel4.target && dir=$(systemunitdir) && $(add-wants)
	what="$(RUNLEVEL5_TARGET_WANTS)" && wants=runlevel5.target && dir=$(systemunitdir) && $(add-wants)
	what="$(SHUTDOWN_TARGET_WANTS)" && wants=shutdown.target && dir=$(systemunitdir) && $(add-wants)
	what="$(LOCAL_FS_TARGET_WANTS)" && wants=local-fs.target && dir=$(systemunitdir) && $(add-wants)
	what="$(MULTI_USER_TARGET_WANTS)" && wants=multi-user.target && dir=$(systemunitdir) && $(add-wants)
	what="$(SYSINIT_TARGET_WANTS)" && wants=sysinit.target && dir=$(systemunitdir) && $(add-wants)
	what="$(SOCKETS_TARGET_WANTS)" && wants=sockets.target && dir=$(systemunitdir) && $(add-wants)
	what="$(TIMERS_TARGET_WANTS)" && wants=timers.target && dir=$(systemunitdir) && $(add-wants)
	what="$(SLICES_TARGET_WANTS)" && wants=slices.target && dir=$(systemunitdir) && $(add-wants)
	what="$(USER_SOCKETS_TARGET_WANTS)" && wants=sockets.target && dir=$(userunitdir) && $(add-wants)

install-busnames-target-wants-hook:
	what="$(BUSNAMES_TARGET_WANTS)" && wants=busnames.target && dir=$(systemunitdir) && $(add-wants)
	what="$(USER_BUSNAMES_TARGET_WANTS)" && wants=busnames.target && dir=$(userunitdir) && $(add-wants)

define add-wants
	[ -z "$$what" ] || ( \
	  dir=$(DESTDIR)$$dir/$$wants.wants && \
	  $(MKDIR_P) -m 0755 $$dir && \
	  cd $$dir && \
	  rm -f $$what && \
	  for i in $$what; do $(LN_S) ../$$i . || exit $$? ; done )
endef

install-directories-hook:
	$(MKDIR_P) $(addprefix $(DESTDIR),$(INSTALL_DIRS))

install-aliases-hook:
	set -- $(SYSTEM_UNIT_ALIASES) && \
		dir=$(systemunitdir) && $(install-aliases)
	set -- $(USER_UNIT_ALIASES) && \
		dir=$(userunitdir) && $(install-relative-aliases)
	set -- $(GENERAL_ALIASES) && \
		dir= && $(install-relative-aliases)

define install-aliases
	while [ -n "$$1" ]; do \
		$(MKDIR_P) `dirname $(DESTDIR)$$dir/$$2` && \
		rm -f $(DESTDIR)$$dir/$$2 && \
		$(LN_S) $$1 $(DESTDIR)$$dir/$$2 && \
		shift 2 || exit $$?; \
	done
endef

define install-relative-aliases
	while [ -n "$$1" ]; do \
		$(MKDIR_P) `dirname $(DESTDIR)$$dir/$$2` && \
		rm -f $(DESTDIR)$$dir/$$2 && \
		$(LN_S) --relative $(DESTDIR)$$1 $(DESTDIR)$$dir/$$2 && \
		shift 2 || exit $$?; \
	done
endef

install-touch-usr-hook:
	touch -c $(DESTDIR)/$(prefix)

INSTALL_EXEC_HOOKS += \
	install-target-wants-hook \
	install-directories-hook \
	install-aliases-hook \
	install-touch-usr-hook

if ENABLE_KDBUS
INSTALL_EXEC_HOOKS += \
	install-busnames-target-wants-hook
endif

# ------------------------------------------------------------------------------
AM_V_M4 = $(AM_V_M4_$(V))
AM_V_M4_ = $(AM_V_M4_$(AM_DEFAULT_VERBOSITY))
AM_V_M4_0 = @echo "  M4      " $@;

AM_V_XSLT = $(AM_V_XSLT_$(V))
AM_V_XSLT_ = $(AM_V_XSLT_$(AM_DEFAULT_VERBOSITY))
AM_V_XSLT_0 = @echo "  XSLT    " $@;

AM_V_GPERF = $(AM_V_GPERF_$(V))
AM_V_GPERF_ = $(AM_V_GPERF_$(AM_DEFAULT_VERBOSITY))
AM_V_GPERF_0 = @echo "  GPERF   " $@;

AM_V_LN = $(AM_V_LN_$(V))
AM_V_LN_ = $(AM_V_LN_$(AM_DEFAULT_VERBOSITY))
AM_V_LN_0 = @echo "  LN      " $@;

AM_V_RM = $(AM_V_RM_$(V))
AM_V_RM_ = $(AM_V_RM_$(AM_DEFAULT_VERBOSITY))
AM_V_RM_0 = @echo "  RM      " $@;

# ------------------------------------------------------------------------------
rootbin_PROGRAMS = \
	systemctl \
	systemd-notify \
	systemd-ask-password \
	systemd-tty-ask-password-agent \
	systemd-machine-id-setup \
	systemd-escape

bin_PROGRAMS = \
	systemd-cgls \
	systemd-cgtop \
	systemd-nspawn \
	systemd-detect-virt \
	systemd-delta \
	systemd-analyze \
	systemd-run \
	systemd-path

dist_bin_SCRIPTS = \
	src/kernel-install/kernel-install

dist_kernelinstall_SCRIPTS = \
	src/kernel-install/50-depmod.install \
	src/kernel-install/90-loaderentry.install

rootlibexec_PROGRAMS = \
	systemd \
	systemd-cgroups-agent \
	systemd-initctl \
	systemd-update-utmp \
	systemd-shutdownd \
	systemd-shutdown \
	systemd-remount-fs \
	systemd-reply-password \
	systemd-fsck \
	systemd-ac-power \
	systemd-sysctl \
	systemd-sleep \
	systemd-bus-proxyd \
	systemd-socket-proxyd \
	systemd-update-done

systemgenerator_PROGRAMS = \
	systemd-insserv-generator \
	systemd-getty-generator \
	systemd-fstab-generator \
	systemd-system-update-generator \
	systemd-debug-generator

dist_bashcompletion_DATA = \
	shell-completion/bash/busctl \
	shell-completion/bash/journalctl \
	shell-completion/bash/systemd-analyze \
	shell-completion/bash/systemd-cat \
	shell-completion/bash/systemd-cgls \
	shell-completion/bash/systemd-cgtop \
	shell-completion/bash/systemd-delta \
	shell-completion/bash/systemd-detect-virt \
	shell-completion/bash/systemd-nspawn \
	shell-completion/bash/systemd-run \
	shell-completion/bash/udevadm \
	shell-completion/bash/kernel-install

nodist_bashcompletion_DATA = \
	shell-completion/bash/systemctl

dist_zshcompletion_DATA = \
	shell-completion/zsh/_journalctl \
	shell-completion/zsh/_udevadm \
	shell-completion/zsh/_kernel-install \
	shell-completion/zsh/_systemd-nspawn \
	shell-completion/zsh/_systemd-analyze \
	shell-completion/zsh/_systemd-run \
	shell-completion/zsh/_sd_hosts_or_user_at_host \
	shell-completion/zsh/_systemd-delta \
	shell-completion/zsh/_systemd

nodist_zshcompletion_DATA = \
	shell-completion/zsh/_systemctl

EXTRA_DIST += \
	shell-completion/bash/systemctl.in \
	shell-completion/zsh/_systemctl.in

CLEANFILES += \
	$(nodist_bashcompletion_DATA) \
	$(nodist_zshcompletion_DATA)

dist_sysctl_DATA = \
	sysctl.d/50-default.conf

dist_systemunit_DATA = \
	units/graphical.target \
	units/multi-user.target \
	units/emergency.target \
	units/sysinit.target \
	units/basic.target \
	units/getty.target \
	units/halt.target \
	units/kexec.target \
	units/local-fs.target \
	units/local-fs-pre.target \
	units/initrd.target \
	units/initrd-fs.target \
	units/initrd-root-fs.target \
	units/remote-fs.target \
	units/remote-fs-pre.target \
	units/network.target \
	units/network-pre.target \
	units/network-online.target \
	units/nss-lookup.target \
	units/nss-user-lookup.target \
	units/hibernate.target \
	units/hybrid-sleep.target \
	units/poweroff.target \
	units/reboot.target \
	units/rescue.target \
	units/rpcbind.target \
	units/time-sync.target \
	units/shutdown.target \
	units/final.target \
	units/umount.target \
	units/sigpwr.target \
	units/sleep.target \
	units/sockets.target \
	units/timers.target \
	units/paths.target \
	units/suspend.target \
	units/swap.target \
	units/slices.target \
	units/system.slice \
	units/x-.slice \
	units/systemd-initctl.socket \
	units/systemd-shutdownd.socket \
	units/syslog.socket \
	units/dev-hugepages.mount \
	units/dev-mqueue.mount \
	units/sys-kernel-config.mount \
	units/sys-kernel-debug.mount \
	units/sys-fs-fuse-connections.mount \
	units/tmp.mount \
	units/printer.target \
	units/sound.target \
	units/bluetooth.target \
	units/smartcard.target \
	units/systemd-ask-password-wall.path \
	units/systemd-ask-password-console.path \
	units/systemd-udevd-control.socket \
	units/systemd-udevd-kernel.socket \
	units/system-update.target \
	units/initrd-switch-root.target \
	units/ldconfig.service

if ENABLE_KDBUS
dist_systemunit_DATA += \
	$(dist_systemunit_DATA_busnames)
endif

dist_systemunit_DATA_busnames += \
	units/busnames.target

nodist_systemunit_DATA = \
	units/getty@.service \
	units/serial-getty@.service \
	units/console-shell.service \
	units/console-getty.service \
	units/container-getty@.service \
	units/systemd-initctl.service \
	units/systemd-shutdownd.service \
	units/systemd-remount-fs.service \
	units/systemd-update-utmp.service \
	units/systemd-update-utmp-runlevel.service \
	units/systemd-ask-password-wall.service \
	units/systemd-ask-password-console.service \
	units/systemd-sysctl.service \
	units/emergency.service \
	units/rescue.service \
	units/user@.service \
	units/systemd-hibernate.service \
	units/systemd-hybrid-sleep.service \
	units/systemd-suspend.service \
	units/systemd-halt.service \
	units/systemd-poweroff.service \
	units/systemd-reboot.service \
	units/systemd-kexec.service \
	units/systemd-fsck@.service \
	units/systemd-fsck-root.service \
	units/systemd-udevd.service \
	units/systemd-udev-trigger.service \
	units/systemd-udev-settle.service \
	units/systemd-udev-hwdb-update.service \
	units/debug-shell.service \
	units/initrd-parse-etc.service \
	units/initrd-cleanup.service \
	units/initrd-udevadm-cleanup-db.service \
	units/initrd-switch-root.service \
	units/systemd-nspawn@.service \
	units/systemd-update-done.service

if HAVE_SYSV_COMPAT
nodist_systemunit_DATA += \
	units/x-display-manager.target \
	units/mail-transport-agent.target
endif

if HAVE_SYSV_COMPAT
nodist_systemunit_DATA += \
	units/x-display-manager.target \
	units/mail-transport-agent.target
endif

dist_userunit_DATA = \
	units/user/basic.target \
	units/user/default.target \
	units/user/exit.target

nodist_userunit_DATA = \
	units/user/systemd-exit.service

dist_systempreset_DATA = \
	system-preset/90-systemd.preset

EXTRA_DIST += \
	units/getty@.service.m4 \
	units/serial-getty@.service.m4 \
	units/console-shell.service.m4.in \
	units/console-getty.service.m4.in \
	units/container-getty@.service.m4.in \
	units/rescue.service.m4.in \
	units/systemd-initctl.service.in \
	units/systemd-shutdownd.service.in \
	units/systemd-remount-fs.service.in \
	units/systemd-update-utmp.service.in \
	units/systemd-update-utmp-runlevel.service.in \
	units/systemd-ask-password-wall.service.in \
	units/systemd-ask-password-console.service.in \
	units/systemd-sysctl.service.in \
	units/emergency.service.in \
	units/systemd-halt.service.in \
	units/systemd-poweroff.service.in \
	units/systemd-reboot.service.in \
	units/systemd-kexec.service.in \
	units/user/systemd-exit.service.in \
	units/systemd-fsck@.service.in \
	units/systemd-fsck-root.service.in \
	units/user@.service.in \
	units/debug-shell.service.in \
	units/systemd-hibernate.service.in \
	units/systemd-hybrid-sleep.service.in \
	units/systemd-suspend.service.in \
	units/quotaon.service.in \
	units/initrd-parse-etc.service.in \
	units/initrd-cleanup.service.in \
	units/initrd-udevadm-cleanup-db.service.in \
	units/initrd-switch-root.service.in \
	units/systemd-nspawn@.service.in \
	units/systemd-update-done.service.in

CLEANFILES += \
	units/console-shell.service.m4 \
	units/console-getty.service.m4 \
	units/container-getty@.service.m4 \
	units/rescue.service.m4 \
	units/user@.service.m4

if HAVE_SYSV_COMPAT
nodist_systemunit_DATA += \
	units/rc-local.service \
	units/halt-local.service

systemgenerator_PROGRAMS += \
	systemd-sysv-generator \
	systemd-rc-local-generator
endif

EXTRA_DIST += \
	units/rc-local.service.in \
	units/halt-local.service.in

# automake is broken and can't handle files with a dash in front
# http://debbugs.gnu.org/cgi/bugreport.cgi?bug=14728#8
units-install-hook:
	mv $(DESTDIR)$(systemunitdir)/x-.slice $(DESTDIR)/$(systemunitdir)/-.slice

units-uninstall-hook:
	rm -f $(DESTDIR)/$(systemunitdir)/-.slice

INSTALL_DATA_HOOKS += units-install-hook
UNINSTALL_DATA_HOOKS += units-uninstall-hook

dist_doc_DATA = \
	README \
	NEWS \
	LICENSE.LGPL2.1 \
	LICENSE.GPL2 \
	LICENSE.MIT \
	DISTRO_PORTING \
	src/libsystemd/sd-bus/PORTING-DBUS1 \
	src/libsystemd/sd-bus/DIFFERENCES \
	src/libsystemd/sd-bus/GVARIANT-SERIALIZATION

@INTLTOOL_POLICY_RULE@

# ------------------------------------------------------------------------------

MANPAGES =
MANPAGES_ALIAS =

include Makefile-man.am

.PHONY: man update-man-list
man: $(MANPAGES) $(MANPAGES_ALIAS) $(HTML_FILES) $(HTML_ALIAS)

XML_FILES = \
	${patsubst %.1,%.xml,${patsubst %.3,%.xml,${patsubst %.5,%.xml,${patsubst %.7,%.xml,${patsubst %.8,%.xml,$(MANPAGES)}}}}}
HTML_FILES = \
	${XML_FILES:.xml=.html}
HTML_ALIAS = \
	${patsubst %.1,%.html,${patsubst %.3,%.html,${patsubst %.5,%.html,${patsubst %.7,%.html,${patsubst %.8,%.html,$(MANPAGES_ALIAS)}}}}}

if ENABLE_MANPAGES
man_MANS = \
	$(MANPAGES) \
	$(MANPAGES_ALIAS)

noinst_DATA += \
	$(HTML_FILES) \
	$(HTML_ALIAS)

CLEANFILES += \
	$(man_MANS) \
	$(HTML_FILES) \
	$(HTML_ALIAS)

docs/html/man:
	$(AM_V_at)$(MKDIR_P) $(dir $@)
	$(AM_V_LN)$(LN_S) -f ../../man $@

noinst_DATA += \
	docs/html/man

CLEANFILES += \
	docs/html/man

if HAVE_PYTHON
man/index.html: man/systemd.index.html
	$(AM_V_LN)$(LN_S) -f systemd.index.html $@

noinst_DATA += \
	man/index.html

CLEANFILES += \
	man/index.html

XML_GLOB = $(wildcard $(top_srcdir)/man/*.xml $(top_builddir)/man/*.xml)
NON_INDEX_XML_FILES = $(filter-out man/systemd.index.xml,$(XML_FILES))
SOURCE_XML_FILES = $(filter-out man/systemd.directives.xml,$(NON_INDEX_XML_FILES))

update-man-list: $(top_srcdir)/tools/make-man-rules.py $(XML_GLOB)
	$(AM_V_GEN)$(PYTHON) $^ > $(top_srcdir)/Makefile-man.tmp
	$(AM_V_at)mv $(top_srcdir)/Makefile-man.tmp $(top_srcdir)/Makefile-man.am
	@echo "Makefile-man.am has been regenerated"

man/systemd.index.xml: $(top_srcdir)/tools/make-man-index.py $(NON_INDEX_XML_FILES)
	$(AM_V_at)$(MKDIR_P) $(dir $@)
	$(AM_V_GEN)$(PYTHON) $< $@ $(filter-out $<,$^)

man/systemd.directives.xml: $(top_srcdir)/tools/make-directive-index.py $(SOURCE_XML_FILES)
	$(AM_V_at)$(MKDIR_P) $(dir $@)
	$(AM_V_GEN)$(PYTHON) $< $@ $(filter-out $<,$^)

EXTRA_DIST += \
	man/systemd.index.xml \
	man/index.html \
	man/systemd.directives.xml

CLEANFILES += \
	man/systemd.index.xml \
	man/systemd.directives.xml

endif

endif

EXTRA_DIST += \
	$(XML_FILES) \
	$(HTML_FILES) \
	$(HTML_ALIAS) \
	$(man_MANS) \
	tools/make-man-index.py \
	tools/make-directive-index.py \
	tools/make-man-rules.py \
	tools/xml_helper.py

# ------------------------------------------------------------------------------
noinst_LTLIBRARIES += \
	libsystemd-shared.la

libsystemd_shared_la_SOURCES = \
	src/shared/linux/auto_dev-ioctl.h \
	src/shared/linux/fanotify.h \
	src/shared/ioprio.h \
	src/shared/missing.h \
	src/shared/initreq.h \
	src/shared/securebits.h \
	src/shared/special.h \
	src/shared/list.h \
	src/shared/macro.h \
	src/shared/def.h \
	src/shared/sparse-endian.h \
	src/shared/refcnt.h \
	src/shared/udev-util.h \
	src/shared/bus-errors.h \
	src/shared/device-nodes.c \
	src/shared/device-nodes.h \
	src/shared/util.c \
	src/shared/util.h \
	src/shared/virt.c \
	src/shared/virt.h \
	src/shared/architecture.c \
	src/shared/architecture.h \
	src/shared/efivars.c \
	src/shared/efivars.h \
	src/shared/path-util.c \
	src/shared/path-util.h \
	src/shared/time-util.c \
	src/shared/time-util.h \
	src/shared/hashmap.c \
	src/shared/hashmap.h \
	src/shared/siphash24.c \
	src/shared/siphash24.h \
	src/shared/set.c \
	src/shared/set.h \
	src/shared/fdset.c \
	src/shared/fdset.h \
	src/shared/prioq.c \
	src/shared/prioq.h \
	src/shared/sleep-config.c \
	src/shared/sleep-config.h \
	src/shared/strv.c \
	src/shared/strv.h \
	src/shared/env-util.c \
	src/shared/env-util.h \
	src/shared/strbuf.c \
	src/shared/strbuf.h \
	src/shared/strxcpyx.c \
	src/shared/strxcpyx.h \
	src/shared/conf-parser.c \
	src/shared/conf-parser.h \
	src/shared/log.c \
	src/shared/log.h \
	src/shared/ratelimit.h \
	src/shared/ratelimit.c \
	src/shared/exit-status.c \
	src/shared/exit-status.h \
	src/shared/utf8.c \
	src/shared/utf8.h \
	src/shared/gunicode.c \
	src/shared/gunicode.h \
	src/shared/pager.c \
	src/shared/pager.h \
	src/shared/socket-util.c \
	src/shared/socket-util.h \
	src/shared/conf-files.c \
	src/shared/conf-files.h \
	src/shared/cgroup-util.c \
	src/shared/cgroup-util.h \
	src/shared/cgroup-show.c \
	src/shared/cgroup-show.h \
	src/shared/unit-name.c \
	src/shared/unit-name.h \
	src/shared/utmp-wtmp.c \
	src/shared/utmp-wtmp.h \
	src/shared/watchdog.c \
	src/shared/watchdog.h \
	src/shared/spawn-ask-password-agent.c \
	src/shared/spawn-ask-password-agent.h \
	src/shared/replace-var.c \
	src/shared/replace-var.h \
	src/shared/spawn-polkit-agent.c \
	src/shared/spawn-polkit-agent.h \
	src/shared/clock-util.c \
	src/shared/clock-util.h \
	src/shared/time-dst.c \
	src/shared/time-dst.h \
	src/shared/calendarspec.c \
	src/shared/calendarspec.h \
	src/shared/fileio.c \
	src/shared/fileio.h \
	src/shared/output-mode.h \
	src/shared/MurmurHash2.c \
	src/shared/MurmurHash2.h \
	src/shared/acpi-fpdt.h \
	src/shared/acpi-fpdt.c \
	src/shared/boot-timestamps.h \
	src/shared/boot-timestamps.c \
	src/shared/mkdir.c \
	src/shared/mkdir.h \
	src/shared/smack-util.c \
	src/shared/smack-util.h \
	src/shared/apparmor-util.c \
	src/shared/apparmor-util.h \
	src/shared/ima-util.c \
	src/shared/ima-util.h \
	src/shared/ptyfwd.c \
	src/shared/ptyfwd.h \
	src/shared/errno-list.c \
	src/shared/errno-list.h \
	src/shared/af-list.c \
	src/shared/af-list.h \
	src/shared/audit.c \
	src/shared/audit.h \
	src/shared/xml.c \
	src/shared/xml.h \
	src/shared/condition-util.c \
	src/shared/condition-util.h \
	src/shared/bus-label.c \
	src/shared/bus-label.h \
	src/shared/gpt.h \
	src/shared/clean-ipc.h \
	src/shared/clean-ipc.c \
	src/shared/login-shared.c \
	src/shared/login-shared.h \
	src/shared/ring.c \
	src/shared/ring.h \
	src/shared/async.c \
	src/shared/async.h \
	src/shared/eventfd-util.c \
	src/shared/eventfd-util.h \
	src/shared/copy.c \
	src/shared/copy.h \
	src/shared/base-filesystem.c \
	src/shared/base-filesystem.h

nodist_libsystemd_shared_la_SOURCES = \
	src/shared/errno-from-name.h \
	src/shared/errno-to-name.h \
	src/shared/af-from-name.h \
	src/shared/af-to-name.h

libsystemd_shared_la_CFLAGS = \
	$(AM_CFLAGS) \
	$(SECCOMP_CFLAGS) \
	-pthread

# ------------------------------------------------------------------------------
noinst_LTLIBRARIES += \
	libsystemd-units.la

libsystemd_units_la_SOURCES = \
	src/shared/install.c \
	src/shared/install.h \
	src/shared/install-printf.c \
	src/shared/install-printf.h \
	src/shared/path-lookup.c \
	src/shared/path-lookup.h \
	src/shared/specifier.c \
	src/shared/specifier.h

# ------------------------------------------------------------------------------
noinst_LTLIBRARIES += \
	libsystemd-label.la

libsystemd_label_la_SOURCES = \
	src/shared/socket-label.c \
	src/shared/label.c \
	src/shared/label.h \
	src/shared/selinux-util.c \
	src/shared/selinux-util.h \
	src/shared/mkdir-label.c \
	src/shared/ask-password-api.c \
	src/shared/ask-password-api.h \
	src/shared/fileio-label.c \
	src/shared/fileio-label.h \
	src/shared/dev-setup.c \
	src/shared/dev-setup.h \
	src/shared/dropin.c \
	src/shared/dropin.h \
	src/shared/generator.h \
	src/shared/generator.c

libsystemd_label_la_CFLAGS = \
	$(AM_CFLAGS) \
	$(SELINUX_CFLAGS)

libsystemd_label_la_LIBADD = \
	$(SELINUX_LIBS)

# ------------------------------------------------------------------------------

if HAVE_SECCOMP
noinst_LTLIBRARIES += \
	libsystemd-seccomp.la

libsystemd_seccomp_la_SOURCES = \
	src/shared/seccomp-util.h \
	src/shared/seccomp-util.c

libsystemd_seccomp_la_CFLAGS = \
	$(AM_CFLAGS) \
	$(SECCOMP_CFLAGS)

libsystemd_seccomp_la_LIBADD = \
	$(SECCOMP_LIBS)
endif

# ------------------------------------------------------------------------------
noinst_LTLIBRARIES += \
	libsystemd-logs.la

libsystemd_logs_la_SOURCES = \
	src/shared/logs-show.c \
	src/shared/logs-show.h

# ------------------------------------------------------------------------------
noinst_LTLIBRARIES += \
	libsystemd-capability.la

libsystemd_capability_la_SOURCES = \
	src/shared/capability.c \
	src/shared/capability.h

libsystemd_capability_la_CFLAGS = \
	$(AM_CFLAGS) \
	$(CAP_CFLAGS)

libsystemd_capability_la_LIBADD = \
	$(CAP_LIBS)

# ------------------------------------------------------------------------------
if HAVE_ACL
noinst_LTLIBRARIES += \
	libsystemd-acl.la

libsystemd_acl_la_SOURCES = \
	src/shared/acl-util.c \
	src/shared/acl-util.h

libsystemd_acl_la_CFLAGS = \
	$(AM_CFLAGS) \
	$(ACL_CFLAGS)

libsystemd_acl_la_LIBADD = \
	$(ACL_LIBS)
endif

# ------------------------------------------------------------------------------
noinst_LTLIBRARIES += \
	libsystemd-core.la

libsystemd_core_la_SOURCES = \
	src/core/unit.c \
	src/core/unit.h \
	src/core/unit-printf.c \
	src/core/unit-printf.h \
	src/core/job.c \
	src/core/job.h \
	src/core/manager.c \
	src/core/manager.h \
	src/core/transaction.c \
	src/core/transaction.h \
	src/core/load-fragment.c \
	src/core/load-fragment.h \
	src/core/service.c \
	src/core/service.h \
	src/core/socket.c \
	src/core/socket.h \
	src/core/busname.c \
	src/core/busname.h \
	src/core/target.c \
	src/core/target.h \
	src/core/snapshot.c \
	src/core/snapshot.h \
	src/core/device.c \
	src/core/device.h \
	src/core/mount.c \
	src/core/mount.h \
	src/core/automount.c \
	src/core/automount.h \
	src/core/swap.c \
	src/core/swap.h \
	src/core/timer.c \
	src/core/timer.h \
	src/core/path.c \
	src/core/path.h \
	src/core/slice.c \
	src/core/slice.h \
	src/core/scope.c \
	src/core/scope.h \
	src/core/load-dropin.c \
	src/core/load-dropin.h \
	src/core/execute.c \
	src/core/execute.h \
	src/core/kill.c \
	src/core/kill.h \
	src/core/dbus.c \
	src/core/dbus.h \
	src/core/dbus-manager.c \
	src/core/dbus-manager.h \
	src/core/dbus-unit.c \
	src/core/dbus-unit.h \
	src/core/dbus-job.c \
	src/core/dbus-job.h \
	src/core/dbus-service.c \
	src/core/dbus-service.h \
	src/core/dbus-socket.c \
	src/core/dbus-socket.h \
	src/core/dbus-busname.c \
	src/core/dbus-busname.h \
	src/core/dbus-target.c \
	src/core/dbus-target.h \
	src/core/dbus-snapshot.c \
	src/core/dbus-snapshot.h \
	src/core/dbus-device.c \
	src/core/dbus-device.h \
	src/core/dbus-mount.c \
	src/core/dbus-mount.h \
	src/core/dbus-automount.c \
	src/core/dbus-automount.h \
	src/core/dbus-swap.c \
	src/core/dbus-swap.h \
	src/core/dbus-timer.c \
	src/core/dbus-timer.h \
	src/core/dbus-path.c \
	src/core/dbus-path.h \
	src/core/dbus-slice.c \
	src/core/dbus-slice.h \
	src/core/dbus-scope.c \
	src/core/dbus-scope.h \
	src/core/dbus-execute.c \
	src/core/dbus-execute.h \
	src/core/dbus-kill.c \
	src/core/dbus-kill.h \
	src/core/dbus-cgroup.c \
	src/core/dbus-cgroup.h \
	src/core/cgroup.c \
	src/core/cgroup.h \
	src/core/selinux-access.c \
	src/core/selinux-access.h \
	src/core/selinux-setup.c \
	src/core/selinux-setup.h \
	src/core/smack-setup.c \
	src/core/smack-setup.h \
	src/core/ima-setup.c \
	src/core/ima-setup.h \
	src/core/locale-setup.h \
	src/core/locale-setup.c \
	src/core/hostname-setup.c \
	src/core/hostname-setup.h \
	src/core/machine-id-setup.c \
	src/core/machine-id-setup.h \
	src/core/mount-setup.c \
	src/core/mount-setup.h \
	src/core/loopback-setup.h \
	src/core/loopback-setup.c \
	src/core/condition.c \
	src/core/condition.h \
	src/core/namespace.c \
	src/core/namespace.h \
	src/core/build.h \
	src/core/sysfs-show.h \
	src/core/switch-root.h \
	src/core/switch-root.c \
	src/core/killall.h \
	src/core/killall.c \
	src/core/audit-fd.c \
	src/core/audit-fd.h \
	src/core/show-status.c \
	src/core/show-status.h

if HAVE_KMOD
libsystemd_core_la_SOURCES += \
	src/core/kmod-setup.c \
	src/core/kmod-setup.h
endif

nodist_libsystemd_core_la_SOURCES = \
	src/core/load-fragment-gperf.c \
	src/core/load-fragment-gperf-nulstr.c

libsystemd_core_la_CFLAGS = \
	$(AM_CFLAGS) \
	$(PAM_CFLAGS) \
	$(AUDIT_CFLAGS) \
	$(CAP_CFLAGS) \
	$(KMOD_CFLAGS) \
	$(APPARMOR_CFLAGS) \
	$(SECCOMP_CFLAGS) \
	-pthread

libsystemd_core_la_LIBADD = \
	libsystemd-capability.la \
	libsystemd-units.la \
	libsystemd-label.la \
	libudev-internal.la \
	libsystemd-shared.la \
	libsystemd-internal.la \
	$(PAM_LIBS) \
	$(AUDIT_LIBS) \
	$(CAP_LIBS) \
	$(KMOD_LIBS) \
	$(APPARMOR_LIBS) \
	$(SECCOMP_LIBS)

if HAVE_SECCOMP
libsystemd_core_la_LIBADD += \
	libsystemd-seccomp.la
endif

src/core/load-fragment-gperf-nulstr.c: src/core/load-fragment-gperf.gperf
	$(AM_V_at)$(MKDIR_P) $(dir $@)
	$(AM_V_GEN)$(AWK) 'BEGIN{ keywords=0 ; FS="," ; print "extern const char load_fragment_gperf_nulstr[];" ; print "const char load_fragment_gperf_nulstr[] ="} ; keyword==1 { print "\"" $$1 "\\0\"" } ; /%%/ { keyword=1} ; END { print ";" }' < $< > $@

EXTRA_DIST += \
	src/core/load-fragment-gperf.gperf.m4

CLEANFILES += \
	src/core/load-fragment-gperf.gperf \
	src/core/load-fragment-gperf.c \
	src/core/load-fragment-gperf-nulstr.c \
	src/shared/errno-list.txt \
	src/shared/errno-from-name.gperf \
	src/shared/af-list.txt \
	src/shared/af-from-name.gperf

BUILT_SOURCES += \
	src/shared/errno-from-name.h \
	src/shared/errno-to-name.h \
	src/shared/af-from-name.h \
	src/shared/af-to-name.h

src/shared/errno-list.txt:
	$(AM_V_at)$(MKDIR_P) $(dir $@)
	$(AM_V_GEN)$(CPP) $(CFLAGS) $(AM_CPPFLAGS) $(CPPFLAGS) -dM -include errno.h - < /dev/null | $(AWK) '/^#define[ \t]+E[^ _]+[ \t]+/ { print $$2; }'  > $@

src/shared/errno-from-name.gperf: src/shared/errno-list.txt
	$(AM_V_at)$(MKDIR_P) $(dir $@)
	$(AM_V_GEN)$(AWK) 'BEGIN{ print "struct errno_name { const char* name; int id; };"; print "%null-strings"; print "%%";} { printf "%s, %s\n", $$1, $$1 }' < $< > $@

src/shared/errno-from-name.h: src/shared/errno-from-name.gperf
	$(AM_V_at)$(MKDIR_P) $(dir $@)
	$(AM_V_GPERF)$(GPERF) -L ANSI-C -t --ignore-case -N lookup_errno -H hash_errno_name -p -C < $< > $@

src/shared/errno-to-name.h: src/shared/errno-list.txt
	$(AM_V_at)$(MKDIR_P) $(dir $@)
	$(AM_V_GEN)$(AWK) 'BEGIN{ print "static const char* const errno_names[] = { "} !/EDEADLOCK/ && !/EWOULDBLOCK/ && !/ENOTSUP/ { printf "[%s] = \"%s\",\n", $$1, $$1 } END{print "};"}' < $< > $@

src/shared/af-list.txt:
	$(AM_V_at)$(MKDIR_P) $(dir $@)
	$(AM_V_GEN)$(CPP) $(CFLAGS) $(AM_CPPFLAGS) $(CPPFLAGS) -dM -include sys/socket.h - < /dev/null | grep -v AF_UNSPEC | grep -v AF_MAX | $(AWK) '/^#define[ \t]+AF_[^ \t]+[ \t]+PF_[^ \t]/ { print $$2; }'  > $@

src/shared/af-from-name.gperf: src/shared/af-list.txt
	$(AM_V_at)$(MKDIR_P) $(dir $@)
	$(AM_V_GEN)$(AWK) 'BEGIN{ print "struct af_name { const char* name; int id; };"; print "%null-strings"; print "%%";} { printf "%s, %s\n", $$1, $$1 }' < $< > $@

src/shared/af-from-name.h: src/shared/af-from-name.gperf
	$(AM_V_at)$(MKDIR_P) $(dir $@)
	$(AM_V_GPERF)$(GPERF) -L ANSI-C -t --ignore-case -N lookup_af -H hash_af_name -p -C < $< > $@

src/shared/af-to-name.h: src/shared/af-list.txt
	$(AM_V_at)$(MKDIR_P) $(dir $@)
	$(AM_V_GEN)$(AWK) 'BEGIN{ print "static const char* const af_names[] = { "} !/AF_FILE/ && !/AF_ROUTE/ && !/AF_LOCAL/ { printf "[%s] = \"%s\",\n", $$1, $$1 } END{print "};"}' < $< > $@

# ------------------------------------------------------------------------------
systemd_SOURCES = \
	src/core/main.c

systemd_CFLAGS = \
	$(AM_CFLAGS) \
	$(SECCOMP_CFLAGS)

systemd_LDADD = \
	libsystemd-core.la \
	$(RT_LIBS)

dist_pkgsysconf_DATA += \
	src/core/system.conf \
	src/core/user.conf

dist_dbuspolicy_DATA += \
	src/core/org.freedesktop.systemd1.conf

dist_dbussystemservice_DATA += \
	src/core/org.freedesktop.systemd1.service

polkitpolicy_in_in_files += \
	src/core/org.freedesktop.systemd1.policy.in.in

pkgconfigdata_DATA = \
	src/core/systemd.pc

nodist_rpmmacros_DATA = \
	src/core/macros.systemd

EXTRA_DIST += \
	src/core/systemd.pc.in \
	src/core/macros.systemd.in

CLEANFILES += \
	src/core/macros.systemd \
	src/core/org.freedesktop.systemd1.policy.in

# ------------------------------------------------------------------------------
manual_tests += \
	test-engine \
	test-ns \
	test-loopback \
	test-hostname \
	test-daemon \
	test-cgroup \
	test-cgroup-mask \
	test-install \
	test-watchdog \
	test-log \
	test-ipcrm

if HAVE_KMOD
manual_tests += \
	test-rtnl-manual
endif

tests += \
	test-job-type \
	test-env-replace \
	test-strbuf \
	test-strv \
	test-path-util \
	test-strxcpyx \
	test-unit-name \
	test-unit-file \
	test-utf8 \
	test-ellipsize \
	test-util \
	test-ring \
	test-tmpfiles \
	test-namespace \
	test-date \
	test-sleep \
	test-replace-var \
	test-sched-prio \
	test-calendarspec \
	test-strip-tab-ansi \
	test-cgroup-util \
	test-prioq \
	test-fileio \
	test-time \
	test-hashmap \
	test-list \
	test-tables \
	test-device-nodes \
	test-xml \
	test-architecture \
	test-socket-util \
	test-fdset \
	test-conf-files \
	test-capability \
	test-async \
	test-ratelimit

EXTRA_DIST += \
	test/sched_idle_bad.service \
	test/sched_idle_ok.service \
	test/sched_rr_bad.service \
	test/sched_rr_ok.service \
	test/sched_rr_change.service \
	test/son.service \
	test/daughter.service \
	test/parent.slice

EXTRA_DIST += \
	src/test/test-helper.h

test_device_nodes_SOURCES = \
	src/test/test-device-nodes.c

test_device_nodes_LDADD = \
	libsystemd-shared.la

test_engine_SOURCES = \
	src/test/test-engine.c

test_engine_CFLAGS = \
	$(AM_CFLAGS) \
	$(SECCOMP_CFLAGS)

test_engine_LDADD = \
	libsystemd-core.la \
	$(RT_LIBS)

test_job_type_SOURCES = \
	src/test/test-job-type.c

test_job_type_CFLAGS = \
	$(AM_CFLAGS) \
	$(SECCOMP_CFLAGS)

test_job_type_LDADD = \
	libsystemd-core.la \
	$(RT_LIBS)

test_ns_SOURCES = \
	src/test/test-ns.c

test_ns_CFLAGS = \
	$(AM_CFLAGS) \
	$(SECCOMP_CFLAGS)

test_ns_LDADD = \
	libsystemd-core.la

test_loopback_SOURCES = \
	src/test/test-loopback.c

test_loopback_LDADD = \
	libsystemd-core.la

test_hostname_SOURCES = \
	src/test/test-hostname.c

test_hostname_LDADD = \
	libsystemd-core.la

if ENABLE_EFI
manual_tests += \
	test-boot-timestamp

test_boot_timestamp_SOURCES = \
	src/test/test-boot-timestamps.c

test_boot_timestamp_LDADD = \
	libsystemd-shared.la
endif

test_unit_name_SOURCES = \
	src/test/test-unit-name.c

test_unit_name_CFLAGS = \
	$(AM_CFLAGS) \
	$(SECCOMP_CFLAGS)

test_unit_name_LDADD = \
	libsystemd-core.la \
	$(RT_LIBS)

test_unit_file_SOURCES = \
	src/test/test-unit-file.c

test_unit_file_CFLAGS = \
	$(AM_CFLAGS) \
	$(SECCOMP_CFLAGS)

test_unit_file_LDADD = \
	libsystemd-core.la \
	$(RT_LIBS)

test_utf8_SOURCES = \
	src/test/test-utf8.c

test_utf8_LDADD = \
	libsystemd-shared.la

test_capability_SOURCES = \
	src/test/test-capability.c

test_capability_LDADD = \
	libsystemd-shared.la \
	libsystemd-capability.la

test_async_SOURCES = \
	src/test/test-async.c

test_async_LDADD = \
	libsystemd-shared.la

test_fdset_SOURCES = \
	src/test/test-fdset.c

test_fdset_LDADD = \
	libsystemd-core.la

test_ratelimit_SOURCES = \
	src/test/test-ratelimit.c

test_ratelimit_LDADD = \
	libsystemd-shared.la

test_util_SOURCES = \
	src/test/test-util.c

test_util_LDADD = \
	libsystemd-core.la

test_socket_util_SOURCES = \
	src/test/test-socket-util.c

test_socket_util_LDADD = \
	libsystemd-core.la

test_ring_SOURCES = \
	src/test/test-ring.c

test_ring_LDADD = \
	libsystemd-core.la

test_tmpfiles_SOURCES = \
	src/test/test-tmpfiles.c

test_tmpfiles_LDADD = \
	libsystemd-shared.la

test_namespace_SOURCES = \
	src/test/test-namespace.c

test_namespace_LDADD = \
	libsystemd-core.la

test_hashmap_SOURCES = \
	src/test/test-hashmap.c

test_hashmap_LDADD = \
	libsystemd-core.la

test_xml_SOURCES = \
	src/test/test-xml.c

test_xml_LDADD = \
	libsystemd-shared.la

test_list_SOURCES = \
	src/test/test-list.c

test_list_LDADD = \
	libsystemd-core.la

test_tables_SOURCES = \
	src/test/test-tables.c \
	src/shared/test-tables.h

test_tables_CFLAGS = \
	$(AM_CFLAGS) \
	$(SECCOMP_CFLAGS)

test_tables_LDADD = \
	libsystemd-logs.la \
	libsystemd-journal-internal.la \
	libsystemd-core.la \
	$(RT_LIBS)

test_prioq_SOURCES = \
	src/test/test-prioq.c

test_prioq_LDADD = \
	libsystemd-core.la

test_fileio_SOURCES = \
	src/test/test-fileio.c

test_fileio_LDADD = \
	libsystemd-core.la

test_time_SOURCES = \
	src/test/test-time.c

test_time_LDADD = \
	libsystemd-core.la

test_architecture_SOURCES = \
	src/test/test-architecture.c

test_architecture_LDADD = \
	libsystemd-shared.la

test_log_SOURCES = \
	src/test/test-log.c

test_log_LDADD = \
	libsystemd-core.la

test_ipcrm_SOURCES = \
	src/test/test-ipcrm.c

test_ipcrm_LDADD = \
	libsystemd-shared.la \
	-lrt

test_rtnl_manual_SOURCES = \
	src/test/test-rtnl-manual.c

test_rtnl_manual_CFLAGS = \
	$(AM_CFLAGS) \
	$(KMOD_CFLAGS)

test_rtnl_manual_LDADD = \
	libsystemd-internal.la \
	libsystemd-shared.la \
	$(KMOD_LIBS)

test_ellipsize_SOURCES = \
	src/test/test-ellipsize.c

test_ellipsize_LDADD = \
	libsystemd-core.la

test_date_SOURCES = \
	src/test/test-date.c

test_date_LDADD = \
	libsystemd-core.la

test_sleep_SOURCES = \
	src/test/test-sleep.c

test_sleep_LDADD = \
	libsystemd-core.la

test_replace_var_SOURCES = \
	src/test/test-replace-var.c

test_replace_var_LDADD = \
	libsystemd-shared.la

test_calendarspec_SOURCES = \
	src/test/test-calendarspec.c

test_calendarspec_LDADD = \
	libsystemd-shared.la

test_strip_tab_ansi_SOURCES = \
	src/test/test-strip-tab-ansi.c

test_strip_tab_ansi_LDADD = \
	libsystemd-shared.la

test_daemon_SOURCES = \
	src/test/test-daemon.c

test_daemon_LDADD = \
	libsystemd-internal.la \
	libsystemd-shared.la

test_cgroup_SOURCES = \
	src/test/test-cgroup.c

test_cgroup_LDADD = \
	libsystemd-label.la \
	libsystemd-shared.la \
	libsystemd-internal.la

test_cgroup_mask_SOURCES = \
	src/test/test-cgroup-mask.c

test_cgroup_mask_CPPFLAGS = \
	$(AM_CPPFLAGS) \
	-DTEST_DIR=\"$(abs_top_srcdir)/test\"

test_cgroup_mask_CFLAGS = \
	$(AM_CFLAGS) \
	$(SECCOMP_CFLAGS)

test_cgroup_mask_LDADD = \
	libsystemd-core.la \
	$(RT_LIBS)

test_cgroup_util_SOURCES = \
	src/test/test-cgroup-util.c

test_cgroup_util_LDADD = \
	libsystemd-label.la \
	libsystemd-internal.la \
	libsystemd-shared.la

test_env_replace_SOURCES = \
	src/test/test-env-replace.c

test_env_replace_LDADD = \
	libsystemd-shared.la

test_strbuf_SOURCES = \
	src/test/test-strbuf.c

test_strbuf_LDADD = \
	libsystemd-shared.la

test_strv_SOURCES = \
	src/test/test-strv.c

test_strv_LDADD = \
	libsystemd-units.la \
	libsystemd-internal.la \
	libsystemd-shared.la

test_path_util_SOURCES = \
	src/test/test-path-util.c

test_path_util_LDADD = \
	libsystemd-shared.la

test_strxcpyx_SOURCES = \
	src/test/test-strxcpyx.c

test_strxcpyx_LDADD = \
	libsystemd-shared.la

test_install_SOURCES = \
	src/test/test-install.c

test_install_LDADD = \
	libsystemd-units.la \
	libsystemd-label.la \
	libsystemd-shared.la \
	libsystemd-internal.la

test_watchdog_SOURCES = \
	src/test/test-watchdog.c

test_watchdog_LDADD = \
	libsystemd-shared.la

test_sched_prio_SOURCES = \
	src/test/test-sched-prio.c

test_sched_prio_CPPFLAGS = \
	$(AM_CPPFLAGS) \
	-DTEST_DIR=\"$(abs_top_srcdir)/test\"

test_sched_prio_CFLAGS = \
	$(AM_CFLAGS) \
	$(SECCOMP_CFLAGS)

test_sched_prio_LDADD = \
	libsystemd-core.la \
	$(RT_LIBS)

test_conf_files_SOURCES = \
	src/test/test-conf-files.c

test_conf_files_LDADD = \
	libsystemd-shared.la

# ------------------------------------------------------------------------------
## .PHONY so it always rebuilds it
.PHONY: coverage lcov-run lcov-report coverage-sync

# run lcov from scratch, always
coverage: all
	$(MAKE) lcov-run
	$(MAKE) lcov-report

coverage_dir = coverage
coverage_opts = --base-directory $(srcdir) --directory $(builddir) --rc 'geninfo_adjust_src_path=$(abspath $(srcdir))=>$(abspath $(builddir))'

if ENABLE_COVERAGE
# reset run coverage tests
lcov-run:
	@rm -rf $(coverage_dir)
	lcov $(coverage_opts) --zerocounters
	-$(MAKE) check

# generate report based on current coverage data
lcov-report:
	$(MKDIR_P) $(coverage_dir)
	lcov $(coverage_opts) --compat-libtool --capture --no-external \
		| sed 's|$(abspath $(builddir))|$(abspath $(srcdir))|' > $(coverage_dir)/.lcov.info
	genhtml -t "systemd test coverage" -o $(coverage_dir) $(coverage_dir)/.lcov.info
	@echo "Coverage report generated in $(abs_builddir)/$(coverage_dir)/index.html"

# lcov doesn't work properly with vpath builds, make sure that bad
# output is not uploaded by mistake.
coverage-sync: coverage
	test "$(builddir)" = "$(srcdir)"
	rsync -rlv --delete --omit-dir-times coverage/ $(www_target)/coverage

else
lcov-run lcov-report:
	echo "Need to reconfigure with --enable-coverage"
endif

# ------------------------------------------------------------------------------
systemd_analyze_SOURCES = \
	src/analyze/analyze.c

systemd_analyze_LDADD = \
	libsystemd-internal.la \
	libsystemd-shared.la

# ------------------------------------------------------------------------------
systemd_initctl_SOURCES = \
	src/initctl/initctl.c

systemd_initctl_LDADD = \
	libsystemd-internal.la \
	libsystemd-shared.la

# ------------------------------------------------------------------------------
systemd_update_utmp_SOURCES = \
	src/update-utmp/update-utmp.c

systemd_update_utmp_CFLAGS = \
	$(AM_CFLAGS) \
	$(AUDIT_CFLAGS)

systemd_update_utmp_LDADD = \
	libsystemd-internal.la \
	libsystemd-shared.la \
	$(AUDIT_LIBS)

# ------------------------------------------------------------------------------
systemd_update_done_SOURCES = \
	src/update-done/update-done.c

systemd_update_done_LDADD = \
	libsystemd-internal.la \
	libsystemd-label.la \
	libsystemd-shared.la

# ------------------------------------------------------------------------------
systemd_shutdownd_SOURCES = \
	src/shutdownd/shutdownd.c

systemd_shutdownd_LDADD = \
	libsystemd-label.la \
	libsystemd-internal.la \
	libsystemd-shared.la

dist_doc_DATA += \
	src/systemd/sd-shutdown.h

# ------------------------------------------------------------------------------
systemd_shutdown_SOURCES = \
	src/core/umount.c \
	src/core/umount.h \
	src/core/shutdown.c \
	src/core/mount-setup.c \
	src/core/mount-setup.h \
	src/core/killall.h \
	src/core/killall.c

systemd_shutdown_LDADD = \
	libsystemd-label.la \
	libudev-internal.la \
	libsystemd-shared.la

# ------------------------------------------------------------------------------
if HAVE_KMOD
systemd_modules_load_SOURCES = \
	src/modules-load/modules-load.c

systemd_modules_load_CFLAGS = \
	$(AM_CFLAGS) \
	$(KMOD_CFLAGS)

systemd_modules_load_LDADD = \
	libsystemd-shared.la \
	$(KMOD_LIBS)

rootlibexec_PROGRAMS += \
	systemd-modules-load

nodist_systemunit_DATA += \
	units/systemd-modules-load.service

SYSINIT_TARGET_WANTS += \
	systemd-modules-load.service

if ENABLE_TMPFILES
nodist_systemunit_DATA += \
	units/kmod-static-nodes.service

SYSINIT_TARGET_WANTS += \
	kmod-static-nodes.service
endif
endif

EXTRA_DIST += \
	units/systemd-modules-load.service.in \
	units/kmod-static-nodes.service.in

# ------------------------------------------------------------------------------
if ENABLE_TMPFILES
systemd_tmpfiles_SOURCES = \
	src/tmpfiles/tmpfiles.c

systemd_tmpfiles_LDADD = \
	libsystemd-units.la \
	libsystemd-label.la \
	libsystemd-capability.la \
	libsystemd-internal.la \
	libsystemd-shared.la

rootbin_PROGRAMS += \
	systemd-tmpfiles

dist_systemunit_DATA += \
	units/systemd-tmpfiles-clean.timer

nodist_systemunit_DATA += \
	units/systemd-tmpfiles-setup-dev.service \
	units/systemd-tmpfiles-setup.service \
	units/systemd-tmpfiles-clean.service

dist_tmpfiles_DATA = \
	tmpfiles.d/systemd.conf \
	tmpfiles.d/systemd-nologin.conf \
	tmpfiles.d/tmp.conf \
	tmpfiles.d/x11.conf \
	tmpfiles.d/var.conf \
	tmpfiles.d/etc.conf

if HAVE_SYSV_COMPAT
dist_tmpfiles_DATA += \
	tmpfiles.d/legacy.conf
endif

SYSINIT_TARGET_WANTS += \
	systemd-tmpfiles-setup-dev.service \
	systemd-tmpfiles-setup.service

dist_zshcompletion_DATA += \
	shell-completion/zsh/_systemd-tmpfiles

TIMERS_TARGET_WANTS += \
	systemd-tmpfiles-clean.timer

INSTALL_DIRS += \
	$(tmpfilesdir) \
	$(sysconfdir)/tmpfiles.d
endif

EXTRA_DIST += \
	units/systemd-tmpfiles-setup-dev.service.in \
	units/systemd-tmpfiles-setup.service.in \
	units/systemd-tmpfiles-clean.service.in

# ------------------------------------------------------------------------------
if ENABLE_SYSUSERS
systemd_sysusers_SOURCES = \
	src/sysusers/sysusers.c

systemd_sysusers_LDADD = \
	libsystemd-units.la \
	libsystemd-label.la \
	libsystemd-capability.la \
	libsystemd-internal.la \
	libsystemd-shared.la

rootbin_PROGRAMS += \
	systemd-sysusers

nodist_systemunit_DATA += \
	units/systemd-sysusers.service

SYSINIT_TARGET_WANTS += \
	systemd-sysusers.service

dist_sysusers_DATA = \
	sysusers.d/systemd.conf

nodist_sysusers_DATA = \
	sysusers.d/basic.conf

EXTRA_DIST += \
	units/systemd-sysusers.service.in \
	sysusers.d/basic.conf.in

CLEANFILES += \
	sysusers.d/basic.conf

INSTALL_DIRS += \
	$(sysusersdir)
endif

# ------------------------------------------------------------------------------
systemd_machine_id_setup_SOURCES = \
	src/machine-id-setup/machine-id-setup-main.c \
	src/core/machine-id-setup.c \
	src/core/machine-id-setup.h

systemd_machine_id_setup_LDADD = \
	libsystemd-label.la \
	libsystemd-internal.la \
	libsystemd-shared.la

# ------------------------------------------------------------------------------
systemd_sysctl_SOURCES = \
	src/sysctl/sysctl.c

systemd_sysctl_LDADD = \
	libsystemd-shared.la

# ------------------------------------------------------------------------------
systemd_sleep_SOURCES = \
	src/sleep/sleep.c

systemd_sleep_LDADD = \
	libsystemd-shared.la

# ------------------------------------------------------------------------------
systemd_fsck_SOURCES = \
	src/fsck/fsck.c

systemd_fsck_LDADD = \
	libsystemd-internal.la \
	libudev-internal.la \
	libsystemd-shared.la

# ------------------------------------------------------------------------------
systemd_ac_power_SOURCES = \
	src/ac-power/ac-power.c

systemd_ac_power_LDADD = \
	libudev-internal.la \
	libsystemd-shared.la

# ------------------------------------------------------------------------------
systemd_detect_virt_SOURCES = \
	src/detect-virt/detect-virt.c

systemd_detect_virt_LDADD = \
	libsystemd-shared.la

INSTALL_EXEC_HOOKS += \
	systemd-detect-virt-install-hook

# ------------------------------------------------------------------------------
systemd_delta_SOURCES = \
	src/delta/delta.c

systemd_delta_LDADD = \
	libsystemd-shared.la

# ------------------------------------------------------------------------------
systemd_insserv_generator_SOURCES = \
	src/insserv-generator/insserv-generator.c

systemd_insserv_generator_LDADD = \
	libsystemd-label.la \
	libsystemd-shared.la

# ------------------------------------------------------------------------------
systemd_getty_generator_SOURCES = \
	src/getty-generator/getty-generator.c

systemd_getty_generator_LDADD = \
	libsystemd-label.la \
	libsystemd-shared.la

# ------------------------------------------------------------------------------
systemd_debug_generator_SOURCES = \
	src/debug-generator/debug-generator.c

systemd_debug_generator_LDADD = \
	libsystemd-label.la \
	libsystemd-shared.la

# ------------------------------------------------------------------------------
systemd_fstab_generator_SOURCES = \
	src/fstab-generator/fstab-generator.c \
	src/core/mount-setup.c

systemd_fstab_generator_LDADD = \
	libsystemd-label.la \
	libsystemd-shared.la

# ------------------------------------------------------------------------------
systemd_system_update_generator_SOURCES = \
	src/system-update-generator/system-update-generator.c

systemd_system_update_generator_LDADD = \
	libsystemd-label.la \
	libsystemd-shared.la

if ENABLE_EFI
# ------------------------------------------------------------------------------
systemgenerator_PROGRAMS +=  \
	systemd-efi-boot-generator

systemd_efi_boot_generator_SOURCES = \
	src/efi-boot-generator/efi-boot-generator.c

systemd_efi_boot_generator_LDADD = \
	libsystemd-label.la \
	libsystemd-shared.la

# ------------------------------------------------------------------------------
bootctl_SOURCES = \
	src/boot/boot.h \
	src/boot/boot-loader.h \
	src/boot/bootctl.c \
	src/boot/boot-loader.c \
	src/boot/boot-efi.c

bootctl_LDADD = \
	libsystemd-shared.la \
	libsystemd-internal.la

bin_PROGRAMS += \
	bootctl

dist_bashcompletion_DATA += \
	shell-completion/bash/bootctl

dist_zshcompletion_DATA += \
	shell-completion/zsh/_bootctl

endif

# ------------------------------------------------------------------------------
if HAVE_BLKID
systemgenerator_PROGRAMS +=  \
	systemd-gpt-auto-generator

systemd_gpt_auto_generator_SOURCES = \
	src/gpt-auto-generator/gpt-auto-generator.c \
	src/shared/blkid-util.h

systemd_gpt_auto_generator_LDADD = \
	libsystemd-label.la \
	libsystemd-internal.la \
	libudev-internal.la \
	libsystemd-shared.la \
	$(BLKID_LIBS)

systemd_gpt_auto_generator_CFLAGS = \
	$(AM_CFLAGS) \
	$(BLKID_CFLAGS)
endif

# ------------------------------------------------------------------------------
if ENABLE_KDBUS
systemgenerator_PROGRAMS +=  \
	systemd-dbus1-generator

systemd_dbus1_generator_SOURCES = \
	src/dbus1-generator/dbus1-generator.c

systemd_dbus1_generator_LDADD = \
	libsystemd-label.la \
	libsystemd-shared.la \
	libsystemd-internal.la

dbus1-generator-install-hook:
	$(AM_V_at)$(MKDIR_P) $(DESTDIR)$(usergeneratordir)
	$(AM_V_RM)rm -f $(DESTDIR)$(usergeneratordir)/systemd-dbus1-generator
	$(AM_V_LN)$(LN_S) --relative -f $(DESTDIR)$(systemgeneratordir)/systemd-dbus1-generator $(DESTDIR)$(usergeneratordir)/systemd-dbus1-generator

dbus1-generator-uninstall-hook:
	rm -f $(DESTDIR)$(usergeneratordir)/systemd-dbus1-generator

INSTALL_EXEC_HOOKS += dbus1-generator-install-hook
UNINSTALL_EXEC_HOOKS += dbus1-generator-uninstall-hook
endif

# ------------------------------------------------------------------------------
systemd_sysv_generator_SOURCES = \
	src/sysv-generator/sysv-generator.c

systemd_sysv_generator_LDADD = \
	libsystemd-core.la \
	libsystemd-label.la \
	libsystemd-shared.la

# ------------------------------------------------------------------------------
systemd_rc_local_generator_SOURCES = \
	src/rc-local-generator/rc-local-generator.c

systemd_rc_local_generator_LDADD = \
	libsystemd-label.la \
	libsystemd-shared.la

# ------------------------------------------------------------------------------
systemd_remount_fs_SOURCES = \
	src/remount-fs/remount-fs.c \
	src/core/mount-setup.c \
	src/core/mount-setup.h

systemd_remount_fs_LDADD = \
	libsystemd-label.la \
	libsystemd-shared.la

# ------------------------------------------------------------------------------
systemd_cgroups_agent_SOURCES = \
	src/cgroups-agent/cgroups-agent.c

systemd_cgroups_agent_LDADD = \
	libsystemd-internal.la \
	libsystemd-shared.la

# ------------------------------------------------------------------------------
systemd_escape_SOURCES = \
	src/escape/escape.c

systemd_escape_LDADD = \
	libsystemd-shared.la

# -----------------------------------------------------------------------------
systemctl_SOURCES = \
	src/systemctl/systemctl.c

systemctl_LDADD = \
	libsystemd-units.la \
	libsystemd-label.la \
	libsystemd-internal.la \
	libsystemd-logs.la \
	libsystemd-journal-internal.la \
	libsystemd-shared.la

# ------------------------------------------------------------------------------
systemd_notify_SOURCES = \
	src/notify/notify.c \
	src/readahead/sd-readahead.c

systemd_notify_LDADD = \
	libsystemd-internal.la \
	libsystemd-shared.la

# ------------------------------------------------------------------------------
systemd_path_SOURCES = \
	src/path/path.c

systemd_path_LDADD = \
	libsystemd-internal.la \
	libsystemd-shared.la

# ------------------------------------------------------------------------------
systemd_ask_password_SOURCES = \
	src/ask-password/ask-password.c

systemd_ask_password_LDADD = \
	libsystemd-label.la \
	libsystemd-shared.la

# ------------------------------------------------------------------------------
systemd_reply_password_SOURCES = \
	src/reply-password/reply-password.c

systemd_reply_password_LDADD = \
	libsystemd-shared.la

# ------------------------------------------------------------------------------
systemd_cgls_SOURCES = \
	src/cgls/cgls.c

systemd_cgls_LDADD = \
	libsystemd-internal.la \
	libsystemd-shared.la

# ------------------------------------------------------------------------------
systemd_cgtop_SOURCES = \
	src/cgtop/cgtop.c

systemd_cgtop_LDADD = \
	libsystemd-shared.la

# ------------------------------------------------------------------------------
systemd_nspawn_SOURCES = \
	src/nspawn/nspawn.c \
	src/core/mount-setup.c \
	src/core/mount-setup.h \
	src/core/loopback-setup.c \
	src/core/loopback-setup.h

systemd_nspawn_CFLAGS = \
	$(AM_CFLAGS) \
	$(SECCOMP_CFLAGS) \
	$(BLKID_CFLAGS)

systemd_nspawn_LDADD = \
	libsystemd-label.la \
	libsystemd-capability.la \
	libsystemd-internal.la \
	libudev-internal.la \
	libsystemd-shared.la \
	$(BLKID_LIBS)

if HAVE_SECCOMP
systemd_nspawn_LDADD += \
	libsystemd-seccomp.la \
	$(SECCOMP_LIBS)
endif

# ------------------------------------------------------------------------------
systemd_run_SOURCES = \
	src/run/run.c

systemd_run_LDADD = \
	libsystemd-label.la \
	libsystemd-capability.la \
	libsystemd-internal.la \
	libsystemd-shared.la

# ------------------------------------------------------------------------------
systemd_bus_proxyd_SOURCES = \
	src/bus-proxyd/bus-proxyd.c \
	src/bus-proxyd/bus-policy.c \
	src/bus-proxyd/bus-policy.h

systemd_bus_proxyd_LDADD = \
	libsystemd-capability.la \
	libsystemd-internal.la \
	libsystemd-shared.la

bus-proxyd-install-hook:
	$(AM_V_at)$(MKDIR_P) $(DESTDIR)$(bindir)
	$(AM_V_RM)rm -f $(DESTDIR)$(bindir)/systemd-stdio-bridge
	$(AM_V_LN)$(LN_S) --relative -f $(DESTDIR)$(rootlibexecdir)/systemd-bus-proxyd $(DESTDIR)$(bindir)/systemd-stdio-bridge

bus-proxyd-uninstall-hook:
	rm -f $(DESTDIR)$(bindir)/systemd-stdio-bridge

INSTALL_EXEC_HOOKS += bus-proxyd-install-hook
UNINSTALL_EXEC_HOOKS += bus-proxyd-uninstall-hook

if ENABLE_KDBUS
nodist_systemunit_DATA += \
	units/systemd-bus-proxyd@.service

dist_systemunit_DATA += \
	units/systemd-bus-proxyd.socket

dist_userunit_DATA += \
	units/user/systemd-bus-proxyd.socket \
	units/user/systemd-bus-proxyd@.service
endif

EXTRA_DIST += \
	units/systemd-bus-proxyd@.service.in

# ------------------------------------------------------------------------------
systemd_tty_ask_password_agent_SOURCES = \
	src/tty-ask-password-agent/tty-ask-password-agent.c

systemd_tty_ask_password_agent_LDADD = \
	libsystemd-label.la \
	libsystemd-shared.la

# ------------------------------------------------------------------------------
libsystemd_internal_la_SOURCES = \
	src/systemd/sd-bus.h \
	src/systemd/sd-bus-protocol.h \
	src/systemd/sd-bus-vtable.h \
	src/systemd/sd-memfd.h \
	src/systemd/sd-utf8.h \
	src/systemd/sd-event.h \
	src/systemd/sd-rtnl.h \
	src/systemd/sd-resolve.h \
	src/systemd/sd-login.h \
	src/systemd/sd-id128.h \
	src/systemd/sd-daemon.h \
	src/systemd/sd-path.h \
	src/libsystemd/sd-bus/sd-bus.c \
	src/libsystemd/sd-bus/bus-control.c \
	src/libsystemd/sd-bus/bus-control.h \
	src/libsystemd/sd-bus/bus-error.c \
	src/libsystemd/sd-bus/bus-error.h \
	src/libsystemd/sd-bus/bus-internal.c \
	src/libsystemd/sd-bus/bus-internal.h \
	src/libsystemd/sd-bus/bus-socket.c \
	src/libsystemd/sd-bus/bus-socket.h \
	src/libsystemd/sd-bus/bus-kernel.c \
	src/libsystemd/sd-bus/bus-kernel.h \
	src/libsystemd/sd-bus/bus-container.c \
	src/libsystemd/sd-bus/bus-container.h \
	src/libsystemd/sd-bus/bus-message.c \
	src/libsystemd/sd-bus/bus-message.h \
	src/libsystemd/sd-bus/bus-creds.c \
	src/libsystemd/sd-bus/bus-creds.h \
	src/libsystemd/sd-bus/bus-signature.c \
	src/libsystemd/sd-bus/bus-signature.h \
	src/libsystemd/sd-bus/bus-type.c \
	src/libsystemd/sd-bus/bus-type.h \
	src/libsystemd/sd-bus/bus-match.c \
	src/libsystemd/sd-bus/bus-match.h \
	src/libsystemd/sd-bus/bus-bloom.c \
	src/libsystemd/sd-bus/bus-bloom.h \
	src/libsystemd/sd-bus/bus-introspect.c \
	src/libsystemd/sd-bus/bus-introspect.h \
	src/libsystemd/sd-bus/bus-objects.c \
	src/libsystemd/sd-bus/bus-objects.h \
	src/libsystemd/sd-bus/bus-gvariant.c \
	src/libsystemd/sd-bus/bus-gvariant.h \
	src/libsystemd/sd-bus/bus-convenience.c \
	src/libsystemd/sd-bus/bus-track.c \
	src/libsystemd/sd-bus/bus-track.h \
	src/libsystemd/sd-bus/bus-util.c \
	src/libsystemd/sd-bus/bus-util.h \
	src/libsystemd/sd-bus/bus-slot.c \
	src/libsystemd/sd-bus/bus-slot.h \
	src/libsystemd/sd-bus/bus-protocol.h \
	src/libsystemd/sd-bus/kdbus.h \
	src/libsystemd/sd-bus/sd-memfd.c \
	src/libsystemd/sd-utf8/sd-utf8.c \
	src/libsystemd/sd-event/sd-event.c \
	src/libsystemd/sd-event/event-util.h \
	src/libsystemd/sd-rtnl/sd-rtnl.c \
	src/libsystemd/sd-rtnl/rtnl-internal.h \
	src/libsystemd/sd-rtnl/rtnl-message.c \
	src/libsystemd/sd-rtnl/rtnl-types.h \
	src/libsystemd/sd-rtnl/rtnl-types.c \
	src/libsystemd/sd-rtnl/rtnl-util.h \
	src/libsystemd/sd-rtnl/rtnl-util.c \
	src/libsystemd/sd-id128/sd-id128.c \
	src/libsystemd/sd-daemon/sd-daemon.c \
	src/libsystemd/sd-login/sd-login.c \
	src/libsystemd/sd-path/sd-path.c

nodist_libsystemd_internal_la_SOURCES = \
	src/libsystemd/libsystemd.sym \
	src/libsystemd/sd-bus/bus-error-mapping.c

libsystemd_internal_la_CFLAGS = \
	$(AM_CFLAGS) \
	-pthread

libsystemd_internal_la_LIBADD = \
	$(RT_LIBS)

libsystemd_resolve_la_SOURCES = \
	src/libsystemd/sd-resolve/sd-resolve.c \
	src/libsystemd/sd-resolve/resolve-util.h

libsystemd_resolve_la_CFLAGS = \
	$(AM_CFLAGS) \
	-pthread

libsystemd_resolve_la_LIBADD = \
	-lresolv

noinst_LTLIBRARIES += \
	libsystemd-internal.la \
	libsystemd-resolve.la

libsystemd_dump_la_SOURCES = \
	src/libsystemd/sd-bus/bus-dump.c \
	src/libsystemd/sd-bus/bus-dump.h

libsystemd_dump_la_CFLAGS = \
	$(AM_CFLAGS) \
	$(CAP_CFLAGS)

noinst_LTLIBRARIES += \
	libsystemd-dump.la

EXTRA_DIST += \
	src/libsystemd/libsystemd.sym.m4 \
	src/libsystemd/libsystemd.pc.in \
	src/libsystemd/sd-bus/bus-error-mapping.gperf \
	src/libsystemd/sd-bus/DIFFERENCES \
	src/libsystemd/sd-bus/GVARIANT-SERIALIZATION

CLEANFILES += \
	src/libsystemd/libsystemd.sym \
	src/libsystemd/sd-bus/bus-error-mapping.c

BUILT_SOURCES += \
	src/libsystemd/libsystemd.sym

libsystemd_la_SOURCES = \
	$(libsystemd_internal_la_SOURCES) \
	$(libsystemd_resolve_la_SOURCES) \
	$(libsystemd_journal_internal_la_SOURCES)

nodist_libsystemd_la_SOURCES = \
	$(nodist_libsystemd_internal_la_SOURCES)

libsystemd_la_CFLAGS = \
	$(libsystemd_internal_la_CFLAGS) \
	$(libsystemd_resolve_la_CFLAGS) \
	$(libsystemd_journal_internal_la_CFLAGS)

libsystemd_la_LDFLAGS = \
	$(AM_LDFLAGS) \
	-version-info $(LIBSYSTEMD_CURRENT):$(LIBSYSTEMD_REVISION):$(LIBSYSTEMD_AGE) \
	-Wl,--version-script=$(top_builddir)/src/libsystemd/libsystemd.sym

libsystemd_la_LIBADD = \
	libsystemd-shared.la \
	$(libsystemd_internal_la_LIBADD) \
	$(libsystemd_journal_internal_la_LIBADD) \
	$(libsystemd_resolve_la_LIBADD)

libsystemd-install-hook:
	libname=libsystemd.so && $(move-to-rootlibdir)

libsystemd-uninstall-hook:
	rm -f $(DESTDIR)$(rootlibdir)/libsystemd.so*

INSTALL_EXEC_HOOKS += libsystemd-install-hook
UNINSTALL_EXEC_HOOKS += libsystemd-uninstall-hook

pkgconfiglib_DATA += \
	src/libsystemd/libsystemd.pc

pkginclude_HEADERS += \
	src/systemd/sd-login.h \
	src/systemd/sd-id128.h \
	src/systemd/sd-daemon.h

if ENABLE_KDBUS
pkginclude_HEADERS += \
	src/systemd/sd-bus.h \
	src/systemd/sd-bus-protocol.h \
	src/systemd/sd-bus-vtable.h \
	src/systemd/sd-memfd.h \
	src/systemd/sd-utf8.h \
	src/systemd/sd-event.h \
	src/systemd/sd-rtnl.h \
	src/systemd/sd-resolve.h \
	src/systemd/sd-path.h
endif

lib_LTLIBRARIES += \
	libsystemd.la

tests += \
	test-bus-marshal \
	test-bus-signature \
	test-bus-chat \
	test-bus-cleanup \
	test-bus-server \
	test-bus-match \
	test-bus-kernel \
	test-bus-kernel-bloom \
	test-bus-kernel-benchmark \
	test-bus-memfd \
	test-bus-zero-copy \
	test-bus-introspect \
	test-bus-objects \
	test-bus-error \
	test-bus-creds \
	test-bus-gvariant \
	test-event \
	test-rtnl \
	test-resolve

bin_PROGRAMS += \
	busctl

test_bus_marshal_SOURCES = \
	src/libsystemd/sd-bus/test-bus-marshal.c

test_bus_marshal_LDADD = \
	libsystemd-internal.la \
	libsystemd-shared.la \
	libsystemd-dump.la \
	libsystemd-capability.la \
	$(GLIB_LIBS) \
	$(DBUS_LIBS) \
	$(CAP_LIBS)

test_bus_marshal_CFLAGS = \
	$(AM_CFLAGS) \
	$(GLIB_CFLAGS) \
	$(DBUS_CFLAGS) \
	$(CAP_CFLAGS)

test_bus_signature_SOURCES = \
	src/libsystemd/sd-bus/test-bus-signature.c

test_bus_signature_LDADD = \
	libsystemd-shared.la \
	libsystemd-internal.la

test_bus_chat_SOURCES = \
	src/libsystemd/sd-bus/test-bus-chat.c

test_bus_chat_CFLAGS = \
	$(AM_CFLAGS) \
	-pthread

test_bus_chat_LDADD = \
	libsystemd-internal.la \
	libsystemd-shared.la

test_bus_cleanup_SOURCES = \
	src/libsystemd/sd-bus/test-bus-cleanup.c

test_bus_cleanup_CFLAGS = \
	$(AM_CFLAGS) \
	$(SECCOMP_CFLAGS)

test_bus_cleanup_LDADD = \
	libsystemd-internal.la \
	libsystemd-shared.la

test_bus_server_SOURCES = \
	src/libsystemd/sd-bus/test-bus-server.c

test_bus_server_CFLAGS = \
	$(AM_CFLAGS) \
	-pthread

test_bus_server_LDADD = \
	libsystemd-internal.la \
	libsystemd-shared.la

test_bus_objects_SOURCES = \
	src/libsystemd/sd-bus/test-bus-objects.c

test_bus_objects_CFLAGS = \
	$(AM_CFLAGS) \
	$(CAP_CFLAGS) \
	-pthread

test_bus_objects_LDADD = \
	libsystemd-internal.la \
	libsystemd-shared.la \
	libsystemd-dump.la \
	libsystemd-capability.la \
	$(CAP_LIBS)

test_bus_error_SOURCES = \
	src/libsystemd/sd-bus/test-bus-error.c

test_bus_error_LDADD = \
	libsystemd-internal.la \
	libsystemd-shared.la

test_bus_gvariant_SOURCES = \
	src/libsystemd/sd-bus/test-bus-gvariant.c

test_bus_gvariant_LDADD = \
	libsystemd-internal.la \
	libsystemd-shared.la \
	libsystemd-dump.la \
	libsystemd-capability.la \
	$(GLIB_LIBS) \
	$(CAP_LIBS)

test_bus_gvariant_CFLAGS = \
	$(AM_CFLAGS) \
	$(GLIB_CFLAGS)
	$(CAP_CFLAGS)

test_bus_creds_SOURCES = \
	src/libsystemd/sd-bus/test-bus-creds.c

test_bus_creds_LDADD = \
	libsystemd-internal.la \
	libsystemd-shared.la \
	libsystemd-dump.la \
	libsystemd-capability.la

test_bus_match_SOURCES = \
	src/libsystemd/sd-bus/test-bus-match.c

test_bus_match_LDADD = \
	libsystemd-internal.la \
	libsystemd-shared.la

test_bus_kernel_SOURCES = \
	src/libsystemd/sd-bus/test-bus-kernel.c

test_bus_kernel_LDADD = \
	libsystemd-internal.la \
	libsystemd-shared.la \
	libsystemd-dump.la \
	libsystemd-capability.la \
	$(CAP_LIBS)

test_bus_kernel_CFLAGS = \
	$(AM_CFLAGS) \
	$(CAP_CFLAGS)

test_bus_kernel_bloom_SOURCES = \
	src/libsystemd/sd-bus/test-bus-kernel-bloom.c

test_bus_kernel_bloom_LDADD = \
	libsystemd-internal.la \
	libsystemd-shared.la

test_bus_kernel_benchmark_SOURCES = \
	src/libsystemd/sd-bus/test-bus-kernel-benchmark.c

test_bus_kernel_benchmark_LDADD = \
	libsystemd-internal.la \
	libsystemd-shared.la

test_bus_memfd_SOURCES = \
	src/libsystemd/sd-bus/test-bus-memfd.c

test_bus_memfd_LDADD = \
	libsystemd-internal.la \
	libsystemd-shared.la

test_bus_zero_copy_SOURCES = \
	src/libsystemd/sd-bus/test-bus-zero-copy.c

test_bus_zero_copy_LDADD = \
	libsystemd-internal.la \
	libsystemd-shared.la \
	libsystemd-dump.la \
	libsystemd-capability.la \
	$(CAP_LIBS)

test_bus_zero_copy_CFLAGS = \
	$(AM_CFLAGS) \
	$(CAP_CFLAGS)

test_bus_introspect_SOURCES = \
	src/libsystemd/sd-bus/test-bus-introspect.c

test_bus_introspect_LDADD = \
	libsystemd-internal.la \
	libsystemd-shared.la

test_event_SOURCES = \
	src/libsystemd/sd-event/test-event.c

test_event_LDADD = \
	libsystemd-internal.la \
	libsystemd-shared.la

test_rtnl_SOURCES = \
	src/libsystemd/sd-rtnl/test-rtnl.c

test_rtnl_LDADD = \
	libsystemd-internal.la \
	libsystemd-shared.la

test_resolve_SOURCES = \
	src/libsystemd/sd-resolve/test-resolve.c

test_resolve_LDADD = \
	libsystemd-resolve.la \
	libsystemd-internal.la \
	libsystemd-shared.la

test_resolve_CFLAGS = \
	$(AM_CFLAGS) \
	-pthread

busctl_SOURCES = \
	src/libsystemd/sd-bus/busctl.c

busctl_LDADD = \
	libsystemd-internal.la \
	libsystemd-shared.la \
	libsystemd-dump.la \
	libsystemd-capability.la \
	$(CAP_LIBS)

busctl_CFLAGS = \
	$(AM_CFLAGS) \
	$(CAP_CFLAGS)

# ------------------------------------------------------------------------------
noinst_LTLIBRARIES += \
	libsystemd-network.la

libsystemd_network_la_CFLAGS = \
	$(AM_CFLAGS) \
	$(KMOD_CFLAGS)

libsystemd_network_la_SOURCES = \
	src/systemd/sd-network.h \
	src/systemd/sd-dhcp-client.h \
	src/systemd/sd-dhcp-server.h \
	src/systemd/sd-dhcp-lease.h \
	src/systemd/sd-ipv4ll.h \
	src/network/sd-network.c \
	src/network/network-util.h \
	src/libsystemd-network/sd-dhcp-client.c \
	src/libsystemd-network/sd-dhcp-server.c \
	src/libsystemd-network/dhcp-network.c \
	src/libsystemd-network/dhcp-option.c \
	src/libsystemd-network/dhcp-packet.c \
	src/libsystemd-network/dhcp-internal.h \
	src/libsystemd-network/dhcp-server-internal.h \
	src/libsystemd-network/dhcp-protocol.h \
	src/libsystemd-network/dhcp-lease-internal.h \
	src/libsystemd-network/sd-dhcp-lease.c \
	src/libsystemd-network/sd-ipv4ll.c \
	src/libsystemd-network/ipv4ll-network.c \
	src/libsystemd-network/ipv4ll-packet.c \
	src/libsystemd-network/ipv4ll-internal.h \
	src/libsystemd-network/network-internal.c \
	src/libsystemd-network/network-internal.h \
	src/systemd/sd-icmp6-nd.h \
	src/systemd/sd-dhcp6-client.h \
	src/systemd/sd-dhcp6-lease.h \
	src/libsystemd-network/sd-icmp6-nd.c \
	src/libsystemd-network/sd-dhcp6-client.c \
	src/libsystemd-network/dhcp6-internal.h \
	src/libsystemd-network/dhcp6-protocol.h \
	src/libsystemd-network/dhcp6-network.c \
	src/libsystemd-network/dhcp6-option.c \
	src/libsystemd-network/dhcp6-lease-internal.h \
	src/libsystemd-network/sd-dhcp6-lease.c

libsystemd_network_la_LIBADD = \
	libudev-internal.la \
	libsystemd-label.la \
	libsystemd-internal.la \
	libsystemd-shared.la \
	$(KMOD_LIBS)

test_dhcp_option_SOURCES = \
	src/libsystemd-network/dhcp-protocol.h \
	src/libsystemd-network/dhcp-internal.h \
	src/libsystemd-network/test-dhcp-option.c

test_dhcp_option_LDADD = \
	libsystemd-network.la \
	libsystemd-internal.la \
	libsystemd-shared.la

test_dhcp_client_SOURCES = \
	src/systemd/sd-dhcp-client.h \
	src/libsystemd-network/dhcp-protocol.h \
	src/libsystemd-network/dhcp-internal.h \
	src/libsystemd-network/test-dhcp-client.c

test_dhcp_client_LDADD = \
	libsystemd-network.la \
	libsystemd-label.la \
	libsystemd-internal.la \
	libsystemd-shared.la

test_dhcp_server_SOURCES = \
	src/libsystemd-network/test-dhcp-server.c

test_dhcp_server_LDADD = \
	libsystemd-network.la \
	libsystemd-internal.la \
	libsystemd-shared.la

test_ipv4ll_SOURCES = \
	src/systemd/sd-ipv4ll.h \
	src/libsystemd-network/ipv4ll-internal.h \
	src/libsystemd-network/test-ipv4ll.c

test_ipv4ll_LDADD = \
	libsystemd-network.la \
	libsystemd-label.la \
	libsystemd-internal.la \
	libsystemd-shared.la

test_icmp6_rs_SOURCES = \
	src/systemd/sd-dhcp6-client.h \
	src/systemd/sd-icmp6-nd.h \
	src/libsystemd-network/dhcp6-internal.h \
	src/libsystemd-network/test-icmp6-rs.c

test_icmp6_rs_LDADD = \
	libsystemd-network.la \
	libsystemd-internal.la \
	libsystemd-shared.la

test_dhcp6_client_SOURCES = \
	src/systemd/sd-dhcp6-client.h \
	src/libsystemd-network/dhcp6-internal.h \
	src/libsystemd-network/test-dhcp6-client.c

test_dhcp6_client_LDADD = \
	libsystemd-network.la \
	libsystemd-internal.la \
	libsystemd-shared.la

tests += \
	test-dhcp-option \
	test-dhcp-client \
	test-dhcp-server \
	test-ipv4ll \
	test-icmp6-rs \
	test-dhcp6-client

# ------------------------------------------------------------------------------
if ENABLE_GTK_DOC
SUBDIRS += \
	docs/libudev

noinst_DATA += \
	docs/html/libudev \
	docs/html/gudev
endif

include_HEADERS += \
	src/libudev/libudev.h

lib_LTLIBRARIES += \
	libudev.la

libudev_la_SOURCES =\
	src/libudev/libudev.sym \
	src/libudev/libudev-private.h \
	src/libudev/libudev.c \
	src/libudev/libudev-list.c \
	src/libudev/libudev-util.c \
	src/libudev/libudev-device.c \
	src/libudev/libudev-enumerate.c \
	src/libudev/libudev-monitor.c \
	src/libudev/libudev-queue.c \
	src/libudev/libudev-hwdb-def.h \
	src/libudev/libudev-hwdb.c

libudev_la_CFLAGS = \
	$(AM_CFLAGS) \
	-fvisibility=hidden

libudev_la_LDFLAGS = \
	$(AM_LDFLAGS) \
	-version-info $(LIBUDEV_CURRENT):$(LIBUDEV_REVISION):$(LIBUDEV_AGE) \
	-Wl,--version-script=$(top_srcdir)/src/libudev/libudev.sym

libudev_la_LIBADD = \
	libsystemd-internal.la \
	libsystemd-shared.la

pkgconfiglib_DATA += \
	src/libudev/libudev.pc

EXTRA_DIST += \
	src/libudev/libudev.pc.in

CLEANFILES += \
	src/libudev/libudev.pc \
	docs/html/libudev \
	docs/html/gudev

docs/html/libudev:
	$(AM_V_at)$(MKDIR_P) $(dir $@)
	$(AM_V_LN)$(LN_S) -f ../libudev/html $@

docs/html/gudev:
	$(AM_V_at)$(MKDIR_P) $(dir $@)
	$(AM_V_LN)$(LN_S) -f ../gudev/html $@

# move lib from $(libdir) to $(rootlibdir) and update devel link, if needed
libudev-install-hook:
	libname=libudev.so && $(move-to-rootlibdir)

libudev-uninstall-hook:
	rm -f $(DESTDIR)$(rootlibdir)/libudev.so*

INSTALL_EXEC_HOOKS += libudev-install-hook
UNINSTALL_EXEC_HOOKS += libudev-uninstall-hook

# ------------------------------------------------------------------------------
noinst_LTLIBRARIES += \
	libudev-internal.la

libudev_internal_la_SOURCES =\
	$(libudev_la_SOURCES) \
	src/libudev/libudev-device-private.c

libudev_internal_la_CFLAGS = \
	$(AM_CFLAGS) \
	-fvisibility=default

# ------------------------------------------------------------------------------
INSTALL_DIRS += \
	$(sysconfdir)/udev/rules.d \
	$(sysconfdir)/udev/hwdb.d

dist_network_DATA = \
	network/99-default.link \
	network/80-container-host0.network \
	network/80-container-ve.network

dist_udevrules_DATA += \
	rules/42-usb-hid-pm.rules \
	rules/50-udev-default.rules \
	rules/60-drm.rules \
	rules/60-keyboard.rules \
	rules/60-persistent-storage-tape.rules \
	rules/60-persistent-serial.rules \
	rules/60-persistent-input.rules \
	rules/60-persistent-alsa.rules \
	rules/60-persistent-storage.rules \
	rules/64-btrfs.rules \
	rules/75-net-description.rules \
	rules/75-tty-description.rules \
	rules/78-sound-card.rules \
	rules/80-net-setup-link.rules \
	rules/95-udev-late.rules

nodist_udevrules_DATA += \
	rules/99-systemd.rules

dist_udevhwdb_DATA = \
	hwdb/20-pci-vendor-model.hwdb \
	hwdb/20-pci-classes.hwdb \
	hwdb/20-usb-vendor-model.hwdb \
	hwdb/20-usb-classes.hwdb \
	hwdb/20-sdio-vendor-model.hwdb \
	hwdb/20-sdio-classes.hwdb \
	hwdb/20-bluetooth-vendor-product.hwdb \
	hwdb/20-acpi-vendor.hwdb \
	hwdb/20-OUI.hwdb \
	hwdb/20-net-ifname.hwdb \
	hwdb/60-keyboard.hwdb

udevconfdir = $(sysconfdir)/udev
dist_udevconf_DATA = \
	src/udev/udev.conf

sharepkgconfigdir = $(datadir)/pkgconfig
sharepkgconfig_DATA = \
	src/udev/udev.pc

EXTRA_DIST += \
	rules/99-systemd.rules.in \
	src/udev/udev.pc.in

CLEANFILES += \
	rules/99-systemd.rules \
	src/udev/udev.pc

EXTRA_DIST += \
	units/systemd-udevd.service.in \
	units/systemd-udev-trigger.service.in \
	units/systemd-udev-settle.service.in \
	units/systemd-udev-hwdb-update.service.in

CLEANFILES += \
	units/systemd-udevd.service \
	units/systemd-udev-trigger.service \
	units/systemd-udev-settle.service \
	units/systemd-udev-hwdb-update.service

SOCKETS_TARGET_WANTS += \
	systemd-udevd-control.socket \
	systemd-udevd-kernel.socket

SYSINIT_TARGET_WANTS += \
	systemd-udevd.service \
	systemd-udev-trigger.service \
	systemd-udev-hwdb-update.service

rootbin_PROGRAMS += \
	udevadm

rootlibexec_PROGRAMS += \
	systemd-udevd

noinst_LTLIBRARIES += \
	libudev-core.la

src/udev/keyboard-keys.txt:
	$(AM_V_at)$(MKDIR_P) $(dir $@)
	$(AM_V_GEN)$(CPP) $(CFLAGS) $(AM_CPPFLAGS) $(CPPFLAGS) -dM -include linux/input.h - < /dev/null | $(AWK) '/^#define[ \t]+KEY_[^ ]+[ \t]+[0-9]/ { if ($$2 != "KEY_MAX") { print $$2 } }' | sed 's/^KEY_COFFEE$$/KEY_SCREENLOCK/' > $@

src/udev/keyboard-keys-from-name.gperf: src/udev/keyboard-keys.txt
	$(AM_V_GEN)$(AWK) 'BEGIN{ print "struct key { const char* name; unsigned short id; };"; print "%null-strings"; print "%%";} { print tolower(substr($$1 ,5)) ", " $$1 }' < $< > $@

src/udev/keyboard-keys-from-name.h: src/udev/keyboard-keys-from-name.gperf
	$(AM_V_GPERF)$(GPERF) -L ANSI-C -t -N keyboard_lookup_key -H hash_key_name -p -C < $< > $@

src/udev/keyboard-keys-to-name.h: src/udev/keyboard-keys.txt
	$(AM_V_GEN)$(AWK) 'BEGIN{ print "const char* const key_names[KEY_CNT] = { "} { print "[" $$1 "] = \"" $$1 "\"," } END{print "};"}' < $< > $@

libudev_core_la_SOURCES = \
	src/udev/udev.h \
	src/udev/udev-event.c \
	src/udev/udev-watch.c \
	src/udev/udev-node.c \
	src/udev/udev-rules.c \
	src/udev/udev-ctrl.c \
	src/udev/udev-builtin.c \
	src/udev/udev-builtin-btrfs.c \
	src/udev/udev-builtin-hwdb.c \
	src/udev/udev-builtin-input_id.c \
	src/udev/udev-builtin-keyboard.c \
	src/udev/udev-builtin-net_id.c \
	src/udev/udev-builtin-net_setup_link.c \
	src/udev/udev-builtin-path_id.c \
	src/udev/udev-builtin-usb_id.c \
	src/udev/net/link-config.h \
	src/udev/net/link-config.c \
	src/udev/net/ethtool-util.h \
	src/udev/net/ethtool-util.c

nodist_libudev_core_la_SOURCES = \
	src/udev/keyboard-keys-from-name.h \
	src/udev/keyboard-keys-to-name.h \
	src/udev/net/link-config-gperf.c

BUILT_SOURCES += \
	$(nodist_libudev_core_la_SOURCES)

CLEANFILES += \
	src/udev/keyboard-keys-from-name.gperf \
	src/udev/keyboard-keys.txt \
	src/udev/net/link-config-gperf.c

EXTRA_DIST += \
	src/udev/net/link-config-gperf.gperf

libudev_core_la_CFLAGS = \
	$(AM_CFLAGS) \
	$(BLKID_CFLAGS) \
	$(KMOD_CFLAGS)

libudev_core_la_LIBADD = \
	libudev-internal.la \
	libsystemd-label.la \
	libsystemd-internal.la \
	libsystemd-network.la \
	libsystemd-shared.la \
	$(BLKID_LIBS) \
	$(KMOD_LIBS)

libudev_core_la_CPPFLAGS = \
	$(AM_CPPFLAGS) \
	-DFIRMWARE_PATH="$(FIRMWARE_PATH)"

if ENABLE_FIRMWARE
libudev_core_la_SOURCES += \
	src/udev/udev-builtin-firmware.c

dist_udevrules_DATA += \
	rules/50-firmware.rules
endif

if HAVE_KMOD
libudev_core_la_SOURCES += \
	src/udev/udev-builtin-kmod.c

dist_udevrules_DATA += \
	rules/80-drivers.rules
endif

if HAVE_BLKID
libudev_core_la_SOURCES += \
	src/udev/udev-builtin-blkid.c
endif

if HAVE_ACL
libudev_core_la_SOURCES += \
	src/udev/udev-builtin-uaccess.c \
	src/login/logind-acl.c \
	src/libsystemd/sd-login/sd-login.c \
	src/systemd/sd-login.h

libudev_core_la_LIBADD += \
	libsystemd-acl.la
endif

systemd_udevd_SOURCES = \
	src/udev/udevd.c

systemd_udevd_LDADD = \
	libudev-core.la

udevadm_SOURCES = \
	src/udev/udevadm.c \
	src/udev/udevadm-info.c \
	src/udev/udevadm-control.c \
	src/udev/udevadm-monitor.c \
	src/udev/udevadm-hwdb.c \
	src/udev/udevadm-settle.c \
	src/udev/udevadm-trigger.c \
	src/udev/udevadm-test.c \
	src/udev/udevadm-test-builtin.c

udevadm_LDADD = \
	libudev-core.la

# Update hwdb on installation. Do not bother if installing
# in DESTDIR, since this is likely for packaging purposes.
hwdb-update-hook:
	-test -n "$(DESTDIR)" || $(rootbindir)/udevadm hwdb --update

INSTALL_DATA_HOOKS += \
	hwdb-update-hook

hwdb-remove-hook:
	-test -n "$(DESTDIR)" || rm -f $(udevlibexecdir)/hwdb.bin

# ------------------------------------------------------------------------------
TESTS += \
	test/udev-test.pl \
	test/rules-test.sh

manual_tests += \
	test-libudev \
	test-udev

test_libudev_SOURCES = \
	src/test/test-libudev.c

test_libudev_LDADD = \
	libsystemd-label.la \
	libudev-internal.la \
	libsystemd-shared.la

test_udev_SOURCES = \
	src/test/test-udev.c

test_udev_LDADD = \
	libudev-core.la \
	$(BLKID_LIBS) \
	$(KMOD_LIBS) \
	$(SELINUX_LIBS)

if HAVE_ACL
test_udev_LDADD += \
	libsystemd-acl.la
endif

check_DATA += \
	test/sys

# packed sysfs test tree
test/sys:
	$(AM_V_at)$(MKDIR_P) $(dir $@)
	$(AM_V_GEN)tar -C test/ -xJf $(top_srcdir)/test/sys.tar.xz

test-sys-distclean:
	-rm -rf test/sys
DISTCLEAN_LOCAL_HOOKS += test-sys-distclean

EXTRA_DIST += \
	test/sys.tar.xz \
	test/udev-test.pl \
	test/rules-test.sh \
	test/rule-syntax-check.py

# ------------------------------------------------------------------------------
ata_id_SOURCES = \
	src/udev/ata_id/ata_id.c

ata_id_LDADD = \
	libudev-internal.la \
	libsystemd-shared.la

udevlibexec_PROGRAMS += \
	ata_id

# ------------------------------------------------------------------------------
cdrom_id_SOURCES = \
	src/udev/cdrom_id/cdrom_id.c

cdrom_id_LDADD = \
	libudev-internal.la \
	libsystemd-shared.la

udevlibexec_PROGRAMS += \
	cdrom_id

dist_udevrules_DATA += \
	rules/60-cdrom_id.rules

# ------------------------------------------------------------------------------
collect_SOURCES = \
	src/udev/collect/collect.c

collect_LDADD = \
	libudev-internal.la \
	libsystemd-shared.la

udevlibexec_PROGRAMS += \
	collect

# ------------------------------------------------------------------------------
scsi_id_SOURCES =\
	src/udev/scsi_id/scsi_id.c \
	src/udev/scsi_id/scsi_serial.c \
	src/udev/scsi_id/scsi.h \
	src/udev/scsi_id/scsi_id.h

scsi_id_LDADD = \
	libudev-internal.la \
	libsystemd-shared.la

udevlibexec_PROGRAMS += \
	scsi_id

EXTRA_DIST += \
	src/udev/scsi_id/README

# ------------------------------------------------------------------------------
v4l_id_SOURCES = \
	src/udev/v4l_id/v4l_id.c

v4l_id_LDADD = \
	libudev-internal.la

udevlibexec_PROGRAMS += \
	v4l_id

dist_udevrules_DATA += \
	rules/60-persistent-v4l.rules

# ------------------------------------------------------------------------------
accelerometer_SOURCES = \
	src/udev/accelerometer/accelerometer.c

accelerometer_LDADD = \
	libudev-internal.la -lm \
	libsystemd-shared.la

udevlibexec_PROGRAMS += \
	accelerometer

dist_udevrules_DATA += \
	rules/61-accelerometer.rules

# ------------------------------------------------------------------------------
if ENABLE_GUDEV
if ENABLE_GTK_DOC
SUBDIRS += \
	docs/gudev
endif

libgudev_includedir = \
	$(includedir)/gudev-1.0/gudev

libgudev_include_HEADERS = \
	src/gudev/gudev.h \
	src/gudev/gudevenums.h \
	src/gudev/gudevenumtypes.h \
	src/gudev/gudevtypes.h \
	src/gudev/gudevclient.h \
	src/gudev/gudevdevice.h \
	src/gudev/gudevenumerator.h

lib_LTLIBRARIES += libgudev-1.0.la

pkgconfiglib_DATA += \
	src/gudev/gudev-1.0.pc

CLEANFILES += \
	src/gudev/gudev-1.0.pc

libgudev_1_0_la_SOURCES = \
	src/gudev/libgudev-1.0.sym \
	src/gudev/gudevenums.h \
	src/gudev/gudevenumtypes.h \
	src/gudev/gudevenumtypes.h\
	src/gudev/gudevtypes.h \
	src/gudev/gudevclient.h \
	src/gudev/gudevclient.c \
	src/gudev/gudevdevice.h \
	src/gudev/gudevdevice.c \
	src/gudev/gudevenumerator.h \
	src/gudev/gudevenumerator.c \
	src/gudev/gudevprivate.h

nodist_libgudev_1_0_la_SOURCES = \
	src/gudev/gudevmarshal.h \
	src/gudev/gudevmarshal.c \
	src/gudev/gudevenumtypes.h \
	src/gudev/gudevenumtypes.c

BUILT_SOURCES += \
	$(nodist_libgudev_1_0_la_SOURCES)

libgudev_1_0_la_CPPFLAGS = \
	$(AM_CPPFLAGS) \
	-I$(top_builddir)/src\
	-I$(top_srcdir)/src\
	-I$(top_builddir)/src/gudev \
	-I$(top_srcdir)/src/gudev \
	-D_POSIX_PTHREAD_SEMANTICS -D_REENTRANT \
	-D_GUDEV_COMPILATION \
	-DG_LOG_DOMAIN=\"GUdev\"

libgudev_1_0_la_CFLAGS = \
	$(AM_CFLAGS) \
	-fvisibility=default \
	$(GLIB_CFLAGS)

libgudev_1_0_la_LIBADD = \
	libudev.la \
	$(GLIB_LIBS)

libgudev_1_0_la_LDFLAGS = \
	$(AM_LDFLAGS) \
	-version-info $(LIBGUDEV_CURRENT):$(LIBGUDEV_REVISION):$(LIBGUDEV_AGE) \
	-export-dynamic \
	-no-undefined \
	-Wl,--version-script=$(top_srcdir)/src/gudev/libgudev-1.0.sym

src/gudev/gudevmarshal.h: src/gudev/gudevmarshal.list
	$(AM_V_at)$(MKDIR_P) $(dir $@)
	$(AM_V_GEN)glib-genmarshal $< --prefix=g_udev_marshal --header > $@

src/gudev/gudevmarshal.c: src/gudev/gudevmarshal.list
	$(AM_V_at)$(MKDIR_P) $(dir $@)
	$(AM_V_GEN)echo '#include "gudevmarshal.h"' > $@ && \
	glib-genmarshal $< --prefix=g_udev_marshal --body >> $@

src/gudev/gudevenumtypes.%: src/gudev/gudevenumtypes.%.template src/gudev/gudevenums.h
	$(AM_V_at)$(MKDIR_P) $(dir $@)
	$(AM_V_GEN)glib-mkenums --template $^ > $@

if HAVE_INTROSPECTION
-include $(INTROSPECTION_MAKEFILE)

src/gudev/GUdev-1.0.gir: libgudev-1.0.la

src_gudev_GUdev_1_0_gir_INCLUDES = GObject-2.0

src_gudev_GUdev_1_0_gir_CFLAGS = \
	$(AM_CFLAGS) \
	$(INCLUDES) \
	-D_GUDEV_COMPILATION \
	-D_GUDEV_WORK_AROUND_DEV_T_BUG \
	-I$(top_srcdir)/src \
	-I$(top_builddir)/src \
	-I$(top_srcdir)/src/gudev \
	-I$(top_builddir)/src/gudev

src_gudev_GUdev_1_0_gir_LIBS = libgudev-1.0.la

src_gudev_GUdev_1_0_gir_SCANNERFLAGS = \
	--pkg-export=gudev-1.0 \
	--warn-all

src_gudev_GUdev_1_0_gir_FILES = \
	src/gudev/gudev.h \
	src/gudev/gudevtypes.h \
	src/gudev/gudevenums.h \
	src/gudev/gudevenumtypes.h \
	src/gudev/gudevclient.h \
	src/gudev/gudevdevice.h \
	src/gudev/gudevenumerator.h \
	src/gudev/gudevclient.c \
	src/gudev/gudevdevice.c \
	src/gudev/gudevenumerator.c

INTROSPECTION_GIRS = src/gudev/GUdev-1.0.gir
INTROSPECTION_SCANNER_ARGS = --c-include=gudev/gudev.h

girdir = $(datadir)/gir-1.0
gir_DATA = \
	src/gudev/GUdev-1.0.gir

typelibsdir = $(libdir)/girepository-1.0
typelibs_DATA = \
	src/gudev/GUdev-1.0.typelib

CLEANFILES += $(gir_DATA) $(typelibs_DATA)
endif # HAVE_INTROSPECTION
endif

EXTRA_DIST += \
	src/gudev/gudev-1.0.pc.in \
	src/gudev/gudevmarshal.list \
	src/gudev/gudevenumtypes.h.template \
	src/gudev/gudevenumtypes.c.template \
	src/gudev/gjs-example.js \
	src/gudev/seed-example-enum.js \
	src/gudev/seed-example.js

# ------------------------------------------------------------------------------
mtd_probe_SOURCES =  \
	src/udev/mtd_probe/mtd_probe.c \
	src/udev/mtd_probe/mtd_probe.h \
	src/udev/mtd_probe/probe_smartmedia.c

dist_udevrules_DATA += \
	rules/75-probe_mtd.rules

udevlibexec_PROGRAMS += \
	mtd_probe

# ------------------------------------------------------------------------------
test_id128_SOURCES = \
	src/test/test-id128.c

test_id128_LDADD = \
	libsystemd-internal.la \
	libsystemd-shared.la

tests += \
	test-id128

# ------------------------------------------------------------------------------

rootlibexec_PROGRAMS += \
	systemd-activate

systemd_activate_SOURCES = \
	src/activate/activate.c

systemd_activate_LDADD = \
	libsystemd-label.la \
	libsystemd-internal.la \
	libsystemd-shared.la

# ------------------------------------------------------------------------------
systemd_journald_SOURCES = \
	src/journal/journald.c \
	src/journal/journald-server.h

systemd_journald_LDADD = \
	libsystemd-journal-core.la \
	libsystemd-internal.la \
	libsystemd-shared.la

systemd_cat_SOURCES = \
	src/journal/cat.c

systemd_cat_LDADD = \
	libsystemd-journal-core.la

if HAVE_MICROHTTPD
rootlibexec_PROGRAMS += \
	systemd-journal-remote

systemd_journal_remote_SOURCES = \
	src/journal/journal-remote-parse.h \
	src/journal/journal-remote-parse.c \
	src/journal/journal-remote-write.h \
	src/journal/journal-remote-write.c \
	src/journal/journal-remote.c

systemd_journal_remote_LDADD = \
	libsystemd-internal.la \
	libsystemd-journal-core.la

systemd_journal_remote_SOURCES += \
	src/journal/microhttpd-util.h \
	src/journal/microhttpd-util.c

systemd_journal_remote_CFLAGS = \
	$(AM_CFLAGS) \
	$(MICROHTTPD_CFLAGS)

systemd_journal_remote_LDADD += \
	$(MICROHTTPD_LIBS)

if HAVE_GNUTLS
systemd_journal_remote_LDADD += \
	$(GNUTLS_LIBS)
endif
endif

# using _CFLAGS = in the conditional below would suppress AM_CFLAGS
journalctl_CFLAGS = \
	$(AM_CFLAGS)

journalctl_SOURCES = \
	src/journal/journalctl.c

journalctl_LDADD = \
	libsystemd-journal-internal.la \
	libsystemd-internal.la \
	libsystemd-logs.la \
	libsystemd-shared.la

if HAVE_ACL
journalctl_LDADD += \
	libsystemd-acl.la
endif

if HAVE_QRENCODE
journalctl_SOURCES += \
	src/journal/journal-qrcode.c \
	src/journal/journal-qrcode.h

journalctl_CFLAGS += \
	$(QRENCODE_CFLAGS)

journalctl_LDADD += \
	$(QRENCODE_LIBS)
endif

test_journal_SOURCES = \
	src/journal/test-journal.c

test_journal_LDADD = \
	libsystemd-journal-core.la

test_journal_send_SOURCES = \
	src/journal/test-journal-send.c

test_journal_send_LDADD = \
	libsystemd-journal-core.la

test_journal_syslog_SOURCES = \
	src/journal/test-journal-syslog.c

test_journal_syslog_LDADD = \
	libsystemd-journal-core.la

test_journal_match_SOURCES = \
	src/journal/test-journal-match.c

test_journal_match_LDADD = \
	libsystemd-journal-core.la

test_journal_enum_SOURCES = \
	src/journal/test-journal-enum.c

test_journal_enum_LDADD = \
	libsystemd-journal-core.la

test_journal_stream_SOURCES = \
	src/journal/test-journal-stream.c

test_journal_stream_LDADD = \
	libsystemd-journal-core.la

test_journal_flush_SOURCES = \
	src/journal/test-journal-flush.c

test_journal_flush_LDADD = \
	libsystemd-journal-core.la

test_journal_init_SOURCES = \
	src/journal/test-journal-init.c

test_journal_init_LDADD = \
	libsystemd-journal-core.la

test_journal_verify_SOURCES = \
	src/journal/test-journal-verify.c

test_journal_verify_LDADD = \
	libsystemd-journal-core.la

test_journal_interleaving_SOURCES = \
	src/journal/test-journal-interleaving.c

test_journal_interleaving_LDADD = \
	libsystemd-journal-core.la

test_mmap_cache_SOURCES = \
	src/journal/test-mmap-cache.c

test_mmap_cache_LDADD = \
	libsystemd-journal-core.la

test_catalog_SOURCES = \
	src/journal/test-catalog.c

test_catalog_CPPFLAGS = \
	$(AM_CPPFLAGS) \
	-DCATALOG_DIR=\"$(abs_top_srcdir)/catalog\"

test_catalog_LDADD = \
	libsystemd-journal-core.la

if HAVE_XZ
test_compress_SOURCES = \
	src/journal/test-compress.c

test_compress_LDADD = \
	libsystemd-journal-internal.la \
	libsystemd-shared.la
endif

libsystemd_journal_core_la_SOURCES = \
	src/journal/journald-kmsg.c \
	src/journal/journald-kmsg.h \
	src/journal/journald-syslog.c \
	src/journal/journald-syslog.h \
	src/journal/journald-stream.c \
	src/journal/journald-stream.h \
	src/journal/journald-server.c \
	src/journal/journald-server.h \
	src/journal/journald-console.c \
	src/journal/journald-console.h \
	src/journal/journald-wall.c \
	src/journal/journald-wall.h \
	src/journal/journald-native.c \
	src/journal/journald-native.h \
	src/journal/journald-rate-limit.c \
	src/journal/journald-rate-limit.h \
	src/journal/journal-internal.h

nodist_libsystemd_journal_core_la_SOURCES = \
	src/journal/journald-gperf.c

libsystemd_journal_core_la_LIBADD = \
	libsystemd-journal-internal.la \
	libudev-internal.la \
	libsystemd-capability.la \
	libsystemd-label.la \
	libsystemd-internal.la \
	libsystemd-shared.la

if HAVE_ACL
libsystemd_journal_core_la_LIBADD += \
	libsystemd-acl.la
endif

noinst_LTLIBRARIES += \
	libsystemd-journal-core.la

journal-install-hook:
	-$(MKDIR_P) $(DESTDIR)/var/log/journal
	-chown 0:0 $(DESTDIR)/var/log/journal
	-chmod 755 $(DESTDIR)/var/log/journal
	-setfacl -nm g:adm:rx,d:g:adm:rx $(DESTDIR)/var/log/journal/
	-setfacl -nm g:wheel:rx,d:g:wheel:rx $(DESTDIR)/var/log/journal/

journal-uninstall-hook:
	-rmdir $(DESTDIR)/var/log/journal/

INSTALL_EXEC_HOOKS += journal-install-hook
UNINSTALL_EXEC_HOOKS += journal-uninstall-hook

# ------------------------------------------------------------------------------
# Update catalog on installation. Do not bother if installing
# in DESTDIR, since this is likely for packaging purposes.
catalog-update-hook:
	-test -n "$(DESTDIR)" || $(rootbindir)/journalctl --update-catalog

INSTALL_DATA_HOOKS += \
	catalog-update-hook

catalog-remove-hook:
	-test -n "$(DESTDIR)" || rm -f $(catalogstatedir)/database

UNINSTALL_DATA_HOOKS += \
	catalog-remove-hook

manual_tests += \
	test-journal-enum

tests += \
	test-journal \
	test-journal-send \
	test-journal-syslog \
	test-journal-match \
	test-journal-stream \
	test-journal-init \
	test-journal-verify \
	test-journal-interleaving \
	test-journal-flush \
	test-mmap-cache \
	test-catalog

if HAVE_XZ
tests += test-compress
endif

pkginclude_HEADERS += \
	src/systemd/sd-journal.h \
	src/systemd/sd-messages.h \
	src/systemd/_sd-common.h

libsystemd_journal_internal_la_SOURCES = \
	src/journal/sd-journal.c \
	src/systemd/sd-journal.h \
	src/systemd/_sd-common.h \
	src/journal/journal-file.c \
	src/journal/journal-file.h \
	src/journal/journal-vacuum.c \
	src/journal/journal-vacuum.h \
	src/journal/journal-verify.c \
	src/journal/journal-verify.h \
	src/journal/lookup3.c \
	src/journal/lookup3.h \
	src/journal/journal-send.c \
	src/journal/journal-def.h \
	src/journal/compress.h \
	src/journal/catalog.c \
	src/journal/catalog.h \
	src/journal/mmap-cache.c \
	src/journal/mmap-cache.h

# using _CFLAGS = in the conditional below would suppress AM_CFLAGS
libsystemd_journal_internal_la_CFLAGS = \
	$(AM_CFLAGS)

libsystemd_journal_internal_la_LIBADD =

if HAVE_XZ
libsystemd_journal_internal_la_SOURCES += \
	src/journal/compress.c

libsystemd_journal_internal_la_CFLAGS += \
	$(XZ_CFLAGS)

libsystemd_journal_internal_la_LIBADD += \
	$(XZ_LIBS)
endif

if HAVE_GCRYPT
libsystemd_journal_internal_la_SOURCES += \
	src/journal/journal-authenticate.c \
	src/journal/journal-authenticate.h \
	src/journal/fsprg.c \
	src/journal/fsprg.h

libsystemd_journal_internal_la_LIBADD += \
	$(GCRYPT_LIBS)

# fsprg.c is a drop-in file using void pointer arithmetic
libsystemd_journal_internal_la_CFLAGS += \
	$(GCRYPT_CFLAGS) \
	-Wno-pointer-arith
endif

noinst_LTLIBRARIES += \
	libsystemd-journal-internal.la

rootlibexec_PROGRAMS += \
	systemd-journald

rootbin_PROGRAMS += \
	journalctl

bin_PROGRAMS += \
	systemd-cat

dist_systemunit_DATA += \
	units/systemd-journald.socket \
	units/systemd-journald-dev-log.socket

nodist_systemunit_DATA += \
	units/systemd-journald.service \
	units/systemd-journal-flush.service \
	units/systemd-journal-catalog-update.service

dist_pkgsysconf_DATA += \
	src/journal/journald.conf

dist_catalog_DATA = \
	catalog/systemd.fr.catalog \
	catalog/systemd.ru.catalog \
	catalog/systemd.it.catalog \
	catalog/systemd.catalog

SOCKETS_TARGET_WANTS += \
	systemd-journald.socket \
	systemd-journald-dev-log.socket

SYSINIT_TARGET_WANTS += \
	systemd-journald.service \
	systemd-journal-flush.service \
	systemd-journal-catalog-update.service

EXTRA_DIST += \
	units/systemd-journald.service.in \
	units/systemd-journal-flush.service.in \
	units/systemd-journal-catalog-update.service.in \
	src/journal/journald-gperf.gperf

CLEANFILES += \
	src/journal/journald-gperf.c

# ------------------------------------------------------------------------------
if HAVE_MICROHTTPD
gatewayddocumentrootdir=$(pkgdatadir)/gatewayd

rootlibexec_PROGRAMS += \
	systemd-journal-gatewayd

systemd_journal_gatewayd_SOURCES = \
	src/journal/journal-gatewayd.c \
	src/journal/microhttpd-util.h \
	src/journal/microhttpd-util.c

systemd_journal_gatewayd_LDADD = \
	libsystemd-logs.la \
	libsystemd-journal-internal.la \
	libsystemd-internal.la \
	libsystemd-shared.la \
	$(MICROHTTPD_LIBS)

if HAVE_GNUTLS
systemd_journal_gatewayd_LDADD += \
	$(GNUTLS_LIBS)
endif

systemd_journal_gatewayd_CFLAGS = \
	$(AM_CFLAGS) \
	$(MICROHTTPD_CFLAGS)

systemd_journal_gatewayd_CPPFLAGS = \
	$(AM_CPPFLAGS) \
	-DDOCUMENT_ROOT=\"$(gatewayddocumentrootdir)\"

dist_systemunit_DATA += \
	units/systemd-journal-gatewayd.socket

nodist_systemunit_DATA += \
	units/systemd-journal-gatewayd.service

dist_gatewayddocumentroot_DATA = \
	src/journal/browse.html

endif

EXTRA_DIST += \
	units/systemd-journal-gatewayd.service.in

# ------------------------------------------------------------------------------

systemd_socket_proxyd_SOURCES = \
	src/socket-proxy/socket-proxyd.c

systemd_socket_proxyd_LDADD = \
	libsystemd-logs.la \
	libsystemd-internal.la \
	libsystemd-journal-internal.la \
	libsystemd-shared.la \
	libsystemd-resolve.la

# ------------------------------------------------------------------------------
if ENABLE_COREDUMP
systemd_coredump_SOURCES = \
	src/journal/coredump.c \
	src/journal/coredump-vacuum.c \
	src/journal/coredump-vacuum.h

systemd_coredump_LDADD = \
	libsystemd-journal-internal.la \
	libsystemd-label.la \
	libsystemd-internal.la \
	libsystemd-shared.la

if HAVE_ELFUTILS
systemd_coredump_SOURCES += \
	src/journal/stacktrace.c \
	src/journal/stacktrace.h

systemd_coredump_LDADD += \
	$(ELFUTILS_LIBS)
endif

rootlibexec_PROGRAMS += \
	systemd-coredump

dist_pkgsysconf_DATA += \
	src/journal/coredump.conf

if HAVE_ACL
systemd_coredump_LDADD += \
	libsystemd-acl.la
endif

coredumpctl_SOURCES = \
	src/journal/coredumpctl.c

coredumpctl_LDADD = \
	libsystemd-journal-internal.la \
	libsystemd-internal.la \
	libsystemd-shared.la

bin_PROGRAMS += \
	coredumpctl

manual_tests += \
	test-coredump-vacuum

test_coredump_vacuum_SOURCES = \
	src/journal/test-coredump-vacuum.c  \
	src/journal/coredump-vacuum.c \
	src/journal/coredump-vacuum.h

test_coredump_vacuum_LDADD = \
	libsystemd-internal.la \
	libsystemd-shared.la

dist_bashcompletion_DATA += \
	shell-completion/bash/coredumpctl

dist_zshcompletion_DATA += \
	shell-completion/zsh/_coredumpctl

GENERAL_ALIASES += \
	$(bindir)/coredumpctl $(bindir)/systemd-coredumpctl

sysctl_DATA = \
	sysctl.d/50-coredump.conf

CLEANFILES += \
	sysctl.d/50-coredump.conf
endif

EXTRA_DIST += \
	sysctl.d/50-coredump.conf.in

# ------------------------------------------------------------------------------
if ENABLE_BINFMT
systemd_binfmt_SOURCES = \
	src/binfmt/binfmt.c

systemd_binfmt_LDADD = \
	libsystemd-shared.la

rootlibexec_PROGRAMS += \
	systemd-binfmt

dist_systemunit_DATA += \
	units/proc-sys-fs-binfmt_misc.automount \
	units/proc-sys-fs-binfmt_misc.mount

nodist_systemunit_DATA += \
	units/systemd-binfmt.service

INSTALL_DIRS += \
	$(prefix)/lib/binfmt.d \
	$(sysconfdir)/binfmt.d

SYSINIT_TARGET_WANTS += \
	systemd-binfmt.service \
	proc-sys-fs-binfmt_misc.automount

endif

EXTRA_DIST += \
	units/systemd-binfmt.service.in

# ------------------------------------------------------------------------------
if ENABLE_VCONSOLE
systemd_vconsole_setup_SOURCES = \
	src/vconsole/vconsole-setup.c

systemd_vconsole_setup_LDADD = \
	libsystemd-shared.la

rootlibexec_PROGRAMS += \
	systemd-vconsole-setup

nodist_systemunit_DATA += \
	units/systemd-vconsole-setup.service

SYSINIT_TARGET_WANTS += \
	systemd-vconsole-setup.service
endif

EXTRA_DIST += \
	units/systemd-vconsole-setup.service.in

# ------------------------------------------------------------------------------
if ENABLE_READAHEAD
systemd_readahead_SOURCES = \
	src/readahead/readahead.c \
	src/readahead/readahead-collect.c \
	src/readahead/readahead-replay.c \
	src/readahead/readahead-analyze.c \
	src/readahead/readahead-common.c \
	src/readahead/readahead-common.h

systemd_readahead_LDADD = \
	libsystemd-internal.la \
	libudev-internal.la \
	libsystemd-shared.la

dist_doc_DATA += \
	src/readahead/sd-readahead.c \
	src/systemd/sd-readahead.h

rootlibexec_PROGRAMS += \
	systemd-readahead

dist_systemunit_DATA += \
	units/systemd-readahead-drop.service \
	units/systemd-readahead-done.timer

nodist_systemunit_DATA += \
	units/systemd-readahead-collect.service \
	units/systemd-readahead-replay.service \
	units/systemd-readahead-done.service

manual_tests += \
	test-ssd

test_ssd_SOURCES = \
	src/readahead/test-ssd.c \
	src/readahead/readahead-common.c \
	src/readahead/readahead-common.h

test_ssd_LDADD = \
	libsystemd-internal.la \
	libudev-internal.la \
	libsystemd-shared.la

endif

EXTRA_DIST += \
	units/systemd-readahead-collect.service.in \
	units/systemd-readahead-replay.service.in \
	units/systemd-readahead-done.service.in

# ------------------------------------------------------------------------------
if ENABLE_BOOTCHART
systemd_bootchart_SOURCES = \
	src/bootchart/bootchart.c \
	src/bootchart/bootchart.h \
	src/bootchart/store.c \
	src/bootchart/store.h \
	src/bootchart/svg.c \
	src/bootchart/svg.h

systemd_bootchart_LDADD = \
	libsystemd-journal-internal.la \
	libsystemd-shared.la

rootlibexec_PROGRAMS += \
	systemd-bootchart

dist_pkgsysconf_DATA += \
	src/bootchart/bootchart.conf
endif

# ------------------------------------------------------------------------------
if ENABLE_QUOTACHECK
rootlibexec_PROGRAMS += \
	systemd-quotacheck

nodist_systemunit_DATA += \
	units/systemd-quotacheck.service

systemd_quotacheck_SOURCES = \
	src/quotacheck/quotacheck.c

systemd_quotacheck_LDADD = \
	libsystemd-shared.la
endif

EXTRA_DIST += \
	units/systemd-quotacheck.service.in

nodist_systemunit_DATA += \
	units/quotaon.service

# ------------------------------------------------------------------------------
if ENABLE_RANDOMSEED
rootlibexec_PROGRAMS += \
	systemd-random-seed

nodist_systemunit_DATA += \
	units/systemd-random-seed.service

systemd_random_seed_SOURCES = \
	src/random-seed/random-seed.c

systemd_random_seed_LDADD = \
	libsystemd-label.la \
	libsystemd-shared.la

SYSINIT_TARGET_WANTS += \
	systemd-random-seed.service

endif

EXTRA_DIST += \
	units/systemd-random-seed.service.in

# ------------------------------------------------------------------------------
if ENABLE_BACKLIGHT
rootlibexec_PROGRAMS += \
	systemd-backlight

nodist_systemunit_DATA += \
	units/systemd-backlight@.service

systemd_backlight_SOURCES = \
	src/backlight/backlight.c

systemd_backlight_LDADD = \
	libsystemd-label.la \
	libudev-internal.la \
	libsystemd-shared.la
endif

EXTRA_DIST += \
	units/systemd-backlight@.service.in

# ------------------------------------------------------------------------------
if ENABLE_RFKILL
rootlibexec_PROGRAMS += \
	systemd-rfkill

nodist_systemunit_DATA += \
	units/systemd-rfkill@.service

systemd_rfkill_SOURCES = \
	src/rfkill/rfkill.c

systemd_rfkill_LDADD = \
	libsystemd-label.la \
	libudev-internal.la \
	libsystemd-shared.la
endif

EXTRA_DIST += \
	units/systemd-rfkill@.service.in

# ------------------------------------------------------------------------------
if HAVE_LIBCRYPTSETUP
rootlibexec_PROGRAMS += \
	systemd-cryptsetup

systemgenerator_PROGRAMS += \
	systemd-cryptsetup-generator

dist_systemunit_DATA += \
	units/cryptsetup.target \
	units/cryptsetup-pre.target

systemd_cryptsetup_SOURCES = \
	src/cryptsetup/cryptsetup.c

systemd_cryptsetup_CFLAGS = \
	$(AM_CFLAGS) \
	$(LIBCRYPTSETUP_CFLAGS)

systemd_cryptsetup_LDADD = \
	libsystemd-label.la \
	libudev-internal.la \
	libsystemd-shared.la \
	$(LIBCRYPTSETUP_LIBS)

systemd_cryptsetup_generator_SOURCES = \
	src/cryptsetup/cryptsetup-generator.c

systemd_cryptsetup_generator_LDADD = \
	libsystemd-label.la \
	libsystemd-shared.la

SYSINIT_TARGET_WANTS += \
	cryptsetup.target

endif

# ------------------------------------------------------------------------------
if ENABLE_HOSTNAMED
systemd_hostnamed_SOURCES = \
	src/hostname/hostnamed.c

systemd_hostnamed_LDADD = \
	libsystemd-label.la \
	libsystemd-internal.la \
	libsystemd-shared.la

rootlibexec_PROGRAMS += \
	systemd-hostnamed

nodist_systemunit_DATA += \
	units/systemd-hostnamed.service

dist_systemunit_DATA_busnames += \
	units/org.freedesktop.hostname1.busname

dist_dbuspolicy_DATA += \
	src/hostname/org.freedesktop.hostname1.conf

dist_dbussystemservice_DATA += \
	src/hostname/org.freedesktop.hostname1.service

polkitpolicy_files += \
	src/hostname/org.freedesktop.hostname1.policy

SYSTEM_UNIT_ALIASES += \
	systemd-hostnamed.service dbus-org.freedesktop.hostname1.service

BUSNAMES_TARGET_WANTS += \
	org.freedesktop.hostname1.busname

hostnamectl_SOURCES = \
	src/hostname/hostnamectl.c

hostnamectl_LDADD = \
	libsystemd-internal.la \
	libsystemd-shared.la

bin_PROGRAMS += \
	hostnamectl

dist_bashcompletion_DATA += \
	shell-completion/bash/hostnamectl

dist_zshcompletion_DATA += \
	shell-completion/zsh/_hostnamectl

endif

polkitpolicy_in_files += \
	src/hostname/org.freedesktop.hostname1.policy.in

EXTRA_DIST += \
	units/systemd-hostnamed.service.in

# ------------------------------------------------------------------------------
dist_systemunit_DATA_busnames += \
	units/org.freedesktop.systemd1.busname

BUSNAMES_TARGET_WANTS += \
	org.freedesktop.systemd1.busname

# ------------------------------------------------------------------------------
if ENABLE_LOCALED
systemd_localed_SOURCES = \
	src/locale/localed.c

systemd_localed_LDADD = \
	libsystemd-label.la \
	libsystemd-internal.la \
	libsystemd-shared.la

nodist_systemunit_DATA += \
	units/systemd-localed.service

dist_systemunit_DATA_busnames += \
	units/org.freedesktop.locale1.busname

rootlibexec_PROGRAMS += \
	systemd-localed

dist_dbuspolicy_DATA += \
	src/locale/org.freedesktop.locale1.conf

dist_dbussystemservice_DATA += \
	src/locale/org.freedesktop.locale1.service

polkitpolicy_files += \
	src/locale/org.freedesktop.locale1.policy

SYSTEM_UNIT_ALIASES += \
	systemd-localed.service dbus-org.freedesktop.locale1.service

BUSNAMES_TARGET_WANTS += \
	org.freedesktop.locale1.busname

dist_pkgdata_DATA += \
	src/locale/kbd-model-map

dist_noinst_SCRIPT = \
	src/locale/generate-kbd-model-map

update-kbd-model-map: src/locale/generate-kbd-model-map
	$PYTHON $< >src/locale/kbd-model-map

localectl_SOURCES = \
	src/locale/localectl.c

localectl_LDADD = \
	libsystemd-internal.la \
	libsystemd-shared.la

bin_PROGRAMS += \
	localectl

dist_bashcompletion_DATA += \
	shell-completion/bash/localectl

dist_zshcompletion_DATA += \
	shell-completion/zsh/_localectl

endif

.PHONY: update-kbd-model-map

polkitpolicy_in_files += \
	src/locale/org.freedesktop.locale1.policy.in

EXTRA_DIST += \
	units/systemd-localed.service.in

# ------------------------------------------------------------------------------
if ENABLE_TIMEDATED
systemd_timedated_SOURCES = \
	src/timedate/timedated.c

systemd_timedated_LDADD = \
	libsystemd-label.la \
	libsystemd-internal.la \
	libsystemd-shared.la

rootlibexec_PROGRAMS += \
	systemd-timedated

dist_dbussystemservice_DATA += \
	src/timedate/org.freedesktop.timedate1.service

dist_dbuspolicy_DATA += \
	src/timedate/org.freedesktop.timedate1.conf

nodist_systemunit_DATA += \
	units/systemd-timedated.service

dist_systemunit_DATA_busnames += \
	units/org.freedesktop.timedate1.busname

polkitpolicy_files += \
	src/timedate/org.freedesktop.timedate1.policy

INSTALL_DIRS += \
	$(prefix)/lib/systemd/ntp-units.d \
	$(sysconfdir)/systemd/ntp-units.d

SYSTEM_UNIT_ALIASES += \
	systemd-timedated.service dbus-org.freedesktop.timedate1.service

BUSNAMES_TARGET_WANTS += \
	org.freedesktop.timedate1.busname

timedatectl_SOURCES = \
	src/timedate/timedatectl.c

timedatectl_LDADD = \
	libsystemd-internal.la \
	libsystemd-shared.la

bin_PROGRAMS += \
	timedatectl

dist_bashcompletion_DATA += \
	shell-completion/bash/timedatectl

dist_zshcompletion_DATA += \
	shell-completion/zsh/_timedatectl
endif

polkitpolicy_in_files += \
	src/timedate/org.freedesktop.timedate1.policy.in

EXTRA_DIST += \
	units/systemd-timedated.service.in

# ------------------------------------------------------------------------------
if ENABLE_TIMESYNCD
systemd_timesyncd_SOURCES = \
	src/timesync/timesyncd.c \
	src/timesync/timesyncd.h

nodist_systemd_timesyncd_SOURCES = \
	src/timesync/timesyncd-gperf.c

EXTRA_DIST += \
	src/timesync/timesyncd-gperf.gperf

CLEANFILES += \
	src/timesync/timesyncd-gperf.c

systemd_timesyncd_LDADD = \
	libsystemd-resolve.la \
	libsystemd-network.la \
	libsystemd-label.la \
	libsystemd-capability.la \
	libsystemd-internal.la \
	libsystemd-shared.la \
	-lm

rootlibexec_PROGRAMS += \
	systemd-timesyncd

nodist_systemunit_DATA += \
	units/systemd-timesyncd.service

GENERAL_ALIASES += \
	$(systemunitdir)/systemd-timesyncd.service $(pkgsysconfdir)/system/sysinit.target.wants/systemd-timesyncd.service

EXTRA_DIST += \
	units/systemd-timesyncd.service.in

nodist_pkgsysconf_DATA += \
	src/timesync/timesyncd.conf

EXTRA_DIST += \
	src/timesync/timesyncd.conf.in

CLEANFILES += \
	src/timesync/timesyncd.conf

dist_ntpunits_DATA = \
	src/timesync/90-systemd.list

endif

# ------------------------------------------------------------------------------
if HAVE_MYHOSTNAME
libnss_myhostname_la_SOURCES = \
	src/nss-myhostname/nss-myhostname.c \
	src/nss-myhostname/ifconf.h \
	src/nss-myhostname/netlink.c

libnss_myhostname_la_LDFLAGS = \
	$(AM_LDFLAGS) \
	-module \
	-export-dynamic \
	-avoid-version \
	-shared \
	-shrext .so.2

libnss_myhostname_la_LIBADD = \
	libsystemd-shared.la \
	libsystemd-internal.la

lib_LTLIBRARIES += \
	libnss_myhostname.la
endif

# ------------------------------------------------------------------------------
if ENABLE_MACHINED
systemd_machined_SOURCES = \
	src/machine/machined.c \
	src/machine/machined.h

systemd_machined_LDADD = \
	libsystemd-machine-core.la

rootlibexec_PROGRAMS += \
	systemd-machined

libsystemd_machine_core_la_SOURCES = \
	src/machine/machined-dbus.c \
	src/machine/machine.c \
	src/machine/machine.h \
	src/machine/machine-dbus.c

libsystemd_machine_core_la_LIBADD = \
	libsystemd-label.la \
	libsystemd-internal.la \
	libudev-internal.la \
	libsystemd-shared.la

noinst_LTLIBRARIES += \
	libsystemd-machine-core.la

machinectl_SOURCES = \
	src/machine/machinectl.c

machinectl_LDADD = \
	libsystemd-internal.la \
	libsystemd-shared.la

rootbin_PROGRAMS += \
	machinectl

dist_bashcompletion_DATA += \
	shell-completion/bash/machinectl

test_machine_tables_SOURCES = \
	src/machine/test-machine-tables.c

test_machine_tables_LDADD = \
	libsystemd-machine-core.la

tests += \
	test-machine-tables

nodist_systemunit_DATA += \
	units/systemd-machined.service

dist_systemunit_DATA += \
	units/machine.slice

dist_systemunit_DATA_busnames += \
	units/org.freedesktop.machine1.busname

dist_dbussystemservice_DATA += \
	src/machine/org.freedesktop.machine1.service

dist_dbuspolicy_DATA += \
	src/machine/org.freedesktop.machine1.conf

dist_zshcompletion_DATA += \
	shell-completion/zsh/_machinectl \
	shell-completion/zsh/_sd_machines

SYSTEM_UNIT_ALIASES += \
	systemd-machined.service dbus-org.freedesktop.machine1.service

BUSNAMES_TARGET_WANTS += \
	org.freedesktop.machine1.busname

EXTRA_DIST += \
	units/systemd-machined.service.in

endif

# ------------------------------------------------------------------------------
if ENABLE_RESOLVED
systemd_resolved_SOURCES = \
	src/resolve/resolved.h \
	src/resolve/resolved.c \
	src/resolve/resolved-manager.c

systemd_resolved_CFLAGS = \
	$(AM_CFLAGS) \
	$(KMOD_CFLAGS)

nodist_systemd_resolved_SOURCES = \
	src/resolve/resolved-gperf.c

EXTRA_DIST += \
	src/resolve/resolved-gperf.gperf

CLEANFILES += \
	src/resolve/resolved-gperf.c

systemd_resolved_LDADD = \
	libsystemd-capability.la \
	libsystemd-network.la \
	libsystemd-label.la \
	libsystemd-internal.la \
	libsystemd-shared.la

rootlibexec_PROGRAMS += \
	systemd-resolved

nodist_systemunit_DATA += \
	units/systemd-resolved.service

EXTRA_DIST += \
	units/systemd-resolved.service.in

GENERAL_ALIASES += \
	$(systemunitdir)/systemd-resolved.service $(pkgsysconfdir)/system/multi-user.target.wants/systemd-resolved.service

nodist_pkgsysconf_DATA += \
	src/resolve/resolved.conf

EXTRA_DIST += \
	src/resolve/resolved.conf.in

CLEANFILES += \
	src/resolve/resolved.conf

endif

# ------------------------------------------------------------------------------
if ENABLE_NETWORKD
rootlibexec_PROGRAMS += \
	systemd-networkd

systemd_networkd_SOURCES = \
	src/network/networkd.c

systemd_networkd_LDADD = \
	libsystemd-networkd-core.la \
	libsystemd-capability.la

noinst_LTLIBRARIES += \
	libsystemd-networkd-core.la

libsystemd_networkd_core_la_CFLAGS = \
	$(AM_CFLAGS)

libsystemd_networkd_core_la_SOURCES = \
	src/libsystemd-network/network-internal.h \
	src/network/networkd.h \
	src/network/networkd-link.c \
	src/network/networkd-netdev.c \
	src/network/networkd-tunnel.c \
	src/network/networkd-veth.c \
	src/network/networkd-vxlan.c \
	src/network/networkd-vlan.c \
	src/network/networkd-macvlan.c \
	src/network/networkd-dummy.c \
	src/network/networkd-tuntap.c \
	src/network/networkd-network.c \
	src/network/networkd-address.c \
	src/network/networkd-route.c \
	src/network/networkd-manager.c \
	src/network/networkd-address-pool.c

nodist_libsystemd_networkd_core_la_SOURCES = \
	src/network/networkd-network-gperf.c \
	src/network/networkd-netdev-gperf.c

libsystemd_networkd_core_la_LIBADD = \
	libudev-internal.la \
	libsystemd-internal.la \
	libsystemd-network.la \
	libsystemd-label.la \
	libsystemd-shared.la

rootlibexec_PROGRAMS += \
	systemd-networkd-wait-online

systemd_networkd_wait_online_CFLAGS = \
	$(AM_CFLAGS)

systemd_networkd_wait_online_SOURCES = \
	src/libsystemd-network/network-internal.h \
	src/network/networkd-wait-online.c \
	src/network/networkd-wait-online.h

systemd_networkd_wait_online_LDADD = \
	libsystemd-network.la \
	libudev-internal.la \
	libsystemd-internal.la \
	libsystemd-shared.la

test_network_SOURCES = \
	src/network/test-network.c

test_network_CFLAGS = \
	$(AM_CFLAGS)

test_network_LDADD = \
	libsystemd-networkd-core.la

tests += \
	test-network

nodist_systemunit_DATA += \
	units/systemd-networkd.service \
	units/systemd-networkd-wait-online.service

GENERAL_ALIASES += \
	$(systemunitdir)/systemd-networkd.service $(pkgsysconfdir)/system/multi-user.target.wants/systemd-networkd.service \
	$(systemunitdir)/systemd-networkd-wait-online.service $(pkgsysconfdir)/system/network-online.target.wants/systemd-networkd-wait-online.service

EXTRA_DIST += \
	src/network/networkd-network-gperf.gperf \
	src/network/networkd-netdev-gperf.gperf \
	units/systemd-networkd.service.in \
	units/systemd-networkd-wait-online.service.in

CLEANFILES += \
	src/network/networkd-network-gperf.c \
	src/network/networkd-netdev-gperf.c
endif

# ------------------------------------------------------------------------------
if ENABLE_LOGIND
systemd_logind_SOURCES = \
	src/login/logind.c \
	src/login/logind.h

nodist_systemd_logind_SOURCES = \
	src/login/logind-gperf.c

systemd_logind_LDADD = \
	libsystemd-logind-core.la

libsystemd_logind_core_la_SOURCES = \
	src/login/logind-core.c \
	src/login/logind-device.c \
	src/login/logind-device.h \
	src/login/logind-button.c \
	src/login/logind-button.h \
	src/login/logind-action.c \
	src/login/logind-action.h \
	src/login/logind-seat.c \
	src/login/logind-seat.h \
	src/login/logind-session.c \
	src/login/logind-session.h \
	src/login/logind-session-device.c \
	src/login/logind-session-device.h \
	src/login/logind-user.c \
	src/login/logind-user.h \
	src/login/logind-inhibit.c \
	src/login/logind-inhibit.h \
	src/login/logind-dbus.c \
	src/login/logind-session-dbus.c \
	src/login/logind-seat-dbus.c \
	src/login/logind-user-dbus.c \
	src/login/logind-acl.h

libsystemd_logind_core_la_LIBADD = \
	libsystemd-label.la \
	libsystemd-capability.la \
	libsystemd-internal.la \
	libudev-internal.la \
	libsystemd-shared.la

if HAVE_ACL
libsystemd_logind_core_la_SOURCES += \
	src/login/logind-acl.c

libsystemd_logind_core_la_LIBADD += \
	libsystemd-acl.la
endif

noinst_LTLIBRARIES += \
	libsystemd-logind-core.la

systemd_user_sessions_SOURCES = \
	src/login/user-sessions.c

systemd_user_sessions_LDADD = \
	libsystemd-shared.la

rootlibexec_PROGRAMS += \
	systemd-logind \
	systemd-user-sessions

loginctl_SOURCES = \
	src/login/loginctl.c \
	src/login/sysfs-show.c

loginctl_LDADD = \
	libsystemd-internal.la \
	libudev-internal.la \
	libsystemd-shared.la

rootbin_PROGRAMS += \
	loginctl

dist_bashcompletion_DATA += \
	shell-completion/bash/loginctl

dist_zshcompletion_DATA += \
	shell-completion/zsh/_loginctl \
	shell-completion/zsh/_systemd-inhibit

systemd_inhibit_SOURCES = \
	src/login/inhibit.c

systemd_inhibit_LDADD = \
	libsystemd-internal.la \
	libsystemd-shared.la

rootbin_PROGRAMS += \
	systemd-inhibit

test_login_SOURCES = \
	src/libsystemd/sd-login/test-login.c

test_login_LDADD = \
	libsystemd-internal.la \
	libsystemd-shared.la

test_login_shared_SOURCES = \
	src/login/test-login-shared.c

test_login_shared_LDADD = \
	libsystemd-internal.la \
	libsystemd-shared.la

test_inhibit_SOURCES = \
	src/login/test-inhibit.c

test_inhibit_LDADD = \
	libsystemd-internal.la \
	libsystemd-shared.la

test_login_tables_SOURCES = \
	src/login/test-login-tables.c

test_login_tables_LDADD = \
	libsystemd-logind-core.la

manual_tests += \
	test-login \
	test-inhibit

tests += \
	test-login-tables \
	test-login-shared

if HAVE_PAM
pam_systemd_la_SOURCES = \
	src/login/pam_systemd.sym \
	src/login/pam_systemd.c

pam_systemd_la_CFLAGS = \
	$(AM_CFLAGS) \
	$(PAM_CFLAGS) \
	-fvisibility=hidden

pam_systemd_la_LDFLAGS = \
	$(AM_LDFLAGS) \
	-module \
	-export-dynamic \
	-avoid-version \
	-shared \
	-Wl,--version-script=$(top_srcdir)/src/login/pam_systemd.sym

pam_systemd_la_LIBADD = \
	libsystemd-capability.la \
	libsystemd-internal.la \
	libsystemd-shared.la \
	$(PAM_LIBS)

pamlib_LTLIBRARIES = \
	pam_systemd.la

dist_pamconf_DATA = \
	src/login/systemd-user
endif

nodist_systemunit_DATA += \
	units/systemd-logind.service \
	units/systemd-user-sessions.service

dist_systemunit_DATA += \
	units/user.slice

dist_systemunit_DATA_busnames += \
	units/org.freedesktop.login1.busname

dist_dbussystemservice_DATA += \
	src/login/org.freedesktop.login1.service

dist_dbuspolicy_DATA += \
	src/login/org.freedesktop.login1.conf

dist_pkgsysconf_DATA += \
	src/login/logind.conf

polkitpolicy_files += \
	src/login/org.freedesktop.login1.policy

INSTALL_DIRS += \
	$(systemdstatedir)

MULTI_USER_TARGET_WANTS += \
	systemd-logind.service \
	systemd-user-sessions.service

SYSTEM_UNIT_ALIASES += \
	systemd-logind.service dbus-org.freedesktop.login1.service

BUSNAMES_TARGET_WANTS += \
	org.freedesktop.login1.busname

if ENABLE_MULTI_SEAT_X

systemd_multi_seat_x_SOURCES = \
	src/login/multi-seat-x.c

systemd_multi_seat_x_LDADD = \
	libsystemd-label.la \
	libsystemd-shared.la

rootlibexec_PROGRAMS += \
	systemd-multi-seat-x

endif

dist_udevrules_DATA += \
	src/login/70-uaccess.rules \
	src/login/70-power-switch.rules

nodist_udevrules_DATA += \
	src/login/71-seat.rules \
	src/login/73-seat-late.rules

CLEANFILES += \
	src/login/logind-gperf.c \
	src/login/71-seat.rules \
	src/login/73-seat-late.rules
endif

polkitpolicy_in_files += \
	src/login/org.freedesktop.login1.policy.in

EXTRA_DIST += \
	src/login/logind-gperf.gperf \
	src/login/71-seat.rules.in \
	src/login/73-seat-late.rules.in \
	units/systemd-logind.service.in \
	units/systemd-user-sessions.service.in

# ------------------------------------------------------------------------------
if HAVE_PYTHON_DEVEL
pkgpyexec_LTLIBRARIES = \
	_journal.la \
	id128.la \
	_daemon.la \
	_reader.la \
	login.la

_journal_la_SOURCES = \
	src/python-systemd/_journal.c

_journal_la_CFLAGS = \
	$(AM_CFLAGS) \
	-fvisibility=default \
	$(PYTHON_DEVEL_CFLAGS)

_journal_la_LDFLAGS = \
	$(AM_LDFLAGS) \
	-shared \
	-module \
	-avoid-version

_journal_la_LIBADD = \
	$(PYTHON_DEVEL_LIBS) \
	libsystemd.la

id128_la_SOURCES = \
	src/python-systemd/id128.c \
	src/python-systemd/pyutil.c \
	src/python-systemd/pyutil.h

nodist_id128_la_SOURCES = \
	src/python-systemd/id128-constants.h

id128_la_CFLAGS = \
	$(AM_CFLAGS) \
	-fvisibility=default \
	$(PYTHON_DEVEL_CFLAGS) \
	-I$(top_builddir)/src/python-systemd

id128_la_LDFLAGS = \
	$(AM_LDFLAGS) \
	-shared \
	-module \
	-avoid-version

id128_la_LIBADD = \
	$(PYTHON_DEVEL_LIBS) \
	libsystemd-shared.la \
	libsystemd.la

_daemon_la_SOURCES = \
	src/python-systemd/_daemon.c \
	src/python-systemd/pyutil.c \
	src/python-systemd/pyutil.h

_daemon_la_CFLAGS = \
	$(AM_CFLAGS) \
	-fvisibility=default \
	$(PYTHON_DEVEL_CFLAGS) \
	-I$(top_builddir)/src/python-systemd

_daemon_la_LDFLAGS = \
	$(AM_LDFLAGS) \
	-shared \
	-module \
	-avoid-version

_daemon_la_LIBADD = \
	$(PYTHON_DEVEL_LIBS) \
	libsystemd-shared.la \
	libsystemd.la

_reader_la_SOURCES = \
	src/python-systemd/_reader.c \
	src/python-systemd/pyutil.c \
	src/python-systemd/pyutil.h

_reader_la_CFLAGS = \
	$(AM_CFLAGS) \
	-fvisibility=default \
	$(PYTHON_DEVEL_CFLAGS)

_reader_la_LDFLAGS = \
	$(AM_LDFLAGS) \
	-shared \
	-module \
	-avoid-version

_reader_la_LIBADD = \
	$(PYTHON_DEVEL_LIBS) \
	libsystemd-shared.la \
	libsystemd.la

login_la_SOURCES = \
	src/python-systemd/login.c \
	src/python-systemd/pyutil.c \
	src/python-systemd/pyutil.h

login_la_CFLAGS = \
	$(AM_CFLAGS) \
	-fvisibility=default \
	$(PYTHON_DEVEL_CFLAGS)

login_la_LDFLAGS = \
	$(AM_LDFLAGS) \
	-shared \
	-module \
	-avoid-version

login_la_LIBADD = \
	$(PYTHON_DEVEL_LIBS) \
	libsystemd-shared.la \
	libsystemd.la

dist_pkgpyexec_PYTHON = \
	src/python-systemd/journal.py \
	src/python-systemd/daemon.py \
	src/python-systemd/__init__.py

src/python-systemd/id128-constants.h: src/systemd/sd-messages.h
	$(AM_V_at)$(MKDIR_P) $(dir $@)
	$(AM_V_GEN)$(SED) -n -r 's/,//g; s/#define (SD_MESSAGE_[A-Z0-9_]+)\s.*/add_id(m, "\1", \1) JOINER/p' <$< >$@

BUILT_SOURCES += \
	src/python-systemd/id128-constants.h

SPHINXOPTS = -D version=$(VERSION) -D release=$(VERSION)
sphinx-%:
	$(AM_V_at)test -n "$(SPHINX_BUILD)" || { echo " *** sphinx-build is not available"; exit 1; }
	$(AM_V_GEN)PYTHONPATH=$(DESTDIR)$(pyexecdir) LD_LIBRARY_PATH=$(DESTDIR)$(libdir) $(SPHINX_BUILD) -b $* $(SPHINXOPTS) $(top_srcdir)/src/python-systemd/docs $(top_builddir)/docs/html/python-systemd/
	$(AM_V_at)echo Output has been generated in $(abs_top_builddir)/docs/html/python-systemd/

python-shell:
	$(AM_V_at)echo "Starting python with $(DESTDIR)$(pyexecdir)"
	$(AM_V_at)PYTHONPATH=$(DESTDIR)$(pyexecdir) LD_LIBRARY_PATH=$(DESTDIR)$(libdir) $(PYTHON)

destdir-sphinx: all
	dir="$$(mktemp -d /tmp/systemd-install.XXXXXX)" && \
		$(MAKE) DESTDIR="$$dir" install && \
		$(MAKE) DESTDIR="$$dir" sphinx-html && \
		rm -rf "$$dir"

endif

CLEAN_LOCAL_HOOKS += clean-sphinx

.PHONY: python-shell destdir-sphinx clean-sphinx clean-python

clean-sphinx:
	-rm -rf docs/html/python-systemd/

# Remove Python stuff, e.g. to force rebuilding for a different Python version.
clean-python:
	-rm -rf src/python-systemd/.libs src/python-systemd/*.l[ao]
	-rm -f _daemon.la id128.la _journal.la login.la _reader.la

# ------------------------------------------------------------------------------
if ENABLE_COMPAT_LIBS
EXTRA_DIST += \
	src/compat-libs/linkwarning.h

libsystemd-%.c: src/compat-libs/libsystemd-%.sym
	$(AM_V_at)$(MKDIR_P) $(dir $@)
	$(AM_V_GEN)sed -r -n 's/^ +(sd_.*);/obsolete_lib(\1,$(notdir $(basename $<)));/p' <$< >$@

BUILT_SOURCES += \
	libsystemd-journal.c \
	libsystemd-login.c \
	libsystemd-id128.c \
	libsystemd-daemon.c

libsystemd_journal_la_SOURCES = \
	libsystemd-journal.c \
	src/compat-libs/libsystemd-journal.sym

libsystemd_journal_la_CPPFLAGS = \
	$(AM_CFLAGS) \
	-imacros$(top_srcdir)/src/compat-libs/linkwarning.h

libsystemd_journal_la_LDFLAGS = \
	$(AM_LDFLAGS) \
	-version-info $(LIBSYSTEMD_JOURNAL_CURRENT):$(LIBSYSTEMD_JOURNAL_REVISION):$(LIBSYSTEMD_JOURNAL_AGE) \
	-Wl,--version-script=$(top_srcdir)/src/compat-libs/libsystemd-journal.sym

libsystemd_journal_la_LIBADD = \
	libsystemd-journal-internal.la \
	libsystemd-internal.la \
	libsystemd-shared.la

libsystemd_login_la_SOURCES = \
	libsystemd-login.c \
	src/compat-libs/libsystemd-login.sym

libsystemd_login_la_CPPFLAGS = \
	$(AM_CFLAGS) \
	-imacros$(top_srcdir)/src/compat-libs/linkwarning.h

libsystemd_login_la_LDFLAGS = \
	$(AM_LDFLAGS) \
	-version-info $(LIBSYSTEMD_LOGIN_CURRENT):$(LIBSYSTEMD_LOGIN_REVISION):$(LIBSYSTEMD_LOGIN_AGE) \
	-Wl,--version-script=$(top_srcdir)/src/compat-libs/libsystemd-login.sym

libsystemd_login_la_LIBADD = \
	libsystemd-internal.la \
	libsystemd-shared.la

libsystemd_id128_la_SOURCES = \
	libsystemd-id128.c \
	src/compat-libs/libsystemd-id128.sym

libsystemd_id128_la_CPPFLAGS = \
	$(AM_CFLAGS) \
	-imacros$(top_srcdir)/src/compat-libs/linkwarning.h

libsystemd_id128_la_LDFLAGS = \
	$(AM_LDFLAGS) \
	-version-info $(LIBSYSTEMD_ID128_CURRENT):$(LIBSYSTEMD_ID128_REVISION):$(LIBSYSTEMD_ID128_AGE) \
	-Wl,--version-script=$(top_srcdir)/src/compat-libs/libsystemd-id128.sym

libsystemd_id128_la_LIBADD = \
	libsystemd-internal.la \
	libsystemd-shared.la

libsystemd_daemon_la_SOURCES = \
	libsystemd-daemon.c \
	src/compat-libs/libsystemd-daemon.sym

libsystemd_daemon_la_CPPFLAGS = \
	$(AM_CFLAGS) \
	-imacros$(top_srcdir)/src/compat-libs/linkwarning.h

libsystemd_daemon_la_LDFLAGS = \
	$(AM_LDFLAGS) \
	-version-info $(LIBSYSTEMD_DAEMON_CURRENT):$(LIBSYSTEMD_DAEMON_REVISION):$(LIBSYSTEMD_DAEMON_AGE) \
	-Wl,--version-script=$(top_srcdir)/src/compat-libs/libsystemd-daemon.sym

libsystemd_daemon_la_LIBADD = \
	libsystemd-internal.la \
	libsystemd-shared.la

lib_LTLIBRARIES += \
	libsystemd-journal.la \
	libsystemd-login.la \
	libsystemd-id128.la \
	libsystemd-daemon.la

pkgconfiglib_DATA += \
	src/compat-libs/libsystemd-journal.pc \
	src/compat-libs/libsystemd-login.pc \
	src/compat-libs/libsystemd-id128.pc \
	src/compat-libs/libsystemd-daemon.pc

# move lib from $(libdir) to $(rootlibdir) and update devel link, if needed
compat-lib-install-hook:
	libname=libsystemd-login.so && $(move-to-rootlibdir)
	libname=libsystemd-journal.so && $(move-to-rootlibdir)
	libname=libsystemd-id128.so && $(move-to-rootlibdir)
	libname=libsystemd-daemon.so && $(move-to-rootlibdir)

compat-lib-uninstall-hook:
	rm -f $(DESTDIR)$(rootlibdir)/libsystemd-login.so*
	rm -f $(DESTDIR)$(rootlibdir)/libsystemd-journal.so*
	rm -f $(DESTDIR)$(rootlibdir)/libsystemd-id128.so*
	rm -f $(DESTDIR)$(rootlibdir)/libsystemd-daemon.so*

INSTALL_EXEC_HOOKS += compat-lib-install-hook
UNINSTALL_EXEC_HOOKS += compat-lib-uninstall-hook
endif

EXTRA_DIST += \
	src/compat-libs/libsystemd-journal.pc.in \
	src/compat-libs/libsystemd-login.pc.in \
	src/compat-libs/libsystemd-id128.pc.in \
	src/compat-libs/libsystemd-daemon.pc.in

# ------------------------------------------------------------------------------
substitutions = \
       '|rootlibexecdir=$(rootlibexecdir)|' \
       '|rootbindir=$(rootbindir)|' \
       '|bindir=$(bindir)|' \
       '|SYSTEMCTL=$(rootbindir)/systemctl|' \
       '|SYSTEMD_NOTIFY=$(rootbindir)/systemd-notify|' \
       '|pkgsysconfdir=$(pkgsysconfdir)|' \
       '|SYSTEM_CONFIG_UNIT_PATH=$(pkgsysconfdir)/system|' \
       '|USER_CONFIG_UNIT_PATH=$(pkgsysconfdir)/user|' \
       '|pkgdatadir=$(pkgdatadir)|' \
       '|systemunitdir=$(systemunitdir)|' \
       '|userunitdir=$(userunitdir)|' \
       '|systempresetdir=$(systempresetdir)|' \
       '|userpresetdir=$(userpresetdir)|' \
       '|udevhwdbdir=$(udevhwdbdir)|' \
       '|udevrulesdir=$(udevrulesdir)|' \
       '|catalogdir=$(catalogdir)|' \
       '|tmpfilesdir=$(tmpfilesdir)|' \
       '|sysusersdir=$(sysusersdir)|' \
       '|sysctldir=$(sysctldir)|' \
       '|systemgeneratordir=$(systemgeneratordir)|' \
       '|usergeneratordir=$(usergeneratordir)|' \
       '|PACKAGE_VERSION=$(PACKAGE_VERSION)|' \
       '|PACKAGE_NAME=$(PACKAGE_NAME)|' \
       '|PACKAGE_URL=$(PACKAGE_URL)|' \
       '|RANDOM_SEED_DIR=$(localstatedir)/lib/systemd/|' \
       '|RANDOM_SEED=$(localstatedir)/lib/systemd/random-seed|' \
       '|prefix=$(prefix)|' \
       '|exec_prefix=$(exec_prefix)|' \
       '|libdir=$(libdir)|' \
       '|includedir=$(includedir)|' \
       '|VERSION=$(VERSION)|' \
       '|rootprefix=$(rootprefix)|' \
       '|udevlibexecdir=$(udevlibexecdir)|' \
       '|SUSHELL=$(SUSHELL)|' \
       '|DEBUGTTY=$(DEBUGTTY)|' \
       '|KILL=$(KILL)|' \
       '|KMOD=$(KMOD)|' \
       '|MKDIR_P=$(MKDIR_P)|' \
       '|QUOTAON=$(QUOTAON)|' \
       '|QUOTACHECK=$(QUOTACHECK)|' \
       '|SYSTEM_SYSVINIT_PATH=$(sysvinitdir)|' \
       '|VARLOGDIR=$(varlogdir)|' \
       '|RC_LOCAL_SCRIPT_PATH_START=$(RC_LOCAL_SCRIPT_PATH_START)|' \
       '|RC_LOCAL_SCRIPT_PATH_STOP=$(RC_LOCAL_SCRIPT_PATH_STOP)|' \
       '|PYTHON=$(PYTHON)|' \
       '|PYTHON_BINARY=$(PYTHON_BINARY)|' \
       '|NTP_SERVERS=$(NTP_SERVERS)|' \
       '|DNS_SERVERS=$(DNS_SERVERS)|' \
       '|systemuidmax=$(SYSTEM_UID_MAX)|' \
       '|systemgidmax=$(SYSTEM_GID_MAX)|' \
       '|TTY_GID=$(TTY_GID)|' \
       '|systemsleepdir=$(systemsleepdir)|' \
       '|systemshutdowndir=$(systemshutdowndir)|' \
       '|binfmtdir=$(binfmtdir)|' \
       '|modulesloaddir=$(modulesloaddir)|'

SED_PROCESS = \
	$(AM_V_GEN)$(MKDIR_P) $(dir $@) && \
	$(SED) $(subst '|,-e 's|@,$(subst =,\@|,$(subst |',|g',$(substitutions)))) \
		< $< > $@

units/%: units/%.in
	$(SED_PROCESS)

man/%: man/%.in
	$(SED_PROCESS)

sysctl.d/%: sysctl.d/%.in
	$(SED_PROCESS)

%.pc: %.pc.in
	$(SED_PROCESS)

src/core/macros.%: src/core/macros.%.in
	$(SED_PROCESS)

src/%.policy.in: src/%.policy.in.in
	$(SED_PROCESS)

shell-completion/%: shell-completion/%.in
	$(SED_PROCESS)

%.rules: %.rules.in
	$(SED_PROCESS)

%.conf: %.conf.in
	$(SED_PROCESS)

%.sh: %.sh.in
	$(SED_PROCESS)
	$(AM_V_GEN)chmod +x $@

src/%.c: src/%.gperf
	$(AM_V_at)$(MKDIR_P) $(dir $@)
	$(AM_V_GPERF)$(GPERF) < $< > $@

src/%: src/%.m4
	$(AM_V_at)$(MKDIR_P) $(dir $@)
	$(AM_V_M4)$(M4) -P $(M4_DEFINES) < $< > $@

units/%: units/%.m4
	$(AM_V_at)$(MKDIR_P) $(dir $@)
	$(AM_V_M4)$(M4) -P $(M4_DEFINES) -DFOR_SYSTEM=1 < $< > $@

units/user/%: units/%.m4
	$(AM_V_at)$(MKDIR_P) $(dir $@)
	$(AM_V_M4)$(M4) -P $(M4_DEFINES) -DFOR_USER=1 < $< > $@

if ENABLE_POLKIT
nodist_polkitpolicy_DATA = \
	$(polkitpolicy_files) \
	$(polkitpolicy_in_in_files:.policy.in.in=.policy)
endif

EXTRA_DIST += \
	$(polkitpolicy_in_files) \
	$(polkitpolicy_in_in_files)

CLEANFILES += \
	$(nodist_systemunit_DATA) \
	$(nodist_userunit_DATA) \
	$(pkgconfigdata_DATA) \
	$(pkgconfiglib_DATA) \
	$(nodist_polkitpolicy_DATA)

# ------------------------------------------------------------------------------
if ENABLE_MANPAGES
man/custom-entities.ent: configure.ac
	$(AM_V_GEN)$(MKDIR_P) $(dir $@)
	$(AM_V_GEN)(echo '<?xml version="1.0" encoding="utf-8" ?>' && \
	 printf '$(subst '|,<!ENTITY ,$(subst =, ",$(subst |',">\n,$(substitutions))))') \
	 > $@ # '

DISTCLEANFILES += \
	man/custom-entities.ent

XSLTPROC_FLAGS = \
	--nonet \
	--xinclude \
	--stringparam man.output.quietly 1 \
	--stringparam funcsynopsis.style ansi \
	--stringparam man.authors.section.enabled 0 \
	--stringparam man.copyright.section.enabled 0 \
	--stringparam systemd.version $(VERSION) \
	--path '$(builddir)/man:$(srcdir)/man'

XSLTPROC_PROCESS_MAN = \
	$(AM_V_XSLT)$(XSLTPROC) -o $@ $(XSLTPROC_FLAGS) $(srcdir)/man/custom-man.xsl $<

XSLTPROC_PROCESS_HTML = \
	$(AM_V_XSLT)$(XSLTPROC) -o $@ $(XSLTPROC_FLAGS) $(srcdir)/man/custom-html.xsl $<

man/%.1: man/%.xml man/custom-man.xsl man/custom-entities.ent
	$(XSLTPROC_PROCESS_MAN)

man/%.3: man/%.xml man/custom-man.xsl man/custom-entities.ent
	$(XSLTPROC_PROCESS_MAN)

man/%.5: man/%.xml man/custom-man.xsl man/custom-entities.ent
	$(XSLTPROC_PROCESS_MAN)

man/%.7: man/%.xml man/custom-man.xsl man/custom-entities.ent
	$(XSLTPROC_PROCESS_MAN)

man/%.8: man/%.xml man/custom-man.xsl man/custom-entities.ent
	$(XSLTPROC_PROCESS_MAN)

man/%.html: man/%.xml man/custom-html.xsl man/custom-entities.ent
	$(XSLTPROC_PROCESS_HTML)

define html-alias
	$(AM_V_LN)$(LN_S) -f $(notdir $<) $@
endef

endif

EXTRA_DIST += \
	man/custom-html.xsl \
	man/custom-man.xsl

# ------------------------------------------------------------------------------
if HAVE_SYSV_COMPAT
sysvinit_DATA = \
	docs/sysvinit/README

varlog_DATA = \
	docs/var-log/README

docs/sysvinit/README: docs/sysvinit/README.in
	$(SED_PROCESS)

docs/var-log/README: docs/var-log/README.in
	$(SED_PROCESS)

CLEANFILES += \
	docs/sysvinit/README \
	docs/var-log/README
endif

EXTRA_DIST += \
	docs/sysvinit/README.in \
	docs/var-log/README.in

SOCKETS_TARGET_WANTS += \
	systemd-initctl.socket \
	systemd-shutdownd.socket

if HAVE_SYSV_COMPAT
RUNLEVEL1_TARGET_WANTS += \
	systemd-update-utmp-runlevel.service
RUNLEVEL2_TARGET_WANTS += \
	systemd-update-utmp-runlevel.service
RUNLEVEL3_TARGET_WANTS += \
	systemd-update-utmp-runlevel.service
RUNLEVEL4_TARGET_WANTS += \
	systemd-update-utmp-runlevel.service
RUNLEVEL5_TARGET_WANTS += \
	systemd-update-utmp-runlevel.service
endif

SYSINIT_TARGET_WANTS += \
	systemd-update-utmp.service \
	systemd-update-done.service \
	ldconfig.service

LOCAL_FS_TARGET_WANTS += \
	systemd-remount-fs.service
<<<<<<< HEAD
=======

>>>>>>> def01b67
MULTI_USER_TARGET_WANTS += \
	getty.target \
	systemd-ask-password-wall.path

SYSINIT_TARGET_WANTS += \
	dev-hugepages.mount \
	dev-mqueue.mount \
	sys-kernel-config.mount \
	sys-kernel-debug.mount \
	sys-fs-fuse-connections.mount \
	systemd-sysctl.service \
	systemd-ask-password-console.path

if HAVE_SYSV_COMPAT
SYSTEM_UNIT_ALIASES += \
	poweroff.target runlevel0.target \
	rescue.target runlevel1.target \
	multi-user.target runlevel2.target \
	multi-user.target runlevel3.target \
	multi-user.target runlevel4.target \
	graphical.target runlevel5.target \
	reboot.target runlevel6.target
endif

SYSTEM_UNIT_ALIASES += \
	graphical.target default.target \
	reboot.target ctrl-alt-del.target \
	getty@.service autovt@.service

USER_UNIT_ALIASES += \
	$(systemunitdir)/shutdown.target shutdown.target \
	$(systemunitdir)/sockets.target sockets.target \
	$(systemunitdir)/timers.target timers.target \
	$(systemunitdir)/paths.target paths.target \
	$(systemunitdir)/bluetooth.target bluetooth.target \
	$(systemunitdir)/printer.target printer.target \
	$(systemunitdir)/sound.target sound.target \
	$(systemunitdir)/smartcard.target smartcard.target

if ENABLE_KDBUS
USER_UNIT_ALIASES += \
	$(systemunitdir)/busnames.target busnames.target
endif

GENERAL_ALIASES += \
	$(systemunitdir)/remote-fs.target $(pkgsysconfdir)/system/multi-user.target.wants/remote-fs.target \
	$(systemunitdir)/getty@.service $(pkgsysconfdir)/system/getty.target.wants/getty@tty1.service \
	$(pkgsysconfdir)/user $(sysconfdir)/xdg/systemd/user \
	$(dbussystemservicedir)/org.freedesktop.systemd1.service $(dbussessionservicedir)/org.freedesktop.systemd1.service

if HAVE_SYSV_COMPAT
INSTALL_DIRS += \
	$(systemunitdir)/runlevel1.target.wants \
	$(systemunitdir)/runlevel2.target.wants \
	$(systemunitdir)/runlevel3.target.wants \
	$(systemunitdir)/runlevel4.target.wants \
	$(systemunitdir)/runlevel5.target.wants
endif

INSTALL_DIRS += \
	$(prefix)/lib/modules-load.d \
	$(sysconfdir)/modules-load.d \
	$(prefix)/lib/systemd/network \
	$(sysconfdir)/systemd/network \
	$(prefix)/lib/sysctl.d \
	$(sysconfdir)/sysctl.d \
	$(prefix)/lib/kernel/install.d \
	$(sysconfdir)/kernel/install.d \
	$(systemshutdowndir) \
	$(systemsleepdir) \
	$(systemgeneratordir) \
	$(usergeneratordir) \
	\
	$(userunitdir) \
	$(pkgsysconfdir)/system \
	$(pkgsysconfdir)/system/multi-user.target.wants \
	$(pkgsysconfdir)/system/getty.target.wants \
	$(pkgsysconfdir)/user \
	$(dbussessionservicedir) \
	$(sysconfdir)/xdg/systemd

install-exec-hook: $(INSTALL_EXEC_HOOKS)

uninstall-hook: $(UNINSTALL_DATA_HOOKS) $(UNINSTALL_EXEC_HOOKS)

install-data-hook: $(INSTALL_DATA_HOOKS)

distclean-local: $(DISTCLEAN_LOCAL_HOOKS)

clean-local: $(CLEAN_LOCAL_HOOKS)
	rm -rf $(abs_srcdir)/install-tree
	rm -f $(abs_srcdir)/hwdb/usb.ids $(abs_srcdir)/hwdb/pci.ids $(abs_srcdir)/hwdb/oui.txt \
	      $(abs_srcdir)/hwdb/iab.txt

DISTCHECK_CONFIGURE_FLAGS = \
	--with-dbuspolicydir=$$dc_install_base/$(dbuspolicydir) \
	--with-dbussessionservicedir=$$dc_install_base/$(dbussessionservicedir) \
	--with-dbussystemservicedir=$$dc_install_base/$(dbussystemservicedir) \
	--with-bashcompletiondir=$$dc_install_base/$(bashcompletiondir) \
	--with-zshcompletiondir=$$dc_install_base/$(zshcompletiondir) \
	--with-pamlibdir=$$dc_install_base/$(pamlibdir) \
	--with-pamconfdir=$$dc_install_base/$(pamconfdir) \
	--with-rootprefix=$$dc_install_base \
	--disable-split-usr \
	--enable-kdbus \
	--enable-compat-libs

if HAVE_SYSV_COMPAT
DISTCHECK_CONFIGURE_FLAGS += \
	--with-sysvinit-path=$$dc_install_base/$(sysvinitdir) \
	--with-sysvrcnd-path=$$dc_install_base/$(sysvrcnddir)
else
DISTCHECK_CONFIGURE_FLAGS += \
	--with-sysvinit-path= \
	--with-sysvrcnd-path=
endif

if HAVE_PYTHON
DISTCHECK_CONFIGURE_FLAGS += \
	--with-python
endif

if ENABLE_GTK_DOC
DISTCHECK_CONFIGURE_FLAGS += \
	--enable-gtk-doc
endif

#
# Require python when making dist
#
.PHONY: dist-check-python
dist-check-python:
if !HAVE_PYTHON
	@echo "*** python and python-lxml module must be installed and enabled in order to make dist"
	@false
endif

dist-check-compat-libs:
if !ENABLE_COMPAT_LIBS
	@echo "*** compat-libs must be enabled in order to make dist"
	@false
endif

dist: dist-check-python dist-check-compat-libs

# check "broken" platforms limited toolchains for link breakage before we release
.PHONY: linkcheck
linkcheck:
	$(MAKE) CFLAGS='-fno-lto' LDFLAGS='-Wl,-fuse-ld=gold -Wl,--as-needed -Wl,--no-gc-sections' distcheck

.PHONY: hwdb-update
hwdb-update:
	( cd $(top_srcdir)/hwdb && \
	wget -N http://www.linux-usb.org/usb.ids \
		http://pci-ids.ucw.cz/v2.2/pci.ids \
		http://standards.ieee.org/develop/regauth/oui/oui.txt \
		http://standards.ieee.org/develop/regauth/iab/iab.txt && \
	./ids-update.pl )

.PHONY: kdbus-update
kdbus-update:
	( cd $(top_srcdir)/src/libsystemd/sd-bus/ && \
	wget -N https://d-bus.googlecode.com/git/kdbus.h )

.PHONY: git-tag
git-tag:
	git tag -s "v$(VERSION)" -m "systemd $(VERSION)"

www_target = www.freedesktop.org:/srv/www.freedesktop.org/www/software/systemd
.PHONY: upload
upload: all check dist
	scp systemd-$(VERSION).tar.xz $(www_target)

.PHONY: doc-sync
doc-sync: all destdir-sphinx
	gtkdoc-rebase --html-dir=docs/libudev/html --online
	rsync -rlv --delete docs/libudev/html/ --omit-dir-times $(www_target)/libudev/
	gtkdoc-rebase --html-dir=docs/gudev/html --online
	rsync -rlv --delete docs/gudev/html/ --omit-dir-times $(www_target)/gudev/
	rsync -rlv --delete-excluded --include="*.html" --exclude="*" --omit-dir-times man/ $(www_target)/man/
	rsync -rlv --delete --omit-dir-times docs/html/python-systemd/ $(www_target)/python-systemd/

.PHONY: tango
tango: upload
	cp -v systemd-$(VERSION).tar.xz /home/lennart/git.fedora/systemd/
	scp man/*.html tango:public/systemd-man/

.PHONY: install-tree
install-tree: all
	rm -rf $(abs_srcdir)/install-tree
	$(MAKE) install DESTDIR=$(abs_srcdir)/install-tree
	tree $(abs_srcdir)/install-tree

# Let's run all tests of the test suite, but under valgrind. Let's
# exclude the one perl script we have in there
.PHONY: valgrind-tests
valgrind-tests: $(TESTS)
	$(AM_V_GEN)for f in $(filter-out %.pl, $^); do \
		if file $$f | grep -q shell; then \
		echo -e "$${x}Skipping non-binary $$f"; else \
		echo -e "$${x}Running $$f"; \
		libtool --mode=execute valgrind -q --leak-check=full --max-stackframe=5242880 --error-exitcode=55 $(builddir)/$$f ; fi; \
		x="\n\n"; \
	done

exported-%: %
	$(AM_V_GEN)$(NM) -g --defined-only $(builddir)/.libs/$(<:.la=.so) 2>&1 /dev/null | grep " T " | cut -d" " -f3 > $@

exported: $(addprefix exported-, $(lib_LTLIBRARIES))
	$(AM_V_GEN)cat $^ > $@

.PHONY: check-api-docs
check-api-docs: exported man
	$(AM_V_GEN)for symbol in `cat exported` ; do \
		if test -f $(builddir)/man/$$symbol.html ; then \
			echo "  Symbol $$symbol() is documented." ; \
		else \
			echo "‣ Symbol $$symbol() lacks documentation." ; \
		fi ; \
	done

OBJECT_VARIABLES:=$(filter %_OBJECTS,$(.VARIABLES))
ALL_OBJECTS:=$(foreach v,$(OBJECT_VARIABLES),$($(v)))

undefined defined: $(ALL_OBJECTS)
	$(AM_V_GEN)for f in $(ALL_OBJECTS) ; do \
		$(NM) -g --$@-only `echo $(builddir)/"$$f" | sed -e 's,\([^/]*\).lo$$,.libs/\1.o,'` ; \
	done | cut -c 20- | cut -d @ -f 1 | sort -u > $@

CLEANFILES += \
	defined \
	undefined

.PHONY: check-api-unused
check-api-unused: defined undefined exported
	( cat exported undefined ) | sort -u  | diff -u - defined | grep ^+ | grep -v ^+++ | cut -c2-

.PHONY: check-includes
check-includes: $(top_srcdir)/tools/check-includes.pl
	$(AM_V_GEN) find * -name '*.[hcS]' -type f -print | sort -u \
		| xargs $(top_srcdir)/tools/check-includes.pl

EXTRA_DIST += \
	$(top_srcdir)/tools/check-includes.pl

# Stupid test that everything purported to be exported really is
define generate-sym-test
	$(AM_V_at)$(MKDIR_P) $(dir $@)
	$(AM_V_at)printf '#include <stdio.h>\n' > $@
	$(AM_V_at)printf '#include "%s"\n' $(notdir $(filter %.h, $^)) >> $@
	$(AM_V_at)printf 'void* functions[] = {\n' >> $@
	$(AM_V_GEN)sed -r -n 's/^ +([a-zA-Z0-9_]+);/\1,/p' $< >> $@
	$(AM_V_at)printf '};\nint main(void) {\n' >> $@
	$(AM_V_at)printf 'unsigned i; for (i=0;i<sizeof(functions)/sizeof(void*);i++) printf("%%p\\n", functions[i]);\n' >> $@
	$(AM_V_at)printf 'return 0; }\n' >> $@
endef

test-libsystemd-sym.c: \
		$(top_builddir)/src/libsystemd/libsystemd.sym \
		src/systemd/sd-journal.h \
		src/systemd/sd-daemon.h \
		src/systemd/sd-login.h \
		src/systemd/sd-bus.h \
		src/systemd/sd-utf8.h \
		src/systemd/sd-resolve.h
	$(generate-sym-test)

test-libudev-sym.c: \
		src/libudev/libudev.sym \
		src/udev/udev.h
	$(generate-sym-test)

test_libsystemd_sym_SOURCES = \
	test-libsystemd-sym.c
test_libsystemd_sym_LDADD = \
	libsystemd.la

test_libudev_sym_SOURCES = \
	test-libudev-sym.c
test_libudev_sym_CFLAGS = \
	$(AM_CFLAGS) \
	-Wno-deprecated-declarations
test_libudev_sym_LDADD = \
	libudev.la

BUILT_SOURCES += \
	$(test_libsystemd_sym_SOURCES) \
	$(test_libudev_sym_SOURCES)

tests += \
	test-libsystemd-sym \
	test-libudev-sym

.PHONY: cppcheck
cppcheck:
	cppcheck --enable=all -q $(top_srcdir)

# Used to extract compile flags for YCM.
print-%:
	@echo $($*)

git-contrib:
	@git shortlog -s `git describe --abbrev=0`.. | cut -c8- | awk '{ print $$0 "," }' | sort -u<|MERGE_RESOLUTION|>--- conflicted
+++ resolved
@@ -538,12 +538,6 @@
 	units/initrd-switch-root.service \
 	units/systemd-nspawn@.service \
 	units/systemd-update-done.service
-
-if HAVE_SYSV_COMPAT
-nodist_systemunit_DATA += \
-	units/x-display-manager.target \
-	units/mail-transport-agent.target
-endif
 
 if HAVE_SYSV_COMPAT
 nodist_systemunit_DATA += \
@@ -5385,10 +5379,7 @@
 
 LOCAL_FS_TARGET_WANTS += \
 	systemd-remount-fs.service
-<<<<<<< HEAD
-=======
-
->>>>>>> def01b67
+
 MULTI_USER_TARGET_WANTS += \
 	getty.target \
 	systemd-ask-password-wall.path
