--- conflicted
+++ resolved
@@ -398,10 +398,6 @@
 	systemd-reply-password \
 	systemd-fsck \
 	systemd-fsckd \
-<<<<<<< HEAD
-	systemd-machine-id-commit \
-=======
->>>>>>> 47dceb5f
 	systemd-ac-power \
 	systemd-sysctl \
 	systemd-sleep \
@@ -2378,20 +2374,6 @@
 systemd_fsckd_SOURCES = \
 	src/fsckd/fsckd.c \
 	$(NULL)
-<<<<<<< HEAD
-
-systemd_fsckd_LDADD = \
-	libsystemd-internal.la \
-	libudev-internal.la \
-	$(NULL)
-
-# ------------------------------------------------------------------------------
-systemd_machine_id_commit_SOURCES = \
-	src/machine-id-commit/machine-id-commit.c \
-	src/core/machine-id-setup.c \
-	src/core/machine-id-setup.h
-=======
->>>>>>> 47dceb5f
 
 systemd_fsckd_LDADD = \
 	libsystemd-internal.la \
