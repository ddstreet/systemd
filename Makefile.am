#  -*- Mode: makefile; indent-tabs-mode: t -*-
#
#  This file is part of systemd.
#
#  Copyright 2010-2012 Lennart Poettering
#  Copyright 2010-2012 Kay Sievers
#  Copyright 2013 Zbigniew Jędrzejewski-Szmek
#  Copyright 2013 David Strauss
#
#  systemd is free software; you can redistribute it and/or modify it
#  under the terms of the GNU Lesser General Public License as published by
#  the Free Software Foundation; either version 2.1 of the License, or
#  (at your option) any later version.
#
#  systemd is distributed in the hope that it will be useful, but
#  WITHOUT ANY WARRANTY; without even the implied warranty of
#  MERCHANTABILITY or FITNESS FOR A PARTICULAR PURPOSE. See the GNU
#  Lesser General Public License for more details.
#
#  You should have received a copy of the GNU Lesser General Public License
#  along with systemd; If not, see <http://www.gnu.org/licenses/>.

ACLOCAL_AMFLAGS = -I m4 ${ACLOCAL_FLAGS}
AM_MAKEFLAGS = --no-print-directory
AUTOMAKE_OPTIONS = color-tests parallel-tests

SUBDIRS = . po

# remove targets if the command fails
.DELETE_ON_ERROR:

# keep intermediate files
.SECONDARY:

# Keep the test-suite.log
.PRECIOUS: $(TEST_SUITE_LOG) Makefile

LIBUDEV_CURRENT=6
LIBUDEV_REVISION=0
LIBUDEV_AGE=5

LIBGUDEV_CURRENT=2
LIBGUDEV_REVISION=0
LIBGUDEV_AGE=2

LIBSYSTEMD_CURRENT=3
LIBSYSTEMD_REVISION=1
LIBSYSTEMD_AGE=3

# The following four libraries only exist for compatibility reasons,
# their version info should not be bumped anymore
LIBSYSTEMD_LOGIN_CURRENT=9
LIBSYSTEMD_LOGIN_REVISION=3
LIBSYSTEMD_LOGIN_AGE=9

LIBSYSTEMD_DAEMON_CURRENT=0
LIBSYSTEMD_DAEMON_REVISION=12
LIBSYSTEMD_DAEMON_AGE=0

LIBSYSTEMD_ID128_CURRENT=0
LIBSYSTEMD_ID128_REVISION=28
LIBSYSTEMD_ID128_AGE=0

LIBSYSTEMD_JOURNAL_CURRENT=11
LIBSYSTEMD_JOURNAL_REVISION=5
LIBSYSTEMD_JOURNAL_AGE=11

# Dirs of external packages
dbuspolicydir=@dbuspolicydir@
dbussessionservicedir=@dbussessionservicedir@
dbussystemservicedir=@dbussystemservicedir@
pamlibdir=@pamlibdir@
pamconfdir=@pamconfdir@
pkgconfigdatadir=$(datadir)/pkgconfig
pkgconfiglibdir=$(libdir)/pkgconfig
polkitpolicydir=$(datadir)/polkit-1/actions
bashcompletiondir=@bashcompletiondir@
zshcompletiondir=@zshcompletiondir@
rpmmacrosdir=$(prefix)/lib/rpm/macros.d
sysvinitdir=$(SYSTEM_SYSVINIT_PATH)
sysvrcnddir=$(SYSTEM_SYSVRCND_PATH)
varlogdir=$(localstatedir)/log
systemdstatedir=$(localstatedir)/lib/systemd
catalogstatedir=$(systemdstatedir)/catalog

# Our own, non-special dirs
pkgsysconfdir=$(sysconfdir)/systemd
userunitdir=$(prefix)/lib/systemd/user
userpresetdir=$(prefix)/lib/systemd/user-preset
tmpfilesdir=$(prefix)/lib/tmpfiles.d
sysusersdir=$(prefix)/lib/sysusers.d
sysctldir=$(prefix)/lib/sysctl.d
binfmtdir=$(prefix)/lib/binfmt.d
modulesloaddir=$(prefix)/lib/modules-load.d
networkdir=$(rootprefix)/lib/systemd/network
pkgincludedir=$(includedir)/systemd
systemgeneratordir=$(rootlibexecdir)/system-generators
usergeneratordir=$(prefix)/lib/systemd/user-generators
systemshutdowndir=$(rootlibexecdir)/system-shutdown
systemsleepdir=$(rootlibexecdir)/system-sleep
systemunitdir=$(rootprefix)/lib/systemd/system
systempresetdir=$(rootprefix)/lib/systemd/system-preset
udevlibexecdir=$(rootprefix)/lib/udev
udevhomedir=$(udevlibexecdir)
udevrulesdir=$(udevlibexecdir)/rules.d
udevhwdbdir=$(udevlibexecdir)/hwdb.d
catalogdir=$(prefix)/lib/systemd/catalog
kernelinstalldir = $(prefix)/lib/kernel/install.d
ntpunitsdir=$(prefix)/lib/systemd/ntp-units.d

# And these are the special ones for /
rootprefix=@rootprefix@
rootbindir=$(rootprefix)/bin
rootlibexecdir=$(rootprefix)/lib/systemd

CLEANFILES = $(BUILT_SOURCES)
DISTCLEANFILES =
EXTRA_DIST =
BUILT_SOURCES =
INSTALL_EXEC_HOOKS =
UNINSTALL_EXEC_HOOKS =
INSTALL_DATA_HOOKS =
UNINSTALL_DATA_HOOKS =
DISTCLEAN_LOCAL_HOOKS =
CLEAN_LOCAL_HOOKS =
pkginclude_HEADERS =
noinst_LTLIBRARIES =
lib_LTLIBRARIES =
include_HEADERS =
noinst_DATA =
pkgconfiglib_DATA =
polkitpolicy_in_in_files =
polkitpolicy_in_files =
polkitpolicy_files =
dist_udevrules_DATA =
nodist_udevrules_DATA =
nodist_pkgsysconf_DATA =
dist_pkgsysconf_DATA =
dist_pkgdata_DATA =
dist_dbuspolicy_DATA =
dist_dbussystemservice_DATA =
dist_systemunit_DATA_busnames =
check_PROGRAMS =
check_DATA =
tests=
manual_tests =
if ENABLE_TESTS
noinst_PROGRAMS = $(manual_tests) $(tests)
TESTS = $(tests)
else
noinst_PROGRAMS =
TESTS =
endif
udevlibexec_PROGRAMS =

.PHONY: $(INSTALL_EXEC_HOOKS) $(UNINSTALL_EXEC_HOOKS) \
	$(INSTALL_DATA_HOOKS) $(UNINSTALL_DATA_HOOKS) \
	$(DISTCLEAN_LOCAL_HOOKS) $(CLEAN_LOCAL_HOOKS)

AM_CPPFLAGS = \
	-include $(top_builddir)/config.h \
	-DPKGSYSCONFDIR=\"$(pkgsysconfdir)\" \
	-DSYSTEM_CONFIG_UNIT_PATH=\"$(pkgsysconfdir)/system\" \
	-DSYSTEM_DATA_UNIT_PATH=\"$(systemunitdir)\" \
	-DSYSTEM_SYSVINIT_PATH=\"$(SYSTEM_SYSVINIT_PATH)\" \
	-DSYSTEM_SYSVRCND_PATH=\"$(SYSTEM_SYSVRCND_PATH)\" \
	-DUSER_CONFIG_UNIT_PATH=\"$(pkgsysconfdir)/user\" \
	-DUSER_DATA_UNIT_PATH=\"$(userunitdir)\" \
	-DCATALOG_DATABASE=\"$(catalogstatedir)/database\" \
	-DSYSTEMD_CGROUP_AGENT_PATH=\"$(rootlibexecdir)/systemd-cgroups-agent\" \
	-DSYSTEMD_BINARY_PATH=\"$(rootlibexecdir)/systemd\" \
	-DSYSTEMD_SHUTDOWN_BINARY_PATH=\"$(rootlibexecdir)/systemd-shutdown\" \
	-DSYSTEMD_SLEEP_BINARY_PATH=\"$(rootlibexecdir)/systemd-sleep\" \
	-DSYSTEMCTL_BINARY_PATH=\"$(rootbindir)/systemctl\" \
	-DSYSTEMD_TTY_ASK_PASSWORD_AGENT_BINARY_PATH=\"$(rootbindir)/systemd-tty-ask-password-agent\" \
	-DSYSTEMD_STDIO_BRIDGE_BINARY_PATH=\"$(bindir)/systemd-stdio-bridge\" \
	-DROOTPREFIX=\"$(rootprefix)\" \
	-DRANDOM_SEED_DIR=\"$(localstatedir)/lib/systemd/\" \
	-DRANDOM_SEED=\"$(localstatedir)/lib/systemd/random-seed\" \
	-DSYSTEMD_CRYPTSETUP_PATH=\"$(rootlibexecdir)/systemd-cryptsetup\" \
	-DSYSTEM_GENERATOR_PATH=\"$(systemgeneratordir)\" \
	-DUSER_GENERATOR_PATH=\"$(usergeneratordir)\" \
	-DSYSTEM_SHUTDOWN_PATH=\"$(systemshutdowndir)\" \
	-DSYSTEM_SLEEP_PATH=\"$(systemsleepdir)\" \
	-DSYSTEMD_KBD_MODEL_MAP=\"$(pkgdatadir)/kbd-model-map\" \
	-DX_SERVER=\"$(bindir)/X\" \
	-DUDEVLIBEXECDIR=\"$(udevlibexecdir)\" \
	-DPOLKIT_AGENT_BINARY_PATH=\"$(bindir)/pkttyagent\" \
	-DQUOTACHECK=\"$(QUOTACHECK)\" \
	-DKEXEC=\"$(KEXEC)\" \
	-DLIBDIR=\"$(libdir)\" \
	-DROOTLIBDIR=\"$(rootlibdir)\" \
	-I $(top_srcdir)/src \
	-I $(top_builddir)/src/shared \
	-I $(top_srcdir)/src/shared \
	-I $(top_srcdir)/src/network \
	-I $(top_srcdir)/src/login \
	-I $(top_srcdir)/src/journal \
	-I $(top_srcdir)/src/timedate \
	-I $(top_srcdir)/src/timesync \
	-I $(top_srcdir)/src/resolve \
	-I $(top_srcdir)/src/systemd \
	-I $(top_builddir)/src/core \
	-I $(top_srcdir)/src/core \
	-I $(top_srcdir)/src/libudev \
	-I $(top_srcdir)/src/udev \
	-I $(top_srcdir)/src/udev/net \
	-I $(top_builddir)/src/udev \
	-I $(top_srcdir)/src/libsystemd/sd-bus \
	-I $(top_srcdir)/src/libsystemd/sd-event \
	-I $(top_srcdir)/src/libsystemd/sd-rtnl \
	-I $(top_srcdir)/src/libsystemd-network \
	$(OUR_CPPFLAGS)

AM_CFLAGS = $(OUR_CFLAGS)
AM_LDFLAGS = $(OUR_LDFLAGS)

# ------------------------------------------------------------------------------
define move-to-rootlibdir
	if test "$(libdir)" != "$(rootlibdir)"; then \
		$(MKDIR_P) $(DESTDIR)$(rootlibdir) && \
		so_img_name=$$(readlink $(DESTDIR)$(libdir)/$$libname) && \
		rm -f $(DESTDIR)$(libdir)/$$libname && \
		$(LN_S) --relative -f $(DESTDIR)$(rootlibdir)/$$so_img_name $(DESTDIR)$(libdir)/$$libname && \
		mv $(DESTDIR)$(libdir)/$$libname.* $(DESTDIR)$(rootlibdir); \
	fi
endef

INSTALL_DIRS =

RUNLEVEL1_TARGET_WANTS =
RUNLEVEL2_TARGET_WANTS =
RUNLEVEL3_TARGET_WANTS =
RUNLEVEL4_TARGET_WANTS =
RUNLEVEL5_TARGET_WANTS =
SHUTDOWN_TARGET_WANTS =
LOCAL_FS_TARGET_WANTS =
MULTI_USER_TARGET_WANTS =
SYSINIT_TARGET_WANTS =
SOCKETS_TARGET_WANTS =
BUSNAMES_TARGET_WANTS =
TIMERS_TARGET_WANTS =
USER_SOCKETS_TARGET_WANTS =
USER_BUSNAMES_TARGET_WANTS =

SYSTEM_UNIT_ALIASES =
USER_UNIT_ALIASES =
GENERAL_ALIASES =

install-target-wants-hook:
	what="$(RUNLEVEL1_TARGET_WANTS)" && wants=runlevel1.target && dir=$(systemunitdir) && $(add-wants)
	what="$(RUNLEVEL2_TARGET_WANTS)" && wants=runlevel2.target && dir=$(systemunitdir) && $(add-wants)
	what="$(RUNLEVEL3_TARGET_WANTS)" && wants=runlevel3.target && dir=$(systemunitdir) && $(add-wants)
	what="$(RUNLEVEL4_TARGET_WANTS)" && wants=runlevel4.target && dir=$(systemunitdir) && $(add-wants)
	what="$(RUNLEVEL5_TARGET_WANTS)" && wants=runlevel5.target && dir=$(systemunitdir) && $(add-wants)
	what="$(SHUTDOWN_TARGET_WANTS)" && wants=shutdown.target && dir=$(systemunitdir) && $(add-wants)
	what="$(LOCAL_FS_TARGET_WANTS)" && wants=local-fs.target && dir=$(systemunitdir) && $(add-wants)
	what="$(MULTI_USER_TARGET_WANTS)" && wants=multi-user.target && dir=$(systemunitdir) && $(add-wants)
	what="$(SYSINIT_TARGET_WANTS)" && wants=sysinit.target && dir=$(systemunitdir) && $(add-wants)
	what="$(SOCKETS_TARGET_WANTS)" && wants=sockets.target && dir=$(systemunitdir) && $(add-wants)
	what="$(TIMERS_TARGET_WANTS)" && wants=timers.target && dir=$(systemunitdir) && $(add-wants)
	what="$(SLICES_TARGET_WANTS)" && wants=slices.target && dir=$(systemunitdir) && $(add-wants)
	what="$(USER_SOCKETS_TARGET_WANTS)" && wants=sockets.target && dir=$(userunitdir) && $(add-wants)

install-busnames-target-wants-hook:
	what="$(BUSNAMES_TARGET_WANTS)" && wants=busnames.target && dir=$(systemunitdir) && $(add-wants)
	what="$(USER_BUSNAMES_TARGET_WANTS)" && wants=busnames.target && dir=$(userunitdir) && $(add-wants)

define add-wants
	[ -z "$$what" ] || ( \
	  dir=$(DESTDIR)$$dir/$$wants.wants && \
	  $(MKDIR_P) -m 0755 $$dir && \
	  cd $$dir && \
	  rm -f $$what && \
	  for i in $$what; do $(LN_S) ../$$i . || exit $$? ; done )
endef

install-directories-hook:
	$(MKDIR_P) $(addprefix $(DESTDIR),$(INSTALL_DIRS))

install-aliases-hook:
	set -- $(SYSTEM_UNIT_ALIASES) && \
		dir=$(systemunitdir) && $(install-aliases)
	set -- $(USER_UNIT_ALIASES) && \
		dir=$(userunitdir) && $(install-relative-aliases)
	set -- $(GENERAL_ALIASES) && \
		dir= && $(install-relative-aliases)

define install-aliases
	while [ -n "$$1" ]; do \
		$(MKDIR_P) `dirname $(DESTDIR)$$dir/$$2` && \
		rm -f $(DESTDIR)$$dir/$$2 && \
		$(LN_S) $$1 $(DESTDIR)$$dir/$$2 && \
		shift 2 || exit $$?; \
	done
endef

define install-relative-aliases
	while [ -n "$$1" ]; do \
		$(MKDIR_P) `dirname $(DESTDIR)$$dir/$$2` && \
		rm -f $(DESTDIR)$$dir/$$2 && \
		$(LN_S) --relative $(DESTDIR)$$1 $(DESTDIR)$$dir/$$2 && \
		shift 2 || exit $$?; \
	done
endef

install-touch-usr-hook:
	touch -c $(DESTDIR)/$(prefix)

INSTALL_EXEC_HOOKS += \
	install-target-wants-hook \
	install-directories-hook \
	install-aliases-hook \
	install-touch-usr-hook

if ENABLE_KDBUS
INSTALL_EXEC_HOOKS += \
	install-busnames-target-wants-hook
endif

# ------------------------------------------------------------------------------
AM_V_M4 = $(AM_V_M4_$(V))
AM_V_M4_ = $(AM_V_M4_$(AM_DEFAULT_VERBOSITY))
AM_V_M4_0 = @echo "  M4      " $@;

AM_V_XSLT = $(AM_V_XSLT_$(V))
AM_V_XSLT_ = $(AM_V_XSLT_$(AM_DEFAULT_VERBOSITY))
AM_V_XSLT_0 = @echo "  XSLT    " $@;

AM_V_GPERF = $(AM_V_GPERF_$(V))
AM_V_GPERF_ = $(AM_V_GPERF_$(AM_DEFAULT_VERBOSITY))
AM_V_GPERF_0 = @echo "  GPERF   " $@;

AM_V_LN = $(AM_V_LN_$(V))
AM_V_LN_ = $(AM_V_LN_$(AM_DEFAULT_VERBOSITY))
AM_V_LN_0 = @echo "  LN      " $@;

AM_V_RM = $(AM_V_RM_$(V))
AM_V_RM_ = $(AM_V_RM_$(AM_DEFAULT_VERBOSITY))
AM_V_RM_0 = @echo "  RM      " $@;

# ------------------------------------------------------------------------------
rootbin_PROGRAMS = \
	systemctl \
	systemd-notify \
	systemd-ask-password \
	systemd-tty-ask-password-agent \
	systemd-machine-id-setup \
	systemd-escape

bin_PROGRAMS = \
	systemd-cgls \
	systemd-cgtop \
	systemd-nspawn \
	systemd-detect-virt \
	systemd-delta \
	systemd-analyze \
	systemd-run \
	systemd-path

dist_bin_SCRIPTS = \
	src/kernel-install/kernel-install

dist_kernelinstall_SCRIPTS = \
	src/kernel-install/50-depmod.install \
	src/kernel-install/90-loaderentry.install

rootlibexec_PROGRAMS = \
	systemd \
	systemd-cgroups-agent \
	systemd-initctl \
	systemd-update-utmp \
	systemd-shutdownd \
	systemd-shutdown \
	systemd-remount-fs \
	systemd-reply-password \
	systemd-fsck \
	systemd-ac-power \
	systemd-sysctl \
	systemd-sleep \
	systemd-bus-proxyd \
	systemd-socket-proxyd \
	systemd-update-done

systemgenerator_PROGRAMS = \
	systemd-insserv-generator \
	systemd-getty-generator \
	systemd-fstab-generator \
	systemd-system-update-generator \
	systemd-debug-generator \
	systemd-default-display-manager-generator

dist_bashcompletion_DATA = \
	shell-completion/bash/busctl \
	shell-completion/bash/journalctl \
	shell-completion/bash/systemd-analyze \
	shell-completion/bash/systemd-cat \
	shell-completion/bash/systemd-cgls \
	shell-completion/bash/systemd-cgtop \
	shell-completion/bash/systemd-delta \
	shell-completion/bash/systemd-detect-virt \
	shell-completion/bash/systemd-nspawn \
	shell-completion/bash/systemd-run \
	shell-completion/bash/udevadm \
	shell-completion/bash/kernel-install

nodist_bashcompletion_DATA = \
	shell-completion/bash/systemctl

dist_zshcompletion_DATA = \
	shell-completion/zsh/_journalctl \
	shell-completion/zsh/_udevadm \
	shell-completion/zsh/_kernel-install \
	shell-completion/zsh/_systemd-nspawn \
	shell-completion/zsh/_systemd-analyze \
	shell-completion/zsh/_systemd-run \
	shell-completion/zsh/_sd_hosts_or_user_at_host \
	shell-completion/zsh/_systemd-delta \
	shell-completion/zsh/_systemd

nodist_zshcompletion_DATA = \
	shell-completion/zsh/_systemctl

EXTRA_DIST += \
	shell-completion/bash/systemctl.in \
	shell-completion/zsh/_systemctl.in

CLEANFILES += \
	$(nodist_bashcompletion_DATA) \
	$(nodist_zshcompletion_DATA)

dist_sysctl_DATA = \
	sysctl.d/50-default.conf

dist_systemunit_DATA = \
	units/graphical.target \
	units/multi-user.target \
	units/emergency.target \
	units/sysinit.target \
	units/basic.target \
	units/getty.target \
	units/halt.target \
	units/kexec.target \
	units/local-fs.target \
	units/local-fs-pre.target \
	units/initrd.target \
	units/initrd-fs.target \
	units/initrd-root-fs.target \
	units/remote-fs.target \
	units/remote-fs-pre.target \
	units/network.target \
	units/network-pre.target \
	units/network-online.target \
	units/nss-lookup.target \
	units/nss-user-lookup.target \
	units/hibernate.target \
	units/hybrid-sleep.target \
	units/poweroff.target \
	units/reboot.target \
	units/rescue.target \
	units/rpcbind.target \
	units/time-sync.target \
	units/shutdown.target \
	units/final.target \
	units/umount.target \
	units/sigpwr.target \
	units/sleep.target \
	units/sockets.target \
	units/timers.target \
	units/paths.target \
	units/suspend.target \
	units/swap.target \
	units/slices.target \
	units/system.slice \
	units/x-.slice \
	units/systemd-initctl.socket \
	units/systemd-shutdownd.socket \
	units/syslog.socket \
	units/dev-hugepages.mount \
	units/dev-mqueue.mount \
	units/sys-kernel-config.mount \
	units/sys-kernel-debug.mount \
	units/sys-fs-fuse-connections.mount \
	units/tmp.mount \
	units/printer.target \
	units/sound.target \
	units/bluetooth.target \
	units/smartcard.target \
	units/systemd-ask-password-wall.path \
	units/systemd-ask-password-console.path \
	units/systemd-udevd-control.socket \
	units/systemd-udevd-kernel.socket \
	units/system-update.target \
	units/initrd-switch-root.target \
	units/ldconfig.service

if ENABLE_KDBUS
dist_systemunit_DATA += \
	$(dist_systemunit_DATA_busnames)
endif

dist_systemunit_DATA_busnames += \
	units/busnames.target

nodist_systemunit_DATA = \
	units/getty@.service \
	units/serial-getty@.service \
	units/console-shell.service \
	units/console-getty.service \
	units/container-getty@.service \
	units/systemd-initctl.service \
	units/systemd-shutdownd.service \
	units/systemd-remount-fs.service \
	units/systemd-update-utmp.service \
	units/systemd-update-utmp-runlevel.service \
	units/systemd-ask-password-wall.service \
	units/systemd-ask-password-console.service \
	units/systemd-sysctl.service \
	units/emergency.service \
	units/rescue.service \
	units/user@.service \
	units/systemd-hibernate.service \
	units/systemd-hybrid-sleep.service \
	units/systemd-suspend.service \
	units/systemd-halt.service \
	units/systemd-poweroff.service \
	units/systemd-reboot.service \
	units/systemd-kexec.service \
	units/systemd-fsck@.service \
	units/systemd-fsck-root.service \
	units/systemd-udevd.service \
	units/systemd-udev-trigger.service \
	units/systemd-udev-settle.service \
	units/systemd-udev-hwdb-update.service \
	units/debug-shell.service \
	units/initrd-parse-etc.service \
	units/initrd-cleanup.service \
	units/initrd-udevadm-cleanup-db.service \
	units/initrd-switch-root.service \
	units/systemd-nspawn@.service \
	units/systemd-update-done.service

if HAVE_SYSV_COMPAT
nodist_systemunit_DATA += \
<<<<<<< HEAD
	units/x-display-manager.target \
=======
>>>>>>> 97bd1c9f
	units/mail-transport-agent.target
endif

dist_userunit_DATA = \
	units/user/basic.target \
	units/user/default.target \
	units/user/exit.target

nodist_userunit_DATA = \
	units/user/systemd-exit.service

dist_systempreset_DATA = \
	system-preset/90-systemd.preset

EXTRA_DIST += \
	units/getty@.service.m4 \
	units/serial-getty@.service.m4 \
	units/console-shell.service.m4.in \
	units/console-getty.service.m4.in \
	units/container-getty@.service.m4.in \
	units/rescue.service.m4.in \
	units/systemd-initctl.service.in \
	units/systemd-shutdownd.service.in \
	units/systemd-remount-fs.service.in \
	units/systemd-update-utmp.service.in \
	units/systemd-update-utmp-runlevel.service.in \
	units/systemd-ask-password-wall.service.in \
	units/systemd-ask-password-console.service.in \
	units/systemd-sysctl.service.in \
	units/emergency.service.in \
	units/systemd-halt.service.in \
	units/systemd-poweroff.service.in \
	units/systemd-reboot.service.in \
	units/systemd-kexec.service.in \
	units/user/systemd-exit.service.in \
	units/systemd-fsck@.service.in \
	units/systemd-fsck-root.service.in \
	units/user@.service.in \
	units/debug-shell.service.in \
	units/systemd-hibernate.service.in \
	units/systemd-hybrid-sleep.service.in \
	units/systemd-suspend.service.in \
	units/quotaon.service.in \
	units/initrd-parse-etc.service.in \
	units/initrd-cleanup.service.in \
	units/initrd-udevadm-cleanup-db.service.in \
	units/initrd-switch-root.service.in \
	units/systemd-nspawn@.service.in \
	units/systemd-update-done.service.in

CLEANFILES += \
	units/console-shell.service.m4 \
	units/console-getty.service.m4 \
	units/container-getty@.service.m4 \
	units/rescue.service.m4 \
	units/user@.service.m4

if HAVE_SYSV_COMPAT
nodist_systemunit_DATA += \
	units/rc-local.service \
	units/halt-local.service

systemgenerator_PROGRAMS += \
	systemd-sysv-generator \
	systemd-rc-local-generator
endif

EXTRA_DIST += \
	units/rc-local.service.in \
	units/halt-local.service.in

# automake is broken and can't handle files with a dash in front
# http://debbugs.gnu.org/cgi/bugreport.cgi?bug=14728#8
units-install-hook:
	mv $(DESTDIR)$(systemunitdir)/x-.slice $(DESTDIR)/$(systemunitdir)/-.slice

units-uninstall-hook:
	rm -f $(DESTDIR)/$(systemunitdir)/-.slice

INSTALL_DATA_HOOKS += units-install-hook
UNINSTALL_DATA_HOOKS += units-uninstall-hook

dist_doc_DATA = \
	README \
	NEWS \
	LICENSE.LGPL2.1 \
	LICENSE.GPL2 \
	LICENSE.MIT \
	DISTRO_PORTING \
	src/libsystemd/sd-bus/PORTING-DBUS1 \
	src/libsystemd/sd-bus/DIFFERENCES \
	src/libsystemd/sd-bus/GVARIANT-SERIALIZATION

@INTLTOOL_POLICY_RULE@

# ------------------------------------------------------------------------------

MANPAGES =
MANPAGES_ALIAS =

include Makefile-man.am

.PHONY: man update-man-list
man: $(MANPAGES) $(MANPAGES_ALIAS) $(HTML_FILES) $(HTML_ALIAS)

XML_FILES = \
	${patsubst %.1,%.xml,${patsubst %.3,%.xml,${patsubst %.5,%.xml,${patsubst %.7,%.xml,${patsubst %.8,%.xml,$(MANPAGES)}}}}}
HTML_FILES = \
	${XML_FILES:.xml=.html}
HTML_ALIAS = \
	${patsubst %.1,%.html,${patsubst %.3,%.html,${patsubst %.5,%.html,${patsubst %.7,%.html,${patsubst %.8,%.html,$(MANPAGES_ALIAS)}}}}}

if ENABLE_MANPAGES
man_MANS = \
	$(MANPAGES) \
	$(MANPAGES_ALIAS)

noinst_DATA += \
	$(HTML_FILES) \
	$(HTML_ALIAS)

CLEANFILES += \
	$(man_MANS) \
	$(HTML_FILES) \
	$(HTML_ALIAS)

docs/html/man:
	$(AM_V_at)$(MKDIR_P) $(dir $@)
	$(AM_V_LN)$(LN_S) -f ../../man $@

noinst_DATA += \
	docs/html/man

CLEANFILES += \
	docs/html/man

if HAVE_PYTHON
man/index.html: man/systemd.index.html
	$(AM_V_LN)$(LN_S) -f systemd.index.html $@

noinst_DATA += \
	man/index.html

CLEANFILES += \
	man/index.html

XML_GLOB = $(wildcard $(top_srcdir)/man/*.xml $(top_builddir)/man/*.xml)
NON_INDEX_XML_FILES = $(filter-out man/systemd.index.xml,$(XML_FILES))
SOURCE_XML_FILES = $(filter-out man/systemd.directives.xml,$(NON_INDEX_XML_FILES))

update-man-list: $(top_srcdir)/tools/make-man-rules.py $(XML_GLOB)
	$(AM_V_GEN)$(PYTHON) $^ > $(top_srcdir)/Makefile-man.tmp
	$(AM_V_at)mv $(top_srcdir)/Makefile-man.tmp $(top_srcdir)/Makefile-man.am
	@echo "Makefile-man.am has been regenerated"

man/systemd.index.xml: $(top_srcdir)/tools/make-man-index.py $(NON_INDEX_XML_FILES)
	$(AM_V_at)$(MKDIR_P) $(dir $@)
	$(AM_V_GEN)$(PYTHON) $< $@ $(filter-out $<,$^)

man/systemd.directives.xml: $(top_srcdir)/tools/make-directive-index.py $(SOURCE_XML_FILES)
	$(AM_V_at)$(MKDIR_P) $(dir $@)
	$(AM_V_GEN)$(PYTHON) $< $@ $(filter-out $<,$^)

EXTRA_DIST += \
	man/systemd.index.xml \
	man/index.html \
	man/systemd.directives.xml

CLEANFILES += \
	man/systemd.index.xml \
	man/systemd.directives.xml

endif

endif

EXTRA_DIST += \
	$(XML_FILES) \
	$(HTML_FILES) \
	$(HTML_ALIAS) \
	$(man_MANS) \
	tools/make-man-index.py \
	tools/make-directive-index.py \
	tools/make-man-rules.py \
	tools/xml_helper.py

# ------------------------------------------------------------------------------
noinst_LTLIBRARIES += \
	libsystemd-shared.la

libsystemd_shared_la_SOURCES = \
	src/shared/linux/auto_dev-ioctl.h \
	src/shared/linux/fanotify.h \
	src/shared/ioprio.h \
	src/shared/missing.h \
	src/shared/initreq.h \
	src/shared/securebits.h \
	src/shared/special.h \
	src/shared/list.h \
	src/shared/macro.h \
	src/shared/def.h \
	src/shared/sparse-endian.h \
	src/shared/refcnt.h \
	src/shared/udev-util.h \
	src/shared/bus-errors.h \
	src/shared/device-nodes.c \
	src/shared/device-nodes.h \
	src/shared/util.c \
	src/shared/util.h \
	src/shared/virt.c \
	src/shared/virt.h \
	src/shared/architecture.c \
	src/shared/architecture.h \
	src/shared/efivars.c \
	src/shared/efivars.h \
	src/shared/path-util.c \
	src/shared/path-util.h \
	src/shared/time-util.c \
	src/shared/time-util.h \
	src/shared/hashmap.c \
	src/shared/hashmap.h \
	src/shared/siphash24.c \
	src/shared/siphash24.h \
	src/shared/set.c \
	src/shared/set.h \
	src/shared/fdset.c \
	src/shared/fdset.h \
	src/shared/prioq.c \
	src/shared/prioq.h \
	src/shared/sleep-config.c \
	src/shared/sleep-config.h \
	src/shared/strv.c \
	src/shared/strv.h \
	src/shared/env-util.c \
	src/shared/env-util.h \
	src/shared/strbuf.c \
	src/shared/strbuf.h \
	src/shared/strxcpyx.c \
	src/shared/strxcpyx.h \
	src/shared/conf-parser.c \
	src/shared/conf-parser.h \
	src/shared/log.c \
	src/shared/log.h \
	src/shared/ratelimit.h \
	src/shared/ratelimit.c \
	src/shared/exit-status.c \
	src/shared/exit-status.h \
	src/shared/utf8.c \
	src/shared/utf8.h \
	src/shared/gunicode.c \
	src/shared/gunicode.h \
	src/shared/pager.c \
	src/shared/pager.h \
	src/shared/socket-util.c \
	src/shared/socket-util.h \
	src/shared/conf-files.c \
	src/shared/conf-files.h \
	src/shared/cgroup-util.c \
	src/shared/cgroup-util.h \
	src/shared/cgroup-show.c \
	src/shared/cgroup-show.h \
	src/shared/unit-name.c \
	src/shared/unit-name.h \
	src/shared/utmp-wtmp.c \
	src/shared/utmp-wtmp.h \
	src/shared/watchdog.c \
	src/shared/watchdog.h \
	src/shared/spawn-ask-password-agent.c \
	src/shared/spawn-ask-password-agent.h \
	src/shared/replace-var.c \
	src/shared/replace-var.h \
	src/shared/spawn-polkit-agent.c \
	src/shared/spawn-polkit-agent.h \
	src/shared/clock-util.c \
	src/shared/clock-util.h \
	src/shared/time-dst.c \
	src/shared/time-dst.h \
	src/shared/calendarspec.c \
	src/shared/calendarspec.h \
	src/shared/fileio.c \
	src/shared/fileio.h \
	src/shared/output-mode.h \
	src/shared/MurmurHash2.c \
	src/shared/MurmurHash2.h \
	src/shared/acpi-fpdt.h \
	src/shared/acpi-fpdt.c \
	src/shared/boot-timestamps.h \
	src/shared/boot-timestamps.c \
	src/shared/mkdir.c \
	src/shared/mkdir.h \
	src/shared/smack-util.c \
	src/shared/smack-util.h \
	src/shared/apparmor-util.c \
	src/shared/apparmor-util.h \
	src/shared/ima-util.c \
	src/shared/ima-util.h \
	src/shared/ptyfwd.c \
	src/shared/ptyfwd.h \
	src/shared/errno-list.c \
	src/shared/errno-list.h \
	src/shared/af-list.c \
	src/shared/af-list.h \
	src/shared/audit.c \
	src/shared/audit.h \
	src/shared/xml.c \
	src/shared/xml.h \
	src/shared/condition-util.c \
	src/shared/condition-util.h \
	src/shared/bus-label.c \
	src/shared/bus-label.h \
	src/shared/gpt.h \
	src/shared/clean-ipc.h \
	src/shared/clean-ipc.c \
	src/shared/login-shared.c \
	src/shared/login-shared.h \
	src/shared/ring.c \
	src/shared/ring.h \
	src/shared/async.c \
	src/shared/async.h \
	src/shared/eventfd-util.c \
	src/shared/eventfd-util.h \
	src/shared/copy.c \
	src/shared/copy.h \
	src/shared/base-filesystem.c \
	src/shared/base-filesystem.h

nodist_libsystemd_shared_la_SOURCES = \
	src/shared/errno-from-name.h \
	src/shared/errno-to-name.h \
	src/shared/af-from-name.h \
	src/shared/af-to-name.h

libsystemd_shared_la_CFLAGS = \
	$(AM_CFLAGS) \
	$(SECCOMP_CFLAGS) \
	-pthread

# ------------------------------------------------------------------------------
noinst_LTLIBRARIES += \
	libsystemd-units.la

libsystemd_units_la_SOURCES = \
	src/shared/install.c \
	src/shared/install.h \
	src/shared/install-printf.c \
	src/shared/install-printf.h \
	src/shared/path-lookup.c \
	src/shared/path-lookup.h \
	src/shared/specifier.c \
	src/shared/specifier.h

# ------------------------------------------------------------------------------
noinst_LTLIBRARIES += \
	libsystemd-label.la

libsystemd_label_la_SOURCES = \
	src/shared/socket-label.c \
	src/shared/label.c \
	src/shared/label.h \
	src/shared/selinux-util.c \
	src/shared/selinux-util.h \
	src/shared/mkdir-label.c \
	src/shared/ask-password-api.c \
	src/shared/ask-password-api.h \
	src/shared/fileio-label.c \
	src/shared/fileio-label.h \
	src/shared/dev-setup.c \
	src/shared/dev-setup.h \
	src/shared/dropin.c \
	src/shared/dropin.h \
	src/shared/generator.h \
	src/shared/generator.c

libsystemd_label_la_CFLAGS = \
	$(AM_CFLAGS) \
	$(SELINUX_CFLAGS)

libsystemd_label_la_LIBADD = \
	$(SELINUX_LIBS)

# ------------------------------------------------------------------------------

if HAVE_SECCOMP
noinst_LTLIBRARIES += \
	libsystemd-seccomp.la

libsystemd_seccomp_la_SOURCES = \
	src/shared/seccomp-util.h \
	src/shared/seccomp-util.c

libsystemd_seccomp_la_CFLAGS = \
	$(AM_CFLAGS) \
	$(SECCOMP_CFLAGS)

libsystemd_seccomp_la_LIBADD = \
	$(SECCOMP_LIBS)
endif

# ------------------------------------------------------------------------------
noinst_LTLIBRARIES += \
	libsystemd-logs.la

libsystemd_logs_la_SOURCES = \
	src/shared/logs-show.c \
	src/shared/logs-show.h

# ------------------------------------------------------------------------------
noinst_LTLIBRARIES += \
	libsystemd-capability.la

libsystemd_capability_la_SOURCES = \
	src/shared/capability.c \
	src/shared/capability.h

libsystemd_capability_la_CFLAGS = \
	$(AM_CFLAGS) \
	$(CAP_CFLAGS)

libsystemd_capability_la_LIBADD = \
	$(CAP_LIBS)

# ------------------------------------------------------------------------------
if HAVE_ACL
noinst_LTLIBRARIES += \
	libsystemd-acl.la

libsystemd_acl_la_SOURCES = \
	src/shared/acl-util.c \
	src/shared/acl-util.h

libsystemd_acl_la_CFLAGS = \
	$(AM_CFLAGS) \
	$(ACL_CFLAGS)

libsystemd_acl_la_LIBADD = \
	$(ACL_LIBS)
endif

# ------------------------------------------------------------------------------
noinst_LTLIBRARIES += \
	libsystemd-core.la

libsystemd_core_la_SOURCES = \
	src/core/unit.c \
	src/core/unit.h \
	src/core/unit-printf.c \
	src/core/unit-printf.h \
	src/core/job.c \
	src/core/job.h \
	src/core/manager.c \
	src/core/manager.h \
	src/core/transaction.c \
	src/core/transaction.h \
	src/core/load-fragment.c \
	src/core/load-fragment.h \
	src/core/service.c \
	src/core/service.h \
	src/core/socket.c \
	src/core/socket.h \
	src/core/busname.c \
	src/core/busname.h \
	src/core/target.c \
	src/core/target.h \
	src/core/snapshot.c \
	src/core/snapshot.h \
	src/core/device.c \
	src/core/device.h \
	src/core/mount.c \
	src/core/mount.h \
	src/core/automount.c \
	src/core/automount.h \
	src/core/swap.c \
	src/core/swap.h \
	src/core/timer.c \
	src/core/timer.h \
	src/core/path.c \
	src/core/path.h \
	src/core/slice.c \
	src/core/slice.h \
	src/core/scope.c \
	src/core/scope.h \
	src/core/load-dropin.c \
	src/core/load-dropin.h \
	src/core/execute.c \
	src/core/execute.h \
	src/core/kill.c \
	src/core/kill.h \
	src/core/dbus.c \
	src/core/dbus.h \
	src/core/dbus-manager.c \
	src/core/dbus-manager.h \
	src/core/dbus-unit.c \
	src/core/dbus-unit.h \
	src/core/dbus-job.c \
	src/core/dbus-job.h \
	src/core/dbus-service.c \
	src/core/dbus-service.h \
	src/core/dbus-socket.c \
	src/core/dbus-socket.h \
	src/core/dbus-busname.c \
	src/core/dbus-busname.h \
	src/core/dbus-target.c \
	src/core/dbus-target.h \
	src/core/dbus-snapshot.c \
	src/core/dbus-snapshot.h \
	src/core/dbus-device.c \
	src/core/dbus-device.h \
	src/core/dbus-mount.c \
	src/core/dbus-mount.h \
	src/core/dbus-automount.c \
	src/core/dbus-automount.h \
	src/core/dbus-swap.c \
	src/core/dbus-swap.h \
	src/core/dbus-timer.c \
	src/core/dbus-timer.h \
	src/core/dbus-path.c \
	src/core/dbus-path.h \
	src/core/dbus-slice.c \
	src/core/dbus-slice.h \
	src/core/dbus-scope.c \
	src/core/dbus-scope.h \
	src/core/dbus-execute.c \
	src/core/dbus-execute.h \
	src/core/dbus-kill.c \
	src/core/dbus-kill.h \
	src/core/dbus-cgroup.c \
	src/core/dbus-cgroup.h \
	src/core/cgroup.c \
	src/core/cgroup.h \
	src/core/selinux-access.c \
	src/core/selinux-access.h \
	src/core/selinux-setup.c \
	src/core/selinux-setup.h \
	src/core/smack-setup.c \
	src/core/smack-setup.h \
	src/core/ima-setup.c \
	src/core/ima-setup.h \
	src/core/locale-setup.h \
	src/core/locale-setup.c \
	src/core/hostname-setup.c \
	src/core/hostname-setup.h \
	src/core/machine-id-setup.c \
	src/core/machine-id-setup.h \
	src/core/mount-setup.c \
	src/core/mount-setup.h \
	src/core/loopback-setup.h \
	src/core/loopback-setup.c \
	src/core/condition.c \
	src/core/condition.h \
	src/core/namespace.c \
	src/core/namespace.h \
	src/core/build.h \
	src/core/sysfs-show.h \
	src/core/switch-root.h \
	src/core/switch-root.c \
	src/core/killall.h \
	src/core/killall.c \
	src/core/audit-fd.c \
	src/core/audit-fd.h \
	src/core/show-status.c \
	src/core/show-status.h

if HAVE_KMOD
libsystemd_core_la_SOURCES += \
	src/core/kmod-setup.c \
	src/core/kmod-setup.h
endif

nodist_libsystemd_core_la_SOURCES = \
	src/core/load-fragment-gperf.c \
	src/core/load-fragment-gperf-nulstr.c

libsystemd_core_la_CFLAGS = \
	$(AM_CFLAGS) \
	$(PAM_CFLAGS) \
	$(AUDIT_CFLAGS) \
	$(CAP_CFLAGS) \
	$(KMOD_CFLAGS) \
	$(APPARMOR_CFLAGS) \
	$(SECCOMP_CFLAGS) \
	-pthread

libsystemd_core_la_LIBADD = \
	libsystemd-capability.la \
	libsystemd-units.la \
	libsystemd-label.la \
	libudev-internal.la \
	libsystemd-shared.la \
	libsystemd-internal.la \
	$(PAM_LIBS) \
	$(AUDIT_LIBS) \
	$(CAP_LIBS) \
	$(KMOD_LIBS) \
	$(APPARMOR_LIBS) \
	$(SECCOMP_LIBS)

if HAVE_SECCOMP
libsystemd_core_la_LIBADD += \
	libsystemd-seccomp.la
endif

src/core/load-fragment-gperf-nulstr.c: src/core/load-fragment-gperf.gperf
	$(AM_V_at)$(MKDIR_P) $(dir $@)
	$(AM_V_GEN)$(AWK) 'BEGIN{ keywords=0 ; FS="," ; print "extern const char load_fragment_gperf_nulstr[];" ; print "const char load_fragment_gperf_nulstr[] ="} ; keyword==1 { print "\"" $$1 "\\0\"" } ; /%%/ { keyword=1} ; END { print ";" }' < $< > $@

EXTRA_DIST += \
	src/core/load-fragment-gperf.gperf.m4

CLEANFILES += \
	src/core/load-fragment-gperf.gperf \
	src/core/load-fragment-gperf.c \
	src/core/load-fragment-gperf-nulstr.c \
	src/shared/errno-list.txt \
	src/shared/errno-from-name.gperf \
	src/shared/af-list.txt \
	src/shared/af-from-name.gperf

BUILT_SOURCES += \
	src/shared/errno-from-name.h \
	src/shared/errno-to-name.h \
	src/shared/af-from-name.h \
	src/shared/af-to-name.h

src/shared/errno-list.txt:
	$(AM_V_at)$(MKDIR_P) $(dir $@)
	$(AM_V_GEN)$(CPP) $(CFLAGS) $(AM_CPPFLAGS) $(CPPFLAGS) -dM -include errno.h - < /dev/null | $(AWK) '/^#define[ \t]+E[^ _]+[ \t]+/ { print $$2; }'  > $@

src/shared/errno-from-name.gperf: src/shared/errno-list.txt
	$(AM_V_at)$(MKDIR_P) $(dir $@)
	$(AM_V_GEN)$(AWK) 'BEGIN{ print "struct errno_name { const char* name; int id; };"; print "%null-strings"; print "%%";} { printf "%s, %s\n", $$1, $$1 }' < $< > $@

src/shared/errno-from-name.h: src/shared/errno-from-name.gperf
	$(AM_V_at)$(MKDIR_P) $(dir $@)
	$(AM_V_GPERF)$(GPERF) -L ANSI-C -t --ignore-case -N lookup_errno -H hash_errno_name -p -C < $< > $@

src/shared/errno-to-name.h: src/shared/errno-list.txt
	$(AM_V_at)$(MKDIR_P) $(dir $@)
	$(AM_V_GEN)$(AWK) 'BEGIN{ print "static const char* const errno_names[] = { "} !/EDEADLOCK/ && !/EWOULDBLOCK/ && !/ENOTSUP/ { printf "[%s] = \"%s\",\n", $$1, $$1 } END{print "};"}' < $< > $@

src/shared/af-list.txt:
	$(AM_V_at)$(MKDIR_P) $(dir $@)
	$(AM_V_GEN)$(CPP) $(CFLAGS) $(AM_CPPFLAGS) $(CPPFLAGS) -dM -include sys/socket.h - < /dev/null | grep -v AF_UNSPEC | grep -v AF_MAX | $(AWK) '/^#define[ \t]+AF_[^ \t]+[ \t]+PF_[^ \t]/ { print $$2; }'  > $@

src/shared/af-from-name.gperf: src/shared/af-list.txt
	$(AM_V_at)$(MKDIR_P) $(dir $@)
	$(AM_V_GEN)$(AWK) 'BEGIN{ print "struct af_name { const char* name; int id; };"; print "%null-strings"; print "%%";} { printf "%s, %s\n", $$1, $$1 }' < $< > $@

src/shared/af-from-name.h: src/shared/af-from-name.gperf
	$(AM_V_at)$(MKDIR_P) $(dir $@)
	$(AM_V_GPERF)$(GPERF) -L ANSI-C -t --ignore-case -N lookup_af -H hash_af_name -p -C < $< > $@

src/shared/af-to-name.h: src/shared/af-list.txt
	$(AM_V_at)$(MKDIR_P) $(dir $@)
	$(AM_V_GEN)$(AWK) 'BEGIN{ print "static const char* const af_names[] = { "} !/AF_FILE/ && !/AF_ROUTE/ && !/AF_LOCAL/ { printf "[%s] = \"%s\",\n", $$1, $$1 } END{print "};"}' < $< > $@

# ------------------------------------------------------------------------------
systemd_SOURCES = \
	src/core/main.c

systemd_CFLAGS = \
	$(AM_CFLAGS) \
	$(SECCOMP_CFLAGS)

systemd_LDADD = \
	libsystemd-core.la \
	$(RT_LIBS)

dist_pkgsysconf_DATA += \
	src/core/system.conf \
	src/core/user.conf

dist_dbuspolicy_DATA += \
	src/core/org.freedesktop.systemd1.conf

dist_dbussystemservice_DATA += \
	src/core/org.freedesktop.systemd1.service

polkitpolicy_in_in_files += \
	src/core/org.freedesktop.systemd1.policy.in.in

pkgconfigdata_DATA = \
	src/core/systemd.pc

nodist_rpmmacros_DATA = \
	src/core/macros.systemd

EXTRA_DIST += \
	src/core/systemd.pc.in \
	src/core/macros.systemd.in

CLEANFILES += \
	src/core/macros.systemd \
	src/core/org.freedesktop.systemd1.policy.in

# ------------------------------------------------------------------------------
manual_tests += \
	test-engine \
	test-ns \
	test-loopback \
	test-hostname \
	test-daemon \
	test-cgroup \
	test-cgroup-mask \
	test-install \
	test-watchdog \
	test-log \
	test-ipcrm

if HAVE_KMOD
manual_tests += \
	test-rtnl-manual
endif

tests += \
	test-job-type \
	test-env-replace \
	test-strbuf \
	test-strv \
	test-path-util \
	test-strxcpyx \
	test-unit-name \
	test-unit-file \
	test-utf8 \
	test-ellipsize \
	test-util \
	test-ring \
	test-tmpfiles \
	test-namespace \
	test-date \
	test-sleep \
	test-replace-var \
	test-sched-prio \
	test-calendarspec \
	test-strip-tab-ansi \
	test-cgroup-util \
	test-prioq \
	test-fileio \
	test-time \
	test-hashmap \
	test-list \
	test-tables \
	test-device-nodes \
	test-xml \
	test-architecture \
	test-socket-util \
	test-fdset \
	test-conf-files \
	test-capability \
	test-async \
	test-ratelimit

EXTRA_DIST += \
	test/sched_idle_bad.service \
	test/sched_idle_ok.service \
	test/sched_rr_bad.service \
	test/sched_rr_ok.service \
	test/sched_rr_change.service \
	test/son.service \
	test/daughter.service \
	test/parent.slice

EXTRA_DIST += \
	src/test/test-helper.h

test_device_nodes_SOURCES = \
	src/test/test-device-nodes.c

test_device_nodes_LDADD = \
	libsystemd-shared.la

test_engine_SOURCES = \
	src/test/test-engine.c

test_engine_CFLAGS = \
	$(AM_CFLAGS) \
	$(SECCOMP_CFLAGS)

test_engine_LDADD = \
	libsystemd-core.la \
	$(RT_LIBS)

test_job_type_SOURCES = \
	src/test/test-job-type.c

test_job_type_CFLAGS = \
	$(AM_CFLAGS) \
	$(SECCOMP_CFLAGS)

test_job_type_LDADD = \
	libsystemd-core.la \
	$(RT_LIBS)

test_ns_SOURCES = \
	src/test/test-ns.c

test_ns_CFLAGS = \
	$(AM_CFLAGS) \
	$(SECCOMP_CFLAGS)

test_ns_LDADD = \
	libsystemd-core.la

test_loopback_SOURCES = \
	src/test/test-loopback.c

test_loopback_LDADD = \
	libsystemd-core.la

test_hostname_SOURCES = \
	src/test/test-hostname.c

test_hostname_LDADD = \
	libsystemd-core.la

if ENABLE_EFI
manual_tests += \
	test-boot-timestamp

test_boot_timestamp_SOURCES = \
	src/test/test-boot-timestamps.c

test_boot_timestamp_LDADD = \
	libsystemd-shared.la
endif

test_unit_name_SOURCES = \
	src/test/test-unit-name.c

test_unit_name_CFLAGS = \
	$(AM_CFLAGS) \
	$(SECCOMP_CFLAGS)

test_unit_name_LDADD = \
	libsystemd-core.la \
	$(RT_LIBS)

test_unit_file_SOURCES = \
	src/test/test-unit-file.c

test_unit_file_CFLAGS = \
	$(AM_CFLAGS) \
	$(SECCOMP_CFLAGS)

test_unit_file_LDADD = \
	libsystemd-core.la \
	$(RT_LIBS)

test_utf8_SOURCES = \
	src/test/test-utf8.c

test_utf8_LDADD = \
	libsystemd-shared.la

test_capability_SOURCES = \
	src/test/test-capability.c

test_capability_LDADD = \
	libsystemd-shared.la \
	libsystemd-capability.la

test_async_SOURCES = \
	src/test/test-async.c

test_async_LDADD = \
	libsystemd-shared.la

test_fdset_SOURCES = \
	src/test/test-fdset.c

test_fdset_LDADD = \
	libsystemd-core.la

test_ratelimit_SOURCES = \
	src/test/test-ratelimit.c

test_ratelimit_LDADD = \
	libsystemd-shared.la

test_util_SOURCES = \
	src/test/test-util.c

test_util_LDADD = \
	libsystemd-core.la

test_socket_util_SOURCES = \
	src/test/test-socket-util.c

test_socket_util_LDADD = \
	libsystemd-core.la

test_ring_SOURCES = \
	src/test/test-ring.c

test_ring_LDADD = \
	libsystemd-core.la

test_tmpfiles_SOURCES = \
	src/test/test-tmpfiles.c

test_tmpfiles_LDADD = \
	libsystemd-shared.la

test_namespace_SOURCES = \
	src/test/test-namespace.c

test_namespace_LDADD = \
	libsystemd-core.la

test_hashmap_SOURCES = \
	src/test/test-hashmap.c

test_hashmap_LDADD = \
	libsystemd-core.la

test_xml_SOURCES = \
	src/test/test-xml.c

test_xml_LDADD = \
	libsystemd-shared.la

test_list_SOURCES = \
	src/test/test-list.c

test_list_LDADD = \
	libsystemd-core.la

test_tables_SOURCES = \
	src/test/test-tables.c \
	src/shared/test-tables.h

test_tables_CFLAGS = \
	$(AM_CFLAGS) \
	$(SECCOMP_CFLAGS)

test_tables_LDADD = \
	libsystemd-logs.la \
	libsystemd-journal-internal.la \
	libsystemd-core.la \
	$(RT_LIBS)

test_prioq_SOURCES = \
	src/test/test-prioq.c

test_prioq_LDADD = \
	libsystemd-core.la

test_fileio_SOURCES = \
	src/test/test-fileio.c

test_fileio_LDADD = \
	libsystemd-core.la

test_time_SOURCES = \
	src/test/test-time.c

test_time_LDADD = \
	libsystemd-core.la

test_architecture_SOURCES = \
	src/test/test-architecture.c

test_architecture_LDADD = \
	libsystemd-shared.la

test_log_SOURCES = \
	src/test/test-log.c

test_log_LDADD = \
	libsystemd-core.la

test_ipcrm_SOURCES = \
	src/test/test-ipcrm.c

test_ipcrm_LDADD = \
	libsystemd-shared.la \
	-lrt

test_rtnl_manual_SOURCES = \
	src/test/test-rtnl-manual.c

test_rtnl_manual_CFLAGS = \
	$(AM_CFLAGS) \
	$(KMOD_CFLAGS)

test_rtnl_manual_LDADD = \
	libsystemd-internal.la \
	libsystemd-shared.la \
	$(KMOD_LIBS)

test_ellipsize_SOURCES = \
	src/test/test-ellipsize.c

test_ellipsize_LDADD = \
	libsystemd-core.la

test_date_SOURCES = \
	src/test/test-date.c

test_date_LDADD = \
	libsystemd-core.la

test_sleep_SOURCES = \
	src/test/test-sleep.c

test_sleep_LDADD = \
	libsystemd-core.la

test_replace_var_SOURCES = \
	src/test/test-replace-var.c

test_replace_var_LDADD = \
	libsystemd-shared.la

test_calendarspec_SOURCES = \
	src/test/test-calendarspec.c

test_calendarspec_LDADD = \
	libsystemd-shared.la

test_strip_tab_ansi_SOURCES = \
	src/test/test-strip-tab-ansi.c

test_strip_tab_ansi_LDADD = \
	libsystemd-shared.la

test_daemon_SOURCES = \
	src/test/test-daemon.c

test_daemon_LDADD = \
	libsystemd-internal.la \
	libsystemd-shared.la

test_cgroup_SOURCES = \
	src/test/test-cgroup.c

test_cgroup_LDADD = \
	libsystemd-label.la \
	libsystemd-shared.la \
	libsystemd-internal.la

test_cgroup_mask_SOURCES = \
	src/test/test-cgroup-mask.c

test_cgroup_mask_CPPFLAGS = \
	$(AM_CPPFLAGS) \
	-DTEST_DIR=\"$(abs_top_srcdir)/test\"

test_cgroup_mask_CFLAGS = \
	$(AM_CFLAGS) \
	$(SECCOMP_CFLAGS)

test_cgroup_mask_LDADD = \
	libsystemd-core.la \
	$(RT_LIBS)

test_cgroup_util_SOURCES = \
	src/test/test-cgroup-util.c

test_cgroup_util_LDADD = \
	libsystemd-label.la \
	libsystemd-internal.la \
	libsystemd-shared.la

test_env_replace_SOURCES = \
	src/test/test-env-replace.c

test_env_replace_LDADD = \
	libsystemd-shared.la

test_strbuf_SOURCES = \
	src/test/test-strbuf.c

test_strbuf_LDADD = \
	libsystemd-shared.la

test_strv_SOURCES = \
	src/test/test-strv.c

test_strv_LDADD = \
	libsystemd-units.la \
	libsystemd-internal.la \
	libsystemd-shared.la

test_path_util_SOURCES = \
	src/test/test-path-util.c

test_path_util_LDADD = \
	libsystemd-shared.la

test_strxcpyx_SOURCES = \
	src/test/test-strxcpyx.c

test_strxcpyx_LDADD = \
	libsystemd-shared.la

test_install_SOURCES = \
	src/test/test-install.c

test_install_LDADD = \
	libsystemd-units.la \
	libsystemd-label.la \
	libsystemd-shared.la \
	libsystemd-internal.la

test_watchdog_SOURCES = \
	src/test/test-watchdog.c

test_watchdog_LDADD = \
	libsystemd-shared.la

test_sched_prio_SOURCES = \
	src/test/test-sched-prio.c

test_sched_prio_CPPFLAGS = \
	$(AM_CPPFLAGS) \
	-DTEST_DIR=\"$(abs_top_srcdir)/test\"

test_sched_prio_CFLAGS = \
	$(AM_CFLAGS) \
	$(SECCOMP_CFLAGS)

test_sched_prio_LDADD = \
	libsystemd-core.la \
	$(RT_LIBS)

test_conf_files_SOURCES = \
	src/test/test-conf-files.c

test_conf_files_LDADD = \
	libsystemd-shared.la

# ------------------------------------------------------------------------------
## .PHONY so it always rebuilds it
.PHONY: coverage lcov-run lcov-report coverage-sync

# run lcov from scratch, always
coverage: all
	$(MAKE) lcov-run
	$(MAKE) lcov-report

coverage_dir = coverage
coverage_opts = --base-directory $(srcdir) --directory $(builddir) --rc 'geninfo_adjust_src_path=$(abspath $(srcdir))=>$(abspath $(builddir))'

if ENABLE_COVERAGE
# reset run coverage tests
lcov-run:
	@rm -rf $(coverage_dir)
	lcov $(coverage_opts) --zerocounters
	-$(MAKE) check

# generate report based on current coverage data
lcov-report:
	$(MKDIR_P) $(coverage_dir)
	lcov $(coverage_opts) --compat-libtool --capture --no-external \
		| sed 's|$(abspath $(builddir))|$(abspath $(srcdir))|' > $(coverage_dir)/.lcov.info
	genhtml -t "systemd test coverage" -o $(coverage_dir) $(coverage_dir)/.lcov.info
	@echo "Coverage report generated in $(abs_builddir)/$(coverage_dir)/index.html"

# lcov doesn't work properly with vpath builds, make sure that bad
# output is not uploaded by mistake.
coverage-sync: coverage
	test "$(builddir)" = "$(srcdir)"
	rsync -rlv --delete --omit-dir-times coverage/ $(www_target)/coverage

else
lcov-run lcov-report:
	echo "Need to reconfigure with --enable-coverage"
endif

# ------------------------------------------------------------------------------
systemd_analyze_SOURCES = \
	src/analyze/analyze.c

systemd_analyze_LDADD = \
	libsystemd-internal.la \
	libsystemd-shared.la

# ------------------------------------------------------------------------------
systemd_initctl_SOURCES = \
	src/initctl/initctl.c

systemd_initctl_LDADD = \
	libsystemd-internal.la \
	libsystemd-shared.la

# ------------------------------------------------------------------------------
systemd_update_utmp_SOURCES = \
	src/update-utmp/update-utmp.c

systemd_update_utmp_CFLAGS = \
	$(AM_CFLAGS) \
	$(AUDIT_CFLAGS)

systemd_update_utmp_LDADD = \
	libsystemd-internal.la \
	libsystemd-shared.la \
	$(AUDIT_LIBS)

# ------------------------------------------------------------------------------
systemd_update_done_SOURCES = \
	src/update-done/update-done.c

systemd_update_done_LDADD = \
	libsystemd-internal.la \
	libsystemd-label.la \
	libsystemd-shared.la

# ------------------------------------------------------------------------------
systemd_shutdownd_SOURCES = \
	src/shutdownd/shutdownd.c

systemd_shutdownd_LDADD = \
	libsystemd-label.la \
	libsystemd-internal.la \
	libsystemd-shared.la

dist_doc_DATA += \
	src/systemd/sd-shutdown.h

# ------------------------------------------------------------------------------
systemd_shutdown_SOURCES = \
	src/core/umount.c \
	src/core/umount.h \
	src/core/shutdown.c \
	src/core/mount-setup.c \
	src/core/mount-setup.h \
	src/core/killall.h \
	src/core/killall.c

systemd_shutdown_LDADD = \
	libsystemd-label.la \
	libudev-internal.la \
	libsystemd-shared.la

# ------------------------------------------------------------------------------
if HAVE_KMOD
systemd_modules_load_SOURCES = \
	src/modules-load/modules-load.c

systemd_modules_load_CFLAGS = \
	$(AM_CFLAGS) \
	$(KMOD_CFLAGS)

systemd_modules_load_LDADD = \
	libsystemd-shared.la \
	$(KMOD_LIBS)

rootlibexec_PROGRAMS += \
	systemd-modules-load

nodist_systemunit_DATA += \
	units/systemd-modules-load.service

SYSINIT_TARGET_WANTS += \
	systemd-modules-load.service

if ENABLE_TMPFILES
nodist_systemunit_DATA += \
	units/kmod-static-nodes.service

SYSINIT_TARGET_WANTS += \
	kmod-static-nodes.service
endif
endif

EXTRA_DIST += \
	units/systemd-modules-load.service.in \
	units/kmod-static-nodes.service.in

# ------------------------------------------------------------------------------
if ENABLE_TMPFILES
systemd_tmpfiles_SOURCES = \
	src/tmpfiles/tmpfiles.c

systemd_tmpfiles_LDADD = \
	libsystemd-units.la \
	libsystemd-label.la \
	libsystemd-capability.la \
	libsystemd-internal.la \
	libsystemd-shared.la

rootbin_PROGRAMS += \
	systemd-tmpfiles

dist_systemunit_DATA += \
	units/systemd-tmpfiles-clean.timer

nodist_systemunit_DATA += \
	units/systemd-tmpfiles-setup-dev.service \
	units/systemd-tmpfiles-setup.service \
	units/systemd-tmpfiles-clean.service

dist_tmpfiles_DATA = \
	tmpfiles.d/systemd.conf \
	tmpfiles.d/systemd-nologin.conf \
	tmpfiles.d/tmp.conf \
	tmpfiles.d/x11.conf \
	tmpfiles.d/var.conf \
	tmpfiles.d/etc.conf

if HAVE_SYSV_COMPAT
dist_tmpfiles_DATA += \
	tmpfiles.d/legacy.conf
endif

SYSINIT_TARGET_WANTS += \
	systemd-tmpfiles-setup-dev.service \
	systemd-tmpfiles-setup.service

dist_zshcompletion_DATA += \
	shell-completion/zsh/_systemd-tmpfiles

TIMERS_TARGET_WANTS += \
	systemd-tmpfiles-clean.timer

INSTALL_DIRS += \
	$(tmpfilesdir) \
	$(sysconfdir)/tmpfiles.d
endif

EXTRA_DIST += \
	units/systemd-tmpfiles-setup-dev.service.in \
	units/systemd-tmpfiles-setup.service.in \
	units/systemd-tmpfiles-clean.service.in

# ------------------------------------------------------------------------------
if ENABLE_SYSUSERS
systemd_sysusers_SOURCES = \
	src/sysusers/sysusers.c

systemd_sysusers_LDADD = \
	libsystemd-units.la \
	libsystemd-label.la \
	libsystemd-capability.la \
	libsystemd-internal.la \
	libsystemd-shared.la

rootbin_PROGRAMS += \
	systemd-sysusers

nodist_systemunit_DATA += \
	units/systemd-sysusers.service

SYSINIT_TARGET_WANTS += \
	systemd-sysusers.service

dist_sysusers_DATA = \
	sysusers.d/systemd.conf

nodist_sysusers_DATA = \
	sysusers.d/basic.conf

EXTRA_DIST += \
	units/systemd-sysusers.service.in \
	sysusers.d/basic.conf.in

CLEANFILES += \
	sysusers.d/basic.conf

INSTALL_DIRS += \
	$(sysusersdir)
endif

# ------------------------------------------------------------------------------
systemd_machine_id_setup_SOURCES = \
	src/machine-id-setup/machine-id-setup-main.c \
	src/core/machine-id-setup.c \
	src/core/machine-id-setup.h

systemd_machine_id_setup_LDADD = \
	libsystemd-label.la \
	libsystemd-internal.la \
	libsystemd-shared.la

# ------------------------------------------------------------------------------
systemd_sysctl_SOURCES = \
	src/sysctl/sysctl.c

systemd_sysctl_LDADD = \
	libsystemd-shared.la

# ------------------------------------------------------------------------------
systemd_sleep_SOURCES = \
	src/sleep/sleep.c

systemd_sleep_LDADD = \
	libsystemd-shared.la

# ------------------------------------------------------------------------------
systemd_fsck_SOURCES = \
	src/fsck/fsck.c

systemd_fsck_LDADD = \
	libsystemd-internal.la \
	libudev-internal.la \
	libsystemd-shared.la

# ------------------------------------------------------------------------------
systemd_ac_power_SOURCES = \
	src/ac-power/ac-power.c

systemd_ac_power_LDADD = \
	libudev-internal.la \
	libsystemd-shared.la

# ------------------------------------------------------------------------------
systemd_detect_virt_SOURCES = \
	src/detect-virt/detect-virt.c

systemd_detect_virt_LDADD = \
	libsystemd-shared.la

INSTALL_EXEC_HOOKS += \
	systemd-detect-virt-install-hook

# ------------------------------------------------------------------------------
systemd_delta_SOURCES = \
	src/delta/delta.c

systemd_delta_LDADD = \
	libsystemd-shared.la

# ------------------------------------------------------------------------------
systemd_default_display_manager_generator_SOURCES = \
    src/default-display-manager-generator/default-display-manager-generator.c

systemd_default_display_manager_generator_LDADD = \
    libsystemd-label.la \
    libsystemd-shared.la

# ------------------------------------------------------------------------------
systemd_insserv_generator_SOURCES = \
	src/insserv-generator/insserv-generator.c

systemd_insserv_generator_LDADD = \
	libsystemd-label.la \
	libsystemd-shared.la

# ------------------------------------------------------------------------------
systemd_getty_generator_SOURCES = \
	src/getty-generator/getty-generator.c

systemd_getty_generator_LDADD = \
	libsystemd-label.la \
	libsystemd-shared.la

# ------------------------------------------------------------------------------
systemd_debug_generator_SOURCES = \
	src/debug-generator/debug-generator.c

systemd_debug_generator_LDADD = \
	libsystemd-label.la \
	libsystemd-shared.la

# ------------------------------------------------------------------------------
systemd_fstab_generator_SOURCES = \
	src/fstab-generator/fstab-generator.c \
	src/core/mount-setup.c

systemd_fstab_generator_LDADD = \
	libsystemd-label.la \
	libsystemd-shared.la

# ------------------------------------------------------------------------------
systemd_system_update_generator_SOURCES = \
	src/system-update-generator/system-update-generator.c

systemd_system_update_generator_LDADD = \
	libsystemd-label.la \
	libsystemd-shared.la

if ENABLE_EFI
# ------------------------------------------------------------------------------
systemgenerator_PROGRAMS +=  \
	systemd-efi-boot-generator

systemd_efi_boot_generator_SOURCES = \
	src/efi-boot-generator/efi-boot-generator.c

systemd_efi_boot_generator_LDADD = \
	libsystemd-label.la \
	libsystemd-shared.la

# ------------------------------------------------------------------------------
bootctl_SOURCES = \
	src/boot/boot.h \
	src/boot/boot-loader.h \
	src/boot/bootctl.c \
	src/boot/boot-loader.c \
	src/boot/boot-efi.c

bootctl_LDADD = \
	libsystemd-shared.la \
	libsystemd-internal.la

bin_PROGRAMS += \
	bootctl

dist_bashcompletion_DATA += \
	shell-completion/bash/bootctl

dist_zshcompletion_DATA += \
	shell-completion/zsh/_bootctl

endif

# ------------------------------------------------------------------------------
if HAVE_BLKID
systemgenerator_PROGRAMS +=  \
	systemd-gpt-auto-generator

systemd_gpt_auto_generator_SOURCES = \
	src/gpt-auto-generator/gpt-auto-generator.c \
	src/shared/blkid-util.h

systemd_gpt_auto_generator_LDADD = \
	libsystemd-label.la \
	libsystemd-internal.la \
	libudev-internal.la \
	libsystemd-shared.la \
	$(BLKID_LIBS)

systemd_gpt_auto_generator_CFLAGS = \
	$(AM_CFLAGS) \
	$(BLKID_CFLAGS)
endif

# ------------------------------------------------------------------------------
if ENABLE_KDBUS
systemgenerator_PROGRAMS +=  \
	systemd-dbus1-generator

systemd_dbus1_generator_SOURCES = \
	src/dbus1-generator/dbus1-generator.c

systemd_dbus1_generator_LDADD = \
	libsystemd-label.la \
	libsystemd-shared.la \
	libsystemd-internal.la

dbus1-generator-install-hook:
	$(AM_V_at)$(MKDIR_P) $(DESTDIR)$(usergeneratordir)
	$(AM_V_RM)rm -f $(DESTDIR)$(usergeneratordir)/systemd-dbus1-generator
	$(AM_V_LN)$(LN_S) --relative -f $(DESTDIR)$(systemgeneratordir)/systemd-dbus1-generator $(DESTDIR)$(usergeneratordir)/systemd-dbus1-generator

dbus1-generator-uninstall-hook:
	rm -f $(DESTDIR)$(usergeneratordir)/systemd-dbus1-generator

INSTALL_EXEC_HOOKS += dbus1-generator-install-hook
UNINSTALL_EXEC_HOOKS += dbus1-generator-uninstall-hook
endif

# ------------------------------------------------------------------------------
systemd_sysv_generator_SOURCES = \
	src/sysv-generator/sysv-generator.c

systemd_sysv_generator_LDADD = \
	libsystemd-core.la \
	libsystemd-label.la \
	libsystemd-shared.la

# ------------------------------------------------------------------------------
systemd_rc_local_generator_SOURCES = \
	src/rc-local-generator/rc-local-generator.c

systemd_rc_local_generator_LDADD = \
	libsystemd-label.la \
	libsystemd-shared.la

# ------------------------------------------------------------------------------
systemd_remount_fs_SOURCES = \
	src/remount-fs/remount-fs.c \
	src/core/mount-setup.c \
	src/core/mount-setup.h

systemd_remount_fs_LDADD = \
	libsystemd-label.la \
	libsystemd-shared.la

# ------------------------------------------------------------------------------
systemd_cgroups_agent_SOURCES = \
	src/cgroups-agent/cgroups-agent.c

systemd_cgroups_agent_LDADD = \
	libsystemd-internal.la \
	libsystemd-shared.la

# ------------------------------------------------------------------------------
systemd_escape_SOURCES = \
	src/escape/escape.c

systemd_escape_LDADD = \
	libsystemd-shared.la

# -----------------------------------------------------------------------------
systemctl_SOURCES = \
	src/systemctl/systemctl.c

systemctl_LDADD = \
	libsystemd-units.la \
	libsystemd-label.la \
	libsystemd-internal.la \
	libsystemd-logs.la \
	libsystemd-journal-internal.la \
	libsystemd-shared.la

# ------------------------------------------------------------------------------
systemd_notify_SOURCES = \
	src/notify/notify.c \
	src/readahead/sd-readahead.c

systemd_notify_LDADD = \
	libsystemd-internal.la \
	libsystemd-shared.la

# ------------------------------------------------------------------------------
systemd_path_SOURCES = \
	src/path/path.c

systemd_path_LDADD = \
	libsystemd-internal.la \
	libsystemd-shared.la

# ------------------------------------------------------------------------------
systemd_ask_password_SOURCES = \
	src/ask-password/ask-password.c

systemd_ask_password_LDADD = \
	libsystemd-label.la \
	libsystemd-shared.la

# ------------------------------------------------------------------------------
systemd_reply_password_SOURCES = \
	src/reply-password/reply-password.c

systemd_reply_password_LDADD = \
	libsystemd-shared.la

# ------------------------------------------------------------------------------
systemd_cgls_SOURCES = \
	src/cgls/cgls.c

systemd_cgls_LDADD = \
	libsystemd-internal.la \
	libsystemd-shared.la

# ------------------------------------------------------------------------------
systemd_cgtop_SOURCES = \
	src/cgtop/cgtop.c

systemd_cgtop_LDADD = \
	libsystemd-shared.la

# ------------------------------------------------------------------------------
systemd_nspawn_SOURCES = \
	src/nspawn/nspawn.c \
	src/core/mount-setup.c \
	src/core/mount-setup.h \
	src/core/loopback-setup.c \
	src/core/loopback-setup.h

systemd_nspawn_CFLAGS = \
	$(AM_CFLAGS) \
	$(SECCOMP_CFLAGS) \
	$(BLKID_CFLAGS)

systemd_nspawn_LDADD = \
	libsystemd-label.la \
	libsystemd-capability.la \
	libsystemd-internal.la \
	libudev-internal.la \
	libsystemd-shared.la \
	$(BLKID_LIBS)

if HAVE_SECCOMP
systemd_nspawn_LDADD += \
	libsystemd-seccomp.la \
	$(SECCOMP_LIBS)
endif

# ------------------------------------------------------------------------------
systemd_run_SOURCES = \
	src/run/run.c

systemd_run_LDADD = \
	libsystemd-label.la \
	libsystemd-capability.la \
	libsystemd-internal.la \
	libsystemd-shared.la

# ------------------------------------------------------------------------------
systemd_bus_proxyd_SOURCES = \
	src/bus-proxyd/bus-proxyd.c \
	src/bus-proxyd/bus-policy.c \
	src/bus-proxyd/bus-policy.h

systemd_bus_proxyd_LDADD = \
	libsystemd-capability.la \
	libsystemd-internal.la \
	libsystemd-shared.la

bus-proxyd-install-hook:
	$(AM_V_at)$(MKDIR_P) $(DESTDIR)$(bindir)
	$(AM_V_RM)rm -f $(DESTDIR)$(bindir)/systemd-stdio-bridge
	$(AM_V_LN)$(LN_S) --relative -f $(DESTDIR)$(rootlibexecdir)/systemd-bus-proxyd $(DESTDIR)$(bindir)/systemd-stdio-bridge

bus-proxyd-uninstall-hook:
	rm -f $(DESTDIR)$(bindir)/systemd-stdio-bridge

INSTALL_EXEC_HOOKS += bus-proxyd-install-hook
UNINSTALL_EXEC_HOOKS += bus-proxyd-uninstall-hook

if ENABLE_KDBUS
nodist_systemunit_DATA += \
	units/systemd-bus-proxyd@.service

dist_systemunit_DATA += \
	units/systemd-bus-proxyd.socket

dist_userunit_DATA += \
	units/user/systemd-bus-proxyd.socket \
	units/user/systemd-bus-proxyd@.service
endif

EXTRA_DIST += \
	units/systemd-bus-proxyd@.service.in

# ------------------------------------------------------------------------------
systemd_tty_ask_password_agent_SOURCES = \
	src/tty-ask-password-agent/tty-ask-password-agent.c

systemd_tty_ask_password_agent_LDADD = \
	libsystemd-label.la \
	libsystemd-shared.la

# ------------------------------------------------------------------------------
libsystemd_internal_la_SOURCES = \
	src/systemd/sd-bus.h \
	src/systemd/sd-bus-protocol.h \
	src/systemd/sd-bus-vtable.h \
	src/systemd/sd-memfd.h \
	src/systemd/sd-utf8.h \
	src/systemd/sd-event.h \
	src/systemd/sd-rtnl.h \
	src/systemd/sd-resolve.h \
	src/systemd/sd-login.h \
	src/systemd/sd-id128.h \
	src/systemd/sd-daemon.h \
	src/systemd/sd-path.h \
	src/libsystemd/sd-bus/sd-bus.c \
	src/libsystemd/sd-bus/bus-control.c \
	src/libsystemd/sd-bus/bus-control.h \
	src/libsystemd/sd-bus/bus-error.c \
	src/libsystemd/sd-bus/bus-error.h \
	src/libsystemd/sd-bus/bus-internal.c \
	src/libsystemd/sd-bus/bus-internal.h \
	src/libsystemd/sd-bus/bus-socket.c \
	src/libsystemd/sd-bus/bus-socket.h \
	src/libsystemd/sd-bus/bus-kernel.c \
	src/libsystemd/sd-bus/bus-kernel.h \
	src/libsystemd/sd-bus/bus-container.c \
	src/libsystemd/sd-bus/bus-container.h \
	src/libsystemd/sd-bus/bus-message.c \
	src/libsystemd/sd-bus/bus-message.h \
	src/libsystemd/sd-bus/bus-creds.c \
	src/libsystemd/sd-bus/bus-creds.h \
	src/libsystemd/sd-bus/bus-signature.c \
	src/libsystemd/sd-bus/bus-signature.h \
	src/libsystemd/sd-bus/bus-type.c \
	src/libsystemd/sd-bus/bus-type.h \
	src/libsystemd/sd-bus/bus-match.c \
	src/libsystemd/sd-bus/bus-match.h \
	src/libsystemd/sd-bus/bus-bloom.c \
	src/libsystemd/sd-bus/bus-bloom.h \
	src/libsystemd/sd-bus/bus-introspect.c \
	src/libsystemd/sd-bus/bus-introspect.h \
	src/libsystemd/sd-bus/bus-objects.c \
	src/libsystemd/sd-bus/bus-objects.h \
	src/libsystemd/sd-bus/bus-gvariant.c \
	src/libsystemd/sd-bus/bus-gvariant.h \
	src/libsystemd/sd-bus/bus-convenience.c \
	src/libsystemd/sd-bus/bus-track.c \
	src/libsystemd/sd-bus/bus-track.h \
	src/libsystemd/sd-bus/bus-util.c \
	src/libsystemd/sd-bus/bus-util.h \
	src/libsystemd/sd-bus/bus-slot.c \
	src/libsystemd/sd-bus/bus-slot.h \
	src/libsystemd/sd-bus/bus-protocol.h \
	src/libsystemd/sd-bus/kdbus.h \
	src/libsystemd/sd-bus/sd-memfd.c \
	src/libsystemd/sd-utf8/sd-utf8.c \
	src/libsystemd/sd-event/sd-event.c \
	src/libsystemd/sd-event/event-util.h \
	src/libsystemd/sd-rtnl/sd-rtnl.c \
	src/libsystemd/sd-rtnl/rtnl-internal.h \
	src/libsystemd/sd-rtnl/rtnl-message.c \
	src/libsystemd/sd-rtnl/rtnl-types.h \
	src/libsystemd/sd-rtnl/rtnl-types.c \
	src/libsystemd/sd-rtnl/rtnl-util.h \
	src/libsystemd/sd-rtnl/rtnl-util.c \
	src/libsystemd/sd-id128/sd-id128.c \
	src/libsystemd/sd-daemon/sd-daemon.c \
	src/libsystemd/sd-login/sd-login.c \
	src/libsystemd/sd-path/sd-path.c

nodist_libsystemd_internal_la_SOURCES = \
	src/libsystemd/libsystemd.sym \
	src/libsystemd/sd-bus/bus-error-mapping.c

libsystemd_internal_la_CFLAGS = \
	$(AM_CFLAGS) \
	-pthread

libsystemd_internal_la_LIBADD = \
	$(RT_LIBS)

libsystemd_resolve_la_SOURCES = \
	src/libsystemd/sd-resolve/sd-resolve.c \
	src/libsystemd/sd-resolve/resolve-util.h

libsystemd_resolve_la_CFLAGS = \
	$(AM_CFLAGS) \
	-pthread

libsystemd_resolve_la_LIBADD = \
	-lresolv

noinst_LTLIBRARIES += \
	libsystemd-internal.la \
	libsystemd-resolve.la

libsystemd_dump_la_SOURCES = \
	src/libsystemd/sd-bus/bus-dump.c \
	src/libsystemd/sd-bus/bus-dump.h

libsystemd_dump_la_CFLAGS = \
	$(AM_CFLAGS) \
	$(CAP_CFLAGS)

noinst_LTLIBRARIES += \
	libsystemd-dump.la

EXTRA_DIST += \
	src/libsystemd/libsystemd.sym.m4 \
	src/libsystemd/libsystemd.pc.in \
	src/libsystemd/sd-bus/bus-error-mapping.gperf \
	src/libsystemd/sd-bus/DIFFERENCES \
	src/libsystemd/sd-bus/GVARIANT-SERIALIZATION

CLEANFILES += \
	src/libsystemd/libsystemd.sym \
	src/libsystemd/sd-bus/bus-error-mapping.c

BUILT_SOURCES += \
	src/libsystemd/libsystemd.sym

libsystemd_la_SOURCES = \
	$(libsystemd_internal_la_SOURCES) \
	$(libsystemd_resolve_la_SOURCES) \
	$(libsystemd_journal_internal_la_SOURCES)

nodist_libsystemd_la_SOURCES = \
	$(nodist_libsystemd_internal_la_SOURCES)

libsystemd_la_CFLAGS = \
	$(libsystemd_internal_la_CFLAGS) \
	$(libsystemd_resolve_la_CFLAGS) \
	$(libsystemd_journal_internal_la_CFLAGS)

libsystemd_la_LDFLAGS = \
	$(AM_LDFLAGS) \
	-version-info $(LIBSYSTEMD_CURRENT):$(LIBSYSTEMD_REVISION):$(LIBSYSTEMD_AGE) \
	-Wl,--version-script=$(top_builddir)/src/libsystemd/libsystemd.sym

libsystemd_la_LIBADD = \
	libsystemd-shared.la \
	$(libsystemd_internal_la_LIBADD) \
	$(libsystemd_journal_internal_la_LIBADD) \
	$(libsystemd_resolve_la_LIBADD)

libsystemd-install-hook:
	libname=libsystemd.so && $(move-to-rootlibdir)

libsystemd-uninstall-hook:
	rm -f $(DESTDIR)$(rootlibdir)/libsystemd.so*

INSTALL_EXEC_HOOKS += libsystemd-install-hook
UNINSTALL_EXEC_HOOKS += libsystemd-uninstall-hook

pkgconfiglib_DATA += \
	src/libsystemd/libsystemd.pc

pkginclude_HEADERS += \
	src/systemd/sd-login.h \
	src/systemd/sd-id128.h \
	src/systemd/sd-daemon.h

if ENABLE_KDBUS
pkginclude_HEADERS += \
	src/systemd/sd-bus.h \
	src/systemd/sd-bus-protocol.h \
	src/systemd/sd-bus-vtable.h \
	src/systemd/sd-memfd.h \
	src/systemd/sd-utf8.h \
	src/systemd/sd-event.h \
	src/systemd/sd-rtnl.h \
	src/systemd/sd-resolve.h \
	src/systemd/sd-path.h
endif

lib_LTLIBRARIES += \
	libsystemd.la

tests += \
	test-bus-marshal \
	test-bus-signature \
	test-bus-chat \
	test-bus-cleanup \
	test-bus-server \
	test-bus-match \
	test-bus-kernel \
	test-bus-kernel-bloom \
	test-bus-kernel-benchmark \
	test-bus-memfd \
	test-bus-zero-copy \
	test-bus-introspect \
	test-bus-objects \
	test-bus-error \
	test-bus-creds \
	test-bus-gvariant \
	test-event \
	test-rtnl \
	test-resolve

bin_PROGRAMS += \
	busctl

test_bus_marshal_SOURCES = \
	src/libsystemd/sd-bus/test-bus-marshal.c

test_bus_marshal_LDADD = \
	libsystemd-internal.la \
	libsystemd-shared.la \
	libsystemd-dump.la \
	libsystemd-capability.la \
	$(GLIB_LIBS) \
	$(DBUS_LIBS) \
	$(CAP_LIBS)

test_bus_marshal_CFLAGS = \
	$(AM_CFLAGS) \
	$(GLIB_CFLAGS) \
	$(DBUS_CFLAGS) \
	$(CAP_CFLAGS)

test_bus_signature_SOURCES = \
	src/libsystemd/sd-bus/test-bus-signature.c

test_bus_signature_LDADD = \
	libsystemd-shared.la \
	libsystemd-internal.la

test_bus_chat_SOURCES = \
	src/libsystemd/sd-bus/test-bus-chat.c

test_bus_chat_CFLAGS = \
	$(AM_CFLAGS) \
	-pthread

test_bus_chat_LDADD = \
	libsystemd-internal.la \
	libsystemd-shared.la

test_bus_cleanup_SOURCES = \
	src/libsystemd/sd-bus/test-bus-cleanup.c

test_bus_cleanup_CFLAGS = \
	$(AM_CFLAGS) \
	$(SECCOMP_CFLAGS)

test_bus_cleanup_LDADD = \
	libsystemd-internal.la \
	libsystemd-shared.la

test_bus_server_SOURCES = \
	src/libsystemd/sd-bus/test-bus-server.c

test_bus_server_CFLAGS = \
	$(AM_CFLAGS) \
	-pthread

test_bus_server_LDADD = \
	libsystemd-internal.la \
	libsystemd-shared.la

test_bus_objects_SOURCES = \
	src/libsystemd/sd-bus/test-bus-objects.c

test_bus_objects_CFLAGS = \
	$(AM_CFLAGS) \
	$(CAP_CFLAGS) \
	-pthread

test_bus_objects_LDADD = \
	libsystemd-internal.la \
	libsystemd-shared.la \
	libsystemd-dump.la \
	libsystemd-capability.la \
	$(CAP_LIBS)

test_bus_error_SOURCES = \
	src/libsystemd/sd-bus/test-bus-error.c

test_bus_error_LDADD = \
	libsystemd-internal.la \
	libsystemd-shared.la

test_bus_gvariant_SOURCES = \
	src/libsystemd/sd-bus/test-bus-gvariant.c

test_bus_gvariant_LDADD = \
	libsystemd-internal.la \
	libsystemd-shared.la \
	libsystemd-dump.la \
	libsystemd-capability.la \
	$(GLIB_LIBS) \
	$(CAP_LIBS)

test_bus_gvariant_CFLAGS = \
	$(AM_CFLAGS) \
	$(GLIB_CFLAGS)
	$(CAP_CFLAGS)

test_bus_creds_SOURCES = \
	src/libsystemd/sd-bus/test-bus-creds.c

test_bus_creds_LDADD = \
	libsystemd-internal.la \
	libsystemd-shared.la \
	libsystemd-dump.la \
	libsystemd-capability.la

test_bus_match_SOURCES = \
	src/libsystemd/sd-bus/test-bus-match.c

test_bus_match_LDADD = \
	libsystemd-internal.la \
	libsystemd-shared.la

test_bus_kernel_SOURCES = \
	src/libsystemd/sd-bus/test-bus-kernel.c

test_bus_kernel_LDADD = \
	libsystemd-internal.la \
	libsystemd-shared.la \
	libsystemd-dump.la \
	libsystemd-capability.la \
	$(CAP_LIBS)

test_bus_kernel_CFLAGS = \
	$(AM_CFLAGS) \
	$(CAP_CFLAGS)

test_bus_kernel_bloom_SOURCES = \
	src/libsystemd/sd-bus/test-bus-kernel-bloom.c

test_bus_kernel_bloom_LDADD = \
	libsystemd-internal.la \
	libsystemd-shared.la

test_bus_kernel_benchmark_SOURCES = \
	src/libsystemd/sd-bus/test-bus-kernel-benchmark.c

test_bus_kernel_benchmark_LDADD = \
	libsystemd-internal.la \
	libsystemd-shared.la

test_bus_memfd_SOURCES = \
	src/libsystemd/sd-bus/test-bus-memfd.c

test_bus_memfd_LDADD = \
	libsystemd-internal.la \
	libsystemd-shared.la

test_bus_zero_copy_SOURCES = \
	src/libsystemd/sd-bus/test-bus-zero-copy.c

test_bus_zero_copy_LDADD = \
	libsystemd-internal.la \
	libsystemd-shared.la \
	libsystemd-dump.la \
	libsystemd-capability.la \
	$(CAP_LIBS)

test_bus_zero_copy_CFLAGS = \
	$(AM_CFLAGS) \
	$(CAP_CFLAGS)

test_bus_introspect_SOURCES = \
	src/libsystemd/sd-bus/test-bus-introspect.c

test_bus_introspect_LDADD = \
	libsystemd-internal.la \
	libsystemd-shared.la

test_event_SOURCES = \
	src/libsystemd/sd-event/test-event.c

test_event_LDADD = \
	libsystemd-internal.la \
	libsystemd-shared.la

test_rtnl_SOURCES = \
	src/libsystemd/sd-rtnl/test-rtnl.c

test_rtnl_LDADD = \
	libsystemd-internal.la \
	libsystemd-shared.la

test_resolve_SOURCES = \
	src/libsystemd/sd-resolve/test-resolve.c

test_resolve_LDADD = \
	libsystemd-resolve.la \
	libsystemd-internal.la \
	libsystemd-shared.la

test_resolve_CFLAGS = \
	$(AM_CFLAGS) \
	-pthread

busctl_SOURCES = \
	src/libsystemd/sd-bus/busctl.c

busctl_LDADD = \
	libsystemd-internal.la \
	libsystemd-shared.la \
	libsystemd-dump.la \
	libsystemd-capability.la \
	$(CAP_LIBS)

busctl_CFLAGS = \
	$(AM_CFLAGS) \
	$(CAP_CFLAGS)

# ------------------------------------------------------------------------------
noinst_LTLIBRARIES += \
	libsystemd-network.la

libsystemd_network_la_CFLAGS = \
	$(AM_CFLAGS) \
	$(KMOD_CFLAGS)

libsystemd_network_la_SOURCES = \
	src/systemd/sd-network.h \
	src/systemd/sd-dhcp-client.h \
	src/systemd/sd-dhcp-server.h \
	src/systemd/sd-dhcp-lease.h \
	src/systemd/sd-ipv4ll.h \
	src/network/sd-network.c \
	src/network/network-util.h \
	src/libsystemd-network/sd-dhcp-client.c \
	src/libsystemd-network/sd-dhcp-server.c \
	src/libsystemd-network/dhcp-network.c \
	src/libsystemd-network/dhcp-option.c \
	src/libsystemd-network/dhcp-packet.c \
	src/libsystemd-network/dhcp-internal.h \
	src/libsystemd-network/dhcp-server-internal.h \
	src/libsystemd-network/dhcp-protocol.h \
	src/libsystemd-network/dhcp-lease-internal.h \
	src/libsystemd-network/sd-dhcp-lease.c \
	src/libsystemd-network/sd-ipv4ll.c \
	src/libsystemd-network/ipv4ll-network.c \
	src/libsystemd-network/ipv4ll-packet.c \
	src/libsystemd-network/ipv4ll-internal.h \
	src/libsystemd-network/network-internal.c \
	src/libsystemd-network/network-internal.h \
	src/systemd/sd-icmp6-nd.h \
	src/systemd/sd-dhcp6-client.h \
	src/systemd/sd-dhcp6-lease.h \
	src/libsystemd-network/sd-icmp6-nd.c \
	src/libsystemd-network/sd-dhcp6-client.c \
	src/libsystemd-network/dhcp6-internal.h \
	src/libsystemd-network/dhcp6-protocol.h \
	src/libsystemd-network/dhcp6-network.c \
	src/libsystemd-network/dhcp6-option.c \
	src/libsystemd-network/dhcp6-lease-internal.h \
	src/libsystemd-network/sd-dhcp6-lease.c

libsystemd_network_la_LIBADD = \
	libudev-internal.la \
	libsystemd-label.la \
	libsystemd-internal.la \
	libsystemd-shared.la \
	$(KMOD_LIBS)

test_dhcp_option_SOURCES = \
	src/libsystemd-network/dhcp-protocol.h \
	src/libsystemd-network/dhcp-internal.h \
	src/libsystemd-network/test-dhcp-option.c

test_dhcp_option_LDADD = \
	libsystemd-network.la \
	libsystemd-internal.la \
	libsystemd-shared.la

test_dhcp_client_SOURCES = \
	src/systemd/sd-dhcp-client.h \
	src/libsystemd-network/dhcp-protocol.h \
	src/libsystemd-network/dhcp-internal.h \
	src/libsystemd-network/test-dhcp-client.c

test_dhcp_client_LDADD = \
	libsystemd-network.la \
	libsystemd-label.la \
	libsystemd-internal.la \
	libsystemd-shared.la

test_dhcp_server_SOURCES = \
	src/libsystemd-network/test-dhcp-server.c

test_dhcp_server_LDADD = \
	libsystemd-network.la \
	libsystemd-internal.la \
	libsystemd-shared.la

test_ipv4ll_SOURCES = \
	src/systemd/sd-ipv4ll.h \
	src/libsystemd-network/ipv4ll-internal.h \
	src/libsystemd-network/test-ipv4ll.c

test_ipv4ll_LDADD = \
	libsystemd-network.la \
	libsystemd-label.la \
	libsystemd-internal.la \
	libsystemd-shared.la

test_icmp6_rs_SOURCES = \
	src/systemd/sd-dhcp6-client.h \
	src/systemd/sd-icmp6-nd.h \
	src/libsystemd-network/dhcp6-internal.h \
	src/libsystemd-network/test-icmp6-rs.c

test_icmp6_rs_LDADD = \
	libsystemd-network.la \
	libsystemd-internal.la \
	libsystemd-shared.la

test_dhcp6_client_SOURCES = \
	src/systemd/sd-dhcp6-client.h \
	src/libsystemd-network/dhcp6-internal.h \
	src/libsystemd-network/test-dhcp6-client.c

test_dhcp6_client_LDADD = \
	libsystemd-network.la \
	libsystemd-internal.la \
	libsystemd-shared.la

tests += \
	test-dhcp-option \
	test-dhcp-client \
	test-dhcp-server \
	test-ipv4ll \
	test-icmp6-rs \
	test-dhcp6-client

# ------------------------------------------------------------------------------
if ENABLE_GTK_DOC
SUBDIRS += \
	docs/libudev

noinst_DATA += \
	docs/html/libudev \
	docs/html/gudev
endif

include_HEADERS += \
	src/libudev/libudev.h

lib_LTLIBRARIES += \
	libudev.la

libudev_la_SOURCES =\
	src/libudev/libudev.sym \
	src/libudev/libudev-private.h \
	src/libudev/libudev.c \
	src/libudev/libudev-list.c \
	src/libudev/libudev-util.c \
	src/libudev/libudev-device.c \
	src/libudev/libudev-enumerate.c \
	src/libudev/libudev-monitor.c \
	src/libudev/libudev-queue.c \
	src/libudev/libudev-hwdb-def.h \
	src/libudev/libudev-hwdb.c

libudev_la_CFLAGS = \
	$(AM_CFLAGS) \
	-fvisibility=hidden

libudev_la_LDFLAGS = \
	$(AM_LDFLAGS) \
	-version-info $(LIBUDEV_CURRENT):$(LIBUDEV_REVISION):$(LIBUDEV_AGE) \
	-Wl,--version-script=$(top_srcdir)/src/libudev/libudev.sym

libudev_la_LIBADD = \
	libsystemd-internal.la \
	libsystemd-shared.la

pkgconfiglib_DATA += \
	src/libudev/libudev.pc

EXTRA_DIST += \
	src/libudev/libudev.pc.in

CLEANFILES += \
	src/libudev/libudev.pc \
	docs/html/libudev \
	docs/html/gudev

docs/html/libudev:
	$(AM_V_at)$(MKDIR_P) $(dir $@)
	$(AM_V_LN)$(LN_S) -f ../libudev/html $@

docs/html/gudev:
	$(AM_V_at)$(MKDIR_P) $(dir $@)
	$(AM_V_LN)$(LN_S) -f ../gudev/html $@

# move lib from $(libdir) to $(rootlibdir) and update devel link, if needed
libudev-install-hook:
	libname=libudev.so && $(move-to-rootlibdir)

libudev-uninstall-hook:
	rm -f $(DESTDIR)$(rootlibdir)/libudev.so*

INSTALL_EXEC_HOOKS += libudev-install-hook
UNINSTALL_EXEC_HOOKS += libudev-uninstall-hook

# ------------------------------------------------------------------------------
noinst_LTLIBRARIES += \
	libudev-internal.la

libudev_internal_la_SOURCES =\
	$(libudev_la_SOURCES) \
	src/libudev/libudev-device-private.c

libudev_internal_la_CFLAGS = \
	$(AM_CFLAGS) \
	-fvisibility=default

# ------------------------------------------------------------------------------
INSTALL_DIRS += \
	$(sysconfdir)/udev/rules.d \
	$(sysconfdir)/udev/hwdb.d

dist_network_DATA = \
	network/99-default.link \
	network/80-container-host0.network \
	network/80-container-ve.network

dist_udevrules_DATA += \
	rules/42-usb-hid-pm.rules \
	rules/50-udev-default.rules \
	rules/60-drm.rules \
	rules/60-keyboard.rules \
	rules/60-persistent-storage-tape.rules \
	rules/60-persistent-serial.rules \
	rules/60-persistent-input.rules \
	rules/60-persistent-alsa.rules \
	rules/60-persistent-storage.rules \
	rules/64-btrfs.rules \
	rules/75-net-description.rules \
	rules/75-tty-description.rules \
	rules/78-sound-card.rules \
	rules/80-net-setup-link.rules \
	rules/95-udev-late.rules

nodist_udevrules_DATA += \
	rules/99-systemd.rules

dist_udevhwdb_DATA = \
	hwdb/20-pci-vendor-model.hwdb \
	hwdb/20-pci-classes.hwdb \
	hwdb/20-usb-vendor-model.hwdb \
	hwdb/20-usb-classes.hwdb \
	hwdb/20-sdio-vendor-model.hwdb \
	hwdb/20-sdio-classes.hwdb \
	hwdb/20-bluetooth-vendor-product.hwdb \
	hwdb/20-acpi-vendor.hwdb \
	hwdb/20-OUI.hwdb \
	hwdb/20-net-ifname.hwdb \
	hwdb/60-keyboard.hwdb

udevconfdir = $(sysconfdir)/udev
dist_udevconf_DATA = \
	src/udev/udev.conf

sharepkgconfigdir = $(datadir)/pkgconfig
sharepkgconfig_DATA = \
	src/udev/udev.pc

EXTRA_DIST += \
	rules/99-systemd.rules.in \
	src/udev/udev.pc.in

CLEANFILES += \
	rules/99-systemd.rules \
	src/udev/udev.pc

EXTRA_DIST += \
	units/systemd-udevd.service.in \
	units/systemd-udev-trigger.service.in \
	units/systemd-udev-settle.service.in \
	units/systemd-udev-hwdb-update.service.in

CLEANFILES += \
	units/systemd-udevd.service \
	units/systemd-udev-trigger.service \
	units/systemd-udev-settle.service \
	units/systemd-udev-hwdb-update.service

SOCKETS_TARGET_WANTS += \
	systemd-udevd-control.socket \
	systemd-udevd-kernel.socket

SYSINIT_TARGET_WANTS += \
	systemd-udevd.service \
	systemd-udev-trigger.service \
	systemd-udev-hwdb-update.service

rootbin_PROGRAMS += \
	udevadm

rootlibexec_PROGRAMS += \
	systemd-udevd

noinst_LTLIBRARIES += \
	libudev-core.la

src/udev/keyboard-keys.txt:
	$(AM_V_at)$(MKDIR_P) $(dir $@)
	$(AM_V_GEN)$(CPP) $(CFLAGS) $(AM_CPPFLAGS) $(CPPFLAGS) -dM -include linux/input.h - < /dev/null | $(AWK) '/^#define[ \t]+KEY_[^ ]+[ \t]+[0-9]/ { if ($$2 != "KEY_MAX") { print $$2 } }' | sed 's/^KEY_COFFEE$$/KEY_SCREENLOCK/' > $@

src/udev/keyboard-keys-from-name.gperf: src/udev/keyboard-keys.txt
	$(AM_V_GEN)$(AWK) 'BEGIN{ print "struct key { const char* name; unsigned short id; };"; print "%null-strings"; print "%%";} { print tolower(substr($$1 ,5)) ", " $$1 }' < $< > $@

src/udev/keyboard-keys-from-name.h: src/udev/keyboard-keys-from-name.gperf
	$(AM_V_GPERF)$(GPERF) -L ANSI-C -t -N keyboard_lookup_key -H hash_key_name -p -C < $< > $@

src/udev/keyboard-keys-to-name.h: src/udev/keyboard-keys.txt
	$(AM_V_GEN)$(AWK) 'BEGIN{ print "const char* const key_names[KEY_CNT] = { "} { print "[" $$1 "] = \"" $$1 "\"," } END{print "};"}' < $< > $@

libudev_core_la_SOURCES = \
	src/udev/udev.h \
	src/udev/udev-event.c \
	src/udev/udev-watch.c \
	src/udev/udev-node.c \
	src/udev/udev-rules.c \
	src/udev/udev-ctrl.c \
	src/udev/udev-builtin.c \
	src/udev/udev-builtin-btrfs.c \
	src/udev/udev-builtin-hwdb.c \
	src/udev/udev-builtin-input_id.c \
	src/udev/udev-builtin-keyboard.c \
	src/udev/udev-builtin-net_id.c \
	src/udev/udev-builtin-net_setup_link.c \
	src/udev/udev-builtin-path_id.c \
	src/udev/udev-builtin-usb_id.c \
	src/udev/net/link-config.h \
	src/udev/net/link-config.c \
	src/udev/net/ethtool-util.h \
	src/udev/net/ethtool-util.c

nodist_libudev_core_la_SOURCES = \
	src/udev/keyboard-keys-from-name.h \
	src/udev/keyboard-keys-to-name.h \
	src/udev/net/link-config-gperf.c

BUILT_SOURCES += \
	$(nodist_libudev_core_la_SOURCES)

CLEANFILES += \
	src/udev/keyboard-keys-from-name.gperf \
	src/udev/keyboard-keys.txt \
	src/udev/net/link-config-gperf.c

EXTRA_DIST += \
	src/udev/net/link-config-gperf.gperf

libudev_core_la_CFLAGS = \
	$(AM_CFLAGS) \
	$(BLKID_CFLAGS) \
	$(KMOD_CFLAGS)

libudev_core_la_LIBADD = \
	libudev-internal.la \
	libsystemd-label.la \
	libsystemd-internal.la \
	libsystemd-network.la \
	libsystemd-shared.la \
	$(BLKID_LIBS) \
	$(KMOD_LIBS)

libudev_core_la_CPPFLAGS = \
	$(AM_CPPFLAGS) \
	-DFIRMWARE_PATH="$(FIRMWARE_PATH)"

if ENABLE_FIRMWARE
libudev_core_la_SOURCES += \
	src/udev/udev-builtin-firmware.c

dist_udevrules_DATA += \
	rules/50-firmware.rules
endif

if HAVE_KMOD
libudev_core_la_SOURCES += \
	src/udev/udev-builtin-kmod.c

dist_udevrules_DATA += \
	rules/80-drivers.rules
endif

if HAVE_BLKID
libudev_core_la_SOURCES += \
	src/udev/udev-builtin-blkid.c
endif

if HAVE_ACL
libudev_core_la_SOURCES += \
	src/udev/udev-builtin-uaccess.c \
	src/login/logind-acl.c \
	src/libsystemd/sd-login/sd-login.c \
	src/systemd/sd-login.h

libudev_core_la_LIBADD += \
	libsystemd-acl.la
endif

systemd_udevd_SOURCES = \
	src/udev/udevd.c

systemd_udevd_LDADD = \
	libudev-core.la

udevadm_SOURCES = \
	src/udev/udevadm.c \
	src/udev/udevadm-info.c \
	src/udev/udevadm-control.c \
	src/udev/udevadm-monitor.c \
	src/udev/udevadm-hwdb.c \
	src/udev/udevadm-settle.c \
	src/udev/udevadm-trigger.c \
	src/udev/udevadm-test.c \
	src/udev/udevadm-test-builtin.c

udevadm_LDADD = \
	libudev-core.la

# Update hwdb on installation. Do not bother if installing
# in DESTDIR, since this is likely for packaging purposes.
hwdb-update-hook:
	-test -n "$(DESTDIR)" || $(rootbindir)/udevadm hwdb --update

INSTALL_DATA_HOOKS += \
	hwdb-update-hook

hwdb-remove-hook:
	-test -n "$(DESTDIR)" || rm -f /etc/udev/hwdb.bin

# ------------------------------------------------------------------------------
TESTS += \
	test/udev-test.pl \
	test/rules-test.sh

manual_tests += \
	test-libudev \
	test-udev

test_libudev_SOURCES = \
	src/test/test-libudev.c

test_libudev_LDADD = \
	libsystemd-label.la \
	libudev-internal.la \
	libsystemd-shared.la

test_udev_SOURCES = \
	src/test/test-udev.c

test_udev_LDADD = \
	libudev-core.la \
	$(BLKID_LIBS) \
	$(KMOD_LIBS) \
	$(SELINUX_LIBS)

if HAVE_ACL
test_udev_LDADD += \
	libsystemd-acl.la
endif

check_DATA += \
	test/sys

# packed sysfs test tree
test/sys:
	$(AM_V_at)$(MKDIR_P) $(dir $@)
	$(AM_V_GEN)tar -C test/ -xJf $(top_srcdir)/test/sys.tar.xz

test-sys-distclean:
	-rm -rf test/sys
DISTCLEAN_LOCAL_HOOKS += test-sys-distclean

EXTRA_DIST += \
	test/sys.tar.xz \
	test/udev-test.pl \
	test/rules-test.sh \
	test/rule-syntax-check.py

# ------------------------------------------------------------------------------
ata_id_SOURCES = \
	src/udev/ata_id/ata_id.c

ata_id_LDADD = \
	libudev-internal.la \
	libsystemd-shared.la

udevlibexec_PROGRAMS += \
	ata_id

# ------------------------------------------------------------------------------
cdrom_id_SOURCES = \
	src/udev/cdrom_id/cdrom_id.c

cdrom_id_LDADD = \
	libudev-internal.la \
	libsystemd-shared.la

udevlibexec_PROGRAMS += \
	cdrom_id

dist_udevrules_DATA += \
	rules/60-cdrom_id.rules

# ------------------------------------------------------------------------------
collect_SOURCES = \
	src/udev/collect/collect.c

collect_LDADD = \
	libudev-internal.la \
	libsystemd-shared.la

udevlibexec_PROGRAMS += \
	collect

# ------------------------------------------------------------------------------
scsi_id_SOURCES =\
	src/udev/scsi_id/scsi_id.c \
	src/udev/scsi_id/scsi_serial.c \
	src/udev/scsi_id/scsi.h \
	src/udev/scsi_id/scsi_id.h

scsi_id_LDADD = \
	libudev-internal.la \
	libsystemd-shared.la

udevlibexec_PROGRAMS += \
	scsi_id

EXTRA_DIST += \
	src/udev/scsi_id/README

# ------------------------------------------------------------------------------
v4l_id_SOURCES = \
	src/udev/v4l_id/v4l_id.c

v4l_id_LDADD = \
	libudev-internal.la

udevlibexec_PROGRAMS += \
	v4l_id

dist_udevrules_DATA += \
	rules/60-persistent-v4l.rules

# ------------------------------------------------------------------------------
accelerometer_SOURCES = \
	src/udev/accelerometer/accelerometer.c

accelerometer_LDADD = \
	libudev-internal.la -lm \
	libsystemd-shared.la

udevlibexec_PROGRAMS += \
	accelerometer

dist_udevrules_DATA += \
	rules/61-accelerometer.rules

# ------------------------------------------------------------------------------
if ENABLE_GUDEV
if ENABLE_GTK_DOC
SUBDIRS += \
	docs/gudev
endif

libgudev_includedir = \
	$(includedir)/gudev-1.0/gudev

libgudev_include_HEADERS = \
	src/gudev/gudev.h \
	src/gudev/gudevenums.h \
	src/gudev/gudevenumtypes.h \
	src/gudev/gudevtypes.h \
	src/gudev/gudevclient.h \
	src/gudev/gudevdevice.h \
	src/gudev/gudevenumerator.h

lib_LTLIBRARIES += libgudev-1.0.la

pkgconfiglib_DATA += \
	src/gudev/gudev-1.0.pc

CLEANFILES += \
	src/gudev/gudev-1.0.pc

libgudev_1_0_la_SOURCES = \
	src/gudev/libgudev-1.0.sym \
	src/gudev/gudevenums.h \
	src/gudev/gudevenumtypes.h \
	src/gudev/gudevenumtypes.h\
	src/gudev/gudevtypes.h \
	src/gudev/gudevclient.h \
	src/gudev/gudevclient.c \
	src/gudev/gudevdevice.h \
	src/gudev/gudevdevice.c \
	src/gudev/gudevenumerator.h \
	src/gudev/gudevenumerator.c \
	src/gudev/gudevprivate.h

nodist_libgudev_1_0_la_SOURCES = \
	src/gudev/gudevmarshal.h \
	src/gudev/gudevmarshal.c \
	src/gudev/gudevenumtypes.h \
	src/gudev/gudevenumtypes.c

BUILT_SOURCES += \
	$(nodist_libgudev_1_0_la_SOURCES)

libgudev_1_0_la_CPPFLAGS = \
	$(AM_CPPFLAGS) \
	-I$(top_builddir)/src\
	-I$(top_srcdir)/src\
	-I$(top_builddir)/src/gudev \
	-I$(top_srcdir)/src/gudev \
	-D_POSIX_PTHREAD_SEMANTICS -D_REENTRANT \
	-D_GUDEV_COMPILATION \
	-DG_LOG_DOMAIN=\"GUdev\"

libgudev_1_0_la_CFLAGS = \
	$(AM_CFLAGS) \
	-fvisibility=default \
	$(GLIB_CFLAGS)

libgudev_1_0_la_LIBADD = \
	libudev.la \
	$(GLIB_LIBS)

libgudev_1_0_la_LDFLAGS = \
	$(AM_LDFLAGS) \
	-version-info $(LIBGUDEV_CURRENT):$(LIBGUDEV_REVISION):$(LIBGUDEV_AGE) \
	-export-dynamic \
	-no-undefined \
	-Wl,--version-script=$(top_srcdir)/src/gudev/libgudev-1.0.sym

src/gudev/gudevmarshal.h: src/gudev/gudevmarshal.list
	$(AM_V_at)$(MKDIR_P) $(dir $@)
	$(AM_V_GEN)glib-genmarshal $< --prefix=g_udev_marshal --header > $@

src/gudev/gudevmarshal.c: src/gudev/gudevmarshal.list
	$(AM_V_at)$(MKDIR_P) $(dir $@)
	$(AM_V_GEN)echo '#include "gudevmarshal.h"' > $@ && \
	glib-genmarshal $< --prefix=g_udev_marshal --body >> $@

src/gudev/gudevenumtypes.%: src/gudev/gudevenumtypes.%.template src/gudev/gudevenums.h
	$(AM_V_at)$(MKDIR_P) $(dir $@)
	$(AM_V_GEN)glib-mkenums --template $^ > $@

if HAVE_INTROSPECTION
-include $(INTROSPECTION_MAKEFILE)

src/gudev/GUdev-1.0.gir: libgudev-1.0.la

src_gudev_GUdev_1_0_gir_INCLUDES = GObject-2.0

src_gudev_GUdev_1_0_gir_CFLAGS = \
	$(AM_CFLAGS) \
	$(INCLUDES) \
	-D_GUDEV_COMPILATION \
	-D_GUDEV_WORK_AROUND_DEV_T_BUG \
	-I$(top_srcdir)/src \
	-I$(top_builddir)/src \
	-I$(top_srcdir)/src/gudev \
	-I$(top_builddir)/src/gudev

src_gudev_GUdev_1_0_gir_LIBS = libgudev-1.0.la

src_gudev_GUdev_1_0_gir_SCANNERFLAGS = \
	--pkg-export=gudev-1.0 \
	--warn-all

src_gudev_GUdev_1_0_gir_FILES = \
	src/gudev/gudev.h \
	src/gudev/gudevtypes.h \
	src/gudev/gudevenums.h \
	src/gudev/gudevenumtypes.h \
	src/gudev/gudevclient.h \
	src/gudev/gudevdevice.h \
	src/gudev/gudevenumerator.h \
	src/gudev/gudevclient.c \
	src/gudev/gudevdevice.c \
	src/gudev/gudevenumerator.c

INTROSPECTION_GIRS = src/gudev/GUdev-1.0.gir
INTROSPECTION_SCANNER_ARGS = --c-include=gudev/gudev.h

girdir = $(datadir)/gir-1.0
gir_DATA = \
	src/gudev/GUdev-1.0.gir

typelibsdir = $(libdir)/girepository-1.0
typelibs_DATA = \
	src/gudev/GUdev-1.0.typelib

CLEANFILES += $(gir_DATA) $(typelibs_DATA)
endif # HAVE_INTROSPECTION
endif

EXTRA_DIST += \
	src/gudev/gudev-1.0.pc.in \
	src/gudev/gudevmarshal.list \
	src/gudev/gudevenumtypes.h.template \
	src/gudev/gudevenumtypes.c.template \
	src/gudev/gjs-example.js \
	src/gudev/seed-example-enum.js \
	src/gudev/seed-example.js

# ------------------------------------------------------------------------------
mtd_probe_SOURCES =  \
	src/udev/mtd_probe/mtd_probe.c \
	src/udev/mtd_probe/mtd_probe.h \
	src/udev/mtd_probe/probe_smartmedia.c

dist_udevrules_DATA += \
	rules/75-probe_mtd.rules

udevlibexec_PROGRAMS += \
	mtd_probe

# ------------------------------------------------------------------------------
test_id128_SOURCES = \
	src/test/test-id128.c

test_id128_LDADD = \
	libsystemd-internal.la \
	libsystemd-shared.la

tests += \
	test-id128

# ------------------------------------------------------------------------------

rootlibexec_PROGRAMS += \
	systemd-activate

systemd_activate_SOURCES = \
	src/activate/activate.c

systemd_activate_LDADD = \
	libsystemd-label.la \
	libsystemd-internal.la \
	libsystemd-shared.la

# ------------------------------------------------------------------------------
systemd_journald_SOURCES = \
	src/journal/journald.c \
	src/journal/journald-server.h

systemd_journald_LDADD = \
	libsystemd-journal-core.la \
	libsystemd-internal.la \
	libsystemd-shared.la

systemd_cat_SOURCES = \
	src/journal/cat.c

systemd_cat_LDADD = \
	libsystemd-journal-core.la

if HAVE_MICROHTTPD
rootlibexec_PROGRAMS += \
	systemd-journal-remote

systemd_journal_remote_SOURCES = \
	src/journal/journal-remote-parse.h \
	src/journal/journal-remote-parse.c \
	src/journal/journal-remote-write.h \
	src/journal/journal-remote-write.c \
	src/journal/journal-remote.c

systemd_journal_remote_LDADD = \
	libsystemd-internal.la \
	libsystemd-journal-core.la

systemd_journal_remote_SOURCES += \
	src/journal/microhttpd-util.h \
	src/journal/microhttpd-util.c

systemd_journal_remote_CFLAGS = \
	$(AM_CFLAGS) \
	$(MICROHTTPD_CFLAGS)

systemd_journal_remote_LDADD += \
	$(MICROHTTPD_LIBS)

if HAVE_GNUTLS
systemd_journal_remote_LDADD += \
	$(GNUTLS_LIBS)
endif
endif

# using _CFLAGS = in the conditional below would suppress AM_CFLAGS
journalctl_CFLAGS = \
	$(AM_CFLAGS)

journalctl_SOURCES = \
	src/journal/journalctl.c

journalctl_LDADD = \
	libsystemd-journal-internal.la \
	libsystemd-internal.la \
	libsystemd-logs.la \
	libsystemd-shared.la

if HAVE_ACL
journalctl_LDADD += \
	libsystemd-acl.la
endif

if HAVE_QRENCODE
journalctl_SOURCES += \
	src/journal/journal-qrcode.c \
	src/journal/journal-qrcode.h

journalctl_CFLAGS += \
	$(QRENCODE_CFLAGS)

journalctl_LDADD += \
	$(QRENCODE_LIBS)
endif

test_journal_SOURCES = \
	src/journal/test-journal.c

test_journal_LDADD = \
	libsystemd-journal-core.la

test_journal_send_SOURCES = \
	src/journal/test-journal-send.c

test_journal_send_LDADD = \
	libsystemd-journal-core.la

test_journal_syslog_SOURCES = \
	src/journal/test-journal-syslog.c

test_journal_syslog_LDADD = \
	libsystemd-journal-core.la

test_journal_match_SOURCES = \
	src/journal/test-journal-match.c

test_journal_match_LDADD = \
	libsystemd-journal-core.la

test_journal_enum_SOURCES = \
	src/journal/test-journal-enum.c

test_journal_enum_LDADD = \
	libsystemd-journal-core.la

test_journal_stream_SOURCES = \
	src/journal/test-journal-stream.c

test_journal_stream_LDADD = \
	libsystemd-journal-core.la

test_journal_flush_SOURCES = \
	src/journal/test-journal-flush.c

test_journal_flush_LDADD = \
	libsystemd-journal-core.la

test_journal_init_SOURCES = \
	src/journal/test-journal-init.c

test_journal_init_LDADD = \
	libsystemd-journal-core.la

test_journal_verify_SOURCES = \
	src/journal/test-journal-verify.c

test_journal_verify_LDADD = \
	libsystemd-journal-core.la

test_journal_interleaving_SOURCES = \
	src/journal/test-journal-interleaving.c

test_journal_interleaving_LDADD = \
	libsystemd-journal-core.la

test_mmap_cache_SOURCES = \
	src/journal/test-mmap-cache.c

test_mmap_cache_LDADD = \
	libsystemd-journal-core.la

test_catalog_SOURCES = \
	src/journal/test-catalog.c

test_catalog_CPPFLAGS = \
	$(AM_CPPFLAGS) \
	-DCATALOG_DIR=\"$(abs_top_srcdir)/catalog\"

test_catalog_LDADD = \
	libsystemd-journal-core.la

if HAVE_XZ
test_compress_SOURCES = \
	src/journal/test-compress.c

test_compress_LDADD = \
	libsystemd-journal-internal.la \
	libsystemd-shared.la
endif

libsystemd_journal_core_la_SOURCES = \
	src/journal/journald-kmsg.c \
	src/journal/journald-kmsg.h \
	src/journal/journald-syslog.c \
	src/journal/journald-syslog.h \
	src/journal/journald-stream.c \
	src/journal/journald-stream.h \
	src/journal/journald-server.c \
	src/journal/journald-server.h \
	src/journal/journald-console.c \
	src/journal/journald-console.h \
	src/journal/journald-wall.c \
	src/journal/journald-wall.h \
	src/journal/journald-native.c \
	src/journal/journald-native.h \
	src/journal/journald-rate-limit.c \
	src/journal/journald-rate-limit.h \
	src/journal/journal-internal.h

nodist_libsystemd_journal_core_la_SOURCES = \
	src/journal/journald-gperf.c

libsystemd_journal_core_la_LIBADD = \
	libsystemd-journal-internal.la \
	libudev-internal.la \
	libsystemd-capability.la \
	libsystemd-label.la \
	libsystemd-internal.la \
	libsystemd-shared.la

if HAVE_ACL
libsystemd_journal_core_la_LIBADD += \
	libsystemd-acl.la
endif

noinst_LTLIBRARIES += \
	libsystemd-journal-core.la

journal-install-hook:
	-$(MKDIR_P) $(DESTDIR)/var/log/journal
	-chown 0:0 $(DESTDIR)/var/log/journal
	-chmod 755 $(DESTDIR)/var/log/journal
	-setfacl -nm g:adm:rx,d:g:adm:rx $(DESTDIR)/var/log/journal/
	-setfacl -nm g:wheel:rx,d:g:wheel:rx $(DESTDIR)/var/log/journal/

journal-uninstall-hook:
	-rmdir $(DESTDIR)/var/log/journal/

INSTALL_EXEC_HOOKS += journal-install-hook
UNINSTALL_EXEC_HOOKS += journal-uninstall-hook

# ------------------------------------------------------------------------------
# Update catalog on installation. Do not bother if installing
# in DESTDIR, since this is likely for packaging purposes.
catalog-update-hook:
	-test -n "$(DESTDIR)" || $(rootbindir)/journalctl --update-catalog

INSTALL_DATA_HOOKS += \
	catalog-update-hook

catalog-remove-hook:
	-test -n "$(DESTDIR)" || rm -f $(catalogstatedir)/database

UNINSTALL_DATA_HOOKS += \
	catalog-remove-hook

manual_tests += \
	test-journal-enum

tests += \
	test-journal \
	test-journal-send \
	test-journal-syslog \
	test-journal-match \
	test-journal-stream \
	test-journal-init \
	test-journal-verify \
	test-journal-interleaving \
	test-journal-flush \
	test-mmap-cache \
	test-catalog

if HAVE_XZ
tests += test-compress
endif

pkginclude_HEADERS += \
	src/systemd/sd-journal.h \
	src/systemd/sd-messages.h \
	src/systemd/_sd-common.h

libsystemd_journal_internal_la_SOURCES = \
	src/journal/sd-journal.c \
	src/systemd/sd-journal.h \
	src/systemd/_sd-common.h \
	src/journal/journal-file.c \
	src/journal/journal-file.h \
	src/journal/journal-vacuum.c \
	src/journal/journal-vacuum.h \
	src/journal/journal-verify.c \
	src/journal/journal-verify.h \
	src/journal/lookup3.c \
	src/journal/lookup3.h \
	src/journal/journal-send.c \
	src/journal/journal-def.h \
	src/journal/compress.h \
	src/journal/catalog.c \
	src/journal/catalog.h \
	src/journal/mmap-cache.c \
	src/journal/mmap-cache.h

# using _CFLAGS = in the conditional below would suppress AM_CFLAGS
libsystemd_journal_internal_la_CFLAGS = \
	$(AM_CFLAGS)

libsystemd_journal_internal_la_LIBADD =

if HAVE_XZ
libsystemd_journal_internal_la_SOURCES += \
	src/journal/compress.c

libsystemd_journal_internal_la_CFLAGS += \
	$(XZ_CFLAGS)

libsystemd_journal_internal_la_LIBADD += \
	$(XZ_LIBS)
endif

if HAVE_GCRYPT
libsystemd_journal_internal_la_SOURCES += \
	src/journal/journal-authenticate.c \
	src/journal/journal-authenticate.h \
	src/journal/fsprg.c \
	src/journal/fsprg.h

libsystemd_journal_internal_la_LIBADD += \
	$(GCRYPT_LIBS)

# fsprg.c is a drop-in file using void pointer arithmetic
libsystemd_journal_internal_la_CFLAGS += \
	$(GCRYPT_CFLAGS) \
	-Wno-pointer-arith
endif

noinst_LTLIBRARIES += \
	libsystemd-journal-internal.la

rootlibexec_PROGRAMS += \
	systemd-journald

rootbin_PROGRAMS += \
	journalctl

bin_PROGRAMS += \
	systemd-cat

dist_systemunit_DATA += \
	units/systemd-journald.socket \
	units/systemd-journald-dev-log.socket

nodist_systemunit_DATA += \
	units/systemd-journald.service \
	units/systemd-journal-flush.service \
	units/systemd-journal-catalog-update.service

dist_pkgsysconf_DATA += \
	src/journal/journald.conf

dist_catalog_DATA = \
	catalog/systemd.fr.catalog \
	catalog/systemd.ru.catalog \
	catalog/systemd.it.catalog \
	catalog/systemd.catalog

SOCKETS_TARGET_WANTS += \
	systemd-journald.socket \
	systemd-journald-dev-log.socket

SYSINIT_TARGET_WANTS += \
	systemd-journald.service \
	systemd-journal-flush.service \
	systemd-journal-catalog-update.service

EXTRA_DIST += \
	units/systemd-journald.service.in \
	units/systemd-journal-flush.service.in \
	units/systemd-journal-catalog-update.service.in \
	src/journal/journald-gperf.gperf

CLEANFILES += \
	src/journal/journald-gperf.c

# ------------------------------------------------------------------------------
if HAVE_MICROHTTPD
gatewayddocumentrootdir=$(pkgdatadir)/gatewayd

rootlibexec_PROGRAMS += \
	systemd-journal-gatewayd

systemd_journal_gatewayd_SOURCES = \
	src/journal/journal-gatewayd.c \
	src/journal/microhttpd-util.h \
	src/journal/microhttpd-util.c

systemd_journal_gatewayd_LDADD = \
	libsystemd-logs.la \
	libsystemd-journal-internal.la \
	libsystemd-internal.la \
	libsystemd-shared.la \
	$(MICROHTTPD_LIBS)

if HAVE_GNUTLS
systemd_journal_gatewayd_LDADD += \
	$(GNUTLS_LIBS)
endif

systemd_journal_gatewayd_CFLAGS = \
	$(AM_CFLAGS) \
	$(MICROHTTPD_CFLAGS)

systemd_journal_gatewayd_CPPFLAGS = \
	$(AM_CPPFLAGS) \
	-DDOCUMENT_ROOT=\"$(gatewayddocumentrootdir)\"

dist_systemunit_DATA += \
	units/systemd-journal-gatewayd.socket

nodist_systemunit_DATA += \
	units/systemd-journal-gatewayd.service

dist_gatewayddocumentroot_DATA = \
	src/journal/browse.html

endif

EXTRA_DIST += \
	units/systemd-journal-gatewayd.service.in

# ------------------------------------------------------------------------------

systemd_socket_proxyd_SOURCES = \
	src/socket-proxy/socket-proxyd.c

systemd_socket_proxyd_LDADD = \
	libsystemd-logs.la \
	libsystemd-internal.la \
	libsystemd-journal-internal.la \
	libsystemd-shared.la \
	libsystemd-resolve.la

# ------------------------------------------------------------------------------
if ENABLE_COREDUMP
systemd_coredump_SOURCES = \
	src/journal/coredump.c \
	src/journal/coredump-vacuum.c \
	src/journal/coredump-vacuum.h

systemd_coredump_LDADD = \
	libsystemd-journal-internal.la \
	libsystemd-label.la \
	libsystemd-internal.la \
	libsystemd-shared.la

if HAVE_ELFUTILS
systemd_coredump_SOURCES += \
	src/journal/stacktrace.c \
	src/journal/stacktrace.h

systemd_coredump_LDADD += \
	$(ELFUTILS_LIBS)
endif

rootlibexec_PROGRAMS += \
	systemd-coredump

dist_pkgsysconf_DATA += \
	src/journal/coredump.conf

if HAVE_ACL
systemd_coredump_LDADD += \
	libsystemd-acl.la
endif

coredumpctl_SOURCES = \
	src/journal/coredumpctl.c

coredumpctl_LDADD = \
	libsystemd-journal-internal.la \
	libsystemd-internal.la \
	libsystemd-shared.la

bin_PROGRAMS += \
	coredumpctl

manual_tests += \
	test-coredump-vacuum

test_coredump_vacuum_SOURCES = \
	src/journal/test-coredump-vacuum.c  \
	src/journal/coredump-vacuum.c \
	src/journal/coredump-vacuum.h

test_coredump_vacuum_LDADD = \
	libsystemd-internal.la \
	libsystemd-shared.la

dist_bashcompletion_DATA += \
	shell-completion/bash/coredumpctl

dist_zshcompletion_DATA += \
	shell-completion/zsh/_coredumpctl

GENERAL_ALIASES += \
	$(bindir)/coredumpctl $(bindir)/systemd-coredumpctl

sysctl_DATA = \
	sysctl.d/50-coredump.conf

CLEANFILES += \
	sysctl.d/50-coredump.conf
endif

EXTRA_DIST += \
	sysctl.d/50-coredump.conf.in

# ------------------------------------------------------------------------------
if ENABLE_BINFMT
systemd_binfmt_SOURCES = \
	src/binfmt/binfmt.c

systemd_binfmt_LDADD = \
	libsystemd-shared.la

rootlibexec_PROGRAMS += \
	systemd-binfmt

dist_systemunit_DATA += \
	units/proc-sys-fs-binfmt_misc.automount \
	units/proc-sys-fs-binfmt_misc.mount

nodist_systemunit_DATA += \
	units/systemd-binfmt.service

INSTALL_DIRS += \
	$(prefix)/lib/binfmt.d \
	$(sysconfdir)/binfmt.d

SYSINIT_TARGET_WANTS += \
	systemd-binfmt.service \
	proc-sys-fs-binfmt_misc.automount

endif

EXTRA_DIST += \
	units/systemd-binfmt.service.in

# ------------------------------------------------------------------------------
if ENABLE_VCONSOLE
systemd_vconsole_setup_SOURCES = \
	src/vconsole/vconsole-setup.c

systemd_vconsole_setup_LDADD = \
	libsystemd-shared.la

rootlibexec_PROGRAMS += \
	systemd-vconsole-setup

nodist_systemunit_DATA += \
	units/systemd-vconsole-setup.service

SYSINIT_TARGET_WANTS += \
	systemd-vconsole-setup.service
endif

EXTRA_DIST += \
	units/systemd-vconsole-setup.service.in

# ------------------------------------------------------------------------------
if ENABLE_READAHEAD
systemd_readahead_SOURCES = \
	src/readahead/readahead.c \
	src/readahead/readahead-collect.c \
	src/readahead/readahead-replay.c \
	src/readahead/readahead-analyze.c \
	src/readahead/readahead-common.c \
	src/readahead/readahead-common.h

systemd_readahead_LDADD = \
	libsystemd-internal.la \
	libudev-internal.la \
	libsystemd-shared.la

dist_doc_DATA += \
	src/readahead/sd-readahead.c \
	src/systemd/sd-readahead.h

rootlibexec_PROGRAMS += \
	systemd-readahead

dist_systemunit_DATA += \
	units/systemd-readahead-drop.service \
	units/systemd-readahead-done.timer

nodist_systemunit_DATA += \
	units/systemd-readahead-collect.service \
	units/systemd-readahead-replay.service \
	units/systemd-readahead-done.service

manual_tests += \
	test-ssd

test_ssd_SOURCES = \
	src/readahead/test-ssd.c \
	src/readahead/readahead-common.c \
	src/readahead/readahead-common.h

test_ssd_LDADD = \
	libsystemd-internal.la \
	libudev-internal.la \
	libsystemd-shared.la

endif

EXTRA_DIST += \
	units/systemd-readahead-collect.service.in \
	units/systemd-readahead-replay.service.in \
	units/systemd-readahead-done.service.in

# ------------------------------------------------------------------------------
if ENABLE_BOOTCHART
systemd_bootchart_SOURCES = \
	src/bootchart/bootchart.c \
	src/bootchart/bootchart.h \
	src/bootchart/store.c \
	src/bootchart/store.h \
	src/bootchart/svg.c \
	src/bootchart/svg.h

systemd_bootchart_LDADD = \
	libsystemd-journal-internal.la \
	libsystemd-shared.la

rootlibexec_PROGRAMS += \
	systemd-bootchart

dist_pkgsysconf_DATA += \
	src/bootchart/bootchart.conf
endif

# ------------------------------------------------------------------------------
if ENABLE_QUOTACHECK
rootlibexec_PROGRAMS += \
	systemd-quotacheck

nodist_systemunit_DATA += \
	units/systemd-quotacheck.service

systemd_quotacheck_SOURCES = \
	src/quotacheck/quotacheck.c

systemd_quotacheck_LDADD = \
	libsystemd-shared.la
endif

EXTRA_DIST += \
	units/systemd-quotacheck.service.in

nodist_systemunit_DATA += \
	units/quotaon.service

# ------------------------------------------------------------------------------
if ENABLE_RANDOMSEED
rootlibexec_PROGRAMS += \
	systemd-random-seed

nodist_systemunit_DATA += \
	units/systemd-random-seed.service

systemd_random_seed_SOURCES = \
	src/random-seed/random-seed.c

systemd_random_seed_LDADD = \
	libsystemd-label.la \
	libsystemd-shared.la

SYSINIT_TARGET_WANTS += \
	systemd-random-seed.service

endif

EXTRA_DIST += \
	units/systemd-random-seed.service.in

# ------------------------------------------------------------------------------
if ENABLE_BACKLIGHT
rootlibexec_PROGRAMS += \
	systemd-backlight

nodist_systemunit_DATA += \
	units/systemd-backlight@.service

systemd_backlight_SOURCES = \
	src/backlight/backlight.c

systemd_backlight_LDADD = \
	libsystemd-label.la \
	libudev-internal.la \
	libsystemd-shared.la
endif

EXTRA_DIST += \
	units/systemd-backlight@.service.in

# ------------------------------------------------------------------------------
if ENABLE_RFKILL
rootlibexec_PROGRAMS += \
	systemd-rfkill

nodist_systemunit_DATA += \
	units/systemd-rfkill@.service

systemd_rfkill_SOURCES = \
	src/rfkill/rfkill.c

systemd_rfkill_LDADD = \
	libsystemd-label.la \
	libudev-internal.la \
	libsystemd-shared.la
endif

EXTRA_DIST += \
	units/systemd-rfkill@.service.in

# ------------------------------------------------------------------------------
if HAVE_LIBCRYPTSETUP
rootlibexec_PROGRAMS += \
	systemd-cryptsetup

systemgenerator_PROGRAMS += \
	systemd-cryptsetup-generator

dist_systemunit_DATA += \
	units/cryptsetup.target \
	units/cryptsetup-pre.target

systemd_cryptsetup_SOURCES = \
	src/cryptsetup/cryptsetup.c

systemd_cryptsetup_CFLAGS = \
	$(AM_CFLAGS) \
	$(LIBCRYPTSETUP_CFLAGS)

systemd_cryptsetup_LDADD = \
	libsystemd-label.la \
	libudev-internal.la \
	libsystemd-shared.la \
	$(LIBCRYPTSETUP_LIBS)

systemd_cryptsetup_generator_SOURCES = \
	src/cryptsetup/cryptsetup-generator.c

systemd_cryptsetup_generator_LDADD = \
	libsystemd-label.la \
	libsystemd-shared.la

SYSINIT_TARGET_WANTS += \
	cryptsetup.target

endif

# ------------------------------------------------------------------------------
if ENABLE_HOSTNAMED
systemd_hostnamed_SOURCES = \
	src/hostname/hostnamed.c

systemd_hostnamed_LDADD = \
	libsystemd-label.la \
	libsystemd-internal.la \
	libsystemd-shared.la

rootlibexec_PROGRAMS += \
	systemd-hostnamed

nodist_systemunit_DATA += \
	units/systemd-hostnamed.service

dist_systemunit_DATA_busnames += \
	units/org.freedesktop.hostname1.busname

dist_dbuspolicy_DATA += \
	src/hostname/org.freedesktop.hostname1.conf

dist_dbussystemservice_DATA += \
	src/hostname/org.freedesktop.hostname1.service

polkitpolicy_files += \
	src/hostname/org.freedesktop.hostname1.policy

SYSTEM_UNIT_ALIASES += \
	systemd-hostnamed.service dbus-org.freedesktop.hostname1.service

BUSNAMES_TARGET_WANTS += \
	org.freedesktop.hostname1.busname

hostnamectl_SOURCES = \
	src/hostname/hostnamectl.c

hostnamectl_LDADD = \
	libsystemd-internal.la \
	libsystemd-shared.la

bin_PROGRAMS += \
	hostnamectl

dist_bashcompletion_DATA += \
	shell-completion/bash/hostnamectl

dist_zshcompletion_DATA += \
	shell-completion/zsh/_hostnamectl

endif

polkitpolicy_in_files += \
	src/hostname/org.freedesktop.hostname1.policy.in

EXTRA_DIST += \
	units/systemd-hostnamed.service.in

# ------------------------------------------------------------------------------
dist_systemunit_DATA_busnames += \
	units/org.freedesktop.systemd1.busname

BUSNAMES_TARGET_WANTS += \
	org.freedesktop.systemd1.busname

# ------------------------------------------------------------------------------
if ENABLE_LOCALED
systemd_localed_SOURCES = \
	src/locale/localed.c

systemd_localed_LDADD = \
	libsystemd-label.la \
	libsystemd-internal.la \
	libsystemd-shared.la

nodist_systemunit_DATA += \
	units/systemd-localed.service

dist_systemunit_DATA_busnames += \
	units/org.freedesktop.locale1.busname

rootlibexec_PROGRAMS += \
	systemd-localed

dist_dbuspolicy_DATA += \
	src/locale/org.freedesktop.locale1.conf

dist_dbussystemservice_DATA += \
	src/locale/org.freedesktop.locale1.service

polkitpolicy_files += \
	src/locale/org.freedesktop.locale1.policy

SYSTEM_UNIT_ALIASES += \
	systemd-localed.service dbus-org.freedesktop.locale1.service

BUSNAMES_TARGET_WANTS += \
	org.freedesktop.locale1.busname

dist_pkgdata_DATA += \
	src/locale/kbd-model-map

dist_noinst_SCRIPT = \
	src/locale/generate-kbd-model-map

update-kbd-model-map: src/locale/generate-kbd-model-map
	$PYTHON $< >src/locale/kbd-model-map

localectl_SOURCES = \
	src/locale/localectl.c

localectl_LDADD = \
	libsystemd-internal.la \
	libsystemd-shared.la

bin_PROGRAMS += \
	localectl

dist_bashcompletion_DATA += \
	shell-completion/bash/localectl

dist_zshcompletion_DATA += \
	shell-completion/zsh/_localectl

endif

.PHONY: update-kbd-model-map

polkitpolicy_in_files += \
	src/locale/org.freedesktop.locale1.policy.in

EXTRA_DIST += \
	units/systemd-localed.service.in

# ------------------------------------------------------------------------------
if ENABLE_TIMEDATED
systemd_timedated_SOURCES = \
	src/timedate/timedated.c

systemd_timedated_LDADD = \
	libsystemd-label.la \
	libsystemd-internal.la \
	libsystemd-shared.la

rootlibexec_PROGRAMS += \
	systemd-timedated

dist_dbussystemservice_DATA += \
	src/timedate/org.freedesktop.timedate1.service

dist_dbuspolicy_DATA += \
	src/timedate/org.freedesktop.timedate1.conf

nodist_systemunit_DATA += \
	units/systemd-timedated.service

dist_systemunit_DATA_busnames += \
	units/org.freedesktop.timedate1.busname

polkitpolicy_files += \
	src/timedate/org.freedesktop.timedate1.policy

INSTALL_DIRS += \
	$(prefix)/lib/systemd/ntp-units.d \
	$(sysconfdir)/systemd/ntp-units.d

SYSTEM_UNIT_ALIASES += \
	systemd-timedated.service dbus-org.freedesktop.timedate1.service

BUSNAMES_TARGET_WANTS += \
	org.freedesktop.timedate1.busname

timedatectl_SOURCES = \
	src/timedate/timedatectl.c

timedatectl_LDADD = \
	libsystemd-internal.la \
	libsystemd-shared.la

bin_PROGRAMS += \
	timedatectl

dist_bashcompletion_DATA += \
	shell-completion/bash/timedatectl

dist_zshcompletion_DATA += \
	shell-completion/zsh/_timedatectl
endif

polkitpolicy_in_files += \
	src/timedate/org.freedesktop.timedate1.policy.in

EXTRA_DIST += \
	units/systemd-timedated.service.in

# ------------------------------------------------------------------------------
if ENABLE_TIMESYNCD
systemd_timesyncd_SOURCES = \
	src/timesync/timesyncd.c \
	src/timesync/timesyncd.h

nodist_systemd_timesyncd_SOURCES = \
	src/timesync/timesyncd-gperf.c

EXTRA_DIST += \
	src/timesync/timesyncd-gperf.gperf

CLEANFILES += \
	src/timesync/timesyncd-gperf.c

systemd_timesyncd_LDADD = \
	libsystemd-resolve.la \
	libsystemd-network.la \
	libsystemd-label.la \
	libsystemd-capability.la \
	libsystemd-internal.la \
	libsystemd-shared.la \
	-lm

rootlibexec_PROGRAMS += \
	systemd-timesyncd

nodist_systemunit_DATA += \
	units/systemd-timesyncd.service

GENERAL_ALIASES += \
	$(systemunitdir)/systemd-timesyncd.service $(pkgsysconfdir)/system/sysinit.target.wants/systemd-timesyncd.service

EXTRA_DIST += \
	units/systemd-timesyncd.service.in

nodist_pkgsysconf_DATA += \
	src/timesync/timesyncd.conf

EXTRA_DIST += \
	src/timesync/timesyncd.conf.in

CLEANFILES += \
	src/timesync/timesyncd.conf

dist_ntpunits_DATA = \
	src/timesync/90-systemd.list

endif

# ------------------------------------------------------------------------------
if HAVE_MYHOSTNAME
libnss_myhostname_la_SOURCES = \
	src/nss-myhostname/nss-myhostname.c \
	src/nss-myhostname/ifconf.h \
	src/nss-myhostname/netlink.c

libnss_myhostname_la_LDFLAGS = \
	$(AM_LDFLAGS) \
	-module \
	-export-dynamic \
	-avoid-version \
	-shared \
	-shrext .so.2

libnss_myhostname_la_LIBADD = \
	libsystemd-shared.la \
	libsystemd-internal.la

lib_LTLIBRARIES += \
	libnss_myhostname.la
endif

# ------------------------------------------------------------------------------
if ENABLE_MACHINED
systemd_machined_SOURCES = \
	src/machine/machined.c \
	src/machine/machined.h

systemd_machined_LDADD = \
	libsystemd-machine-core.la

rootlibexec_PROGRAMS += \
	systemd-machined

libsystemd_machine_core_la_SOURCES = \
	src/machine/machined-dbus.c \
	src/machine/machine.c \
	src/machine/machine.h \
	src/machine/machine-dbus.c

libsystemd_machine_core_la_LIBADD = \
	libsystemd-label.la \
	libsystemd-internal.la \
	libudev-internal.la \
	libsystemd-shared.la

noinst_LTLIBRARIES += \
	libsystemd-machine-core.la

machinectl_SOURCES = \
	src/machine/machinectl.c

machinectl_LDADD = \
	libsystemd-internal.la \
	libsystemd-shared.la

rootbin_PROGRAMS += \
	machinectl

dist_bashcompletion_DATA += \
	shell-completion/bash/machinectl

test_machine_tables_SOURCES = \
	src/machine/test-machine-tables.c

test_machine_tables_LDADD = \
	libsystemd-machine-core.la

tests += \
	test-machine-tables

nodist_systemunit_DATA += \
	units/systemd-machined.service

dist_systemunit_DATA += \
	units/machine.slice

dist_systemunit_DATA_busnames += \
	units/org.freedesktop.machine1.busname

dist_dbussystemservice_DATA += \
	src/machine/org.freedesktop.machine1.service

dist_dbuspolicy_DATA += \
	src/machine/org.freedesktop.machine1.conf

dist_zshcompletion_DATA += \
	shell-completion/zsh/_machinectl \
	shell-completion/zsh/_sd_machines

SYSTEM_UNIT_ALIASES += \
	systemd-machined.service dbus-org.freedesktop.machine1.service

BUSNAMES_TARGET_WANTS += \
	org.freedesktop.machine1.busname

EXTRA_DIST += \
	units/systemd-machined.service.in

endif

# ------------------------------------------------------------------------------
if ENABLE_RESOLVED
systemd_resolved_SOURCES = \
	src/resolve/resolved.h \
	src/resolve/resolved.c \
	src/resolve/resolved-manager.c

systemd_resolved_CFLAGS = \
	$(AM_CFLAGS) \
	$(KMOD_CFLAGS)

nodist_systemd_resolved_SOURCES = \
	src/resolve/resolved-gperf.c

EXTRA_DIST += \
	src/resolve/resolved-gperf.gperf

CLEANFILES += \
	src/resolve/resolved-gperf.c

systemd_resolved_LDADD = \
	libsystemd-capability.la \
	libsystemd-network.la \
	libsystemd-label.la \
	libsystemd-internal.la \
	libsystemd-shared.la

rootlibexec_PROGRAMS += \
	systemd-resolved

nodist_systemunit_DATA += \
	units/systemd-resolved.service

EXTRA_DIST += \
	units/systemd-resolved.service.in

GENERAL_ALIASES += \
	$(systemunitdir)/systemd-resolved.service $(pkgsysconfdir)/system/multi-user.target.wants/systemd-resolved.service

nodist_pkgsysconf_DATA += \
	src/resolve/resolved.conf

EXTRA_DIST += \
	src/resolve/resolved.conf.in

CLEANFILES += \
	src/resolve/resolved.conf

endif

# ------------------------------------------------------------------------------
if ENABLE_NETWORKD
rootlibexec_PROGRAMS += \
	systemd-networkd

systemd_networkd_SOURCES = \
	src/network/networkd.c

systemd_networkd_LDADD = \
	libsystemd-networkd-core.la \
	libsystemd-capability.la

noinst_LTLIBRARIES += \
	libsystemd-networkd-core.la

libsystemd_networkd_core_la_CFLAGS = \
	$(AM_CFLAGS)

libsystemd_networkd_core_la_SOURCES = \
	src/libsystemd-network/network-internal.h \
	src/network/networkd.h \
	src/network/networkd-link.c \
	src/network/networkd-netdev.c \
	src/network/networkd-tunnel.c \
	src/network/networkd-veth.c \
	src/network/networkd-vxlan.c \
	src/network/networkd-vlan.c \
	src/network/networkd-macvlan.c \
	src/network/networkd-dummy.c \
	src/network/networkd-tuntap.c \
	src/network/networkd-network.c \
	src/network/networkd-address.c \
	src/network/networkd-route.c \
	src/network/networkd-manager.c \
	src/network/networkd-address-pool.c

nodist_libsystemd_networkd_core_la_SOURCES = \
	src/network/networkd-network-gperf.c \
	src/network/networkd-netdev-gperf.c

libsystemd_networkd_core_la_LIBADD = \
	libudev-internal.la \
	libsystemd-internal.la \
	libsystemd-network.la \
	libsystemd-label.la \
	libsystemd-shared.la

rootlibexec_PROGRAMS += \
	systemd-networkd-wait-online

systemd_networkd_wait_online_CFLAGS = \
	$(AM_CFLAGS)

systemd_networkd_wait_online_SOURCES = \
	src/libsystemd-network/network-internal.h \
	src/network/networkd-wait-online.c \
	src/network/networkd-wait-online.h

systemd_networkd_wait_online_LDADD = \
	libsystemd-network.la \
	libudev-internal.la \
	libsystemd-internal.la \
	libsystemd-shared.la

test_network_SOURCES = \
	src/network/test-network.c

test_network_CFLAGS = \
	$(AM_CFLAGS)

test_network_LDADD = \
	libsystemd-networkd-core.la

tests += \
	test-network

nodist_systemunit_DATA += \
	units/systemd-networkd.service \
	units/systemd-networkd-wait-online.service

GENERAL_ALIASES += \
	$(systemunitdir)/systemd-networkd.service $(pkgsysconfdir)/system/multi-user.target.wants/systemd-networkd.service \
	$(systemunitdir)/systemd-networkd-wait-online.service $(pkgsysconfdir)/system/network-online.target.wants/systemd-networkd-wait-online.service

EXTRA_DIST += \
	src/network/networkd-network-gperf.gperf \
	src/network/networkd-netdev-gperf.gperf \
	units/systemd-networkd.service.in \
	units/systemd-networkd-wait-online.service.in

CLEANFILES += \
	src/network/networkd-network-gperf.c \
	src/network/networkd-netdev-gperf.c
endif

# ------------------------------------------------------------------------------
if ENABLE_LOGIND
systemd_logind_SOURCES = \
	src/login/logind.c \
	src/login/logind.h

nodist_systemd_logind_SOURCES = \
	src/login/logind-gperf.c

systemd_logind_LDADD = \
	libsystemd-logind-core.la

libsystemd_logind_core_la_SOURCES = \
	src/login/logind-core.c \
	src/login/logind-device.c \
	src/login/logind-device.h \
	src/login/logind-button.c \
	src/login/logind-button.h \
	src/login/logind-action.c \
	src/login/logind-action.h \
	src/login/logind-seat.c \
	src/login/logind-seat.h \
	src/login/logind-session.c \
	src/login/logind-session.h \
	src/login/logind-session-device.c \
	src/login/logind-session-device.h \
	src/login/logind-user.c \
	src/login/logind-user.h \
	src/login/logind-inhibit.c \
	src/login/logind-inhibit.h \
	src/login/logind-dbus.c \
	src/login/logind-session-dbus.c \
	src/login/logind-seat-dbus.c \
	src/login/logind-user-dbus.c \
	src/login/logind-acl.h

libsystemd_logind_core_la_LIBADD = \
	libsystemd-label.la \
	libsystemd-capability.la \
	libsystemd-internal.la \
	libudev-internal.la \
	libsystemd-shared.la

if HAVE_ACL
libsystemd_logind_core_la_SOURCES += \
	src/login/logind-acl.c

libsystemd_logind_core_la_LIBADD += \
	libsystemd-acl.la
endif

noinst_LTLIBRARIES += \
	libsystemd-logind-core.la

systemd_user_sessions_SOURCES = \
	src/login/user-sessions.c

systemd_user_sessions_LDADD = \
	libsystemd-shared.la

rootlibexec_PROGRAMS += \
	systemd-logind \
	systemd-user-sessions

loginctl_SOURCES = \
	src/login/loginctl.c \
	src/login/sysfs-show.c

loginctl_LDADD = \
	libsystemd-internal.la \
	libudev-internal.la \
	libsystemd-shared.la

rootbin_PROGRAMS += \
	loginctl

dist_bashcompletion_DATA += \
	shell-completion/bash/loginctl

dist_zshcompletion_DATA += \
	shell-completion/zsh/_loginctl \
	shell-completion/zsh/_systemd-inhibit

systemd_inhibit_SOURCES = \
	src/login/inhibit.c

systemd_inhibit_LDADD = \
	libsystemd-internal.la \
	libsystemd-shared.la

rootbin_PROGRAMS += \
	systemd-inhibit

test_login_SOURCES = \
	src/libsystemd/sd-login/test-login.c

test_login_LDADD = \
	libsystemd-internal.la \
	libsystemd-shared.la

test_login_shared_SOURCES = \
	src/login/test-login-shared.c

test_login_shared_LDADD = \
	libsystemd-internal.la \
	libsystemd-shared.la

test_inhibit_SOURCES = \
	src/login/test-inhibit.c

test_inhibit_LDADD = \
	libsystemd-internal.la \
	libsystemd-shared.la

test_login_tables_SOURCES = \
	src/login/test-login-tables.c

test_login_tables_LDADD = \
	libsystemd-logind-core.la

manual_tests += \
	test-login \
	test-inhibit

tests += \
	test-login-tables \
	test-login-shared

if HAVE_PAM
pam_systemd_la_SOURCES = \
	src/login/pam_systemd.sym \
	src/login/pam_systemd.c

pam_systemd_la_CFLAGS = \
	$(AM_CFLAGS) \
	$(PAM_CFLAGS) \
	-fvisibility=hidden

pam_systemd_la_LDFLAGS = \
	$(AM_LDFLAGS) \
	-module \
	-export-dynamic \
	-avoid-version \
	-shared \
	-Wl,--version-script=$(top_srcdir)/src/login/pam_systemd.sym

pam_systemd_la_LIBADD = \
	libsystemd-capability.la \
	libsystemd-internal.la \
	libsystemd-shared.la \
	$(PAM_LIBS)

pamlib_LTLIBRARIES = \
	pam_systemd.la

dist_pamconf_DATA = \
	src/login/systemd-user
endif

nodist_systemunit_DATA += \
	units/systemd-logind.service \
	units/systemd-user-sessions.service

dist_systemunit_DATA += \
	units/user.slice

dist_systemunit_DATA_busnames += \
	units/org.freedesktop.login1.busname

dist_dbussystemservice_DATA += \
	src/login/org.freedesktop.login1.service

dist_dbuspolicy_DATA += \
	src/login/org.freedesktop.login1.conf

dist_pkgsysconf_DATA += \
	src/login/logind.conf

polkitpolicy_files += \
	src/login/org.freedesktop.login1.policy

INSTALL_DIRS += \
	$(systemdstatedir)

MULTI_USER_TARGET_WANTS += \
	systemd-logind.service \
	systemd-user-sessions.service

SYSTEM_UNIT_ALIASES += \
	systemd-logind.service dbus-org.freedesktop.login1.service

BUSNAMES_TARGET_WANTS += \
	org.freedesktop.login1.busname

if ENABLE_MULTI_SEAT_X

systemd_multi_seat_x_SOURCES = \
	src/login/multi-seat-x.c

systemd_multi_seat_x_LDADD = \
	libsystemd-label.la \
	libsystemd-shared.la

rootlibexec_PROGRAMS += \
	systemd-multi-seat-x

endif

dist_udevrules_DATA += \
	src/login/70-uaccess.rules \
	src/login/70-power-switch.rules

nodist_udevrules_DATA += \
	src/login/71-seat.rules \
	src/login/73-seat-late.rules

CLEANFILES += \
	src/login/logind-gperf.c \
	src/login/71-seat.rules \
	src/login/73-seat-late.rules
endif

polkitpolicy_in_files += \
	src/login/org.freedesktop.login1.policy.in

EXTRA_DIST += \
	src/login/logind-gperf.gperf \
	src/login/71-seat.rules.in \
	src/login/73-seat-late.rules.in \
	units/systemd-logind.service.in \
	units/systemd-user-sessions.service.in

# ------------------------------------------------------------------------------
if HAVE_PYTHON_DEVEL
pkgpyexec_LTLIBRARIES = \
	_journal.la \
	id128.la \
	_daemon.la \
	_reader.la \
	login.la

_journal_la_SOURCES = \
	src/python-systemd/_journal.c

_journal_la_CFLAGS = \
	$(AM_CFLAGS) \
	-fvisibility=default \
	$(PYTHON_DEVEL_CFLAGS)

_journal_la_LDFLAGS = \
	$(AM_LDFLAGS) \
	-shared \
	-module \
	-avoid-version

_journal_la_LIBADD = \
	$(PYTHON_DEVEL_LIBS) \
	libsystemd.la

id128_la_SOURCES = \
	src/python-systemd/id128.c \
	src/python-systemd/pyutil.c \
	src/python-systemd/pyutil.h

nodist_id128_la_SOURCES = \
	src/python-systemd/id128-constants.h

id128_la_CFLAGS = \
	$(AM_CFLAGS) \
	-fvisibility=default \
	$(PYTHON_DEVEL_CFLAGS) \
	-I$(top_builddir)/src/python-systemd

id128_la_LDFLAGS = \
	$(AM_LDFLAGS) \
	-shared \
	-module \
	-avoid-version

id128_la_LIBADD = \
	$(PYTHON_DEVEL_LIBS) \
	libsystemd-shared.la \
	libsystemd.la

_daemon_la_SOURCES = \
	src/python-systemd/_daemon.c \
	src/python-systemd/pyutil.c \
	src/python-systemd/pyutil.h

_daemon_la_CFLAGS = \
	$(AM_CFLAGS) \
	-fvisibility=default \
	$(PYTHON_DEVEL_CFLAGS) \
	-I$(top_builddir)/src/python-systemd

_daemon_la_LDFLAGS = \
	$(AM_LDFLAGS) \
	-shared \
	-module \
	-avoid-version

_daemon_la_LIBADD = \
	$(PYTHON_DEVEL_LIBS) \
	libsystemd-shared.la \
	libsystemd.la

_reader_la_SOURCES = \
	src/python-systemd/_reader.c \
	src/python-systemd/pyutil.c \
	src/python-systemd/pyutil.h

_reader_la_CFLAGS = \
	$(AM_CFLAGS) \
	-fvisibility=default \
	$(PYTHON_DEVEL_CFLAGS)

_reader_la_LDFLAGS = \
	$(AM_LDFLAGS) \
	-shared \
	-module \
	-avoid-version

_reader_la_LIBADD = \
	$(PYTHON_DEVEL_LIBS) \
	libsystemd-shared.la \
	libsystemd.la

login_la_SOURCES = \
	src/python-systemd/login.c \
	src/python-systemd/pyutil.c \
	src/python-systemd/pyutil.h

login_la_CFLAGS = \
	$(AM_CFLAGS) \
	-fvisibility=default \
	$(PYTHON_DEVEL_CFLAGS)

login_la_LDFLAGS = \
	$(AM_LDFLAGS) \
	-shared \
	-module \
	-avoid-version

login_la_LIBADD = \
	$(PYTHON_DEVEL_LIBS) \
	libsystemd-shared.la \
	libsystemd.la

dist_pkgpyexec_PYTHON = \
	src/python-systemd/journal.py \
	src/python-systemd/daemon.py \
	src/python-systemd/__init__.py

src/python-systemd/id128-constants.h: src/systemd/sd-messages.h
	$(AM_V_at)$(MKDIR_P) $(dir $@)
	$(AM_V_GEN)$(SED) -n -r 's/,//g; s/#define (SD_MESSAGE_[A-Z0-9_]+)\s.*/add_id(m, "\1", \1) JOINER/p' <$< >$@

BUILT_SOURCES += \
	src/python-systemd/id128-constants.h

SPHINXOPTS = -D version=$(VERSION) -D release=$(VERSION)
sphinx-%:
	$(AM_V_at)test -n "$(SPHINX_BUILD)" || { echo " *** sphinx-build is not available"; exit 1; }
	$(AM_V_GEN)PYTHONPATH=$(DESTDIR)$(pyexecdir) LD_LIBRARY_PATH=$(DESTDIR)$(libdir) $(SPHINX_BUILD) -b $* $(SPHINXOPTS) $(top_srcdir)/src/python-systemd/docs $(top_builddir)/docs/html/python-systemd/
	$(AM_V_at)echo Output has been generated in $(abs_top_builddir)/docs/html/python-systemd/

python-shell:
	$(AM_V_at)echo "Starting python with $(DESTDIR)$(pyexecdir)"
	$(AM_V_at)PYTHONPATH=$(DESTDIR)$(pyexecdir) LD_LIBRARY_PATH=$(DESTDIR)$(libdir) $(PYTHON)

destdir-sphinx: all
	dir="$$(mktemp -d /tmp/systemd-install.XXXXXX)" && \
		$(MAKE) DESTDIR="$$dir" install && \
		$(MAKE) DESTDIR="$$dir" sphinx-html && \
		rm -rf "$$dir"

endif

CLEAN_LOCAL_HOOKS += clean-sphinx

.PHONY: python-shell destdir-sphinx clean-sphinx clean-python

clean-sphinx:
	-rm -rf docs/html/python-systemd/

# Remove Python stuff, e.g. to force rebuilding for a different Python version.
clean-python:
	-rm -rf src/python-systemd/.libs src/python-systemd/*.l[ao]
	-rm -f _daemon.la id128.la _journal.la login.la _reader.la

# ------------------------------------------------------------------------------
if ENABLE_COMPAT_LIBS
EXTRA_DIST += \
	src/compat-libs/linkwarning.h

libsystemd-%.c: src/compat-libs/libsystemd-%.sym
	$(AM_V_at)$(MKDIR_P) $(dir $@)
	$(AM_V_GEN)sed -r -n 's/^ +(sd_.*);/obsolete_lib(\1,$(notdir $(basename $<)));/p' <$< >$@

BUILT_SOURCES += \
	libsystemd-journal.c \
	libsystemd-login.c \
	libsystemd-id128.c \
	libsystemd-daemon.c

libsystemd_journal_la_SOURCES = \
	libsystemd-journal.c \
	src/compat-libs/libsystemd-journal.sym

libsystemd_journal_la_CPPFLAGS = \
	$(AM_CFLAGS) \
	-imacros$(top_srcdir)/src/compat-libs/linkwarning.h

libsystemd_journal_la_LDFLAGS = \
	$(AM_LDFLAGS) \
	-version-info $(LIBSYSTEMD_JOURNAL_CURRENT):$(LIBSYSTEMD_JOURNAL_REVISION):$(LIBSYSTEMD_JOURNAL_AGE) \
	-Wl,--version-script=$(top_srcdir)/src/compat-libs/libsystemd-journal.sym

libsystemd_journal_la_LIBADD = \
	libsystemd-journal-internal.la \
	libsystemd-internal.la \
	libsystemd-shared.la

libsystemd_login_la_SOURCES = \
	libsystemd-login.c \
	src/compat-libs/libsystemd-login.sym

libsystemd_login_la_CPPFLAGS = \
	$(AM_CFLAGS) \
	-imacros$(top_srcdir)/src/compat-libs/linkwarning.h

libsystemd_login_la_LDFLAGS = \
	$(AM_LDFLAGS) \
	-version-info $(LIBSYSTEMD_LOGIN_CURRENT):$(LIBSYSTEMD_LOGIN_REVISION):$(LIBSYSTEMD_LOGIN_AGE) \
	-Wl,--version-script=$(top_srcdir)/src/compat-libs/libsystemd-login.sym

libsystemd_login_la_LIBADD = \
	libsystemd-internal.la \
	libsystemd-shared.la

libsystemd_id128_la_SOURCES = \
	libsystemd-id128.c \
	src/compat-libs/libsystemd-id128.sym

libsystemd_id128_la_CPPFLAGS = \
	$(AM_CFLAGS) \
	-imacros$(top_srcdir)/src/compat-libs/linkwarning.h

libsystemd_id128_la_LDFLAGS = \
	$(AM_LDFLAGS) \
	-version-info $(LIBSYSTEMD_ID128_CURRENT):$(LIBSYSTEMD_ID128_REVISION):$(LIBSYSTEMD_ID128_AGE) \
	-Wl,--version-script=$(top_srcdir)/src/compat-libs/libsystemd-id128.sym

libsystemd_id128_la_LIBADD = \
	libsystemd-internal.la \
	libsystemd-shared.la

libsystemd_daemon_la_SOURCES = \
	libsystemd-daemon.c \
	src/compat-libs/libsystemd-daemon.sym

libsystemd_daemon_la_CPPFLAGS = \
	$(AM_CFLAGS) \
	-imacros$(top_srcdir)/src/compat-libs/linkwarning.h

libsystemd_daemon_la_LDFLAGS = \
	$(AM_LDFLAGS) \
	-version-info $(LIBSYSTEMD_DAEMON_CURRENT):$(LIBSYSTEMD_DAEMON_REVISION):$(LIBSYSTEMD_DAEMON_AGE) \
	-Wl,--version-script=$(top_srcdir)/src/compat-libs/libsystemd-daemon.sym

libsystemd_daemon_la_LIBADD = \
	libsystemd-internal.la \
	libsystemd-shared.la

lib_LTLIBRARIES += \
	libsystemd-journal.la \
	libsystemd-login.la \
	libsystemd-id128.la \
	libsystemd-daemon.la

pkgconfiglib_DATA += \
	src/compat-libs/libsystemd-journal.pc \
	src/compat-libs/libsystemd-login.pc \
	src/compat-libs/libsystemd-id128.pc \
	src/compat-libs/libsystemd-daemon.pc

# move lib from $(libdir) to $(rootlibdir) and update devel link, if needed
compat-lib-install-hook:
	libname=libsystemd-login.so && $(move-to-rootlibdir)
	libname=libsystemd-journal.so && $(move-to-rootlibdir)
	libname=libsystemd-id128.so && $(move-to-rootlibdir)
	libname=libsystemd-daemon.so && $(move-to-rootlibdir)

compat-lib-uninstall-hook:
	rm -f $(DESTDIR)$(rootlibdir)/libsystemd-login.so*
	rm -f $(DESTDIR)$(rootlibdir)/libsystemd-journal.so*
	rm -f $(DESTDIR)$(rootlibdir)/libsystemd-id128.so*
	rm -f $(DESTDIR)$(rootlibdir)/libsystemd-daemon.so*

INSTALL_EXEC_HOOKS += compat-lib-install-hook
UNINSTALL_EXEC_HOOKS += compat-lib-uninstall-hook
endif

EXTRA_DIST += \
	src/compat-libs/libsystemd-journal.pc.in \
	src/compat-libs/libsystemd-login.pc.in \
	src/compat-libs/libsystemd-id128.pc.in \
	src/compat-libs/libsystemd-daemon.pc.in

# ------------------------------------------------------------------------------
substitutions = \
       '|rootlibexecdir=$(rootlibexecdir)|' \
       '|rootbindir=$(rootbindir)|' \
       '|bindir=$(bindir)|' \
       '|SYSTEMCTL=$(rootbindir)/systemctl|' \
       '|SYSTEMD_NOTIFY=$(rootbindir)/systemd-notify|' \
       '|pkgsysconfdir=$(pkgsysconfdir)|' \
       '|SYSTEM_CONFIG_UNIT_PATH=$(pkgsysconfdir)/system|' \
       '|USER_CONFIG_UNIT_PATH=$(pkgsysconfdir)/user|' \
       '|pkgdatadir=$(pkgdatadir)|' \
       '|systemunitdir=$(systemunitdir)|' \
       '|userunitdir=$(userunitdir)|' \
       '|systempresetdir=$(systempresetdir)|' \
       '|userpresetdir=$(userpresetdir)|' \
       '|udevhwdbdir=$(udevhwdbdir)|' \
       '|udevrulesdir=$(udevrulesdir)|' \
       '|catalogdir=$(catalogdir)|' \
       '|tmpfilesdir=$(tmpfilesdir)|' \
       '|sysusersdir=$(sysusersdir)|' \
       '|sysctldir=$(sysctldir)|' \
       '|systemgeneratordir=$(systemgeneratordir)|' \
       '|usergeneratordir=$(usergeneratordir)|' \
       '|PACKAGE_VERSION=$(PACKAGE_VERSION)|' \
       '|PACKAGE_NAME=$(PACKAGE_NAME)|' \
       '|PACKAGE_URL=$(PACKAGE_URL)|' \
       '|RANDOM_SEED_DIR=$(localstatedir)/lib/systemd/|' \
       '|RANDOM_SEED=$(localstatedir)/lib/systemd/random-seed|' \
       '|prefix=$(prefix)|' \
       '|exec_prefix=$(exec_prefix)|' \
       '|libdir=$(libdir)|' \
       '|includedir=$(includedir)|' \
       '|VERSION=$(VERSION)|' \
       '|rootprefix=$(rootprefix)|' \
       '|udevlibexecdir=$(udevlibexecdir)|' \
       '|SUSHELL=$(SUSHELL)|' \
       '|DEBUGTTY=$(DEBUGTTY)|' \
       '|KILL=$(KILL)|' \
       '|KMOD=$(KMOD)|' \
       '|MKDIR_P=$(MKDIR_P)|' \
       '|QUOTAON=$(QUOTAON)|' \
       '|QUOTACHECK=$(QUOTACHECK)|' \
       '|SYSTEM_SYSVINIT_PATH=$(sysvinitdir)|' \
       '|VARLOGDIR=$(varlogdir)|' \
       '|RC_LOCAL_SCRIPT_PATH_START=$(RC_LOCAL_SCRIPT_PATH_START)|' \
       '|RC_LOCAL_SCRIPT_PATH_STOP=$(RC_LOCAL_SCRIPT_PATH_STOP)|' \
       '|PYTHON=$(PYTHON)|' \
       '|PYTHON_BINARY=$(PYTHON_BINARY)|' \
       '|NTP_SERVERS=$(NTP_SERVERS)|' \
       '|DNS_SERVERS=$(DNS_SERVERS)|' \
       '|systemuidmax=$(SYSTEM_UID_MAX)|' \
       '|systemgidmax=$(SYSTEM_GID_MAX)|' \
       '|TTY_GID=$(TTY_GID)|' \
       '|systemsleepdir=$(systemsleepdir)|' \
       '|systemshutdowndir=$(systemshutdowndir)|' \
       '|binfmtdir=$(binfmtdir)|' \
       '|modulesloaddir=$(modulesloaddir)|'

SED_PROCESS = \
	$(AM_V_GEN)$(MKDIR_P) $(dir $@) && \
	$(SED) $(subst '|,-e 's|@,$(subst =,\@|,$(subst |',|g',$(substitutions)))) \
		< $< > $@

units/%: units/%.in
	$(SED_PROCESS)

man/%: man/%.in
	$(SED_PROCESS)

sysctl.d/%: sysctl.d/%.in
	$(SED_PROCESS)

%.pc: %.pc.in
	$(SED_PROCESS)

src/core/macros.%: src/core/macros.%.in
	$(SED_PROCESS)

src/%.policy.in: src/%.policy.in.in
	$(SED_PROCESS)

shell-completion/%: shell-completion/%.in
	$(SED_PROCESS)

%.rules: %.rules.in
	$(SED_PROCESS)

%.conf: %.conf.in
	$(SED_PROCESS)

%.sh: %.sh.in
	$(SED_PROCESS)
	$(AM_V_GEN)chmod +x $@

src/%.c: src/%.gperf
	$(AM_V_at)$(MKDIR_P) $(dir $@)
	$(AM_V_GPERF)$(GPERF) < $< > $@

src/%: src/%.m4
	$(AM_V_at)$(MKDIR_P) $(dir $@)
	$(AM_V_M4)$(M4) -P $(M4_DEFINES) < $< > $@

units/%: units/%.m4
	$(AM_V_at)$(MKDIR_P) $(dir $@)
	$(AM_V_M4)$(M4) -P $(M4_DEFINES) -DFOR_SYSTEM=1 < $< > $@

units/user/%: units/%.m4
	$(AM_V_at)$(MKDIR_P) $(dir $@)
	$(AM_V_M4)$(M4) -P $(M4_DEFINES) -DFOR_USER=1 < $< > $@

if ENABLE_POLKIT
nodist_polkitpolicy_DATA = \
	$(polkitpolicy_files) \
	$(polkitpolicy_in_in_files:.policy.in.in=.policy)
endif

EXTRA_DIST += \
	$(polkitpolicy_in_files) \
	$(polkitpolicy_in_in_files)

CLEANFILES += \
	$(nodist_systemunit_DATA) \
	$(nodist_userunit_DATA) \
	$(pkgconfigdata_DATA) \
	$(pkgconfiglib_DATA) \
	$(nodist_polkitpolicy_DATA)

# ------------------------------------------------------------------------------
if ENABLE_MANPAGES
man/custom-entities.ent: configure.ac
	$(AM_V_GEN)$(MKDIR_P) $(dir $@)
	$(AM_V_GEN)(echo '<?xml version="1.0" encoding="utf-8" ?>' && \
	 printf '$(subst '|,<!ENTITY ,$(subst =, ",$(subst |',">\n,$(substitutions))))') \
	 > $@ # '

DISTCLEANFILES += \
	man/custom-entities.ent

XSLTPROC_FLAGS = \
	--nonet \
	--xinclude \
	--stringparam man.output.quietly 1 \
	--stringparam funcsynopsis.style ansi \
	--stringparam man.authors.section.enabled 0 \
	--stringparam man.copyright.section.enabled 0 \
	--stringparam systemd.version $(VERSION) \
	--path '$(builddir)/man:$(srcdir)/man'

XSLTPROC_PROCESS_MAN = \
	$(AM_V_XSLT)$(XSLTPROC) -o $@ $(XSLTPROC_FLAGS) $(srcdir)/man/custom-man.xsl $<

XSLTPROC_PROCESS_HTML = \
	$(AM_V_XSLT)$(XSLTPROC) -o $@ $(XSLTPROC_FLAGS) $(srcdir)/man/custom-html.xsl $<

man/%.1: man/%.xml man/custom-man.xsl man/custom-entities.ent
	$(XSLTPROC_PROCESS_MAN)

man/%.3: man/%.xml man/custom-man.xsl man/custom-entities.ent
	$(XSLTPROC_PROCESS_MAN)

man/%.5: man/%.xml man/custom-man.xsl man/custom-entities.ent
	$(XSLTPROC_PROCESS_MAN)

man/%.7: man/%.xml man/custom-man.xsl man/custom-entities.ent
	$(XSLTPROC_PROCESS_MAN)

man/%.8: man/%.xml man/custom-man.xsl man/custom-entities.ent
	$(XSLTPROC_PROCESS_MAN)

man/%.html: man/%.xml man/custom-html.xsl man/custom-entities.ent
	$(XSLTPROC_PROCESS_HTML)

define html-alias
	$(AM_V_LN)$(LN_S) -f $(notdir $<) $@
endef

endif

EXTRA_DIST += \
	man/custom-html.xsl \
	man/custom-man.xsl

# ------------------------------------------------------------------------------
if HAVE_SYSV_COMPAT
sysvinit_DATA = \
	docs/sysvinit/README

varlog_DATA = \
	docs/var-log/README

docs/sysvinit/README: docs/sysvinit/README.in
	$(SED_PROCESS)

docs/var-log/README: docs/var-log/README.in
	$(SED_PROCESS)

CLEANFILES += \
	docs/sysvinit/README \
	docs/var-log/README
endif

EXTRA_DIST += \
	docs/sysvinit/README.in \
	docs/var-log/README.in

SOCKETS_TARGET_WANTS += \
	systemd-initctl.socket \
	systemd-shutdownd.socket

if HAVE_SYSV_COMPAT
RUNLEVEL1_TARGET_WANTS += \
	systemd-update-utmp-runlevel.service
RUNLEVEL2_TARGET_WANTS += \
	systemd-update-utmp-runlevel.service
RUNLEVEL3_TARGET_WANTS += \
	systemd-update-utmp-runlevel.service
RUNLEVEL4_TARGET_WANTS += \
	systemd-update-utmp-runlevel.service
RUNLEVEL5_TARGET_WANTS += \
	systemd-update-utmp-runlevel.service
endif

SYSINIT_TARGET_WANTS += \
	systemd-update-utmp.service \
	systemd-update-done.service \
	ldconfig.service

LOCAL_FS_TARGET_WANTS += \
	systemd-remount-fs.service

MULTI_USER_TARGET_WANTS += \
	getty.target \
	systemd-ask-password-wall.path

SYSINIT_TARGET_WANTS += \
	dev-hugepages.mount \
	dev-mqueue.mount \
	sys-kernel-config.mount \
	sys-kernel-debug.mount \
	sys-fs-fuse-connections.mount \
	systemd-sysctl.service \
	systemd-ask-password-console.path

if HAVE_SYSV_COMPAT
SYSTEM_UNIT_ALIASES += \
	poweroff.target runlevel0.target \
	rescue.target runlevel1.target \
	multi-user.target runlevel2.target \
	multi-user.target runlevel3.target \
	multi-user.target runlevel4.target \
	graphical.target runlevel5.target \
	reboot.target runlevel6.target
endif

SYSTEM_UNIT_ALIASES += \
	graphical.target default.target \
	reboot.target ctrl-alt-del.target \
	getty@.service autovt@.service

USER_UNIT_ALIASES += \
	$(systemunitdir)/shutdown.target shutdown.target \
	$(systemunitdir)/sockets.target sockets.target \
	$(systemunitdir)/timers.target timers.target \
	$(systemunitdir)/paths.target paths.target \
	$(systemunitdir)/bluetooth.target bluetooth.target \
	$(systemunitdir)/printer.target printer.target \
	$(systemunitdir)/sound.target sound.target \
	$(systemunitdir)/smartcard.target smartcard.target

if ENABLE_KDBUS
USER_UNIT_ALIASES += \
	$(systemunitdir)/busnames.target busnames.target
endif

GENERAL_ALIASES += \
	$(systemunitdir)/remote-fs.target $(pkgsysconfdir)/system/multi-user.target.wants/remote-fs.target \
	$(systemunitdir)/getty@.service $(pkgsysconfdir)/system/getty.target.wants/getty@tty1.service \
	$(pkgsysconfdir)/user $(sysconfdir)/xdg/systemd/user \
	$(dbussystemservicedir)/org.freedesktop.systemd1.service $(dbussessionservicedir)/org.freedesktop.systemd1.service

if HAVE_SYSV_COMPAT
INSTALL_DIRS += \
	$(systemunitdir)/runlevel1.target.wants \
	$(systemunitdir)/runlevel2.target.wants \
	$(systemunitdir)/runlevel3.target.wants \
	$(systemunitdir)/runlevel4.target.wants \
	$(systemunitdir)/runlevel5.target.wants
endif

INSTALL_DIRS += \
	$(prefix)/lib/modules-load.d \
	$(sysconfdir)/modules-load.d \
	$(prefix)/lib/systemd/network \
	$(sysconfdir)/systemd/network \
	$(prefix)/lib/sysctl.d \
	$(sysconfdir)/sysctl.d \
	$(prefix)/lib/kernel/install.d \
	$(sysconfdir)/kernel/install.d \
	$(systemshutdowndir) \
	$(systemsleepdir) \
	$(systemgeneratordir) \
	$(usergeneratordir) \
	\
	$(userunitdir) \
	$(pkgsysconfdir)/system \
	$(pkgsysconfdir)/system/multi-user.target.wants \
	$(pkgsysconfdir)/system/getty.target.wants \
	$(pkgsysconfdir)/user \
	$(dbussessionservicedir) \
	$(sysconfdir)/xdg/systemd

install-exec-hook: $(INSTALL_EXEC_HOOKS)

uninstall-hook: $(UNINSTALL_DATA_HOOKS) $(UNINSTALL_EXEC_HOOKS)

install-data-hook: $(INSTALL_DATA_HOOKS)

distclean-local: $(DISTCLEAN_LOCAL_HOOKS)

clean-local: $(CLEAN_LOCAL_HOOKS)
	rm -rf $(abs_srcdir)/install-tree
	rm -f $(abs_srcdir)/hwdb/usb.ids $(abs_srcdir)/hwdb/pci.ids $(abs_srcdir)/hwdb/oui.txt \
	      $(abs_srcdir)/hwdb/iab.txt

DISTCHECK_CONFIGURE_FLAGS = \
	--with-dbuspolicydir=$$dc_install_base/$(dbuspolicydir) \
	--with-dbussessionservicedir=$$dc_install_base/$(dbussessionservicedir) \
	--with-dbussystemservicedir=$$dc_install_base/$(dbussystemservicedir) \
	--with-bashcompletiondir=$$dc_install_base/$(bashcompletiondir) \
	--with-zshcompletiondir=$$dc_install_base/$(zshcompletiondir) \
	--with-pamlibdir=$$dc_install_base/$(pamlibdir) \
	--with-pamconfdir=$$dc_install_base/$(pamconfdir) \
	--with-rootprefix=$$dc_install_base \
	--disable-split-usr \
	--enable-kdbus \
	--enable-compat-libs

if HAVE_SYSV_COMPAT
DISTCHECK_CONFIGURE_FLAGS += \
	--with-sysvinit-path=$$dc_install_base/$(sysvinitdir) \
	--with-sysvrcnd-path=$$dc_install_base/$(sysvrcnddir)
else
DISTCHECK_CONFIGURE_FLAGS += \
	--with-sysvinit-path= \
	--with-sysvrcnd-path=
endif

if HAVE_PYTHON
DISTCHECK_CONFIGURE_FLAGS += \
	--with-python
endif

if ENABLE_GTK_DOC
DISTCHECK_CONFIGURE_FLAGS += \
	--enable-gtk-doc
endif

#
# Require python when making dist
#
.PHONY: dist-check-python
dist-check-python:
if !HAVE_PYTHON
	@echo "*** python and python-lxml module must be installed and enabled in order to make dist"
	@false
endif

dist-check-compat-libs:
if !ENABLE_COMPAT_LIBS
	@echo "*** compat-libs must be enabled in order to make dist"
	@false
endif

dist: dist-check-python dist-check-compat-libs

# check "broken" platforms limited toolchains for link breakage before we release
.PHONY: linkcheck
linkcheck:
	$(MAKE) CFLAGS='-fno-lto' LDFLAGS='-Wl,-fuse-ld=gold -Wl,--as-needed -Wl,--no-gc-sections' distcheck

.PHONY: hwdb-update
hwdb-update:
	( cd $(top_srcdir)/hwdb && \
	wget -N http://www.linux-usb.org/usb.ids \
		http://pci-ids.ucw.cz/v2.2/pci.ids \
		http://standards.ieee.org/develop/regauth/oui/oui.txt \
		http://standards.ieee.org/develop/regauth/iab/iab.txt && \
	./ids-update.pl )

.PHONY: kdbus-update
kdbus-update:
	( cd $(top_srcdir)/src/libsystemd/sd-bus/ && \
	wget -N https://d-bus.googlecode.com/git/kdbus.h )

.PHONY: git-tag
git-tag:
	git tag -s "v$(VERSION)" -m "systemd $(VERSION)"

www_target = www.freedesktop.org:/srv/www.freedesktop.org/www/software/systemd
.PHONY: upload
upload: all check dist
	scp systemd-$(VERSION).tar.xz $(www_target)

.PHONY: doc-sync
doc-sync: all destdir-sphinx
	gtkdoc-rebase --html-dir=docs/libudev/html --online
	rsync -rlv --delete docs/libudev/html/ --omit-dir-times $(www_target)/libudev/
	gtkdoc-rebase --html-dir=docs/gudev/html --online
	rsync -rlv --delete docs/gudev/html/ --omit-dir-times $(www_target)/gudev/
	rsync -rlv --delete-excluded --include="*.html" --exclude="*" --omit-dir-times man/ $(www_target)/man/
	rsync -rlv --delete --omit-dir-times docs/html/python-systemd/ $(www_target)/python-systemd/

.PHONY: tango
tango: upload
	cp -v systemd-$(VERSION).tar.xz /home/lennart/git.fedora/systemd/
	scp man/*.html tango:public/systemd-man/

.PHONY: install-tree
install-tree: all
	rm -rf $(abs_srcdir)/install-tree
	$(MAKE) install DESTDIR=$(abs_srcdir)/install-tree
	tree $(abs_srcdir)/install-tree

# Let's run all tests of the test suite, but under valgrind. Let's
# exclude the one perl script we have in there
.PHONY: valgrind-tests
valgrind-tests: $(TESTS)
	$(AM_V_GEN)for f in $(filter-out %.pl, $^); do \
		if file $$f | grep -q shell; then \
		echo -e "$${x}Skipping non-binary $$f"; else \
		echo -e "$${x}Running $$f"; \
		libtool --mode=execute valgrind -q --leak-check=full --max-stackframe=5242880 --error-exitcode=55 $(builddir)/$$f ; fi; \
		x="\n\n"; \
	done

exported-%: %
	$(AM_V_GEN)$(NM) -g --defined-only $(builddir)/.libs/$(<:.la=.so) 2>&1 /dev/null | grep " T " | cut -d" " -f3 > $@

exported: $(addprefix exported-, $(lib_LTLIBRARIES))
	$(AM_V_GEN)cat $^ > $@

.PHONY: check-api-docs
check-api-docs: exported man
	$(AM_V_GEN)for symbol in `cat exported` ; do \
		if test -f $(builddir)/man/$$symbol.html ; then \
			echo "  Symbol $$symbol() is documented." ; \
		else \
			echo "‣ Symbol $$symbol() lacks documentation." ; \
		fi ; \
	done

OBJECT_VARIABLES:=$(filter %_OBJECTS,$(.VARIABLES))
ALL_OBJECTS:=$(foreach v,$(OBJECT_VARIABLES),$($(v)))

undefined defined: $(ALL_OBJECTS)
	$(AM_V_GEN)for f in $(ALL_OBJECTS) ; do \
		$(NM) -g --$@-only `echo $(builddir)/"$$f" | sed -e 's,\([^/]*\).lo$$,.libs/\1.o,'` ; \
	done | cut -c 20- | cut -d @ -f 1 | sort -u > $@

CLEANFILES += \
	defined \
	undefined

.PHONY: check-api-unused
check-api-unused: defined undefined exported
	( cat exported undefined ) | sort -u  | diff -u - defined | grep ^+ | grep -v ^+++ | cut -c2-

.PHONY: check-includes
check-includes: $(top_srcdir)/tools/check-includes.pl
	$(AM_V_GEN) find * -name '*.[hcS]' -type f -print | sort -u \
		| xargs $(top_srcdir)/tools/check-includes.pl

EXTRA_DIST += \
	$(top_srcdir)/tools/check-includes.pl

# Stupid test that everything purported to be exported really is
define generate-sym-test
	$(AM_V_at)$(MKDIR_P) $(dir $@)
	$(AM_V_at)printf '#include <stdio.h>\n' > $@
	$(AM_V_at)printf '#include "%s"\n' $(notdir $(filter %.h, $^)) >> $@
	$(AM_V_at)printf 'void* functions[] = {\n' >> $@
	$(AM_V_GEN)sed -r -n 's/^ +([a-zA-Z0-9_]+);/\1,/p' $< >> $@
	$(AM_V_at)printf '};\nint main(void) {\n' >> $@
	$(AM_V_at)printf 'unsigned i; for (i=0;i<sizeof(functions)/sizeof(void*);i++) printf("%%p\\n", functions[i]);\n' >> $@
	$(AM_V_at)printf 'return 0; }\n' >> $@
endef

test-libsystemd-sym.c: \
		$(top_builddir)/src/libsystemd/libsystemd.sym \
		src/systemd/sd-journal.h \
		src/systemd/sd-daemon.h \
		src/systemd/sd-login.h \
		src/systemd/sd-bus.h \
		src/systemd/sd-utf8.h \
		src/systemd/sd-resolve.h
	$(generate-sym-test)

test-libudev-sym.c: \
		src/libudev/libudev.sym \
		src/udev/udev.h
	$(generate-sym-test)

test_libsystemd_sym_SOURCES = \
	test-libsystemd-sym.c
test_libsystemd_sym_LDADD = \
	libsystemd.la

test_libudev_sym_SOURCES = \
	test-libudev-sym.c
test_libudev_sym_CFLAGS = \
	$(AM_CFLAGS) \
	-Wno-deprecated-declarations
test_libudev_sym_LDADD = \
	libudev.la

BUILT_SOURCES += \
	$(test_libsystemd_sym_SOURCES) \
	$(test_libudev_sym_SOURCES)

tests += \
	test-libsystemd-sym \
	test-libudev-sym

.PHONY: cppcheck
cppcheck:
	cppcheck --enable=all -q $(top_srcdir)

# Used to extract compile flags for YCM.
print-%:
	@echo $($*)

git-contrib:
	@git shortlog -s `git describe --abbrev=0`.. | cut -c8- | awk '{ print $$0 "," }' | sort -u<|MERGE_RESOLUTION|>--- conflicted
+++ resolved
@@ -542,10 +542,6 @@
 
 if HAVE_SYSV_COMPAT
 nodist_systemunit_DATA += \
-<<<<<<< HEAD
-	units/x-display-manager.target \
-=======
->>>>>>> 97bd1c9f
 	units/mail-transport-agent.target
 endif
 
