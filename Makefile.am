--- conflicted
+++ resolved
@@ -2403,10 +2403,6 @@
 # ------------------------------------------------------------------------------
 systemd_fsckd_SOURCES = \
 	src/fsckd/fsckd.c \
-<<<<<<< HEAD
-	src/fsckd/fsckd.h \
-=======
->>>>>>> 3f87dd87
 	$(NULL)
 
 systemd_fsckd_LDADD = \
@@ -6721,12 +6717,8 @@
 	systemd-update-done.service
 
 LOCAL_FS_TARGET_WANTS += \
-<<<<<<< HEAD
-	systemd-remount-fs.service
-=======
 	systemd-remount-fs.service \
 	var-lib-machines.mount
->>>>>>> 3f87dd87
 
 MULTI_USER_TARGET_WANTS += \
 	getty.target \
