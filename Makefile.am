#  -*- Mode: makefile; indent-tabs-mode: t -*-
#
#  This file is part of systemd.
#
#  Copyright 2010-2012 Lennart Poettering
#  Copyright 2010-2012 Kay Sievers
#  Copyright 2013 Zbigniew Jędrzejewski-Szmek
#  Copyright 2013 David Strauss
#
#  systemd is free software; you can redistribute it and/or modify it
#  under the terms of the GNU Lesser General Public License as published by
#  the Free Software Foundation; either version 2.1 of the License, or
#  (at your option) any later version.
#
#  systemd is distributed in the hope that it will be useful, but
#  WITHOUT ANY WARRANTY; without even the implied warranty of
#  MERCHANTABILITY or FITNESS FOR A PARTICULAR PURPOSE. See the GNU
#  Lesser General Public License for more details.
#
#  You should have received a copy of the GNU Lesser General Public License
#  along with systemd; If not, see <http://www.gnu.org/licenses/>.

ACLOCAL_AMFLAGS = -I m4 ${ACLOCAL_FLAGS}
AM_MAKEFLAGS = --no-print-directory
AUTOMAKE_OPTIONS = color-tests parallel-tests

GCC_COLORS ?= 'ooh, shiny!'
export GCC_COLORS

SUBDIRS = . po

# remove targets if the command fails
.DELETE_ON_ERROR:

# keep intermediate files
.SECONDARY:

# Keep the test-suite.log
.PRECIOUS: $(TEST_SUITE_LOG) Makefile

LIBUDEV_CURRENT=7
LIBUDEV_REVISION=2
LIBUDEV_AGE=6

LIBGUDEV_CURRENT=2
LIBGUDEV_REVISION=0
LIBGUDEV_AGE=2

LIBSYSTEMD_CURRENT=6
LIBSYSTEMD_REVISION=0
LIBSYSTEMD_AGE=6

# The following four libraries only exist for compatibility reasons,
# their version info should not be bumped anymore
LIBSYSTEMD_LOGIN_CURRENT=9
LIBSYSTEMD_LOGIN_REVISION=3
LIBSYSTEMD_LOGIN_AGE=9

LIBSYSTEMD_DAEMON_CURRENT=0
LIBSYSTEMD_DAEMON_REVISION=12
LIBSYSTEMD_DAEMON_AGE=0

LIBSYSTEMD_ID128_CURRENT=0
LIBSYSTEMD_ID128_REVISION=28
LIBSYSTEMD_ID128_AGE=0

LIBSYSTEMD_JOURNAL_CURRENT=11
LIBSYSTEMD_JOURNAL_REVISION=5
LIBSYSTEMD_JOURNAL_AGE=11

# Dirs of external packages
dbuspolicydir=@dbuspolicydir@
dbussessionservicedir=@dbussessionservicedir@
dbussystemservicedir=@dbussystemservicedir@
pamlibdir=@pamlibdir@
pamconfdir=@pamconfdir@
pkgconfiglibdir=$(libdir)/pkgconfig
polkitpolicydir=$(datadir)/polkit-1/actions
bashcompletiondir=@bashcompletiondir@
zshcompletiondir=@zshcompletiondir@
rpmmacrosdir=$(prefix)/lib/rpm/macros.d
sysvinitdir=$(SYSTEM_SYSVINIT_PATH)
sysvrcnddir=$(SYSTEM_SYSVRCND_PATH)
varlogdir=$(localstatedir)/log
systemdstatedir=$(localstatedir)/lib/systemd
catalogstatedir=$(systemdstatedir)/catalog
xinitrcdir=$(sysconfdir)/X11/xinit/xinitrc.d

# Our own, non-special dirs
pkgsysconfdir=$(sysconfdir)/systemd
userunitdir=$(prefix)/lib/systemd/user
userpresetdir=$(prefix)/lib/systemd/user-preset
tmpfilesdir=$(prefix)/lib/tmpfiles.d
sysusersdir=$(prefix)/lib/sysusers.d
sysctldir=$(prefix)/lib/sysctl.d
binfmtdir=$(prefix)/lib/binfmt.d
modulesloaddir=$(prefix)/lib/modules-load.d
networkdir=$(rootprefix)/lib/systemd/network
pkgincludedir=$(includedir)/systemd
systemgeneratordir=$(rootlibexecdir)/system-generators
usergeneratordir=$(prefix)/lib/systemd/user-generators
systemshutdowndir=$(rootlibexecdir)/system-shutdown
systemsleepdir=$(rootlibexecdir)/system-sleep
systemunitdir=$(rootprefix)/lib/systemd/system
systempresetdir=$(rootprefix)/lib/systemd/system-preset
udevlibexecdir=$(rootprefix)/lib/udev
udevhomedir=$(udevlibexecdir)
udevrulesdir=$(udevlibexecdir)/rules.d
udevhwdbdir=$(udevlibexecdir)/hwdb.d
catalogdir=$(prefix)/lib/systemd/catalog
kernelinstalldir = $(prefix)/lib/kernel/install.d
factory_etcdir = $(prefix)/share/factory/etc
factory_pamdir = $(prefix)/share/factory/etc/pam.d

# And these are the special ones for /
rootprefix=@rootprefix@
rootbindir=$(rootprefix)/bin
rootlibexecdir=$(rootprefix)/lib/systemd

CLEANFILES = $(BUILT_SOURCES)
DISTCLEANFILES =
EXTRA_DIST =
BUILT_SOURCES =
INSTALL_EXEC_HOOKS =
UNINSTALL_EXEC_HOOKS =
INSTALL_DATA_HOOKS =
UNINSTALL_DATA_HOOKS =
DISTCLEAN_LOCAL_HOOKS =
CLEAN_LOCAL_HOOKS =
pkginclude_HEADERS =
noinst_LTLIBRARIES =
lib_LTLIBRARIES =
include_HEADERS =
noinst_DATA =
pkgconfiglib_DATA =
polkitpolicy_in_in_files =
polkitpolicy_in_files =
polkitpolicy_files =
dist_udevrules_DATA =
nodist_udevrules_DATA =
dist_pkgsysconf_DATA =
nodist_pkgsysconf_DATA =
dist_pkgdata_DATA =
dist_dbuspolicy_DATA =
dist_dbussystemservice_DATA =
dist_systemunit_DATA_busnames =
check_PROGRAMS =
check_DATA =
tests=
manual_tests =
TEST_EXTENSIONS = .py
PY_LOG_COMPILER = $(PYTHON)
if ENABLE_TESTS
noinst_PROGRAMS = $(manual_tests) $(tests)
TESTS = $(tests)
else
noinst_PROGRAMS =
TESTS =
endif
udevlibexec_PROGRAMS =

.PHONY: $(INSTALL_EXEC_HOOKS) $(UNINSTALL_EXEC_HOOKS) \
	$(INSTALL_DATA_HOOKS) $(UNINSTALL_DATA_HOOKS) \
	$(DISTCLEAN_LOCAL_HOOKS) $(CLEAN_LOCAL_HOOKS)

AM_CPPFLAGS = \
	-include $(top_builddir)/config.h \
	-DPKGSYSCONFDIR=\"$(pkgsysconfdir)\" \
	-DSYSTEM_CONFIG_UNIT_PATH=\"$(pkgsysconfdir)/system\" \
	-DSYSTEM_DATA_UNIT_PATH=\"$(systemunitdir)\" \
	-DSYSTEM_SYSVINIT_PATH=\"$(SYSTEM_SYSVINIT_PATH)\" \
	-DSYSTEM_SYSVRCND_PATH=\"$(SYSTEM_SYSVRCND_PATH)\" \
	-DUSER_CONFIG_UNIT_PATH=\"$(pkgsysconfdir)/user\" \
	-DUSER_DATA_UNIT_PATH=\"$(userunitdir)\" \
	-DCERTIFICATE_ROOT=\"$(CERTIFICATEROOT)\" \
	-DCATALOG_DATABASE=\"$(catalogstatedir)/database\" \
	-DSYSTEMD_CGROUP_AGENT_PATH=\"$(rootlibexecdir)/systemd-cgroups-agent\" \
	-DSYSTEMD_BINARY_PATH=\"$(rootlibexecdir)/systemd\" \
	-DSYSTEMD_SHUTDOWN_BINARY_PATH=\"$(rootlibexecdir)/systemd-shutdown\" \
	-DSYSTEMD_SLEEP_BINARY_PATH=\"$(rootlibexecdir)/systemd-sleep\" \
	-DSYSTEMCTL_BINARY_PATH=\"$(rootbindir)/systemctl\" \
	-DSYSTEMD_TTY_ASK_PASSWORD_AGENT_BINARY_PATH=\"$(rootbindir)/systemd-tty-ask-password-agent\" \
	-DSYSTEMD_STDIO_BRIDGE_BINARY_PATH=\"$(bindir)/systemd-stdio-bridge\" \
	-DROOTPREFIX=\"$(rootprefix)\" \
	-DRANDOM_SEED_DIR=\"$(localstatedir)/lib/systemd/\" \
	-DRANDOM_SEED=\"$(localstatedir)/lib/systemd/random-seed\" \
	-DSYSTEMD_CRYPTSETUP_PATH=\"$(rootlibexecdir)/systemd-cryptsetup\" \
	-DSYSTEM_GENERATOR_PATH=\"$(systemgeneratordir)\" \
	-DUSER_GENERATOR_PATH=\"$(usergeneratordir)\" \
	-DSYSTEM_SHUTDOWN_PATH=\"$(systemshutdowndir)\" \
	-DSYSTEM_SLEEP_PATH=\"$(systemsleepdir)\" \
	-DSYSTEMD_KBD_MODEL_MAP=\"$(pkgdatadir)/kbd-model-map\" \
	-DSYSTEMD_LANGUAGE_FALLBACK_MAP=\"$(pkgdatadir)/language-fallback-map\" \
	-DX_SERVER=\"$(bindir)/X\" \
	-DUDEVLIBEXECDIR=\"$(udevlibexecdir)\" \
	-DPOLKIT_AGENT_BINARY_PATH=\"$(bindir)/pkttyagent\" \
	-DQUOTACHECK=\"$(QUOTACHECK)\" \
	-DKEXEC=\"$(KEXEC)\" \
	-DLIBDIR=\"$(libdir)\" \
	-DROOTLIBDIR=\"$(rootlibdir)\" \
	-DTEST_DIR=\"$(abs_top_srcdir)/test\" \
	-I $(top_srcdir)/src \
	-I $(top_builddir)/src/shared \
	-I $(top_srcdir)/src/shared \
	-I $(top_srcdir)/src/network \
	-I $(top_srcdir)/src/login \
	-I $(top_srcdir)/src/journal \
	-I $(top_srcdir)/src/timedate \
	-I $(top_srcdir)/src/timesync \
	-I $(top_srcdir)/src/resolve \
	-I $(top_builddir)/src/resolve \
	-I $(top_srcdir)/src/systemd \
	-I $(top_builddir)/src/core \
	-I $(top_srcdir)/src/core \
	-I $(top_srcdir)/src/libudev \
	-I $(top_srcdir)/src/udev \
	-I $(top_srcdir)/src/udev/net \
	-I $(top_builddir)/src/udev \
	-I $(top_srcdir)/src/libsystemd/sd-bus \
	-I $(top_srcdir)/src/libsystemd/sd-event \
	-I $(top_srcdir)/src/libsystemd/sd-rtnl \
	-I $(top_srcdir)/src/libsystemd/sd-network \
	-I $(top_srcdir)/src/libsystemd/sd-hwdb \
	-I $(top_srcdir)/src/libsystemd-network \
	-I $(top_srcdir)/src/libsystemd-terminal \
	$(OUR_CPPFLAGS)

AM_CFLAGS = $(OUR_CFLAGS)
AM_LDFLAGS = $(OUR_LDFLAGS)

# ------------------------------------------------------------------------------
define move-to-rootlibdir
	if test "$(libdir)" != "$(rootlibdir)"; then \
		$(MKDIR_P) $(DESTDIR)$(rootlibdir) && \
		so_img_name=$$(readlink $(DESTDIR)$(libdir)/$$libname) && \
		rm -f $(DESTDIR)$(libdir)/$$libname && \
		$(LN_S) --relative -f $(DESTDIR)$(rootlibdir)/$$so_img_name $(DESTDIR)$(libdir)/$$libname && \
		mv $(DESTDIR)$(libdir)/$$libname.* $(DESTDIR)$(rootlibdir); \
	fi
endef

INSTALL_DIRS =

RUNLEVEL1_TARGET_WANTS =
RUNLEVEL2_TARGET_WANTS =
RUNLEVEL3_TARGET_WANTS =
RUNLEVEL4_TARGET_WANTS =
RUNLEVEL5_TARGET_WANTS =
SHUTDOWN_TARGET_WANTS =
LOCAL_FS_TARGET_WANTS =
MULTI_USER_TARGET_WANTS =
SYSINIT_TARGET_WANTS =
SOCKETS_TARGET_WANTS =
BUSNAMES_TARGET_WANTS =
TIMERS_TARGET_WANTS =
USER_SOCKETS_TARGET_WANTS =
USER_DEFAULT_TARGET_WANTS =
USER_BUSNAMES_TARGET_WANTS =

SYSTEM_UNIT_ALIASES =
USER_UNIT_ALIASES =
GENERAL_ALIASES =

install-target-wants-hook:
	what="$(RUNLEVEL1_TARGET_WANTS)" && wants=runlevel1.target && dir=$(systemunitdir) && $(add-wants)
	what="$(RUNLEVEL2_TARGET_WANTS)" && wants=runlevel2.target && dir=$(systemunitdir) && $(add-wants)
	what="$(RUNLEVEL3_TARGET_WANTS)" && wants=runlevel3.target && dir=$(systemunitdir) && $(add-wants)
	what="$(RUNLEVEL4_TARGET_WANTS)" && wants=runlevel4.target && dir=$(systemunitdir) && $(add-wants)
	what="$(RUNLEVEL5_TARGET_WANTS)" && wants=runlevel5.target && dir=$(systemunitdir) && $(add-wants)
	what="$(SHUTDOWN_TARGET_WANTS)" && wants=shutdown.target && dir=$(systemunitdir) && $(add-wants)
	what="$(LOCAL_FS_TARGET_WANTS)" && wants=local-fs.target && dir=$(systemunitdir) && $(add-wants)
	what="$(MULTI_USER_TARGET_WANTS)" && wants=multi-user.target && dir=$(systemunitdir) && $(add-wants)
	what="$(SYSINIT_TARGET_WANTS)" && wants=sysinit.target && dir=$(systemunitdir) && $(add-wants)
	what="$(SOCKETS_TARGET_WANTS)" && wants=sockets.target && dir=$(systemunitdir) && $(add-wants)
	what="$(TIMERS_TARGET_WANTS)" && wants=timers.target && dir=$(systemunitdir) && $(add-wants)
	what="$(SLICES_TARGET_WANTS)" && wants=slices.target && dir=$(systemunitdir) && $(add-wants)
	what="$(USER_SOCKETS_TARGET_WANTS)" && wants=sockets.target && dir=$(userunitdir) && $(add-wants)
	what="$(USER_DEFAULT_TARGET_WANTS)" && wants=default.target && dir=$(userunitdir) && $(add-wants)

install-busnames-target-wants-hook:
	what="$(BUSNAMES_TARGET_WANTS)" && wants=busnames.target && dir=$(systemunitdir) && $(add-wants)
	what="$(USER_BUSNAMES_TARGET_WANTS)" && wants=busnames.target && dir=$(userunitdir) && $(add-wants)

define add-wants
	[ -z "$$what" ] || ( \
	  dir=$(DESTDIR)$$dir/$$wants.wants && \
	  $(MKDIR_P) -m 0755 $$dir && \
	  cd $$dir && \
	  rm -f $$what && \
	  for i in $$what; do $(LN_S) ../$$i . || exit $$? ; done )
endef

install-directories-hook:
	$(MKDIR_P) $(addprefix $(DESTDIR),$(INSTALL_DIRS))

install-aliases-hook:
	set -- $(SYSTEM_UNIT_ALIASES) && \
		dir=$(systemunitdir) && $(install-aliases)
	set -- $(USER_UNIT_ALIASES) && \
		dir=$(userunitdir) && $(install-relative-aliases)
	set -- $(GENERAL_ALIASES) && \
		dir= && $(install-relative-aliases)

define install-aliases
	while [ -n "$$1" ]; do \
		$(MKDIR_P) `dirname $(DESTDIR)$$dir/$$2` && \
		rm -f $(DESTDIR)$$dir/$$2 && \
		$(LN_S) $$1 $(DESTDIR)$$dir/$$2 && \
		shift 2 || exit $$?; \
	done
endef

define install-relative-aliases
	while [ -n "$$1" ]; do \
		$(MKDIR_P) `dirname $(DESTDIR)$$dir/$$2` && \
		rm -f $(DESTDIR)$$dir/$$2 && \
		$(LN_S) --relative $(DESTDIR)$$1 $(DESTDIR)$$dir/$$2 && \
		shift 2 || exit $$?; \
	done
endef

install-touch-usr-hook:
	touch -c $(DESTDIR)/$(prefix)

INSTALL_EXEC_HOOKS += \
	install-target-wants-hook \
	install-directories-hook \
	install-aliases-hook \
	install-touch-usr-hook

if ENABLE_KDBUS
INSTALL_EXEC_HOOKS += \
	install-busnames-target-wants-hook
endif

# ------------------------------------------------------------------------------
AM_V_M4 = $(AM_V_M4_$(V))
AM_V_M4_ = $(AM_V_M4_$(AM_DEFAULT_VERBOSITY))
AM_V_M4_0 = @echo "  M4      " $@;

AM_V_XSLT = $(AM_V_XSLT_$(V))
AM_V_XSLT_ = $(AM_V_XSLT_$(AM_DEFAULT_VERBOSITY))
AM_V_XSLT_0 = @echo "  XSLT    " $@;

AM_V_GPERF = $(AM_V_GPERF_$(V))
AM_V_GPERF_ = $(AM_V_GPERF_$(AM_DEFAULT_VERBOSITY))
AM_V_GPERF_0 = @echo "  GPERF   " $@;

AM_V_LN = $(AM_V_LN_$(V))
AM_V_LN_ = $(AM_V_LN_$(AM_DEFAULT_VERBOSITY))
AM_V_LN_0 = @echo "  LN      " $@;

AM_V_RM = $(AM_V_RM_$(V))
AM_V_RM_ = $(AM_V_RM_$(AM_DEFAULT_VERBOSITY))
AM_V_RM_0 = @echo "  RM      " $@;

# ------------------------------------------------------------------------------
rootbin_PROGRAMS = \
	systemctl \
	systemd-notify \
	systemd-ask-password \
	systemd-tty-ask-password-agent \
	systemd-machine-id-setup \
	systemd-escape

bin_PROGRAMS = \
	systemd-cgls \
	systemd-cgtop \
	systemd-nspawn \
	systemd-detect-virt \
	systemd-delta \
	systemd-analyze \
	systemd-run \
	systemd-stdio-bridge \
	systemd-path

dist_bin_SCRIPTS = \
	src/kernel-install/kernel-install

dist_kernelinstall_SCRIPTS = \
	src/kernel-install/50-depmod.install \
	src/kernel-install/90-loaderentry.install

rootlibexec_PROGRAMS = \
	systemd \
	systemd-cgroups-agent \
	systemd-initctl \
	systemd-shutdownd \
	systemd-shutdown \
	systemd-remount-fs \
	systemd-reply-password \
	systemd-fsck \
	systemd-machine-id-commit \
	systemd-ac-power \
	systemd-sysctl \
	systemd-sleep \
	systemd-bus-proxyd \
	systemd-socket-proxyd \
	systemd-update-done

if HAVE_UTMP
rootlibexec_PROGRAMS += \
	systemd-update-utmp
endif

systemgenerator_PROGRAMS = \
	systemd-insserv-generator \
	systemd-getty-generator \
	systemd-fstab-generator \
	systemd-system-update-generator \
	systemd-debug-generator \
	systemd-default-display-manager-generator

dist_bashcompletion_DATA = \
	shell-completion/bash/busctl \
	shell-completion/bash/journalctl \
	shell-completion/bash/systemd-analyze \
	shell-completion/bash/systemd-cat \
	shell-completion/bash/systemd-cgls \
	shell-completion/bash/systemd-cgtop \
	shell-completion/bash/systemd-delta \
	shell-completion/bash/systemd-detect-virt \
	shell-completion/bash/systemd-nspawn \
	shell-completion/bash/systemd-run \
	shell-completion/bash/udevadm \
	shell-completion/bash/kernel-install

nodist_bashcompletion_DATA = \
	shell-completion/bash/systemctl

dist_zshcompletion_DATA = \
	shell-completion/zsh/_journalctl \
	shell-completion/zsh/_udevadm \
	shell-completion/zsh/_kernel-install \
	shell-completion/zsh/_systemd-nspawn \
	shell-completion/zsh/_systemd-analyze \
	shell-completion/zsh/_systemd-run \
	shell-completion/zsh/_sd_hosts_or_user_at_host \
	shell-completion/zsh/_sd_outputmodes \
	shell-completion/zsh/_sd_unit_files \
	shell-completion/zsh/_systemd-delta \
	shell-completion/zsh/_systemd

nodist_zshcompletion_DATA = \
	shell-completion/zsh/_systemctl

EXTRA_DIST += \
	shell-completion/bash/systemctl.in \
	shell-completion/zsh/_systemctl.in

CLEANFILES += \
	$(nodist_bashcompletion_DATA) \
	$(nodist_zshcompletion_DATA)

dist_sysctl_DATA = \
	sysctl.d/50-default.conf

dist_systemunit_DATA = \
	units/graphical.target \
	units/multi-user.target \
	units/emergency.target \
	units/sysinit.target \
	units/basic.target \
	units/getty.target \
	units/halt.target \
	units/kexec.target \
	units/local-fs.target \
	units/local-fs-pre.target \
	units/initrd.target \
	units/initrd-fs.target \
	units/initrd-root-fs.target \
	units/remote-fs.target \
	units/remote-fs-pre.target \
	units/network.target \
	units/network-pre.target \
	units/network-online.target \
	units/nss-lookup.target \
	units/nss-user-lookup.target \
	units/poweroff.target \
	units/reboot.target \
	units/rescue.target \
	units/rpcbind.target \
	units/time-sync.target \
	units/shutdown.target \
	units/final.target \
	units/umount.target \
	units/sigpwr.target \
	units/sleep.target \
	units/sockets.target \
	units/timers.target \
	units/paths.target \
	units/suspend.target \
	units/swap.target \
	units/slices.target \
	units/system.slice \
	units/x-.slice \
	units/systemd-initctl.socket \
	units/systemd-shutdownd.socket \
	units/syslog.socket \
	units/dev-hugepages.mount \
	units/dev-mqueue.mount \
	units/sys-kernel-config.mount \
	units/sys-kernel-debug.mount \
	units/sys-fs-fuse-connections.mount \
	units/tmp.mount \
	units/printer.target \
	units/sound.target \
	units/bluetooth.target \
	units/smartcard.target \
	units/systemd-ask-password-wall.path \
	units/systemd-ask-password-console.path \
	units/systemd-udevd-control.socket \
	units/systemd-udevd-kernel.socket \
	units/system-update.target \
	units/initrd-switch-root.target \
	units/machines.target

if ENABLE_KDBUS
dist_systemunit_DATA += \
	$(dist_systemunit_DATA_busnames)
endif

dist_systemunit_DATA_busnames += \
	units/busnames.target

nodist_systemunit_DATA = \
	units/getty@.service \
	units/serial-getty@.service \
	units/console-shell.service \
	units/console-getty.service \
	units/container-getty@.service \
	units/systemd-initctl.service \
	units/systemd-shutdownd.service \
	units/systemd-remount-fs.service \
	units/systemd-ask-password-wall.service \
	units/systemd-ask-password-console.service \
	units/systemd-sysctl.service \
	units/emergency.service \
	units/rescue.service \
	units/user@.service \
	units/systemd-suspend.service \
	units/systemd-halt.service \
	units/systemd-poweroff.service \
	units/systemd-reboot.service \
	units/systemd-kexec.service \
	units/systemd-fsck@.service \
	units/systemd-fsck-root.service \
	units/systemd-machine-id-commit.service \
	units/systemd-udevd.service \
	units/systemd-udev-trigger.service \
	units/systemd-udev-settle.service \
	units/systemd-hwdb-update.service \
	units/debug-shell.service \
	units/initrd-parse-etc.service \
	units/initrd-cleanup.service \
	units/initrd-udevadm-cleanup-db.service \
	units/initrd-switch-root.service \
	units/systemd-nspawn@.service \
	units/systemd-update-done.service

if HAVE_UTMP
nodist_systemunit_DATA += \
	units/systemd-update-utmp.service \
	units/systemd-update-utmp-runlevel.service
endif

if HAVE_SYSV_COMPAT
nodist_systemunit_DATA += \
	units/mail-transport-agent.target
endif

dist_userunit_DATA = \
	units/user/basic.target \
	units/user/default.target \
	units/user/exit.target

nodist_userunit_DATA = \
	units/user/systemd-exit.service

dist_systempreset_DATA = \
	system-preset/90-systemd.preset

EXTRA_DIST += \
	units/getty@.service.m4 \
	units/serial-getty@.service.m4 \
	units/console-shell.service.m4.in \
	units/console-getty.service.m4.in \
	units/container-getty@.service.m4.in \
	units/rescue.service.in \
	units/systemd-initctl.service.in \
	units/systemd-shutdownd.service.in \
	units/systemd-remount-fs.service.in \
	units/systemd-update-utmp.service.in \
	units/systemd-update-utmp-runlevel.service.in \
	units/systemd-ask-password-wall.service.in \
	units/systemd-ask-password-console.service.in \
	units/systemd-sysctl.service.in \
	units/emergency.service.in \
	units/systemd-halt.service.in \
	units/systemd-poweroff.service.in \
	units/systemd-reboot.service.in \
	units/systemd-kexec.service.in \
	units/user/systemd-exit.service.in \
	units/systemd-fsck@.service.in \
	units/systemd-fsck-root.service.in \
	units/systemd-machine-id-commit.service.in \
	units/user@.service.m4.in \
	units/debug-shell.service.in \
	units/systemd-suspend.service.in \
	units/quotaon.service.in \
	units/initrd-parse-etc.service.in \
	units/initrd-cleanup.service.in \
	units/initrd-udevadm-cleanup-db.service.in \
	units/initrd-switch-root.service.in \
	units/systemd-nspawn@.service.in \
	units/systemd-update-done.service.in

CLEANFILES += \
	units/console-shell.service.m4 \
	units/console-getty.service.m4 \
	units/container-getty@.service.m4 \
	units/user@.service.m4

if HAVE_SYSV_COMPAT
nodist_systemunit_DATA += \
	units/rc-local.service

systemgenerator_PROGRAMS += \
	systemd-sysv-generator

MULTI_USER_TARGET_WANTS += \
	rc-local.service
endif

EXTRA_DIST += \
	units/rc-local.service.in \
	units/halt-local.service.in

# automake is broken and can't handle files with a dash in front
# http://debbugs.gnu.org/cgi/bugreport.cgi?bug=14728#8
units-install-hook:
	mv $(DESTDIR)$(systemunitdir)/x-.slice $(DESTDIR)/$(systemunitdir)/-.slice

units-uninstall-hook:
	rm -f $(DESTDIR)/$(systemunitdir)/-.slice

INSTALL_DATA_HOOKS += units-install-hook
UNINSTALL_DATA_HOOKS += units-uninstall-hook

dist_doc_DATA = \
	README \
	NEWS \
	LICENSE.LGPL2.1 \
	LICENSE.GPL2 \
	LICENSE.MIT \
	DISTRO_PORTING \
	src/libsystemd/sd-bus/PORTING-DBUS1 \
	src/libsystemd/sd-bus/DIFFERENCES \
	src/libsystemd/sd-bus/GVARIANT-SERIALIZATION

@INTLTOOL_POLICY_RULE@

# ------------------------------------------------------------------------------

MANPAGES =
MANPAGES_ALIAS =

include Makefile-man.am

.PHONY: man update-man-list
man: $(MANPAGES) $(MANPAGES_ALIAS) $(HTML_FILES) $(HTML_ALIAS)

XML_FILES = \
	${patsubst %.1,%.xml,${patsubst %.3,%.xml,${patsubst %.5,%.xml,${patsubst %.7,%.xml,${patsubst %.8,%.xml,$(MANPAGES)}}}}}
HTML_FILES = \
	${XML_FILES:.xml=.html}
HTML_ALIAS = \
	${patsubst %.1,%.html,${patsubst %.3,%.html,${patsubst %.5,%.html,${patsubst %.7,%.html,${patsubst %.8,%.html,$(MANPAGES_ALIAS)}}}}}

if ENABLE_MANPAGES
man_MANS = \
	$(MANPAGES) \
	$(MANPAGES_ALIAS)

noinst_DATA += \
	$(HTML_FILES) \
	$(HTML_ALIAS)

CLEANFILES += \
	$(man_MANS) \
	$(HTML_FILES) \
	$(HTML_ALIAS)

docs/html/man:
	$(AM_V_at)$(MKDIR_P) $(dir $@)
	$(AM_V_LN)$(LN_S) -f ../../man $@

noinst_DATA += \
	docs/html/man

CLEANFILES += \
	docs/html/man

if HAVE_PYTHON
man/index.html: man/systemd.index.html
	$(AM_V_LN)$(LN_S) -f systemd.index.html $@

noinst_DATA += \
	man/index.html

CLEANFILES += \
	man/index.html

XML_GLOB = $(wildcard $(top_srcdir)/man/*.xml $(top_builddir)/man/*.xml)
NON_INDEX_XML_FILES = $(filter-out man/systemd.index.xml,$(XML_FILES))
SOURCE_XML_FILES = $(filter-out man/systemd.directives.xml,$(NON_INDEX_XML_FILES))

update-man-list: $(top_srcdir)/tools/make-man-rules.py $(XML_GLOB)
	$(AM_V_GEN)$(PYTHON) $^ > $(top_srcdir)/Makefile-man.tmp
	$(AM_V_at)mv $(top_srcdir)/Makefile-man.tmp $(top_srcdir)/Makefile-man.am
	@echo "Makefile-man.am has been regenerated"

man/systemd.index.xml: $(top_srcdir)/tools/make-man-index.py $(NON_INDEX_XML_FILES)
	$(AM_V_at)$(MKDIR_P) $(dir $@)
	$(AM_V_GEN)$(PYTHON) $< $@ $(filter-out $<,$^)

man/systemd.directives.xml: $(top_srcdir)/tools/make-directive-index.py $(SOURCE_XML_FILES)
	$(AM_V_at)$(MKDIR_P) $(dir $@)
	$(AM_V_GEN)$(PYTHON) $< $@ $(filter-out $<,$^)

EXTRA_DIST += \
	man/systemd.index.xml \
	man/index.html \
	man/systemd.directives.xml \
	man/glib-event-glue.c

CLEANFILES += \
	man/systemd.index.xml \
	man/systemd.directives.xml

endif

endif

EXTRA_DIST += \
	$(XML_FILES) \
	$(HTML_FILES) \
	$(HTML_ALIAS) \
	$(man_MANS) \
	tools/make-man-index.py \
	tools/make-directive-index.py \
	tools/xml_helper.py

# ------------------------------------------------------------------------------
noinst_LTLIBRARIES += \
	libsystemd-shared.la

libsystemd_shared_la_SOURCES = \
	src/shared/capability.c \
	src/shared/capability.h \
	src/shared/linux/auto_dev-ioctl.h \
	src/shared/ioprio.h \
	src/shared/missing.h \
	src/shared/initreq.h \
	src/shared/securebits.h \
	src/shared/special.h \
	src/shared/list.h \
	src/shared/unaligned.h \
	src/shared/macro.h \
	src/shared/def.h \
	src/shared/sparse-endian.h \
	src/shared/refcnt.h \
	src/shared/udev-util.h \
	src/shared/device-nodes.c \
	src/shared/device-nodes.h \
	src/shared/util.c \
	src/shared/util.h \
	src/shared/virt.c \
	src/shared/virt.h \
	src/shared/architecture.c \
	src/shared/architecture.h \
	src/shared/efivars.c \
	src/shared/efivars.h \
	src/shared/fstab-util.c \
	src/shared/fstab-util.h \
	src/shared/path-util.c \
	src/shared/path-util.h \
	src/shared/time-util.c \
	src/shared/time-util.h \
	src/shared/locale-util.c \
	src/shared/locale-util.h \
	src/shared/mempool.c \
	src/shared/mempool.h \
	src/shared/hashmap.c \
	src/shared/hashmap.h \
	src/shared/siphash24.c \
	src/shared/siphash24.h \
	src/shared/set.h \
	src/shared/fdset.c \
	src/shared/fdset.h \
	src/shared/prioq.c \
	src/shared/prioq.h \
	src/shared/sleep-config.c \
	src/shared/sleep-config.h \
	src/shared/strv.c \
	src/shared/strv.h \
	src/shared/env-util.c \
	src/shared/env-util.h \
	src/shared/strbuf.c \
	src/shared/strbuf.h \
	src/shared/strxcpyx.c \
	src/shared/strxcpyx.h \
	src/shared/conf-parser.c \
	src/shared/conf-parser.h \
	src/shared/log.c \
	src/shared/log.h \
	src/shared/ratelimit.h \
	src/shared/ratelimit.c \
	src/shared/exit-status.c \
	src/shared/exit-status.h \
	src/shared/utf8.c \
	src/shared/utf8.h \
	src/shared/gunicode.c \
	src/shared/gunicode.h \
	src/shared/pager.c \
	src/shared/pager.h \
	src/shared/socket-util.c \
	src/shared/socket-util.h \
	src/shared/in-addr-util.c \
	src/shared/in-addr-util.h \
	src/shared/ether-addr-util.h \
	src/shared/conf-files.c \
	src/shared/conf-files.h \
	src/shared/cgroup-util.c \
	src/shared/cgroup-util.h \
	src/shared/cgroup-show.c \
	src/shared/cgroup-show.h \
	src/shared/unit-name.c \
	src/shared/unit-name.h \
	src/shared/utmp-wtmp.h \
	src/shared/watchdog.c \
	src/shared/watchdog.h \
	src/shared/spawn-ask-password-agent.c \
	src/shared/spawn-ask-password-agent.h \
	src/shared/replace-var.c \
	src/shared/replace-var.h \
	src/shared/spawn-polkit-agent.c \
	src/shared/spawn-polkit-agent.h \
	src/shared/clock-util.c \
	src/shared/clock-util.h \
	src/shared/time-dst.c \
	src/shared/time-dst.h \
	src/shared/calendarspec.c \
	src/shared/calendarspec.h \
	src/shared/fileio.c \
	src/shared/fileio.h \
	src/shared/output-mode.h \
	src/shared/MurmurHash2.c \
	src/shared/MurmurHash2.h \
	src/shared/acpi-fpdt.h \
	src/shared/acpi-fpdt.c \
	src/shared/boot-timestamps.h \
	src/shared/boot-timestamps.c \
	src/shared/mkdir.c \
	src/shared/mkdir.h \
	src/shared/smack-util.c \
	src/shared/smack-util.h \
	src/shared/apparmor-util.c \
	src/shared/apparmor-util.h \
	src/shared/ima-util.c \
	src/shared/ima-util.h \
	src/shared/ptyfwd.c \
	src/shared/ptyfwd.h \
	src/shared/errno-list.c \
	src/shared/errno-list.h \
	src/shared/af-list.c \
	src/shared/af-list.h \
	src/shared/arphrd-list.c \
	src/shared/arphrd-list.h \
	src/shared/cap-list.c \
	src/shared/cap-list.h \
	src/shared/audit.c \
	src/shared/audit.h \
	src/shared/xml.c \
	src/shared/xml.h \
	src/shared/json.c \
	src/shared/json.h \
	src/shared/bus-label.c \
	src/shared/bus-label.h \
	src/shared/gpt.h \
	src/shared/clean-ipc.h \
	src/shared/clean-ipc.c \
	src/shared/login-shared.c \
	src/shared/login-shared.h \
	src/shared/ring.c \
	src/shared/ring.h \
	src/shared/barrier.c \
	src/shared/barrier.h \
	src/shared/pty.c \
	src/shared/pty.h \
	src/shared/async.c \
	src/shared/async.h \
	src/shared/base-filesystem.c \
	src/shared/base-filesystem.h \
	src/shared/memfd-util.c \
	src/shared/memfd-util.h \
	src/shared/uid-range.c \
	src/shared/uid-range.h \
	src/shared/nss-util.h \
	src/shared/verbs.c \
	src/shared/verbs.h \
	src/shared/sigbus.c \
	src/shared/sigbus.h \
	src/shared/build.h \
	src/shared/import-util.c \
	src/shared/import-util.h

if HAVE_UTMP
libsystemd_shared_la_SOURCES += \
	src/shared/utmp-wtmp.c
endif

nodist_libsystemd_shared_la_SOURCES = \
	src/shared/errno-from-name.h \
	src/shared/errno-to-name.h \
	src/shared/af-from-name.h \
	src/shared/af-to-name.h \
	src/shared/arphrd-from-name.h \
	src/shared/arphrd-to-name.h \
	src/shared/cap-from-name.h \
	src/shared/cap-to-name.h

libsystemd_shared_la_CFLAGS = \
	$(AM_CFLAGS) \
	$(CAP_CFLAGS) \
	$(SECCOMP_CFLAGS) \
	-pthread

libsystemd_shared_la_LIBADD = \
	$(CAP_LIBS) \
	-lm

# ------------------------------------------------------------------------------
noinst_LTLIBRARIES += \
	libsystemd-units.la

libsystemd_units_la_SOURCES = \
	src/shared/install.c \
	src/shared/install.h \
	src/shared/install-printf.c \
	src/shared/install-printf.h \
	src/shared/path-lookup.c \
	src/shared/path-lookup.h \
	src/shared/specifier.c \
	src/shared/specifier.h

# ------------------------------------------------------------------------------
noinst_LTLIBRARIES += \
	libsystemd-label.la

libsystemd_label_la_SOURCES = \
	src/shared/socket-label.c \
	src/shared/label.c \
	src/shared/label.h \
	src/shared/selinux-util.c \
	src/shared/selinux-util.h \
	src/shared/mkdir-label.c \
	src/shared/ask-password-api.c \
	src/shared/ask-password-api.h \
	src/shared/switch-root.h \
	src/shared/switch-root.c \
	src/shared/fileio-label.c \
	src/shared/fileio-label.h \
	src/shared/dev-setup.c \
	src/shared/dev-setup.h \
	src/shared/dropin.c \
	src/shared/dropin.h \
	src/shared/condition.c \
	src/shared/condition.h \
	src/shared/generator.h \
	src/shared/generator.c \
	src/shared/btrfs-util.c \
	src/shared/btrfs-util.h \
	src/shared/btrfs-ctree.h \
	src/shared/machine-image.c \
	src/shared/machine-image.h \
	src/shared/copy.c \
	src/shared/copy.h

libsystemd_label_la_CFLAGS = \
	$(AM_CFLAGS) \
	$(SELINUX_CFLAGS)

libsystemd_label_la_LIBADD = \
	$(SELINUX_LIBS)

# -----------------------------------------------------------------------------

if HAVE_LIBIPTC
noinst_LTLIBRARIES += \
	libsystemd-fw.la

libsystemd_fw_la_SOURCES = \
	src/shared/fw-util.h \
	src/shared/fw-util.c

libsystemd_fw_la_CFLAGS = \
	$(AM_CFLAGS) \
	$(LIBIPTC_CFLAGS)

libsystemd_fw_la_LIBADD = \
	$(LIBIPTC_LIBS)
endif

# -----------------------------------------------------------------------------

if ENABLE_LDCONFIG
dist_systemunit_DATA += \
	units/ldconfig.service

SYSINIT_TARGET_WANTS += \
	ldconfig.service
endif

# ------------------------------------------------------------------------------

if HAVE_SECCOMP
noinst_LTLIBRARIES += \
	libsystemd-seccomp.la

libsystemd_seccomp_la_SOURCES = \
	src/shared/seccomp-util.h \
	src/shared/seccomp-util.c

libsystemd_seccomp_la_CFLAGS = \
	$(AM_CFLAGS) \
	$(SECCOMP_CFLAGS)

libsystemd_seccomp_la_LIBADD = \
	$(SECCOMP_LIBS)
endif

# ------------------------------------------------------------------------------
noinst_LTLIBRARIES += \
	libsystemd-logs.la

libsystemd_logs_la_SOURCES = \
	src/shared/logs-show.c \
	src/shared/logs-show.h

# ------------------------------------------------------------------------------
if HAVE_ACL
noinst_LTLIBRARIES += \
	libsystemd-acl.la

libsystemd_acl_la_SOURCES = \
	src/shared/acl-util.c \
	src/shared/acl-util.h

libsystemd_acl_la_CFLAGS = \
	$(AM_CFLAGS) \
	$(ACL_CFLAGS)

libsystemd_acl_la_LIBADD = \
	$(ACL_LIBS)
endif

# ------------------------------------------------------------------------------
noinst_LTLIBRARIES += \
	libsystemd-core.la

libsystemd_core_la_SOURCES = \
	src/core/unit.c \
	src/core/unit.h \
	src/core/unit-printf.c \
	src/core/unit-printf.h \
	src/core/job.c \
	src/core/job.h \
	src/core/manager.c \
	src/core/manager.h \
	src/core/transaction.c \
	src/core/transaction.h \
	src/core/load-fragment.c \
	src/core/load-fragment.h \
	src/core/service.c \
	src/core/service.h \
	src/core/socket.c \
	src/core/socket.h \
	src/core/busname.c \
	src/core/busname.h \
	src/core/bus-endpoint.c \
	src/core/bus-endpoint.h \
	src/core/bus-policy.c \
	src/core/bus-policy.h \
	src/core/target.c \
	src/core/target.h \
	src/core/snapshot.c \
	src/core/snapshot.h \
	src/core/device.c \
	src/core/device.h \
	src/core/mount.c \
	src/core/mount.h \
	src/core/automount.c \
	src/core/automount.h \
	src/core/swap.c \
	src/core/swap.h \
	src/core/timer.c \
	src/core/timer.h \
	src/core/path.c \
	src/core/path.h \
	src/core/slice.c \
	src/core/slice.h \
	src/core/scope.c \
	src/core/scope.h \
	src/core/load-dropin.c \
	src/core/load-dropin.h \
	src/core/execute.c \
	src/core/execute.h \
	src/core/kill.c \
	src/core/kill.h \
	src/core/dbus.c \
	src/core/dbus.h \
	src/core/dbus-manager.c \
	src/core/dbus-manager.h \
	src/core/dbus-unit.c \
	src/core/dbus-unit.h \
	src/core/dbus-job.c \
	src/core/dbus-job.h \
	src/core/dbus-service.c \
	src/core/dbus-service.h \
	src/core/dbus-socket.c \
	src/core/dbus-socket.h \
	src/core/dbus-busname.c \
	src/core/dbus-busname.h \
	src/core/dbus-target.c \
	src/core/dbus-target.h \
	src/core/dbus-snapshot.c \
	src/core/dbus-snapshot.h \
	src/core/dbus-device.c \
	src/core/dbus-device.h \
	src/core/dbus-mount.c \
	src/core/dbus-mount.h \
	src/core/dbus-automount.c \
	src/core/dbus-automount.h \
	src/core/dbus-swap.c \
	src/core/dbus-swap.h \
	src/core/dbus-timer.c \
	src/core/dbus-timer.h \
	src/core/dbus-path.c \
	src/core/dbus-path.h \
	src/core/dbus-slice.c \
	src/core/dbus-slice.h \
	src/core/dbus-scope.c \
	src/core/dbus-scope.h \
	src/core/dbus-execute.c \
	src/core/dbus-execute.h \
	src/core/dbus-kill.c \
	src/core/dbus-kill.h \
	src/core/dbus-cgroup.c \
	src/core/dbus-cgroup.h \
	src/core/cgroup.c \
	src/core/cgroup.h \
	src/core/selinux-access.c \
	src/core/selinux-access.h \
	src/core/selinux-setup.c \
	src/core/selinux-setup.h \
	src/core/smack-setup.c \
	src/core/smack-setup.h \
	src/core/ima-setup.c \
	src/core/ima-setup.h \
	src/core/locale-setup.h \
	src/core/locale-setup.c \
	src/core/hostname-setup.c \
	src/core/hostname-setup.h \
	src/core/machine-id-setup.c \
	src/core/machine-id-setup.h \
	src/core/mount-setup.c \
	src/core/mount-setup.h \
	src/core/kmod-setup.c \
	src/core/kmod-setup.h \
	src/core/loopback-setup.h \
	src/core/loopback-setup.c \
	src/core/namespace.c \
	src/core/namespace.h \
	src/core/killall.h \
	src/core/killall.c \
	src/core/audit-fd.c \
	src/core/audit-fd.h \
	src/core/show-status.c \
	src/core/show-status.h \
	src/core/failure-action.c \
	src/core/failure-action.h

nodist_libsystemd_core_la_SOURCES = \
	src/core/load-fragment-gperf.c \
	src/core/load-fragment-gperf-nulstr.c

libsystemd_core_la_CFLAGS = \
	$(AM_CFLAGS) \
	$(PAM_CFLAGS) \
	$(AUDIT_CFLAGS) \
	$(KMOD_CFLAGS) \
	$(APPARMOR_CFLAGS) \
	$(SECCOMP_CFLAGS) \
	$(MOUNT_CFLAGS) \
	-pthread

libsystemd_core_la_LIBADD = \
	libsystemd-units.la \
	libsystemd-label.la \
	libudev-internal.la \
	libsystemd-shared.la \
	libsystemd-internal.la \
	$(PAM_LIBS) \
	$(AUDIT_LIBS) \
	$(KMOD_LIBS) \
	$(APPARMOR_LIBS) \
	$(SECCOMP_LIBS) \
	$(MOUNT_LIBS)

if HAVE_SECCOMP
libsystemd_core_la_LIBADD += \
	libsystemd-seccomp.la
endif

src/core/load-fragment-gperf-nulstr.c: src/core/load-fragment-gperf.gperf
	$(AM_V_at)$(MKDIR_P) $(dir $@)
	$(AM_V_GEN)$(AWK) 'BEGIN{ keywords=0 ; FS="," ; print "extern const char load_fragment_gperf_nulstr[];" ; print "const char load_fragment_gperf_nulstr[] ="} ; keyword==1 { print "\"" $$1 "\\0\"" } ; /%%/ { keyword=1} ; END { print ";" }' < $< > $@

EXTRA_DIST += \
	src/core/load-fragment-gperf.gperf.m4

CLEANFILES += \
	src/core/load-fragment-gperf.gperf \
	src/core/load-fragment-gperf.c \
	src/core/load-fragment-gperf-nulstr.c \
	src/shared/errno-list.txt \
	src/shared/errno-from-name.gperf \
	src/shared/af-list.txt \
	src/shared/af-from-name.gperf \
	src/shared/arphrd-list.txt \
	src/shared/arphrd-from-name.gperf \
	src/shared/cap-list.txt \
	src/shared/cap-from-name.gperf \
	src/resolve/dns_type-list.txt \
	src/resolve/dns_type-from-name.gperf

BUILT_SOURCES += \
	src/shared/errno-from-name.h \
	src/shared/errno-to-name.h \
	src/shared/af-from-name.h \
	src/shared/af-to-name.h \
	src/shared/arphrd-from-name.h \
	src/shared/arphrd-to-name.h \
	src/shared/cap-from-name.h \
	src/shared/cap-to-name.h \
	src/resolve/dns_type-from-name.h \
	src/resolve/dns_type-to-name.h

%-from-name.gperf: %-list.txt
	$(AM_V_GEN)$(AWK) 'BEGIN{ print "struct $(notdir $*)_name { const char* name; int id; };"; print "%null-strings"; print "%%";} { printf "%s, %s\n", $$1, $$1 }' <$< >$@

%-from-name.h: %-from-name.gperf
	$(AM_V_GPERF)$(GPERF) -L ANSI-C -t --ignore-case -N lookup_$(notdir $*) -H hash_$(notdir $*)_name -p -C <$< >$@


src/shared/errno-list.txt:
	$(AM_V_at)$(MKDIR_P) $(dir $@)
	$(AM_V_GEN)$(CPP) $(CFLAGS) $(AM_CPPFLAGS) $(CPPFLAGS) -dM -include errno.h - </dev/null | $(AWK) '/^#define[ \t]+E[^ _]+[ \t]+/ { print $$2; }' >$@

src/shared/errno-to-name.h: src/shared/errno-list.txt
	$(AM_V_GEN)$(AWK) 'BEGIN{ print "static const char* const errno_names[] = { "} !/EDEADLOCK/ && !/EWOULDBLOCK/ && !/ENOTSUP/ { printf "[%s] = \"%s\",\n", $$1, $$1 } END{print "};"}' <$< >$@


src/shared/af-list.txt:
	$(AM_V_at)$(MKDIR_P) $(dir $@)
	$(AM_V_GEN)$(CPP) $(CFLAGS) $(AM_CPPFLAGS) $(CPPFLAGS) -dM -include sys/socket.h - </dev/null | grep -v AF_UNSPEC | grep -v AF_MAX | $(AWK) '/^#define[ \t]+AF_[^ \t]+[ \t]+PF_[^ \t]/ { print $$2; }' >$@

src/shared/af-to-name.h: src/shared/af-list.txt
	$(AM_V_GEN)$(AWK) 'BEGIN{ print "static const char* const af_names[] = { "} !/AF_FILE/ && !/AF_ROUTE/ && !/AF_LOCAL/ { printf "[%s] = \"%s\",\n", $$1, $$1 } END{print "};"}' <$< >$@


src/shared/arphrd-list.txt:
	$(AM_V_at)$(MKDIR_P) $(dir $@)
	$(AM_V_GEN)$(CPP) $(CFLAGS) $(AM_CPPFLAGS) $(CPPFLAGS) -dM -include net/if_arp.h - </dev/null | $(AWK) '/^#define[ \t]+ARPHRD_[^ \t]+[ \t]+[^ \t]/ { print $$2; }' | sed -e 's/ARPHRD_//' >$@

src/shared/arphrd-to-name.h: src/shared/arphrd-list.txt
	$(AM_V_GEN)$(AWK) 'BEGIN{ print "static const char* const arphrd_names[] = { "} !/CISCO/ { printf "[ARPHRD_%s] = \"%s\",\n", $$1, $$1 } END{print "};"}' <$< >$@

src/shared/arphrd-from-name.gperf: src/shared/arphrd-list.txt
	$(AM_V_GEN)$(AWK) 'BEGIN{ print "struct arphrd_name { const char* name; int id; };"; print "%null-strings"; print "%%";} { printf "%s, ARPHRD_%s\n", $$1, $$1 }' <$< >$@


src/shared/cap-list.txt:
	$(AM_V_at)$(MKDIR_P) $(dir $@)
	$(AM_V_GEN)$(CPP) $(CFLAGS) $(AM_CPPFLAGS) $(CPPFLAGS) -dM -include linux/capability.h -include missing.h - </dev/null | $(AWK) '/^#define[ \t]+CAP_[A-Z_]+[ \t]+/ { print $$2; }' | grep -v CAP_LAST_CAP >$@

src/shared/cap-to-name.h: src/shared/cap-list.txt
	$(AM_V_GEN)$(AWK) 'BEGIN{ print "static const char* const capability_names[] = { "} { printf "[%s] = \"%s\",\n", $$1, tolower($$1) } END{print "};"}' <$< >$@

src/shared/cap-from-name.gperf: src/shared/cap-list.txt
	$(AM_V_GEN)$(AWK) 'BEGIN{ print "struct capability_name { const char* name; int id; };"; print "%null-strings"; print "%%";} { printf "%s, %s\n", $$1, $$1 }' <$< >$@

src/shared/cap-from-name.h: src/shared/cap-from-name.gperf
	$(AM_V_GPERF)$(GPERF) -L ANSI-C -t --ignore-case -N lookup_capability -H hash_capability_name -p -C <$< >$@


src/resolve/dns_type-list.txt: src/resolve/dns-type.h
	$(AM_V_at)$(MKDIR_P) $(dir $@)
	$(AM_V_GEN)$(SED) -n -r 's/.* DNS_TYPE_(\w+).*/\1/p' <$< >$@

src/resolve/dns_type-to-name.h: src/resolve/dns_type-list.txt
	$(AM_V_GEN)$(AWK) 'BEGIN{ print "const char *dns_type_to_string(int type) {\n\tswitch(type) {" } {printf "        case DNS_TYPE_%s: return ", $$1; sub(/_/, "-"); printf "\"%s\";\n", $$1 } END{ print "\ndefault: return NULL;\n\t}\n}\n" }' <$< >$@

src/resolve/dns_type-from-name.gperf: src/resolve/dns_type-list.txt
	$(AM_V_GEN)$(AWK) 'BEGIN{ print "struct dns_type_name { const char* name; int id; };"; print "%null-strings"; print "%%";} { s=$$1; sub(/_/, "-", s); printf "%s, ", $$s; printf "DNS_TYPE_%s\n", $$1 }' <$< >$@

# ------------------------------------------------------------------------------
systemd_SOURCES = \
	src/core/main.c

systemd_CFLAGS = \
	$(AM_CFLAGS) \
	$(SECCOMP_CFLAGS)

systemd_LDADD = \
	libsystemd-core.la \
	$(RT_LIBS)

dist_pkgsysconf_DATA += \
	src/core/system.conf \
	src/core/user.conf

dist_dbuspolicy_DATA += \
	src/core/org.freedesktop.systemd1.conf

dist_dbussystemservice_DATA += \
	src/core/org.freedesktop.systemd1.service

polkitpolicy_in_in_files += \
	src/core/org.freedesktop.systemd1.policy.in.in

pkgconfiglib_DATA += \
	src/core/systemd.pc

nodist_rpmmacros_DATA = \
	src/core/macros.systemd

EXTRA_DIST += \
	src/core/systemd.pc.in \
	src/core/macros.systemd.in

CLEANFILES += \
	src/core/macros.systemd \
	src/core/org.freedesktop.systemd1.policy.in

# ------------------------------------------------------------------------------

manual_tests += \
	test-ns \
	test-loopback \
	test-hostname \
	test-daemon \
	test-cgroup \
	test-install \
	test-watchdog \
	test-log \
	test-ipcrm \
	test-btrfs

if HAVE_LIBIPTC
manual_tests += \
	test-fw-util
endif

if HAVE_KMOD
manual_tests += \
	test-rtnl-manual
endif

tests += \
	test-engine \
	test-cgroup-mask \
	test-job-type \
	test-env-replace \
	test-strbuf \
	test-strv \
	test-path \
	test-path-util \
	test-strxcpyx \
	test-unit-name \
	test-unit-file \
	test-utf8 \
	test-ellipsize \
	test-util \
	test-path-lookup \
	test-ring \
	test-barrier \
	test-pty \
	test-tmpfiles \
	test-namespace \
	test-date \
	test-sleep \
	test-replace-var \
	test-sched-prio \
	test-calendarspec \
	test-strip-tab-ansi \
	test-cgroup-util \
	test-fstab-util \
	test-prioq \
	test-fileio \
	test-time \
	test-hashmap \
	test-set \
	test-list \
	test-unaligned \
	test-tables \
	test-device-nodes \
	test-xml \
	test-json \
	test-architecture \
	test-socket-util \
	test-fdset \
	test-conf-files \
	test-capability \
	test-async \
	test-ratelimit \
	test-uid-range \
	test-bus-policy \
	test-locale-util \
	test-execute \
	test-copy \
<<<<<<< HEAD
	$(NULL)
=======
	test-sigbus \
	test-verbs
>>>>>>> a066bb07

EXTRA_DIST += \
	test/a.service \
	test/basic.target \
	test/b.service \
	test/c.service \
	test/daughter.service \
	test/d.service \
	test/end.service.in \
	test/e.service \
	test/f.service \
	test/grandchild.service \
	test/g.service \
	test/hello-after-sleep.target \
	test/hello.service \
	test/h.service \
	test/parent-deep.slice \
	test/parent.slice \
	test/paths.target \
	test/sched_idle_bad.service \
	test/sched_idle_ok.service \
	test/sched_rr_bad.service \
	test/sched_rr_change.service \
	test/sched_rr_ok.service \
	test/shutdown.target \
	test/sleep.service \
	test/sockets.target \
	test/son.service \
	test/sysinit.target \
	test/testsuite.target \
	test/timers.target \
	test/unstoppable.service \
	test/path-changed.service \
	test/path-directorynotempty.service \
	test/path-existsglob.service \
	test/path-exists.service \
	test/path-makedirectory.service \
	test/path-modified.service \
	test/path-mycustomunit.service \
	test/path-service.service \
	test/path-changed.path \
	test/path-directorynotempty.path \
	test/path-existsglob.path \
	test/path-exists.path \
	test/path-makedirectory.path \
	test/path-modified.path \
	test/path-unit.path \
	test/exec-environment-empty.service \
	test/exec-environment-multiple.service \
	test/exec-environment.service \
	test/exec-group.service \
	test/exec-ignoresigpipe-no.service \
	test/exec-ignoresigpipe-yes.service \
	test/exec-personality-x86-64.service \
	test/exec-personality-x86.service \
	test/exec-privatedevices-no.service \
	test/exec-privatedevices-yes.service \
	test/exec-privatetmp-no.service \
	test/exec-privatetmp-yes.service \
	test/exec-systemcallerrornumber.service \
	test/exec-systemcallfilter-failing2.service \
	test/exec-systemcallfilter-failing.service \
	test/exec-systemcallfilter-not-failing2.service \
	test/exec-systemcallfilter-not-failing.service \
	test/exec-user.service \
	test/exec-workingdirectory.service \
	test/exec-umask-0177.service \
	test/exec-umask-default.service \
	test/bus-policy/hello.conf \
	test/bus-policy/methods.conf \
	test/bus-policy/ownerships.conf \
	test/bus-policy/signals.conf \
	test/bus-policy/check-own-rules.conf \
	test/bus-policy/many-rules.conf \
	test/bus-policy/test.conf


EXTRA_DIST += \
	src/test/test-helper.h

test_device_nodes_SOURCES = \
	src/test/test-device-nodes.c

test_device_nodes_LDADD = \
	libsystemd-shared.la

test_engine_SOURCES = \
	src/test/test-engine.c

test_engine_CFLAGS = \
	$(AM_CFLAGS) \
	$(SECCOMP_CFLAGS)

test_engine_LDADD = \
	libsystemd-core.la \
	$(RT_LIBS)

test_job_type_SOURCES = \
	src/test/test-job-type.c

test_job_type_CFLAGS = \
	$(AM_CFLAGS) \
	$(SECCOMP_CFLAGS)

test_job_type_LDADD = \
	libsystemd-core.la \
	$(RT_LIBS)

test_ns_SOURCES = \
	src/test/test-ns.c

test_ns_CFLAGS = \
	$(AM_CFLAGS) \
	$(SECCOMP_CFLAGS)

test_ns_LDADD = \
	libsystemd-core.la

test_loopback_SOURCES = \
	src/test/test-loopback.c

test_loopback_LDADD = \
	libsystemd-core.la

test_hostname_SOURCES = \
	src/test/test-hostname.c

test_hostname_LDADD = \
	libsystemd-core.la

if ENABLE_EFI
manual_tests += \
	test-boot-timestamp

test_boot_timestamp_SOURCES = \
	src/test/test-boot-timestamps.c

test_boot_timestamp_LDADD = \
	libsystemd-shared.la
endif

test_unit_name_SOURCES = \
	src/test/test-unit-name.c

test_unit_name_CFLAGS = \
	$(AM_CFLAGS) \
	$(SECCOMP_CFLAGS)

test_unit_name_LDADD = \
	libsystemd-core.la \
	$(RT_LIBS)

test_unit_file_SOURCES = \
	src/test/test-unit-file.c

test_unit_file_CFLAGS = \
	$(AM_CFLAGS) \
	$(SECCOMP_CFLAGS)

test_unit_file_LDADD = \
	libsystemd-core.la \
	$(RT_LIBS)

test_utf8_SOURCES = \
	src/test/test-utf8.c

test_utf8_LDADD = \
	libsystemd-shared.la

test_capability_SOURCES = \
	src/test/test-capability.c

test_capability_LDADD = \
	libsystemd-shared.la

test_async_SOURCES = \
	src/test/test-async.c

test_async_LDADD = \
	libsystemd-shared.la

test_locale_util_SOURCES = \
	src/test/test-locale-util.c

test_locale_util_LDADD = \
	libsystemd-shared.la

test_copy_SOURCES = \
	src/test/test-copy.c

test_copy_LDADD = \
	libsystemd-label.la \
	libsystemd-shared.la

test_sigbus_SOURCES = \
	src/test/test-sigbus.c

test_sigbus_LDADD = \
	libsystemd-shared.la

test_condition_SOURCES = \
	src/test/test-condition.c

test_condition_LDADD = \
	libsystemd-label.la \
	libsystemd-internal.la \
	libsystemd-shared.la

test_fdset_SOURCES = \
	src/test/test-fdset.c

test_fdset_LDADD = \
	libsystemd-shared.la \
	libsystemd-internal.la

test_fstab_util_SOURCES = \
	src/test/test-fstab-util.c

test_fstab_util_LDADD = \
	libsystemd-shared.la

test_ratelimit_SOURCES = \
	src/test/test-ratelimit.c

test_ratelimit_LDADD = \
	libsystemd-shared.la

test_util_SOURCES = \
	src/test/test-util.c

test_util_LDADD = \
	libsystemd-shared.la

test_path_lookup_SOURCES = \
	src/test/test-path-lookup.c

test_path_lookup_LDADD = \
	-lm \
	libsystemd-units.la \
	libsystemd-shared.la

test_uid_range_SOURCES = \
	src/test/test-uid-range.c

test_uid_range_LDADD = \
	libsystemd-shared.la

test_cap_list_SOURCES = \
	src/test/test-cap-list.c

test_cap_list_LDADD = \
	libsystemd-shared.la

test_socket_util_SOURCES = \
	src/test/test-socket-util.c

test_socket_util_LDADD = \
	libsystemd-shared.la

test_ring_SOURCES = \
	src/test/test-ring.c

test_ring_LDADD = \
	libsystemd-shared.la

test_barrier_SOURCES = \
	src/test/test-barrier.c

test_barrier_LDADD = \
	libsystemd-shared.la

test_pty_SOURCES = \
	src/test/test-pty.c

test_pty_LDADD = \
	libsystemd-core.la

test_tmpfiles_SOURCES = \
	src/test/test-tmpfiles.c

test_tmpfiles_LDADD = \
	libsystemd-shared.la

test_namespace_SOURCES = \
	src/test/test-namespace.c

test_verbs_SOURCES = \
	src/test/test-verbs.c

test_verbs_LDADD = \
	libsystemd-shared.la

test_namespace_LDADD = \
	libsystemd-core.la

CLEANFILES += \
	src/test/test-hashmap-ordered.c

BUILT_SOURCES += \
	src/test/test-hashmap-ordered.c

src/test/test-hashmap-ordered.c: src/test/test-hashmap-plain.c
	$(AM_V_at)$(MKDIR_P) $(dir $@)
	$(AM_V_GEN)$(AWK) 'BEGIN { print "/* GENERATED FILE */\n#define ORDERED" } \
	                   { if (!match($$0, "^#include"))          \
	                         gsub(/hashmap/, "ordered_hashmap"); \
	                     gsub(/HASHMAP/, "ORDERED_HASHMAP");     \
	                     gsub(/Hashmap/, "OrderedHashmap");      \
	                     print }' <$< >$@

nodist_test_hashmap_SOURCES = \
	src/test/test-hashmap-ordered.c

test_hashmap_SOURCES = \
	src/test/test-hashmap.c \
	src/test/test-hashmap-plain.c

test_hashmap_LDADD = \
	libsystemd-shared.la

test_set_SOURCES = \
	src/test/test-set.c

test_set_LDADD = \
	libsystemd-shared.la

test_xml_SOURCES = \
	src/test/test-xml.c

test_xml_LDADD = \
	libsystemd-shared.la

test_json_SOURCES = \
	src/test/test-json.c

test_json_LDADD = \
	libsystemd-shared.la

test_list_SOURCES = \
	src/test/test-list.c

test_list_LDADD = \
	libsystemd-shared.la

test_unaligned_LDADD = \
	libsystemd-shared.la

test_unaligned_SOURCES = \
	src/test/test-unaligned.c

test_tables_SOURCES = \
	src/test/test-tables.c \
	src/shared/test-tables.h \
	src/bus-proxyd/bus-xml-policy.c \
	src/bus-proxyd/bus-xml-policy.h \
	src/journal/journald-server.c \
	src/journal/journald-server.h

test_tables_CPPFLAGS = \
	$(AM_CPPFLAGS) \
	-I$(top_srcdir)/src/bus-proxyd

test_tables_CFLAGS = \
	$(AM_CFLAGS) \
	$(SECCOMP_CFLAGS)

test_tables_LDADD = \
	libsystemd-logs.la \
	libsystemd-journal-internal.la \
	libsystemd-journal-core.la \
	libsystemd-core.la \
	libudev-core.la \
	$(RT_LIBS)

test_prioq_SOURCES = \
	src/test/test-prioq.c

test_prioq_LDADD = \
	libsystemd-shared.la

test_fileio_SOURCES = \
	src/test/test-fileio.c

test_fileio_LDADD = \
	libsystemd-shared.la

test_time_SOURCES = \
	src/test/test-time.c

test_time_LDADD = \
	libsystemd-shared.la

test_architecture_SOURCES = \
	src/test/test-architecture.c

test_architecture_LDADD = \
	libsystemd-shared.la

test_log_SOURCES = \
	src/test/test-log.c

test_log_LDADD = \
	libsystemd-shared.la

test_ipcrm_SOURCES = \
	src/test/test-ipcrm.c

test_ipcrm_LDADD = \
	libsystemd-shared.la \
	-lrt

test_btrfs_SOURCES = \
	src/test/test-btrfs.c

test_btrfs_LDADD = \
	libsystemd-label.la \
	libsystemd-shared.la

if HAVE_LIBIPTC
test_fw_util_SOURCES = \
	src/test/test-fw-util.c

test_fw_util_CFLAGS = \
	$(AM_CFLAGS) \
	$(LIBIPTC_CFLAGS)

test_fw_util_LDADD = \
	libsystemd-fw.la \
	libsystemd-shared.la \
	$(LIBIPTC_LIBS)
endif

test_rtnl_manual_SOURCES = \
	src/test/test-rtnl-manual.c

test_rtnl_manual_CFLAGS = \
	$(AM_CFLAGS) \
	$(KMOD_CFLAGS)

test_rtnl_manual_LDADD = \
	libsystemd-internal.la \
	libsystemd-shared.la \
	$(KMOD_LIBS)

test_ellipsize_SOURCES = \
	src/test/test-ellipsize.c

test_ellipsize_LDADD = \
	libsystemd-shared.la

test_date_SOURCES = \
	src/test/test-date.c

test_date_LDADD = \
	libsystemd-shared.la

test_sleep_SOURCES = \
	src/test/test-sleep.c

test_sleep_LDADD = \
	libsystemd-core.la

test_replace_var_SOURCES = \
	src/test/test-replace-var.c

test_replace_var_LDADD = \
	libsystemd-shared.la

test_calendarspec_SOURCES = \
	src/test/test-calendarspec.c

test_calendarspec_LDADD = \
	libsystemd-shared.la

test_strip_tab_ansi_SOURCES = \
	src/test/test-strip-tab-ansi.c

test_strip_tab_ansi_LDADD = \
	libsystemd-shared.la

test_daemon_SOURCES = \
	src/test/test-daemon.c

test_daemon_LDADD = \
	libsystemd-internal.la \
	libsystemd-shared.la

test_cgroup_SOURCES = \
	src/test/test-cgroup.c

test_cgroup_LDADD = \
	libsystemd-label.la \
	libsystemd-shared.la \
	libsystemd-internal.la

test_cgroup_mask_SOURCES = \
	src/test/test-cgroup-mask.c

test_cgroup_mask_CPPFLAGS = \
	$(AM_CPPFLAGS)

test_cgroup_mask_CFLAGS = \
	$(AM_CFLAGS) \
	$(SECCOMP_CFLAGS)

test_cgroup_mask_LDADD = \
	libsystemd-core.la \
	$(RT_LIBS)

test_cgroup_util_SOURCES = \
	src/test/test-cgroup-util.c

test_cgroup_util_LDADD = \
	libsystemd-label.la \
	libsystemd-internal.la \
	libsystemd-shared.la

test_env_replace_SOURCES = \
	src/test/test-env-replace.c

test_env_replace_LDADD = \
	libsystemd-shared.la

test_strbuf_SOURCES = \
	src/test/test-strbuf.c

test_strbuf_LDADD = \
	libsystemd-shared.la

test_strv_SOURCES = \
	src/test/test-strv.c

test_strv_LDADD = \
	libsystemd-units.la \
	libsystemd-internal.la \
	libsystemd-shared.la

test_path_util_SOURCES = \
	src/test/test-path-util.c

test_path_util_LDADD = \
	libsystemd-shared.la

test_path_SOURCES = \
	src/test/test-path.c

test_path_CFLAGS = \
	$(AM_CFLAGS)

test_path_LDADD = \
	libsystemd-core.la

test_execute_SOURCES = \
	src/test/test-execute.c

test_execute_CFLAGS = \
	$(AM_CFLAGS)

test_execute_LDADD = \
	libsystemd-core.la

test_strxcpyx_SOURCES = \
	src/test/test-strxcpyx.c

test_strxcpyx_LDADD = \
	libsystemd-shared.la

test_install_SOURCES = \
	src/test/test-install.c

test_install_LDADD = \
	libsystemd-units.la \
	libsystemd-label.la \
	libsystemd-shared.la \
	libsystemd-internal.la

test_watchdog_SOURCES = \
	src/test/test-watchdog.c

test_watchdog_LDADD = \
	libsystemd-shared.la

test_sched_prio_SOURCES = \
	src/test/test-sched-prio.c

test_sched_prio_CPPFLAGS = \
	$(AM_CPPFLAGS)

test_sched_prio_CFLAGS = \
	$(AM_CFLAGS) \
	$(SECCOMP_CFLAGS)

test_sched_prio_LDADD = \
	libsystemd-core.la \
	$(RT_LIBS)

test_conf_files_SOURCES = \
	src/test/test-conf-files.c

test_conf_files_LDADD = \
	libsystemd-shared.la

test_bus_policy_SOURCES = \
	src/bus-proxyd/test-bus-xml-policy.c

test_bus_policy_LDADD = \
	libsystemd-proxy.la \
	libsystemd-internal.la \
	libsystemd-shared.la

# ------------------------------------------------------------------------------
## .PHONY so it always rebuilds it
.PHONY: coverage lcov-run lcov-report coverage-sync

# run lcov from scratch, always
coverage: all
	$(MAKE) lcov-run
	$(MAKE) lcov-report

coverage_dir = coverage
coverage_opts = --base-directory $(srcdir) --directory $(builddir) --rc 'geninfo_adjust_src_path=$(abspath $(srcdir))=>$(abspath $(builddir))'

if ENABLE_COVERAGE
# reset run coverage tests
lcov-run:
	@rm -rf $(coverage_dir)
	lcov $(coverage_opts) --zerocounters
	-$(MAKE) check

# generate report based on current coverage data
lcov-report:
	$(MKDIR_P) $(coverage_dir)
	lcov $(coverage_opts) --compat-libtool --capture --no-external \
		| sed 's|$(abspath $(builddir))|$(abspath $(srcdir))|' > $(coverage_dir)/.lcov.info
	lcov --remove $(coverage_dir)/.lcov.info --output-file $(coverage_dir)/.lcov-clean.info 'test-*'
	genhtml -t "systemd test coverage" -o $(coverage_dir) $(coverage_dir)/.lcov-clean.info
	@echo "Coverage report generated in $(abs_builddir)/$(coverage_dir)/index.html"

# lcov doesn't work properly with vpath builds, make sure that bad
# output is not uploaded by mistake.
coverage-sync: coverage
	test "$(builddir)" = "$(srcdir)"
	rsync -rlv --delete --omit-dir-times coverage/ $(www_target)/coverage

else
lcov-run lcov-report:
	echo "Need to reconfigure with --enable-coverage"
endif

# ------------------------------------------------------------------------------
systemd_analyze_SOURCES = \
	src/analyze/analyze.c \
	src/analyze/analyze-verify.c \
	src/analyze/analyze-verify.h

systemd_verify_CFLAGS = \
	$(AM_CFLAGS) \
	$(SECCOMP_CFLAGS)

systemd_analyze_LDADD = \
	libsystemd-core.la \
	libsystemd-internal.la \
	libsystemd-shared.la \
	$(RT_LIBS)

# ------------------------------------------------------------------------------
systemd_initctl_SOURCES = \
	src/initctl/initctl.c

systemd_initctl_LDADD = \
	libsystemd-internal.la \
	libsystemd-shared.la

# ------------------------------------------------------------------------------
systemd_update_utmp_SOURCES = \
	src/update-utmp/update-utmp.c

systemd_update_utmp_CFLAGS = \
	$(AM_CFLAGS) \
	$(AUDIT_CFLAGS)

systemd_update_utmp_LDADD = \
	libsystemd-internal.la \
	libsystemd-shared.la \
	$(AUDIT_LIBS)

# ------------------------------------------------------------------------------
systemd_update_done_SOURCES = \
	src/update-done/update-done.c

systemd_update_done_LDADD = \
	libsystemd-internal.la \
	libsystemd-label.la \
	libsystemd-shared.la

# ------------------------------------------------------------------------------
systemd_shutdownd_SOURCES = \
	src/shutdownd/shutdownd.c

systemd_shutdownd_LDADD = \
	libsystemd-label.la \
	libsystemd-internal.la \
	libsystemd-shared.la

dist_doc_DATA += \
	src/systemd/sd-shutdown.h

# ------------------------------------------------------------------------------
systemd_shutdown_SOURCES = \
	src/core/umount.c \
	src/core/umount.h \
	src/core/shutdown.c \
	src/core/mount-setup.c \
	src/core/mount-setup.h \
	src/core/killall.h \
	src/core/killall.c

systemd_shutdown_LDADD = \
	libsystemd-label.la \
	libudev-internal.la \
	libsystemd-shared.la

# ------------------------------------------------------------------------------
if HAVE_KMOD
systemd_modules_load_SOURCES = \
	src/modules-load/modules-load.c

systemd_modules_load_CFLAGS = \
	$(AM_CFLAGS) \
	$(KMOD_CFLAGS)

systemd_modules_load_LDADD = \
	libsystemd-shared.la \
	$(KMOD_LIBS)

rootlibexec_PROGRAMS += \
	systemd-modules-load

nodist_systemunit_DATA += \
	units/systemd-modules-load.service

SYSINIT_TARGET_WANTS += \
	systemd-modules-load.service

if ENABLE_TMPFILES
nodist_systemunit_DATA += \
	units/kmod-static-nodes.service

SYSINIT_TARGET_WANTS += \
	kmod-static-nodes.service
endif
endif

EXTRA_DIST += \
	units/systemd-modules-load.service.in \
	units/kmod-static-nodes.service.in

# ------------------------------------------------------------------------------
if ENABLE_TMPFILES
systemd_tmpfiles_SOURCES = \
	src/tmpfiles/tmpfiles.c

systemd_tmpfiles_LDADD = \
	libsystemd-units.la \
	libsystemd-label.la \
	libsystemd-internal.la \
	libsystemd-shared.la

if HAVE_ACL
systemd_tmpfiles_LDADD += \
	libsystemd-acl.la
endif

rootbin_PROGRAMS += \
	systemd-tmpfiles

dist_systemunit_DATA += \
	units/systemd-tmpfiles-clean.timer

nodist_systemunit_DATA += \
	units/systemd-tmpfiles-setup-dev.service \
	units/systemd-tmpfiles-setup.service \
	units/systemd-tmpfiles-clean.service

nodist_tmpfiles_DATA = \
	tmpfiles.d/etc.conf

dist_tmpfiles_DATA = \
	tmpfiles.d/systemd.conf \
	tmpfiles.d/systemd-nologin.conf \
	tmpfiles.d/tmp.conf \
	tmpfiles.d/x11.conf \
	tmpfiles.d/var.conf

if HAVE_SYSV_COMPAT
dist_tmpfiles_DATA += \
	tmpfiles.d/legacy.conf
endif

SYSINIT_TARGET_WANTS += \
	systemd-tmpfiles-setup-dev.service \
	systemd-tmpfiles-setup.service

dist_zshcompletion_DATA += \
	shell-completion/zsh/_systemd-tmpfiles

TIMERS_TARGET_WANTS += \
	systemd-tmpfiles-clean.timer

INSTALL_DIRS += \
	$(tmpfilesdir) \
	$(sysconfdir)/tmpfiles.d
endif

EXTRA_DIST += \
	tmpfiles.d/etc.conf.m4 \
	units/systemd-tmpfiles-setup-dev.service.in \
	units/systemd-tmpfiles-setup.service.in \
	units/systemd-tmpfiles-clean.service.in

CLEANFILES += \
	tmpfiles.d/etc.conf

# ------------------------------------------------------------------------------
if ENABLE_SYSUSERS
systemd_sysusers_SOURCES = \
	src/sysusers/sysusers.c

systemd_sysusers_LDADD = \
	libsystemd-units.la \
	libsystemd-label.la \
	libsystemd-internal.la \
	libsystemd-shared.la

rootbin_PROGRAMS += \
	systemd-sysusers

nodist_systemunit_DATA += \
	units/systemd-sysusers.service

SYSINIT_TARGET_WANTS += \
	systemd-sysusers.service

dist_sysusers_DATA = \
	sysusers.d/systemd.conf

nodist_sysusers_DATA = \
	sysusers.d/basic.conf

EXTRA_DIST += \
	units/systemd-sysusers.service.in \
	sysusers.d/basic.conf.in

CLEANFILES += \
	sysusers.d/basic.conf

INSTALL_DIRS += \
	$(sysusersdir)
endif

# ------------------------------------------------------------------------------
dist_factory_etc_DATA = \
	factory/etc/nsswitch.conf

if HAVE_PAM
dist_factory_pam_DATA = \
	factory/etc/pam.d/system-auth \
	factory/etc/pam.d/other
endif

# ------------------------------------------------------------------------------
if ENABLE_FIRSTBOOT
systemd_firstboot_SOURCES = \
	src/firstboot/firstboot.c

systemd_firstboot_LDADD = \
	libsystemd-units.la \
	libsystemd-label.la \
	libsystemd-internal.la \
	libsystemd-shared.la \
	-lcrypt

rootbin_PROGRAMS += \
	systemd-firstboot

nodist_systemunit_DATA += \
	units/systemd-firstboot.service

EXTRA_DIST += \
	units/systemd-firstboot.service.in

SYSINIT_TARGET_WANTS += \
	systemd-firstboot.service
endif

# ------------------------------------------------------------------------------
systemd_machine_id_setup_SOURCES = \
	src/machine-id-setup/machine-id-setup-main.c \
	src/core/machine-id-setup.c \
	src/core/machine-id-setup.h

systemd_machine_id_setup_LDADD = \
	libsystemd-label.la \
	libsystemd-internal.la \
	libsystemd-shared.la

# ------------------------------------------------------------------------------
systemd_sysctl_SOURCES = \
	src/sysctl/sysctl.c

systemd_sysctl_LDADD = \
	libsystemd-shared.la

# ------------------------------------------------------------------------------
systemd_sleep_SOURCES = \
	src/sleep/sleep.c

systemd_sleep_LDADD = \
	libsystemd-shared.la

# ------------------------------------------------------------------------------
systemd_fsck_SOURCES = \
	src/fsck/fsck.c

systemd_fsck_LDADD = \
	libsystemd-internal.la \
	libudev-internal.la \
	libsystemd-shared.la

# ------------------------------------------------------------------------------
systemd_machine_id_commit_SOURCES = \
	src/machine-id-commit/machine-id-commit.c \
	src/core/machine-id-setup.c \
	src/core/machine-id-setup.h

systemd_machine_id_commit_LDADD = \
	libsystemd-label.la \
	libsystemd-internal.la \
	libsystemd-shared.la

SYSINIT_TARGET_WANTS += \
	systemd-machine-id-commit.service

# ------------------------------------------------------------------------------
systemd_ac_power_SOURCES = \
	src/ac-power/ac-power.c

systemd_ac_power_LDADD = \
	libudev-internal.la \
	libsystemd-shared.la

# ------------------------------------------------------------------------------
systemd_detect_virt_SOURCES = \
	src/detect-virt/detect-virt.c

systemd_detect_virt_LDADD = \
	libsystemd-shared.la

INSTALL_EXEC_HOOKS += \
	systemd-detect-virt-install-hook

# ------------------------------------------------------------------------------
systemd_delta_SOURCES = \
	src/delta/delta.c

systemd_delta_LDADD = \
	libsystemd-shared.la

# ------------------------------------------------------------------------------
systemd_default_display_manager_generator_SOURCES = \
    src/default-display-manager-generator/default-display-manager-generator.c

systemd_default_display_manager_generator_LDADD = \
    libsystemd-label.la \
    libsystemd-shared.la

# ------------------------------------------------------------------------------
systemd_insserv_generator_SOURCES = \
	src/insserv-generator/insserv-generator.c

systemd_insserv_generator_LDADD = \
	libsystemd-label.la \
	libsystemd-shared.la

# ------------------------------------------------------------------------------
systemd_getty_generator_SOURCES = \
	src/getty-generator/getty-generator.c

systemd_getty_generator_LDADD = \
	libsystemd-label.la \
	libsystemd-shared.la

# ------------------------------------------------------------------------------
systemd_debug_generator_SOURCES = \
	src/debug-generator/debug-generator.c

systemd_debug_generator_LDADD = \
	libsystemd-label.la \
	libsystemd-shared.la

# ------------------------------------------------------------------------------
systemd_fstab_generator_SOURCES = \
	src/fstab-generator/fstab-generator.c \
	src/core/mount-setup.c

systemd_fstab_generator_LDADD = \
	libsystemd-label.la \
	libsystemd-shared.la

# ------------------------------------------------------------------------------
systemd_system_update_generator_SOURCES = \
	src/system-update-generator/system-update-generator.c

systemd_system_update_generator_LDADD = \
	libsystemd-label.la \
	libsystemd-shared.la

# ------------------------------------------------------------------------------
if ENABLE_HIBERNATE
systemgenerator_PROGRAMS += \
	systemd-hibernate-resume-generator

rootlibexec_PROGRAMS += \
	systemd-hibernate-resume

systemd_hibernate_resume_SOURCES = \
	src/hibernate-resume/hibernate-resume.c

systemd_hibernate_resume_LDADD = \
	libsystemd-internal.la \
	libsystemd-shared.la

systemd_hibernate_resume_generator_SOURCES = \
	src/hibernate-resume/hibernate-resume-generator.c

systemd_hibernate_resume_generator_LDADD = \
	libsystemd-label.la \
	libsystemd-shared.la

EXTRA_DIST += \
	units/systemd-hibernate.service.in \
	units/systemd-hibernate-resume@.service.in \
	units/systemd-hybrid-sleep.service.in

dist_systemunit_DATA += \
	units/hibernate.target \
	units/hybrid-sleep.target

nodist_systemunit_DATA += \
	units/systemd-hibernate.service \
	units/systemd-hibernate-resume@.service \
	units/systemd-hybrid-sleep.service
endif

# ------------------------------------------------------------------------------
if ENABLE_EFI
systemgenerator_PROGRAMS +=  \
	systemd-efi-boot-generator

systemd_efi_boot_generator_SOURCES = \
	src/efi-boot-generator/efi-boot-generator.c

systemd_efi_boot_generator_LDADD = \
	libsystemd-label.la \
	libsystemd-shared.la

# ------------------------------------------------------------------------------
bootctl_SOURCES = \
	src/boot/boot.h \
	src/boot/boot-loader.h \
	src/boot/bootctl.c \
	src/boot/boot-loader.c \
	src/boot/boot-efi.c

bootctl_LDADD = \
	libsystemd-shared.la \
	libsystemd-internal.la

bin_PROGRAMS += \
	bootctl

dist_bashcompletion_DATA += \
	shell-completion/bash/bootctl

dist_zshcompletion_DATA += \
	shell-completion/zsh/_bootctl

endif

# ------------------------------------------------------------------------------
if HAVE_BLKID
systemgenerator_PROGRAMS +=  \
	systemd-gpt-auto-generator

systemd_gpt_auto_generator_SOURCES = \
	src/gpt-auto-generator/gpt-auto-generator.c \
	src/shared/blkid-util.h

systemd_gpt_auto_generator_LDADD = \
	libsystemd-label.la \
	libsystemd-internal.la \
	libudev-internal.la \
	libsystemd-shared.la \
	$(BLKID_LIBS)

systemd_gpt_auto_generator_CFLAGS = \
	$(AM_CFLAGS) \
	$(BLKID_CFLAGS)
endif

# ------------------------------------------------------------------------------
if ENABLE_KDBUS
systemgenerator_PROGRAMS +=  \
	systemd-dbus1-generator

systemd_dbus1_generator_SOURCES = \
	src/dbus1-generator/dbus1-generator.c

systemd_dbus1_generator_LDADD = \
	libsystemd-label.la \
	libsystemd-internal.la \
	libsystemd-shared.la

dbus1-generator-install-hook:
	$(AM_V_at)$(MKDIR_P) $(DESTDIR)$(usergeneratordir)
	$(AM_V_RM)rm -f $(DESTDIR)$(usergeneratordir)/systemd-dbus1-generator
	$(AM_V_LN)$(LN_S) --relative -f $(DESTDIR)$(systemgeneratordir)/systemd-dbus1-generator $(DESTDIR)$(usergeneratordir)/systemd-dbus1-generator

dbus1-generator-uninstall-hook:
	rm -f $(DESTDIR)$(usergeneratordir)/systemd-dbus1-generator

dist_xinitrc_SCRIPTS = \
	xorg/50-systemd-user.sh

INSTALL_EXEC_HOOKS += dbus1-generator-install-hook
UNINSTALL_EXEC_HOOKS += dbus1-generator-uninstall-hook
endif

# ------------------------------------------------------------------------------
systemd_sysv_generator_SOURCES = \
	src/sysv-generator/sysv-generator.c

systemd_sysv_generator_LDADD = \
	libsystemd-core.la \
	libsystemd-label.la \
	libsystemd-shared.la

# ------------------------------------------------------------------------------
systemd_rc_local_generator_SOURCES = \
	src/rc-local-generator/rc-local-generator.c

systemd_rc_local_generator_LDADD = \
	libsystemd-label.la \
	libsystemd-shared.la

# ------------------------------------------------------------------------------
systemd_remount_fs_SOURCES = \
	src/remount-fs/remount-fs.c \
	src/core/mount-setup.c \
	src/core/mount-setup.h

systemd_remount_fs_LDADD = \
	libsystemd-label.la \
	libsystemd-shared.la

# ------------------------------------------------------------------------------
systemd_cgroups_agent_SOURCES = \
	src/cgroups-agent/cgroups-agent.c

systemd_cgroups_agent_LDADD = \
	libsystemd-internal.la \
	libsystemd-shared.la

# ------------------------------------------------------------------------------
systemd_escape_SOURCES = \
	src/escape/escape.c

systemd_escape_LDADD = \
	libsystemd-shared.la

# -----------------------------------------------------------------------------
systemctl_SOURCES = \
	src/systemctl/systemctl.c

systemctl_LDADD = \
	libsystemd-units.la \
	libsystemd-label.la \
	libsystemd-internal.la \
	libsystemd-logs.la \
	libsystemd-journal-internal.la \
	libsystemd-shared.la

# ------------------------------------------------------------------------------
systemd_notify_SOURCES = \
	src/notify/notify.c

systemd_notify_LDADD = \
	libsystemd-internal.la \
	libsystemd-shared.la

# ------------------------------------------------------------------------------
systemd_path_SOURCES = \
	src/path/path.c

systemd_path_LDADD = \
	libsystemd-internal.la \
	libsystemd-shared.la

# ------------------------------------------------------------------------------
systemd_ask_password_SOURCES = \
	src/ask-password/ask-password.c

systemd_ask_password_LDADD = \
	libsystemd-label.la \
	libsystemd-shared.la

# ------------------------------------------------------------------------------
systemd_reply_password_SOURCES = \
	src/reply-password/reply-password.c

systemd_reply_password_LDADD = \
	libsystemd-shared.la

# ------------------------------------------------------------------------------
systemd_cgls_SOURCES = \
	src/cgls/cgls.c

systemd_cgls_LDADD = \
	libsystemd-internal.la \
	libsystemd-shared.la

# ------------------------------------------------------------------------------
systemd_cgtop_SOURCES = \
	src/cgtop/cgtop.c

systemd_cgtop_LDADD = \
	libsystemd-shared.la

# ------------------------------------------------------------------------------
systemd_nspawn_SOURCES = \
	src/nspawn/nspawn.c \
	src/core/mount-setup.c \
	src/core/mount-setup.h \
	src/core/loopback-setup.c \
	src/core/loopback-setup.h

systemd_nspawn_CFLAGS = \
	$(AM_CFLAGS) \
	$(SECCOMP_CFLAGS) \
	$(BLKID_CFLAGS)

systemd_nspawn_LDADD = \
	libsystemd-label.la \
	libsystemd-internal.la \
	libudev-internal.la \
	libsystemd-shared.la \
	$(BLKID_LIBS)

if HAVE_SECCOMP
systemd_nspawn_LDADD += \
	libsystemd-seccomp.la \
	$(SECCOMP_LIBS)
endif

if HAVE_LIBIPTC
systemd_nspawn_LDADD += \
	libsystemd-fw.la
endif

# ------------------------------------------------------------------------------
systemd_run_SOURCES = \
	src/run/run.c

systemd_run_LDADD = \
	libsystemd-label.la \
	libsystemd-internal.la \
	libsystemd-shared.la

# ------------------------------------------------------------------------------
noinst_LTLIBRARIES += \
	libsystemd-proxy.la

libsystemd_proxy_la_SOURCES = \
	src/bus-proxyd/bus-xml-policy.c \
	src/bus-proxyd/bus-xml-policy.h \
	src/bus-proxyd/driver.c \
	src/bus-proxyd/driver.h \
	src/bus-proxyd/proxy.c \
	src/bus-proxyd/proxy.h \
	src/bus-proxyd/synthesize.c \
	src/bus-proxyd/synthesize.h

libsystemd_proxy_la_CFLAGS = \
	$(AM_CFLAGS) \
	-pthread

libsystemd_proxy_la_LIBADD = \
	libsystemd-internal.la \
	libsystemd-shared.la

systemd_bus_proxyd_SOURCES = \
	src/bus-proxyd/bus-proxyd.c

systemd_bus_proxyd_CFLAGS = \
	$(AM_CFLAGS) \
	-pthread

systemd_bus_proxyd_LDADD = \
	libsystemd-proxy.la \
	libsystemd-internal.la \
	libsystemd-shared.la

systemd_stdio_bridge_SOURCES = \
	src/bus-proxyd/stdio-bridge.c

systemd_stdio_bridge_LDADD = \
	libsystemd-proxy.la \
	libsystemd-internal.la \
	libsystemd-shared.la

if ENABLE_KDBUS
nodist_systemunit_DATA += \
	units/systemd-bus-proxyd.service

dist_systemunit_DATA += \
	units/systemd-bus-proxyd.socket

nodist_userunit_DATA += \
	units/user/systemd-bus-proxyd.service

dist_userunit_DATA += \
	units/user/systemd-bus-proxyd.socket
endif

EXTRA_DIST += \
	units/systemd-bus-proxyd.service.m4.in \
	units/user/systemd-bus-proxyd.service.in

CLEANFILES += \
	units/systemd-bus-proxyd.service.m4

if HAVE_SMACK
bus-proxyd-set-cap-hook:
	-$(SETCAP) cap_mac_admin+ei $(DESTDIR)$(rootlibexecdir)/systemd-bus-proxyd

INSTALL_EXEC_HOOKS += bus-proxyd-set-cap-hook
endif

# ------------------------------------------------------------------------------
systemd_tty_ask_password_agent_SOURCES = \
	src/tty-ask-password-agent/tty-ask-password-agent.c

systemd_tty_ask_password_agent_LDADD = \
	libsystemd-label.la \
	libsystemd-shared.la

# ------------------------------------------------------------------------------
libsystemd_internal_la_SOURCES = \
	src/systemd/sd-bus.h \
	src/systemd/sd-bus-protocol.h \
	src/systemd/sd-bus-vtable.h \
	src/systemd/sd-utf8.h \
	src/systemd/sd-event.h \
	src/systemd/sd-rtnl.h \
	src/systemd/sd-resolve.h \
	src/systemd/sd-login.h \
	src/systemd/sd-id128.h \
	src/systemd/sd-daemon.h \
	src/systemd/sd-path.h \
	src/systemd/sd-network.h \
	src/systemd/sd-hwdb.h \
	src/libsystemd/sd-bus/sd-bus.c \
	src/libsystemd/sd-bus/bus-control.c \
	src/libsystemd/sd-bus/bus-control.h \
	src/libsystemd/sd-bus/bus-error.c \
	src/libsystemd/sd-bus/bus-error.h \
	src/libsystemd/sd-bus/bus-common-errors.h \
	src/libsystemd/sd-bus/bus-common-errors.c \
	src/libsystemd/sd-bus/bus-internal.c \
	src/libsystemd/sd-bus/bus-internal.h \
	src/libsystemd/sd-bus/bus-socket.c \
	src/libsystemd/sd-bus/bus-socket.h \
	src/libsystemd/sd-bus/bus-kernel.c \
	src/libsystemd/sd-bus/bus-kernel.h \
	src/libsystemd/sd-bus/bus-container.c \
	src/libsystemd/sd-bus/bus-container.h \
	src/libsystemd/sd-bus/bus-message.c \
	src/libsystemd/sd-bus/bus-message.h \
	src/libsystemd/sd-bus/bus-creds.c \
	src/libsystemd/sd-bus/bus-creds.h \
	src/libsystemd/sd-bus/bus-signature.c \
	src/libsystemd/sd-bus/bus-signature.h \
	src/libsystemd/sd-bus/bus-type.c \
	src/libsystemd/sd-bus/bus-type.h \
	src/libsystemd/sd-bus/bus-match.c \
	src/libsystemd/sd-bus/bus-match.h \
	src/libsystemd/sd-bus/bus-bloom.c \
	src/libsystemd/sd-bus/bus-bloom.h \
	src/libsystemd/sd-bus/bus-introspect.c \
	src/libsystemd/sd-bus/bus-introspect.h \
	src/libsystemd/sd-bus/bus-objects.c \
	src/libsystemd/sd-bus/bus-objects.h \
	src/libsystemd/sd-bus/bus-gvariant.c \
	src/libsystemd/sd-bus/bus-gvariant.h \
	src/libsystemd/sd-bus/bus-convenience.c \
	src/libsystemd/sd-bus/bus-track.c \
	src/libsystemd/sd-bus/bus-track.h \
	src/libsystemd/sd-bus/bus-util.c \
	src/libsystemd/sd-bus/bus-util.h \
	src/libsystemd/sd-bus/bus-slot.c \
	src/libsystemd/sd-bus/bus-slot.h \
	src/libsystemd/sd-bus/bus-protocol.h \
	src/libsystemd/sd-bus/kdbus.h \
	src/libsystemd/sd-utf8/sd-utf8.c \
	src/libsystemd/sd-event/sd-event.c \
	src/libsystemd/sd-event/event-util.h \
	src/libsystemd/sd-rtnl/sd-rtnl.c \
	src/libsystemd/sd-rtnl/rtnl-internal.h \
	src/libsystemd/sd-rtnl/rtnl-message.c \
	src/libsystemd/sd-rtnl/rtnl-types.h \
	src/libsystemd/sd-rtnl/rtnl-types.c \
	src/libsystemd/sd-rtnl/rtnl-util.h \
	src/libsystemd/sd-rtnl/rtnl-util.c \
	src/libsystemd/sd-rtnl/local-addresses.h \
	src/libsystemd/sd-rtnl/local-addresses.c \
	src/libsystemd/sd-id128/sd-id128.c \
	src/libsystemd/sd-daemon/sd-daemon.c \
	src/libsystemd/sd-login/sd-login.c \
	src/libsystemd/sd-path/sd-path.c \
	src/libsystemd/sd-network/sd-network.c \
	src/libsystemd/sd-network/network-util.h \
	src/libsystemd/sd-network/network-util.c \
	src/libsystemd/sd-hwdb/sd-hwdb.c \
	src/libsystemd/sd-hwdb/hwdb-util.h \
	src/libsystemd/sd-hwdb/hwdb-internal.h

nodist_libsystemd_internal_la_SOURCES = \
	src/libsystemd/libsystemd.sym

libsystemd_internal_la_CFLAGS = \
	$(AM_CFLAGS) \
	-pthread

libsystemd_internal_la_LIBADD = \
	$(RT_LIBS)

libsystemd_resolve_la_SOURCES = \
	src/libsystemd/sd-resolve/sd-resolve.c \
	src/libsystemd/sd-resolve/resolve-util.h

libsystemd_resolve_la_CFLAGS = \
	$(AM_CFLAGS) \
	-pthread

libsystemd_resolve_la_LIBADD = \
	-lresolv

noinst_LTLIBRARIES += \
	libsystemd-internal.la \
	libsystemd-resolve.la

libsystemd_dump_la_SOURCES = \
	src/libsystemd/sd-bus/bus-dump.c \
	src/libsystemd/sd-bus/bus-dump.h

noinst_LTLIBRARIES += \
	libsystemd-dump.la

EXTRA_DIST += \
	src/libsystemd/libsystemd.sym.m4 \
	src/libsystemd/libsystemd.pc.in \
	src/libsystemd/sd-bus/DIFFERENCES \
	src/libsystemd/sd-bus/GVARIANT-SERIALIZATION

CLEANFILES += \
	src/libsystemd/libsystemd.sym

BUILT_SOURCES += \
	src/libsystemd/libsystemd.sym

libsystemd_la_SOURCES = \
	$(libsystemd_internal_la_SOURCES) \
	$(libsystemd_resolve_la_SOURCES) \
	$(libsystemd_journal_internal_la_SOURCES)

nodist_libsystemd_la_SOURCES = \
	$(nodist_libsystemd_internal_la_SOURCES)

libsystemd_la_CFLAGS = \
	$(libsystemd_internal_la_CFLAGS) \
	$(libsystemd_resolve_la_CFLAGS) \
	$(libsystemd_journal_internal_la_CFLAGS)

libsystemd_la_LDFLAGS = \
	$(AM_LDFLAGS) \
	-version-info $(LIBSYSTEMD_CURRENT):$(LIBSYSTEMD_REVISION):$(LIBSYSTEMD_AGE) \
	-Wl,--version-script=$(top_builddir)/src/libsystemd/libsystemd.sym

libsystemd_la_LIBADD = \
	libsystemd-shared.la \
	$(libsystemd_internal_la_LIBADD) \
	$(libsystemd_journal_internal_la_LIBADD) \
	$(libsystemd_resolve_la_LIBADD)

libsystemd-install-hook:
	libname=libsystemd.so && $(move-to-rootlibdir)

libsystemd-uninstall-hook:
	rm -f $(DESTDIR)$(rootlibdir)/libsystemd.so*

INSTALL_EXEC_HOOKS += libsystemd-install-hook
UNINSTALL_EXEC_HOOKS += libsystemd-uninstall-hook

pkgconfiglib_DATA += \
	src/libsystemd/libsystemd.pc

pkginclude_HEADERS += \
	src/systemd/sd-login.h \
	src/systemd/sd-id128.h \
	src/systemd/sd-daemon.h

if ENABLE_KDBUS
pkginclude_HEADERS += \
	src/systemd/sd-bus.h \
	src/systemd/sd-bus-protocol.h \
	src/systemd/sd-bus-vtable.h \
	src/systemd/sd-utf8.h \
	src/systemd/sd-event.h \
	src/systemd/sd-rtnl.h \
	src/systemd/sd-resolve.h \
	src/systemd/sd-path.h
endif

lib_LTLIBRARIES += \
	libsystemd.la

tests += \
	test-bus-marshal \
	test-bus-signature \
	test-bus-chat \
	test-bus-cleanup \
	test-bus-server \
	test-bus-match \
	test-bus-kernel \
	test-bus-kernel-bloom \
	test-bus-kernel-benchmark \
	test-bus-zero-copy \
	test-bus-introspect \
	test-bus-objects \
	test-bus-error \
	test-bus-gvariant \
	test-event \
	test-local-addresses \
	test-resolve

bin_PROGRAMS += \
	busctl

test_bus_marshal_SOURCES = \
	src/libsystemd/sd-bus/test-bus-marshal.c

test_bus_marshal_LDADD = \
	libsystemd-dump.la \
	libsystemd-internal.la \
	libsystemd-shared.la \
	$(GLIB_LIBS) \
	$(DBUS_LIBS)

test_bus_marshal_CFLAGS = \
	$(AM_CFLAGS) \
	$(GLIB_CFLAGS) \
	$(DBUS_CFLAGS)

test_bus_signature_SOURCES = \
	src/libsystemd/sd-bus/test-bus-signature.c

test_bus_signature_LDADD = \
	libsystemd-internal.la \
	libsystemd-shared.la

test_bus_chat_SOURCES = \
	src/libsystemd/sd-bus/test-bus-chat.c

test_bus_chat_CFLAGS = \
	$(AM_CFLAGS) \
	-pthread

test_bus_chat_LDADD = \
	libsystemd-internal.la \
	libsystemd-shared.la

test_bus_cleanup_SOURCES = \
	src/libsystemd/sd-bus/test-bus-cleanup.c

test_bus_cleanup_CFLAGS = \
	$(AM_CFLAGS) \
	$(SECCOMP_CFLAGS)

test_bus_cleanup_LDADD = \
	libsystemd-internal.la \
	libsystemd-shared.la

test_bus_server_SOURCES = \
	src/libsystemd/sd-bus/test-bus-server.c

test_bus_server_CFLAGS = \
	$(AM_CFLAGS) \
	-pthread

test_bus_server_LDADD = \
	libsystemd-internal.la \
	libsystemd-shared.la

test_bus_objects_SOURCES = \
	src/libsystemd/sd-bus/test-bus-objects.c

test_bus_objects_CFLAGS = \
	$(AM_CFLAGS) \
	-pthread

test_bus_objects_LDADD = \
	libsystemd-dump.la \
	libsystemd-internal.la \
	libsystemd-shared.la

test_bus_error_SOURCES = \
	src/libsystemd/sd-bus/test-bus-error.c

test_bus_error_LDADD = \
	libsystemd-internal.la \
	libsystemd-shared.la

test_bus_gvariant_SOURCES = \
	src/libsystemd/sd-bus/test-bus-gvariant.c

test_bus_gvariant_LDADD = \
	libsystemd-dump.la \
	libsystemd-internal.la \
	libsystemd-shared.la \
	$(GLIB_LIBS)

test_bus_gvariant_CFLAGS = \
	$(AM_CFLAGS) \
	$(GLIB_CFLAGS)

test_bus_creds_SOURCES = \
	src/libsystemd/sd-bus/test-bus-creds.c

test_bus_creds_LDADD = \
	libsystemd-dump.la \
	libsystemd-internal.la \
	libsystemd-shared.la

test_bus_match_SOURCES = \
	src/libsystemd/sd-bus/test-bus-match.c

test_bus_match_LDADD = \
	libsystemd-internal.la \
	libsystemd-shared.la

test_bus_kernel_SOURCES = \
	src/libsystemd/sd-bus/test-bus-kernel.c

test_bus_kernel_LDADD = \
	libsystemd-dump.la \
	libsystemd-internal.la \
	libsystemd-shared.la

test_bus_kernel_bloom_SOURCES = \
	src/libsystemd/sd-bus/test-bus-kernel-bloom.c

test_bus_kernel_bloom_LDADD = \
	libsystemd-internal.la \
	libsystemd-shared.la

test_bus_kernel_benchmark_SOURCES = \
	src/libsystemd/sd-bus/test-bus-kernel-benchmark.c

test_bus_kernel_benchmark_LDADD = \
	libsystemd-internal.la \
	libsystemd-shared.la

test_bus_zero_copy_SOURCES = \
	src/libsystemd/sd-bus/test-bus-zero-copy.c

test_bus_zero_copy_LDADD = \
	libsystemd-dump.la \
	libsystemd-internal.la \
	libsystemd-shared.la

test_bus_introspect_SOURCES = \
	src/libsystemd/sd-bus/test-bus-introspect.c

test_bus_introspect_LDADD = \
	libsystemd-internal.la \
	libsystemd-shared.la

test_event_SOURCES = \
	src/libsystemd/sd-event/test-event.c

test_event_LDADD = \
	libsystemd-internal.la \
	libsystemd-shared.la

test_rtnl_SOURCES = \
	src/libsystemd/sd-rtnl/test-rtnl.c

test_rtnl_LDADD = \
	libsystemd-internal.la \
	libsystemd-shared.la

test_local_addresses_SOURCES = \
	src/libsystemd/sd-rtnl/test-local-addresses.c

test_local_addresses_LDADD = \
	libsystemd-internal.la \
	libsystemd-shared.la

test_resolve_SOURCES = \
	src/libsystemd/sd-resolve/test-resolve.c

test_resolve_LDADD = \
	libsystemd-resolve.la \
	libsystemd-internal.la \
	libsystemd-shared.la

test_resolve_CFLAGS = \
	$(AM_CFLAGS) \
	-pthread

busctl_SOURCES = \
	src/libsystemd/sd-bus/busctl.c \
	src/libsystemd/sd-bus/busctl-introspect.c \
	src/libsystemd/sd-bus/busctl-introspect.h

busctl_LDADD = \
	libsystemd-dump.la \
	libsystemd-internal.la \
	libsystemd-shared.la

# ------------------------------------------------------------------------------
noinst_LTLIBRARIES += \
	libsystemd-network.la

libsystemd_network_la_CFLAGS = \
	$(AM_CFLAGS) \
	$(KMOD_CFLAGS)

libsystemd_network_la_SOURCES = \
	src/systemd/sd-dhcp-client.h \
	src/systemd/sd-dhcp-server.h \
	src/systemd/sd-dhcp-lease.h \
	src/systemd/sd-ipv4ll.h \
	src/systemd/sd-icmp6-nd.h \
	src/systemd/sd-dhcp6-client.h \
	src/systemd/sd-dhcp6-lease.h \
	src/systemd/sd-pppoe.h \
	src/systemd/sd-lldp.h \
	src/libsystemd-network/sd-dhcp-client.c \
	src/libsystemd-network/sd-dhcp-server.c \
	src/libsystemd-network/dhcp-network.c \
	src/libsystemd-network/dhcp-option.c \
	src/libsystemd-network/dhcp-packet.c \
	src/libsystemd-network/dhcp-internal.h \
	src/libsystemd-network/dhcp-server-internal.h \
	src/libsystemd-network/dhcp-protocol.h \
	src/libsystemd-network/dhcp-lease-internal.h \
	src/libsystemd-network/sd-dhcp-lease.c \
	src/libsystemd-network/sd-ipv4ll.c \
	src/libsystemd-network/ipv4ll-network.c \
	src/libsystemd-network/ipv4ll-packet.c \
	src/libsystemd-network/ipv4ll-internal.h \
	src/libsystemd-network/sd-pppoe.c \
	src/libsystemd-network/network-internal.c \
	src/libsystemd-network/network-internal.h \
	src/libsystemd-network/sd-icmp6-nd.c \
	src/libsystemd-network/sd-dhcp6-client.c \
	src/libsystemd-network/dhcp6-internal.h \
	src/libsystemd-network/dhcp6-protocol.h \
	src/libsystemd-network/dhcp6-network.c \
	src/libsystemd-network/dhcp6-option.c \
	src/libsystemd-network/dhcp6-lease-internal.h \
	src/libsystemd-network/sd-dhcp6-lease.c \
	src/libsystemd-network/dhcp-identifier.h \
	src/libsystemd-network/dhcp-identifier.c \
	src/libsystemd-network/lldp.h \
	src/libsystemd-network/lldp-tlv.h \
	src/libsystemd-network/lldp-tlv.c \
	src/libsystemd-network/lldp-network.h \
	src/libsystemd-network/lldp-network.c \
	src/libsystemd-network/lldp-port.h \
	src/libsystemd-network/lldp-port.c \
	src/libsystemd-network/lldp-internal.h \
	src/libsystemd-network/lldp-internal.c \
	src/libsystemd-network/lldp-util.h \
	src/libsystemd-network/sd-lldp.c

libsystemd_network_la_LIBADD = \
	libudev-internal.la \
	libsystemd-label.la \
	libsystemd-internal.la \
	libsystemd-shared.la \
	$(KMOD_LIBS)

test_dhcp_option_SOURCES = \
	src/libsystemd-network/dhcp-protocol.h \
	src/libsystemd-network/dhcp-internal.h \
	src/libsystemd-network/test-dhcp-option.c

test_dhcp_option_LDADD = \
	libsystemd-network.la \
	libsystemd-internal.la \
	libsystemd-shared.la

test_dhcp_client_SOURCES = \
	src/systemd/sd-dhcp-client.h \
	src/libsystemd-network/dhcp-protocol.h \
	src/libsystemd-network/dhcp-internal.h \
	src/libsystemd-network/test-dhcp-client.c

test_dhcp_client_LDADD = \
	libsystemd-network.la \
	libsystemd-label.la \
	libsystemd-internal.la \
	libsystemd-shared.la

test_dhcp_server_SOURCES = \
	src/libsystemd-network/test-dhcp-server.c

test_dhcp_server_LDADD = \
	libsystemd-network.la \
	libsystemd-internal.la \
	libsystemd-shared.la

test_ipv4ll_SOURCES = \
	src/systemd/sd-ipv4ll.h \
	src/libsystemd-network/ipv4ll-internal.h \
	src/libsystemd-network/test-ipv4ll.c

test_ipv4ll_LDADD = \
	libsystemd-network.la \
	libsystemd-label.la \
	libsystemd-internal.la \
	libsystemd-shared.la

test_pppoe_SOURCES = \
	src/systemd/sd-pppoe.h \
	src/libsystemd-network/test-pppoe.c

test_pppoe_LDADD = \
	libsystemd-network.la \
	libsystemd-shared.la

test_icmp6_rs_SOURCES = \
	src/systemd/sd-dhcp6-client.h \
	src/systemd/sd-icmp6-nd.h \
	src/libsystemd-network/dhcp6-internal.h \
	src/libsystemd-network/test-icmp6-rs.c \
	src/libsystemd-network/dhcp-identifier.h \
	src/libsystemd-network/dhcp-identifier.c

test_icmp6_rs_LDADD = \
	libsystemd-network.la \
	libsystemd-internal.la \
	libsystemd-shared.la

test_dhcp6_client_SOURCES = \
	src/systemd/sd-dhcp6-client.h \
	src/libsystemd-network/dhcp6-internal.h \
	src/libsystemd-network/test-dhcp6-client.c \
	src/libsystemd-network/dhcp-identifier.h \
	src/libsystemd-network/dhcp-identifier.c

test_dhcp6_client_LDADD = \
	libsystemd-network.la \
	libsystemd-internal.la \
	libsystemd-shared.la

test_lldp_SOURCES = \
       src/libsystemd-network/lldp.h \
       src/libsystemd-network/lldp-tlv.h \
       src/libsystemd-network/lldp-tlv.c \
       src/libsystemd-network/test-lldp.c

test_lldp_LDADD = \
	libsystemd-network.la \
	libsystemd-internal.la \
	libsystemd-shared.la

tests += \
	test-dhcp-option \
	test-dhcp-server \
	test-ipv4ll \
	test-icmp6-rs \
	test-dhcp6-client \
	test-lldp

manual_tests += \
	test-pppoe

# ------------------------------------------------------------------------------
if ENABLE_TERMINAL
noinst_LTLIBRARIES += \
	libsystemd-terminal.la

rootlibexec_PROGRAMS += \
	systemd-consoled

noinst_PROGRAMS += \
	systemd-evcat \
	systemd-modeset \
	systemd-subterm

dist_pkgdata_DATA += \
       src/libsystemd-terminal/unifont-glyph-array.bin

nodist_userunit_DATA += \
	units/user/systemd-consoled.service

USER_DEFAULT_TARGET_WANTS += \
	systemd-consoled.service

tests += \
	test-term-page \
	test-term-parser \
	test-unifont
endif

EXTRA_DIST += \
	units/user/systemd-consoled.service.in

libsystemd_terminal_la_CFLAGS = \
	$(AM_CFLAGS) \
	$(TERMINAL_CFLAGS)

libsystemd_terminal_la_SOURCES = \
	src/libsystemd-terminal/grdev.h \
	src/libsystemd-terminal/grdev-internal.h \
	src/libsystemd-terminal/grdev.c \
	src/libsystemd-terminal/grdev-drm.c \
	src/libsystemd-terminal/idev.h \
	src/libsystemd-terminal/idev-internal.h \
	src/libsystemd-terminal/idev.c \
	src/libsystemd-terminal/idev-evdev.c \
	src/libsystemd-terminal/idev-keyboard.c \
	src/libsystemd-terminal/sysview.h \
	src/libsystemd-terminal/sysview-internal.h \
	src/libsystemd-terminal/sysview.c \
	src/libsystemd-terminal/term.h \
	src/libsystemd-terminal/term-internal.h \
	src/libsystemd-terminal/term-charset.c \
	src/libsystemd-terminal/term-page.c \
	src/libsystemd-terminal/term-parser.c \
	src/libsystemd-terminal/term-screen.c \
	src/libsystemd-terminal/term-wcwidth.c \
	src/libsystemd-terminal/unifont.h \
	src/libsystemd-terminal/unifont-def.h \
	src/libsystemd-terminal/unifont.c

libsystemd_terminal_la_LIBADD = \
	libudev-internal.la \
	libsystemd-internal.la \
	libsystemd-shared.la \
	$(TERMINAL_LIBS)

systemd_consoled_CFLAGS = \
	$(AM_CFLAGS) \
	$(TERMINAL_CFLAGS)

systemd_consoled_SOURCES = \
	src/console/consoled.h \
	src/console/consoled.c \
	src/console/consoled-display.c \
	src/console/consoled-manager.c \
	src/console/consoled-session.c \
	src/console/consoled-terminal.c \
	src/console/consoled-workspace.c

systemd_consoled_LDADD = \
	libsystemd-terminal.la \
	libsystemd-internal.la \
	libsystemd-shared.la \
	$(TERMINAL_LIBS)

systemd_evcat_CFLAGS = \
	$(AM_CFLAGS) \
	$(TERMINAL_CFLAGS)

systemd_evcat_SOURCES = \
	src/libsystemd-terminal/evcat.c

systemd_evcat_LDADD = \
	libsystemd-terminal.la \
	libsystemd-internal.la \
	libsystemd-shared.la \
	$(TERMINAL_LIBS)

systemd_modeset_CFLAGS = \
	$(AM_CFLAGS) \
	$(TERMINAL_CFLAGS)

systemd_modeset_SOURCES = \
	src/libsystemd-terminal/modeset.c

systemd_modeset_LDADD = \
	libsystemd-terminal.la \
	libsystemd-internal.la \
	libsystemd-shared.la \
	$(TERMINAL_LIBS)

systemd_subterm_SOURCES = \
	src/libsystemd-terminal/subterm.c

systemd_subterm_LDADD = \
	libsystemd-terminal.la \
	libsystemd-internal.la \
	libsystemd-shared.la

test_term_page_SOURCES = \
	src/libsystemd-terminal/test-term-page.c

test_term_page_LDADD = \
	libsystemd-terminal.la \
	libsystemd-internal.la \
	libsystemd-shared.la

test_term_parser_SOURCES = \
	src/libsystemd-terminal/test-term-parser.c

test_term_parser_LDADD = \
	libsystemd-terminal.la \
	libsystemd-internal.la \
	libsystemd-shared.la

test_unifont_SOURCES = \
	src/libsystemd-terminal/test-unifont.c

test_unifont_LDADD = \
	libsystemd-terminal.la \
	libsystemd-internal.la \
	libsystemd-shared.la

src/libsystemd-terminal/unifont-glyph-array.bin: tools/compile-unifont.py $(UNIFONT)
	$(AM_V_GEN)$(PYTHON) $< <$(UNIFONT) >$@

# ------------------------------------------------------------------------------
if ENABLE_GTK_DOC
SUBDIRS += \
	docs/libudev

noinst_DATA += \
	docs/html/libudev \
	docs/html/gudev
endif

include_HEADERS += \
	src/libudev/libudev.h

lib_LTLIBRARIES += \
	libudev.la

libudev_la_SOURCES =\
	src/libudev/libudev.sym \
	src/libudev/libudev-private.h \
	src/libudev/libudev.c \
	src/libudev/libudev-list.c \
	src/libudev/libudev-util.c \
	src/libudev/libudev-device.c \
	src/libudev/libudev-enumerate.c \
	src/libudev/libudev-monitor.c \
	src/libudev/libudev-queue.c \
	src/libudev/libudev-hwdb.c

libudev_la_CFLAGS = \
	$(AM_CFLAGS) \
	-fvisibility=hidden

libudev_la_LDFLAGS = \
	$(AM_LDFLAGS) \
	-version-info $(LIBUDEV_CURRENT):$(LIBUDEV_REVISION):$(LIBUDEV_AGE) \
	-Wl,--version-script=$(top_srcdir)/src/libudev/libudev.sym

libudev_la_LIBADD = \
	libsystemd-internal.la \
	libsystemd-shared.la

pkgconfiglib_DATA += \
	src/libudev/libudev.pc

EXTRA_DIST += \
	src/libudev/libudev.pc.in

CLEANFILES += \
	src/libudev/libudev.pc \
	docs/html/libudev \
	docs/html/gudev

docs/html/libudev:
	$(AM_V_at)$(MKDIR_P) $(dir $@)
	$(AM_V_LN)$(LN_S) -f ../libudev/html $@

docs/html/gudev:
	$(AM_V_at)$(MKDIR_P) $(dir $@)
	$(AM_V_LN)$(LN_S) -f ../gudev/html $@

# move lib from $(libdir) to $(rootlibdir) and update devel link, if needed
libudev-install-hook:
	libname=libudev.so && $(move-to-rootlibdir)

libudev-uninstall-hook:
	rm -f $(DESTDIR)$(rootlibdir)/libudev.so*

INSTALL_EXEC_HOOKS += libudev-install-hook
UNINSTALL_EXEC_HOOKS += libudev-uninstall-hook

# ------------------------------------------------------------------------------
noinst_LTLIBRARIES += \
	libudev-internal.la

libudev_internal_la_SOURCES =\
	$(libudev_la_SOURCES) \
	src/libudev/libudev-device-private.c

libudev_internal_la_CFLAGS = \
	$(AM_CFLAGS) \
	-fvisibility=default

# ------------------------------------------------------------------------------
INSTALL_DIRS += \
	$(sysconfdir)/udev/rules.d

dist_network_DATA = \
	network/99-default.link \
	network/80-container-host0.network \
	network/80-container-ve.network

dist_udevrules_DATA += \
	rules/42-usb-hid-pm.rules \
	rules/50-udev-default.rules \
	rules/60-drm.rules \
	rules/60-keyboard.rules \
	rules/60-persistent-storage-tape.rules \
	rules/60-persistent-serial.rules \
	rules/60-persistent-input.rules \
	rules/60-persistent-alsa.rules \
	rules/60-persistent-storage.rules \
	rules/64-btrfs.rules \
	rules/70-mouse.rules \
	rules/70-touchpad.rules \
	rules/75-net-description.rules \
	rules/75-tty-description.rules \
	rules/78-sound-card.rules \
	rules/80-net-setup-link.rules \
	rules/95-udev-late.rules

nodist_udevrules_DATA += \
	rules/99-systemd.rules

udevconfdir = $(sysconfdir)/udev
dist_udevconf_DATA = \
	src/udev/udev.conf

sharepkgconfigdir = $(datadir)/pkgconfig
sharepkgconfig_DATA = \
	src/udev/udev.pc

EXTRA_DIST += \
	rules/99-systemd.rules.in \
	src/udev/udev.pc.in

CLEANFILES += \
	rules/99-systemd.rules \
	src/udev/udev.pc

EXTRA_DIST += \
	units/systemd-udevd.service.in \
	units/systemd-udev-trigger.service.in \
	units/systemd-udev-settle.service.in

CLEANFILES += \
	units/systemd-udevd.service \
	units/systemd-udev-trigger.service \
	units/systemd-udev-settle.service

SOCKETS_TARGET_WANTS += \
	systemd-udevd-control.socket \
	systemd-udevd-kernel.socket

SYSINIT_TARGET_WANTS += \
	systemd-udevd.service \
	systemd-udev-trigger.service

rootbin_PROGRAMS += \
	udevadm

rootlibexec_PROGRAMS += \
	systemd-udevd

noinst_LTLIBRARIES += \
	libudev-core.la

src/udev/keyboard-keys.txt:
	$(AM_V_at)$(MKDIR_P) $(dir $@)
	$(AM_V_GEN)$(CPP) $(CFLAGS) $(AM_CPPFLAGS) $(CPPFLAGS) -dM -include linux/input.h - < /dev/null | $(AWK) '/^#define[ \t]+KEY_[^ ]+[ \t]+[0-9]/ { if ($$2 != "KEY_MAX") { print $$2 } }' | sed 's/^KEY_COFFEE$$/KEY_SCREENLOCK/' > $@

src/udev/keyboard-keys-from-name.gperf: src/udev/keyboard-keys.txt
	$(AM_V_GEN)$(AWK) 'BEGIN{ print "struct key { const char* name; unsigned short id; };"; print "%null-strings"; print "%%";} { print tolower(substr($$1 ,5)) ", " $$1 }' < $< > $@

src/udev/keyboard-keys-from-name.h: src/udev/keyboard-keys-from-name.gperf
	$(AM_V_GPERF)$(GPERF) -L ANSI-C -t -N keyboard_lookup_key -H hash_key_name -p -C < $< > $@

src/udev/keyboard-keys-to-name.h: src/udev/keyboard-keys.txt
	$(AM_V_GEN)$(AWK) 'BEGIN{ print "const char* const key_names[KEY_CNT] = { "} { print "[" $$1 "] = \"" $$1 "\"," } END{print "};"}' < $< > $@

libudev_core_la_SOURCES = \
	src/udev/udev.h \
	src/udev/udev-event.c \
	src/udev/udev-watch.c \
	src/udev/udev-node.c \
	src/udev/udev-rules.c \
	src/udev/udev-ctrl.c \
	src/udev/udev-builtin.c \
	src/udev/udev-builtin-btrfs.c \
	src/udev/udev-builtin-hwdb.c \
	src/udev/udev-builtin-input_id.c \
	src/udev/udev-builtin-keyboard.c \
	src/udev/udev-builtin-net_id.c \
	src/udev/udev-builtin-net_setup_link.c \
	src/udev/udev-builtin-path_id.c \
	src/udev/udev-builtin-usb_id.c \
	src/udev/net/link-config.h \
	src/udev/net/link-config.c \
	src/udev/net/ethtool-util.h \
	src/udev/net/ethtool-util.c

nodist_libudev_core_la_SOURCES = \
	src/udev/keyboard-keys-from-name.h \
	src/udev/keyboard-keys-to-name.h \
	src/udev/net/link-config-gperf.c

BUILT_SOURCES += \
	$(nodist_libudev_core_la_SOURCES)

CLEANFILES += \
	src/udev/keyboard-keys-from-name.gperf \
	src/udev/keyboard-keys.txt \
	src/udev/net/link-config-gperf.c

EXTRA_DIST += \
	src/udev/net/link-config-gperf.gperf

libudev_core_la_CFLAGS = \
	$(AM_CFLAGS) \
	$(BLKID_CFLAGS) \
	$(KMOD_CFLAGS)

libudev_core_la_LIBADD = \
	libudev-internal.la \
	libsystemd-label.la \
	libsystemd-internal.la \
	libsystemd-network.la \
	libsystemd-shared.la \
	$(BLKID_LIBS) \
	$(KMOD_LIBS)

if HAVE_KMOD
libudev_core_la_SOURCES += \
	src/udev/udev-builtin-kmod.c

dist_udevrules_DATA += \
	rules/80-drivers.rules
endif

if HAVE_BLKID
libudev_core_la_SOURCES += \
	src/udev/udev-builtin-blkid.c
endif

if HAVE_ACL
libudev_core_la_SOURCES += \
	src/udev/udev-builtin-uaccess.c \
	src/login/logind-acl.c \
	src/libsystemd/sd-login/sd-login.c \
	src/systemd/sd-login.h

libudev_core_la_LIBADD += \
	libsystemd-acl.la
endif

systemd_udevd_SOURCES = \
	src/udev/udevd.c

systemd_udevd_LDADD = \
	libudev-core.la

udevadm_SOURCES = \
	src/udev/udevadm.c \
	src/udev/udevadm-info.c \
	src/udev/udevadm-control.c \
	src/udev/udevadm-monitor.c \
	src/udev/udevadm-hwdb.c \
	src/udev/udevadm-settle.c \
	src/udev/udevadm-trigger.c \
	src/udev/udevadm-test.c \
	src/udev/udevadm-test-builtin.c \
	src/udev/udevadm-util.c \
	src/udev/udevadm-util.h

udevadm_LDADD = \
	libudev-core.la

# ------------------------------------------------------------------------------
if ENABLE_HWDB
INSTALL_DIRS += \
	$(sysconfdir)/udev/hwdb.d

systemd_hwdb_SOURCES = \
	src/libsystemd/sd-hwdb/hwdb-internal.h \
	src/hwdb/hwdb.c

systemd_hwdb_LDADD = \
	libsystemd-shared.la \
	libsystemd-internal.la \
	libudev-internal.la

rootbin_PROGRAMS += \
	systemd-hwdb

dist_udevhwdb_DATA = \
	hwdb/20-pci-vendor-model.hwdb \
	hwdb/20-pci-classes.hwdb \
	hwdb/20-usb-vendor-model.hwdb \
	hwdb/20-usb-classes.hwdb \
	hwdb/20-sdio-vendor-model.hwdb \
	hwdb/20-sdio-classes.hwdb \
	hwdb/20-bluetooth-vendor-product.hwdb \
	hwdb/20-acpi-vendor.hwdb \
	hwdb/20-OUI.hwdb \
	hwdb/20-net-ifname.hwdb \
	hwdb/60-keyboard.hwdb \
	hwdb/70-mouse.hwdb \
	hwdb/70-touchpad.hwdb

EXTRA_DIST += \
	units/systemd-hwdb-update.service.in

CLEANFILES += \
	units/systemd-hwdb-update.service

SYSINIT_TARGET_WANTS += \
	systemd-hwdb-update.service

# Update hwdb on installation. Do not bother if installing
# in DESTDIR, since this is likely for packaging purposes.
hwdb-update-hook:
	-test -n "$(DESTDIR)" || $(rootbindir)/systemd-hwdb update

INSTALL_DATA_HOOKS += \
	hwdb-update-hook

hwdb-remove-hook:
	-test -n "$(DESTDIR)" || rm -f /etc/udev/hwdb.bin
endif

# ------------------------------------------------------------------------------
TESTS += \
	test/udev-test.pl \
	$(NULL)

if HAVE_PYTHON
TESTS += \
	test/rule-syntax-check.py \
	test/sysv-generator-test.py \
	$(NULL)
endif

manual_tests += \
	test-libudev \
	test-udev

test_libudev_SOURCES = \
	src/test/test-libudev.c

test_libudev_LDADD = \
	libsystemd-label.la \
	libudev-internal.la \
	libsystemd-shared.la \
	libsystemd-internal.la

test_udev_SOURCES = \
	src/test/test-udev.c

test_udev_LDADD = \
	libudev-core.la  \
	$(BLKID_LIBS) \
	$(KMOD_LIBS) \
	$(SELINUX_LIBS)

if HAVE_ACL
test_udev_LDADD += \
	libsystemd-acl.la
endif

check_DATA += \
	test/sys

# packed sysfs test tree
test/sys:
	$(AM_V_at)$(MKDIR_P) $(dir $@)
	$(AM_V_GEN)tar -C test/ -xJf $(top_srcdir)/test/sys.tar.xz

test-sys-distclean:
	-rm -rf test/sys
DISTCLEAN_LOCAL_HOOKS += test-sys-distclean

EXTRA_DIST += \
	test/sys.tar.xz \
	test/udev-test.pl \
	test/rule-syntax-check.py \
	test/sysv-generator-test.py \
	$(NULL)


# ------------------------------------------------------------------------------
ata_id_SOURCES = \
	src/udev/ata_id/ata_id.c

ata_id_LDADD = \
	libudev-internal.la \
	libsystemd-shared.la

udevlibexec_PROGRAMS += \
	ata_id

# ------------------------------------------------------------------------------
cdrom_id_SOURCES = \
	src/udev/cdrom_id/cdrom_id.c

cdrom_id_LDADD = \
	libudev-internal.la \
	libsystemd-shared.la

udevlibexec_PROGRAMS += \
	cdrom_id

dist_udevrules_DATA += \
	rules/60-cdrom_id.rules

# ------------------------------------------------------------------------------
collect_SOURCES = \
	src/udev/collect/collect.c

collect_LDADD = \
	libudev-internal.la \
	libsystemd-shared.la

udevlibexec_PROGRAMS += \
	collect

# ------------------------------------------------------------------------------
scsi_id_SOURCES =\
	src/udev/scsi_id/scsi_id.c \
	src/udev/scsi_id/scsi_serial.c \
	src/udev/scsi_id/scsi.h \
	src/udev/scsi_id/scsi_id.h

scsi_id_LDADD = \
	libudev-internal.la \
	libsystemd-shared.la

udevlibexec_PROGRAMS += \
	scsi_id

EXTRA_DIST += \
	src/udev/scsi_id/README

# ------------------------------------------------------------------------------
v4l_id_SOURCES = \
	src/udev/v4l_id/v4l_id.c

v4l_id_LDADD = \
	libudev-internal.la \
	libsystemd-shared.la

udevlibexec_PROGRAMS += \
	v4l_id

dist_udevrules_DATA += \
	rules/60-persistent-v4l.rules

# ------------------------------------------------------------------------------
accelerometer_SOURCES = \
	src/udev/accelerometer/accelerometer.c

accelerometer_LDADD = \
	libudev-internal.la \
	libsystemd-shared.la

udevlibexec_PROGRAMS += \
	accelerometer

dist_udevrules_DATA += \
	rules/61-accelerometer.rules

# ------------------------------------------------------------------------------
if ENABLE_GUDEV
if ENABLE_GTK_DOC
SUBDIRS += \
	docs/gudev
endif

libgudev_includedir = \
	$(includedir)/gudev-1.0/gudev

libgudev_include_HEADERS = \
	src/gudev/gudev.h \
	src/gudev/gudevenums.h \
	src/gudev/gudevenumtypes.h \
	src/gudev/gudevtypes.h \
	src/gudev/gudevclient.h \
	src/gudev/gudevdevice.h \
	src/gudev/gudevenumerator.h

lib_LTLIBRARIES += libgudev-1.0.la

pkgconfiglib_DATA += \
	src/gudev/gudev-1.0.pc

CLEANFILES += \
	src/gudev/gudev-1.0.pc

libgudev_1_0_la_SOURCES = \
	src/gudev/libgudev-1.0.sym \
	src/gudev/gudevenums.h \
	src/gudev/gudevenumtypes.h \
	src/gudev/gudevenumtypes.h\
	src/gudev/gudevtypes.h \
	src/gudev/gudevclient.h \
	src/gudev/gudevclient.c \
	src/gudev/gudevdevice.h \
	src/gudev/gudevdevice.c \
	src/gudev/gudevenumerator.h \
	src/gudev/gudevenumerator.c \
	src/gudev/gudevprivate.h

nodist_libgudev_1_0_la_SOURCES = \
	src/gudev/gudevmarshal.h \
	src/gudev/gudevmarshal.c \
	src/gudev/gudevenumtypes.h \
	src/gudev/gudevenumtypes.c

BUILT_SOURCES += \
	$(nodist_libgudev_1_0_la_SOURCES)

libgudev_1_0_la_CPPFLAGS = \
	$(AM_CPPFLAGS) \
	-I$(top_builddir)/src\
	-I$(top_srcdir)/src\
	-I$(top_builddir)/src/gudev \
	-I$(top_srcdir)/src/gudev \
	-D_POSIX_PTHREAD_SEMANTICS -D_REENTRANT \
	-D_GUDEV_COMPILATION \
	-DG_LOG_DOMAIN=\"GUdev\"

libgudev_1_0_la_CFLAGS = \
	$(AM_CFLAGS) \
	-fvisibility=default \
	$(GLIB_CFLAGS)

libgudev_1_0_la_LIBADD = \
	libudev.la \
	$(GLIB_LIBS)

libgudev_1_0_la_LDFLAGS = \
	$(AM_LDFLAGS) \
	-version-info $(LIBGUDEV_CURRENT):$(LIBGUDEV_REVISION):$(LIBGUDEV_AGE) \
	-export-dynamic \
	-no-undefined \
	-Wl,--version-script=$(top_srcdir)/src/gudev/libgudev-1.0.sym

src/gudev/gudevmarshal.h: src/gudev/gudevmarshal.list
	$(AM_V_at)$(MKDIR_P) $(dir $@)
	$(AM_V_GEN)glib-genmarshal $< --prefix=g_udev_marshal --header > $@

src/gudev/gudevmarshal.c: src/gudev/gudevmarshal.list
	$(AM_V_at)$(MKDIR_P) $(dir $@)
	$(AM_V_GEN)echo '#include "gudevmarshal.h"' > $@ && \
	glib-genmarshal $< --prefix=g_udev_marshal --body >> $@

src/gudev/gudevenumtypes.%: src/gudev/gudevenumtypes.%.template src/gudev/gudevenums.h
	$(AM_V_at)$(MKDIR_P) $(dir $@)
	$(AM_V_GEN)glib-mkenums --template $^ > $@

if HAVE_INTROSPECTION
-include $(INTROSPECTION_MAKEFILE)

src/gudev/GUdev-1.0.gir: libgudev-1.0.la

src_gudev_GUdev_1_0_gir_INCLUDES = GObject-2.0

src_gudev_GUdev_1_0_gir_CFLAGS = \
	$(AM_CFLAGS) \
	$(INCLUDES) \
	-D_GUDEV_COMPILATION \
	-D_GUDEV_WORK_AROUND_DEV_T_BUG \
	-I$(top_srcdir)/src \
	-I$(top_builddir)/src \
	-I$(top_srcdir)/src/gudev \
	-I$(top_builddir)/src/gudev

src_gudev_GUdev_1_0_gir_LIBS = libgudev-1.0.la

src_gudev_GUdev_1_0_gir_SCANNERFLAGS = \
	--pkg-export=gudev-1.0 \
	--warn-all

src_gudev_GUdev_1_0_gir_FILES = \
	src/gudev/gudev.h \
	src/gudev/gudevtypes.h \
	src/gudev/gudevenums.h \
	src/gudev/gudevenumtypes.h \
	src/gudev/gudevclient.h \
	src/gudev/gudevdevice.h \
	src/gudev/gudevenumerator.h \
	src/gudev/gudevclient.c \
	src/gudev/gudevdevice.c \
	src/gudev/gudevenumerator.c

INTROSPECTION_GIRS = src/gudev/GUdev-1.0.gir
INTROSPECTION_SCANNER_ARGS = --c-include=gudev/gudev.h

girdir = $(datadir)/gir-1.0
gir_DATA = \
	src/gudev/GUdev-1.0.gir

typelibsdir = $(libdir)/girepository-1.0
typelibs_DATA = \
	src/gudev/GUdev-1.0.typelib

CLEANFILES += $(gir_DATA) $(typelibs_DATA)
endif # HAVE_INTROSPECTION
endif

EXTRA_DIST += \
	src/gudev/gudev-1.0.pc.in \
	src/gudev/gudevmarshal.list \
	src/gudev/gudevenumtypes.h.template \
	src/gudev/gudevenumtypes.c.template \
	src/gudev/gjs-example.js \
	src/gudev/seed-example-enum.js \
	src/gudev/seed-example.js

# ------------------------------------------------------------------------------
mtd_probe_SOURCES =  \
	src/udev/mtd_probe/mtd_probe.c \
	src/udev/mtd_probe/mtd_probe.h \
	src/udev/mtd_probe/probe_smartmedia.c

dist_udevrules_DATA += \
	rules/75-probe_mtd.rules

udevlibexec_PROGRAMS += \
	mtd_probe

# ------------------------------------------------------------------------------
test_id128_SOURCES = \
	src/test/test-id128.c

test_id128_LDADD = \
	libsystemd-internal.la \
	libsystemd-shared.la

tests += \
	test-id128

# ------------------------------------------------------------------------------

rootlibexec_PROGRAMS += \
	systemd-activate

systemd_activate_SOURCES = \
	src/activate/activate.c

systemd_activate_LDADD = \
	libsystemd-label.la \
	libsystemd-internal.la \
	libsystemd-shared.la

# ------------------------------------------------------------------------------
systemd_journald_SOURCES = \
	src/journal/journald.c \
	src/journal/journald-server.h

systemd_journald_LDADD = \
	libsystemd-journal-core.la \
	libsystemd-internal.la \
	libsystemd-shared.la

systemd_cat_SOURCES = \
	src/journal/cat.c

systemd_cat_LDADD = \
	libsystemd-journal-core.la

if HAVE_MICROHTTPD
rootlibexec_PROGRAMS += \
	systemd-journal-remote

systemd_journal_remote_SOURCES = \
	src/journal-remote/journal-remote-parse.h \
	src/journal-remote/journal-remote-parse.c \
	src/journal-remote/journal-remote-write.h \
	src/journal-remote/journal-remote-write.c \
	src/journal-remote/journal-remote.h \
	src/journal-remote/journal-remote.c

systemd_journal_remote_LDADD = \
	libsystemd-internal.la \
	libsystemd-journal-core.la

systemd_journal_remote_SOURCES += \
	src/journal-remote/microhttpd-util.h \
	src/journal-remote/microhttpd-util.c

systemd_journal_remote_CFLAGS = \
	$(AM_CFLAGS) \
	$(MICROHTTPD_CFLAGS)

systemd_journal_remote_LDADD += \
	$(MICROHTTPD_LIBS)

if ENABLE_SYSUSERS
dist_sysusers_DATA += \
	sysusers.d/systemd-remote.conf
endif

if ENABLE_TMPFILES
dist_tmpfiles_DATA += \
	tmpfiles.d/systemd-remote.conf
endif

if HAVE_GNUTLS
systemd_journal_remote_LDADD += \
	$(GNUTLS_LIBS)

# systemd-journal-remote make sense mostly with full crypto stack
dist_systemunit_DATA += \
	units/systemd-journal-remote.socket

nodist_systemunit_DATA += \
	units/systemd-journal-remote.service

EXTRA_DIST += \
	units/systemd-journal-remote.service.in

journal-remote-install-hook: journal-install-hook
	-$(MKDIR_P) $(DESTDIR)/var/log/journal/remote
	-chown 0:0 $(DESTDIR)/var/log/journal/remote
	-chmod 755 $(DESTDIR)/var/log/journal/remote

INSTALL_EXEC_HOOKS += journal-remote-install-hook

endif

nodist_pkgsysconf_DATA += \
	src/journal-remote/journal-remote.conf

EXTRA_DIST += \
	src/journal-remote/journal-remote.conf.in

CLEANFILES += \
	src/journal-remote/journal-remote.conf
endif

if HAVE_LIBCURL
rootlibexec_PROGRAMS += \
	systemd-journal-upload

systemd_journal_upload_SOURCES = \
	src/journal-remote/journal-upload.h \
	src/journal-remote/journal-upload.c \
	src/journal-remote/journal-upload-journal.c

systemd_journal_upload_CFLAGS = \
	$(AM_CFLAGS) \
	$(LIBCURL_CFLAGS)

systemd_journal_upload_LDADD = \
	libsystemd-internal.la \
	libsystemd-journal-internal.la \
	libsystemd-shared.la \
	$(LIBCURL_LIBS)

nodist_systemunit_DATA += \
	units/systemd-journal-upload.service

EXTRA_DIST += \
	units/systemd-journal-upload.service.in

nodist_pkgsysconf_DATA += \
	src/journal-remote/journal-upload.conf

EXTRA_DIST += \
	src/journal-remote/journal-upload.conf.in

CLEANFILES += \
	src/journal-remote/journal-upload.conf
endif

# using _CFLAGS = in the conditional below would suppress AM_CFLAGS
journalctl_CFLAGS = \
	$(AM_CFLAGS)

journalctl_SOURCES = \
	src/journal/journalctl.c

journalctl_LDADD = \
	libsystemd-journal-internal.la \
	libsystemd-internal.la \
	libsystemd-logs.la \
	libsystemd-shared.la

if HAVE_ACL
journalctl_LDADD += \
	libsystemd-acl.la
endif

if HAVE_QRENCODE
journalctl_SOURCES += \
	src/journal/journal-qrcode.c \
	src/journal/journal-qrcode.h

journalctl_CFLAGS += \
	$(QRENCODE_CFLAGS)

journalctl_LDADD += \
	$(QRENCODE_LIBS)
endif

test_journal_SOURCES = \
	src/journal/test-journal.c

test_journal_LDADD = \
	libsystemd-journal-core.la

test_journal_send_SOURCES = \
	src/journal/test-journal-send.c

test_journal_send_LDADD = \
	libsystemd-journal-core.la

test_journal_syslog_SOURCES = \
	src/journal/test-journal-syslog.c

test_journal_syslog_LDADD = \
	libsystemd-journal-core.la

test_journal_match_SOURCES = \
	src/journal/test-journal-match.c

test_journal_match_LDADD = \
	libsystemd-journal-core.la

test_journal_enum_SOURCES = \
	src/journal/test-journal-enum.c

test_journal_enum_LDADD = \
	libsystemd-journal-core.la

test_journal_stream_SOURCES = \
	src/journal/test-journal-stream.c

test_journal_stream_LDADD = \
	libsystemd-journal-core.la

test_journal_flush_SOURCES = \
	src/journal/test-journal-flush.c

test_journal_flush_LDADD = \
	libsystemd-journal-core.la

test_journal_init_SOURCES = \
	src/journal/test-journal-init.c

test_journal_init_LDADD = \
	libsystemd-journal-core.la

test_journal_verify_SOURCES = \
	src/journal/test-journal-verify.c

test_journal_verify_LDADD = \
	libsystemd-journal-core.la

test_journal_interleaving_SOURCES = \
	src/journal/test-journal-interleaving.c

test_journal_interleaving_LDADD = \
	libsystemd-journal-core.la

test_mmap_cache_SOURCES = \
	src/journal/test-mmap-cache.c

test_mmap_cache_LDADD = \
	libsystemd-journal-core.la

test_catalog_SOURCES = \
	src/journal/test-catalog.c

test_catalog_CPPFLAGS = \
	$(AM_CPPFLAGS) \
	-DCATALOG_DIR=\"$(abs_top_srcdir)/catalog\"

test_catalog_LDADD = \
	libsystemd-journal-core.la

test_compress_SOURCES = \
	src/journal/test-compress.c

test_compress_LDADD = \
	libsystemd-journal-internal.la \
	libsystemd-shared.la

test_compress_benchmark_SOURCES = \
	src/journal/test-compress-benchmark.c

test_compress_benchmark_LDADD = \
	libsystemd-journal-internal.la \
	libsystemd-shared.la

libsystemd_journal_core_la_SOURCES = \
	src/journal/journald-kmsg.c \
	src/journal/journald-kmsg.h \
	src/journal/journald-syslog.c \
	src/journal/journald-syslog.h \
	src/journal/journald-stream.c \
	src/journal/journald-stream.h \
	src/journal/journald-server.c \
	src/journal/journald-server.h \
	src/journal/journald-console.c \
	src/journal/journald-console.h \
	src/journal/journald-wall.c \
	src/journal/journald-wall.h \
	src/journal/journald-native.c \
	src/journal/journald-native.h \
	src/journal/journald-audit.c \
	src/journal/journald-audit.h \
	src/journal/journald-rate-limit.c \
	src/journal/journald-rate-limit.h \
	src/journal/journal-internal.h

nodist_libsystemd_journal_core_la_SOURCES = \
	src/journal/journald-gperf.c

libsystemd_journal_core_la_LIBADD = \
	libsystemd-journal-internal.la \
	libudev-internal.la \
	libsystemd-label.la \
	libsystemd-internal.la \
	libsystemd-shared.la

if HAVE_ACL
libsystemd_journal_core_la_LIBADD += \
	libsystemd-acl.la
endif

noinst_LTLIBRARIES += \
	libsystemd-journal-core.la

journal-install-hook:
	-$(MKDIR_P) $(DESTDIR)/var/log/journal
	-chown 0:0 $(DESTDIR)/var/log/journal
	-chmod 755 $(DESTDIR)/var/log/journal
	-setfacl -nm g:adm:rx,d:g:adm:rx $(DESTDIR)/var/log/journal/
	-setfacl -nm g:wheel:rx,d:g:wheel:rx $(DESTDIR)/var/log/journal/

journal-uninstall-hook:
	-rmdir $(DESTDIR)/var/log/journal/remote
	-rmdir $(DESTDIR)/var/log/journal/

INSTALL_EXEC_HOOKS += journal-install-hook
UNINSTALL_EXEC_HOOKS += journal-uninstall-hook

# ------------------------------------------------------------------------------
# Update catalog on installation. Do not bother if installing
# in DESTDIR, since this is likely for packaging purposes.
catalog-update-hook:
	-test -n "$(DESTDIR)" || $(rootbindir)/journalctl --update-catalog

INSTALL_DATA_HOOKS += \
	catalog-update-hook

catalog-remove-hook:
	-test -n "$(DESTDIR)" || rm -f $(catalogstatedir)/database

UNINSTALL_DATA_HOOKS += \
	catalog-remove-hook

manual_tests += \
	test-journal-enum

tests += \
	test-journal \
	test-journal-send \
	test-journal-syslog \
	test-journal-match \
	test-journal-stream \
	test-journal-init \
	test-journal-verify \
	test-journal-interleaving \
	test-journal-flush \
	test-mmap-cache \
	test-catalog

if HAVE_COMPRESSION
tests += \
	test-compress \
	test-compress-benchmark
endif

pkginclude_HEADERS += \
	src/systemd/sd-journal.h \
	src/systemd/sd-messages.h \
	src/systemd/_sd-common.h

libsystemd_journal_internal_la_SOURCES = \
	src/journal/sd-journal.c \
	src/systemd/sd-journal.h \
	src/systemd/_sd-common.h \
	src/journal/journal-file.c \
	src/journal/journal-file.h \
	src/journal/journal-vacuum.c \
	src/journal/journal-vacuum.h \
	src/journal/journal-verify.c \
	src/journal/journal-verify.h \
	src/journal/lookup3.c \
	src/journal/lookup3.h \
	src/journal/journal-send.c \
	src/journal/journal-def.h \
	src/journal/compress.h \
	src/journal/catalog.c \
	src/journal/catalog.h \
	src/journal/mmap-cache.c \
	src/journal/mmap-cache.h \
	src/journal/compress.c

# using _CFLAGS = in the conditional below would suppress AM_CFLAGS
libsystemd_journal_internal_la_CFLAGS = \
	$(AM_CFLAGS)

libsystemd_journal_internal_la_LIBADD = \
	libsystemd-label.la

if HAVE_XZ
libsystemd_journal_internal_la_CFLAGS += \
	$(XZ_CFLAGS)

libsystemd_journal_internal_la_LIBADD += \
	$(XZ_LIBS)
endif

if HAVE_LZ4
libsystemd_journal_internal_la_LIBADD += \
	-llz4
endif

if HAVE_GCRYPT
libsystemd_journal_internal_la_SOURCES += \
	src/journal/journal-authenticate.c \
	src/journal/journal-authenticate.h \
	src/journal/fsprg.c \
	src/journal/fsprg.h

libsystemd_journal_internal_la_LIBADD += \
	$(GCRYPT_LIBS)

# fsprg.c is a drop-in file using void pointer arithmetic
libsystemd_journal_internal_la_CFLAGS += \
	$(GCRYPT_CFLAGS) \
	-Wno-pointer-arith
endif

noinst_LTLIBRARIES += \
	libsystemd-journal-internal.la

rootlibexec_PROGRAMS += \
	systemd-journald

rootbin_PROGRAMS += \
	journalctl

bin_PROGRAMS += \
	systemd-cat

dist_systemunit_DATA += \
	units/systemd-journald.socket \
	units/systemd-journald-dev-log.socket \
	units/systemd-journald-audit.socket

nodist_systemunit_DATA += \
	units/systemd-journald.service \
	units/systemd-journal-flush.service \
	units/systemd-journal-catalog-update.service

dist_pkgsysconf_DATA += \
	src/journal/journald.conf

dist_catalog_DATA = \
	catalog/systemd.fr.catalog \
	catalog/systemd.it.catalog \
	catalog/systemd.pl.catalog \
	catalog/systemd.pt_BR.catalog \
	catalog/systemd.ru.catalog \
	catalog/systemd.catalog

SOCKETS_TARGET_WANTS += \
	systemd-journald.socket \
	systemd-journald-dev-log.socket \
	systemd-journald-audit.socket

SYSINIT_TARGET_WANTS += \
	systemd-journald.service \
	systemd-journal-flush.service \
	systemd-journal-catalog-update.service

EXTRA_DIST += \
	units/systemd-journald.service.in \
	units/systemd-journal-flush.service.in \
	units/systemd-journal-catalog-update.service.in \
	src/journal/journald-gperf.gperf

CLEANFILES += \
	src/journal/journald-gperf.c

# ------------------------------------------------------------------------------
if HAVE_MICROHTTPD
gatewayddocumentrootdir=$(pkgdatadir)/gatewayd

rootlibexec_PROGRAMS += \
	systemd-journal-gatewayd

systemd_journal_gatewayd_SOURCES = \
	src/journal-remote/journal-gatewayd.c \
	src/journal-remote/microhttpd-util.h \
	src/journal-remote/microhttpd-util.c

systemd_journal_gatewayd_LDADD = \
	libsystemd-logs.la \
	libsystemd-journal-internal.la \
	libsystemd-internal.la \
	libsystemd-shared.la \
	$(MICROHTTPD_LIBS)

if HAVE_GNUTLS
systemd_journal_gatewayd_LDADD += \
	$(GNUTLS_LIBS)
endif

systemd_journal_gatewayd_CFLAGS = \
	$(AM_CFLAGS) \
	$(MICROHTTPD_CFLAGS)

systemd_journal_gatewayd_CPPFLAGS = \
	$(AM_CPPFLAGS) \
	-DDOCUMENT_ROOT=\"$(gatewayddocumentrootdir)\"

dist_systemunit_DATA += \
	units/systemd-journal-gatewayd.socket

nodist_systemunit_DATA += \
	units/systemd-journal-gatewayd.service

dist_gatewayddocumentroot_DATA = \
	src/journal-remote/browse.html

endif

EXTRA_DIST += \
	units/systemd-journal-gatewayd.service.in

# ------------------------------------------------------------------------------

systemd_socket_proxyd_SOURCES = \
	src/socket-proxy/socket-proxyd.c

systemd_socket_proxyd_LDADD = \
	libsystemd-logs.la \
	libsystemd-internal.la \
	libsystemd-journal-internal.la \
	libsystemd-shared.la \
	libsystemd-resolve.la

# ------------------------------------------------------------------------------
if ENABLE_COREDUMP
systemd_coredump_SOURCES = \
	src/journal/coredump.c \
	src/journal/coredump-vacuum.c \
	src/journal/coredump-vacuum.h

systemd_coredump_LDADD = \
	libsystemd-journal-internal.la \
	libsystemd-label.la \
	libsystemd-internal.la \
	libsystemd-shared.la

if HAVE_ELFUTILS
systemd_coredump_SOURCES += \
	src/journal/stacktrace.c \
	src/journal/stacktrace.h

systemd_coredump_LDADD += \
	$(ELFUTILS_LIBS)
endif

rootlibexec_PROGRAMS += \
	systemd-coredump

dist_pkgsysconf_DATA += \
	src/journal/coredump.conf

if HAVE_ACL
systemd_coredump_LDADD += \
	libsystemd-acl.la
endif

coredumpctl_SOURCES = \
	src/journal/coredumpctl.c

coredumpctl_LDADD = \
	libsystemd-journal-internal.la \
	libsystemd-internal.la \
	libsystemd-shared.la

bin_PROGRAMS += \
	coredumpctl

manual_tests += \
	test-coredump-vacuum

test_coredump_vacuum_SOURCES = \
	src/journal/test-coredump-vacuum.c  \
	src/journal/coredump-vacuum.c \
	src/journal/coredump-vacuum.h

test_coredump_vacuum_LDADD = \
	libsystemd-internal.la \
	libsystemd-shared.la

dist_bashcompletion_DATA += \
	shell-completion/bash/coredumpctl

dist_zshcompletion_DATA += \
	shell-completion/zsh/_coredumpctl

sysctl_DATA = \
	sysctl.d/50-coredump.conf

CLEANFILES += \
	sysctl.d/50-coredump.conf
endif

EXTRA_DIST += \
	sysctl.d/50-coredump.conf.in

# ------------------------------------------------------------------------------
if ENABLE_BINFMT
systemd_binfmt_SOURCES = \
	src/binfmt/binfmt.c

systemd_binfmt_LDADD = \
	libsystemd-shared.la

rootlibexec_PROGRAMS += \
	systemd-binfmt

dist_systemunit_DATA += \
	units/proc-sys-fs-binfmt_misc.automount \
	units/proc-sys-fs-binfmt_misc.mount

nodist_systemunit_DATA += \
	units/systemd-binfmt.service

INSTALL_DIRS += \
	$(prefix)/lib/binfmt.d \
	$(sysconfdir)/binfmt.d

SYSINIT_TARGET_WANTS += \
	systemd-binfmt.service \
	proc-sys-fs-binfmt_misc.automount

endif

EXTRA_DIST += \
	units/systemd-binfmt.service.in

# ------------------------------------------------------------------------------
if ENABLE_VCONSOLE
systemd_vconsole_setup_SOURCES = \
	src/vconsole/vconsole-setup.c

systemd_vconsole_setup_LDADD = \
	libsystemd-shared.la

rootlibexec_PROGRAMS += \
	systemd-vconsole-setup

nodist_systemunit_DATA += \
	units/systemd-vconsole-setup.service

nodist_udevrules_DATA += \
	src/vconsole/90-vconsole.rules

SYSINIT_TARGET_WANTS += \
	systemd-vconsole-setup.service

CLEANFILES += \
	src/vconsole/90-vconsole.rules
endif

EXTRA_DIST += \
	src/vconsole/90-vconsole.rules.in \
	units/systemd-vconsole-setup.service.in

# ------------------------------------------------------------------------------
if ENABLE_BOOTCHART
systemd_bootchart_SOURCES = \
	src/bootchart/bootchart.c \
	src/bootchart/bootchart.h \
	src/bootchart/store.c \
	src/bootchart/store.h \
	src/bootchart/svg.c \
	src/bootchart/svg.h

systemd_bootchart_LDADD = \
	libsystemd-journal-internal.la \
	libsystemd-shared.la

rootlibexec_PROGRAMS += \
	systemd-bootchart

dist_pkgsysconf_DATA += \
	src/bootchart/bootchart.conf

nodist_systemunit_DATA += \
	units/systemd-bootchart.service

EXTRA_DIST += \
	units/systemd-bootchart.service.in

CLEANFILES += \
	units/systemd-bootchart.service
endif

# ------------------------------------------------------------------------------
if ENABLE_QUOTACHECK
rootlibexec_PROGRAMS += \
	systemd-quotacheck

nodist_systemunit_DATA += \
	units/systemd-quotacheck.service

systemd_quotacheck_SOURCES = \
	src/quotacheck/quotacheck.c

systemd_quotacheck_LDADD = \
	libsystemd-shared.la
endif

EXTRA_DIST += \
	units/systemd-quotacheck.service.in

nodist_systemunit_DATA += \
	units/quotaon.service

# ------------------------------------------------------------------------------
if ENABLE_RANDOMSEED
rootlibexec_PROGRAMS += \
	systemd-random-seed

nodist_systemunit_DATA += \
	units/systemd-random-seed.service

systemd_random_seed_SOURCES = \
	src/random-seed/random-seed.c

systemd_random_seed_LDADD = \
	libsystemd-label.la \
	libsystemd-shared.la

SYSINIT_TARGET_WANTS += \
	systemd-random-seed.service

endif

EXTRA_DIST += \
	units/systemd-random-seed.service.in

# ------------------------------------------------------------------------------
if ENABLE_BACKLIGHT
rootlibexec_PROGRAMS += \
	systemd-backlight

nodist_systemunit_DATA += \
	units/systemd-backlight@.service

systemd_backlight_SOURCES = \
	src/backlight/backlight.c

systemd_backlight_LDADD = \
	libsystemd-label.la \
	libudev-internal.la \
	libsystemd-shared.la
endif

EXTRA_DIST += \
	units/systemd-backlight@.service.in

# ------------------------------------------------------------------------------
if ENABLE_RFKILL
rootlibexec_PROGRAMS += \
	systemd-rfkill

nodist_systemunit_DATA += \
	units/systemd-rfkill@.service

systemd_rfkill_SOURCES = \
	src/rfkill/rfkill.c

systemd_rfkill_LDADD = \
	libsystemd-label.la \
	libudev-internal.la \
	libsystemd-shared.la
endif

EXTRA_DIST += \
	units/systemd-rfkill@.service.in

# ------------------------------------------------------------------------------
if HAVE_LIBCRYPTSETUP
rootlibexec_PROGRAMS += \
	systemd-cryptsetup

systemgenerator_PROGRAMS += \
	systemd-cryptsetup-generator

dist_systemunit_DATA += \
	units/cryptsetup.target \
	units/cryptsetup-pre.target

systemd_cryptsetup_SOURCES = \
	src/cryptsetup/cryptsetup.c

systemd_cryptsetup_CFLAGS = \
	$(AM_CFLAGS) \
	$(LIBCRYPTSETUP_CFLAGS)

systemd_cryptsetup_LDADD = \
	libsystemd-label.la \
	libudev-internal.la \
	libsystemd-shared.la \
	$(LIBCRYPTSETUP_LIBS)

systemd_cryptsetup_generator_SOURCES = \
	src/cryptsetup/cryptsetup-generator.c

systemd_cryptsetup_generator_LDADD = \
	libsystemd-label.la \
	libsystemd-shared.la

SYSINIT_TARGET_WANTS += \
	cryptsetup.target

endif

# ------------------------------------------------------------------------------
if ENABLE_HOSTNAMED
systemd_hostnamed_SOURCES = \
	src/hostname/hostnamed.c

systemd_hostnamed_LDADD = \
	libsystemd-label.la \
	libsystemd-internal.la \
	libsystemd-shared.la

rootlibexec_PROGRAMS += \
	systemd-hostnamed

nodist_systemunit_DATA += \
	units/systemd-hostnamed.service

dist_systemunit_DATA_busnames += \
	units/org.freedesktop.hostname1.busname

dist_dbuspolicy_DATA += \
	src/hostname/org.freedesktop.hostname1.conf

dist_dbussystemservice_DATA += \
	src/hostname/org.freedesktop.hostname1.service

polkitpolicy_files += \
	src/hostname/org.freedesktop.hostname1.policy

SYSTEM_UNIT_ALIASES += \
	systemd-hostnamed.service dbus-org.freedesktop.hostname1.service

BUSNAMES_TARGET_WANTS += \
	org.freedesktop.hostname1.busname

hostnamectl_SOURCES = \
	src/hostname/hostnamectl.c

hostnamectl_LDADD = \
	libsystemd-internal.la \
	libsystemd-shared.la

bin_PROGRAMS += \
	hostnamectl

dist_bashcompletion_DATA += \
	shell-completion/bash/hostnamectl

dist_zshcompletion_DATA += \
	shell-completion/zsh/_hostnamectl

endif

polkitpolicy_in_files += \
	src/hostname/org.freedesktop.hostname1.policy.in

EXTRA_DIST += \
	units/systemd-hostnamed.service.in

# ------------------------------------------------------------------------------
dist_systemunit_DATA_busnames += \
	units/org.freedesktop.systemd1.busname

BUSNAMES_TARGET_WANTS += \
	org.freedesktop.systemd1.busname

# ------------------------------------------------------------------------------
if ENABLE_LOCALED
systemd_localed_SOURCES = \
	src/locale/localed.c

systemd_localed_LDADD = \
	libsystemd-label.la \
	libsystemd-internal.la \
	libsystemd-shared.la \
	$(XKBCOMMON_LIBS)

systemd_localed_CFLAGS = \
	$(AM_CFLAGS) \
	$(XKBCOMMON_CFLAGS)

nodist_systemunit_DATA += \
	units/systemd-localed.service

dist_systemunit_DATA_busnames += \
	units/org.freedesktop.locale1.busname

rootlibexec_PROGRAMS += \
	systemd-localed

dist_dbuspolicy_DATA += \
	src/locale/org.freedesktop.locale1.conf

dist_dbussystemservice_DATA += \
	src/locale/org.freedesktop.locale1.service

polkitpolicy_files += \
	src/locale/org.freedesktop.locale1.policy

SYSTEM_UNIT_ALIASES += \
	systemd-localed.service dbus-org.freedesktop.locale1.service

BUSNAMES_TARGET_WANTS += \
	org.freedesktop.locale1.busname

dist_pkgdata_DATA += \
	src/locale/kbd-model-map \
	src/locale/language-fallback-map

localectl_SOURCES = \
	src/locale/localectl.c

localectl_LDADD = \
	libsystemd-internal.la \
	libsystemd-shared.la

bin_PROGRAMS += \
	localectl

dist_bashcompletion_DATA += \
	shell-completion/bash/localectl

dist_zshcompletion_DATA += \
	shell-completion/zsh/_localectl

endif

.PHONY: update-kbd-model-map

polkitpolicy_in_files += \
	src/locale/org.freedesktop.locale1.policy.in

EXTRA_DIST += \
	units/systemd-localed.service.in

# ------------------------------------------------------------------------------
if ENABLE_TIMEDATED
systemd_timedated_SOURCES = \
	src/timedate/timedated.c

systemd_timedated_LDADD = \
	libsystemd-label.la \
	libsystemd-internal.la \
	libsystemd-shared.la

rootlibexec_PROGRAMS += \
	systemd-timedated

dist_dbussystemservice_DATA += \
	src/timedate/org.freedesktop.timedate1.service

dist_dbuspolicy_DATA += \
	src/timedate/org.freedesktop.timedate1.conf

nodist_systemunit_DATA += \
	units/systemd-timedated.service

dist_systemunit_DATA_busnames += \
	units/org.freedesktop.timedate1.busname

polkitpolicy_files += \
	src/timedate/org.freedesktop.timedate1.policy

SYSTEM_UNIT_ALIASES += \
	systemd-timedated.service dbus-org.freedesktop.timedate1.service

BUSNAMES_TARGET_WANTS += \
	org.freedesktop.timedate1.busname

timedatectl_SOURCES = \
	src/timedate/timedatectl.c

timedatectl_LDADD = \
	libsystemd-internal.la \
	libsystemd-shared.la

bin_PROGRAMS += \
	timedatectl

dist_bashcompletion_DATA += \
	shell-completion/bash/timedatectl

dist_zshcompletion_DATA += \
	shell-completion/zsh/_timedatectl
endif

polkitpolicy_in_files += \
	src/timedate/org.freedesktop.timedate1.policy.in

EXTRA_DIST += \
	units/systemd-timedated.service.in

# ------------------------------------------------------------------------------
if ENABLE_TIMESYNCD
systemd_timesyncd_SOURCES = \
	src/timesync/timesyncd.c \
	src/timesync/timesyncd-manager.c \
	src/timesync/timesyncd-manager.h \
	src/timesync/timesyncd-conf.c \
	src/timesync/timesyncd-conf.h \
	src/timesync/timesyncd-server.c \
	src/timesync/timesyncd-server.h

nodist_systemd_timesyncd_SOURCES = \
	src/timesync/timesyncd-gperf.c

EXTRA_DIST += \
	src/timesync/timesyncd-gperf.gperf

CLEANFILES += \
	src/timesync/timesyncd-gperf.c

systemd_timesyncd_LDADD = \
	libsystemd-resolve.la \
	libsystemd-network.la \
	libsystemd-label.la \
	libsystemd-internal.la \
	libsystemd-shared.la

rootlibexec_PROGRAMS += \
	systemd-timesyncd

nodist_systemunit_DATA += \
	units/systemd-timesyncd.service

GENERAL_ALIASES += \
	$(systemunitdir)/systemd-timesyncd.service $(pkgsysconfdir)/system/sysinit.target.wants/systemd-timesyncd.service

EXTRA_DIST += \
	units/systemd-timesyncd.service.in

nodist_pkgsysconf_DATA += \
	src/timesync/timesyncd.conf

EXTRA_DIST += \
	src/timesync/timesyncd.conf.in

CLEANFILES += \
	src/timesync/timesyncd.conf
endif

# ------------------------------------------------------------------------------
if HAVE_MYHOSTNAME
libnss_myhostname_la_SOURCES = \
	src/nss-myhostname/nss-myhostname.sym \
	src/nss-myhostname/nss-myhostname.c

libnss_myhostname_la_LDFLAGS = \
	$(AM_LDFLAGS) \
	-module \
	-export-dynamic \
	-avoid-version \
	-shared \
	-shrext .so.2 \
	-Wl,--version-script=$(top_srcdir)/src/nss-myhostname/nss-myhostname.sym

libnss_myhostname_la_LIBADD = \
	libsystemd-shared.la \
	libsystemd-internal.la

lib_LTLIBRARIES += \
	libnss_myhostname.la
endif

# ------------------------------------------------------------------------------
if ENABLE_MACHINED
systemd_machined_SOURCES = \
	src/machine/machined.c \
	src/machine/machined.h

systemd_machined_LDADD = \
	libsystemd-machine-core.la

rootlibexec_PROGRAMS += \
	systemd-machined

libsystemd_machine_core_la_SOURCES = \
	src/machine/machine.c \
	src/machine/machine.h \
	src/machine/machined-dbus.c \
	src/machine/machine-dbus.c \
	src/machine/machine-dbus.h \
	src/machine/image-dbus.c \
	src/machine/image-dbus.h

libsystemd_machine_core_la_LIBADD = \
	libsystemd-label.la \
	libsystemd-internal.la \
	libudev-internal.la \
	libsystemd-shared.la

noinst_LTLIBRARIES += \
	libsystemd-machine-core.la

machinectl_SOURCES = \
	src/machine/machinectl.c

machinectl_LDADD = \
	libsystemd-internal.la \
	libsystemd-logs.la \
	libsystemd-journal-internal.la \
	libsystemd-shared.la

rootbin_PROGRAMS += \
	machinectl

dist_bashcompletion_DATA += \
	shell-completion/bash/machinectl

test_machine_tables_SOURCES = \
	src/machine/test-machine-tables.c

test_machine_tables_LDADD = \
	libsystemd-machine-core.la

tests += \
	test-machine-tables

nodist_systemunit_DATA += \
	units/systemd-machined.service

dist_systemunit_DATA += \
	units/machine.slice

dist_systemunit_DATA_busnames += \
	units/org.freedesktop.machine1.busname

dist_dbussystemservice_DATA += \
	src/machine/org.freedesktop.machine1.service

dist_dbuspolicy_DATA += \
	src/machine/org.freedesktop.machine1.conf

polkitpolicy_files += \
	src/machine/org.freedesktop.machine1.policy

polkitpolicy_in_files += \
	src/machine/org.freedesktop.machine1.policy.in

dist_zshcompletion_DATA += \
	shell-completion/zsh/_machinectl \
	shell-completion/zsh/_sd_machines

SYSTEM_UNIT_ALIASES += \
	systemd-machined.service dbus-org.freedesktop.machine1.service

BUSNAMES_TARGET_WANTS += \
	org.freedesktop.machine1.busname

EXTRA_DIST += \
	units/systemd-machined.service.in

libnss_mymachines_la_SOURCES = \
	src/nss-mymachines/nss-mymachines.sym \
	src/nss-mymachines/nss-mymachines.c

libnss_mymachines_la_LDFLAGS = \
	$(AM_LDFLAGS) \
	-module \
	-export-dynamic \
	-avoid-version \
	-shared \
	-shrext .so.2 \
	-Wl,--version-script=$(top_srcdir)/src/nss-mymachines/nss-mymachines.sym

libnss_mymachines_la_LIBADD = \
	libsystemd-shared.la \
	libsystemd-internal.la

lib_LTLIBRARIES += \
	libnss_mymachines.la

endif

# ------------------------------------------------------------------------------
if ENABLE_IMPORTD

if HAVE_LIBCURL
if HAVE_XZ
if HAVE_ZLIB
if HAVE_BZIP2
if HAVE_GCRYPT

rootlibexec_PROGRAMS += \
	systemd-importd \
	systemd-pull

systemd_importd_SOURCES = \
	src/import/importd.c

systemd_importd_CFLAGS = \
	$(AM_CFLAGS) \
	-D SYSTEMD_PULL_PATH=\"$(rootlibexecdir)/systemd-pull\"

systemd_importd_LDADD = \
	libsystemd-internal.la \
	libsystemd-label.la \
	libsystemd-shared.la

systemd_pull_SOURCES = \
	src/import/pull.c \
	src/import/import-raw.c \
	src/import/import-raw.h \
	src/import/import-tar.c \
	src/import/import-tar.h \
	src/import/import-dkr.c \
	src/import/import-dkr.h \
	src/import/import-job.c \
	src/import/import-job.h \
	src/import/import-common.c \
	src/import/import-common.h \
	src/import/curl-util.c \
	src/import/curl-util.h \
	src/import/aufs-util.c \
	src/import/aufs-util.h \
	src/import/qcow2-util.c \
	src/import/qcow2-util.h

systemd_pull_CFLAGS = \
	$(AM_CFLAGS) \
	$(LIBCURL_CFLAGS) \
	$(XZ_CFLAGS) \
	$(ZLIB_CFLAGS) \
	$(GCRYPT_CFLAGS) \
	-D VENDOR_KEYRING_PATH=\"$(rootlibexecdir)/import-pubring.gpg\" \
	-D USER_KEYRING_PATH=\"$(pkgsysconfdir)/import-pubring.gpg\"

systemd_pull_LDADD = \
	libsystemd-internal.la \
	libsystemd-label.la \
	libsystemd-shared.la \
	$(LIBCURL_LIBS) \
	$(XZ_LIBS) \
	$(ZLIB_LIBS) \
	-lbz2 \
	$(GCRYPT_LIBS)

dist_rootlibexec_DATA = \
	src/import/import-pubring.gpg

nodist_systemunit_DATA += \
	units/systemd-importd.service

EXTRA_DIST += \
	units/systemd-importd.service.in

dist_systemunit_DATA_busnames += \
	units/org.freedesktop.import1.busname

BUSNAMES_TARGET_WANTS += \
	org.freedesktop.import1.busname

SYSTEM_UNIT_ALIASES += \
	systemd-importd.service dbus-org.freedesktop.import1.service

dist_dbussystemservice_DATA += \
	src/import/org.freedesktop.import1.service

dist_dbuspolicy_DATA += \
	src/import/org.freedesktop.import1.conf

polkitpolicy_files += \
	src/import/org.freedesktop.import1.policy

polkitpolicy_in_files += \
	src/import/org.freedesktop.import1.policy.in

manual_tests += \
	test-qcow2

test_qcow2_SOURCES = \
	src/import/test-qcow2.c \
	src/import/qcow2-util.c \
	src/import/qcow2-util.h

test_qcow2_CFLAGS = \
	$(AM_CFLAGS) \
	$(ZLIB_CFLAGS)

test_qcow2_LDADD = \
	libsystemd-internal.la \
	libsystemd-label.la \
	libsystemd-shared.la \
	$(ZLIB_LIBS)

endif
endif
endif
endif
endif

endif

# ------------------------------------------------------------------------------
if ENABLE_RESOLVED
systemd_resolved_SOURCES = \
	src/resolve/resolved.c \
	src/resolve/resolved-manager.c \
	src/resolve/resolved-manager.h \
	src/resolve/resolved-conf.c \
	src/resolve/resolved-conf.h \
	src/resolve/resolved-bus.c \
	src/resolve/resolved-bus.h \
	src/resolve/resolved-link.h \
	src/resolve/resolved-link.c \
	src/resolve/resolved-def.h \
	src/resolve/resolved-dns-domain.h \
	src/resolve/resolved-dns-domain.c \
	src/resolve/resolved-dns-rr.h \
	src/resolve/resolved-dns-rr.c \
	src/resolve/resolved-dns-question.h \
	src/resolve/resolved-dns-question.c \
	src/resolve/resolved-dns-answer.h \
	src/resolve/resolved-dns-answer.c \
	src/resolve/resolved-dns-packet.h \
	src/resolve/resolved-dns-packet.c \
	src/resolve/resolved-dns-query.h \
	src/resolve/resolved-dns-query.c \
	src/resolve/resolved-dns-transaction.h \
	src/resolve/resolved-dns-transaction.c \
	src/resolve/resolved-dns-scope.h \
	src/resolve/resolved-dns-scope.c \
	src/resolve/resolved-dns-server.h \
	src/resolve/resolved-dns-server.c \
	src/resolve/resolved-dns-cache.h \
	src/resolve/resolved-dns-cache.c \
	src/resolve/resolved-dns-zone.h \
	src/resolve/resolved-dns-zone.c \
	src/resolve/resolved-dns-stream.h \
	src/resolve/resolved-dns-stream.c \
	src/resolve/dns-type.c \
	src/resolve/dns-type.h \
	src/resolve/dns_type-from-name.h \
	src/resolve/dns_type-to-name.h

nodist_systemd_resolved_SOURCES = \
	src/resolve/resolved-gperf.c

EXTRA_DIST += \
	src/resolve/resolved-gperf.gperf \
	src/resolve/dns_type-from-name.gperf

CLEANFILES += \
	src/resolve/resolved-gperf.c

systemd_resolved_LDADD = \
	libsystemd-network.la \
	libsystemd-label.la \
	libsystemd-internal.la \
	libsystemd-shared.la \
	$(LIBIDN_LIBS)

rootlibexec_PROGRAMS += \
	systemd-resolved

nodist_systemunit_DATA += \
	units/systemd-resolved.service

dist_systemunit_DATA_busnames += \
	units/org.freedesktop.resolve1.busname

dist_dbuspolicy_DATA += \
	src/resolve/org.freedesktop.resolve1.conf

dist_dbussystemservice_DATA += \
	src/resolve/org.freedesktop.resolve1.service

EXTRA_DIST += \
	units/systemd-resolved.service.in

SYSTEM_UNIT_ALIASES += \
	systemd-resolved.service dbus-org.freedesktop.resolve1.service

BUSNAMES_TARGET_WANTS += \
	org.freedesktop.resolve1.busname

GENERAL_ALIASES += \
	$(systemunitdir)/systemd-resolved.service $(pkgsysconfdir)/system/multi-user.target.wants/systemd-resolved.service

nodist_pkgsysconf_DATA += \
	src/resolve/resolved.conf

EXTRA_DIST += \
	src/resolve/resolved.conf.in

CLEANFILES += \
	src/resolve/resolved.conf

tests += \
	test-dns-domain

test_dns_domain_SOURCES = \
	src/resolve/resolved-dns-domain.h \
	src/resolve/resolved-dns-domain.c \
	src/resolve/test-dns-domain.c

test_dns_domain_LDADD = \
	libsystemd-network.la \
	libsystemd-label.la \
	libsystemd-internal.la \
	libsystemd-shared.la \
	$(LIBIDN_LIBS)

libnss_resolve_la_SOURCES = \
	src/nss-resolve/nss-resolve.sym \
	src/nss-resolve/nss-resolve.c

libnss_resolve_la_LDFLAGS = \
	$(AM_LDFLAGS) \
	-module \
	-export-dynamic \
	-avoid-version \
	-shared \
	-shrext .so.2 \
	-Wl,--version-script=$(top_srcdir)/src/nss-resolve/nss-resolve.sym

libnss_resolve_la_LIBADD = \
	libsystemd-internal.la \
	libsystemd-shared.la

lib_LTLIBRARIES += \
	libnss_resolve.la

systemd_resolve_host_SOURCES = \
	src/resolve-host/resolve-host.c \
	src/resolve/resolved-dns-packet.c \
	src/resolve/resolved-dns-packet.h \
	src/resolve/resolved-dns-rr.c \
	src/resolve/resolved-dns-rr.h \
	src/resolve/resolved-dns-answer.c \
	src/resolve/resolved-dns-answer.h \
	src/resolve/resolved-dns-question.c \
	src/resolve/resolved-dns-question.h \
	src/resolve/resolved-dns-domain.c \
	src/resolve/resolved-dns-domain.h \
	src/resolve/dns-type.c \
	src/resolve/dns-type.h \
	src/resolve/dns_type-from-name.h \
	src/resolve/dns_type-to-name.h

systemd_resolve_host_LDADD = \
	libsystemd-internal.la \
	libsystemd-shared.la \
	$(LIBIDN_LIBS)

rootlibexec_PROGRAMS += \
	systemd-resolve-host

endif

# ------------------------------------------------------------------------------
if ENABLE_NETWORKD
rootlibexec_PROGRAMS += \
	systemd-networkd

systemd_networkd_SOURCES = \
	src/network/networkd.c

systemd_networkd_LDADD = \
	libsystemd-networkd-core.la

if HAVE_LIBIPTC
systemd_networkd_LDADD += \
	libsystemd-fw.la
endif

noinst_LTLIBRARIES += \
	libsystemd-networkd-core.la

libsystemd_networkd_core_la_CFLAGS = \
	$(AM_CFLAGS)

libsystemd_networkd_core_la_SOURCES = \
	src/libsystemd-network/network-internal.h \
	src/network/networkd.h \
	src/network/networkd-link.h \
	src/network/networkd-netdev.h \
	src/network/networkd-netdev-tunnel.h \
	src/network/networkd-netdev-veth.h \
	src/network/networkd-netdev-vxlan.h \
	src/network/networkd-netdev-vlan.h \
	src/network/networkd-netdev-macvlan.h \
	src/network/networkd-netdev-ipvlan.h \
	src/network/networkd-netdev-dummy.h \
	src/network/networkd-netdev-tuntap.h \
	src/network/networkd-netdev-bond.h \
	src/network/networkd-netdev-bridge.h \
	src/network/networkd-netdev.c \
	src/network/networkd-netdev-tunnel.c \
	src/network/networkd-netdev-veth.c \
	src/network/networkd-netdev-vxlan.c \
	src/network/networkd-netdev-vlan.c \
	src/network/networkd-netdev-macvlan.c \
	src/network/networkd-netdev-ipvlan.c \
	src/network/networkd-netdev-dummy.c \
	src/network/networkd-netdev-tuntap.c \
	src/network/networkd-netdev-bond.c \
	src/network/networkd-netdev-bridge.c \
	src/network/networkd-link.c \
	src/network/networkd-link-bus.c \
	src/network/networkd-ipv4ll.c \
	src/network/networkd-dhcp4.c \
	src/network/networkd-dhcp6.c \
	src/network/networkd-network.c \
	src/network/networkd-network-bus.c \
	src/network/networkd-address.c \
	src/network/networkd-route.c \
	src/network/networkd-manager.c \
	src/network/networkd-manager-bus.c \
	src/network/networkd-fdb.c \
	src/network/networkd-address-pool.c

nodist_libsystemd_networkd_core_la_SOURCES = \
	src/network/networkd-network-gperf.c \
	src/network/networkd-netdev-gperf.c

libsystemd_networkd_core_la_LIBADD = \
	libudev-internal.la \
	libsystemd-internal.la \
	libsystemd-network.la \
	libsystemd-label.la \
	libsystemd-shared.la

rootlibexec_PROGRAMS += \
	systemd-networkd-wait-online

systemd_networkd_wait_online_CFLAGS = \
	$(AM_CFLAGS)

systemd_networkd_wait_online_SOURCES = \
	src/libsystemd-network/network-internal.h \
	src/network/networkd-wait-online.h \
	src/network/networkd-wait-online-link.h \
	src/network/networkd-wait-online.c \
	src/network/networkd-wait-online-manager.c \
	src/network/networkd-wait-online-link.c

systemd_networkd_wait_online_LDADD = \
	libsystemd-network.la \
	libudev-internal.la \
	libsystemd-internal.la \
	libsystemd-shared.la

rootbin_PROGRAMS += \
	networkctl

networkctl_SOURCES = \
	src/network/networkctl.c

networkctl_LDADD = \
	libsystemd-internal.la \
	libudev-internal.la \
	libsystemd-shared.la \
	libsystemd-network.la

test_network_SOURCES = \
	src/network/test-network.c

test_network_LDADD = \
	libsystemd-networkd-core.la

if HAVE_LIBIPTC
test_network_LDADD += \
	libsystemd-fw.la
endif

test_network_tables_SOURCES = \
	src/network/test-network-tables.c \
	src/shared/test-tables.h

test_network_tables_LDADD = \
	libsystemd-networkd-core.la \
	libudev-core.la

if HAVE_LIBIPTC
test_network_tables_LDADD += \
	libsystemd-fw.la
endif

tests += \
	test-network-tables

dist_systemunit_DATA += \
	units/systemd-networkd.socket

nodist_systemunit_DATA += \
	units/systemd-networkd.service \
	units/systemd-networkd-wait-online.service

dist_systemunit_DATA_busnames += \
	units/org.freedesktop.network1.busname

dist_dbussystemservice_DATA += \
	src/network/org.freedesktop.network1.service

dist_dbuspolicy_DATA += \
	src/network/org.freedesktop.network1.conf

GENERAL_ALIASES += \
	$(systemunitdir)/systemd-networkd.socket $(pkgsysconfdir)/system/sockets.target.wants/systemd-networkd.socket \
	$(systemunitdir)/systemd-networkd.service $(pkgsysconfdir)/system/multi-user.target.wants/systemd-networkd.service \
	$(systemunitdir)/systemd-networkd-wait-online.service $(pkgsysconfdir)/system/network-online.target.wants/systemd-networkd-wait-online.service

SYSTEM_UNIT_ALIASES += \
	systemd-networkd.service dbus-org.freedesktop.network1.service

BUSNAMES_TARGET_WANTS += \
	org.freedesktop.network1.busname

EXTRA_DIST += \
	src/network/networkd-network-gperf.gperf \
	src/network/networkd-netdev-gperf.gperf \
	units/systemd-networkd.service.in \
	units/systemd-networkd-wait-online.service.in

CLEANFILES += \
	src/network/networkd-network-gperf.c \
	src/network/networkd-netdev-gperf.c
endif

# ------------------------------------------------------------------------------
if ENABLE_LOGIND
systemd_logind_SOURCES = \
	src/login/logind.c \
	src/login/logind.h

nodist_systemd_logind_SOURCES = \
	src/login/logind-gperf.c

systemd_logind_LDADD = \
	libsystemd-logind-core.la

libsystemd_logind_core_la_SOURCES = \
	src/login/logind-core.c \
	src/login/logind-device.c \
	src/login/logind-device.h \
	src/login/logind-button.c \
	src/login/logind-button.h \
	src/login/logind-action.c \
	src/login/logind-action.h \
	src/login/logind-seat.c \
	src/login/logind-seat.h \
	src/login/logind-session.c \
	src/login/logind-session.h \
	src/login/logind-session-device.c \
	src/login/logind-session-device.h \
	src/login/logind-user.c \
	src/login/logind-user.h \
	src/login/logind-inhibit.c \
	src/login/logind-inhibit.h \
	src/login/logind-dbus.c \
	src/login/logind-session-dbus.c \
	src/login/logind-seat-dbus.c \
	src/login/logind-user-dbus.c \
	src/login/logind-acl.h

libsystemd_logind_core_la_LIBADD = \
	libsystemd-label.la \
	libsystemd-internal.la \
	libudev-internal.la \
	libsystemd-shared.la

if HAVE_ACL
libsystemd_logind_core_la_SOURCES += \
	src/login/logind-acl.c

libsystemd_logind_core_la_LIBADD += \
	libsystemd-acl.la
endif

noinst_LTLIBRARIES += \
	libsystemd-logind-core.la

systemd_user_sessions_SOURCES = \
	src/login/user-sessions.c

systemd_user_sessions_LDADD = \
	libsystemd-shared.la

rootlibexec_PROGRAMS += \
	systemd-logind \
	systemd-user-sessions

loginctl_SOURCES = \
	src/login/loginctl.c \
	src/login/sysfs-show.h \
	src/login/sysfs-show.c

loginctl_LDADD = \
	libsystemd-internal.la \
	libsystemd-logs.la \
	libsystemd-journal-internal.la \
	libudev-internal.la \
	libsystemd-shared.la

rootbin_PROGRAMS += \
	loginctl

dist_bashcompletion_DATA += \
	shell-completion/bash/loginctl

dist_zshcompletion_DATA += \
	shell-completion/zsh/_loginctl \
	shell-completion/zsh/_systemd-inhibit

systemd_inhibit_SOURCES = \
	src/login/inhibit.c

systemd_inhibit_LDADD = \
	libsystemd-internal.la \
	libsystemd-shared.la

rootbin_PROGRAMS += \
	systemd-inhibit

test_login_SOURCES = \
	src/libsystemd/sd-login/test-login.c

test_login_LDADD = \
	libsystemd-internal.la \
	libsystemd-shared.la

test_login_shared_SOURCES = \
	src/login/test-login-shared.c

test_login_shared_LDADD = \
	libsystemd-internal.la \
	libsystemd-shared.la

test_inhibit_SOURCES = \
	src/login/test-inhibit.c

test_inhibit_LDADD = \
	libsystemd-internal.la \
	libsystemd-shared.la

test_login_tables_SOURCES = \
	src/login/test-login-tables.c

test_login_tables_LDADD = \
	libsystemd-logind-core.la

manual_tests += \
	test-login \
	test-inhibit

tests += \
	test-login-tables \
	test-login-shared

if HAVE_PAM
pam_systemd_la_SOURCES = \
	src/login/pam_systemd.sym \
	src/login/pam_systemd.c

pam_systemd_la_CFLAGS = \
	$(AM_CFLAGS) \
	$(PAM_CFLAGS) \
	-fvisibility=hidden

pam_systemd_la_LDFLAGS = \
	$(AM_LDFLAGS) \
	-module \
	-export-dynamic \
	-avoid-version \
	-shared \
	-Wl,--version-script=$(top_srcdir)/src/login/pam_systemd.sym

pam_systemd_la_LIBADD = \
	libsystemd-internal.la \
	libsystemd-shared.la \
	$(PAM_LIBS)

pamlib_LTLIBRARIES = \
	pam_systemd.la

dist_pamconf_DATA = \
	src/login/systemd-user
endif

nodist_systemunit_DATA += \
	units/systemd-logind.service \
	units/systemd-user-sessions.service

dist_systemunit_DATA += \
	units/user.slice

dist_systemunit_DATA_busnames += \
	units/org.freedesktop.login1.busname

dist_dbussystemservice_DATA += \
	src/login/org.freedesktop.login1.service

dist_dbuspolicy_DATA += \
	src/login/org.freedesktop.login1.conf

dist_pkgsysconf_DATA += \
	src/login/logind.conf

polkitpolicy_files += \
	src/login/org.freedesktop.login1.policy

INSTALL_DIRS += \
	$(systemdstatedir)

MULTI_USER_TARGET_WANTS += \
	systemd-logind.service \
	systemd-user-sessions.service

SYSTEM_UNIT_ALIASES += \
	systemd-logind.service dbus-org.freedesktop.login1.service

BUSNAMES_TARGET_WANTS += \
	org.freedesktop.login1.busname

dist_udevrules_DATA += \
	src/login/70-uaccess.rules \
	src/login/70-power-switch.rules

nodist_udevrules_DATA += \
	src/login/71-seat.rules \
	src/login/73-seat-late.rules

CLEANFILES += \
	src/login/logind-gperf.c \
	src/login/71-seat.rules \
	src/login/73-seat-late.rules
endif

polkitpolicy_in_files += \
	src/login/org.freedesktop.login1.policy.in

EXTRA_DIST += \
	src/login/logind-gperf.gperf \
	src/login/71-seat.rules.in \
	src/login/73-seat-late.rules.in \
	units/systemd-logind.service.in \
	units/systemd-user-sessions.service.in

# ------------------------------------------------------------------------------
if HAVE_PYTHON_DEVEL
pkgpyexec_LTLIBRARIES = \
	_journal.la \
	id128.la \
	_daemon.la \
	_reader.la \
	login.la

_journal_la_SOURCES = \
	src/python-systemd/_journal.c

_journal_la_CFLAGS = \
	$(AM_CFLAGS) \
	-fvisibility=default \
	$(PYTHON_DEVEL_CFLAGS)

_journal_la_LDFLAGS = \
	$(AM_LDFLAGS) \
	-shared \
	-module \
	-avoid-version

_journal_la_LIBADD = \
	$(PYTHON_DEVEL_LIBS) \
	libsystemd.la

id128_la_SOURCES = \
	src/python-systemd/id128.c \
	src/python-systemd/pyutil.c \
	src/python-systemd/pyutil.h

nodist_id128_la_SOURCES = \
	src/python-systemd/id128-constants.h

id128_la_CFLAGS = \
	$(AM_CFLAGS) \
	-fvisibility=default \
	$(PYTHON_DEVEL_CFLAGS) \
	-I$(top_builddir)/src/python-systemd

id128_la_LDFLAGS = \
	$(AM_LDFLAGS) \
	-shared \
	-module \
	-avoid-version

id128_la_LIBADD = \
	$(PYTHON_DEVEL_LIBS) \
	libsystemd-shared.la \
	libsystemd.la

_daemon_la_SOURCES = \
	src/python-systemd/_daemon.c \
	src/python-systemd/pyutil.c \
	src/python-systemd/pyutil.h

_daemon_la_CFLAGS = \
	$(AM_CFLAGS) \
	-fvisibility=default \
	$(PYTHON_DEVEL_CFLAGS) \
	-I$(top_builddir)/src/python-systemd

_daemon_la_LDFLAGS = \
	$(AM_LDFLAGS) \
	-shared \
	-module \
	-avoid-version

_daemon_la_LIBADD = \
	$(PYTHON_DEVEL_LIBS) \
	libsystemd-shared.la \
	libsystemd.la

_reader_la_SOURCES = \
	src/python-systemd/_reader.c \
	src/python-systemd/pyutil.c \
	src/python-systemd/pyutil.h

_reader_la_CFLAGS = \
	$(AM_CFLAGS) \
	-fvisibility=default \
	$(PYTHON_DEVEL_CFLAGS)

_reader_la_LDFLAGS = \
	$(AM_LDFLAGS) \
	-shared \
	-module \
	-avoid-version

_reader_la_LIBADD = \
	$(PYTHON_DEVEL_LIBS) \
	libsystemd-shared.la \
	libsystemd.la

login_la_SOURCES = \
	src/python-systemd/login.c \
	src/python-systemd/pyutil.c \
	src/python-systemd/pyutil.h

login_la_CFLAGS = \
	$(AM_CFLAGS) \
	-fvisibility=default \
	$(PYTHON_DEVEL_CFLAGS)

login_la_LDFLAGS = \
	$(AM_LDFLAGS) \
	-shared \
	-module \
	-avoid-version

login_la_LIBADD = \
	$(PYTHON_DEVEL_LIBS) \
	libsystemd-shared.la \
	libsystemd.la

dist_pkgpyexec_PYTHON = \
	src/python-systemd/journal.py \
	src/python-systemd/daemon.py \
	src/python-systemd/__init__.py

src/python-systemd/id128-constants.h: src/systemd/sd-messages.h
	$(AM_V_at)$(MKDIR_P) $(dir $@)
	$(AM_V_GEN)$(SED) -n -r 's/,//g; s/#define (SD_MESSAGE_[A-Z0-9_]+)\s.*/add_id(m, "\1", \1) JOINER/p' <$< >$@

BUILT_SOURCES += \
	src/python-systemd/id128-constants.h

SPHINXOPTS = -D version=$(VERSION) -D release=$(VERSION)
sphinx-%:
	$(AM_V_at)test -n "$(SPHINX_BUILD)" || { echo " *** sphinx-build is not available"; exit 1; }
	$(AM_V_GEN)PYTHONPATH=$(DESTDIR)$(pyexecdir) LD_LIBRARY_PATH=$(DESTDIR)$(libdir) $(SPHINX_BUILD) -b $* $(SPHINXOPTS) $(top_srcdir)/src/python-systemd/docs $(top_builddir)/docs/html/python-systemd/
	$(AM_V_at)echo Output has been generated in $(abs_top_builddir)/docs/html/python-systemd/

python-shell:
	$(AM_V_at)echo "Starting python with $(DESTDIR)$(pyexecdir)"
	$(AM_V_at)PYTHONPATH=$(DESTDIR)$(pyexecdir) LD_LIBRARY_PATH=$(DESTDIR)$(libdir) $(PYTHON)

destdir-sphinx: all
	dir="$$(mktemp -d /tmp/systemd-install.XXXXXX)" && \
		$(MAKE) DESTDIR="$$dir" install && \
		$(MAKE) DESTDIR="$$dir" sphinx-html && \
		rm -rf "$$dir"

endif

CLEAN_LOCAL_HOOKS += clean-sphinx

.PHONY: python-shell destdir-sphinx clean-sphinx clean-python

clean-sphinx:
	-rm -rf docs/html/python-systemd/

# Remove Python stuff, e.g. to force rebuilding for a different Python version.
clean-python:
	-rm -rf src/python-systemd/.libs src/python-systemd/*.l[ao]
	-rm -f _daemon.la id128.la _journal.la login.la _reader.la

# ------------------------------------------------------------------------------
if ENABLE_COMPAT_LIBS
EXTRA_DIST += \
	src/compat-libs/linkwarning.h

libsystemd-%.c: src/compat-libs/libsystemd-%.sym
	$(AM_V_at)$(MKDIR_P) $(dir $@)
	$(AM_V_GEN)sed -r -n 's/^ +(sd_.*);/obsolete_lib(\1,$(notdir $(basename $<)));/p' <$< >$@

BUILT_SOURCES += \
	libsystemd-journal.c \
	libsystemd-login.c \
	libsystemd-id128.c \
	libsystemd-daemon.c

libsystemd_journal_la_SOURCES = \
	libsystemd-journal.c \
	src/compat-libs/libsystemd-journal.sym

libsystemd_journal_la_CPPFLAGS = \
	$(AM_CFLAGS) \
	-imacros$(top_srcdir)/src/compat-libs/linkwarning.h

libsystemd_journal_la_LDFLAGS = \
	$(AM_LDFLAGS) \
	-version-info $(LIBSYSTEMD_JOURNAL_CURRENT):$(LIBSYSTEMD_JOURNAL_REVISION):$(LIBSYSTEMD_JOURNAL_AGE) \
	-Wl,--version-script=$(top_srcdir)/src/compat-libs/libsystemd-journal.sym

libsystemd_journal_la_LIBADD = \
	libsystemd-journal-internal.la \
	libsystemd-internal.la \
	libsystemd-shared.la

libsystemd_login_la_SOURCES = \
	libsystemd-login.c \
	src/compat-libs/libsystemd-login.sym

libsystemd_login_la_CPPFLAGS = \
	$(AM_CFLAGS) \
	-imacros$(top_srcdir)/src/compat-libs/linkwarning.h

libsystemd_login_la_LDFLAGS = \
	$(AM_LDFLAGS) \
	-version-info $(LIBSYSTEMD_LOGIN_CURRENT):$(LIBSYSTEMD_LOGIN_REVISION):$(LIBSYSTEMD_LOGIN_AGE) \
	-Wl,--version-script=$(top_srcdir)/src/compat-libs/libsystemd-login.sym

libsystemd_login_la_LIBADD = \
	libsystemd-internal.la \
	libsystemd-shared.la

libsystemd_id128_la_SOURCES = \
	libsystemd-id128.c \
	src/compat-libs/libsystemd-id128.sym

libsystemd_id128_la_CPPFLAGS = \
	$(AM_CFLAGS) \
	-imacros$(top_srcdir)/src/compat-libs/linkwarning.h

libsystemd_id128_la_LDFLAGS = \
	$(AM_LDFLAGS) \
	-version-info $(LIBSYSTEMD_ID128_CURRENT):$(LIBSYSTEMD_ID128_REVISION):$(LIBSYSTEMD_ID128_AGE) \
	-Wl,--version-script=$(top_srcdir)/src/compat-libs/libsystemd-id128.sym

libsystemd_id128_la_LIBADD = \
	libsystemd-internal.la \
	libsystemd-shared.la

libsystemd_daemon_la_SOURCES = \
	libsystemd-daemon.c \
	src/compat-libs/libsystemd-daemon.sym

libsystemd_daemon_la_CPPFLAGS = \
	$(AM_CFLAGS) \
	-imacros$(top_srcdir)/src/compat-libs/linkwarning.h

libsystemd_daemon_la_LDFLAGS = \
	$(AM_LDFLAGS) \
	-version-info $(LIBSYSTEMD_DAEMON_CURRENT):$(LIBSYSTEMD_DAEMON_REVISION):$(LIBSYSTEMD_DAEMON_AGE) \
	-Wl,--version-script=$(top_srcdir)/src/compat-libs/libsystemd-daemon.sym

libsystemd_daemon_la_LIBADD = \
	libsystemd-internal.la \
	libsystemd-shared.la

lib_LTLIBRARIES += \
	libsystemd-journal.la \
	libsystemd-login.la \
	libsystemd-id128.la \
	libsystemd-daemon.la

pkgconfiglib_DATA += \
	src/compat-libs/libsystemd-journal.pc \
	src/compat-libs/libsystemd-login.pc \
	src/compat-libs/libsystemd-id128.pc \
	src/compat-libs/libsystemd-daemon.pc

# move lib from $(libdir) to $(rootlibdir) and update devel link, if needed
compat-lib-install-hook:
	libname=libsystemd-login.so && $(move-to-rootlibdir)
	libname=libsystemd-journal.so && $(move-to-rootlibdir)
	libname=libsystemd-id128.so && $(move-to-rootlibdir)
	libname=libsystemd-daemon.so && $(move-to-rootlibdir)

compat-lib-uninstall-hook:
	rm -f $(DESTDIR)$(rootlibdir)/libsystemd-login.so*
	rm -f $(DESTDIR)$(rootlibdir)/libsystemd-journal.so*
	rm -f $(DESTDIR)$(rootlibdir)/libsystemd-id128.so*
	rm -f $(DESTDIR)$(rootlibdir)/libsystemd-daemon.so*

INSTALL_EXEC_HOOKS += compat-lib-install-hook
UNINSTALL_EXEC_HOOKS += compat-lib-uninstall-hook
endif

EXTRA_DIST += \
	src/compat-libs/libsystemd-journal.pc.in \
	src/compat-libs/libsystemd-login.pc.in \
	src/compat-libs/libsystemd-id128.pc.in \
	src/compat-libs/libsystemd-daemon.pc.in

# ------------------------------------------------------------------------------
substitutions = \
       '|rootlibexecdir=$(rootlibexecdir)|' \
       '|rootbindir=$(rootbindir)|' \
       '|bindir=$(bindir)|' \
       '|SYSTEMCTL=$(rootbindir)/systemctl|' \
       '|SYSTEMD_NOTIFY=$(rootbindir)/systemd-notify|' \
       '|pkgsysconfdir=$(pkgsysconfdir)|' \
       '|SYSTEM_CONFIG_UNIT_PATH=$(pkgsysconfdir)/system|' \
       '|USER_CONFIG_UNIT_PATH=$(pkgsysconfdir)/user|' \
       '|pkgdatadir=$(pkgdatadir)|' \
       '|systemunitdir=$(systemunitdir)|' \
       '|userunitdir=$(userunitdir)|' \
       '|systempresetdir=$(systempresetdir)|' \
       '|userpresetdir=$(userpresetdir)|' \
       '|udevhwdbdir=$(udevhwdbdir)|' \
       '|udevrulesdir=$(udevrulesdir)|' \
       '|catalogdir=$(catalogdir)|' \
       '|tmpfilesdir=$(tmpfilesdir)|' \
       '|sysusersdir=$(sysusersdir)|' \
       '|sysctldir=$(sysctldir)|' \
       '|systemgeneratordir=$(systemgeneratordir)|' \
       '|usergeneratordir=$(usergeneratordir)|' \
       '|CERTIFICATEROOT=$(CERTIFICATEROOT)|' \
       '|PACKAGE_VERSION=$(PACKAGE_VERSION)|' \
       '|PACKAGE_NAME=$(PACKAGE_NAME)|' \
       '|PACKAGE_URL=$(PACKAGE_URL)|' \
       '|RANDOM_SEED_DIR=$(localstatedir)/lib/systemd/|' \
       '|RANDOM_SEED=$(localstatedir)/lib/systemd/random-seed|' \
       '|prefix=$(prefix)|' \
       '|exec_prefix=$(exec_prefix)|' \
       '|libdir=$(libdir)|' \
       '|includedir=$(includedir)|' \
       '|VERSION=$(VERSION)|' \
       '|rootprefix=$(rootprefix)|' \
       '|udevlibexecdir=$(udevlibexecdir)|' \
       '|SUSHELL=$(SUSHELL)|' \
       '|SULOGIN=$(SULOGIN)|' \
       '|DEBUGTTY=$(DEBUGTTY)|' \
       '|KILL=$(KILL)|' \
       '|KMOD=$(KMOD)|' \
       '|MKDIR_P=$(MKDIR_P)|' \
       '|QUOTAON=$(QUOTAON)|' \
       '|QUOTACHECK=$(QUOTACHECK)|' \
       '|SYSTEM_SYSVINIT_PATH=$(sysvinitdir)|' \
       '|VARLOGDIR=$(varlogdir)|' \
       '|RC_LOCAL_SCRIPT_PATH_START=$(RC_LOCAL_SCRIPT_PATH_START)|' \
       '|RC_LOCAL_SCRIPT_PATH_STOP=$(RC_LOCAL_SCRIPT_PATH_STOP)|' \
       '|PYTHON=$(PYTHON)|' \
       '|PYTHON_BINARY=$(PYTHON_BINARY)|' \
       '|NTP_SERVERS=$(NTP_SERVERS)|' \
       '|DNS_SERVERS=$(DNS_SERVERS)|' \
       '|systemuidmax=$(SYSTEM_UID_MAX)|' \
       '|systemgidmax=$(SYSTEM_GID_MAX)|' \
       '|TTY_GID=$(TTY_GID)|' \
       '|systemsleepdir=$(systemsleepdir)|' \
       '|systemshutdowndir=$(systemshutdowndir)|' \
       '|binfmtdir=$(binfmtdir)|' \
       '|modulesloaddir=$(modulesloaddir)|'

SED_PROCESS = \
	$(AM_V_GEN)$(MKDIR_P) $(dir $@) && \
	$(SED) $(subst '|,-e 's|@,$(subst =,\@|,$(subst |',|g',$(substitutions)))) \
		< $< > $@

units/%: units/%.in
	$(SED_PROCESS)

man/%: man/%.in
	$(SED_PROCESS)

sysctl.d/%: sysctl.d/%.in
	$(SED_PROCESS)

%.pc: %.pc.in
	$(SED_PROCESS)

%.conf: %.conf.in
	$(SED_PROCESS)

src/core/macros.%: src/core/macros.%.in
	$(SED_PROCESS)

src/%.policy.in: src/%.policy.in.in
	$(SED_PROCESS)

shell-completion/%: shell-completion/%.in
	$(SED_PROCESS)

%.rules: %.rules.in
	$(SED_PROCESS)

%.conf: %.conf.in
	$(SED_PROCESS)

%.sh: %.sh.in
	$(SED_PROCESS)
	$(AM_V_GEN)chmod +x $@

src/%.c: src/%.gperf
	$(AM_V_at)$(MKDIR_P) $(dir $@)
	$(AM_V_GPERF)$(GPERF) < $< > $@

src/%: src/%.m4
	$(AM_V_at)$(MKDIR_P) $(dir $@)
	$(AM_V_M4)$(M4) -P $(M4_DEFINES) < $< > $@

sysusers.d/%: sysusers.d/%.m4
	$(AM_V_at)$(MKDIR_P) $(dir $@)
	$(AM_V_M4)$(M4) -P $(M4_DEFINES) < $< > $@

tmpfiles.d/%: tmpfiles.d/%.m4
	$(AM_V_at)$(MKDIR_P) $(dir $@)
	$(AM_V_M4)$(M4) -P $(M4_DEFINES) < $< > $@


units/%: units/%.m4
	$(AM_V_at)$(MKDIR_P) $(dir $@)
	$(AM_V_M4)$(M4) -P $(M4_DEFINES) -DFOR_SYSTEM=1 < $< > $@

units/user/%: units/user/%.m4
	$(AM_V_at)$(MKDIR_P) $(dir $@)
	$(AM_V_M4)$(M4) -P $(M4_DEFINES) -DFOR_USER=1 < $< > $@

if ENABLE_POLKIT
nodist_polkitpolicy_DATA = \
	$(polkitpolicy_files) \
	$(polkitpolicy_in_in_files:.policy.in.in=.policy)
endif

EXTRA_DIST += \
	$(polkitpolicy_in_files) \
	$(polkitpolicy_in_in_files)

CLEANFILES += \
	$(nodist_systemunit_DATA) \
	$(nodist_userunit_DATA) \
	$(pkgconfiglib_DATA) \
	$(nodist_polkitpolicy_DATA)

# ------------------------------------------------------------------------------
if ENABLE_MANPAGES
man/custom-entities.ent: configure.ac
	$(AM_V_GEN)$(MKDIR_P) $(dir $@)
	$(AM_V_GEN)(echo '<?xml version="1.0" encoding="utf-8" ?>' && \
	 printf '$(subst '|,<!ENTITY ,$(subst =, ",$(subst |',">\n,$(substitutions))))') \
	 > $@ # '

DISTCLEANFILES += \
	man/custom-entities.ent

XSLTPROC_FLAGS = \
	--nonet \
	--xinclude \
	--stringparam man.output.quietly 1 \
	--stringparam funcsynopsis.style ansi \
	--stringparam man.authors.section.enabled 0 \
	--stringparam man.copyright.section.enabled 0 \
	--stringparam systemd.version $(VERSION) \
	--path '$(builddir)/man:$(srcdir)/man'

XSLTPROC_PROCESS_MAN = \
	$(AM_V_XSLT)$(XSLTPROC) -o $@ $(XSLTPROC_FLAGS) $(srcdir)/man/custom-man.xsl $<

XSLTPROC_PROCESS_HTML = \
	$(AM_V_XSLT)$(XSLTPROC) -o $@ $(XSLTPROC_FLAGS) $(srcdir)/man/custom-html.xsl $<

man/%.1: man/%.xml man/custom-man.xsl man/custom-entities.ent
	$(XSLTPROC_PROCESS_MAN)

man/%.3: man/%.xml man/custom-man.xsl man/custom-entities.ent
	$(XSLTPROC_PROCESS_MAN)

man/%.5: man/%.xml man/custom-man.xsl man/custom-entities.ent
	$(XSLTPROC_PROCESS_MAN)

man/%.7: man/%.xml man/custom-man.xsl man/custom-entities.ent
	$(XSLTPROC_PROCESS_MAN)

man/%.8: man/%.xml man/custom-man.xsl man/custom-entities.ent
	$(XSLTPROC_PROCESS_MAN)

man/%.html: man/%.xml man/custom-html.xsl man/custom-entities.ent
	$(XSLTPROC_PROCESS_HTML)

define html-alias
	$(AM_V_LN)$(LN_S) -f $(notdir $<) $@
endef

endif

EXTRA_DIST += \
	man/custom-html.xsl \
	man/custom-man.xsl

# ------------------------------------------------------------------------------
if HAVE_SYSV_COMPAT
sysvinit_DATA = \
	docs/sysvinit/README

varlog_DATA = \
	docs/var-log/README

docs/sysvinit/README: docs/sysvinit/README.in
	$(SED_PROCESS)

docs/var-log/README: docs/var-log/README.in
	$(SED_PROCESS)

CLEANFILES += \
	docs/sysvinit/README \
	docs/var-log/README
endif

EXTRA_DIST += \
	docs/sysvinit/README.in \
	docs/var-log/README.in

SOCKETS_TARGET_WANTS += \
	systemd-initctl.socket \
	systemd-shutdownd.socket

if HAVE_UTMP
if HAVE_SYSV_COMPAT
RUNLEVEL1_TARGET_WANTS += \
	systemd-update-utmp-runlevel.service
RUNLEVEL2_TARGET_WANTS += \
	systemd-update-utmp-runlevel.service
RUNLEVEL3_TARGET_WANTS += \
	systemd-update-utmp-runlevel.service
RUNLEVEL4_TARGET_WANTS += \
	systemd-update-utmp-runlevel.service
RUNLEVEL5_TARGET_WANTS += \
	systemd-update-utmp-runlevel.service
endif

SYSINIT_TARGET_WANTS += \
	systemd-update-utmp.service
endif

SYSINIT_TARGET_WANTS += \
	systemd-update-done.service

LOCAL_FS_TARGET_WANTS += \
	systemd-remount-fs.service

MULTI_USER_TARGET_WANTS += \
	getty.target \
	systemd-ask-password-wall.path

SYSINIT_TARGET_WANTS += \
	dev-hugepages.mount \
	dev-mqueue.mount \
	sys-kernel-config.mount \
	sys-kernel-debug.mount \
	sys-fs-fuse-connections.mount \
	systemd-sysctl.service \
	systemd-ask-password-console.path

if HAVE_SYSV_COMPAT
SYSTEM_UNIT_ALIASES += \
	poweroff.target runlevel0.target \
	rescue.target runlevel1.target \
	multi-user.target runlevel2.target \
	multi-user.target runlevel3.target \
	multi-user.target runlevel4.target \
	graphical.target runlevel5.target \
	reboot.target runlevel6.target
endif

SYSTEM_UNIT_ALIASES += \
	graphical.target default.target \
	reboot.target ctrl-alt-del.target \
	getty@.service autovt@.service

USER_UNIT_ALIASES += \
	$(systemunitdir)/shutdown.target shutdown.target \
	$(systemunitdir)/sockets.target sockets.target \
	$(systemunitdir)/timers.target timers.target \
	$(systemunitdir)/paths.target paths.target \
	$(systemunitdir)/bluetooth.target bluetooth.target \
	$(systemunitdir)/printer.target printer.target \
	$(systemunitdir)/sound.target sound.target \
	$(systemunitdir)/smartcard.target smartcard.target

if ENABLE_KDBUS
USER_UNIT_ALIASES += \
	$(systemunitdir)/busnames.target busnames.target
endif

GENERAL_ALIASES += \
	$(systemunitdir)/remote-fs.target $(pkgsysconfdir)/system/multi-user.target.wants/remote-fs.target \
	$(systemunitdir)/getty@.service $(pkgsysconfdir)/system/getty.target.wants/getty@tty1.service \
	$(pkgsysconfdir)/user $(sysconfdir)/xdg/systemd/user \
	$(dbussystemservicedir)/org.freedesktop.systemd1.service $(dbussessionservicedir)/org.freedesktop.systemd1.service

if HAVE_SYSV_COMPAT
INSTALL_DIRS += \
	$(systemunitdir)/runlevel1.target.wants \
	$(systemunitdir)/runlevel2.target.wants \
	$(systemunitdir)/runlevel3.target.wants \
	$(systemunitdir)/runlevel4.target.wants \
	$(systemunitdir)/runlevel5.target.wants
endif

INSTALL_DIRS += \
	$(prefix)/lib/modules-load.d \
	$(sysconfdir)/modules-load.d \
	$(prefix)/lib/systemd/network \
	$(sysconfdir)/systemd/network \
	$(prefix)/lib/sysctl.d \
	$(sysconfdir)/sysctl.d \
	$(prefix)/lib/kernel/install.d \
	$(sysconfdir)/kernel/install.d \
	$(systemshutdowndir) \
	$(systemsleepdir) \
	$(systemgeneratordir) \
	$(usergeneratordir) \
	\
	$(userunitdir) \
	$(pkgsysconfdir)/system \
	$(pkgsysconfdir)/system/multi-user.target.wants \
	$(pkgsysconfdir)/system/getty.target.wants \
	$(pkgsysconfdir)/user \
	$(dbussessionservicedir) \
	$(sysconfdir)/xdg/systemd

install-exec-hook: $(INSTALL_EXEC_HOOKS)

uninstall-hook: $(UNINSTALL_DATA_HOOKS) $(UNINSTALL_EXEC_HOOKS)

install-data-hook: $(INSTALL_DATA_HOOKS)

distclean-local: $(DISTCLEAN_LOCAL_HOOKS)

clean-local: $(CLEAN_LOCAL_HOOKS)
	rm -rf $(abs_srcdir)/install-tree
	rm -f $(abs_srcdir)/hwdb/usb.ids $(abs_srcdir)/hwdb/pci.ids $(abs_srcdir)/hwdb/oui.txt \
	      $(abs_srcdir)/hwdb/iab.txt

DISTCHECK_CONFIGURE_FLAGS = \
	--with-dbuspolicydir=$$dc_install_base/$(dbuspolicydir) \
	--with-dbussessionservicedir=$$dc_install_base/$(dbussessionservicedir) \
	--with-dbussystemservicedir=$$dc_install_base/$(dbussystemservicedir) \
	--with-bashcompletiondir=$$dc_install_base/$(bashcompletiondir) \
	--with-zshcompletiondir=$$dc_install_base/$(zshcompletiondir) \
	--with-pamlibdir=$$dc_install_base/$(pamlibdir) \
	--with-pamconfdir=$$dc_install_base/$(pamconfdir) \
	--with-rootprefix=$$dc_install_base \
	--disable-split-usr \
	--enable-kdbus \
	--enable-compat-libs

if HAVE_SYSV_COMPAT
DISTCHECK_CONFIGURE_FLAGS += \
	--with-sysvinit-path=$$dc_install_base/$(sysvinitdir) \
	--with-sysvrcnd-path=$$dc_install_base/$(sysvrcnddir)
else
DISTCHECK_CONFIGURE_FLAGS += \
	--with-sysvinit-path= \
	--with-sysvrcnd-path=
endif

if HAVE_PYTHON
DISTCHECK_CONFIGURE_FLAGS += \
	--with-python
endif

if ENABLE_GTK_DOC
DISTCHECK_CONFIGURE_FLAGS += \
	--enable-gtk-doc
endif

#
# Require python when making dist
#
.PHONY: dist-check-python dist-check-compat-libs dist-check-help
dist-check-python:
if !HAVE_PYTHON
	@echo "*** python and python-lxml module must be installed and enabled in order to make dist"
	@false
endif

dist-check-compat-libs:
if !ENABLE_COMPAT_LIBS
	@echo "*** compat-libs must be enabled in order to make dist"
	@false
endif

dist-check-help: $(rootbin_PROGRAMS) $(bin_PROGRAMS)
	for i in $(abspath $^); do                                             \
            if $$i  --help | grep -v 'default:' | grep -E -q '.{80}.' ; then   \
		echo "$(basename $$i) --help output is too wide:";             \
	        $$i  --help | awk 'length > 80' | grep -E --color=yes '.{80}'; \
	        exit 1;                                                        \
            fi; done

dist: dist-check-python dist-check-compat-libs

# check "broken" platforms limited toolchains for link breakage before we release
.PHONY: linkcheck
linkcheck:
	$(MAKE) CFLAGS='-fno-lto' LDFLAGS='-Wl,-fuse-ld=gold -Wl,--as-needed -Wl,--no-gc-sections' distcheck

.PHONY: hwdb-update
hwdb-update:
	( cd $(top_srcdir)/hwdb && \
	wget -N http://www.linux-usb.org/usb.ids \
		http://pci-ids.ucw.cz/v2.2/pci.ids \
		http://standards.ieee.org/develop/regauth/oui/oui.txt \
		http://standards.ieee.org/develop/regauth/iab/iab.txt && \
	./ids-update.pl )

.PHONY: kdbus-update
kdbus-update:
	( cd $(top_srcdir)/src/libsystemd/sd-bus/ && \
	wget -N https://d-bus.googlecode.com/git/kdbus.h )

.PHONY: git-tag
git-tag:
	git tag -s "v$(VERSION)" -m "systemd $(VERSION)"

www_target = www.freedesktop.org:/srv/www.freedesktop.org/www/software/systemd
.PHONY: upload
upload: all check dist
	scp systemd-$(VERSION).tar.xz $(www_target)

.PHONY: doc-sync
doc-sync: all destdir-sphinx
	gtkdoc-rebase --html-dir=docs/libudev/html --online
	rsync -rlv --delete docs/libudev/html/ --omit-dir-times $(www_target)/libudev/
	gtkdoc-rebase --html-dir=docs/gudev/html --online
	rsync -rlv --delete docs/gudev/html/ --omit-dir-times $(www_target)/gudev/
	rsync -rlv --delete-excluded --include="*.html" --exclude="*" --omit-dir-times man/ $(www_target)/man/
	rsync -rlv --delete --omit-dir-times docs/html/python-systemd/ $(www_target)/python-systemd/

.PHONY: gardel
gardel: upload
	scp man/*.html gardel:public/systemd-man/

.PHONY: lennart-fedora
lennart-fedora:
	cp -v systemd-$(VERSION).tar.xz /home/lennart/git.fedora/systemd/

.PHONY: install-tree
install-tree: all
	rm -rf $(abs_srcdir)/install-tree
	$(MAKE) install DESTDIR=$(abs_srcdir)/install-tree
	tree $(abs_srcdir)/install-tree

# Let's run all tests of the test suite, but under valgrind. Let's
# exclude the one perl script we have in there
.PHONY: valgrind-tests
valgrind-tests: $(TESTS)
	$(AM_V_GEN)for f in $(filter-out %.pl, $^); do \
		if file $$f | grep -q shell; then \
		echo -e "$${x}Skipping non-binary $$f"; else \
		echo -e "$${x}Running $$f"; \
		libtool --mode=execute valgrind -q --leak-check=full --max-stackframe=5242880 --error-exitcode=55 $(builddir)/$$f ; fi; \
		x="\n\n"; \
	done

exported-%: %
	$(AM_V_GEN)$(NM) -g --defined-only $(builddir)/.libs/$(<:.la=.so) 2>&1 /dev/null | grep " T " | cut -d" " -f3 > $@

exported: $(addprefix exported-, $(lib_LTLIBRARIES))
	$(AM_V_GEN)cat $^ > $@

.PHONY: check-api-docs
check-api-docs: exported man
	$(AM_V_GEN)for symbol in `cat exported` ; do \
		if test -f $(builddir)/man/$$symbol.html ; then \
			echo "  Symbol $$symbol() is documented." ; \
		else \
			echo "‣ Symbol $$symbol() lacks documentation." ; \
		fi ; \
	done

OBJECT_VARIABLES:=$(filter %_OBJECTS,$(.VARIABLES))
ALL_OBJECTS:=$(foreach v,$(OBJECT_VARIABLES),$($(v)))

undefined defined: $(ALL_OBJECTS)
	$(AM_V_GEN)for f in $(ALL_OBJECTS) ; do \
		$(NM) -g --$@-only `echo $(builddir)/"$$f" | sed -e 's,\([^/]*\).lo$$,.libs/\1.o,'` ; \
	done | cut -c 20- | cut -d @ -f 1 | sort -u > $@

CLEANFILES += \
	defined \
	undefined

.PHONY: check-api-unused
check-api-unused: defined undefined exported
	( cat exported undefined ) | sort -u  | diff -u - defined | grep ^+ | grep -v ^+++ | cut -c2-

.PHONY: check-includes
check-includes: $(top_srcdir)/tools/check-includes.pl
	$(AM_V_GEN) find * -name '*.[hcS]' -type f -print | sort -u \
		| xargs $(top_srcdir)/tools/check-includes.pl

EXTRA_DIST += \
	$(top_srcdir)/tools/check-includes.pl

# Stupid test that everything purported to be exported really is
define generate-sym-test
	$(AM_V_at)$(MKDIR_P) $(dir $@)
	$(AM_V_at)printf '#include <stdio.h>\n' > $@
	$(AM_V_at)printf '#include "%s"\n' $(notdir $(filter %.h, $^)) >> $@
	$(AM_V_at)printf 'void* functions[] = {\n' >> $@
	$(AM_V_GEN)sed -r -n 's/^ +([a-zA-Z0-9_]+);/\1,/p' $< >> $@
	$(AM_V_at)printf '};\nint main(void) {\n' >> $@
	$(AM_V_at)printf 'unsigned i; for (i=0;i<sizeof(functions)/sizeof(void*);i++) printf("%%p\\n", functions[i]);\n' >> $@
	$(AM_V_at)printf 'return 0; }\n' >> $@
endef

test-libsystemd-sym.c: \
		$(top_builddir)/src/libsystemd/libsystemd.sym \
		src/systemd/sd-journal.h \
		src/systemd/sd-daemon.h \
		src/systemd/sd-login.h \
		src/systemd/sd-bus.h \
		src/systemd/sd-utf8.h \
		src/systemd/sd-resolve.h \
		src/systemd/sd-path.h
	$(generate-sym-test)

test-libudev-sym.c: \
		src/libudev/libudev.sym \
		src/udev/udev.h
	$(generate-sym-test)

test_libsystemd_sym_SOURCES = \
	test-libsystemd-sym.c
test_libsystemd_sym_LDADD = \
	libsystemd.la

test_libudev_sym_SOURCES = \
	test-libudev-sym.c
test_libudev_sym_CFLAGS = \
	$(AM_CFLAGS) \
	-Wno-deprecated-declarations
test_libudev_sym_LDADD = \
	libudev.la

BUILT_SOURCES += \
	$(test_libsystemd_sym_SOURCES) \
	$(test_libudev_sym_SOURCES)

tests += \
	test-libsystemd-sym \
	test-libudev-sym

.PHONY: cppcheck
cppcheck:
	cppcheck --enable=all -q $(top_srcdir)

# Used to extract compile flags for YCM.
print-%:
	@echo $($*)

git-contrib:
	@git shortlog -s `git describe --abbrev=0`.. | cut -c8- | awk '{ print $$0 "," }' | sort -u

EXTRA_DIST += \
        tools/gdb-sd_dump_hashmaps.py

list-keys:
	gpg --verbose --no-options --no-default-keyring --no-auto-key-locate --batch --trust-model=always --keyring=$(srcdir)/src/import/import-pubring.gpg --list-keys

add-key:
	gpg --verbose --no-options --no-default-keyring --no-auto-key-locate --batch --trust-model=always --keyring=$(srcdir)/src/import/import-pubring.gpg --import -<|MERGE_RESOLUTION|>--- conflicted
+++ resolved
@@ -1430,12 +1430,8 @@
 	test-locale-util \
 	test-execute \
 	test-copy \
-<<<<<<< HEAD
-	$(NULL)
-=======
 	test-sigbus \
 	test-verbs
->>>>>>> a066bb07
 
 EXTRA_DIST += \
 	test/a.service \
