--- conflicted
+++ resolved
@@ -2698,10 +2698,6 @@
 
 CLEANFILES += $(gir_DATA) $(typelibs_DATA)
 endif # HAVE_INTROSPECTION
-<<<<<<< HEAD
-
-=======
->>>>>>> bae6de7f
 endif
 
 EXTRA_DIST += \
