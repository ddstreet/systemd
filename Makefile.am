#  -*- Mode: makefile; indent-tabs-mode: t -*-
#
#  This file is part of systemd.
#
#  Copyright 2010-2012 Lennart Poettering
#  Copyright 2010-2012 Kay Sievers
#  Copyright 2013 Zbigniew Jędrzejewski-Szmek
#  Copyright 2013 David Strauss
#
#  systemd is free software; you can redistribute it and/or modify it
#  under the terms of the GNU Lesser General Public License as published by
#  the Free Software Foundation; either version 2.1 of the License, or
#  (at your option) any later version.
#
#  systemd is distributed in the hope that it will be useful, but
#  WITHOUT ANY WARRANTY; without even the implied warranty of
#  MERCHANTABILITY or FITNESS FOR A PARTICULAR PURPOSE. See the GNU
#  Lesser General Public License for more details.
#
#  You should have received a copy of the GNU Lesser General Public License
#  along with systemd; If not, see <http://www.gnu.org/licenses/>.

ACLOCAL_AMFLAGS = -I m4 ${ACLOCAL_FLAGS}
AM_MAKEFLAGS = --no-print-directory
AUTOMAKE_OPTIONS = color-tests parallel-tests

GCC_COLORS ?= 'ooh, shiny!'
export GCC_COLORS

SUBDIRS = . po

# remove targets if the command fails
.DELETE_ON_ERROR:

# keep intermediate files
.SECONDARY:

# Keep the test-suite.log
.PRECIOUS: $(TEST_SUITE_LOG) Makefile

LIBUDEV_CURRENT=7
LIBUDEV_REVISION=5
LIBUDEV_AGE=6

LIBSYSTEMD_CURRENT=17
LIBSYSTEMD_REVISION=0
LIBSYSTEMD_AGE=17

# Dirs of external packages
dbuspolicydir=@dbuspolicydir@
dbussessionservicedir=@dbussessionservicedir@
dbussystemservicedir=@dbussystemservicedir@
pamlibdir=@pamlibdir@
pamconfdir=@pamconfdir@
pkgconfigdatadir=$(datadir)/pkgconfig
pkgconfiglibdir=$(libdir)/pkgconfig
polkitpolicydir=$(datadir)/polkit-1/actions
bashcompletiondir=@bashcompletiondir@
zshcompletiondir=@zshcompletiondir@
rpmmacrosdir=$(prefix)/lib/rpm/macros.d
sysvinitdir=$(SYSTEM_SYSVINIT_PATH)
sysvrcnddir=$(SYSTEM_SYSVRCND_PATH)
varlogdir=$(localstatedir)/log
systemdstatedir=$(localstatedir)/lib/systemd
catalogstatedir=$(systemdstatedir)/catalog
xinitrcdir=$(sysconfdir)/X11/xinit/xinitrc.d

# Our own, non-special dirs
pkgsysconfdir=$(sysconfdir)/systemd
userunitdir=$(prefix)/lib/systemd/user
userpresetdir=$(prefix)/lib/systemd/user-preset
tmpfilesdir=$(prefix)/lib/tmpfiles.d
sysusersdir=$(prefix)/lib/sysusers.d
sysctldir=$(prefix)/lib/sysctl.d
binfmtdir=$(prefix)/lib/binfmt.d
modulesloaddir=$(prefix)/lib/modules-load.d
networkdir=$(rootprefix)/lib/systemd/network
pkgincludedir=$(includedir)/systemd
systemgeneratordir=$(rootlibexecdir)/system-generators
usergeneratordir=$(prefix)/lib/systemd/user-generators
systemshutdowndir=$(rootlibexecdir)/system-shutdown
systemsleepdir=$(rootlibexecdir)/system-sleep
systemunitdir=$(rootprefix)/lib/systemd/system
systempresetdir=$(rootprefix)/lib/systemd/system-preset
udevlibexecdir=$(rootprefix)/lib/udev
udevhomedir=$(udevlibexecdir)
udevrulesdir=$(udevlibexecdir)/rules.d
udevhwdbdir=$(udevlibexecdir)/hwdb.d
catalogdir=$(prefix)/lib/systemd/catalog
kernelinstalldir = $(prefix)/lib/kernel/install.d
factory_etcdir = $(datadir)/factory/etc
factory_pamdir = $(datadir)/factory/etc/pam.d
bootlibdir = $(prefix)/lib/systemd/boot/efi

# And these are the special ones for /
rootprefix=@rootprefix@
rootbindir=$(rootprefix)/bin
rootlibexecdir=$(rootprefix)/lib/systemd

EXTRA_DIST =
BUILT_SOURCES =
INSTALL_EXEC_HOOKS =
UNINSTALL_EXEC_HOOKS =
INSTALL_DATA_HOOKS =
UNINSTALL_DATA_HOOKS =
DISTCLEAN_LOCAL_HOOKS =
CLEAN_LOCAL_HOOKS =
pkginclude_HEADERS =
noinst_LTLIBRARIES =
lib_LTLIBRARIES =
rootlibexec_LTLIBRARIES =
include_HEADERS =
noinst_DATA =
pkgconfigdata_DATA =
pkgconfiglib_DATA =
polkitpolicy_in_in_files =
polkitpolicy_in_files =
polkitpolicy_files =
dist_udevrules_DATA =
nodist_udevrules_DATA =
dist_pkgsysconf_DATA =
nodist_pkgsysconf_DATA =
dist_dbuspolicy_DATA =
dist_dbussystemservice_DATA =
dist_systemunit_DATA_busnames =
dist_sysusers_DATA =
check_PROGRAMS =
check_DATA =
dist_rootlibexec_DATA =
tests=
manual_tests =
TEST_EXTENSIONS = .py
PY_LOG_COMPILER = $(PYTHON)
DISABLE_HARD_ERRORS = yes
if ENABLE_TESTS
noinst_PROGRAMS = $(manual_tests) $(tests) $(unsafe_tests)
TESTS = $(tests)
if ENABLE_UNSAFE_TESTS
TESTS += \
	$(unsafe_tests)
endif
else
noinst_PROGRAMS =
TESTS =
endif
AM_TESTS_ENVIRONMENT = \
	export SYSTEMD_KBD_MODEL_MAP=$(abs_top_srcdir)/src/locale/kbd-model-map; \
	export SYSTEMD_LANGUAGE_FALLBACK_MAP=$(abs_top_srcdir)/src/locale/language-fallback-map;

if ENABLE_BASH_COMPLETION
dist_bashcompletion_DATA = $(dist_bashcompletion_data)
nodist_bashcompletion_DATA = $(nodist_bashcompletion_data)
endif
if ENABLE_ZSH_COMPLETION
dist_zshcompletion_DATA = $(dist_zshcompletion_data)
nodist_zshcompletion_DATA = $(nodist_zshcompletion_data)
endif
udevlibexec_PROGRAMS =
gperf_gperf_sources =
rootlib_LTLIBRARIES =

in_files = $(filter %.in,$(EXTRA_DIST))
in_in_files = $(filter %.in.in, $(in_files))
m4_files = $(filter %.m4,$(EXTRA_DIST) $(in_files:.m4.in=.m4))

CLEANFILES = $(BUILT_SOURCES) \
	$(pkgconfigdata_DATA) \
	$(pkgconfiglib_DATA) \
	$(nodist_bashcompletion_data) \
	$(nodist_zshcompletion_data) \
	$(in_files:.in=) $(in_in_files:.in.in=) \
	$(m4_files:.m4=)

.PHONY: $(INSTALL_EXEC_HOOKS) $(UNINSTALL_EXEC_HOOKS) \
	$(INSTALL_DATA_HOOKS) $(UNINSTALL_DATA_HOOKS) \
	$(DISTCLEAN_LOCAL_HOOKS) $(CLEAN_LOCAL_HOOKS)

AM_CPPFLAGS = \
	-include $(top_builddir)/config.h \
	-DPKGSYSCONFDIR=\"$(pkgsysconfdir)\" \
	-DSYSTEM_CONFIG_UNIT_PATH=\"$(pkgsysconfdir)/system\" \
	-DSYSTEM_DATA_UNIT_PATH=\"$(systemunitdir)\" \
	-DSYSTEM_SYSVINIT_PATH=\"$(SYSTEM_SYSVINIT_PATH)\" \
	-DSYSTEM_SYSVRCND_PATH=\"$(SYSTEM_SYSVRCND_PATH)\" \
	-DUSER_CONFIG_UNIT_PATH=\"$(pkgsysconfdir)/user\" \
	-DUSER_DATA_UNIT_PATH=\"$(userunitdir)\" \
	-DCERTIFICATE_ROOT=\"$(CERTIFICATEROOT)\" \
	-DCATALOG_DATABASE=\"$(catalogstatedir)/database\" \
	-DSYSTEMD_CGROUP_AGENT_PATH=\"$(rootlibexecdir)/systemd-cgroups-agent\" \
	-DSYSTEMD_BINARY_PATH=\"$(rootlibexecdir)/systemd\" \
	-DSYSTEMD_FSCK_PATH=\"$(rootlibexecdir)/systemd-fsck\" \
	-DSYSTEMD_SHUTDOWN_BINARY_PATH=\"$(rootlibexecdir)/systemd-shutdown\" \
	-DSYSTEMD_SLEEP_BINARY_PATH=\"$(rootlibexecdir)/systemd-sleep\" \
	-DSYSTEMCTL_BINARY_PATH=\"$(rootbindir)/systemctl\" \
	-DSYSTEMD_TTY_ASK_PASSWORD_AGENT_BINARY_PATH=\"$(rootbindir)/systemd-tty-ask-password-agent\" \
	-DSYSTEMD_STDIO_BRIDGE_BINARY_PATH=\"$(bindir)/systemd-stdio-bridge\" \
	-DROOTPREFIX=\"$(rootprefix)\" \
	-DRANDOM_SEED_DIR=\"$(localstatedir)/lib/systemd/\" \
	-DRANDOM_SEED=\"$(localstatedir)/lib/systemd/random-seed\" \
	-DSYSTEMD_CRYPTSETUP_PATH=\"$(rootlibexecdir)/systemd-cryptsetup\" \
	-DSYSTEM_GENERATOR_PATH=\"$(systemgeneratordir)\" \
	-DUSER_GENERATOR_PATH=\"$(usergeneratordir)\" \
	-DSYSTEM_SHUTDOWN_PATH=\"$(systemshutdowndir)\" \
	-DSYSTEM_SLEEP_PATH=\"$(systemsleepdir)\" \
	-DSYSTEMD_KBD_MODEL_MAP=\"$(pkgdatadir)/kbd-model-map\" \
	-DSYSTEMD_LANGUAGE_FALLBACK_MAP=\"$(pkgdatadir)/language-fallback-map\" \
	-DUDEVLIBEXECDIR=\"$(udevlibexecdir)\" \
	-DPOLKIT_AGENT_BINARY_PATH=\"$(bindir)/pkttyagent\" \
	-DQUOTACHECK=\"$(QUOTACHECK)\" \
	-DKEXEC=\"$(KEXEC)\" \
	-DMOUNT_PATH=\"$(MOUNT_PATH)\" \
	-DUMOUNT_PATH=\"$(UMOUNT_PATH)\" \
	-DLIBDIR=\"$(libdir)\" \
	-DROOTLIBDIR=\"$(rootlibdir)\" \
	-DROOTLIBEXECDIR=\"$(rootlibexecdir)\" \
	-DTEST_DIR=\"$(abs_top_srcdir)/test\" \
	-I $(top_srcdir)/src \
	-I $(top_builddir)/src/basic \
	-I $(top_srcdir)/src/basic \
	-I $(top_srcdir)/src/shared \
	-I $(top_builddir)/src/shared \
	-I $(top_srcdir)/src/network \
	-I $(top_srcdir)/src/locale \
	-I $(top_srcdir)/src/login \
	-I $(top_srcdir)/src/journal \
	-I $(top_builddir)/src/journal \
	-I $(top_srcdir)/src/timedate \
	-I $(top_srcdir)/src/timesync \
	-I $(top_srcdir)/src/nspawn \
	-I $(top_srcdir)/src/resolve \
	-I $(top_builddir)/src/resolve \
	-I $(top_srcdir)/src/systemd \
	-I $(top_builddir)/src/core \
	-I $(top_srcdir)/src/core \
	-I $(top_srcdir)/src/libudev \
	-I $(top_srcdir)/src/udev \
	-I $(top_srcdir)/src/udev/net \
	-I $(top_builddir)/src/udev \
	-I $(top_srcdir)/src/libsystemd/sd-bus \
	-I $(top_srcdir)/src/libsystemd/sd-event \
	-I $(top_srcdir)/src/libsystemd/sd-login \
	-I $(top_srcdir)/src/libsystemd/sd-netlink \
	-I $(top_srcdir)/src/libsystemd/sd-network \
	-I $(top_srcdir)/src/libsystemd/sd-hwdb \
	-I $(top_srcdir)/src/libsystemd/sd-device \
	-I $(top_srcdir)/src/libsystemd/sd-id128 \
	-I $(top_srcdir)/src/libsystemd-network \
	$(OUR_CPPFLAGS)

AM_CFLAGS = $(OUR_CFLAGS)
AM_LDFLAGS = $(OUR_LDFLAGS)

# ------------------------------------------------------------------------------
INSTALL_DIRS =

SHUTDOWN_TARGET_WANTS =
LOCAL_FS_TARGET_WANTS =
MULTI_USER_TARGET_WANTS =
GRAPHICAL_TARGET_WANTS =
RESCUE_TARGET_WANTS =
SYSINIT_TARGET_WANTS =
SOCKETS_TARGET_WANTS =
BUSNAMES_TARGET_WANTS =
TIMERS_TARGET_WANTS =
USER_SOCKETS_TARGET_WANTS =
USER_DEFAULT_TARGET_WANTS =
USER_BUSNAMES_TARGET_WANTS =

SYSTEM_UNIT_ALIASES =
USER_UNIT_ALIASES =
GENERAL_ALIASES =

install-target-wants-hook:
	what="$(SHUTDOWN_TARGET_WANTS)" && wants=shutdown.target && dir=$(systemunitdir) && $(add-wants)
	what="$(LOCAL_FS_TARGET_WANTS)" && wants=local-fs.target && dir=$(systemunitdir) && $(add-wants)
	what="$(MULTI_USER_TARGET_WANTS)" && wants=multi-user.target && dir=$(systemunitdir) && $(add-wants)
	what="$(GRAPHICAL_TARGET_WANTS)" && wants=graphical.target && dir=$(systemunitdir) && $(add-wants)
	what="$(RESCUE_TARGET_WANTS)" && wants=rescue.target && dir=$(systemunitdir) && $(add-wants)
	what="$(SYSINIT_TARGET_WANTS)" && wants=sysinit.target && dir=$(systemunitdir) && $(add-wants)
	what="$(SOCKETS_TARGET_WANTS)" && wants=sockets.target && dir=$(systemunitdir) && $(add-wants)
	what="$(TIMERS_TARGET_WANTS)" && wants=timers.target && dir=$(systemunitdir) && $(add-wants)
	what="$(SLICES_TARGET_WANTS)" && wants=slices.target && dir=$(systemunitdir) && $(add-wants)
	what="$(USER_SOCKETS_TARGET_WANTS)" && wants=sockets.target && dir=$(userunitdir) && $(add-wants)
	what="$(USER_DEFAULT_TARGET_WANTS)" && wants=default.target && dir=$(userunitdir) && $(add-wants)

install-busnames-target-wants-hook:
	what="$(BUSNAMES_TARGET_WANTS)" && wants=busnames.target && dir=$(systemunitdir) && $(add-wants)
	what="$(USER_BUSNAMES_TARGET_WANTS)" && wants=busnames.target && dir=$(userunitdir) && $(add-wants)

define add-wants
	[ -z "$$what" ] || ( \
	  dir=$(DESTDIR)$$dir/$$wants.wants && \
	  $(MKDIR_P) -m 0755 $$dir && \
	  cd $$dir && \
	  rm -f $$what && \
	  for i in $$what; do $(LN_S) ../$$i . || exit $$? ; done )
endef

install-directories-hook:
	$(MKDIR_P) $(addprefix $(DESTDIR),$(INSTALL_DIRS))

install-aliases-hook:
	set -- $(SYSTEM_UNIT_ALIASES) && \
		dir=$(systemunitdir) && $(install-aliases)
	set -- $(USER_UNIT_ALIASES) && \
		dir=$(userunitdir) && $(install-relative-aliases)
	set -- $(GENERAL_ALIASES) && \
		dir= && $(install-relative-aliases)

define install-aliases
	while [ -n "$$1" ]; do \
		$(MKDIR_P) `dirname $(DESTDIR)$$dir/$$2` && \
		rm -f $(DESTDIR)$$dir/$$2 && \
		$(LN_S) $$1 $(DESTDIR)$$dir/$$2 && \
		shift 2 || exit $$?; \
	done
endef

define install-relative-aliases
	while [ -n "$$1" ]; do \
		$(MKDIR_P) `dirname $(DESTDIR)$$dir/$$2` && \
		rm -f $(DESTDIR)$$dir/$$2 && \
		$(LN_S) --relative $(DESTDIR)$$1 $(DESTDIR)$$dir/$$2 && \
		shift 2 || exit $$?; \
	done
endef

install-touch-usr-hook:
	touch -c $(DESTDIR)/$(prefix)

INSTALL_EXEC_HOOKS += \
	install-target-wants-hook \
	install-directories-hook \
	install-aliases-hook \
	install-touch-usr-hook

INSTALL_EXEC_HOOKS += \
	install-busnames-target-wants-hook

# ------------------------------------------------------------------------------
AM_V_M4 = $(AM_V_M4_$(V))
AM_V_M4_ = $(AM_V_M4_$(AM_DEFAULT_VERBOSITY))
AM_V_M4_0 = @echo "  M4      " $@;

AM_V_XSLT = $(AM_V_XSLT_$(V))
AM_V_XSLT_ = $(AM_V_XSLT_$(AM_DEFAULT_VERBOSITY))
AM_V_XSLT_0 = @echo "  XSLT    " $@;

AM_V_GPERF = $(AM_V_GPERF_$(V))
AM_V_GPERF_ = $(AM_V_GPERF_$(AM_DEFAULT_VERBOSITY))
AM_V_GPERF_0 = @echo "  GPERF   " $@;

AM_V_LN = $(AM_V_LN_$(V))
AM_V_LN_ = $(AM_V_LN_$(AM_DEFAULT_VERBOSITY))
AM_V_LN_0 = @echo "  LN      " $@;

AM_V_RM = $(AM_V_RM_$(V))
AM_V_RM_ = $(AM_V_RM_$(AM_DEFAULT_VERBOSITY))
AM_V_RM_0 = @echo "  RM      " $@;

# ------------------------------------------------------------------------------
rootbin_PROGRAMS = \
	systemctl \
	systemd-notify \
	systemd-ask-password \
	systemd-tty-ask-password-agent \
	systemd-machine-id-setup \
	systemd-escape

bin_PROGRAMS = \
	systemd-cgls \
	systemd-cgtop \
	systemd-nspawn \
	systemd-detect-virt \
	systemd-delta \
	systemd-analyze \
	systemd-run \
	systemd-mount \
	systemd-stdio-bridge \
	systemd-path

dist_bin_SCRIPTS = \
	src/kernel-install/kernel-install

dist_kernelinstall_SCRIPTS = \
	src/kernel-install/50-depmod.install \
	src/kernel-install/90-loaderentry.install

rootlibexec_PROGRAMS = \
	systemd \
	systemd-cgroups-agent \
	systemd-initctl \
	systemd-shutdown \
	systemd-remount-fs \
	systemd-reply-password \
	systemd-fsck \
	systemd-fsckd \
	systemd-ac-power \
	systemd-sysctl \
	systemd-sleep \
	systemd-socket-proxyd \
	systemd-update-done

if HAVE_UTMP
rootlibexec_PROGRAMS += \
	systemd-update-utmp
endif

systemgenerator_PROGRAMS = \
	systemd-getty-generator \
	systemd-fstab-generator \
	systemd-system-update-generator \
	systemd-debug-generator

dist_bashcompletion_data = \
	shell-completion/bash/busctl \
	shell-completion/bash/journalctl \
	shell-completion/bash/systemd-analyze \
	shell-completion/bash/systemd-cat \
	shell-completion/bash/systemd-cgls \
	shell-completion/bash/systemd-cgtop \
	shell-completion/bash/systemd-delta \
	shell-completion/bash/systemd-detect-virt \
	shell-completion/bash/systemd-nspawn \
	shell-completion/bash/systemd-path \
	shell-completion/bash/systemd-run \
	shell-completion/bash/udevadm \
	shell-completion/bash/kernel-install

nodist_bashcompletion_data = \
	shell-completion/bash/systemctl

dist_zshcompletion_data = \
	shell-completion/zsh/_busctl \
	shell-completion/zsh/_journalctl \
	shell-completion/zsh/_udevadm \
	shell-completion/zsh/_kernel-install \
	shell-completion/zsh/_systemd-nspawn \
	shell-completion/zsh/_systemd-analyze \
	shell-completion/zsh/_systemd-run \
	shell-completion/zsh/_sd_hosts_or_user_at_host \
	shell-completion/zsh/_sd_outputmodes \
	shell-completion/zsh/_sd_unit_files \
	shell-completion/zsh/_systemd-delta \
	shell-completion/zsh/_systemd

nodist_zshcompletion_data = \
	shell-completion/zsh/_systemctl

EXTRA_DIST += \
	shell-completion/bash/systemctl.in \
	shell-completion/zsh/_systemctl.in

dist_sysctl_DATA = \
	sysctl.d/50-default.conf

dist_systemunit_DATA = \
	units/graphical.target \
	units/multi-user.target \
	units/emergency.target \
	units/sysinit.target \
	units/basic.target \
	units/getty.target \
	units/halt.target \
	units/kexec.target \
	units/exit.target \
	units/local-fs.target \
	units/local-fs-pre.target \
	units/initrd.target \
	units/initrd-fs.target \
	units/initrd-root-device.target \
	units/initrd-root-fs.target \
	units/remote-fs.target \
	units/remote-fs-pre.target \
	units/network.target \
	units/network-pre.target \
	units/network-online.target \
	units/nss-lookup.target \
	units/nss-user-lookup.target \
	units/poweroff.target \
	units/reboot.target \
	units/rescue.target \
	units/rpcbind.target \
	units/time-sync.target \
	units/shutdown.target \
	units/final.target \
	units/umount.target \
	units/sigpwr.target \
	units/sleep.target \
	units/sockets.target \
	units/timers.target \
	units/paths.target \
	units/suspend.target \
	units/swap.target \
	units/slices.target \
	units/system.slice \
<<<<<<< HEAD
	units/x-.slice \
=======
>>>>>>> c928914d
	units/systemd-fsckd.socket \
	units/systemd-initctl.socket \
	units/syslog.socket \
	units/dev-hugepages.mount \
	units/dev-mqueue.mount \
	units/sys-kernel-config.mount \
	units/sys-kernel-debug.mount \
	units/sys-fs-fuse-connections.mount \
	units/tmp.mount \
	units/var-lib-machines.mount \
	units/printer.target \
	units/sound.target \
	units/bluetooth.target \
	units/smartcard.target \
	units/systemd-ask-password-wall.path \
	units/systemd-ask-password-console.path \
	units/systemd-udevd-control.socket \
	units/systemd-udevd-kernel.socket \
	units/system-update.target \
	units/initrd-switch-root.target \
	units/machines.target

dist_systemunit_DATA += \
	$(dist_systemunit_DATA_busnames)

dist_systemunit_DATA_busnames += \
	units/busnames.target

nodist_systemunit_DATA = \
	units/getty@.service \
	units/serial-getty@.service \
	units/console-getty.service \
	units/container-getty@.service \
	units/systemd-initctl.service \
	units/systemd-remount-fs.service \
	units/systemd-ask-password-wall.service \
	units/systemd-ask-password-console.service \
	units/systemd-sysctl.service \
	units/emergency.service \
	units/rescue.service \
	units/user@.service \
	units/systemd-suspend.service \
	units/systemd-halt.service \
	units/systemd-poweroff.service \
	units/systemd-reboot.service \
	units/systemd-kexec.service \
	units/systemd-exit.service \
	units/systemd-fsck@.service \
	units/systemd-fsck-root.service \
	units/systemd-fsckd.service \
	units/systemd-machine-id-commit.service \
	units/systemd-udevd.service \
	units/systemd-udev-trigger.service \
	units/systemd-udev-settle.service \
	units/systemd-hwdb-update.service \
	units/debug-shell.service \
	units/initrd-parse-etc.service \
	units/initrd-cleanup.service \
	units/initrd-udevadm-cleanup-db.service \
	units/initrd-switch-root.service \
	units/systemd-nspawn@.service \
	units/systemd-update-done.service

if HAVE_UTMP
nodist_systemunit_DATA += \
	units/systemd-update-utmp.service \
	units/systemd-update-utmp-runlevel.service
endif

dist_userunit_DATA = \
	units/user/basic.target \
	units/user/default.target \
	units/user/exit.target \
	units/user/graphical-session.target \
<<<<<<< HEAD
	units/user/graphical-session-pre.target
=======
	units/user/graphical-session-pre.target \
	units/user/bluetooth.target \
	units/user/busnames.target \
	units/user/paths.target \
	units/user/printer.target \
	units/user/shutdown.target \
	units/user/smartcard.target \
	units/user/sockets.target \
	units/user/sound.target \
	units/user/timers.target
>>>>>>> c928914d

nodist_userunit_DATA = \
	units/user/systemd-exit.service

dist_systempreset_DATA = \
	system-preset/90-systemd.preset

EXTRA_DIST += \
	units/getty@.service.m4 \
	units/serial-getty@.service.m4 \
	units/console-getty.service.m4.in \
	units/container-getty@.service.m4.in \
	units/rescue.service.in \
	units/systemd-initctl.service.in \
	units/systemd-remount-fs.service.in \
	units/systemd-update-utmp.service.in \
	units/systemd-update-utmp-runlevel.service.in \
	units/systemd-ask-password-wall.service.in \
	units/systemd-ask-password-console.service.in \
	units/systemd-sysctl.service.in \
	units/emergency.service.in \
	units/systemd-halt.service.in \
	units/systemd-poweroff.service.in \
	units/systemd-reboot.service.in \
	units/systemd-kexec.service.in \
	units/systemd-exit.service.in \
	units/user/systemd-exit.service.in \
	units/systemd-fsck@.service.in \
	units/systemd-fsck-root.service.in \
	units/systemd-fsckd.service.in \
	units/systemd-machine-id-commit.service.in \
	units/user@.service.m4.in \
	units/debug-shell.service.in \
	units/systemd-suspend.service.in \
	units/quotaon.service.in \
	units/initrd-parse-etc.service.in \
	units/initrd-cleanup.service.in \
	units/initrd-udevadm-cleanup-db.service.in \
	units/initrd-switch-root.service.in \
	units/systemd-nspawn@.service.in \
	units/systemd-update-done.service.in \
    units/tmp.mount.m4

if HAVE_SYSV_COMPAT
nodist_systemunit_DATA += \
	units/rc-local.service \
	units/halt-local.service

systemgenerator_PROGRAMS += \
	systemd-sysv-generator \
	systemd-rc-local-generator
endif

EXTRA_DIST += \
	src/systemctl/systemd-sysv-install.SKELETON \
	units/rc-local.service.in \
	units/halt-local.service.in

GENERAL_ALIASES += \
	$(systemunitdir)/reboot.target $(pkgsysconfdir)/system/ctrl-alt-del.target \
	$(systemunitdir)/machines.target $(pkgsysconfdir)/system/multi-user.target.wants/machines.target

dist_doc_DATA = \
	README \
	NEWS \
	CODING_STYLE \
	LICENSE.LGPL2.1 \
	LICENSE.GPL2 \
	DISTRO_PORTING \
	src/libsystemd/sd-bus/PORTING-DBUS1 \
	src/libsystemd/sd-bus/DIFFERENCES \
	src/libsystemd/sd-bus/GVARIANT-SERIALIZATION

EXTRA_DIST += \
	README.md \
	autogen.sh \
	.dir-locals.el \
	.editorconfig \
	.vimrc \
	.ycm_extra_conf.py \
	.travis.yml \
	.mailmap

@INTLTOOL_POLICY_RULE@

# ------------------------------------------------------------------------------

MANPAGES =
MANPAGES_ALIAS =

include Makefile-man.am

.PHONY: man update-man-list
man: $(MANPAGES) $(MANPAGES_ALIAS) $(HTML_FILES) $(HTML_ALIAS)

XML_FILES = \
	${patsubst %.1,%.xml,${patsubst %.3,%.xml,${patsubst %.5,%.xml,${patsubst %.7,%.xml,${patsubst %.8,%.xml,$(MANPAGES)}}}}}
HTML_FILES = \
	${XML_FILES:.xml=.html}
HTML_ALIAS = \
	${patsubst %.1,%.html,${patsubst %.3,%.html,${patsubst %.5,%.html,${patsubst %.7,%.html,${patsubst %.8,%.html,$(MANPAGES_ALIAS)}}}}}

if ENABLE_MANPAGES
man_MANS = \
	$(MANPAGES) \
	$(MANPAGES_ALIAS)

noinst_DATA += \
	$(HTML_FILES) \
	$(HTML_ALIAS) \
	docs/html/man
endif

CLEANFILES += \
	$(man_MANS) \
	$(HTML_FILES) \
	$(HTML_ALIAS) \
	docs/html/man

docs/html/man:
	$(AM_V_at)$(MKDIR_P) $(dir $@)
	$(AM_V_LN)$(LN_S) -f ../../man $@

man/index.html: man/systemd.index.html
	$(AM_V_LN)$(LN_S) -f systemd.index.html $@

if HAVE_PYTHON
noinst_DATA += \
	man/index.html
endif

CLEANFILES += \
	man/index.html

XML_GLOB = $(wildcard $(top_srcdir)/man/*.xml)
NON_INDEX_XML_FILES = $(filter-out man/systemd.index.xml,$(XML_FILES))
SOURCE_XML_FILES = ${patsubst %,$(top_srcdir)/%,$(filter-out man/systemd.directives.xml,$(NON_INDEX_XML_FILES))}

# This target should only be run manually. It recreates Makefile-man.am
# file in the source directory based on all man/*.xml files. Run it after
# adding, removing, or changing the conditional in a man page.
update-man-list: $(top_srcdir)/tools/make-man-rules.py $(XML_GLOB) man/custom-entities.ent
	$(AM_V_GEN)$(PYTHON) $< $(XML_GLOB) > $(top_srcdir)/Makefile-man.tmp
	$(AM_V_at)mv $(top_srcdir)/Makefile-man.tmp $(top_srcdir)/Makefile-man.am
	@echo "Makefile-man.am has been regenerated"

man/systemd.index.xml: $(top_srcdir)/tools/make-man-index.py $(NON_INDEX_XML_FILES)
	$(AM_V_at)$(MKDIR_P) $(dir $@)
	$(AM_V_GEN)$(PYTHON) $< $@ $(filter-out $<,$^)

man/systemd.directives.xml: $(top_srcdir)/tools/make-directive-index.py man/custom-entities.ent $(SOURCE_XML_FILES)
	$(AM_V_at)$(MKDIR_P) $(dir $@)
	$(AM_V_GEN)$(PYTHON) $< $@ $(SOURCE_XML_FILES)

CLEANFILES += \
	man/systemd.index.xml \
	man/systemd.directives.xml

EXTRA_DIST += \
	$(filter-out man/systemd.directives.xml man/systemd.index.xml,$(XML_FILES)) \
	tools/make-man-index.py \
	tools/make-man-rules.py \
	tools/make-directive-index.py \
	tools/xml_helper.py \
	man/glib-event-glue.c

# ------------------------------------------------------------------------------
noinst_LTLIBRARIES += \
	libbasic.la

libbasic_la_SOURCES = \
	src/basic/missing.h \
	src/basic/missing_syscall.h \
	src/basic/raw-clone.h \
	src/basic/capability-util.c \
	src/basic/capability-util.h \
	src/basic/conf-files.c \
	src/basic/conf-files.h \
	src/basic/stdio-util.h \
	src/basic/hostname-util.h \
	src/basic/hostname-util.c \
	src/basic/unit-name.c \
	src/basic/unit-name.h \
	src/basic/ioprio.h \
	src/basic/securebits.h \
	src/basic/special.h \
	src/basic/list.h \
	src/basic/unaligned.h \
	src/basic/macro.h \
	src/basic/def.h \
	src/basic/sparse-endian.h \
	src/basic/refcnt.h \
	src/basic/util.c \
	src/basic/util.h \
	src/basic/io-util.c \
	src/basic/io-util.h \
	src/basic/string-util.c \
	src/basic/string-util.h \
	src/basic/fd-util.c \
	src/basic/fd-util.h \
	src/basic/parse-util.c \
	src/basic/parse-util.h \
	src/basic/user-util.c \
	src/basic/user-util.h \
	src/basic/rlimit-util.c \
	src/basic/rlimit-util.h \
	src/basic/dirent-util.c \
	src/basic/dirent-util.h \
	src/basic/xattr-util.c \
	src/basic/xattr-util.h \
	src/basic/chattr-util.c \
	src/basic/chattr-util.h \
	src/basic/proc-cmdline.c \
	src/basic/proc-cmdline.h \
	src/basic/fs-util.c \
	src/basic/fs-util.h \
	src/basic/syslog-util.c \
	src/basic/syslog-util.h \
	src/basic/stat-util.c \
	src/basic/stat-util.h \
	src/basic/mount-util.c \
	src/basic/mount-util.h \
	src/basic/hexdecoct.c \
	src/basic/hexdecoct.h \
	src/basic/glob-util.h \
	src/basic/glob-util.c \
	src/basic/extract-word.c \
	src/basic/extract-word.h \
	src/basic/escape.c \
	src/basic/escape.h \
	src/basic/cpu-set-util.c \
	src/basic/cpu-set-util.h \
	src/basic/lockfile-util.c \
	src/basic/lockfile-util.h \
	src/basic/path-util.c \
	src/basic/path-util.h \
	src/basic/time-util.c \
	src/basic/time-util.h \
	src/basic/locale-util.c \
	src/basic/locale-util.h \
	src/basic/umask-util.h \
	src/basic/signal-util.c \
	src/basic/signal-util.h \
	src/basic/string-table.c \
	src/basic/string-table.h \
	src/basic/mempool.c \
	src/basic/mempool.h \
	src/basic/hashmap.c \
	src/basic/hashmap.h \
	src/basic/hash-funcs.c \
	src/basic/hash-funcs.h \
	src/basic/siphash24.c \
	src/basic/siphash24.h \
	src/basic/set.h \
	src/basic/ordered-set.h \
	src/basic/ordered-set.c \
	src/basic/bitmap.c \
	src/basic/bitmap.h \
	src/basic/prioq.c \
	src/basic/prioq.h \
	src/basic/web-util.c \
	src/basic/web-util.h \
	src/basic/strv.c \
	src/basic/strv.h \
	src/basic/env-util.c \
	src/basic/env-util.h \
	src/basic/strbuf.c \
	src/basic/strbuf.h \
	src/basic/strxcpyx.c \
	src/basic/strxcpyx.h \
	src/basic/log.c \
	src/basic/log.h \
	src/basic/bus-label.c \
	src/basic/bus-label.h \
	src/basic/ratelimit.h \
	src/basic/ratelimit.c \
	src/basic/exit-status.c \
	src/basic/exit-status.h \
	src/basic/virt.c \
	src/basic/virt.h \
	src/basic/architecture.c \
	src/basic/architecture.h \
	src/basic/smack-util.c \
	src/basic/smack-util.h \
	src/basic/device-nodes.c \
	src/basic/device-nodes.h \
	src/basic/utf8.c \
	src/basic/utf8.h \
	src/basic/gunicode.c \
	src/basic/gunicode.h \
	src/basic/socket-util.c \
	src/basic/socket-util.h \
	src/basic/in-addr-util.c \
	src/basic/in-addr-util.h \
	src/basic/ether-addr-util.h \
	src/basic/ether-addr-util.c \
	src/basic/replace-var.c \
	src/basic/replace-var.h \
	src/basic/clock-util.c \
	src/basic/clock-util.h \
	src/basic/calendarspec.c \
	src/basic/calendarspec.h \
	src/basic/fileio.c \
	src/basic/fileio.h \
	src/basic/MurmurHash2.c \
	src/basic/MurmurHash2.h \
	src/basic/mkdir.c \
	src/basic/mkdir.h \
	src/basic/cgroup-util.c \
	src/basic/cgroup-util.h \
	src/basic/errno-list.c \
	src/basic/errno-list.h \
	src/basic/af-list.c \
	src/basic/af-list.h \
	src/basic/arphrd-list.c \
	src/basic/arphrd-list.h \
	src/basic/terminal-util.c \
	src/basic/terminal-util.h \
	src/basic/login-util.h \
	src/basic/login-util.c \
	src/basic/cap-list.c \
	src/basic/cap-list.h \
	src/basic/audit-util.c \
	src/basic/audit-util.h \
	src/basic/xml.c \
	src/basic/xml.h \
	src/basic/barrier.c \
	src/basic/barrier.h \
	src/basic/async.c \
	src/basic/async.h \
	src/basic/memfd-util.c \
	src/basic/memfd-util.h \
	src/basic/process-util.c \
	src/basic/process-util.h \
	src/basic/random-util.c \
	src/basic/random-util.h \
	src/basic/verbs.c \
	src/basic/verbs.h \
	src/basic/sigbus.c \
	src/basic/sigbus.h \
	src/basic/build.h \
	src/basic/socket-label.c \
	src/basic/label.c \
	src/basic/label.h \
	src/basic/btrfs-util.c \
	src/basic/btrfs-util.h \
	src/basic/btrfs-ctree.h \
	src/basic/selinux-util.c \
	src/basic/selinux-util.h \
	src/basic/mkdir-label.c \
	src/basic/fileio-label.c \
	src/basic/fileio-label.h \
	src/basic/rm-rf.c \
	src/basic/rm-rf.h \
	src/basic/copy.c \
	src/basic/copy.h \
	src/basic/alloc-util.h \
	src/basic/alloc-util.c \
	src/basic/formats-util.h \
	src/basic/nss-util.h

nodist_libbasic_la_SOURCES = \
	src/basic/errno-from-name.h \
	src/basic/errno-to-name.h \
	src/basic/af-from-name.h \
	src/basic/af-to-name.h \
	src/basic/arphrd-from-name.h \
	src/basic/arphrd-to-name.h \
	src/basic/cap-from-name.h \
	src/basic/cap-to-name.h

libbasic_la_CFLAGS = \
	$(AM_CFLAGS) \
	$(SELINUX_CFLAGS) \
	$(CAP_CFLAGS) \
	-pthread

libbasic_la_LIBADD = \
	$(SELINUX_LIBS) \
	$(CAP_LIBS) \
	-lrt \
	-lm

# -----------------------------------------------------------------------------
noinst_LTLIBRARIES += \
	libshared.la

libshared_la_SOURCES = \
	src/shared/output-mode.h \
	src/shared/output-mode.c \
	src/shared/gpt.h \
	src/shared/udev-util.h \
	src/shared/linux/auto_dev-ioctl.h \
	src/shared/initreq.h \
	src/shared/dns-domain.c \
	src/shared/dns-domain.h \
	src/shared/efivars.c \
	src/shared/efivars.h \
	src/shared/fstab-util.c \
	src/shared/fstab-util.h \
	src/shared/sleep-config.c \
	src/shared/sleep-config.h \
	src/shared/conf-parser.c \
	src/shared/conf-parser.h \
	src/shared/pager.c \
	src/shared/pager.h \
	src/shared/spawn-polkit-agent.c \
	src/shared/spawn-polkit-agent.h \
	src/shared/apparmor-util.c \
	src/shared/apparmor-util.h \
	src/shared/ima-util.c \
	src/shared/ima-util.h \
	src/shared/ptyfwd.c \
	src/shared/ptyfwd.h \
	src/shared/base-filesystem.c \
	src/shared/base-filesystem.h \
	src/shared/uid-range.c \
	src/shared/uid-range.h \
	src/shared/install.c \
	src/shared/install.h \
	src/shared/install-printf.c \
	src/shared/install-printf.h \
	src/shared/path-lookup.c \
	src/shared/path-lookup.h \
	src/shared/specifier.c \
	src/shared/specifier.h \
	src/shared/dev-setup.c \
	src/shared/dev-setup.h \
	src/shared/dropin.c \
	src/shared/dropin.h \
	src/shared/condition.c \
	src/shared/condition.h \
	src/shared/clean-ipc.c \
	src/shared/clean-ipc.h \
	src/shared/generator.h \
	src/shared/generator.c \
	src/shared/acpi-fpdt.h \
	src/shared/acpi-fpdt.c \
	src/shared/boot-timestamps.h \
	src/shared/boot-timestamps.c \
	src/shared/cgroup-show.c \
	src/shared/cgroup-show.h \
	src/shared/utmp-wtmp.h \
	src/shared/watchdog.c \
	src/shared/watchdog.h \
	src/shared/spawn-ask-password-agent.c \
	src/shared/spawn-ask-password-agent.h \
	src/shared/ask-password-api.c \
	src/shared/ask-password-api.h \
	src/shared/switch-root.h \
	src/shared/switch-root.c \
	src/shared/import-util.c \
	src/shared/import-util.h \
	src/shared/sysctl-util.c \
	src/shared/sysctl-util.h \
	src/shared/bus-util.c \
	src/shared/bus-util.h \
	src/shared/logs-show.c \
	src/shared/logs-show.h \
	src/shared/machine-image.c \
	src/shared/machine-image.h \
	src/shared/machine-pool.c \
	src/shared/machine-pool.h \
	src/shared/resolve-util.c \
	src/shared/resolve-util.h \
	src/shared/bus-unit-util.c \
	src/shared/bus-unit-util.h \
	src/shared/vlan-util.h \
	src/shared/vlan-util.c \
	src/shared/tests.h \
	src/shared/tests.c \
	src/shared/fdset.c \
	src/shared/fdset.h

if HAVE_UTMP
libshared_la_SOURCES += \
	src/shared/utmp-wtmp.c
endif

if HAVE_SECCOMP
libshared_la_SOURCES += \
	src/shared/seccomp-util.h \
	src/shared/seccomp-util.c
endif

if HAVE_ACL
libshared_la_SOURCES += \
	src/shared/acl-util.c \
	src/shared/acl-util.h
endif

libshared_la_CFLAGS = \
	$(AM_CFLAGS) \
	$(ACL_CFLAGS) \
	$(LIBIDN_CFLAGS) \
	$(SECCOMP_CFLAGS)

libshared_la_LIBADD = \
	libsystemd-internal.la \
	libbasic.la \
	libsystemd-journal-internal.la \
	libudev-internal.la \
	$(ACL_LIBS) \
	$(LIBIDN_LIBS) \
	$(SECCOMP_LIBS)

rootlibexec_LTLIBRARIES += \
	libsystemd-shared.la

libsystemd_shared_la_SOURCES = \
	$(libbasic_la_SOURCES) \
	$(libshared_la_SOURCES) \
	$(libsystemd_internal_la_SOURCES) \
	$(libsystemd_journal_internal_la_SOURCES) \
	$(libudev_internal_la_SOURCES)

libsystemd_shared_la_CFLAGS = \
	$(AM_CFLAGS) \
	$(libbasic_la_CFLAGS) \
	$(libshared_la_CFLAGS) \
	$(libsystemd_internal_la_CFLAGS) \
	$(libsystemd_journal_internal_la_CFLAGS) \
	$(libudev_internal_la_CFLAGS) \
	$(ACL_CFLAGS) \
	$(LIBIDN_CFLAGS) \
	$(SECCOMP_CFLAGS) \
	-fvisibility=default

# We can't use libshared_la_LIBADD here because it would
# pull in libsystemd*-internal.la
libsystemd_shared_la_LIBADD = \
	$(libbasic_la_LIBADD) \
	$(libsystemd_internal_la_LIBADD) \
	$(libsystemd_journal_internal_la_LIBADD) \
	$(libudev_internal_la_LIBADD) \
	$(ACL_LIBS) \
	$(LIBIDN_LIBS) \
	$(SECCOMP_LIBS)

libsystemd_shared_la_LDFLAGS = \
	$(AM_LDFLAGS) \
	-release $(PACKAGE_VERSION)


# -----------------------------------------------------------------------------
if HAVE_LIBIPTC
noinst_LTLIBRARIES += \
	libfirewall.la

libfirewall_la_SOURCES = \
	src/shared/firewall-util.h \
	src/shared/firewall-util.c

libfirewall_la_CFLAGS = \
	$(AM_CFLAGS) \
	$(LIBIPTC_CFLAGS)

libfirewall_la_LIBADD = \
	$(LIBIPTC_LIBS)
endif

# -----------------------------------------------------------------------------
if ENABLE_LDCONFIG
dist_systemunit_DATA += \
	units/ldconfig.service

SYSINIT_TARGET_WANTS += \
	ldconfig.service
endif

# ------------------------------------------------------------------------------
noinst_LTLIBRARIES += \
	libcore.la

libcore_la_SOURCES = \
	src/core/unit.c \
	src/core/unit.h \
	src/core/unit-printf.c \
	src/core/unit-printf.h \
	src/core/job.c \
	src/core/job.h \
	src/core/manager.c \
	src/core/manager.h \
	src/core/transaction.c \
	src/core/transaction.h \
	src/core/load-fragment.c \
	src/core/load-fragment.h \
	src/core/service.c \
	src/core/service.h \
	src/core/socket.c \
	src/core/socket.h \
	src/core/busname.c \
	src/core/busname.h \
	src/core/bus-policy.c \
	src/core/bus-policy.h \
	src/core/target.c \
	src/core/target.h \
	src/core/device.c \
	src/core/device.h \
	src/core/mount.c \
	src/core/mount.h \
	src/core/automount.c \
	src/core/automount.h \
	src/core/swap.c \
	src/core/swap.h \
	src/core/timer.c \
	src/core/timer.h \
	src/core/path.c \
	src/core/path.h \
	src/core/slice.c \
	src/core/slice.h \
	src/core/scope.c \
	src/core/scope.h \
	src/core/load-dropin.c \
	src/core/load-dropin.h \
	src/core/execute.c \
	src/core/execute.h \
	src/core/dynamic-user.c \
	src/core/dynamic-user.h \
	src/core/kill.c \
	src/core/kill.h \
	src/core/dbus.c \
	src/core/dbus.h \
	src/core/dbus-manager.c \
	src/core/dbus-manager.h \
	src/core/dbus-unit.c \
	src/core/dbus-unit.h \
	src/core/dbus-job.c \
	src/core/dbus-job.h \
	src/core/dbus-service.c \
	src/core/dbus-service.h \
	src/core/dbus-socket.c \
	src/core/dbus-socket.h \
	src/core/dbus-busname.c \
	src/core/dbus-busname.h \
	src/core/dbus-target.c \
	src/core/dbus-target.h \
	src/core/dbus-device.c \
	src/core/dbus-device.h \
	src/core/dbus-mount.c \
	src/core/dbus-mount.h \
	src/core/dbus-automount.c \
	src/core/dbus-automount.h \
	src/core/dbus-swap.c \
	src/core/dbus-swap.h \
	src/core/dbus-timer.c \
	src/core/dbus-timer.h \
	src/core/dbus-path.c \
	src/core/dbus-path.h \
	src/core/dbus-slice.c \
	src/core/dbus-slice.h \
	src/core/dbus-scope.c \
	src/core/dbus-scope.h \
	src/core/dbus-execute.c \
	src/core/dbus-execute.h \
	src/core/dbus-kill.c \
	src/core/dbus-kill.h \
	src/core/dbus-cgroup.c \
	src/core/dbus-cgroup.h \
	src/core/cgroup.c \
	src/core/cgroup.h \
	src/core/selinux-access.c \
	src/core/selinux-access.h \
	src/core/selinux-setup.c \
	src/core/selinux-setup.h \
	src/core/smack-setup.c \
	src/core/smack-setup.h \
	src/core/ima-setup.c \
	src/core/ima-setup.h \
	src/core/locale-setup.h \
	src/core/locale-setup.c \
	src/core/hostname-setup.c \
	src/core/hostname-setup.h \
	src/core/machine-id-setup.c \
	src/core/machine-id-setup.h \
	src/core/mount-setup.c \
	src/core/mount-setup.h \
	src/core/kmod-setup.c \
	src/core/kmod-setup.h \
	src/core/loopback-setup.h \
	src/core/loopback-setup.c \
	src/core/namespace.c \
	src/core/namespace.h \
	src/core/killall.h \
	src/core/killall.c \
	src/core/audit-fd.c \
	src/core/audit-fd.h \
	src/core/show-status.c \
	src/core/show-status.h \
	src/core/emergency-action.c \
	src/core/emergency-action.h

nodist_libcore_la_SOURCES = \
	src/core/load-fragment-gperf.c \
	src/core/load-fragment-gperf-nulstr.c

libcore_la_CFLAGS = \
	$(AM_CFLAGS) \
	$(PAM_CFLAGS) \
	$(AUDIT_CFLAGS) \
	$(KMOD_CFLAGS) \
	$(APPARMOR_CFLAGS) \
	$(MOUNT_CFLAGS) \
	$(SECCOMP_CFLAGS)

libcore_la_LIBADD = \
	libsystemd-shared.la \
	$(PAM_LIBS) \
	$(AUDIT_LIBS) \
	$(KMOD_LIBS) \
	$(APPARMOR_LIBS) \
	$(MOUNT_LIBS)

src/core/load-fragment-gperf-nulstr.c: src/core/load-fragment-gperf.gperf
	$(AM_V_at)$(MKDIR_P) $(dir $@)
	$(AM_V_GEN)$(AWK) 'BEGIN{ keywords=0 ; FS="," ; print "extern const char load_fragment_gperf_nulstr[];" ; print "const char load_fragment_gperf_nulstr[] ="} ; keyword==1 { print "\"" $$1 "\\0\"" } ; /%%/ { keyword=1} ; END { print ";" }' < $< > $@

gperf_gperf_m4_sources = \
	src/core/load-fragment-gperf.gperf.m4

gperf_txt_sources = \
	src/basic/errno-list.txt \
	src/basic/af-list.txt \
	src/basic/arphrd-list.txt \
	src/basic/cap-list.txt

BUILT_SOURCES += \
	$(gperf_gperf_m4_sources:-gperf.gperf.m4=-gperf.c) \
	$(gperf_gperf_m4_sources:-gperf.gperf.m4=-gperf-nulstr.c) \
	$(gperf_gperf_sources:-gperf.gperf=-gperf.c) \
	$(gperf_txt_sources:-list.txt=-from-name.h) \
	$(filter-out %keyboard-keys-to-name.h,$(gperf_txt_sources:-list.txt=-to-name.h))

CLEANFILES += \
	$(gperf_txt_sources:-list.txt=-from-name.gperf)
DISTCLEANFILES = \
	$(gperf_txt_sources)

EXTRA_DIST += \
	$(gperf_gperf_m4_sources) \
	$(gperf_gperf_sources)

CLEANFILES += \
	$(gperf_txt_sources)

%-from-name.gperf: %-list.txt
	$(AM_V_at)$(MKDIR_P) $(dir $@)
	$(AM_V_GEN)$(AWK) 'BEGIN{ print "struct $(notdir $*)_name { const char* name; int id; };"; print "%null-strings"; print "%%";} { printf "%s, %s\n", $$1, $$1 }' <$< >$@

%-from-name.h: %-from-name.gperf
	$(AM_V_at)$(MKDIR_P) $(dir $@)
	$(AM_V_GPERF)$(GPERF) -L ANSI-C -t --ignore-case -N lookup_$(notdir $*) -H hash_$(notdir $*)_name -p -C <$< >$@


src/basic/errno-list.txt:
	$(AM_V_at)$(MKDIR_P) $(dir $@)
	$(AM_V_GEN)$(CPP) $(CFLAGS) $(AM_CPPFLAGS) $(CPPFLAGS) -dM -include errno.h - </dev/null | $(AWK) '/^#define[ \t]+E[^ _]+[ \t]+/ { print $$2; }' >$@

src/basic/errno-to-name.h: src/basic/errno-list.txt
	$(AM_V_at)$(MKDIR_P) $(dir $@)
	$(AM_V_GEN)$(AWK) 'BEGIN{ print "static const char* const errno_names[] = { "} !/EDEADLOCK/ && !/EWOULDBLOCK/ && !/ENOTSUP/ { printf "[%s] = \"%s\",\n", $$1, $$1 } END{print "};"}' <$< >$@


src/basic/af-list.txt:
	$(AM_V_at)$(MKDIR_P) $(dir $@)
	$(AM_V_GEN)$(CPP) $(CFLAGS) $(AM_CPPFLAGS) $(CPPFLAGS) -dM -include sys/socket.h - </dev/null | grep -v AF_UNSPEC | grep -v AF_MAX | $(AWK) '/^#define[ \t]+AF_[^ \t]+[ \t]+PF_[^ \t]/ { print $$2; }' >$@

src/basic/af-to-name.h: src/basic/af-list.txt
	$(AM_V_at)$(MKDIR_P) $(dir $@)
	$(AM_V_GEN)$(AWK) 'BEGIN{ print "static const char* const af_names[] = { "} !/AF_FILE/ && !/AF_ROUTE/ && !/AF_LOCAL/ { printf "[%s] = \"%s\",\n", $$1, $$1 } END{print "};"}' <$< >$@


src/basic/arphrd-list.txt:
	$(AM_V_at)$(MKDIR_P) $(dir $@)
	$(AM_V_GEN)$(CPP) $(CFLAGS) $(AM_CPPFLAGS) $(CPPFLAGS) -dM -include net/if_arp.h - </dev/null | $(AWK) '/^#define[ \t]+ARPHRD_[^ \t]+[ \t]+[^ \t]/ { print $$2; }' | sed -e 's/ARPHRD_//' >$@

src/basic/arphrd-to-name.h: src/basic/arphrd-list.txt
	$(AM_V_at)$(MKDIR_P) $(dir $@)
	$(AM_V_GEN)$(AWK) 'BEGIN{ print "static const char* const arphrd_names[] = { "} !/CISCO/ { printf "[ARPHRD_%s] = \"%s\",\n", $$1, $$1 } END{print "};"}' <$< >$@

src/basic/arphrd-from-name.gperf: src/basic/arphrd-list.txt
	$(AM_V_at)$(MKDIR_P) $(dir $@)
	$(AM_V_GEN)$(AWK) 'BEGIN{ print "struct arphrd_name { const char* name; int id; };"; print "%null-strings"; print "%%";} { printf "%s, ARPHRD_%s\n", $$1, $$1 }' <$< >$@


src/basic/cap-list.txt:
	$(AM_V_at)$(MKDIR_P) $(dir $@)
	$(AM_V_GEN)$(CPP) $(CFLAGS) $(AM_CPPFLAGS) $(CPPFLAGS) -dM -include linux/capability.h -include missing.h - </dev/null | $(AWK) '/^#define[ \t]+CAP_[A-Z_]+[ \t]+/ { print $$2; }' | grep -v CAP_LAST_CAP >$@

src/basic/cap-to-name.h: src/basic/cap-list.txt
	$(AM_V_at)$(MKDIR_P) $(dir $@)
	$(AM_V_GEN)$(AWK) 'BEGIN{ print "static const char* const capability_names[] = { "} { printf "[%s] = \"%s\",\n", $$1, tolower($$1) } END{print "};"}' <$< >$@

src/basic/cap-from-name.gperf: src/basic/cap-list.txt
	$(AM_V_at)$(MKDIR_P) $(dir $@)
	$(AM_V_GEN)$(AWK) 'BEGIN{ print "struct capability_name { const char* name; int id; };"; print "%null-strings"; print "%%";} { printf "%s, %s\n", $$1, $$1 }' <$< >$@

src/basic/cap-from-name.h: src/basic/cap-from-name.gperf
	$(AM_V_at)$(MKDIR_P) $(dir $@)
	$(AM_V_GPERF)$(GPERF) -L ANSI-C -t --ignore-case -N lookup_capability -H hash_capability_name -p -C <$< >$@

audit_list_includes = -include linux/audit.h -include missing.h
if HAVE_AUDIT
audit_list_includes += -include libaudit.h
endif

src/journal/audit_type-list.txt:
	$(AM_V_at)$(MKDIR_P) $(dir $@)
	$(AM_V_GEN)$(CPP) $(CFLAGS) $(AM_CPPFLAGS) $(CPPFLAGS) -dM $(audit_list_includes) - </dev/null | grep -vE 'AUDIT_.*(FIRST|LAST)_' | $(SED) -r -n 's/^#define\s+AUDIT_(\w+)\s+([0-9]{4})\s*$$/\1\t\2/p' | sort -k2 >$@

src/journal/audit_type-to-name.h: src/journal/audit_type-list.txt
	$(AM_V_at)$(MKDIR_P) $(dir $@)
	$(AM_V_GEN)$(AWK) 'BEGIN{ print "const char *audit_type_to_string(int type) {\n\tswitch(type) {" } {printf "        case AUDIT_%s: return \"%s\";\n", $$1, $$1 } END{ print "        default: return NULL;\n\t}\n}\n" }' <$< >$@


src/resolve/dns_type-list.txt: src/resolve/dns-type.h
	$(AM_V_at)$(MKDIR_P) $(dir $@)
	$(AM_V_GEN)$(SED) -n -r 's/.* DNS_TYPE_(\w+).*/\1/p' <$< >$@

src/resolve/dns_type-to-name.h: src/resolve/dns_type-list.txt
	$(AM_V_at)$(MKDIR_P) $(dir $@)
	$(AM_V_GEN)$(AWK) 'BEGIN{ print "const char *dns_type_to_string(int type) {\n\tswitch(type) {" } {printf "        case DNS_TYPE_%s: return ", $$1; sub(/_/, "-"); printf "\"%s\";\n", $$1 } END{ print "        default: return NULL;\n\t}\n}\n" }' <$< >$@

src/resolve/dns_type-from-name.gperf: src/resolve/dns_type-list.txt
	$(AM_V_at)$(MKDIR_P) $(dir $@)
	$(AM_V_GEN)$(AWK) 'BEGIN{ print "struct dns_type_name { const char* name; int id; };"; print "%null-strings"; print "%%";} { s=$$1; sub(/_/, "-", s); printf "%s, ", $$s; printf "DNS_TYPE_%s\n", $$1 }' <$< >$@

# ------------------------------------------------------------------------------
systemd_SOURCES = \
	src/core/main.c

systemd_CFLAGS = \
	$(AM_CFLAGS) \
	$(SECCOMP_CFLAGS) \
	$(MOUNT_CFLAGS)

systemd_LDADD = \
	libcore.la

dist_pkgsysconf_DATA += \
	src/core/system.conf \
	src/core/user.conf

dist_dbuspolicy_DATA += \
	src/core/org.freedesktop.systemd1.conf

dist_dbussystemservice_DATA += \
	src/core/org.freedesktop.systemd1.service

polkitpolicy_in_in_files += \
	src/core/org.freedesktop.systemd1.policy.in.in

pkgconfigdata_DATA += \
	src/core/systemd.pc

nodist_rpmmacros_DATA = \
	src/core/macros.systemd

BUILT_SOURCES += \
	src/core/triggers.systemd

EXTRA_DIST += \
	src/core/systemd.pc.in \
	src/core/macros.systemd.in \
	src/core/triggers.systemd.in

# ------------------------------------------------------------------------------

manual_tests += \
	test-ns \
	test-cgroup \
	test-install \
	test-btrfs \
	test-acd \
	test-ipv4ll-manual \
	test-ask-password-api

unsafe_tests = \
	test-hostname \
	test-ipcrm

if HAVE_LIBIPTC
manual_tests += \
	test-firewall-util
endif

if HAVE_KMOD
manual_tests += \
	test-netlink-manual
endif

tests += \
	test-daemon \
	test-log \
	test-loopback \
	test-engine \
	test-watchdog \
	test-cgroup-mask \
	test-job-type \
	test-env-util \
	test-strbuf \
	test-strv \
	test-path \
	test-path-util \
	test-strxcpyx \
	test-siphash24 \
	test-unit-name \
	test-unit-file \
	test-utf8 \
	test-ellipsize \
	test-util \
	test-cpu-set-util \
	test-hexdecoct \
	test-escape \
	test-alloc-util \
	test-proc-cmdline \
	test-io-util \
	test-glob-util \
	test-xattr-util \
	test-fs-util \
	test-web-util \
	test-stat-util \
	test-fd-util \
	test-string-util \
	test-extract-word \
	test-parse-util \
	test-user-util \
	test-hostname-util \
	test-process-util \
	test-terminal-util \
	test-path-lookup \
	test-barrier \
	test-tmpfiles \
	test-namespace \
	test-date \
	test-sleep \
	test-replace-var \
	test-sched-prio \
	test-calendarspec \
	test-strip-tab-ansi \
	test-cgroup-util \
	test-fstab-util \
	test-prioq \
	test-fileio \
	test-time \
	test-clock \
	test-hashmap \
	test-set \
	test-bitmap \
	test-list \
	test-unaligned \
	test-tables \
	test-device-nodes \
	test-xml \
	test-architecture \
	test-socket-util \
	test-fdset \
	test-conf-files \
	test-conf-parser \
	test-capability \
	test-async \
	test-ratelimit \
	test-condition \
	test-uid-range \
	test-locale-util \
	test-execute \
	test-copy \
	test-cap-list \
	test-sigbus \
	test-verbs \
	test-af-list \
	test-arphrd-list \
	test-dns-domain \
	test-install-root \
	test-rlimit-util \
	test-signal-util \
	test-selinux \
	test-sizeof

if HAVE_ACL
tests += \
	test-acl-util
endif

if HAVE_SECCOMP
tests += \
	test-seccomp
endif

EXTRA_DIST += \
	test/a.service \
	test/basic.target \
	test/b.service \
	test/c.service \
	test/daughter.service \
	test/d.service \
	test/end.service \
	test/e.service \
	test/f.service \
	test/grandchild.service \
	test/g.service \
	test/hello-after-sleep.target \
	test/hello.service \
	test/h.service \
	test/parent-deep.slice \
	test/parent.slice \
	test/sched_idle_bad.service \
	test/sched_idle_ok.service \
	test/sched_rr_bad.service \
	test/sched_rr_change.service \
	test/sched_rr_ok.service \
	test/shutdown.target \
	test/sleep.service \
	test/sockets.target \
	test/son.service \
	test/sysinit.target \
	test/testsuite.target \
	test/timers.target \
	test/unstoppable.service \
	test/test-path/paths.target \
	test/test-path/basic.target \
	test/test-path/sysinit.target \
	test/test-path/path-changed.service \
	test/test-path/path-directorynotempty.service \
	test/test-path/path-existsglob.service \
	test/test-path/path-exists.service \
	test/test-path/path-makedirectory.service \
	test/test-path/path-modified.service \
	test/test-path/path-mycustomunit.service \
	test/test-path/path-service.service \
	test/test-path/path-changed.path \
	test/test-path/path-directorynotempty.path \
	test/test-path/path-existsglob.path \
	test/test-path/path-exists.path \
	test/test-path/path-makedirectory.path \
	test/test-path/path-modified.path \
	test/test-path/path-unit.path \
	test/test-execute/exec-environment-empty.service \
	test/test-execute/exec-environment-multiple.service \
	test/test-execute/exec-environment.service \
	test/test-execute/exec-passenvironment-absent.service \
	test/test-execute/exec-passenvironment-empty.service \
	test/test-execute/exec-passenvironment-repeated.service \
	test/test-execute/exec-passenvironment.service \
	test/test-execute/exec-group.service \
	test/test-execute/exec-group-nfsnobody.service \
	test/test-execute/exec-supplementarygroups.service \
	test/test-execute/exec-supplementarygroups-single-group.service \
	test/test-execute/exec-supplementarygroups-single-group-user.service \
	test/test-execute/exec-supplementarygroups-multiple-groups-default-group-user.service \
	test/test-execute/exec-supplementarygroups-multiple-groups-withgid.service \
	test/test-execute/exec-supplementarygroups-multiple-groups-withuid.service \
	test/test-execute/exec-dynamicuser-fixeduser.service \
	test/test-execute/exec-dynamicuser-fixeduser-one-supplementarygroup.service \
	test/test-execute/exec-dynamicuser-supplementarygroups.service \
	test/test-execute/exec-ignoresigpipe-no.service \
	test/test-execute/exec-ignoresigpipe-yes.service \
	test/test-execute/exec-personality-x86-64.service \
	test/test-execute/exec-personality-x86.service \
	test/test-execute/exec-personality-s390.service \
	test/test-execute/exec-personality-ppc64.service \
	test/test-execute/exec-personality-ppc64le.service \
	test/test-execute/exec-personality-aarch64.service \
	test/test-execute/exec-privatedevices-no.service \
	test/test-execute/exec-privatedevices-yes.service \
	test/test-execute/exec-privatedevices-no-capability-mknod.service \
	test/test-execute/exec-privatedevices-yes-capability-mknod.service \
	test/test-execute/exec-protectkernelmodules-no-capabilities.service \
	test/test-execute/exec-protectkernelmodules-yes-capabilities.service \
	test/test-execute/exec-protectkernelmodules-yes-mount-propagation.service \
	test/test-execute/exec-privatetmp-no.service \
	test/test-execute/exec-privatetmp-yes.service \
	test/test-execute/exec-readonlypaths.service \
	test/test-execute/exec-readonlypaths-mount-propagation.service \
	test/test-execute/exec-readwritepaths-mount-propagation.service \
	test/test-execute/exec-inaccessiblepaths-mount-propagation.service \
	test/test-execute/exec-spec-interpolation.service \
	test/test-execute/exec-systemcallerrornumber.service \
	test/test-execute/exec-systemcallfilter-failing2.service \
	test/test-execute/exec-systemcallfilter-failing.service \
	test/test-execute/exec-systemcallfilter-not-failing2.service \
	test/test-execute/exec-systemcallfilter-not-failing.service \
	test/test-execute/exec-systemcallfilter-system-user.service \
	test/test-execute/exec-systemcallfilter-system-user-nfsnobody.service \
	test/test-execute/exec-user.service \
	test/test-execute/exec-user-nfsnobody.service \
	test/test-execute/exec-workingdirectory.service \
	test/test-execute/exec-umask-0177.service \
	test/test-execute/exec-umask-default.service \
	test/test-execute/exec-privatenetwork-yes.service \
	test/test-execute/exec-environmentfile.service \
	test/test-execute/exec-oomscoreadjust-positive.service \
	test/test-execute/exec-oomscoreadjust-negative.service \
	test/test-execute/exec-ioschedulingclass-best-effort.service \
	test/test-execute/exec-ioschedulingclass-idle.service \
	test/test-execute/exec-ioschedulingclass-none.service \
	test/test-execute/exec-ioschedulingclass-realtime.service \
	test/test-execute/exec-capabilityboundingset-invert.service \
	test/test-execute/exec-capabilityboundingset-merge.service \
	test/test-execute/exec-capabilityboundingset-reset.service \
	test/test-execute/exec-capabilityboundingset-simple.service \
	test/test-execute/exec-capabilityambientset.service \
	test/test-execute/exec-capabilityambientset-nfsnobody.service \
	test/test-execute/exec-capabilityambientset-merge.service \
	test/test-execute/exec-capabilityambientset-merge-nfsnobody.service \
	test/test-execute/exec-runtimedirectory.service \
	test/test-execute/exec-runtimedirectory-mode.service \
	test/test-execute/exec-runtimedirectory-owner.service \
	test/test-execute/exec-runtimedirectory-owner-nfsnobody.service \
	test/bus-policy/hello.conf \
	test/bus-policy/methods.conf \
	test/bus-policy/ownerships.conf \
	test/bus-policy/signals.conf \
	test/bus-policy/check-own-rules.conf \
	test/bus-policy/many-rules.conf \
	test/bus-policy/test.conf


EXTRA_DIST += \
	src/test/test-helper.h

test_device_nodes_SOURCES = \
	src/test/test-device-nodes.c

test_device_nodes_LDADD = \
	libsystemd-shared.la

test_engine_SOURCES = \
	src/test/test-engine.c

test_engine_CFLAGS = \
	$(AM_CFLAGS) \
	$(SECCOMP_CFLAGS) \
	$(MOUNT_CFLAGS)

test_engine_LDADD = \
	libcore.la

test_job_type_SOURCES = \
	src/test/test-job-type.c

test_job_type_CFLAGS = \
	$(AM_CFLAGS) \
	$(SECCOMP_CFLAGS) \
	$(MOUNT_CFLAGS)

test_job_type_LDADD = \
	libcore.la

test_ns_SOURCES = \
	src/test/test-ns.c

test_ns_CFLAGS = \
	$(AM_CFLAGS) \
	$(SECCOMP_CFLAGS)

test_ns_LDADD = \
	libcore.la

test_loopback_SOURCES = \
	src/test/test-loopback.c

test_loopback_LDADD = \
	libcore.la

test_hostname_SOURCES = \
	src/test/test-hostname.c

test_hostname_LDADD = \
	libcore.la

test_dns_domain_SOURCES = \
	src/test/test-dns-domain.c

test_dns_domain_LDADD = \
	libsystemd-network.la \
	libsystemd-shared.la


if ENABLE_EFI
tests += \
	test-boot-timestamps

test_boot_timestamps_SOURCES = \
	src/test/test-boot-timestamps.c

test_boot_timestamps_LDADD = \
	libsystemd-shared.la
endif

test_unit_name_SOURCES = \
	src/test/test-unit-name.c

test_unit_name_CFLAGS = \
	$(AM_CFLAGS) \
	$(SECCOMP_CFLAGS) \
	$(MOUNT_CFLAGS)

test_unit_name_LDADD = \
	libcore.la

test_unit_file_SOURCES = \
	src/test/test-unit-file.c

test_unit_file_CFLAGS = \
	$(AM_CFLAGS) \
	$(SECCOMP_CFLAGS) \
	$(MOUNT_CFLAGS)

test_unit_file_LDADD = \
	libcore.la

test_utf8_SOURCES = \
	src/test/test-utf8.c

test_utf8_LDADD = \
	libsystemd-shared.la

test_capability_SOURCES = \
	src/test/test-capability.c

test_capability_CFLAGS = \
	$(AM_CFLAGS) \
	$(CAP_CFLAGS)

test_capability_LDADD = \
	libsystemd-shared.la \
	$(CAP_LIBS)

test_async_SOURCES = \
	src/test/test-async.c

test_async_LDADD = \
	libsystemd-shared.la

test_locale_util_SOURCES = \
	src/test/test-locale-util.c

test_locale_util_LDADD = \
	libsystemd-shared.la

test_copy_SOURCES = \
	src/test/test-copy.c

# Link statically to ensure file is large
test_copy_LDADD = \
	libshared.la

test_sigbus_SOURCES = \
	src/test/test-sigbus.c

test_sigbus_LDADD = \
	libsystemd-shared.la

test_condition_SOURCES = \
	src/test/test-condition.c

test_condition_LDADD = \
	libsystemd-shared.la

test_fdset_SOURCES = \
	src/test/test-fdset.c

test_fdset_LDADD = \
	libsystemd-shared.la

test_fstab_util_SOURCES = \
	src/test/test-fstab-util.c

test_fstab_util_LDADD = \
	libsystemd-shared.la

test_ratelimit_SOURCES = \
	src/test/test-ratelimit.c

test_ratelimit_LDADD = \
	libsystemd-shared.la

test_util_SOURCES = \
	src/test/test-util.c

test_util_LDADD = \
	libsystemd-shared.la

test_hexdecoct_SOURCES = \
	src/test/test-hexdecoct.c

test_hexdecoct_LDADD = \
	libsystemd-shared.la

test_alloc_util_SOURCES = \
	src/test/test-alloc-util.c

test_alloc_util_LDADD = \
	libsystemd-shared.la

test_xattr_util_SOURCES = \
	src/test/test-xattr-util.c

test_xattr_util_LDADD = \
	libsystemd-shared.la

test_io_util_SOURCES = \
	src/test/test-io-util.c

test_io_util_LDADD = \
	libsystemd-shared.la

test_glob_util_SOURCES = \
	src/test/test-glob-util.c

test_glob_util_LDADD = \
	libsystemd-shared.la

test_fs_util_SOURCES = \
	src/test/test-fs-util.c

test_fs_util_LDADD = \
	libsystemd-shared.la

test_proc_cmdline_SOURCES = \
	src/test/test-proc-cmdline.c

test_proc_cmdline_LDADD = \
	libsystemd-shared.la

test_fd_util_SOURCES = \
	src/test/test-fd-util.c

test_fd_util_LDADD = \
	libsystemd-shared.la

test_web_util_SOURCES = \
	src/test/test-web-util.c

test_web_util_LDADD = \
	libsystemd-shared.la

test_cpu_set_util_SOURCES = \
	src/test/test-cpu-set-util.c

test_cpu_set_util_LDADD = \
	libsystemd-shared.la

test_stat_util_SOURCES = \
	src/test/test-stat-util.c

test_stat_util_LDADD = \
	libsystemd-shared.la

test_escape_SOURCES = \
	src/test/test-escape.c

test_escape_LDADD = \
	libsystemd-shared.la

test_string_util_SOURCES = \
	src/test/test-string-util.c

test_string_util_LDADD = \
	libsystemd-shared.la

test_extract_word_SOURCES = \
	src/test/test-extract-word.c

test_extract_word_LDADD = \
	libsystemd-shared.la

test_parse_util_SOURCES = \
	src/test/test-parse-util.c

test_parse_util_LDADD = \
	libsystemd-shared.la

test_user_util_SOURCES = \
	src/test/test-user-util.c

test_user_util_LDADD = \
	libsystemd-shared.la

test_hostname_util_SOURCES = \
	src/test/test-hostname-util.c

test_hostname_util_LDADD = \
	libsystemd-shared.la

test_process_util_SOURCES = \
	src/test/test-process-util.c

test_process_util_LDADD = \
	libsystemd-shared.la

test_terminal_util_SOURCES = \
	src/test/test-terminal-util.c

test_terminal_util_LDADD = \
	libsystemd-shared.la

test_path_lookup_SOURCES = \
	src/test/test-path-lookup.c

test_path_lookup_LDADD = \
	libsystemd-shared.la

test_uid_range_SOURCES = \
	src/test/test-uid-range.c

test_uid_range_LDADD = \
	libsystemd-shared.la

test_cap_list_SOURCES = \
	src/test/test-cap-list.c

test_cap_list_CFLAGS = \
	$(AM_CFLAGS) \
	$(CAP_CFLAGS)

test_cap_list_LDADD = \
	libsystemd-shared.la \
	$(CAP_LIBS)

test_socket_util_SOURCES = \
	src/test/test-socket-util.c

test_socket_util_LDADD = \
	libsystemd-shared.la

test_barrier_SOURCES = \
	src/test/test-barrier.c

test_barrier_LDADD = \
	libsystemd-shared.la

test_tmpfiles_SOURCES = \
	src/test/test-tmpfiles.c

test_tmpfiles_LDADD = \
	libsystemd-shared.la

test_namespace_SOURCES = \
	src/test/test-namespace.c

test_verbs_SOURCES = \
	src/test/test-verbs.c

test_verbs_LDADD = \
	libsystemd-shared.la

test_install_root_SOURCES = \
	src/test/test-install-root.c

test_install_root_LDADD = \
	libsystemd-shared.la

test_acl_util_SOURCES = \
	src/test/test-acl-util.c

test_acl_util_LDADD = \
	libsystemd-shared.la

test_seccomp_SOURCES = \
	src/test/test-seccomp.c

test_seccomp_LDADD = \
	libsystemd-shared.la \
	$(SECCOMP_LIBS)

test_namespace_LDADD = \
	libcore.la

test_rlimit_util_SOURCES = \
	src/test/test-rlimit-util.c

test_rlimit_util_LDADD = \
	libsystemd-shared.la

test_ask_password_api_SOURCES = \
	src/test/test-ask-password-api.c

test_ask_password_api_LDADD = \
	libsystemd-shared.la

test_signal_util_SOURCES = \
	src/test/test-signal-util.c

test_signal_util_LDADD = \
	libsystemd-shared.la

test_selinux_SOURCES = \
	src/test/test-selinux.c

test_selinux_LDADD = \
	libsystemd-shared.la

test_sizeof_SOURCES = \
	src/test/test-sizeof.c

test_sizeof_LDADD = \
	libsystemd-shared.la

BUILT_SOURCES += \
	src/test/test-hashmap-ordered.c

src/test/test-hashmap-ordered.c: src/test/test-hashmap-plain.c
	$(AM_V_at)$(MKDIR_P) $(dir $@)
	$(AM_V_GEN)$(AWK) 'BEGIN { print "/* GENERATED FILE */\n#define ORDERED" } \
	                   { if (!match($$0, "^#include"))          \
	                         gsub(/hashmap/, "ordered_hashmap"); \
	                     gsub(/HASHMAP/, "ORDERED_HASHMAP");     \
	                     gsub(/Hashmap/, "OrderedHashmap");      \
	                     print }' <$< >$@

nodist_test_hashmap_SOURCES = \
	src/test/test-hashmap-ordered.c

test_hashmap_SOURCES = \
	src/test/test-hashmap.c \
	src/test/test-hashmap-plain.c

test_hashmap_LDADD = \
	libsystemd-shared.la

test_set_SOURCES = \
	src/test/test-set.c

test_set_LDADD = \
	libsystemd-shared.la

test_bitmap_SOURCES = \
	src/test/test-bitmap.c

test_bitmap_LDADD = \
	libsystemd-shared.la

test_xml_SOURCES = \
	src/test/test-xml.c

test_xml_LDADD = \
	libsystemd-shared.la

test_list_SOURCES = \
	src/test/test-list.c

test_list_LDADD = \
	libsystemd-shared.la

test_unaligned_LDADD = \
	libsystemd-shared.la

test_unaligned_SOURCES = \
	src/test/test-unaligned.c

test_tables_SOURCES = \
	src/test/test-tables.c \
	src/shared/test-tables.h \
	src/journal/journald-server.c \
	src/journal/journald-server.h

test_tables_CPPFLAGS = \
	$(AM_CPPFLAGS)

test_tables_CFLAGS = \
	$(AM_CFLAGS) \
	$(SECCOMP_CFLAGS) \
	$(MOUNT_CFLAGS)

test_tables_LDADD = \
	libjournal-core.la \
	libcore.la \
	libudev-core.la

test_prioq_SOURCES = \
	src/test/test-prioq.c

test_prioq_LDADD = \
	libsystemd-shared.la

test_fileio_SOURCES = \
	src/test/test-fileio.c

test_fileio_LDADD = \
	libsystemd-shared.la

test_time_SOURCES = \
	src/test/test-time.c

test_time_LDADD = \
	libsystemd-shared.la

test_clock_SOURCES = \
	src/test/test-clock.c

test_clock_LDADD = \
	libsystemd-shared.la

test_architecture_SOURCES = \
	src/test/test-architecture.c

test_architecture_LDADD = \
	libsystemd-shared.la

test_log_SOURCES = \
	src/test/test-log.c

test_log_LDADD = \
	libsystemd-shared.la

test_ipcrm_SOURCES = \
	src/test/test-ipcrm.c

test_ipcrm_LDADD = \
	libsystemd-shared.la

test_btrfs_SOURCES = \
	src/test/test-btrfs.c

test_btrfs_LDADD = \
	libsystemd-shared.la

if HAVE_LIBIPTC
test_firewall_util_SOURCES = \
	src/test/test-firewall-util.c

test_firewall_util_CFLAGS = \
	$(AM_CFLAGS) \
	$(LIBIPTC_CFLAGS)

test_firewall_util_LDADD = \
	libfirewall.la \
	libsystemd-shared.la \
	$(LIBIPTC_LIBS)
endif

test_netlink_manual_SOURCES = \
	src/test/test-netlink-manual.c

test_netlink_manual_CFLAGS = \
	$(AM_CFLAGS) \
	$(KMOD_CFLAGS)

test_netlink_manual_LDADD = \
	libsystemd-shared.la \
	$(KMOD_LIBS)

test_ellipsize_SOURCES = \
	src/test/test-ellipsize.c

test_ellipsize_LDADD = \
	libsystemd-shared.la

test_date_SOURCES = \
	src/test/test-date.c

test_date_LDADD = \
	libsystemd-shared.la

test_sleep_SOURCES = \
	src/test/test-sleep.c

test_sleep_LDADD = \
	libcore.la

test_replace_var_SOURCES = \
	src/test/test-replace-var.c

test_replace_var_LDADD = \
	libsystemd-shared.la

test_calendarspec_SOURCES = \
	src/test/test-calendarspec.c

test_calendarspec_LDADD = \
	libsystemd-shared.la

test_strip_tab_ansi_SOURCES = \
	src/test/test-strip-tab-ansi.c

test_strip_tab_ansi_LDADD = \
	libsystemd-shared.la

test_daemon_SOURCES = \
	src/test/test-daemon.c

test_daemon_LDADD = \
	libsystemd-shared.la

test_cgroup_SOURCES = \
	src/test/test-cgroup.c

test_cgroup_LDADD = \
	libsystemd-shared.la

test_cgroup_mask_SOURCES = \
	src/test/test-cgroup-mask.c

test_cgroup_mask_CPPFLAGS = \
	$(AM_CPPFLAGS) \
	$(MOUNT_CFLAGS)

test_cgroup_mask_CFLAGS = \
	$(AM_CFLAGS) \
	$(SECCOMP_CFLAGS)

test_cgroup_mask_LDADD = \
	libcore.la

test_cgroup_util_SOURCES = \
	src/test/test-cgroup-util.c

test_cgroup_util_LDADD = \
	libsystemd-shared.la

test_env_util_SOURCES = \
	src/test/test-env-util.c

test_env_util_LDADD = \
	libsystemd-shared.la

test_strbuf_SOURCES = \
	src/test/test-strbuf.c

test_strbuf_LDADD = \
	libsystemd-shared.la

test_strv_SOURCES = \
	src/test/test-strv.c

test_strv_LDADD = \
	libsystemd-shared.la

test_path_util_SOURCES = \
	src/test/test-path-util.c

test_path_util_LDADD = \
	libsystemd-shared.la

test_path_SOURCES = \
	src/test/test-path.c

test_path_CFLAGS = \
	$(AM_CFLAGS) \
	$(MOUNT_CFLAGS)

test_path_LDADD = \
	libcore.la

test_execute_SOURCES = \
	src/test/test-execute.c

test_execute_CFLAGS = \
	$(AM_CFLAGS) \
	$(MOUNT_CFLAGS)

test_execute_LDADD = \
	libcore.la

test_siphash24_SOURCES = \
	src/test/test-siphash24.c

test_siphash24_LDADD = \
	libsystemd-shared.la

test_strxcpyx_SOURCES = \
	src/test/test-strxcpyx.c

test_strxcpyx_LDADD = \
	libsystemd-shared.la

test_install_SOURCES = \
	src/test/test-install.c

test_install_LDADD = \
	libsystemd-shared.la

test_watchdog_SOURCES = \
	src/test/test-watchdog.c

test_watchdog_LDADD = \
	libsystemd-shared.la

test_sched_prio_SOURCES = \
	src/test/test-sched-prio.c

test_sched_prio_CPPFLAGS = \
	$(AM_CPPFLAGS) \
	$(MOUNT_CFLAGS)

test_sched_prio_CFLAGS = \
	$(AM_CFLAGS) \
	$(SECCOMP_CFLAGS)

test_sched_prio_LDADD = \
	libcore.la

test_conf_files_SOURCES = \
	src/test/test-conf-files.c

test_conf_files_LDADD = \
	libsystemd-shared.la

test_conf_parser_SOURCES = \
	src/test/test-conf-parser.c

test_conf_parser_LDADD = \
	libsystemd-shared.la

test_af_list_SOURCES = \
	src/test/test-af-list.c

test_af_list_LDADD = \
	libsystemd-shared.la

test_arphrd_list_SOURCES = \
	src/test/test-arphrd-list.c

test_arphrd_list_LDADD = \
	libsystemd-shared.la

# ------------------------------------------------------------------------------
## .PHONY so it always rebuilds it
.PHONY: coverage lcov-run lcov-report coverage-sync

# run lcov from scratch, always
coverage: all
	$(MAKE) lcov-run
	$(MAKE) lcov-report

coverage_dir = coverage
coverage_opts = --base-directory $(srcdir) --directory $(builddir) --rc 'geninfo_adjust_src_path=$(abspath $(srcdir))=>$(abspath $(builddir))'

if ENABLE_COVERAGE
# reset run coverage tests
lcov-run:
	@rm -rf $(coverage_dir)
	lcov $(coverage_opts) --zerocounters
	-$(MAKE) check

# generate report based on current coverage data
lcov-report:
	$(MKDIR_P) $(coverage_dir)
	lcov $(coverage_opts) --compat-libtool --capture --no-external \
		| sed 's|$(abspath $(builddir))|$(abspath $(srcdir))|' > $(coverage_dir)/.lcov.info
	lcov --remove $(coverage_dir)/.lcov.info --output-file $(coverage_dir)/.lcov-clean.info 'test-*'
	genhtml -t "systemd test coverage" -o $(coverage_dir) $(coverage_dir)/.lcov-clean.info
	@echo "Coverage report generated in $(abs_builddir)/$(coverage_dir)/index.html"

# lcov doesn't work properly with vpath builds, make sure that bad
# output is not uploaded by mistake.
coverage-sync: coverage
	test "$(builddir)" = "$(srcdir)"
	rsync -rlv --delete --omit-dir-times coverage/ $(www_target)/coverage

else
lcov-run lcov-report:
	echo "Need to reconfigure with --enable-coverage"
endif

# ------------------------------------------------------------------------------
systemd_analyze_SOURCES = \
	src/analyze/analyze.c \
	src/analyze/analyze-verify.c \
	src/analyze/analyze-verify.h

systemd_analyze_CFLAGS = \
	$(AM_CFLAGS) \
	$(SECCOMP_CFLAGS) \
	$(MOUNT_CFLAGS)

systemd_analyze_LDADD = \
	libcore.la

# ------------------------------------------------------------------------------
systemd_initctl_SOURCES = \
	src/initctl/initctl.c

systemd_initctl_LDADD = \
	libsystemd-shared.la

# ------------------------------------------------------------------------------
systemd_update_utmp_SOURCES = \
	src/update-utmp/update-utmp.c

systemd_update_utmp_CFLAGS = \
	$(AM_CFLAGS) \
	$(AUDIT_CFLAGS)

systemd_update_utmp_LDADD = \
	libsystemd-shared.la \
	$(AUDIT_LIBS)

# ------------------------------------------------------------------------------
systemd_update_done_SOURCES = \
	src/update-done/update-done.c

systemd_update_done_LDADD = \
	libsystemd-shared.la

# ------------------------------------------------------------------------------
systemd_shutdown_SOURCES = \
	src/core/umount.c \
	src/core/umount.h \
	src/core/shutdown.c \
	src/core/mount-setup.c \
	src/core/mount-setup.h \
	src/core/killall.h \
	src/core/killall.c

systemd_shutdown_LDADD = \
	libsystemd-shared.la

# ------------------------------------------------------------------------------
if HAVE_KMOD
systemd_modules_load_SOURCES = \
	src/modules-load/modules-load.c

systemd_modules_load_CFLAGS = \
	$(AM_CFLAGS) \
	$(KMOD_CFLAGS)

systemd_modules_load_LDADD = \
	libsystemd-shared.la \
	$(KMOD_LIBS)

rootlibexec_PROGRAMS += \
	systemd-modules-load

nodist_systemunit_DATA += \
	units/systemd-modules-load.service

SYSINIT_TARGET_WANTS += \
	systemd-modules-load.service

if ENABLE_TMPFILES
nodist_systemunit_DATA += \
	units/kmod-static-nodes.service

SYSINIT_TARGET_WANTS += \
	kmod-static-nodes.service
endif
endif

EXTRA_DIST += \
	units/systemd-modules-load.service.in \
	units/kmod-static-nodes.service.in

# ------------------------------------------------------------------------------
if ENABLE_TMPFILES
systemd_tmpfiles_SOURCES = \
	src/tmpfiles/tmpfiles.c

systemd_tmpfiles_CFLAGS = \
	$(AM_CFLAGS) \
	$(ACL_CFLAGS)

systemd_tmpfiles_LDADD = \
	libsystemd-shared.la \
	$(ACL_LIBS)

rootbin_PROGRAMS += \
	systemd-tmpfiles

dist_systemunit_DATA += \
	units/systemd-tmpfiles-clean.timer

nodist_systemunit_DATA += \
	units/systemd-tmpfiles-setup-dev.service \
	units/systemd-tmpfiles-setup.service \
	units/systemd-tmpfiles-clean.service

nodist_tmpfiles_DATA = \
	tmpfiles.d/systemd.conf \
	tmpfiles.d/etc.conf

dist_tmpfiles_DATA = \
	tmpfiles.d/systemd-nologin.conf \
	tmpfiles.d/tmp.conf \
	tmpfiles.d/x11.conf \
	tmpfiles.d/var.conf \
	tmpfiles.d/home.conf \
	tmpfiles.d/systemd-nspawn.conf \
	tmpfiles.d/journal-nocow.conf

if HAVE_SYSV_COMPAT
dist_tmpfiles_DATA += \
	tmpfiles.d/legacy.conf
endif

SYSINIT_TARGET_WANTS += \
	systemd-tmpfiles-setup-dev.service \
	systemd-tmpfiles-setup.service

dist_zshcompletion_data += \
	shell-completion/zsh/_systemd-tmpfiles

TIMERS_TARGET_WANTS += \
	systemd-tmpfiles-clean.timer

INSTALL_DIRS += \
	$(tmpfilesdir) \
	$(sysconfdir)/tmpfiles.d
endif

EXTRA_DIST += \
	tmpfiles.d/systemd.conf.m4 \
	tmpfiles.d/etc.conf.m4 \
	units/systemd-tmpfiles-setup-dev.service.in \
	units/systemd-tmpfiles-setup.service.in \
	units/systemd-tmpfiles-clean.service.in

# ------------------------------------------------------------------------------
if ENABLE_SYSUSERS
systemd_sysusers_SOURCES = \
	src/sysusers/sysusers.c

systemd_sysusers_LDADD = \
	libsystemd-shared.la

rootbin_PROGRAMS += \
	systemd-sysusers

nodist_systemunit_DATA += \
	units/systemd-sysusers.service

SYSINIT_TARGET_WANTS += \
	systemd-sysusers.service

nodist_sysusers_DATA = \
	sysusers.d/systemd.conf \
	sysusers.d/basic.conf

if HAVE_REMOTE
nodist_sysusers_DATA += \
	sysusers.d/systemd-remote.conf
endif

INSTALL_DIRS += \
	$(sysusersdir)
endif

EXTRA_DIST += \
	units/systemd-sysusers.service.in \
	sysusers.d/systemd.conf.m4 \
	sysusers.d/systemd-remote.conf.m4 \
	sysusers.d/basic.conf.in

# ------------------------------------------------------------------------------
dist_factory_etc_DATA = \
	factory/etc/nsswitch.conf

if HAVE_PAM
dist_factory_pam_DATA = \
	factory/etc/pam.d/system-auth \
	factory/etc/pam.d/other
endif

# ------------------------------------------------------------------------------
if ENABLE_FIRSTBOOT
systemd_firstboot_SOURCES = \
	src/firstboot/firstboot.c

systemd_firstboot_LDADD = \
	libsystemd-shared.la \
	-lcrypt

rootbin_PROGRAMS += \
	systemd-firstboot

nodist_systemunit_DATA += \
	units/systemd-firstboot.service

SYSINIT_TARGET_WANTS += \
	systemd-firstboot.service
endif

EXTRA_DIST += \
	units/systemd-firstboot.service.in

# ------------------------------------------------------------------------------
systemd_machine_id_setup_SOURCES = \
	src/machine-id-setup/machine-id-setup-main.c \
	src/core/machine-id-setup.c \
	src/core/machine-id-setup.h

systemd_machine_id_setup_LDADD = \
	libsystemd-shared.la

SYSINIT_TARGET_WANTS += \
	systemd-machine-id-commit.service

# ------------------------------------------------------------------------------
systemd_sysctl_SOURCES = \
	src/sysctl/sysctl.c

systemd_sysctl_LDADD = \
	libsystemd-shared.la

# ------------------------------------------------------------------------------
systemd_sleep_SOURCES = \
	src/sleep/sleep.c

systemd_sleep_LDADD = \
	libsystemd-shared.la

# ------------------------------------------------------------------------------
systemd_fsck_SOURCES = \
	src/fsck/fsck.c

systemd_fsck_LDADD = \
	libsystemd-shared.la

# ------------------------------------------------------------------------------
systemd_fsckd_SOURCES = \
	src/fsckd/fsckd.c \
	$(NULL)

systemd_fsckd_LDADD = \
	libsystemd-shared.la

# ------------------------------------------------------------------------------
systemd_ac_power_SOURCES = \
	src/ac-power/ac-power.c

systemd_ac_power_LDADD = \
	libsystemd-shared.la

# ------------------------------------------------------------------------------
systemd_detect_virt_SOURCES = \
	src/detect-virt/detect-virt.c

systemd_detect_virt_LDADD = \
	libsystemd-shared.la

INSTALL_EXEC_HOOKS += \
	systemd-detect-virt-install-hook

# ------------------------------------------------------------------------------
systemd_delta_SOURCES = \
	src/delta/delta.c

systemd_delta_LDADD = \
	libsystemd-shared.la

# ------------------------------------------------------------------------------
systemd_getty_generator_SOURCES = \
	src/getty-generator/getty-generator.c

systemd_getty_generator_LDADD = \
	libsystemd-shared.la

# ------------------------------------------------------------------------------
systemd_debug_generator_SOURCES = \
	src/debug-generator/debug-generator.c

systemd_debug_generator_LDADD = \
	libsystemd-shared.la

# ------------------------------------------------------------------------------
systemd_fstab_generator_SOURCES = \
	src/fstab-generator/fstab-generator.c \
	src/core/mount-setup.c

systemd_fstab_generator_LDADD = \
	libsystemd-shared.la

# ------------------------------------------------------------------------------
systemd_system_update_generator_SOURCES = \
	src/system-update-generator/system-update-generator.c

systemd_system_update_generator_LDADD = \
	libsystemd-shared.la

# ------------------------------------------------------------------------------
if ENABLE_HIBERNATE
systemgenerator_PROGRAMS += \
	systemd-hibernate-resume-generator

rootlibexec_PROGRAMS += \
	systemd-hibernate-resume

systemd_hibernate_resume_SOURCES = \
	src/hibernate-resume/hibernate-resume.c

systemd_hibernate_resume_LDADD = \
	libsystemd-shared.la

systemd_hibernate_resume_generator_SOURCES = \
	src/hibernate-resume/hibernate-resume-generator.c

systemd_hibernate_resume_generator_LDADD = \
	libsystemd-shared.la

dist_systemunit_DATA += \
	units/hibernate.target \
	units/hybrid-sleep.target

nodist_systemunit_DATA += \
	units/systemd-hibernate.service \
	units/systemd-hibernate-resume@.service \
	units/systemd-hybrid-sleep.service
endif

EXTRA_DIST += \
	units/systemd-hibernate.service.in \
	units/systemd-hibernate-resume@.service.in \
	units/systemd-hybrid-sleep.service.in

# ------------------------------------------------------------------------------
if ENABLE_EFI
if HAVE_BLKID
bootctl_SOURCES = \
	src/boot/bootctl.c

bootctl_CPPFLAGS = \
	$(AM_CPPFLAGS) \
	-DEFI_MACHINE_TYPE_NAME=\"$(EFI_MACHINE_TYPE_NAME)\" \
	-DBOOTLIBDIR=\"$(bootlibdir)\"

bootctl_CFLAGS = \
	$(AM_CFLAGS) \
	$(BLKID_CFLAGS)

bootctl_LDADD = \
	libsystemd-shared.la \
	$(BLKID_LIBS)

bin_PROGRAMS += \
	bootctl

dist_bashcompletion_data += \
	shell-completion/bash/bootctl

dist_zshcompletion_data += \
	shell-completion/zsh/_bootctl
endif

# ------------------------------------------------------------------------------
if HAVE_GNUEFI
efi_cppflags = \
	$(EFI_CPPFLAGS) \
	-I$(top_builddir) -include config.h \
	-I$(EFI_INC_DIR)/efi \
	-I$(EFI_INC_DIR)/efi/$(EFI_ARCH) \
	-DEFI_MACHINE_TYPE_NAME=\"$(EFI_MACHINE_TYPE_NAME)\"

efi_cflags = \
	$(EFI_CFLAGS) \
	-Wall \
	-Wextra \
	-std=gnu90 \
	-nostdinc \
	-ggdb -O0 \
	-fpic \
	-fshort-wchar \
	-nostdinc \
	-ffreestanding \
	-fno-strict-aliasing \
	-fno-stack-protector \
	-Wsign-compare \
	-Wno-missing-field-initializers

if ARCH_X86_64
efi_cflags += \
	-mno-red-zone \
	-mno-sse \
	-mno-mmx \
	-DEFI_FUNCTION_WRAPPER \
	-DGNU_EFI_USE_MS_ABI
endif

if ARCH_IA32
efi_cflags += \
	-mno-sse \
	-mno-mmx
endif

efi_ldflags = \
	$(EFI_LDFLAGS) \
	-T $(EFI_LDS_DIR)/elf_$(EFI_ARCH)_efi.lds \
	-shared \
	-Bsymbolic \
	-nostdlib \
	-znocombreloc \
	-L $(EFI_LIB_DIR) \
	$(EFI_LDS_DIR)/crt0-efi-$(EFI_ARCH).o

# Aarch64 and ARM32 don't have an EFI capable objcopy. Use 'binary' instead,
# and add required symbols manually.
if ARCH_AARCH64
efi_ldflags += --defsym=EFI_SUBSYSTEM=0xa
EFI_FORMAT = -O binary
else
EFI_FORMAT = --target=efi-app-$(EFI_ARCH)
endif
endif
endif

# ------------------------------------------------------------------------------
systemd_boot_headers = \
	src/boot/efi/util.h \
	src/boot/efi/console.h \
	src/boot/efi/graphics.h \
	src/boot/efi/pefile.h \
	src/boot/efi/measure.h \
	src/boot/efi/disk.h

systemd_boot_sources = \
	src/boot/efi/util.c \
	src/boot/efi/console.c \
	src/boot/efi/graphics.c \
	src/boot/efi/pefile.c \
	src/boot/efi/disk.c \
	src/boot/efi/measure.c \
	src/boot/efi/boot.c

EXTRA_DIST += $(systemd_boot_sources) $(systemd_boot_headers)

systemd_boot_objects = $(addprefix $(top_builddir)/,$(systemd_boot_sources:.c=.o))
systemd_boot_solib = $(top_builddir)/src/boot/efi/systemd_boot.so
systemd_boot = systemd-boot$(EFI_MACHINE_TYPE_NAME).efi

if ENABLE_EFI
if HAVE_GNUEFI
bootlib_DATA = $(systemd_boot)

$(top_builddir)/src/boot/efi/%.o: $(top_srcdir)/src/boot/efi/%.c $(addprefix $(top_srcdir)/,$(systemd_boot_headers))
	@$(MKDIR_P) $(top_builddir)/src/boot/efi/
	$(AM_V_CC)$(EFI_CC) $(efi_cppflags) $(efi_cflags) -c $< -o $@

$(systemd_boot_solib): $(systemd_boot_objects)
	$(AM_V_CCLD)$(LD) $(efi_ldflags) $(systemd_boot_objects) \
		-o $@ -lefi -lgnuefi $(shell $(CC) -print-libgcc-file-name); \
	nm -D -u $@ | grep ' U ' && exit 1 || :

$(systemd_boot): $(systemd_boot_solib)
	$(AM_V_GEN)$(OBJCOPY) -j .text -j .sdata -j .data -j .dynamic \
	  -j .dynsym -j .rel -j .rela -j .reloc $(EFI_FORMAT) $< $@
endif
endif

CLEANFILES += $(systemd_boot_objects) $(systemd_boot_solib) $(systemd_boot)

# ------------------------------------------------------------------------------
stub_headers = \
	src/boot/efi/util.h \
	src/boot/efi/pefile.h \
	src/boot/efi/disk.h \
	src/boot/efi/graphics.h \
	src/boot/efi/splash.h \
	src/boot/efi/measure.h \
	src/boot/efi/linux.h

stub_sources = \
	src/boot/efi/util.c \
	src/boot/efi/pefile.c \
	src/boot/efi/disk.c \
	src/boot/efi/graphics.c \
	src/boot/efi/splash.c \
	src/boot/efi/linux.c \
	src/boot/efi/measure.c \
	src/boot/efi/stub.c

EXTRA_DIST += \
	$(stub_sources) \
	$(stub_headers) \
	test/splash.bmp

stub_objects = $(addprefix $(top_builddir)/,$(stub_sources:.c=.o))
stub_solib = $(top_builddir)/src/boot/efi/stub.so
stub = linux$(EFI_MACHINE_TYPE_NAME).efi.stub

if ENABLE_EFI
if HAVE_GNUEFI
bootlib_DATA += $(stub)

$(top_builddir)/src/boot/efi/%.o: $(top_srcdir)/src/boot/efi/%.c $(addprefix $(top_srcdir)/,$(stub_headers))
	@$(MKDIR_P) $(top_builddir)/src/boot/efi/
	$(AM_V_CC)$(EFI_CC) $(efi_cppflags) $(efi_cflags) -c $< -o $@

$(stub_solib): $(stub_objects)
	$(AM_V_CCLD)$(LD) $(efi_ldflags) $(stub_objects) \
		-o $@ -lefi -lgnuefi $(shell $(CC) -print-libgcc-file-name); \
	nm -D -u $@ | grep ' U ' && exit 1 || :

$(stub): $(stub_solib)
	$(AM_V_GEN)$(OBJCOPY) -j .text -j .sdata -j .data -j .dynamic \
	  -j .dynsym -j .rel -j .rela -j .reloc $(EFI_FORMAT) $< $@
endif
endif

CLEANFILES += $(stub_objects) $(stub_solib) $(stub)


# ------------------------------------------------------------------------------
CLEANFILES += test-efi-disk.img

test-efi-disk.img: $(systemd_boot) $(stub) test/test-efi-create-disk.sh
	$(AM_V_GEN)test/test-efi-create-disk.sh

test-efi: test-efi-disk.img
	$(QEMU) -machine accel=kvm -m 1024 -bios $(QEMU_BIOS) -snapshot test-efi-disk.img

EXTRA_DIST += test/test-efi-create-disk.sh

# ------------------------------------------------------------------------------
if HAVE_BLKID
systemgenerator_PROGRAMS +=  \
	systemd-gpt-auto-generator

systemd_gpt_auto_generator_SOURCES = \
	src/gpt-auto-generator/gpt-auto-generator.c \
	src/basic/blkid-util.h

systemd_gpt_auto_generator_LDADD = \
	libsystemd-shared.la \
	$(BLKID_LIBS)

systemd_gpt_auto_generator_CFLAGS = \
	$(AM_CFLAGS) \
	$(BLKID_CFLAGS)
endif

# ------------------------------------------------------------------------------
dist_xinitrc_SCRIPTS = \
	xorg/50-systemd-user.sh

# ------------------------------------------------------------------------------
systemd_sysv_generator_SOURCES = \
	src/sysv-generator/sysv-generator.c

systemd_sysv_generator_LDADD = \
	libcore.la

# ------------------------------------------------------------------------------
systemd_rc_local_generator_SOURCES = \
	src/rc-local-generator/rc-local-generator.c

systemd_rc_local_generator_LDADD = \
	libsystemd-shared.la

# ------------------------------------------------------------------------------
systemd_remount_fs_SOURCES = \
	src/remount-fs/remount-fs.c \
	src/core/mount-setup.c \
	src/core/mount-setup.h

systemd_remount_fs_LDADD = \
	libsystemd-shared.la

# ------------------------------------------------------------------------------
systemd_cgroups_agent_SOURCES = \
	src/cgroups-agent/cgroups-agent.c

systemd_cgroups_agent_LDADD = \
	libsystemd-shared.la

# ------------------------------------------------------------------------------
systemd_escape_SOURCES = \
	src/escape/escape.c

systemd_escape_LDADD = \
	libsystemd-shared.la

# -----------------------------------------------------------------------------
systemctl_SOURCES = \
	src/systemctl/systemctl.c

systemctl_LDADD = \
	libsystemd-shared.la

# ------------------------------------------------------------------------------
systemd_notify_SOURCES = \
	src/notify/notify.c

systemd_notify_LDADD = \
	libsystemd-shared.la

# ------------------------------------------------------------------------------
systemd_path_SOURCES = \
	src/path/path.c

systemd_path_LDADD = \
	libsystemd-shared.la

# ------------------------------------------------------------------------------
systemd_ask_password_SOURCES = \
	src/ask-password/ask-password.c

systemd_ask_password_LDADD = \
	libsystemd-shared.la

# ------------------------------------------------------------------------------
systemd_reply_password_SOURCES = \
	src/reply-password/reply-password.c

systemd_reply_password_LDADD = \
	libsystemd-shared.la

# ------------------------------------------------------------------------------
systemd_cgls_SOURCES = \
	src/cgls/cgls.c

systemd_cgls_LDADD = \
	libsystemd-shared.la

# ------------------------------------------------------------------------------
systemd_cgtop_SOURCES = \
	src/cgtop/cgtop.c

systemd_cgtop_LDADD = \
	libsystemd-shared.la

# ------------------------------------------------------------------------------
systemd_nspawn_SOURCES = \
	src/nspawn/nspawn.c \
	src/nspawn/nspawn-settings.c \
	src/nspawn/nspawn-settings.h \
	src/nspawn/nspawn-mount.c \
	src/nspawn/nspawn-mount.h \
	src/nspawn/nspawn-network.c \
	src/nspawn/nspawn-network.h \
	src/nspawn/nspawn-expose-ports.c \
	src/nspawn/nspawn-expose-ports.h \
	src/nspawn/nspawn-cgroup.c \
	src/nspawn/nspawn-cgroup.h \
	src/nspawn/nspawn-seccomp.c \
	src/nspawn/nspawn-seccomp.h \
	src/nspawn/nspawn-register.c \
	src/nspawn/nspawn-register.h \
	src/nspawn/nspawn-setuid.c \
	src/nspawn/nspawn-setuid.h \
	src/nspawn/nspawn-stub-pid1.c \
	src/nspawn/nspawn-stub-pid1.h \
	src/nspawn/nspawn-patch-uid.c \
	src/nspawn/nspawn-patch-uid.h \
	src/core/mount-setup.c \
	src/core/mount-setup.h \
	src/core/loopback-setup.c \
	src/core/loopback-setup.h

nodist_systemd_nspawn_SOURCES = \
	src/nspawn/nspawn-gperf.c

gperf_gperf_sources += \
	src/nspawn/nspawn-gperf.gperf

systemd_nspawn_CFLAGS = \
	$(AM_CFLAGS) \
	$(ACL_CFLAGS) \
	$(BLKID_CFLAGS) \
	$(SECCOMP_CFLAGS) \
	$(SELINUX_CFLAGS)

systemd_nspawn_LDADD = \
	libsystemd-shared.la \
	$(ACL_LIBS) \
	$(BLKID_LIBS) \
	$(SECCOMP_LIBS) \
	$(SELINUX_LIBS)

if HAVE_LIBIPTC
systemd_nspawn_LDADD += \
	libfirewall.la
endif

test_patch_uid_SOURCES = \
	src/nspawn/nspawn-patch-uid.c \
	src/nspawn/nspawn-patch-uid.h \
	src/nspawn/test-patch-uid.c

test_patch_uid_CFLAGS = \
	$(AM_CFLAGS) \
	$(ACL_CFLAGS)

test_patch_uid_LDADD = \
	libsystemd-shared.la \
	$(ACL_LIBS)

manual_tests += \
	test-patch-uid

# ------------------------------------------------------------------------------
systemd_run_SOURCES = \
	src/run/run.c

systemd_run_LDADD = \
	libsystemd-shared.la

# ------------------------------------------------------------------------------
systemd_mount_SOURCES = \
	src/mount/mount-tool.c

systemd_mount_LDADD = \
	libsystemd-shared.la

# ------------------------------------------------------------------------------
systemd_stdio_bridge_SOURCES = \
	src/stdio-bridge/stdio-bridge.c

systemd_stdio_bridge_LDADD = \
	libsystemd-shared.la

# ------------------------------------------------------------------------------
systemd_tty_ask_password_agent_SOURCES = \
	src/tty-ask-password-agent/tty-ask-password-agent.c

systemd_tty_ask_password_agent_LDADD = \
	libsystemd-shared.la

# ------------------------------------------------------------------------------
libsystemd_internal_la_SOURCES = \
	src/systemd/sd-bus.h \
	src/systemd/sd-bus-protocol.h \
	src/systemd/sd-bus-vtable.h \
	src/systemd/sd-utf8.h \
	src/systemd/sd-event.h \
	src/systemd/sd-netlink.h \
	src/systemd/sd-resolve.h \
	src/systemd/sd-login.h \
	src/systemd/sd-id128.h \
	src/systemd/sd-daemon.h \
	src/systemd/sd-path.h \
	src/systemd/sd-network.h \
	src/systemd/sd-hwdb.h \
	src/systemd/sd-device.h \
	src/libsystemd/libsystemd.sym \
	src/libsystemd/sd-bus/sd-bus.c \
	src/libsystemd/sd-bus/bus-control.c \
	src/libsystemd/sd-bus/bus-control.h \
	src/libsystemd/sd-bus/bus-error.c \
	src/libsystemd/sd-bus/bus-error.h \
	src/libsystemd/sd-bus/bus-common-errors.h \
	src/libsystemd/sd-bus/bus-common-errors.c \
	src/libsystemd/sd-bus/bus-internal.c \
	src/libsystemd/sd-bus/bus-internal.h \
	src/libsystemd/sd-bus/bus-socket.c \
	src/libsystemd/sd-bus/bus-socket.h \
	src/libsystemd/sd-bus/bus-kernel.c \
	src/libsystemd/sd-bus/bus-kernel.h \
	src/libsystemd/sd-bus/bus-container.c \
	src/libsystemd/sd-bus/bus-container.h \
	src/libsystemd/sd-bus/bus-message.c \
	src/libsystemd/sd-bus/bus-message.h \
	src/libsystemd/sd-bus/bus-creds.c \
	src/libsystemd/sd-bus/bus-creds.h \
	src/libsystemd/sd-bus/bus-signature.c \
	src/libsystemd/sd-bus/bus-signature.h \
	src/libsystemd/sd-bus/bus-type.c \
	src/libsystemd/sd-bus/bus-type.h \
	src/libsystemd/sd-bus/bus-match.c \
	src/libsystemd/sd-bus/bus-match.h \
	src/libsystemd/sd-bus/bus-bloom.c \
	src/libsystemd/sd-bus/bus-bloom.h \
	src/libsystemd/sd-bus/bus-introspect.c \
	src/libsystemd/sd-bus/bus-introspect.h \
	src/libsystemd/sd-bus/bus-objects.c \
	src/libsystemd/sd-bus/bus-objects.h \
	src/libsystemd/sd-bus/bus-gvariant.c \
	src/libsystemd/sd-bus/bus-gvariant.h \
	src/libsystemd/sd-bus/bus-convenience.c \
	src/libsystemd/sd-bus/bus-track.c \
	src/libsystemd/sd-bus/bus-track.h \
	src/libsystemd/sd-bus/bus-slot.c \
	src/libsystemd/sd-bus/bus-slot.h \
	src/libsystemd/sd-bus/bus-protocol.h \
	src/libsystemd/sd-bus/kdbus.h \
	src/libsystemd/sd-bus/bus-dump.c \
	src/libsystemd/sd-bus/bus-dump.h \
	src/libsystemd/sd-utf8/sd-utf8.c \
	src/libsystemd/sd-event/sd-event.c \
	src/libsystemd/sd-netlink/sd-netlink.c \
	src/libsystemd/sd-netlink/netlink-internal.h \
	src/libsystemd/sd-netlink/netlink-message.c \
	src/libsystemd/sd-netlink/netlink-socket.c \
	src/libsystemd/sd-netlink/rtnl-message.c \
	src/libsystemd/sd-netlink/netlink-types.h \
	src/libsystemd/sd-netlink/netlink-types.c \
	src/libsystemd/sd-netlink/netlink-util.h \
	src/libsystemd/sd-netlink/netlink-util.c \
	src/libsystemd/sd-netlink/local-addresses.h \
	src/libsystemd/sd-netlink/local-addresses.c \
	src/libsystemd/sd-id128/sd-id128.c \
	src/libsystemd/sd-id128/id128-util.h \
	src/libsystemd/sd-id128/id128-util.c \
	src/libsystemd/sd-daemon/sd-daemon.c \
	src/libsystemd/sd-login/sd-login.c \
	src/libsystemd/sd-path/sd-path.c \
	src/libsystemd/sd-network/sd-network.c \
	src/libsystemd/sd-network/network-util.h \
	src/libsystemd/sd-network/network-util.c \
	src/libsystemd/sd-hwdb/sd-hwdb.c \
	src/libsystemd/sd-hwdb/hwdb-util.h \
	src/libsystemd/sd-hwdb/hwdb-internal.h \
	src/libsystemd/sd-device/device-internal.h \
	src/libsystemd/sd-device/device-util.h \
	src/libsystemd/sd-device/device-enumerator.c \
	src/libsystemd/sd-device/device-enumerator-private.h \
	src/libsystemd/sd-device/sd-device.c \
	src/libsystemd/sd-device/device-private.c \
	src/libsystemd/sd-device/device-private.h \
	src/libsystemd/sd-resolve/sd-resolve.c

libsystemd_internal_la_LIBADD = \
	-lresolv

noinst_LTLIBRARIES += \
	libsystemd-internal.la

EXTRA_DIST += \
	src/libsystemd/libsystemd.pc.in \
	src/libsystemd/sd-bus/DIFFERENCES \
	src/libsystemd/sd-bus/GVARIANT-SERIALIZATION

libsystemd_la_SOURCES =

libsystemd_la_LDFLAGS = \
	$(AM_LDFLAGS) \
	-version-info $(LIBSYSTEMD_CURRENT):$(LIBSYSTEMD_REVISION):$(LIBSYSTEMD_AGE) \
	-Wl,--version-script=$(top_srcdir)/src/libsystemd/libsystemd.sym

libsystemd_la_LIBADD = \
	libsystemd-internal.la \
	libbasic.la \
	libsystemd-journal-internal.la

pkgconfiglib_DATA += \
	src/libsystemd/libsystemd.pc

pkginclude_HEADERS += \
	src/systemd/sd-bus.h \
	src/systemd/sd-bus-protocol.h \
	src/systemd/sd-bus-vtable.h \
	src/systemd/sd-event.h \
	src/systemd/sd-login.h \
	src/systemd/sd-id128.h \
	src/systemd/sd-daemon.h

rootlib_LTLIBRARIES += \
	libsystemd.la

tests += \
	test-bus-marshal \
	test-bus-signature \
	test-bus-benchmark \
	test-bus-chat \
	test-bus-cleanup \
	test-bus-server \
	test-bus-match \
	test-bus-kernel \
	test-bus-kernel-bloom \
	test-bus-zero-copy \
	test-bus-introspect \
	test-bus-objects \
	test-bus-error \
	test-bus-creds \
	test-bus-gvariant \
	test-bus-track \
	test-event \
	test-netlink \
	test-local-addresses \
	test-resolve

bin_PROGRAMS += \
	busctl

test_bus_marshal_SOURCES = \
	src/libsystemd/sd-bus/test-bus-marshal.c

test_bus_marshal_LDADD = \
	libsystemd-shared.la \
	$(GLIB_LIBS) \
	$(DBUS_LIBS)

test_bus_marshal_CFLAGS = \
	$(AM_CFLAGS) \
	$(GLIB_CFLAGS) \
	$(DBUS_CFLAGS)

test_bus_signature_SOURCES = \
	src/libsystemd/sd-bus/test-bus-signature.c

test_bus_signature_LDADD = \
	libsystemd-shared.la

test_bus_chat_SOURCES = \
	src/libsystemd/sd-bus/test-bus-chat.c

test_bus_chat_LDADD = \
	libsystemd-shared.la

test_bus_cleanup_SOURCES = \
	src/libsystemd/sd-bus/test-bus-cleanup.c

test_bus_cleanup_CFLAGS = \
	$(AM_CFLAGS) \
	$(SECCOMP_CFLAGS)

test_bus_cleanup_LDADD = \
	libsystemd-shared.la

test_bus_track_SOURCES = \
	src/libsystemd/sd-bus/test-bus-track.c

test_bus_track_CFLAGS = \
	$(AM_CFLAGS) \
	$(SECCOMP_CFLAGS)

test_bus_track_LDADD = \
	libsystemd-shared.la

test_bus_server_SOURCES = \
	src/libsystemd/sd-bus/test-bus-server.c

test_bus_server_LDADD = \
	libsystemd-shared.la

test_bus_objects_SOURCES = \
	src/libsystemd/sd-bus/test-bus-objects.c

test_bus_objects_LDADD = \
	libsystemd-shared.la

test_bus_error_SOURCES = \
	src/libsystemd/sd-bus/test-bus-error.c

# Link statically because this test uses BUS_ERROR_MAP_ELF_REGISTER
test_bus_error_LDADD = \
	libshared.la

test_bus_gvariant_SOURCES = \
	src/libsystemd/sd-bus/test-bus-gvariant.c

test_bus_gvariant_LDADD = \
	libsystemd-shared.la \
	$(GLIB_LIBS)

test_bus_gvariant_CFLAGS = \
	$(AM_CFLAGS) \
	$(GLIB_CFLAGS)

test_bus_creds_SOURCES = \
	src/libsystemd/sd-bus/test-bus-creds.c

test_bus_creds_LDADD = \
	libsystemd-shared.la

test_bus_match_SOURCES = \
	src/libsystemd/sd-bus/test-bus-match.c

test_bus_match_LDADD = \
	libsystemd-shared.la

test_bus_kernel_SOURCES = \
	src/libsystemd/sd-bus/test-bus-kernel.c

test_bus_kernel_LDADD = \
	libsystemd-shared.la

test_bus_kernel_bloom_SOURCES = \
	src/libsystemd/sd-bus/test-bus-kernel-bloom.c

test_bus_kernel_bloom_LDADD = \
	libsystemd-shared.la

test_bus_benchmark_SOURCES = \
	src/libsystemd/sd-bus/test-bus-benchmark.c

test_bus_benchmark_LDADD = \
	libsystemd-shared.la

test_bus_zero_copy_SOURCES = \
	src/libsystemd/sd-bus/test-bus-zero-copy.c

test_bus_zero_copy_LDADD = \
	libsystemd-shared.la

test_bus_introspect_SOURCES = \
	src/libsystemd/sd-bus/test-bus-introspect.c

test_bus_introspect_LDADD = \
	libsystemd-shared.la

test_event_SOURCES = \
	src/libsystemd/sd-event/test-event.c

test_event_LDADD = \
	libsystemd-shared.la

test_netlink_SOURCES = \
	src/libsystemd/sd-netlink/test-netlink.c

test_netlink_LDADD = \
	libsystemd-shared.la

test_local_addresses_SOURCES = \
	src/libsystemd/sd-netlink/test-local-addresses.c

test_local_addresses_LDADD = \
	libsystemd-shared.la

test_resolve_SOURCES = \
	src/libsystemd/sd-resolve/test-resolve.c

test_resolve_LDADD = \
	libsystemd-shared.la

busctl_SOURCES = \
	src/libsystemd/sd-bus/busctl.c \
	src/libsystemd/sd-bus/busctl-introspect.c \
	src/libsystemd/sd-bus/busctl-introspect.h

busctl_LDADD = \
	libsystemd-shared.la

# ------------------------------------------------------------------------------
noinst_LTLIBRARIES += \
	libsystemd-network.la

libsystemd_network_la_CFLAGS = \
	$(AM_CFLAGS) \
	$(KMOD_CFLAGS)

libsystemd_network_la_SOURCES = \
	src/systemd/sd-dhcp-client.h \
	src/systemd/sd-dhcp-server.h \
	src/systemd/sd-dhcp-lease.h \
	src/systemd/sd-ipv4ll.h \
	src/systemd/sd-ipv4acd.h \
	src/systemd/sd-ndisc.h \
	src/systemd/sd-dhcp6-client.h \
	src/systemd/sd-dhcp6-lease.h \
	src/systemd/sd-lldp.h \
	src/libsystemd-network/sd-dhcp-client.c \
	src/libsystemd-network/sd-dhcp-server.c \
	src/libsystemd-network/dhcp-network.c \
	src/libsystemd-network/dhcp-option.c \
	src/libsystemd-network/dhcp-packet.c \
	src/libsystemd-network/dhcp-internal.h \
	src/libsystemd-network/dhcp-server-internal.h \
	src/libsystemd-network/dhcp-protocol.h \
	src/libsystemd-network/dhcp-lease-internal.h \
	src/libsystemd-network/sd-dhcp-lease.c \
	src/libsystemd-network/sd-ipv4ll.c \
	src/libsystemd-network/sd-ipv4acd.c \
	src/libsystemd-network/arp-util.h \
	src/libsystemd-network/arp-util.c \
	src/libsystemd-network/network-internal.c \
	src/libsystemd-network/network-internal.h \
	src/libsystemd-network/sd-ndisc.c \
	src/libsystemd-network/ndisc-internal.h \
	src/libsystemd-network/ndisc-router.h \
	src/libsystemd-network/ndisc-router.c \
	src/libsystemd-network/icmp6-util.h \
	src/libsystemd-network/icmp6-util.c \
	src/libsystemd-network/sd-dhcp6-client.c \
	src/libsystemd-network/dhcp6-internal.h \
	src/libsystemd-network/dhcp6-protocol.h \
	src/libsystemd-network/dhcp6-network.c \
	src/libsystemd-network/dhcp6-option.c \
	src/libsystemd-network/dhcp6-lease-internal.h \
	src/libsystemd-network/sd-dhcp6-lease.c \
	src/libsystemd-network/dhcp-identifier.h \
	src/libsystemd-network/dhcp-identifier.c \
	src/libsystemd-network/lldp-internal.h \
	src/libsystemd-network/lldp-network.h \
	src/libsystemd-network/lldp-network.c \
	src/libsystemd-network/lldp-neighbor.h \
	src/libsystemd-network/lldp-neighbor.c \
	src/libsystemd-network/sd-lldp.c

libsystemd_network_la_LIBADD = \
	$(KMOD_LIBS)

test_dhcp_option_SOURCES = \
	src/libsystemd-network/dhcp-protocol.h \
	src/libsystemd-network/dhcp-internal.h \
	src/libsystemd-network/test-dhcp-option.c

test_dhcp_option_LDADD = \
	libsystemd-network.la \
	libsystemd-shared.la

test_dhcp_client_SOURCES = \
	src/systemd/sd-dhcp-client.h \
	src/libsystemd-network/dhcp-protocol.h \
	src/libsystemd-network/dhcp-internal.h \
	src/libsystemd-network/test-dhcp-client.c

test_dhcp_client_LDADD = \
	libsystemd-network.la \
	libsystemd-shared.la

test_dhcp_server_SOURCES = \
	src/libsystemd-network/test-dhcp-server.c

test_dhcp_server_LDADD = \
	libsystemd-network.la \
	libsystemd-shared.la

test_ipv4ll_SOURCES = \
	src/systemd/sd-ipv4ll.h \
	src/libsystemd-network/arp-util.h \
	src/libsystemd-network/test-ipv4ll.c

test_ipv4ll_LDADD = \
	libsystemd-network.la \
	libsystemd-shared.la

test_ipv4ll_manual_SOURCES = \
	src/systemd/sd-ipv4ll.h \
	src/libsystemd-network/test-ipv4ll-manual.c

test_ipv4ll_manual_LDADD = \
	libsystemd-network.la \
	libsystemd-shared.la

test_acd_SOURCES = \
	src/systemd/sd-ipv4acd.h \
	src/libsystemd-network/test-acd.c

test_acd_LDADD = \
	libsystemd-network.la \
	libsystemd-shared.la

test_ndisc_rs_SOURCES = \
	src/systemd/sd-dhcp6-client.h \
	src/systemd/sd-ndisc.h \
	src/libsystemd-network/icmp6-util.h \
	src/libsystemd-network/test-ndisc-rs.c \
	src/libsystemd-network/dhcp-identifier.h \
	src/libsystemd-network/dhcp-identifier.c

test_ndisc_rs_LDADD = \
	libsystemd-network.la \
	libudev.la \
	libsystemd-shared.la

test_dhcp6_client_SOURCES = \
	src/systemd/sd-dhcp6-client.h \
	src/libsystemd-network/dhcp6-internal.h \
	src/libsystemd-network/test-dhcp6-client.c \
	src/libsystemd-network/dhcp-identifier.h \
	src/libsystemd-network/dhcp-identifier.c

test_dhcp6_client_LDADD = \
	libsystemd-network.la \
	libudev.la \
	libsystemd-shared.la

test_lldp_SOURCES = \
	src/libsystemd-network/test-lldp.c

test_lldp_LDADD = \
	libsystemd-network.la \
	libsystemd-shared.la

tests += \
	test-dhcp-option \
	test-dhcp-client \
	test-dhcp-server \
	test-ipv4ll \
	test-ndisc-rs \
	test-dhcp6-client \
	test-lldp

# ------------------------------------------------------------------------------
include_HEADERS += \
	src/libudev/libudev.h

rootlib_LTLIBRARIES += \
	libudev.la

libudev_la_SOURCES =\
	src/libudev/libudev.sym \
	src/libudev/libudev-private.h \
	src/libudev/libudev-device-internal.h \
	src/libudev/libudev.c \
	src/libudev/libudev-list.c \
	src/libudev/libudev-util.c \
	src/libudev/libudev-device.c \
	src/libudev/libudev-device-private.c \
	src/libudev/libudev-enumerate.c \
	src/libudev/libudev-monitor.c \
	src/libudev/libudev-queue.c \
	src/libudev/libudev-hwdb.c

libudev_la_LDFLAGS = \
	$(AM_LDFLAGS) \
	-version-info $(LIBUDEV_CURRENT):$(LIBUDEV_REVISION):$(LIBUDEV_AGE) \
	-Wl,--version-script=$(top_srcdir)/src/libudev/libudev.sym

libudev_la_LIBADD = \
	libsystemd-internal.la \
	libbasic.la

pkgconfiglib_DATA += \
	src/libudev/libudev.pc

EXTRA_DIST += \
	src/libudev/libudev.pc.in

# ------------------------------------------------------------------------------
noinst_LTLIBRARIES += \
	libudev-internal.la

libudev_internal_la_SOURCES =\
	$(libudev_la_SOURCES)

# ------------------------------------------------------------------------------
INSTALL_DIRS += \
	$(sysconfdir)/udev/rules.d

dist_network_DATA = \
	network/99-default.link \
	network/80-container-host0.network \
	network/80-container-ve.network \
	network/80-container-vz.network

dist_udevrules_DATA += \
	rules/50-udev-default.rules \
	rules/60-block.rules \
	rules/60-drm.rules \
	rules/60-evdev.rules \
	rules/60-persistent-storage-tape.rules \
	rules/60-persistent-input.rules \
	rules/60-persistent-alsa.rules \
	rules/60-persistent-storage.rules \
	rules/60-serial.rules \
	rules/64-btrfs.rules \
	rules/70-mouse.rules \
	rules/70-touchpad.rules \
	rules/75-net-description.rules \
	rules/78-sound-card.rules \
	rules/80-net-setup-link.rules

nodist_udevrules_DATA += \
	rules/99-systemd.rules

udevconfdir = $(sysconfdir)/udev
dist_udevconf_DATA = \
	src/udev/udev.conf

pkgconfigdata_DATA += \
	src/udev/udev.pc

EXTRA_DIST += \
	rules/99-systemd.rules.in \
	src/udev/udev.pc.in

EXTRA_DIST += \
	units/systemd-udevd.service.in \
	units/systemd-udev-trigger.service.in \
	units/systemd-udev-settle.service.in

SOCKETS_TARGET_WANTS += \
	systemd-udevd-control.socket \
	systemd-udevd-kernel.socket

SYSINIT_TARGET_WANTS += \
	systemd-udevd.service \
	systemd-udev-trigger.service

rootbin_PROGRAMS += \
	udevadm

rootlibexec_PROGRAMS += \
	systemd-udevd

noinst_LTLIBRARIES += \
	libudev-core.la

src/udev/keyboard-keys-list.txt:
	$(AM_V_at)$(MKDIR_P) $(dir $@)
	$(AM_V_GEN)$(CPP) $(CFLAGS) $(AM_CPPFLAGS) $(CPPFLAGS) -dM -include linux/input.h - < /dev/null | $(AWK) '/^#define[ \t]+KEY_[^ ]+[ \t]+[0-9K]/ { if ($$2 != "KEY_MAX") { print $$2 } }' > $@

src/udev/keyboard-keys-from-name.gperf: src/udev/keyboard-keys-list.txt
	$(AM_V_GEN)$(AWK) 'BEGIN{ print "struct key { const char* name; unsigned short id; };"; print "%null-strings"; print "%%";} { print tolower(substr($$1 ,5)) ", " $$1 }' < $< > $@

src/udev/keyboard-keys-from-name.h: src/udev/keyboard-keys-from-name.gperf
	$(AM_V_GPERF)$(GPERF) -L ANSI-C -t -N keyboard_lookup_key -H hash_key_name -p -C < $< > $@

gperf_txt_sources += \
	src/udev/keyboard-keys-list.txt

libudev_core_la_SOURCES = \
	src/udev/udev.h \
	src/udev/udev-event.c \
	src/udev/udev-watch.c \
	src/udev/udev-node.c \
	src/udev/udev-rules.c \
	src/udev/udev-ctrl.c \
	src/udev/udev-builtin.c \
	src/udev/udev-builtin-btrfs.c \
	src/udev/udev-builtin-hwdb.c \
	src/udev/udev-builtin-input_id.c \
	src/udev/udev-builtin-keyboard.c \
	src/udev/udev-builtin-net_id.c \
	src/udev/udev-builtin-net_setup_link.c \
	src/udev/udev-builtin-path_id.c \
	src/udev/udev-builtin-usb_id.c \
	src/udev/net/link-config.h \
	src/udev/net/link-config.c \
	src/udev/net/ethtool-util.h \
	src/udev/net/ethtool-util.c

nodist_libudev_core_la_SOURCES = \
	src/udev/keyboard-keys-from-name.h \
	src/udev/net/link-config-gperf.c

gperf_gperf_sources += \
	src/udev/net/link-config-gperf.gperf

libudev_core_la_CFLAGS = \
	$(AM_CFLAGS) \
	$(BLKID_CFLAGS) \
	$(KMOD_CFLAGS)

libudev_core_la_LIBADD = \
	libsystemd-network.la \
	libshared.la \
	$(BLKID_LIBS) \
	$(KMOD_LIBS)

if HAVE_KMOD
libudev_core_la_SOURCES += \
	src/udev/udev-builtin-kmod.c

dist_udevrules_DATA += \
	rules/80-drivers.rules
endif

if HAVE_BLKID
libudev_core_la_SOURCES += \
	src/udev/udev-builtin-blkid.c
endif

if HAVE_ACL
libudev_core_la_SOURCES += \
	src/udev/udev-builtin-uaccess.c \
	src/login/logind-acl.c \
	src/libsystemd/sd-login/sd-login.c \
	src/systemd/sd-login.h
endif

systemd_udevd_SOURCES = \
	src/udev/udevd.c

systemd_udevd_LDADD = \
	libudev-core.la \
	libbasic.la

udevadm_SOURCES = \
	src/udev/udevadm.c \
	src/udev/udevadm-info.c \
	src/udev/udevadm-control.c \
	src/udev/udevadm-monitor.c \
	src/udev/udevadm-hwdb.c \
	src/udev/udevadm-settle.c \
	src/udev/udevadm-trigger.c \
	src/udev/udevadm-test.c \
	src/udev/udevadm-test-builtin.c \
	src/udev/udevadm-util.c \
	src/udev/udevadm-util.h

udevadm_LDADD = \
	libudev-core.la \
	libbasic.la

# ------------------------------------------------------------------------------
if ENABLE_HWDB
INSTALL_DIRS += \
	$(sysconfdir)/udev/hwdb.d

systemd_hwdb_SOURCES = \
	src/libsystemd/sd-hwdb/hwdb-internal.h \
	src/hwdb/hwdb.c

systemd_hwdb_LDADD = \
	libshared.la

rootbin_PROGRAMS += \
	systemd-hwdb

dist_udevhwdb_DATA = \
	hwdb/20-pci-vendor-model.hwdb \
	hwdb/20-pci-classes.hwdb \
	hwdb/20-usb-vendor-model.hwdb \
	hwdb/20-usb-classes.hwdb \
	hwdb/20-sdio-vendor-model.hwdb \
	hwdb/20-sdio-classes.hwdb \
	hwdb/20-bluetooth-vendor-product.hwdb \
	hwdb/20-acpi-vendor.hwdb \
	hwdb/20-OUI.hwdb \
	hwdb/20-net-ifname.hwdb \
	hwdb/60-evdev.hwdb \
	hwdb/60-keyboard.hwdb \
	hwdb/70-mouse.hwdb \
	hwdb/70-pointingstick.hwdb \
	hwdb/70-touchpad.hwdb

SYSINIT_TARGET_WANTS += \
	systemd-hwdb-update.service

# Update hwdb on installation. Do not bother if installing
# in DESTDIR, since this is likely for packaging purposes.
hwdb-update-hook:
	-test -n "$(DESTDIR)" || $(rootbindir)/systemd-hwdb update

INSTALL_DATA_HOOKS += \
	hwdb-update-hook

hwdb-remove-hook:
	-test -n "$(DESTDIR)" || rm -f /etc/udev/hwdb.bin
endif

EXTRA_DIST += \
	units/systemd-hwdb-update.service.in \
	hwdb/ids-update.pl \
	hwdb/sdio.ids

# ------------------------------------------------------------------------------
if ENABLE_TESTS
TESTS += \
	test/udev-test.pl

if HAVE_PYTHON
TESTS += \
	test/rule-syntax-check.py \
	hwdb/parse_hwdb.py

if HAVE_SYSV_COMPAT
TESTS += \
	test/sysv-generator-test.py
endif
endif
endif

tests += \
	test-libudev

manual_tests += \
	test-udev

test_libudev_SOURCES = \
	src/test/test-libudev.c

test_libudev_LDADD = \
	libsystemd-shared.la

test_udev_SOURCES = \
	src/test/test-udev.c

test_udev_LDADD = \
	libudev-core.la  \
	libsystemd-shared.la \
	$(BLKID_LIBS) \
	$(KMOD_LIBS) \
	-lrt

if ENABLE_TESTS
check_DATA += \
	test/sys
endif

# packed sysfs test tree
test/sys: test/sys.tar.xz
	-rm -rf test/sys
	$(AM_V_at)$(MKDIR_P) $(dir $@)
	$(AM_V_GEN)tar -C test/ -xJf $(top_srcdir)/test/sys.tar.xz
	-touch test/sys

test-sys-distclean:
	-rm -rf test/sys
DISTCLEAN_LOCAL_HOOKS += test-sys-distclean

EXTRA_DIST += \
	test/sys.tar.xz \
	test/udev-test.pl \
	test/rule-syntax-check.py \
	test/sysv-generator-test.py \
	test/mocks/fsck \
	hwdb/parse_hwdb.py

# ------------------------------------------------------------------------------
ata_id_SOURCES = \
	src/udev/ata_id/ata_id.c

ata_id_LDADD = \
	libshared.la

udevlibexec_PROGRAMS += \
	ata_id

# ------------------------------------------------------------------------------
cdrom_id_SOURCES = \
	src/udev/cdrom_id/cdrom_id.c

cdrom_id_LDADD = \
	libshared.la

udevlibexec_PROGRAMS += \
	cdrom_id

dist_udevrules_DATA += \
	rules/60-cdrom_id.rules

# ------------------------------------------------------------------------------
collect_SOURCES = \
	src/udev/collect/collect.c

collect_LDADD = \
	libshared.la

udevlibexec_PROGRAMS += \
	collect

# ------------------------------------------------------------------------------
scsi_id_SOURCES =\
	src/udev/scsi_id/scsi_id.c \
	src/udev/scsi_id/scsi_serial.c \
	src/udev/scsi_id/scsi.h \
	src/udev/scsi_id/scsi_id.h

scsi_id_LDADD = \
	libshared.la

udevlibexec_PROGRAMS += \
	scsi_id

EXTRA_DIST += \
	src/udev/scsi_id/README

# ------------------------------------------------------------------------------
v4l_id_SOURCES = \
	src/udev/v4l_id/v4l_id.c

v4l_id_LDADD = \
	libshared.la

udevlibexec_PROGRAMS += \
	v4l_id

dist_udevrules_DATA += \
	rules/60-persistent-v4l.rules

# ------------------------------------------------------------------------------
mtd_probe_SOURCES =  \
	src/udev/mtd_probe/mtd_probe.c \
	src/udev/mtd_probe/mtd_probe.h \
	src/udev/mtd_probe/probe_smartmedia.c

dist_udevrules_DATA += \
	rules/75-probe_mtd.rules

udevlibexec_PROGRAMS += \
	mtd_probe

# ------------------------------------------------------------------------------
test_id128_SOURCES = \
	src/test/test-id128.c

test_id128_LDADD = \
	libsystemd-shared.la

tests += \
	test-id128

# ------------------------------------------------------------------------------

bin_PROGRAMS += \
	systemd-socket-activate

systemd_socket_activate_SOURCES = \
	src/activate/activate.c

systemd_socket_activate_LDADD = \
	libsystemd-shared.la

# ------------------------------------------------------------------------------
systemd_journald_SOURCES = \
	src/journal/journald.c \
	src/journal/journald-server.h

systemd_journald_LDADD = \
	libjournal-core.la \
	libsystemd-shared.la

systemd_cat_SOURCES = \
	src/journal/cat.c

systemd_cat_LDADD = \
	libjournal-core.la

if HAVE_LIBCURL
rootlibexec_PROGRAMS += \
        systemd-journal-upload

systemd_journal_upload_SOURCES = \
        src/journal-remote/journal-upload.h \
        src/journal-remote/journal-upload.c \
        src/journal-remote/journal-upload-journal.c

systemd_journal_upload_CFLAGS = \
        $(AM_CFLAGS) \
        $(LIBCURL_CFLAGS)

systemd_journal_upload_LDADD = \
        libsystemd-shared.la \
        $(LIBCURL_LIBS)

nodist_systemunit_DATA += \
        units/systemd-journal-upload.service

nodist_pkgsysconf_DATA += \
        src/journal-remote/journal-upload.conf
endif

EXTRA_DIST += \
        units/systemd-journal-upload.service.in \
        src/journal-remote/journal-upload.conf.in

if HAVE_MICROHTTPD
rootlibexec_PROGRAMS += \
	systemd-journal-remote

systemd_journal_remote_SOURCES = \
	src/journal-remote/journal-remote-parse.h \
	src/journal-remote/journal-remote-parse.c \
	src/journal-remote/journal-remote-write.h \
	src/journal-remote/journal-remote-write.c \
	src/journal-remote/journal-remote.h \
	src/journal-remote/journal-remote.c

systemd_journal_remote_LDADD = \
	libjournal-core.la

systemd_journal_remote_SOURCES += \
	src/journal-remote/microhttpd-util.h \
	src/journal-remote/microhttpd-util.c

systemd_journal_remote_CFLAGS = \
	$(AM_CFLAGS) \
	$(MICROHTTPD_CFLAGS)

systemd_journal_remote_LDADD += \
	$(MICROHTTPD_LIBS)

if ENABLE_TMPFILES
dist_tmpfiles_DATA += \
	tmpfiles.d/systemd-remote.conf
endif

if HAVE_GNUTLS
systemd_journal_remote_LDADD += \
	$(GNUTLS_LIBS)
endif

# systemd-journal-remote make sense mostly with full crypto stack
dist_systemunit_DATA += \
	units/systemd-journal-remote.socket

nodist_systemunit_DATA += \
	units/systemd-journal-remote.service

journal-remote-install-hook: journal-install-hook
	-$(MKDIR_P) $(DESTDIR)/var/log/journal/remote
	-chown 0:0 $(DESTDIR)/var/log/journal/remote
	-chmod 755 $(DESTDIR)/var/log/journal/remote

INSTALL_EXEC_HOOKS += journal-remote-install-hook

nodist_pkgsysconf_DATA += \
	src/journal-remote/journal-remote.conf

EXTRA_DIST += \
	units/systemd-journal-remote.service.in \
	src/journal-remote/journal-remote.conf.in \
	src/journal-remote/log-generator.py
endif

# using _CFLAGS = in the conditional below would suppress AM_CFLAGS
journalctl_CFLAGS = \
	$(AM_CFLAGS)

journalctl_SOURCES = \
	src/journal/journalctl.c

journalctl_LDADD = \
	libsystemd-shared.la \
	libudev-core.la

if HAVE_QRENCODE
journalctl_SOURCES += \
	src/journal/journal-qrcode.c \
	src/journal/journal-qrcode.h

journalctl_CFLAGS += \
	$(QRENCODE_CFLAGS)

journalctl_LDADD += \
	$(QRENCODE_LIBS)
endif

test_journal_SOURCES = \
	src/journal/test-journal.c

test_journal_LDADD = \
	libjournal-core.la

test_journal_send_SOURCES = \
	src/journal/test-journal-send.c

test_journal_send_LDADD = \
	libjournal-core.la

test_journal_syslog_SOURCES = \
	src/journal/test-journal-syslog.c

test_journal_syslog_LDADD = \
	libjournal-core.la

test_journal_match_SOURCES = \
	src/journal/test-journal-match.c

test_journal_match_LDADD = \
	libjournal-core.la

test_journal_enum_SOURCES = \
	src/journal/test-journal-enum.c

test_journal_enum_LDADD = \
	libjournal-core.la

test_journal_stream_SOURCES = \
	src/journal/test-journal-stream.c

test_journal_stream_LDADD = \
	libjournal-core.la

test_journal_flush_SOURCES = \
	src/journal/test-journal-flush.c

test_journal_flush_LDADD = \
	libjournal-core.la

test_journal_init_SOURCES = \
	src/journal/test-journal-init.c

test_journal_init_LDADD = \
	libjournal-core.la

test_journal_verify_SOURCES = \
	src/journal/test-journal-verify.c

test_journal_verify_LDADD = \
	libjournal-core.la

test_journal_interleaving_SOURCES = \
	src/journal/test-journal-interleaving.c

test_journal_interleaving_LDADD = \
	libjournal-core.la

test_mmap_cache_SOURCES = \
	src/journal/test-mmap-cache.c

test_mmap_cache_LDADD = \
	libjournal-core.la

test_catalog_SOURCES = \
	src/journal/test-catalog.c

test_catalog_CPPFLAGS = \
	$(AM_CPPFLAGS) \
	-DCATALOG_DIR=\"$(abs_top_builddir)/catalog\"

test_catalog_LDADD = \
	libjournal-core.la

test_compress_SOURCES = \
	src/journal/test-compress.c

test_compress_LDADD = \
	libsystemd-shared.la

if HAVE_LZ4
test_compress_LDADD += \
	-llz4
endif

test_compress_benchmark_SOURCES = \
	src/journal/test-compress-benchmark.c

test_compress_benchmark_LDADD = \
	libsystemd-shared.la

test_audit_type_SOURCES = \
	src/journal/test-audit-type.c

test_audit_type_LDADD = \
	libjournal-core.la

libjournal_core_la_SOURCES = \
	src/journal/journald-kmsg.c \
	src/journal/journald-kmsg.h \
	src/journal/journald-syslog.c \
	src/journal/journald-syslog.h \
	src/journal/journald-stream.c \
	src/journal/journald-stream.h \
	src/journal/journald-server.c \
	src/journal/journald-server.h \
	src/journal/journald-console.c \
	src/journal/journald-console.h \
	src/journal/journald-wall.c \
	src/journal/journald-wall.h \
	src/journal/journald-native.c \
	src/journal/journald-native.h \
	src/journal/journald-audit.c \
	src/journal/journald-audit.h \
	src/journal/journald-rate-limit.c \
	src/journal/journald-rate-limit.h \
	src/journal/journal-internal.h

nodist_libjournal_core_la_SOURCES = \
	src/journal/journald-gperf.c

libjournal_core_la_LIBADD = \
	libsystemd-shared.la

noinst_LTLIBRARIES += \
	libjournal-core.la

journal-install-hook:
	-$(MKDIR_P) $(DESTDIR)/var/log/journal
	-chown 0:0 $(DESTDIR)/var/log/journal
	-chmod 755 $(DESTDIR)/var/log/journal
	-setfacl -nm g:adm:rx,d:g:adm:rx $(DESTDIR)/var/log/journal/
	-setfacl -nm g:wheel:rx,d:g:wheel:rx $(DESTDIR)/var/log/journal/

journal-uninstall-hook:
	-rmdir $(DESTDIR)/var/log/journal/remote
	-rmdir $(DESTDIR)/var/log/journal/

INSTALL_EXEC_HOOKS += journal-install-hook
UNINSTALL_EXEC_HOOKS += journal-uninstall-hook

# ------------------------------------------------------------------------------
# Update catalog on installation. Do not bother if installing
# in DESTDIR, since this is likely for packaging purposes.
catalog-update-hook:
	-test -n "$(DESTDIR)" || $(rootbindir)/journalctl --update-catalog

INSTALL_DATA_HOOKS += \
	catalog-update-hook

catalog-remove-hook:
	-test -n "$(DESTDIR)" || rm -f $(catalogstatedir)/database

UNINSTALL_DATA_HOOKS += \
	catalog-remove-hook

tests += \
	test-journal \
	test-journal-enum \
	test-journal-send \
	test-journal-syslog \
	test-journal-match \
	test-journal-stream \
	test-journal-init \
	test-journal-verify \
	test-journal-interleaving \
	test-journal-flush \
	test-mmap-cache \
	test-catalog \
	test-audit-type

if HAVE_COMPRESSION
tests += \
	test-compress \
	test-compress-benchmark
endif

pkginclude_HEADERS += \
	src/systemd/sd-journal.h \
	src/systemd/sd-messages.h \
	src/systemd/_sd-common.h

libsystemd_journal_internal_la_SOURCES = \
	src/journal/sd-journal.c \
	src/systemd/sd-journal.h \
	src/systemd/_sd-common.h \
	src/journal/journal-file.c \
	src/journal/journal-file.h \
	src/journal/journal-vacuum.c \
	src/journal/journal-vacuum.h \
	src/journal/journal-verify.c \
	src/journal/journal-verify.h \
	src/journal/lookup3.c \
	src/journal/lookup3.h \
	src/journal/journal-send.c \
	src/journal/journal-def.h \
	src/journal/compress.h \
	src/journal/catalog.c \
	src/journal/catalog.h \
	src/journal/mmap-cache.c \
	src/journal/mmap-cache.h \
	src/journal/compress.c \
	src/journal/audit-type.h \
	src/journal/audit-type.c \
	src/shared/gcrypt-util.h \
	src/shared/gcrypt-util.c

nodist_libsystemd_journal_internal_la_SOURCES = \
	src/journal/audit_type-to-name.h

gperf_txt_sources += \
	src/journal/audit_type-list.txt

# using _CFLAGS = in the conditional below would suppress AM_CFLAGS
libsystemd_journal_internal_la_CFLAGS = \
	$(AM_CFLAGS)

libsystemd_journal_internal_la_LIBADD =

if HAVE_XZ
libsystemd_journal_internal_la_CFLAGS += \
	$(XZ_CFLAGS)

libsystemd_journal_internal_la_LIBADD += \
	$(XZ_LIBS)
endif

if HAVE_LZ4
libsystemd_journal_internal_la_LIBADD += \
	-llz4
endif

if HAVE_GCRYPT
libsystemd_journal_internal_la_SOURCES += \
	src/journal/journal-authenticate.c \
	src/journal/journal-authenticate.h \
	src/journal/fsprg.c \
	src/journal/fsprg.h

libsystemd_journal_internal_la_LIBADD += \
	$(GCRYPT_LIBS)

# fsprg.c is a drop-in file using void pointer arithmetic
libsystemd_journal_internal_la_CFLAGS += \
	$(GCRYPT_CFLAGS) \
	-Wno-pointer-arith
endif

noinst_LTLIBRARIES += \
	libsystemd-journal-internal.la

rootlibexec_PROGRAMS += \
	systemd-journald

rootbin_PROGRAMS += \
	journalctl

bin_PROGRAMS += \
	systemd-cat

dist_systemunit_DATA += \
	units/systemd-journald.socket \
	units/systemd-journald-dev-log.socket \
	units/systemd-journald-audit.socket

nodist_systemunit_DATA += \
	units/systemd-journald.service \
	units/systemd-journal-flush.service \
	units/systemd-journal-catalog-update.service

dist_pkgsysconf_DATA += \
	src/journal/journald.conf

nodist_catalog_DATA = \
	catalog/systemd.bg.catalog \
	catalog/systemd.be.catalog \
	catalog/systemd.be@latin.catalog \
	catalog/systemd.fr.catalog \
	catalog/systemd.it.catalog \
	catalog/systemd.pl.catalog \
	catalog/systemd.pt_BR.catalog \
	catalog/systemd.ru.catalog \
	catalog/systemd.zh_CN.catalog \
	catalog/systemd.zh_TW.catalog \
	catalog/systemd.catalog

EXTRA_DIST += \
	$(nodist_catalog_DATA:.catalog=.catalog.in)

# Note that we don't use @@ for replacement markers here, but %%. This is
# because the catalog uses @@ already for its runtime replacement handling and
# we don't want to conflict with that.
catalog/%.catalog: catalog/%.catalog.in
	$(AM_V_GEN)$(MKDIR_P) $(dir $@) && \
	$(SED) -e 's~%SUPPORT_URL%~$(SUPPORT_URL)~' < $< > $@

SOCKETS_TARGET_WANTS += \
	systemd-journald.socket \
	systemd-journald-dev-log.socket \
	systemd-journald-audit.socket

SYSINIT_TARGET_WANTS += \
	systemd-journald.service \
	systemd-journal-flush.service \
	systemd-journal-catalog-update.service

EXTRA_DIST += \
	units/systemd-journald.service.in \
	units/systemd-journal-flush.service.in \
	units/systemd-journal-catalog-update.service.in

gperf_gperf_sources += \
	src/journal/journald-gperf.gperf

# ------------------------------------------------------------------------------
if HAVE_MICROHTTPD
gatewayddocumentrootdir=$(pkgdatadir)/gatewayd

rootlibexec_PROGRAMS += \
	systemd-journal-gatewayd

systemd_journal_gatewayd_SOURCES = \
	src/journal-remote/journal-gatewayd.c \
	src/journal-remote/microhttpd-util.h \
	src/journal-remote/microhttpd-util.c

systemd_journal_gatewayd_LDADD = \
	libsystemd-shared.la \
	$(MICROHTTPD_LIBS)

if HAVE_GNUTLS
systemd_journal_gatewayd_LDADD += \
	$(GNUTLS_LIBS)
endif

systemd_journal_gatewayd_CFLAGS = \
	$(AM_CFLAGS) \
	$(MICROHTTPD_CFLAGS)

systemd_journal_gatewayd_CPPFLAGS = \
	$(AM_CPPFLAGS) \
	-DDOCUMENT_ROOT=\"$(gatewayddocumentrootdir)\"

dist_systemunit_DATA += \
	units/systemd-journal-gatewayd.socket

nodist_systemunit_DATA += \
	units/systemd-journal-gatewayd.service

dist_gatewayddocumentroot_DATA = \
	src/journal-remote/browse.html

endif

EXTRA_DIST += \
	units/systemd-journal-gatewayd.service.in

# ------------------------------------------------------------------------------

systemd_socket_proxyd_SOURCES = \
	src/socket-proxy/socket-proxyd.c

systemd_socket_proxyd_LDADD = \
	libsystemd-shared.la

# ------------------------------------------------------------------------------
if ENABLE_COREDUMP
systemd_coredump_SOURCES = \
	src/coredump/coredump.c \
	src/coredump/coredump-vacuum.c \
	src/coredump/coredump-vacuum.h

systemd_coredump_CFLAGS = \
	$(AM_CFLAGS) \
	$(ACL_CFLAGS)

systemd_coredump_LDADD = \
	libsystemd-shared.la \
	$(ACL_LIBS)

if HAVE_ELFUTILS
systemd_coredump_SOURCES += \
	src/coredump/stacktrace.c \
	src/coredump/stacktrace.h

systemd_coredump_LDADD += \
	$(ELFUTILS_LIBS)
endif

nodist_systemunit_DATA += \
	units/systemd-coredump@.service

dist_systemunit_DATA += \
	units/systemd-coredump.socket

SOCKETS_TARGET_WANTS += \
	systemd-coredump.socket

rootlibexec_PROGRAMS += \
	systemd-coredump

dist_pkgsysconf_DATA += \
	src/coredump/coredump.conf

coredumpctl_SOURCES = \
	src/coredump/coredumpctl.c

coredumpctl_LDADD = \
	libsystemd-shared.la

bin_PROGRAMS += \
	coredumpctl

manual_tests += \
	test-coredump-vacuum

test_coredump_vacuum_SOURCES = \
	src/coredump/test-coredump-vacuum.c  \
	src/coredump/coredump-vacuum.c \
	src/coredump/coredump-vacuum.h

test_coredump_vacuum_LDADD = \
	libsystemd-shared.la

dist_bashcompletion_data += \
	shell-completion/bash/coredumpctl

dist_zshcompletion_data += \
	shell-completion/zsh/_coredumpctl

nodist_sysctl_DATA = \
	sysctl.d/50-coredump.conf

CLEANFILES += \
	sysctl.d/50-coredump.conf
endif

EXTRA_DIST += \
	sysctl.d/50-coredump.conf.in \
	units/systemd-coredump@.service.in

# ------------------------------------------------------------------------------
if ENABLE_BINFMT
systemd_binfmt_SOURCES = \
	src/binfmt/binfmt.c

systemd_binfmt_LDADD = \
	libsystemd-shared.la

rootlibexec_PROGRAMS += \
	systemd-binfmt

dist_systemunit_DATA += \
	units/proc-sys-fs-binfmt_misc.automount \
	units/proc-sys-fs-binfmt_misc.mount

nodist_systemunit_DATA += \
	units/systemd-binfmt.service

INSTALL_DIRS += \
	$(prefix)/lib/binfmt.d \
	$(sysconfdir)/binfmt.d

SYSINIT_TARGET_WANTS += \
	systemd-binfmt.service \
	proc-sys-fs-binfmt_misc.automount

endif

EXTRA_DIST += \
	units/systemd-binfmt.service.in

# ------------------------------------------------------------------------------
if ENABLE_VCONSOLE
systemd_vconsole_setup_SOURCES = \
	src/vconsole/vconsole-setup.c

systemd_vconsole_setup_LDADD = \
	libsystemd-shared.la

rootlibexec_PROGRAMS += \
	systemd-vconsole-setup

nodist_udevrules_DATA += \
	src/vconsole/90-vconsole.rules

nodist_systemunit_DATA += \
	units/systemd-vconsole-setup.service
endif

EXTRA_DIST += \
	src/vconsole/90-vconsole.rules.in \
	units/systemd-vconsole-setup.service.in

# ------------------------------------------------------------------------------
if ENABLE_QUOTACHECK
rootlibexec_PROGRAMS += \
	systemd-quotacheck

nodist_systemunit_DATA += \
	units/systemd-quotacheck.service

systemd_quotacheck_SOURCES = \
	src/quotacheck/quotacheck.c

systemd_quotacheck_LDADD = \
	libsystemd-shared.la
endif

EXTRA_DIST += \
	units/systemd-quotacheck.service.in

nodist_systemunit_DATA += \
	units/quotaon.service

# ------------------------------------------------------------------------------
if ENABLE_RANDOMSEED
rootlibexec_PROGRAMS += \
	systemd-random-seed

nodist_systemunit_DATA += \
	units/systemd-random-seed.service

systemd_random_seed_SOURCES = \
	src/random-seed/random-seed.c

systemd_random_seed_LDADD = \
	libsystemd-shared.la

SYSINIT_TARGET_WANTS += \
	systemd-random-seed.service

endif

EXTRA_DIST += \
	units/systemd-random-seed.service.in

# ------------------------------------------------------------------------------
if ENABLE_BACKLIGHT
rootlibexec_PROGRAMS += \
	systemd-backlight

nodist_systemunit_DATA += \
	units/systemd-backlight@.service

systemd_backlight_SOURCES = \
	src/backlight/backlight.c

systemd_backlight_LDADD = \
	libsystemd-shared.la
endif

EXTRA_DIST += \
	units/systemd-backlight@.service.in

# ------------------------------------------------------------------------------
if ENABLE_RFKILL
rootlibexec_PROGRAMS += \
	systemd-rfkill

nodist_systemunit_DATA += \
	units/systemd-rfkill.service

dist_systemunit_DATA += \
	units/systemd-rfkill.socket

systemd_rfkill_SOURCES = \
	src/rfkill/rfkill.c

systemd_rfkill_LDADD = \
	libsystemd-shared.la
endif

EXTRA_DIST += \
	units/systemd-rfkill.service.in

# ------------------------------------------------------------------------------
if HAVE_LIBCRYPTSETUP
rootlibexec_PROGRAMS += \
	systemd-cryptsetup

systemgenerator_PROGRAMS += \
	systemd-cryptsetup-generator

dist_systemunit_DATA += \
	units/cryptsetup.target \
	units/cryptsetup-pre.target

systemd_cryptsetup_SOURCES = \
	src/cryptsetup/cryptsetup.c

systemd_cryptsetup_CFLAGS = \
	$(AM_CFLAGS) \
	$(LIBCRYPTSETUP_CFLAGS)

systemd_cryptsetup_LDADD = \
	libsystemd-shared.la \
	$(LIBCRYPTSETUP_LIBS)

systemd_cryptsetup_generator_SOURCES = \
	src/cryptsetup/cryptsetup-generator.c

systemd_cryptsetup_generator_LDADD = \
	libsystemd-shared.la

SYSINIT_TARGET_WANTS += \
	cryptsetup.target

endif

# ------------------------------------------------------------------------------
if ENABLE_HOSTNAMED
systemd_hostnamed_SOURCES = \
	src/hostname/hostnamed.c

systemd_hostnamed_LDADD = \
	libsystemd-shared.la

rootlibexec_PROGRAMS += \
	systemd-hostnamed

nodist_systemunit_DATA += \
	units/systemd-hostnamed.service

dist_systemunit_DATA_busnames += \
	units/org.freedesktop.hostname1.busname

dist_dbuspolicy_DATA += \
	src/hostname/org.freedesktop.hostname1.conf

dist_dbussystemservice_DATA += \
	src/hostname/org.freedesktop.hostname1.service

polkitpolicy_files += \
	src/hostname/org.freedesktop.hostname1.policy

SYSTEM_UNIT_ALIASES += \
	systemd-hostnamed.service dbus-org.freedesktop.hostname1.service

BUSNAMES_TARGET_WANTS += \
	org.freedesktop.hostname1.busname

hostnamectl_SOURCES = \
	src/hostname/hostnamectl.c

hostnamectl_LDADD = \
	libsystemd-shared.la

bin_PROGRAMS += \
	hostnamectl

dist_bashcompletion_data += \
	shell-completion/bash/hostnamectl

dist_zshcompletion_data += \
	shell-completion/zsh/_hostnamectl
endif

polkitpolicy_in_files += \
	src/hostname/org.freedesktop.hostname1.policy.in

EXTRA_DIST += \
	units/systemd-hostnamed.service.in

# ------------------------------------------------------------------------------
dist_systemunit_DATA_busnames += \
	units/org.freedesktop.systemd1.busname

BUSNAMES_TARGET_WANTS += \
	org.freedesktop.systemd1.busname

# ------------------------------------------------------------------------------
if ENABLE_LOCALED
systemd_localed_SOURCES = \
	src/locale/localed.c \
	src/locale/keymap-util.c \
	src/locale/keymap-util.h

systemd_localed_LDADD = \
	libsystemd-shared.la \
	-ldl

systemd_localed_CFLAGS = \
	$(AM_CFLAGS) \
	$(XKBCOMMON_CFLAGS)

nodist_systemunit_DATA += \
	units/systemd-localed.service

dist_systemunit_DATA_busnames += \
	units/org.freedesktop.locale1.busname

rootlibexec_PROGRAMS += \
	systemd-localed

dist_dbuspolicy_DATA += \
	src/locale/org.freedesktop.locale1.conf

dist_dbussystemservice_DATA += \
	src/locale/org.freedesktop.locale1.service

polkitpolicy_files += \
	src/locale/org.freedesktop.locale1.policy

SYSTEM_UNIT_ALIASES += \
	systemd-localed.service dbus-org.freedesktop.locale1.service

BUSNAMES_TARGET_WANTS += \
	org.freedesktop.locale1.busname

dist_pkgdata_DATA = \
	src/locale/kbd-model-map \
	src/locale/language-fallback-map

test_keymap_util_SOURCES = \
	src/locale/test-keymap-util.c \
	src/locale/keymap-util.c \
	src/locale/keymap-util.h

test_keymap_util_LDADD = \
	libsystemd-shared.la \
	-ldl

tests += \
	test-keymap-util

localectl_SOURCES = \
	src/locale/localectl.c

localectl_LDADD = \
	libsystemd-shared.la

bin_PROGRAMS += \
	localectl

dist_bashcompletion_data += \
	shell-completion/bash/localectl

dist_zshcompletion_data += \
	shell-completion/zsh/_localectl
endif

.PHONY: update-kbd-model-map

polkitpolicy_in_files += \
	src/locale/org.freedesktop.locale1.policy.in

EXTRA_DIST += \
	units/systemd-localed.service.in

# ------------------------------------------------------------------------------
if ENABLE_TIMEDATED
systemd_timedated_SOURCES = \
	src/timedate/timedated.c

systemd_timedated_LDADD = \
	libsystemd-shared.la

rootlibexec_PROGRAMS += \
	systemd-timedated

dist_dbussystemservice_DATA += \
	src/timedate/org.freedesktop.timedate1.service

dist_dbuspolicy_DATA += \
	src/timedate/org.freedesktop.timedate1.conf

nodist_systemunit_DATA += \
	units/systemd-timedated.service

dist_systemunit_DATA_busnames += \
	units/org.freedesktop.timedate1.busname

polkitpolicy_files += \
	src/timedate/org.freedesktop.timedate1.policy

SYSTEM_UNIT_ALIASES += \
	systemd-timedated.service dbus-org.freedesktop.timedate1.service

BUSNAMES_TARGET_WANTS += \
	org.freedesktop.timedate1.busname

timedatectl_SOURCES = \
	src/timedate/timedatectl.c

timedatectl_LDADD = \
	libsystemd-shared.la

bin_PROGRAMS += \
	timedatectl

dist_bashcompletion_data += \
	shell-completion/bash/timedatectl

dist_zshcompletion_data += \
	shell-completion/zsh/_timedatectl
endif

polkitpolicy_in_files += \
	src/timedate/org.freedesktop.timedate1.policy.in

EXTRA_DIST += \
	units/systemd-timedated.service.in

# ------------------------------------------------------------------------------
if ENABLE_TIMESYNCD
systemd_timesyncd_SOURCES = \
	src/timesync/timesyncd.c \
	src/timesync/timesyncd-manager.c \
	src/timesync/timesyncd-manager.h \
	src/timesync/timesyncd-conf.c \
	src/timesync/timesyncd-conf.h \
	src/timesync/timesyncd-server.c \
	src/timesync/timesyncd-server.h

nodist_systemd_timesyncd_SOURCES = \
	src/timesync/timesyncd-gperf.c

systemd_timesyncd_LDADD = \
	libsystemd-network.la \
	libsystemd-shared.la \
	-lm

rootlibexec_PROGRAMS += \
	systemd-timesyncd

nodist_systemunit_DATA += \
	units/systemd-timesyncd.service

GENERAL_ALIASES += \
	$(systemunitdir)/systemd-timesyncd.service $(pkgsysconfdir)/system/sysinit.target.wants/systemd-timesyncd.service

nodist_pkgsysconf_DATA += \
	src/timesync/timesyncd.conf

endif

gperf_gperf_sources += \
	src/timesync/timesyncd-gperf.gperf

EXTRA_DIST += \
	units/systemd-timesyncd.service.in \
	src/timesync/timesyncd.conf.in

# ------------------------------------------------------------------------------
test_nss_SOURCES = \
	src/test/test-nss.c

test_nss_LDADD = \
	libsystemd-internal.la \
	libbasic.la \
	-ldl

manual_tests += \
	test-nss

# ------------------------------------------------------------------------------
libnss_systemd_la_SOURCES = \
	src/nss-systemd/nss-systemd.sym \
	src/nss-systemd/nss-systemd.c

libnss_systemd_la_LDFLAGS = \
	$(AM_LDFLAGS) \
	-module \
	-export-dynamic \
	-avoid-version \
	-shared \
	-shrext .so.2 \
	-Wl,--version-script=$(top_srcdir)/src/nss-systemd/nss-systemd.sym

libnss_systemd_la_LIBADD = \
	libsystemd-internal.la \
	libbasic.la

rootlib_LTLIBRARIES += \
	libnss_systemd.la

# ------------------------------------------------------------------------------
if HAVE_MYHOSTNAME
libnss_myhostname_la_SOURCES = \
	src/nss-myhostname/nss-myhostname.sym \
	src/nss-myhostname/nss-myhostname.c

libnss_myhostname_la_LDFLAGS = \
	$(AM_LDFLAGS) \
	-module \
	-export-dynamic \
	-avoid-version \
	-shared \
	-shrext .so.2 \
	-Wl,--version-script=$(top_srcdir)/src/nss-myhostname/nss-myhostname.sym

libnss_myhostname_la_LIBADD = \
	libsystemd-internal.la \
	libbasic.la

rootlib_LTLIBRARIES += \
	libnss_myhostname.la
endif

# ------------------------------------------------------------------------------
if ENABLE_MACHINED
systemd_machined_SOURCES = \
	src/machine/machined.c \
	src/machine/machined.h

systemd_machined_LDADD = \
	libmachine-core.la

rootlibexec_PROGRAMS += \
	systemd-machined

libmachine_core_la_SOURCES = \
	src/machine/machine.c \
	src/machine/machine.h \
	src/machine/machined-dbus.c \
	src/machine/machine-dbus.c \
	src/machine/machine-dbus.h \
	src/machine/image-dbus.c \
	src/machine/image-dbus.h \
	src/machine/operation.c \
	src/machine/operation.h

libmachine_core_la_LIBADD = \
	libsystemd-shared.la

noinst_LTLIBRARIES += \
	libmachine-core.la

machinectl_SOURCES = \
	src/machine/machinectl.c

machinectl_LDADD = \
	libsystemd-shared.la

rootbin_PROGRAMS += \
	machinectl

test_machine_tables_SOURCES = \
	src/machine/test-machine-tables.c

test_machine_tables_LDADD = \
	libmachine-core.la

tests += \
	test-machine-tables

nodist_systemunit_DATA += \
	units/systemd-machined.service

dist_systemunit_DATA += \
	units/machine.slice

dist_systemunit_DATA_busnames += \
	units/org.freedesktop.machine1.busname

dist_dbussystemservice_DATA += \
	src/machine/org.freedesktop.machine1.service

dist_dbuspolicy_DATA += \
	src/machine/org.freedesktop.machine1.conf

polkitpolicy_files += \
	src/machine/org.freedesktop.machine1.policy

dist_bashcompletion_data += \
	shell-completion/bash/machinectl

dist_zshcompletion_data += \
	shell-completion/zsh/_machinectl \
	shell-completion/zsh/_sd_machines

SYSTEM_UNIT_ALIASES += \
	systemd-machined.service dbus-org.freedesktop.machine1.service

BUSNAMES_TARGET_WANTS += \
	org.freedesktop.machine1.busname

libnss_mymachines_la_SOURCES = \
	src/nss-mymachines/nss-mymachines.sym \
	src/nss-mymachines/nss-mymachines.c

libnss_mymachines_la_LDFLAGS = \
	$(AM_LDFLAGS) \
	-module \
	-export-dynamic \
	-avoid-version \
	-shared \
	-shrext .so.2 \
	-Wl,--version-script=$(top_srcdir)/src/nss-mymachines/nss-mymachines.sym

libnss_mymachines_la_LIBADD = \
	libsystemd-internal.la \
	libbasic.la

rootlib_LTLIBRARIES += \
	libnss_mymachines.la

endif

polkitpolicy_in_files += \
	src/machine/org.freedesktop.machine1.policy.in

EXTRA_DIST += \
	units/systemd-machined.service.in

# ------------------------------------------------------------------------------
if ENABLE_IMPORTD

if HAVE_LIBCURL
if HAVE_XZ
if HAVE_ZLIB
if HAVE_BZIP2
if HAVE_GCRYPT

rootlibexec_PROGRAMS += \
	systemd-importd \
	systemd-pull \
	systemd-import \
	systemd-export

systemd_importd_SOURCES = \
	src/import/importd.c

systemd_importd_CFLAGS = \
	$(AM_CFLAGS) \
	-D SYSTEMD_PULL_PATH=\"$(rootlibexecdir)/systemd-pull\" \
	-D SYSTEMD_IMPORT_PATH=\"$(rootlibexecdir)/systemd-import\" \
	-D SYSTEMD_EXPORT_PATH=\"$(rootlibexecdir)/systemd-export\"

systemd_importd_LDADD = \
	libsystemd-shared.la

systemd_pull_SOURCES = \
	src/import/pull.c \
	src/import/pull-raw.c \
	src/import/pull-raw.h \
	src/import/pull-tar.c \
	src/import/pull-tar.h \
	src/import/pull-job.c \
	src/import/pull-job.h \
	src/import/pull-common.c \
	src/import/pull-common.h \
	src/import/import-common.c \
	src/import/import-common.h \
	src/import/import-compress.c \
	src/import/import-compress.h \
	src/import/curl-util.c \
	src/import/curl-util.h \
	src/import/qcow2-util.c \
	src/import/qcow2-util.h

systemd_pull_CFLAGS = \
	$(AM_CFLAGS) \
	$(LIBCURL_CFLAGS) \
	$(XZ_CFLAGS) \
	$(ZLIB_CFLAGS) \
	$(GCRYPT_CFLAGS) \
	-D VENDOR_KEYRING_PATH=\"$(rootlibexecdir)/import-pubring.gpg\" \
	-D USER_KEYRING_PATH=\"$(pkgsysconfdir)/import-pubring.gpg\"

systemd_pull_LDADD = \
	libsystemd-shared.la \
	$(LIBCURL_LIBS) \
	$(XZ_LIBS) \
	$(ZLIB_LIBS) \
	-lbz2 \
	$(GCRYPT_LIBS)

systemd_import_SOURCES = \
	src/import/import.c \
	src/import/import-raw.c \
	src/import/import-raw.h \
	src/import/import-tar.c \
	src/import/import-tar.h \
	src/import/import-common.c \
	src/import/import-common.h \
	src/import/import-compress.c \
	src/import/import-compress.h \
	src/import/qcow2-util.c \
	src/import/qcow2-util.h

systemd_import_CFLAGS = \
	$(AM_CFLAGS) \
	$(XZ_CFLAGS) \
	$(ZLIB_CFLAGS)

systemd_import_LDADD = \
	libsystemd-shared.la \
	$(XZ_LIBS) \
	$(ZLIB_LIBS) \
	-lbz2

systemd_export_SOURCES = \
	src/import/export.c \
	src/import/export-tar.c \
	src/import/export-tar.h \
	src/import/export-raw.c \
	src/import/export-raw.h \
	src/import/import-common.c \
	src/import/import-common.h \
	src/import/import-compress.c \
	src/import/import-compress.h

systemd_export_CFLAGS = \
	$(AM_CFLAGS) \
	$(XZ_CFLAGS) \
	$(ZLIB_CFLAGS)

systemd_export_LDADD = \
	libsystemd-shared.la \
	$(XZ_LIBS) \
	$(ZLIB_LIBS) \
	-lbz2

dist_rootlibexec_DATA += \
	src/import/import-pubring.gpg

nodist_systemunit_DATA += \
	units/systemd-importd.service

dist_systemunit_DATA_busnames += \
	units/org.freedesktop.import1.busname

BUSNAMES_TARGET_WANTS += \
	org.freedesktop.import1.busname

SYSTEM_UNIT_ALIASES += \
	systemd-importd.service dbus-org.freedesktop.import1.service

dist_dbussystemservice_DATA += \
	src/import/org.freedesktop.import1.service

dist_dbuspolicy_DATA += \
	src/import/org.freedesktop.import1.conf

polkitpolicy_files += \
	src/import/org.freedesktop.import1.policy

manual_tests += \
	test-qcow2

test_qcow2_SOURCES = \
	src/import/test-qcow2.c \
	src/import/qcow2-util.c \
	src/import/qcow2-util.h

test_qcow2_CFLAGS = \
	$(AM_CFLAGS) \
	$(ZLIB_CFLAGS)

test_qcow2_LDADD = \
	libsystemd-shared.la \
	$(ZLIB_LIBS)

endif
endif
endif
endif
endif

endif

polkitpolicy_in_files += \
	src/import/org.freedesktop.import1.policy.in

EXTRA_DIST += \
	units/systemd-importd.service.in


# ------------------------------------------------------------------------------
if ENABLE_RESOLVED

basic_dns_sources = \
	src/resolve/resolved-dns-dnssec.c \
	src/resolve/resolved-dns-dnssec.h \
	src/resolve/resolved-dns-packet.c \
	src/resolve/resolved-dns-packet.h \
	src/resolve/resolved-dns-rr.c \
	src/resolve/resolved-dns-rr.h \
	src/resolve/resolved-dns-answer.c \
	src/resolve/resolved-dns-answer.h \
	src/resolve/resolved-dns-question.c \
	src/resolve/resolved-dns-question.h \
	src/resolve/dns-type.c \
	src/resolve/dns-type.h

systemd_resolved_SOURCES = \
	src/resolve/resolved.c \
	src/resolve/resolved-manager.c \
	src/resolve/resolved-manager.h \
	src/resolve/resolved-conf.c \
	src/resolve/resolved-conf.h \
	src/resolve/resolved-resolv-conf.c \
	src/resolve/resolved-resolv-conf.h \
	src/resolve/resolved-bus.c \
	src/resolve/resolved-bus.h \
	src/resolve/resolved-link.h \
	src/resolve/resolved-link.c \
	src/resolve/resolved-link-bus.c \
	src/resolve/resolved-link-bus.h \
	src/resolve/resolved-llmnr.h \
	src/resolve/resolved-llmnr.c \
	src/resolve/resolved-mdns.h \
	src/resolve/resolved-mdns.c \
	src/resolve/resolved-def.h \
	$(basic_dns_sources) \
	src/resolve/resolved-dns-query.h \
	src/resolve/resolved-dns-query.c \
	src/resolve/resolved-dns-synthesize.h \
	src/resolve/resolved-dns-synthesize.c \
	src/resolve/resolved-dns-transaction.h \
	src/resolve/resolved-dns-transaction.c \
	src/resolve/resolved-dns-scope.h \
	src/resolve/resolved-dns-scope.c \
	src/resolve/resolved-dns-server.h \
	src/resolve/resolved-dns-server.c \
	src/resolve/resolved-dns-search-domain.h \
	src/resolve/resolved-dns-search-domain.c \
	src/resolve/resolved-dns-cache.h \
	src/resolve/resolved-dns-cache.c \
	src/resolve/resolved-dns-zone.h \
	src/resolve/resolved-dns-zone.c \
	src/resolve/resolved-dns-stream.h \
	src/resolve/resolved-dns-stream.c \
	src/resolve/resolved-dns-trust-anchor.h \
	src/resolve/resolved-dns-trust-anchor.c \
	src/resolve/resolved-dns-stub.h \
	src/resolve/resolved-dns-stub.c \
	src/resolve/resolved-etc-hosts.h \
	src/resolve/resolved-etc-hosts.c \
	src/shared/gcrypt-util.c \
	src/shared/gcrypt-util.h

nodist_systemd_resolved_SOURCES = \
	src/resolve/dns_type-from-name.h \
	src/resolve/dns_type-to-name.h \
	src/resolve/resolved-gperf.c

systemd_resolved_CFLAGS = \
	$(AM_CFLAGS) \
	$(GCRYPT_CFLAGS)

systemd_resolved_LDADD = \
	libsystemd-network.la \
	libsystemd-shared.la \
	$(GCRYPT_LIBS) \
	-lm

rootlibexec_PROGRAMS += \
	systemd-resolved

nodist_systemunit_DATA += \
	units/systemd-resolved.service

dist_systemunit_DATA_busnames += \
	units/org.freedesktop.resolve1.busname

dist_dbuspolicy_DATA += \
	src/resolve/org.freedesktop.resolve1.conf

dist_dbussystemservice_DATA += \
	src/resolve/org.freedesktop.resolve1.service

SYSTEM_UNIT_ALIASES += \
	systemd-resolved.service dbus-org.freedesktop.resolve1.service

BUSNAMES_TARGET_WANTS += \
	org.freedesktop.resolve1.busname

GENERAL_ALIASES += \
	$(systemunitdir)/systemd-resolved.service $(pkgsysconfdir)/system/multi-user.target.wants/systemd-resolved.service

nodist_pkgsysconf_DATA += \
	src/resolve/resolved.conf

libnss_resolve_la_SOURCES = \
	src/nss-resolve/nss-resolve.sym \
	src/nss-resolve/nss-resolve.c

libnss_resolve_la_LDFLAGS = \
	$(AM_LDFLAGS) \
	-module \
	-export-dynamic \
	-avoid-version \
	-shared \
	-shrext .so.2 \
	-Wl,--version-script=$(top_srcdir)/src/nss-resolve/nss-resolve.sym

libnss_resolve_la_LIBADD = \
	libsystemd-internal.la \
	libbasic.la \
        -ldl

rootlib_LTLIBRARIES += \
	libnss_resolve.la

systemd_resolve_SOURCES = \
	src/resolve/resolve-tool.c \
	$(basic_dns_sources) \
	src/shared/gcrypt-util.c \
	src/shared/gcrypt-util.h

nodist_systemd_resolve_SOURCES = \
	src/resolve/dns_type-from-name.h \
	src/resolve/dns_type-to-name.h

systemd_resolve_CFLAGS = \
	$(AM_CFLAGS) \
	$(GCRYPT_CFLAGS)

systemd_resolve_LDADD = \
	libsystemd-shared.la \
	$(GCRYPT_LIBS) \
	-lm

bin_PROGRAMS += \
	systemd-resolve

dist_bashcompletion_data += \
	shell-completion/bash/systemd-resolve

dist_zshcompletion_data += \
	shell-completion/zsh/_systemd-resolve

tests += \
	test-dns-packet \
	test-resolve-tables \
	test-dnssec

manual_tests += \
	test-dnssec-complex

test_resolve_tables_SOURCES = \
	src/resolve/test-resolve-tables.c \
	src/resolve/dns_type-from-name.h \
	src/resolve/dns_type-to-name.h \
	$(basic_dns_sources) \
	src/shared/test-tables.h

test_resolve_tables_CFLAGS = \
	$(AM_CFLAGS) \
	$(GCRYPT_CFLAGS)

test_resolve_tables_LDADD = \
	libsystemd-shared.la \
	$(GCRYPT_LIBS) \
	-lm

test_dns_packet_SOURCES = \
	src/resolve/test-dns-packet.c \
	$(basic_dns_sources)

test_dns_packet_CPPFLAGS = \
	$(AM_CPPFLAGS) \
	-DRESOLVE_TEST_DIR=\"$(abs_top_srcdir)/src/resolve/test-data\"

test_dns_packet_CFLAGS = \
	$(AM_CFLAGS) \
	$(GCRYPT_CFLAGS)

test_dns_packet_LDADD = \
	libsystemd-shared.la \
	$(GCRYPT_LIBS) \
	-lm

EXTRA_DIST += \
	src/resolve/test-data/_openpgpkey.fedoraproject.org.pkts \
	src/resolve/test-data/fedoraproject.org.pkts \
	src/resolve/test-data/gandi.net.pkts \
	src/resolve/test-data/google.com.pkts \
	src/resolve/test-data/root.pkts \
	src/resolve/test-data/sw1a1aa-sw1a2aa-sw1a2ab-sw1a2ac.find.me.uk.pkts \
	src/resolve/test-data/teamits.com.pkts \
	src/resolve/test-data/zbyszek@fedoraproject.org.pkts \
	src/resolve/test-data/_443._tcp.fedoraproject.org.pkts \
	src/resolve/test-data/kyhwana.org.pkts \
	src/resolve/test-data/fake-caa.pkts

test_dnssec_SOURCES = \
	src/resolve/test-dnssec.c \
	$(basic_dns_sources)

test_dnssec_CFLAGS = \
	$(AM_CFLAGS) \
	$(GCRYPT_CFLAGS)

test_dnssec_LDADD = \
	libsystemd-shared.la \
	$(GCRYPT_LIBS) \
	-lm

test_dnssec_complex_SOURCES = \
	src/resolve/test-dnssec-complex.c \
	src/resolve/dns-type.c \
	src/resolve/dns-type.h

test_dnssec_complex_LDADD = \
	libsystemd-shared.la

endif

gperf_txt_sources += \
	src/resolve/dns_type-list.txt

gperf_gperf_sources += \
	src/resolve/resolved-gperf.gperf

EXTRA_DIST += \
	units/systemd-resolved.service.m4.in \
	src/resolve/resolved.conf.in

dist_rootlibexec_DATA += \
	src/resolve/resolv.conf

# ------------------------------------------------------------------------------
if ENABLE_NETWORKD
rootlibexec_PROGRAMS += \
	systemd-networkd

systemd_networkd_SOURCES = \
	src/network/networkd.c

systemd_networkd_LDADD = \
	libnetworkd-core.la

if HAVE_LIBIPTC
systemd_networkd_LDADD += \
	libfirewall.la
endif

noinst_LTLIBRARIES += \
	libnetworkd-core.la

libnetworkd_core_la_CFLAGS = \
	$(AM_CFLAGS)

libnetworkd_core_la_SOURCES = \
	src/libsystemd-network/network-internal.h \
	src/network/networkd.h \
	src/network/networkd-conf.h \
	src/network/networkd-conf.c \
	src/network/networkd-link.h \
	src/network/networkd-link.c \
	src/network/networkd-netdev.h \
	src/network/networkd-netdev.c \
	src/network/networkd-netdev-vrf.h \
	src/network/networkd-netdev-vrf.c \
	src/network/networkd-netdev-tunnel.h \
	src/network/networkd-netdev-tunnel.c \
	src/network/networkd-netdev-veth.h \
	src/network/networkd-netdev-veth.c \
	src/network/networkd-netdev-vxlan.h \
	src/network/networkd-netdev-vxlan.c \
	src/network/networkd-netdev-vlan.h \
	src/network/networkd-netdev-vlan.c \
	src/network/networkd-netdev-macvlan.h \
	src/network/networkd-netdev-macvlan.c \
	src/network/networkd-netdev-ipvlan.h \
	src/network/networkd-netdev-ipvlan.c \
	src/network/networkd-netdev-dummy.h \
	src/network/networkd-netdev-dummy.c \
	src/network/networkd-netdev-tuntap.h \
	src/network/networkd-netdev-tuntap.c \
	src/network/networkd-netdev-bond.h \
	src/network/networkd-netdev-bond.c \
	src/network/networkd-netdev-bridge.h \
	src/network/networkd-netdev-bridge.c \
	src/network/networkd-netdev-vcan.h \
	src/network/networkd-netdev-vcan.c \
	src/network/networkd-link-bus.c \
	src/network/networkd-ipv4ll.c \
	src/network/networkd-dhcp4.c \
	src/network/networkd-dhcp6.c \
	src/network/networkd-ndisc.h \
	src/network/networkd-ndisc.c \
	src/network/networkd-network.h \
	src/network/networkd-network.c \
	src/network/networkd-network-bus.c \
	src/network/networkd-address.h \
	src/network/networkd-address.c \
	src/network/networkd-route.h \
	src/network/networkd-route.c \
	src/network/networkd-manager.c \
	src/network/networkd-manager-bus.c \
	src/network/networkd-fdb.h \
	src/network/networkd-fdb.c \
	src/network/networkd-brvlan.h \
	src/network/networkd-brvlan.c \
	src/network/networkd-address-pool.h \
	src/network/networkd-address-pool.c \
	src/network/networkd-util.h \
	src/network/networkd-util.c \
	src/network/networkd-lldp-tx.h \
	src/network/networkd-lldp-tx.c

nodist_libnetworkd_core_la_SOURCES = \
	src/network/networkd-gperf.c \
	src/network/networkd-network-gperf.c \
	src/network/networkd-netdev-gperf.c

libnetworkd_core_la_LIBADD = \
	libsystemd-network.la \
	libsystemd-shared.la

rootlibexec_PROGRAMS += \
	systemd-networkd-wait-online

systemd_networkd_wait_online_CFLAGS = \
	$(AM_CFLAGS)

systemd_networkd_wait_online_SOURCES = \
	src/libsystemd-network/network-internal.h \
	src/network/networkd-wait-online.h \
	src/network/networkd-wait-online-link.h \
	src/network/networkd-wait-online.c \
	src/network/networkd-wait-online-manager.c \
	src/network/networkd-wait-online-link.c

systemd_networkd_wait_online_LDADD = \
	libsystemd-network.la \
	libsystemd-shared.la

rootbin_PROGRAMS += \
	networkctl

networkctl_SOURCES = \
	src/network/networkctl.c

networkctl_LDADD = \
	libsystemd-shared.la \
	libsystemd-network.la

dist_bashcompletion_data += \
	shell-completion/bash/networkctl

test_networkd_conf_SOURCES = \
	src/network/test-networkd-conf.c

test_networkd_conf_LDADD = \
	libnetworkd-core.la

test_network_SOURCES = \
	src/network/test-network.c

test_network_LDADD = \
	libnetworkd-core.la

if HAVE_LIBIPTC
test_network_LDADD += \
	libfirewall.la
endif

test_network_tables_SOURCES = \
	src/network/test-network-tables.c \
	src/shared/test-tables.h

test_network_tables_LDADD = \
	libnetworkd-core.la \
	libudev-core.la

if HAVE_LIBIPTC
test_network_tables_LDADD += \
	libfirewall.la
endif

tests += \
	test-networkd-conf \
	test-network \
	test-network-tables

dist_systemunit_DATA += \
	units/systemd-networkd.socket

nodist_systemunit_DATA += \
	units/systemd-networkd.service \
	units/systemd-networkd-wait-online.service

dist_systemunit_DATA_busnames += \
	units/org.freedesktop.network1.busname

dist_dbussystemservice_DATA += \
	src/network/org.freedesktop.network1.service

dist_dbuspolicy_DATA += \
	src/network/org.freedesktop.network1.conf

GENERAL_ALIASES += \
	$(systemunitdir)/systemd-networkd.socket $(pkgsysconfdir)/system/sockets.target.wants/systemd-networkd.socket \
	$(systemunitdir)/systemd-networkd.service $(pkgsysconfdir)/system/multi-user.target.wants/systemd-networkd.service \
	$(systemunitdir)/systemd-networkd-wait-online.service $(pkgsysconfdir)/system/network-online.target.wants/systemd-networkd-wait-online.service

SYSTEM_UNIT_ALIASES += \
	systemd-networkd.service dbus-org.freedesktop.network1.service

BUSNAMES_TARGET_WANTS += \
	org.freedesktop.network1.busname

endif

gperf_gperf_sources += \
	src/network/networkd-gperf.gperf \
	src/network/networkd-network-gperf.gperf \
	src/network/networkd-netdev-gperf.gperf

EXTRA_DIST += \
	units/systemd-networkd.service.m4.in \
	units/systemd-networkd-wait-online.service.in \
	test/networkd-test.py

# ------------------------------------------------------------------------------
if ENABLE_LOGIND
systemd_logind_SOURCES = \
	src/login/logind.c \
	src/login/logind.h

nodist_systemd_logind_SOURCES = \
	src/login/logind-gperf.c

systemd_logind_LDADD = \
	liblogind-core.la

liblogind_core_la_SOURCES = \
	src/login/logind-core.c \
	src/login/logind-device.c \
	src/login/logind-device.h \
	src/login/logind-button.c \
	src/login/logind-button.h \
	src/login/logind-action.c \
	src/login/logind-action.h \
	src/login/logind-seat.c \
	src/login/logind-seat.h \
	src/login/logind-session.c \
	src/login/logind-session.h \
	src/login/logind-session-device.c \
	src/login/logind-session-device.h \
	src/login/logind-user.c \
	src/login/logind-user.h \
	src/login/logind-inhibit.c \
	src/login/logind-inhibit.h \
	src/login/logind-dbus.c \
	src/login/logind-session-dbus.c \
	src/login/logind-seat-dbus.c \
	src/login/logind-user-dbus.c \
	src/login/logind-utmp.c \
	src/login/logind-acl.h

liblogind_core_la_LIBADD = \
	libsystemd-shared.la

if HAVE_ACL
liblogind_core_la_SOURCES += \
	src/login/logind-acl.c
endif

noinst_LTLIBRARIES += \
	liblogind-core.la

rootlibexec_PROGRAMS += \
	systemd-logind

loginctl_SOURCES = \
	src/login/loginctl.c \
	src/login/sysfs-show.h \
	src/login/sysfs-show.c

loginctl_LDADD = \
	libsystemd-shared.la

rootbin_PROGRAMS += \
	loginctl

dist_bashcompletion_data += \
	shell-completion/bash/loginctl

dist_zshcompletion_data += \
	shell-completion/zsh/_loginctl \
	shell-completion/zsh/_systemd-inhibit

systemd_inhibit_SOURCES = \
	src/login/inhibit.c

systemd_inhibit_LDADD = \
	libsystemd-shared.la

rootbin_PROGRAMS += \
	systemd-inhibit

test_login_SOURCES = \
	src/libsystemd/sd-login/test-login.c

test_login_LDADD = \
	libsystemd-shared.la

test_login_shared_SOURCES = \
	src/login/test-login-shared.c

test_login_shared_LDADD = \
	libsystemd-shared.la

test_inhibit_SOURCES = \
	src/login/test-inhibit.c

test_inhibit_LDADD = \
	libsystemd-shared.la

test_login_tables_SOURCES = \
	src/login/test-login-tables.c

test_login_tables_LDADD = \
	liblogind-core.la

manual_tests += \
	test-login \
	test-inhibit

tests += \
	test-login-tables \
	test-login-shared

if HAVE_PAM
pam_systemd_la_SOURCES = \
	src/login/pam_systemd.sym \
	src/login/pam_systemd.c

pam_systemd_la_CFLAGS = \
	$(AM_CFLAGS) \
	$(PAM_CFLAGS)

pam_systemd_la_LDFLAGS = \
	$(AM_LDFLAGS) \
	-module \
	-export-dynamic \
	-avoid-version \
	-shared \
	-Wl,--version-script=$(top_srcdir)/src/login/pam_systemd.sym

pam_systemd_la_LIBADD = \
	libshared.la \
	$(PAM_LIBS)

pamlib_LTLIBRARIES = \
	pam_systemd.la

if ENABLE_PAM_CONFIG
dist_pamconf_DATA = \
	src/login/systemd-user
endif

EXTRA_DIST += \
	src/login/systemd-user.m4
endif

nodist_systemunit_DATA += \
	units/systemd-logind.service

dist_systemunit_DATA += \
	units/user.slice

dist_systemunit_DATA_busnames += \
	units/org.freedesktop.login1.busname

dist_dbussystemservice_DATA += \
	src/login/org.freedesktop.login1.service

dist_dbuspolicy_DATA += \
	src/login/org.freedesktop.login1.conf

nodist_pkgsysconf_DATA += \
	src/login/logind.conf

polkitpolicy_files += \
	src/login/org.freedesktop.login1.policy

INSTALL_DIRS += \
	$(systemdstatedir)

MULTI_USER_TARGET_WANTS += \
	systemd-logind.service

SYSTEM_UNIT_ALIASES += \
	systemd-logind.service dbus-org.freedesktop.login1.service

BUSNAMES_TARGET_WANTS += \
	org.freedesktop.login1.busname

dist_udevrules_DATA += \
	src/login/70-uaccess.rules \
	src/login/70-power-switch.rules

nodist_udevrules_DATA += \
	src/login/71-seat.rules \
	src/login/73-seat-late.rules

endif

polkitpolicy_in_files += \
	src/login/org.freedesktop.login1.policy.in

gperf_gperf_sources += \
	src/login/logind-gperf.gperf

EXTRA_DIST += \
	src/login/71-seat.rules.in \
	src/login/73-seat-late.rules.in \
	units/systemd-logind.service.in \
	src/login/logind.conf.in

# ------------------------------------------------------------------------------
if HAVE_PAM

systemd_user_sessions_SOURCES = \
	src/user-sessions/user-sessions.c

systemd_user_sessions_LDADD = \
	libsystemd-shared.la

rootlibexec_PROGRAMS += \
	systemd-user-sessions

nodist_systemunit_DATA += \
	units/systemd-user-sessions.service

MULTI_USER_TARGET_WANTS += \
	systemd-user-sessions.service

endif

EXTRA_DIST += \
	units/systemd-user-sessions.service.in

# ------------------------------------------------------------------------------
EXTRA_DIST += \
	test/Makefile \
	test/README.testsuite \
	test/TEST-01-BASIC \
	test/TEST-01-BASIC/Makefile \
	test/TEST-01-BASIC/test.sh \
	test/TEST-02-CRYPTSETUP \
	test/TEST-02-CRYPTSETUP/Makefile \
	test/TEST-02-CRYPTSETUP/test.sh \
	test/TEST-03-JOBS \
	test/TEST-03-JOBS/Makefile \
	test/TEST-03-JOBS/test-jobs.sh \
	test/TEST-03-JOBS/test.sh \
	test/TEST-04-JOURNAL/Makefile \
	test/TEST-04-JOURNAL/test-journal.sh \
	test/TEST-04-JOURNAL/test.sh \
	test/TEST-05-RLIMITS/Makefile \
	test/TEST-05-RLIMITS/test-rlimits.sh \
	test/TEST-05-RLIMITS/test.sh \
	test/TEST-06-SELINUX/Makefile \
	test/TEST-06-SELINUX/test-selinux-checks.sh \
	test/TEST-06-SELINUX/test.sh \
	test/TEST-06-SELINUX/systemd_test.te \
	test/TEST-06-SELINUX/systemd_test.if \
	test/TEST-07-ISSUE-1981/Makefile \
	test/TEST-07-ISSUE-1981/test-segfault.sh \
	test/TEST-07-ISSUE-1981/test.sh \
	test/TEST-08-ISSUE-2730/Makefile \
	test/TEST-08-ISSUE-2730/test.sh \
	test/TEST-09-ISSUE-2691/Makefile \
	test/TEST-09-ISSUE-2691/test.sh \
	test/TEST-10-ISSUE-2467/Makefile \
	test/TEST-10-ISSUE-2467/test.sh \
	test/TEST-11-ISSUE-3166/Makefile \
	test/TEST-11-ISSUE-3166/test.sh \
	test/TEST-12-ISSUE-3171/Makefile \
	test/TEST-12-ISSUE-3171/test.sh \
	test/TEST-13-NSPAWN-SMOKE/Makefile \
	test/TEST-13-NSPAWN-SMOKE/create-busybox-container \
	test/TEST-13-NSPAWN-SMOKE/test.sh \
	test/test-functions

EXTRA_DIST += \
	test/loopy2.service \
	test/loopy3.service \
	test/loopy4.service \
	test/loopy.service \
	test/loopy.service.d \
	test/loopy.service.d/compat.conf

# ------------------------------------------------------------------------------
substitutions = \
       '|rootlibexecdir=$(rootlibexecdir)|' \
       '|rootbindir=$(rootbindir)|' \
       '|bindir=$(bindir)|' \
       '|SYSTEMCTL=$(rootbindir)/systemctl|' \
       '|SYSTEMD_NOTIFY=$(rootbindir)/systemd-notify|' \
       '|pkgsysconfdir=$(pkgsysconfdir)|' \
       '|SYSTEM_CONFIG_UNIT_PATH=$(pkgsysconfdir)/system|' \
       '|USER_CONFIG_UNIT_PATH=$(pkgsysconfdir)/user|' \
       '|pkgdatadir=$(pkgdatadir)|' \
       '|systemunitdir=$(systemunitdir)|' \
       '|userunitdir=$(userunitdir)|' \
       '|systempresetdir=$(systempresetdir)|' \
       '|userpresetdir=$(userpresetdir)|' \
       '|udevhwdbdir=$(udevhwdbdir)|' \
       '|udevrulesdir=$(udevrulesdir)|' \
       '|catalogdir=$(catalogdir)|' \
       '|tmpfilesdir=$(tmpfilesdir)|' \
       '|sysusersdir=$(sysusersdir)|' \
       '|sysctldir=$(sysctldir)|' \
       '|systemgeneratordir=$(systemgeneratordir)|' \
       '|usergeneratordir=$(usergeneratordir)|' \
       '|CERTIFICATEROOT=$(CERTIFICATEROOT)|' \
       '|PACKAGE_VERSION=$(PACKAGE_VERSION)|' \
       '|PACKAGE_NAME=$(PACKAGE_NAME)|' \
       '|PACKAGE_URL=$(PACKAGE_URL)|' \
       '|RANDOM_SEED_DIR=$(localstatedir)/lib/systemd/|' \
       '|RANDOM_SEED=$(localstatedir)/lib/systemd/random-seed|' \
       '|prefix=$(prefix)|' \
       '|exec_prefix=$(exec_prefix)|' \
       '|libdir=$(libdir)|' \
       '|includedir=$(includedir)|' \
       '|VERSION=$(VERSION)|' \
       '|rootprefix=$(rootprefix)|' \
       '|udevlibexecdir=$(udevlibexecdir)|' \
       '|SUSHELL=$(SUSHELL)|' \
       '|SULOGIN=$(SULOGIN)|' \
       '|DEBUGTTY=$(DEBUGTTY)|' \
       '|KILL=$(KILL)|' \
       '|KMOD=$(KMOD)|' \
       '|MOUNT_PATH=$(MOUNT_PATH)|' \
       '|UMOUNT_PATH=$(UMOUNT_PATH)|' \
       '|MKDIR_P=$(MKDIR_P)|' \
       '|QUOTAON=$(QUOTAON)|' \
       '|QUOTACHECK=$(QUOTACHECK)|' \
       '|SYSTEM_SYSVINIT_PATH=$(sysvinitdir)|' \
       '|VARLOGDIR=$(varlogdir)|' \
       '|RC_LOCAL_SCRIPT_PATH_START=$(RC_LOCAL_SCRIPT_PATH_START)|' \
       '|RC_LOCAL_SCRIPT_PATH_STOP=$(RC_LOCAL_SCRIPT_PATH_STOP)|' \
       '|PYTHON=$(PYTHON)|' \
       '|NTP_SERVERS=$(NTP_SERVERS)|' \
       '|DNS_SERVERS=$(DNS_SERVERS)|' \
       '|DEFAULT_DNSSEC_MODE=$(DEFAULT_DNSSEC_MODE)|' \
       '|KILL_USER_PROCESSES=$(KILL_USER_PROCESSES)|' \
       '|systemuidmax=$(SYSTEM_UID_MAX)|' \
       '|systemgidmax=$(SYSTEM_GID_MAX)|' \
       '|TTY_GID=$(TTY_GID)|' \
       '|systemsleepdir=$(systemsleepdir)|' \
       '|systemshutdowndir=$(systemshutdowndir)|' \
       '|binfmtdir=$(binfmtdir)|' \
       '|modulesloaddir=$(modulesloaddir)|'

SED_PROCESS = \
	$(AM_V_GEN)$(MKDIR_P) $(dir $@) && \
	$(SED) $(subst '|,-e 's|@,$(subst =,\@|,$(subst |',|g',$(substitutions)))) \
		< $< > $@

units/%: units/%.in
	$(SED_PROCESS)

man/%: man/%.in
	$(SED_PROCESS)

sysctl.d/%: sysctl.d/%.in
	$(SED_PROCESS)

%.pc: %.pc.in
	$(SED_PROCESS)

%.conf: %.conf.in
	$(SED_PROCESS)

src/core/%.systemd: src/core/%.systemd.in
	$(SED_PROCESS)

src/%.policy.in: src/%.policy.in.in
	$(SED_PROCESS)

shell-completion/%: shell-completion/%.in
	$(SED_PROCESS)

%.rules: %.rules.in
	$(SED_PROCESS)

%.conf: %.conf.in
	$(SED_PROCESS)

%.sh: %.sh.in
	$(SED_PROCESS)
	$(AM_V_GEN)chmod +x $@

src/%.c: src/%.gperf
	$(AM_V_at)$(MKDIR_P) $(dir $@)
	$(AM_V_GPERF)$(GPERF) < $< > $@

src/%: src/%.m4 $(top_builddir)/config.status
	$(AM_V_at)$(MKDIR_P) $(dir $@)
	$(AM_V_M4)$(M4) -P $(M4_DEFINES) < $< > $@

sysusers.d/%: sysusers.d/%.m4 $(top_builddir)/config.status
	$(AM_V_at)$(MKDIR_P) $(dir $@)
	$(AM_V_M4)$(M4) -P $(M4_DEFINES) < $< > $@

tmpfiles.d/%: tmpfiles.d/%.m4 $(top_builddir)/config.status
	$(AM_V_at)$(MKDIR_P) $(dir $@)
	$(AM_V_M4)$(M4) -P $(M4_DEFINES) < $< > $@


units/%: units/%.m4 $(top_builddir)/config.status
	$(AM_V_at)$(MKDIR_P) $(dir $@)
	$(AM_V_M4)$(M4) -P $(M4_DEFINES) -DFOR_SYSTEM=1 < $< > $@

units/user/%: units/user/%.m4 $(top_builddir)/config.status
	$(AM_V_at)$(MKDIR_P) $(dir $@)
	$(AM_V_M4)$(M4) -P $(M4_DEFINES) -DFOR_USER=1 < $< > $@

if ENABLE_POLKIT
nodist_polkitpolicy_DATA = \
	$(polkitpolicy_files) \
	$(polkitpolicy_in_in_files:.policy.in.in=.policy)
endif

EXTRA_DIST += \
	$(polkitpolicy_in_files) \
	$(polkitpolicy_in_in_files)

# ------------------------------------------------------------------------------
man/custom-entities.ent: configure.ac
	$(AM_V_GEN)$(MKDIR_P) $(dir $@)
	$(AM_V_GEN)(echo '<?xml version="1.0" encoding="utf-8" ?>' && \
	 printf '$(subst '|,<!ENTITY ,$(subst =, ",$(subst |',">\n,$(substitutions))))') \
	 > $@ # '

CLEANFILES += \
	man/custom-entities.ent

XSLTPROC_FLAGS = \
	--nonet \
	--xinclude \
	--stringparam man.output.quietly 1 \
	--stringparam funcsynopsis.style ansi \
	--stringparam man.authors.section.enabled 0 \
	--stringparam man.copyright.section.enabled 0 \
	--stringparam systemd.version $(VERSION) \
	--path '$(builddir)/man:$(srcdir)/man'

XSLT = $(if $(XSLTPROC), $(XSLTPROC), xsltproc)
XSLTPROC_PROCESS_MAN = \
	$(AM_V_XSLT)$(XSLT) -o $@ $(XSLTPROC_FLAGS) $(srcdir)/man/custom-man.xsl $<

XSLTPROC_PROCESS_HTML = \
	$(AM_V_XSLT)$(XSLT) -o $@ $(XSLTPROC_FLAGS) $(srcdir)/man/custom-html.xsl $<

man/%.1: man/%.xml man/custom-man.xsl man/custom-entities.ent
	$(XSLTPROC_PROCESS_MAN)

man/%.3: man/%.xml man/custom-man.xsl man/custom-entities.ent
	$(XSLTPROC_PROCESS_MAN)

man/%.5: man/%.xml man/custom-man.xsl man/custom-entities.ent
	$(XSLTPROC_PROCESS_MAN)

man/%.7: man/%.xml man/custom-man.xsl man/custom-entities.ent
	$(XSLTPROC_PROCESS_MAN)

man/%.8: man/%.xml man/custom-man.xsl man/custom-entities.ent
	$(XSLTPROC_PROCESS_MAN)

man/%.html: man/%.xml man/custom-html.xsl man/custom-entities.ent
	$(XSLTPROC_PROCESS_HTML)

define html-alias
	$(AM_V_LN)$(LN_S) -f $(notdir $<) $@
endef

EXTRA_DIST += \
	man/custom-html.xsl \
	man/custom-man.xsl

# ------------------------------------------------------------------------------
if HAVE_SYSV_COMPAT
sysvinit_DATA = \
	docs/sysvinit/README

varlog_DATA = \
	docs/var-log/README

docs/sysvinit/README: docs/sysvinit/README.in
	$(SED_PROCESS)

docs/var-log/README: docs/var-log/README.in
	$(SED_PROCESS)

CLEANFILES += \
	docs/sysvinit/README \
	docs/var-log/README
endif

EXTRA_DIST += \
	docs/sysvinit/README.in \
	docs/var-log/README.in

SOCKETS_TARGET_WANTS += \
	systemd-initctl.socket

if HAVE_UTMP
if HAVE_SYSV_COMPAT
MULTI_USER_TARGET_WANTS += \
	systemd-update-utmp-runlevel.service
GRAPHICAL_TARGET_WANTS += \
	systemd-update-utmp-runlevel.service
RESCUE_TARGET_WANTS += \
	systemd-update-utmp-runlevel.service
endif

SYSINIT_TARGET_WANTS += \
	systemd-update-utmp.service
endif

SYSINIT_TARGET_WANTS += \
	systemd-update-done.service

LOCAL_FS_TARGET_WANTS += \
	systemd-remount-fs.service \
	tmp.mount \
	var-lib-machines.mount

MULTI_USER_TARGET_WANTS += \
	getty.target \
	systemd-ask-password-wall.path

SYSINIT_TARGET_WANTS += \
	dev-hugepages.mount \
	dev-mqueue.mount \
	sys-kernel-config.mount \
	sys-kernel-debug.mount \
	sys-fs-fuse-connections.mount \
	systemd-sysctl.service \
	systemd-ask-password-console.path

if HAVE_SYSV_COMPAT
SYSTEM_UNIT_ALIASES += \
	poweroff.target runlevel0.target \
	rescue.target runlevel1.target \
	multi-user.target runlevel2.target \
	multi-user.target runlevel3.target \
	multi-user.target runlevel4.target \
	graphical.target runlevel5.target \
	reboot.target runlevel6.target
endif

SYSTEM_UNIT_ALIASES += \
	graphical.target default.target \
	reboot.target ctrl-alt-del.target \
	getty@.service autovt@.service

GENERAL_ALIASES += \
	$(systemunitdir)/remote-fs.target $(pkgsysconfdir)/system/multi-user.target.wants/remote-fs.target \
	$(systemunitdir)/getty@.service $(pkgsysconfdir)/system/getty.target.wants/getty@tty1.service \
	$(pkgsysconfdir)/user $(sysconfdir)/xdg/systemd/user \
	$(dbussystemservicedir)/org.freedesktop.systemd1.service $(dbussessionservicedir)/org.freedesktop.systemd1.service

if HAVE_SYSV_COMPAT
INSTALL_DIRS += \
	$(systemunitdir)/runlevel1.target.wants \
	$(systemunitdir)/runlevel2.target.wants \
	$(systemunitdir)/runlevel3.target.wants \
	$(systemunitdir)/runlevel4.target.wants \
	$(systemunitdir)/runlevel5.target.wants
endif

INSTALL_DIRS += \
	$(prefix)/lib/modules-load.d \
	$(sysconfdir)/modules-load.d \
	$(prefix)/lib/systemd/network \
	$(sysconfdir)/systemd/network \
	$(prefix)/lib/sysctl.d \
	$(sysconfdir)/sysctl.d \
	$(prefix)/lib/kernel/install.d \
	$(sysconfdir)/kernel/install.d \
	$(systemshutdowndir) \
	$(systemsleepdir) \
	$(systemgeneratordir) \
	$(usergeneratordir) \
	\
	$(userunitdir) \
	$(pkgsysconfdir)/system \
	$(pkgsysconfdir)/system/multi-user.target.wants \
	$(pkgsysconfdir)/system/getty.target.wants \
	$(pkgsysconfdir)/user \
	$(dbussessionservicedir) \
	$(sysconfdir)/xdg/systemd

install-exec-hook: $(INSTALL_EXEC_HOOKS)

uninstall-hook: $(UNINSTALL_DATA_HOOKS) $(UNINSTALL_EXEC_HOOKS)

install-data-hook: $(INSTALL_DATA_HOOKS)

distclean-local: $(DISTCLEAN_LOCAL_HOOKS)

clean-local: $(CLEAN_LOCAL_HOOKS)
	rm -rf $(abs_srcdir)/install-tree
	rm -f $(abs_srcdir)/hwdb/usb.ids $(abs_srcdir)/hwdb/pci.ids $(abs_srcdir)/hwdb/oui.txt \
	      $(abs_srcdir)/hwdb/iab.txt

DISTCHECK_CONFIGURE_FLAGS = \
	--with-dbuspolicydir=$$dc_install_base/$(dbuspolicydir) \
	--with-dbussessionservicedir=$$dc_install_base/$(dbussessionservicedir) \
	--with-dbussystemservicedir=$$dc_install_base/$(dbussystemservicedir) \
	--with-bashcompletiondir=$$dc_install_base/$(bashcompletiondir) \
	--with-zshcompletiondir=$$dc_install_base/$(zshcompletiondir) \
	--with-pamlibdir=$$dc_install_base/$(pamlibdir) \
	--with-pamconfdir=$$dc_install_base/$(pamconfdir) \
	--with-rootprefix=$$dc_install_base \
	--enable-compat-libs

if HAVE_SYSV_COMPAT
DISTCHECK_CONFIGURE_FLAGS += \
	--with-sysvinit-path=$$dc_install_base/$(sysvinitdir) \
	--with-sysvrcnd-path=$$dc_install_base/$(sysvrcnddir)
else
DISTCHECK_CONFIGURE_FLAGS += \
	--with-sysvinit-path= \
	--with-sysvrcnd-path=
endif

if ENABLE_SPLIT_USR
DISTCHECK_CONFIGURE_FLAGS += \
	--enable-split-usr
else
DISTCHECK_CONFIGURE_FLAGS += \
	--disable-split-usr
endif

.PHONY: dist-check-help
dist-check-help: $(rootbin_PROGRAMS) $(bin_PROGRAMS)
	for i in $(abspath $^); do                                             \
            if $$i  --help | grep -v 'default:' | grep -E -q '.{80}.' ; then   \
		echo "$(basename $$i) --help output is too wide:";             \
	        $$i  --help | awk 'length > 80' | grep -E --color=yes '.{80}'; \
	        exit 1;                                                        \
            fi; done

include_compilers = "$(CC)" "$(CC) -ansi" "$(CC) -std=iso9899:1990"
public_headers = $(filter-out src/systemd/_sd-common.h, $(pkginclude_HEADERS) $(include_HEADERS))
.PHONY: dist-check-includes
dist-check-includes: $(public_headers)
	@res=0;                                                        	        \
	for i in $(abspath $^); do	                                        \
	    for cc in $(include_compilers); do                                  \
	        echo "$$cc -o/dev/null -c -x c -include "$$i" - </dev/null";    \
	        $$cc -o/dev/null -c -x c -include "$$i" - </dev/null || res=1;  \
	    done;                                                               \
	done; exit $$res

.PHONY: hwdb-update
hwdb-update:
	( cd $(top_srcdir)/hwdb && \
	wget -O usb.ids 'http://www.linux-usb.org/usb.ids' && \
	wget -O pci.ids 'http://pci-ids.ucw.cz/v2.2/pci.ids' && \
	wget -O ma-large.txt 'http://standards.ieee.org/develop/regauth/oui/oui.txt' && \
	wget -O ma-medium.txt 'http://standards.ieee.org/develop/regauth/oui28/mam.txt' && \
	wget -O ma-small.txt 'http://standards.ieee.org/develop/regauth/oui36/oui36.txt' && \
	wget -O pnp_id_registry.html 'http://www.uefi.org/uefi-pnp-export' && \
	wget -O acpi_id_registry.html 'http://www.uefi.org/uefi-acpi-export' && \
	./ids-update.pl && \
	./acpi-update.py > 20-acpi-vendor.hwdb.base && \
	patch -p0 -o- 20-acpi-vendor.hwdb.base < 20-acpi-vendor.hwdb.patch > 20-acpi-vendor.hwdb )

.PHONY: built-sources
built-sources: $(BUILT_SOURCES)

.PHONY: git-tag
git-tag:
	git tag -s "v$(VERSION)" -m "systemd $(VERSION)"

.PHONY: git-tar
git-tar:
	git archive --format=tar --prefix=systemd-$(VERSION)/ HEAD | gzip > systemd-$(VERSION).tar.gz

www_target = www.freedesktop.org:/srv/www.freedesktop.org/www/software/systemd

.PHONY: doc-sync
doc-sync: all
	rsync -rlv --delete-excluded --include="*.html" --exclude="*" --omit-dir-times man/ $(www_target)/man/

.PHONY: install-tree
install-tree: all
	rm -rf $(abs_srcdir)/install-tree
	$(MAKE) install DESTDIR=$(abs_srcdir)/install-tree
	tree $(abs_srcdir)/install-tree

# Let's run all tests of the test suite, but under valgrind. Let's
# exclude perl/python/shell scripts we have in there
.PHONY: valgrind-tests
valgrind-tests: $(TESTS)
	$(AM_V_GEN)for f in $(filter-out %.pl %.py, $^); do \
		if $(LIBTOOL) --mode=execute file $$f | grep -q shell; then \
		echo -e "$${x}Skipping non-binary $$f"; else \
		echo -e "$${x}Running $$f"; \
		$(LIBTOOL) --mode=execute valgrind -q --leak-check=full --max-stackframe=5242880 --error-exitcode=55 $(builddir)/$$f ; fi; \
		x="\n\n"; \
	done

exported-%: %
	$(AM_V_GEN)$(NM) -g --defined-only $(builddir)/.libs/$(<:.la=.so) 2>&1 /dev/null | grep " T " | cut -d" " -f3 > $@

exported: $(addprefix exported-, $(lib_LTLIBRARIES))
	$(AM_V_GEN)sort -u $^ > $@

.PHONY: check-api-docs
check-api-docs: exported man
	$(AM_V_GEN)for symbol in `cat exported` ; do \
		if test -f $(builddir)/man/$$symbol.html ; then \
			echo "  Symbol $$symbol() is documented." ; \
		else \
			echo "‣ Symbol $$symbol() lacks documentation." ; \
		fi ; \
	done

OBJECT_VARIABLES:=$(filter %_OBJECTS,$(.VARIABLES))
ALL_OBJECTS:=$(foreach v,$(OBJECT_VARIABLES),$($(v)))

undefined defined: $(ALL_OBJECTS)
	$(AM_V_GEN)for f in $(ALL_OBJECTS) ; do \
		$(NM) -g --$@-only `echo $(builddir)/"$$f" | sed -e 's,\([^/]*\).lo$$,.libs/\1.o,'` ; \
	done | cut -c 20- | cut -d @ -f 1 | sort -u > $@

CLEANFILES += \
	defined \
	undefined

.PHONY: check-api-unused
check-api-unused: defined undefined exported
	( cat exported undefined ) | sort -u  | diff -u - defined | grep ^+ | grep -v ^+++ | cut -c2-

.PHONY: check-includes
check-includes: $(top_srcdir)/tools/check-includes.pl
	$(AM_V_GEN) find * -name '*.[hcS]' -type f -print | sort -u \
		| xargs $(top_srcdir)/tools/check-includes.pl

EXTRA_DIST += \
	$(top_srcdir)/tools/check-includes.pl

# Stupid test that everything purported to be exported really is
define generate-sym-test
	$(AM_V_at)$(MKDIR_P) $(dir $@)
	$(AM_V_at)printf '#include <stdio.h>\n' > $@
	$(AM_V_at)printf '#include "%s"\n' $(notdir $(filter %.h, $^)) >> $@
	$(AM_V_at)printf 'void* functions[] = {\n' >> $@
	$(AM_V_GEN)sed -r -n 's/^ +([a-zA-Z0-9_]+);/\1,/p' $< >> $@
	$(AM_V_at)printf '};\nint main(void) {\n' >> $@
	$(AM_V_at)printf 'unsigned i; for (i=0;i<sizeof(functions)/sizeof(void*);i++) printf("%%p\\n", functions[i]);\n' >> $@
	$(AM_V_at)printf 'return 0; }\n' >> $@
endef

test-libsystemd-sym.c: \
		$(top_builddir)/src/libsystemd/libsystemd.sym \
		src/systemd/sd-journal.h \
		src/systemd/sd-daemon.h \
		src/systemd/sd-login.h \
		src/systemd/sd-bus.h \
		src/systemd/sd-utf8.h \
		src/systemd/sd-resolve.h \
		src/systemd/sd-path.h \
		src/systemd/sd-event.h
	$(generate-sym-test)

test-libudev-sym.c: \
		src/libudev/libudev.sym \
		src/udev/udev.h
	$(generate-sym-test)

nodist_test_libsystemd_sym_SOURCES = \
	test-libsystemd-sym.c
test_libsystemd_sym_LDADD = \
	libsystemd.la

nodist_test_libudev_sym_SOURCES = \
	test-libudev-sym.c
test_libudev_sym_CFLAGS = \
	$(AM_CFLAGS) \
	-Wno-deprecated-declarations
test_libudev_sym_LDADD = \
	libudev.la

BUILT_SOURCES += \
	test-libsystemd-sym.c \
	test-libudev-sym.c

CLEANFILES += \
	test-libsystemd-sym.c \
	test-libudev-sym.c

tests += \
	test-libsystemd-sym \
	test-libudev-sym

.PHONY: cppcheck
cppcheck:
	cppcheck --enable=all -q $(top_srcdir)

# Used to extract compile flags for YCM.
print-%:
	@echo $($*)

git-contrib:
	@git shortlog -s `git describe --abbrev=0`.. | cut -c8- | sed 's/ / /g' | awk '{ print $$0 "," }' | sort -u

EXTRA_DIST += \
        tools/gdb-sd_dump_hashmaps.py

list-keys:
	gpg --verbose --no-options --no-default-keyring --no-auto-key-locate --batch --trust-model=always --keyring=$(srcdir)/src/import/import-pubring.gpg --list-keys

add-key:
	gpg --verbose --no-options --no-default-keyring --no-auto-key-locate --batch --trust-model=always --keyring=$(srcdir)/src/import/import-pubring.gpg --import -<|MERGE_RESOLUTION|>--- conflicted
+++ resolved
@@ -494,10 +494,6 @@
 	units/swap.target \
 	units/slices.target \
 	units/system.slice \
-<<<<<<< HEAD
-	units/x-.slice \
-=======
->>>>>>> c928914d
 	units/systemd-fsckd.socket \
 	units/systemd-initctl.socket \
 	units/syslog.socket \
@@ -572,9 +568,6 @@
 	units/user/default.target \
 	units/user/exit.target \
 	units/user/graphical-session.target \
-<<<<<<< HEAD
-	units/user/graphical-session-pre.target
-=======
 	units/user/graphical-session-pre.target \
 	units/user/bluetooth.target \
 	units/user/busnames.target \
@@ -585,7 +578,6 @@
 	units/user/sockets.target \
 	units/user/sound.target \
 	units/user/timers.target
->>>>>>> c928914d
 
 nodist_userunit_DATA = \
 	units/user/systemd-exit.service
