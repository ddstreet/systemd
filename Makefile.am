--- conflicted
+++ resolved
@@ -2698,10 +2698,6 @@
 
 CLEANFILES += $(gir_DATA) $(typelibs_DATA)
 endif # HAVE_INTROSPECTION
-<<<<<<< HEAD
-
-=======
->>>>>>> 7131975c
 endif
 
 EXTRA_DIST += \
