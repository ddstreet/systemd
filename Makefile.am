#  -*- Mode: makefile; indent-tabs-mode: t -*-
#
#  This file is part of systemd.
#
#  Copyright 2010-2012 Lennart Poettering
#  Copyright 2010-2012 Kay Sievers
#  Copyright 2013 Zbigniew Jędrzejewski-Szmek
#  Copyright 2013 David Strauss
#
#  systemd is free software; you can redistribute it and/or modify it
#  under the terms of the GNU Lesser General Public License as published by
#  the Free Software Foundation; either version 2.1 of the License, or
#  (at your option) any later version.
#
#  systemd is distributed in the hope that it will be useful, but
#  WITHOUT ANY WARRANTY; without even the implied warranty of
#  MERCHANTABILITY or FITNESS FOR A PARTICULAR PURPOSE. See the GNU
#  Lesser General Public License for more details.
#
#  You should have received a copy of the GNU Lesser General Public License
#  along with systemd; If not, see <http://www.gnu.org/licenses/>.

ACLOCAL_AMFLAGS = -I m4 ${ACLOCAL_FLAGS}
AM_MAKEFLAGS = --no-print-directory
AUTOMAKE_OPTIONS = color-tests parallel-tests

GCC_COLORS ?= 'ooh, shiny!'
export GCC_COLORS

SUBDIRS = . po

# remove targets if the command fails
.DELETE_ON_ERROR:

# keep intermediate files
.SECONDARY:

# Keep the test-suite.log
.PRECIOUS: $(TEST_SUITE_LOG) Makefile

LIBUDEV_CURRENT=7
LIBUDEV_REVISION=2
LIBUDEV_AGE=6

LIBGUDEV_CURRENT=2
LIBGUDEV_REVISION=0
LIBGUDEV_AGE=2

LIBSYSTEMD_CURRENT=5
LIBSYSTEMD_REVISION=1
LIBSYSTEMD_AGE=5

# The following four libraries only exist for compatibility reasons,
# their version info should not be bumped anymore
LIBSYSTEMD_LOGIN_CURRENT=9
LIBSYSTEMD_LOGIN_REVISION=3
LIBSYSTEMD_LOGIN_AGE=9

LIBSYSTEMD_DAEMON_CURRENT=0
LIBSYSTEMD_DAEMON_REVISION=12
LIBSYSTEMD_DAEMON_AGE=0

LIBSYSTEMD_ID128_CURRENT=0
LIBSYSTEMD_ID128_REVISION=28
LIBSYSTEMD_ID128_AGE=0

LIBSYSTEMD_JOURNAL_CURRENT=11
LIBSYSTEMD_JOURNAL_REVISION=5
LIBSYSTEMD_JOURNAL_AGE=11

# Dirs of external packages
dbuspolicydir=@dbuspolicydir@
dbussessionservicedir=@dbussessionservicedir@
dbussystemservicedir=@dbussystemservicedir@
pamlibdir=@pamlibdir@
pamconfdir=@pamconfdir@
pkgconfigdatadir=$(datadir)/pkgconfig
pkgconfiglibdir=$(libdir)/pkgconfig
polkitpolicydir=$(datadir)/polkit-1/actions
bashcompletiondir=@bashcompletiondir@
zshcompletiondir=@zshcompletiondir@
rpmmacrosdir=$(prefix)/lib/rpm/macros.d
sysvinitdir=$(SYSTEM_SYSVINIT_PATH)
sysvrcnddir=$(SYSTEM_SYSVRCND_PATH)
varlogdir=$(localstatedir)/log
systemdstatedir=$(localstatedir)/lib/systemd
catalogstatedir=$(systemdstatedir)/catalog

# Our own, non-special dirs
pkgsysconfdir=$(sysconfdir)/systemd
userunitdir=$(prefix)/lib/systemd/user
userpresetdir=$(prefix)/lib/systemd/user-preset
tmpfilesdir=$(prefix)/lib/tmpfiles.d
sysusersdir=$(prefix)/lib/sysusers.d
sysctldir=$(prefix)/lib/sysctl.d
binfmtdir=$(prefix)/lib/binfmt.d
modulesloaddir=$(prefix)/lib/modules-load.d
networkdir=$(rootprefix)/lib/systemd/network
pkgincludedir=$(includedir)/systemd
systemgeneratordir=$(rootlibexecdir)/system-generators
usergeneratordir=$(prefix)/lib/systemd/user-generators
systemshutdowndir=$(rootlibexecdir)/system-shutdown
systemsleepdir=$(rootlibexecdir)/system-sleep
systemunitdir=$(rootprefix)/lib/systemd/system
systempresetdir=$(rootprefix)/lib/systemd/system-preset
udevlibexecdir=$(rootprefix)/lib/udev
udevhomedir=$(udevlibexecdir)
udevrulesdir=$(udevlibexecdir)/rules.d
udevhwdbdir=$(udevlibexecdir)/hwdb.d
catalogdir=$(prefix)/lib/systemd/catalog
kernelinstalldir = $(prefix)/lib/kernel/install.d
factory_etcdir = $(prefix)/share/factory/etc
factory_pamdir = $(prefix)/share/factory/etc/pam.d

# And these are the special ones for /
rootprefix=@rootprefix@
rootbindir=$(rootprefix)/bin
rootlibexecdir=$(rootprefix)/lib/systemd

CLEANFILES = $(BUILT_SOURCES)
DISTCLEANFILES =
EXTRA_DIST =
BUILT_SOURCES =
INSTALL_EXEC_HOOKS =
UNINSTALL_EXEC_HOOKS =
INSTALL_DATA_HOOKS =
UNINSTALL_DATA_HOOKS =
DISTCLEAN_LOCAL_HOOKS =
CLEAN_LOCAL_HOOKS =
pkginclude_HEADERS =
noinst_LTLIBRARIES =
lib_LTLIBRARIES =
include_HEADERS =
noinst_DATA =
pkgconfiglib_DATA =
polkitpolicy_in_in_files =
polkitpolicy_in_files =
polkitpolicy_files =
dist_udevrules_DATA =
nodist_udevrules_DATA =
dist_pkgsysconf_DATA =
nodist_pkgsysconf_DATA =
dist_pkgdata_DATA =
dist_dbuspolicy_DATA =
dist_dbussystemservice_DATA =
dist_systemunit_DATA_busnames =
check_PROGRAMS =
check_DATA =
tests=
manual_tests =
if ENABLE_TESTS
noinst_PROGRAMS = $(manual_tests) $(tests)
TESTS = $(tests)
else
noinst_PROGRAMS =
TESTS =
endif
udevlibexec_PROGRAMS =

.PHONY: $(INSTALL_EXEC_HOOKS) $(UNINSTALL_EXEC_HOOKS) \
	$(INSTALL_DATA_HOOKS) $(UNINSTALL_DATA_HOOKS) \
	$(DISTCLEAN_LOCAL_HOOKS) $(CLEAN_LOCAL_HOOKS)

AM_CPPFLAGS = \
	-include $(top_builddir)/config.h \
	-DPKGSYSCONFDIR=\"$(pkgsysconfdir)\" \
	-DSYSTEM_CONFIG_UNIT_PATH=\"$(pkgsysconfdir)/system\" \
	-DSYSTEM_DATA_UNIT_PATH=\"$(systemunitdir)\" \
	-DSYSTEM_SYSVINIT_PATH=\"$(SYSTEM_SYSVINIT_PATH)\" \
	-DSYSTEM_SYSVRCND_PATH=\"$(SYSTEM_SYSVRCND_PATH)\" \
	-DUSER_CONFIG_UNIT_PATH=\"$(pkgsysconfdir)/user\" \
	-DUSER_DATA_UNIT_PATH=\"$(userunitdir)\" \
	-DCERTIFICATE_ROOT=\"$(CERTIFICATEROOT)\" \
	-DCATALOG_DATABASE=\"$(catalogstatedir)/database\" \
	-DSYSTEMD_CGROUP_AGENT_PATH=\"$(rootlibexecdir)/systemd-cgroups-agent\" \
	-DSYSTEMD_BINARY_PATH=\"$(rootlibexecdir)/systemd\" \
	-DSYSTEMD_SHUTDOWN_BINARY_PATH=\"$(rootlibexecdir)/systemd-shutdown\" \
	-DSYSTEMD_SLEEP_BINARY_PATH=\"$(rootlibexecdir)/systemd-sleep\" \
	-DSYSTEMCTL_BINARY_PATH=\"$(rootbindir)/systemctl\" \
	-DSYSTEMD_TTY_ASK_PASSWORD_AGENT_BINARY_PATH=\"$(rootbindir)/systemd-tty-ask-password-agent\" \
	-DSYSTEMD_STDIO_BRIDGE_BINARY_PATH=\"$(bindir)/systemd-stdio-bridge\" \
	-DROOTPREFIX=\"$(rootprefix)\" \
	-DRANDOM_SEED_DIR=\"$(localstatedir)/lib/systemd/\" \
	-DRANDOM_SEED=\"$(localstatedir)/lib/systemd/random-seed\" \
	-DSYSTEMD_CRYPTSETUP_PATH=\"$(rootlibexecdir)/systemd-cryptsetup\" \
	-DSYSTEM_GENERATOR_PATH=\"$(systemgeneratordir)\" \
	-DUSER_GENERATOR_PATH=\"$(usergeneratordir)\" \
	-DSYSTEM_SHUTDOWN_PATH=\"$(systemshutdowndir)\" \
	-DSYSTEM_SLEEP_PATH=\"$(systemsleepdir)\" \
	-DSYSTEMD_KBD_MODEL_MAP=\"$(pkgdatadir)/kbd-model-map\" \
	-DX_SERVER=\"$(bindir)/X\" \
	-DUDEVLIBEXECDIR=\"$(udevlibexecdir)\" \
	-DPOLKIT_AGENT_BINARY_PATH=\"$(bindir)/pkttyagent\" \
	-DQUOTACHECK=\"$(QUOTACHECK)\" \
	-DKEXEC=\"$(KEXEC)\" \
	-DLIBDIR=\"$(libdir)\" \
	-DROOTLIBDIR=\"$(rootlibdir)\" \
	-DTEST_DIR=\"$(abs_top_srcdir)/test\" \
	-I $(top_srcdir)/src \
	-I $(top_builddir)/src/shared \
	-I $(top_srcdir)/src/shared \
	-I $(top_srcdir)/src/network \
	-I $(top_srcdir)/src/login \
	-I $(top_srcdir)/src/journal \
	-I $(top_srcdir)/src/timedate \
	-I $(top_srcdir)/src/timesync \
	-I $(top_srcdir)/src/resolve \
	-I $(top_builddir)/src/resolve \
	-I $(top_srcdir)/src/systemd \
	-I $(top_builddir)/src/core \
	-I $(top_srcdir)/src/core \
	-I $(top_srcdir)/src/libudev \
	-I $(top_srcdir)/src/udev \
	-I $(top_srcdir)/src/udev/net \
	-I $(top_builddir)/src/udev \
	-I $(top_srcdir)/src/libsystemd/sd-bus \
	-I $(top_srcdir)/src/libsystemd/sd-event \
	-I $(top_srcdir)/src/libsystemd/sd-rtnl \
	-I $(top_srcdir)/src/libsystemd/sd-network \
	-I $(top_srcdir)/src/libsystemd-network \
	-I $(top_srcdir)/src/libsystemd-terminal \
	$(OUR_CPPFLAGS)

AM_CFLAGS = $(OUR_CFLAGS)
AM_LDFLAGS = $(OUR_LDFLAGS)

# ------------------------------------------------------------------------------
define move-to-rootlibdir
	if test "$(libdir)" != "$(rootlibdir)"; then \
		$(MKDIR_P) $(DESTDIR)$(rootlibdir) && \
		so_img_name=$$(readlink $(DESTDIR)$(libdir)/$$libname) && \
		rm -f $(DESTDIR)$(libdir)/$$libname && \
		$(LN_S) --relative -f $(DESTDIR)$(rootlibdir)/$$so_img_name $(DESTDIR)$(libdir)/$$libname && \
		mv $(DESTDIR)$(libdir)/$$libname.* $(DESTDIR)$(rootlibdir); \
	fi
endef

INSTALL_DIRS =

RUNLEVEL1_TARGET_WANTS =
RUNLEVEL2_TARGET_WANTS =
RUNLEVEL3_TARGET_WANTS =
RUNLEVEL4_TARGET_WANTS =
RUNLEVEL5_TARGET_WANTS =
SHUTDOWN_TARGET_WANTS =
LOCAL_FS_TARGET_WANTS =
MULTI_USER_TARGET_WANTS =
SYSINIT_TARGET_WANTS =
SOCKETS_TARGET_WANTS =
BUSNAMES_TARGET_WANTS =
TIMERS_TARGET_WANTS =
USER_SOCKETS_TARGET_WANTS =
USER_DEFAULT_TARGET_WANTS =
USER_BUSNAMES_TARGET_WANTS =

SYSTEM_UNIT_ALIASES =
USER_UNIT_ALIASES =
GENERAL_ALIASES =

install-target-wants-hook:
	what="$(RUNLEVEL1_TARGET_WANTS)" && wants=runlevel1.target && dir=$(systemunitdir) && $(add-wants)
	what="$(RUNLEVEL2_TARGET_WANTS)" && wants=runlevel2.target && dir=$(systemunitdir) && $(add-wants)
	what="$(RUNLEVEL3_TARGET_WANTS)" && wants=runlevel3.target && dir=$(systemunitdir) && $(add-wants)
	what="$(RUNLEVEL4_TARGET_WANTS)" && wants=runlevel4.target && dir=$(systemunitdir) && $(add-wants)
	what="$(RUNLEVEL5_TARGET_WANTS)" && wants=runlevel5.target && dir=$(systemunitdir) && $(add-wants)
	what="$(SHUTDOWN_TARGET_WANTS)" && wants=shutdown.target && dir=$(systemunitdir) && $(add-wants)
	what="$(LOCAL_FS_TARGET_WANTS)" && wants=local-fs.target && dir=$(systemunitdir) && $(add-wants)
	what="$(MULTI_USER_TARGET_WANTS)" && wants=multi-user.target && dir=$(systemunitdir) && $(add-wants)
	what="$(SYSINIT_TARGET_WANTS)" && wants=sysinit.target && dir=$(systemunitdir) && $(add-wants)
	what="$(SOCKETS_TARGET_WANTS)" && wants=sockets.target && dir=$(systemunitdir) && $(add-wants)
	what="$(TIMERS_TARGET_WANTS)" && wants=timers.target && dir=$(systemunitdir) && $(add-wants)
	what="$(SLICES_TARGET_WANTS)" && wants=slices.target && dir=$(systemunitdir) && $(add-wants)
	what="$(USER_SOCKETS_TARGET_WANTS)" && wants=sockets.target && dir=$(userunitdir) && $(add-wants)
	what="$(USER_DEFAULT_TARGET_WANTS)" && wants=default.target && dir=$(userunitdir) && $(add-wants)

install-busnames-target-wants-hook:
	what="$(BUSNAMES_TARGET_WANTS)" && wants=busnames.target && dir=$(systemunitdir) && $(add-wants)
	what="$(USER_BUSNAMES_TARGET_WANTS)" && wants=busnames.target && dir=$(userunitdir) && $(add-wants)

define add-wants
	[ -z "$$what" ] || ( \
	  dir=$(DESTDIR)$$dir/$$wants.wants && \
	  $(MKDIR_P) -m 0755 $$dir && \
	  cd $$dir && \
	  rm -f $$what && \
	  for i in $$what; do $(LN_S) ../$$i . || exit $$? ; done )
endef

install-directories-hook:
	$(MKDIR_P) $(addprefix $(DESTDIR),$(INSTALL_DIRS))

install-aliases-hook:
	set -- $(SYSTEM_UNIT_ALIASES) && \
		dir=$(systemunitdir) && $(install-aliases)
	set -- $(USER_UNIT_ALIASES) && \
		dir=$(userunitdir) && $(install-relative-aliases)
	set -- $(GENERAL_ALIASES) && \
		dir= && $(install-relative-aliases)

define install-aliases
	while [ -n "$$1" ]; do \
		$(MKDIR_P) `dirname $(DESTDIR)$$dir/$$2` && \
		rm -f $(DESTDIR)$$dir/$$2 && \
		$(LN_S) $$1 $(DESTDIR)$$dir/$$2 && \
		shift 2 || exit $$?; \
	done
endef

define install-relative-aliases
	while [ -n "$$1" ]; do \
		$(MKDIR_P) `dirname $(DESTDIR)$$dir/$$2` && \
		rm -f $(DESTDIR)$$dir/$$2 && \
		$(LN_S) --relative $(DESTDIR)$$1 $(DESTDIR)$$dir/$$2 && \
		shift 2 || exit $$?; \
	done
endef

install-touch-usr-hook:
	touch -c $(DESTDIR)/$(prefix)

INSTALL_EXEC_HOOKS += \
	install-target-wants-hook \
	install-directories-hook \
	install-aliases-hook \
	install-touch-usr-hook

if ENABLE_KDBUS
INSTALL_EXEC_HOOKS += \
	install-busnames-target-wants-hook
endif

# ------------------------------------------------------------------------------
AM_V_M4 = $(AM_V_M4_$(V))
AM_V_M4_ = $(AM_V_M4_$(AM_DEFAULT_VERBOSITY))
AM_V_M4_0 = @echo "  M4      " $@;

AM_V_XSLT = $(AM_V_XSLT_$(V))
AM_V_XSLT_ = $(AM_V_XSLT_$(AM_DEFAULT_VERBOSITY))
AM_V_XSLT_0 = @echo "  XSLT    " $@;

AM_V_GPERF = $(AM_V_GPERF_$(V))
AM_V_GPERF_ = $(AM_V_GPERF_$(AM_DEFAULT_VERBOSITY))
AM_V_GPERF_0 = @echo "  GPERF   " $@;

AM_V_LN = $(AM_V_LN_$(V))
AM_V_LN_ = $(AM_V_LN_$(AM_DEFAULT_VERBOSITY))
AM_V_LN_0 = @echo "  LN      " $@;

AM_V_RM = $(AM_V_RM_$(V))
AM_V_RM_ = $(AM_V_RM_$(AM_DEFAULT_VERBOSITY))
AM_V_RM_0 = @echo "  RM      " $@;

# ------------------------------------------------------------------------------
rootbin_PROGRAMS = \
	systemctl \
	systemd-notify \
	systemd-ask-password \
	systemd-tty-ask-password-agent \
	systemd-machine-id-setup \
	systemd-escape

bin_PROGRAMS = \
	systemd-cgls \
	systemd-cgtop \
	systemd-nspawn \
	systemd-detect-virt \
	systemd-delta \
	systemd-analyze \
	systemd-run \
	systemd-path

dist_bin_SCRIPTS = \
	src/kernel-install/kernel-install

dist_kernelinstall_SCRIPTS = \
	src/kernel-install/50-depmod.install \
	src/kernel-install/90-loaderentry.install

rootlibexec_PROGRAMS = \
	systemd \
	systemd-cgroups-agent \
	systemd-initctl \
	systemd-shutdownd \
	systemd-shutdown \
	systemd-remount-fs \
	systemd-reply-password \
	systemd-fsck \
	systemd-machine-id-commit \
	systemd-ac-power \
	systemd-sysctl \
	systemd-sleep \
	systemd-bus-proxyd \
	systemd-socket-proxyd \
	systemd-update-done

if HAVE_UTMP
rootlibexec_PROGRAMS += \
	systemd-update-utmp
endif

systemgenerator_PROGRAMS = \
	systemd-insserv-generator \
	systemd-getty-generator \
	systemd-fstab-generator \
	systemd-system-update-generator \
	systemd-debug-generator \
	systemd-default-display-manager-generator

dist_bashcompletion_DATA = \
	shell-completion/bash/busctl \
	shell-completion/bash/journalctl \
	shell-completion/bash/systemd-analyze \
	shell-completion/bash/systemd-cat \
	shell-completion/bash/systemd-cgls \
	shell-completion/bash/systemd-cgtop \
	shell-completion/bash/systemd-delta \
	shell-completion/bash/systemd-detect-virt \
	shell-completion/bash/systemd-nspawn \
	shell-completion/bash/systemd-run \
	shell-completion/bash/udevadm \
	shell-completion/bash/kernel-install

nodist_bashcompletion_DATA = \
	shell-completion/bash/systemctl

dist_zshcompletion_DATA = \
	shell-completion/zsh/_journalctl \
	shell-completion/zsh/_udevadm \
	shell-completion/zsh/_kernel-install \
	shell-completion/zsh/_systemd-nspawn \
	shell-completion/zsh/_systemd-analyze \
	shell-completion/zsh/_systemd-run \
	shell-completion/zsh/_sd_hosts_or_user_at_host \
	shell-completion/zsh/_sd_outputmodes \
	shell-completion/zsh/_sd_unit_files \
	shell-completion/zsh/_systemd-delta \
	shell-completion/zsh/_systemd

nodist_zshcompletion_DATA = \
	shell-completion/zsh/_systemctl

EXTRA_DIST += \
	shell-completion/bash/systemctl.in \
	shell-completion/zsh/_systemctl.in

CLEANFILES += \
	$(nodist_bashcompletion_DATA) \
	$(nodist_zshcompletion_DATA)

dist_sysctl_DATA = \
	sysctl.d/50-default.conf

dist_systemunit_DATA = \
	units/graphical.target \
	units/multi-user.target \
	units/emergency.target \
	units/sysinit.target \
	units/basic.target \
	units/getty.target \
	units/halt.target \
	units/kexec.target \
	units/local-fs.target \
	units/local-fs-pre.target \
	units/initrd.target \
	units/initrd-fs.target \
	units/initrd-root-fs.target \
	units/remote-fs.target \
	units/remote-fs-pre.target \
	units/network.target \
	units/network-pre.target \
	units/network-online.target \
	units/nss-lookup.target \
	units/nss-user-lookup.target \
	units/poweroff.target \
	units/reboot.target \
	units/rescue.target \
	units/rpcbind.target \
	units/time-sync.target \
	units/shutdown.target \
	units/final.target \
	units/umount.target \
	units/sigpwr.target \
	units/sleep.target \
	units/sockets.target \
	units/timers.target \
	units/paths.target \
	units/suspend.target \
	units/swap.target \
	units/slices.target \
	units/system.slice \
	units/x-.slice \
	units/systemd-initctl.socket \
	units/systemd-shutdownd.socket \
	units/syslog.socket \
	units/dev-hugepages.mount \
	units/dev-mqueue.mount \
	units/sys-kernel-config.mount \
	units/sys-kernel-debug.mount \
	units/sys-fs-fuse-connections.mount \
	units/tmp.mount \
	units/printer.target \
	units/sound.target \
	units/bluetooth.target \
	units/smartcard.target \
	units/systemd-ask-password-wall.path \
	units/systemd-ask-password-console.path \
	units/systemd-udevd-control.socket \
	units/systemd-udevd-kernel.socket \
	units/system-update.target \
	units/initrd-switch-root.target

if ENABLE_KDBUS
dist_systemunit_DATA += \
	$(dist_systemunit_DATA_busnames)
endif

dist_systemunit_DATA_busnames += \
	units/busnames.target

nodist_systemunit_DATA = \
	units/getty@.service \
	units/serial-getty@.service \
	units/console-shell.service \
	units/console-getty.service \
	units/container-getty@.service \
	units/systemd-initctl.service \
	units/systemd-shutdownd.service \
	units/systemd-remount-fs.service \
	units/systemd-ask-password-wall.service \
	units/systemd-ask-password-console.service \
	units/systemd-sysctl.service \
	units/emergency.service \
	units/rescue.service \
	units/user@.service \
	units/systemd-suspend.service \
	units/systemd-halt.service \
	units/systemd-poweroff.service \
	units/systemd-reboot.service \
	units/systemd-kexec.service \
	units/systemd-fsck@.service \
	units/systemd-fsck-root.service \
	units/systemd-machine-id-commit.service \
	units/systemd-udevd.service \
	units/systemd-udev-trigger.service \
	units/systemd-udev-settle.service \
	units/systemd-udev-hwdb-update.service \
	units/debug-shell.service \
	units/initrd-parse-etc.service \
	units/initrd-cleanup.service \
	units/initrd-udevadm-cleanup-db.service \
	units/initrd-switch-root.service \
	units/systemd-nspawn@.service \
	units/systemd-update-done.service

if HAVE_UTMP
nodist_systemunit_DATA += \
	units/systemd-update-utmp.service \
	units/systemd-update-utmp-runlevel.service
endif

if HAVE_SYSV_COMPAT
nodist_systemunit_DATA += \
	units/x-display-manager.target \
	units/mail-transport-agent.target
endif

dist_userunit_DATA = \
	units/user/basic.target \
	units/user/default.target \
	units/user/exit.target

nodist_userunit_DATA = \
	units/user/systemd-exit.service

dist_systempreset_DATA = \
	system-preset/90-systemd.preset

EXTRA_DIST += \
	units/getty@.service.m4 \
	units/serial-getty@.service.m4 \
	units/console-shell.service.m4.in \
	units/console-getty.service.m4.in \
	units/container-getty@.service.m4.in \
	units/rescue.service.in \
	units/systemd-initctl.service.in \
	units/systemd-shutdownd.service.in \
	units/systemd-remount-fs.service.in \
	units/systemd-update-utmp.service.in \
	units/systemd-update-utmp-runlevel.service.in \
	units/systemd-ask-password-wall.service.in \
	units/systemd-ask-password-console.service.in \
	units/systemd-sysctl.service.in \
	units/emergency.service.in \
	units/systemd-halt.service.in \
	units/systemd-poweroff.service.in \
	units/systemd-reboot.service.in \
	units/systemd-kexec.service.in \
	units/user/systemd-exit.service.in \
	units/systemd-fsck@.service.in \
	units/systemd-fsck-root.service.in \
	units/systemd-machine-id-commit.service.in \
	units/user@.service.m4.in \
	units/debug-shell.service.in \
	units/systemd-suspend.service.in \
	units/quotaon.service.in \
	units/initrd-parse-etc.service.in \
	units/initrd-cleanup.service.in \
	units/initrd-udevadm-cleanup-db.service.in \
	units/initrd-switch-root.service.in \
	units/systemd-nspawn@.service.in \
	units/systemd-update-done.service.in

CLEANFILES += \
	units/console-shell.service.m4 \
	units/console-getty.service.m4 \
	units/container-getty@.service.m4 \
	units/user@.service.m4

if HAVE_SYSV_COMPAT
nodist_systemunit_DATA += \
	units/rc-local.service \
	units/halt-local.service

systemgenerator_PROGRAMS += \
	systemd-sysv-generator \
	systemd-rc-local-generator
endif

EXTRA_DIST += \
	units/rc-local.service.in \
	units/halt-local.service.in

# automake is broken and can't handle files with a dash in front
# http://debbugs.gnu.org/cgi/bugreport.cgi?bug=14728#8
units-install-hook:
	mv $(DESTDIR)$(systemunitdir)/x-.slice $(DESTDIR)/$(systemunitdir)/-.slice

units-uninstall-hook:
	rm -f $(DESTDIR)/$(systemunitdir)/-.slice

INSTALL_DATA_HOOKS += units-install-hook
UNINSTALL_DATA_HOOKS += units-uninstall-hook

dist_doc_DATA = \
	README \
	NEWS \
	LICENSE.LGPL2.1 \
	LICENSE.GPL2 \
	LICENSE.MIT \
	DISTRO_PORTING \
	src/libsystemd/sd-bus/PORTING-DBUS1 \
	src/libsystemd/sd-bus/DIFFERENCES \
	src/libsystemd/sd-bus/GVARIANT-SERIALIZATION

@INTLTOOL_POLICY_RULE@

# ------------------------------------------------------------------------------

MANPAGES =
MANPAGES_ALIAS =

include Makefile-man.am

.PHONY: man update-man-list
man: $(MANPAGES) $(MANPAGES_ALIAS) $(HTML_FILES) $(HTML_ALIAS)

XML_FILES = \
	${patsubst %.1,%.xml,${patsubst %.3,%.xml,${patsubst %.5,%.xml,${patsubst %.7,%.xml,${patsubst %.8,%.xml,$(MANPAGES)}}}}}
HTML_FILES = \
	${XML_FILES:.xml=.html}
HTML_ALIAS = \
	${patsubst %.1,%.html,${patsubst %.3,%.html,${patsubst %.5,%.html,${patsubst %.7,%.html,${patsubst %.8,%.html,$(MANPAGES_ALIAS)}}}}}

if ENABLE_MANPAGES
man_MANS = \
	$(MANPAGES) \
	$(MANPAGES_ALIAS)

noinst_DATA += \
	$(HTML_FILES) \
	$(HTML_ALIAS)

CLEANFILES += \
	$(man_MANS) \
	$(HTML_FILES) \
	$(HTML_ALIAS)

docs/html/man:
	$(AM_V_at)$(MKDIR_P) $(dir $@)
	$(AM_V_LN)$(LN_S) -f ../../man $@

noinst_DATA += \
	docs/html/man

CLEANFILES += \
	docs/html/man

if HAVE_PYTHON
man/index.html: man/systemd.index.html
	$(AM_V_LN)$(LN_S) -f systemd.index.html $@

noinst_DATA += \
	man/index.html

CLEANFILES += \
	man/index.html

XML_GLOB = $(wildcard $(top_srcdir)/man/*.xml $(top_builddir)/man/*.xml)
NON_INDEX_XML_FILES = $(filter-out man/systemd.index.xml,$(XML_FILES))
SOURCE_XML_FILES = $(filter-out man/systemd.directives.xml,$(NON_INDEX_XML_FILES))

update-man-list: $(top_srcdir)/tools/make-man-rules.py $(XML_GLOB)
	$(AM_V_GEN)$(PYTHON) $^ > $(top_srcdir)/Makefile-man.tmp
	$(AM_V_at)mv $(top_srcdir)/Makefile-man.tmp $(top_srcdir)/Makefile-man.am
	@echo "Makefile-man.am has been regenerated"

man/systemd.index.xml: $(top_srcdir)/tools/make-man-index.py $(NON_INDEX_XML_FILES)
	$(AM_V_at)$(MKDIR_P) $(dir $@)
	$(AM_V_GEN)$(PYTHON) $< $@ $(filter-out $<,$^)

man/systemd.directives.xml: $(top_srcdir)/tools/make-directive-index.py $(SOURCE_XML_FILES)
	$(AM_V_at)$(MKDIR_P) $(dir $@)
	$(AM_V_GEN)$(PYTHON) $< $@ $(filter-out $<,$^)

EXTRA_DIST += \
	man/systemd.index.xml \
	man/index.html \
	man/systemd.directives.xml \
	man/glib-event-glue.c

CLEANFILES += \
	man/systemd.index.xml \
	man/systemd.directives.xml

endif

endif

EXTRA_DIST += \
	$(XML_FILES) \
	$(HTML_FILES) \
	$(HTML_ALIAS) \
	$(man_MANS) \
	tools/make-man-index.py \
	tools/make-directive-index.py \
	tools/xml_helper.py

# ------------------------------------------------------------------------------
noinst_LTLIBRARIES += \
	libsystemd-shared.la

libsystemd_shared_la_SOURCES = \
	src/shared/capability.c \
	src/shared/capability.h \
	src/shared/linux/auto_dev-ioctl.h \
	src/shared/ioprio.h \
	src/shared/missing.h \
	src/shared/initreq.h \
	src/shared/securebits.h \
	src/shared/special.h \
	src/shared/list.h \
	src/shared/unaligned.h \
	src/shared/macro.h \
	src/shared/def.h \
	src/shared/sparse-endian.h \
	src/shared/refcnt.h \
	src/shared/udev-util.h \
	src/shared/device-nodes.c \
	src/shared/device-nodes.h \
	src/shared/util.c \
	src/shared/util.h \
	src/shared/virt.c \
	src/shared/virt.h \
	src/shared/architecture.c \
	src/shared/architecture.h \
	src/shared/efivars.c \
	src/shared/efivars.h \
	src/shared/path-util.c \
	src/shared/path-util.h \
	src/shared/time-util.c \
	src/shared/time-util.h \
	src/shared/locale-util.c \
	src/shared/locale-util.h \
	src/shared/mempool.c \
	src/shared/mempool.h \
	src/shared/hashmap.c \
	src/shared/hashmap.h \
	src/shared/siphash24.c \
	src/shared/siphash24.h \
	src/shared/set.h \
	src/shared/fdset.c \
	src/shared/fdset.h \
	src/shared/prioq.c \
	src/shared/prioq.h \
	src/shared/sleep-config.c \
	src/shared/sleep-config.h \
	src/shared/strv.c \
	src/shared/strv.h \
	src/shared/env-util.c \
	src/shared/env-util.h \
	src/shared/strbuf.c \
	src/shared/strbuf.h \
	src/shared/strxcpyx.c \
	src/shared/strxcpyx.h \
	src/shared/conf-parser.c \
	src/shared/conf-parser.h \
	src/shared/log.c \
	src/shared/log.h \
	src/shared/ratelimit.h \
	src/shared/ratelimit.c \
	src/shared/exit-status.c \
	src/shared/exit-status.h \
	src/shared/utf8.c \
	src/shared/utf8.h \
	src/shared/gunicode.c \
	src/shared/gunicode.h \
	src/shared/pager.c \
	src/shared/pager.h \
	src/shared/socket-util.c \
	src/shared/socket-util.h \
	src/shared/in-addr-util.c \
	src/shared/in-addr-util.h \
	src/shared/ether-addr-util.h \
	src/shared/conf-files.c \
	src/shared/conf-files.h \
	src/shared/cgroup-util.c \
	src/shared/cgroup-util.h \
	src/shared/cgroup-show.c \
	src/shared/cgroup-show.h \
	src/shared/unit-name.c \
	src/shared/unit-name.h \
	src/shared/utmp-wtmp.h \
	src/shared/watchdog.c \
	src/shared/watchdog.h \
	src/shared/spawn-ask-password-agent.c \
	src/shared/spawn-ask-password-agent.h \
	src/shared/replace-var.c \
	src/shared/replace-var.h \
	src/shared/spawn-polkit-agent.c \
	src/shared/spawn-polkit-agent.h \
	src/shared/clock-util.c \
	src/shared/clock-util.h \
	src/shared/time-dst.c \
	src/shared/time-dst.h \
	src/shared/calendarspec.c \
	src/shared/calendarspec.h \
	src/shared/fileio.c \
	src/shared/fileio.h \
	src/shared/output-mode.h \
	src/shared/MurmurHash2.c \
	src/shared/MurmurHash2.h \
	src/shared/acpi-fpdt.h \
	src/shared/acpi-fpdt.c \
	src/shared/boot-timestamps.h \
	src/shared/boot-timestamps.c \
	src/shared/mkdir.c \
	src/shared/mkdir.h \
	src/shared/smack-util.c \
	src/shared/smack-util.h \
	src/shared/apparmor-util.c \
	src/shared/apparmor-util.h \
	src/shared/ima-util.c \
	src/shared/ima-util.h \
	src/shared/ptyfwd.c \
	src/shared/ptyfwd.h \
	src/shared/errno-list.c \
	src/shared/errno-list.h \
	src/shared/af-list.c \
	src/shared/af-list.h \
	src/shared/arphrd-list.c \
	src/shared/arphrd-list.h \
	src/shared/cap-list.c \
	src/shared/cap-list.h \
	src/shared/audit.c \
	src/shared/audit.h \
	src/shared/xml.c \
	src/shared/xml.h \
	src/shared/bus-label.c \
	src/shared/bus-label.h \
	src/shared/gpt.h \
	src/shared/clean-ipc.h \
	src/shared/clean-ipc.c \
	src/shared/login-shared.c \
	src/shared/login-shared.h \
	src/shared/ring.c \
	src/shared/ring.h \
	src/shared/barrier.c \
	src/shared/barrier.h \
	src/shared/pty.c \
	src/shared/pty.h \
	src/shared/async.c \
	src/shared/async.h \
	src/shared/copy.c \
	src/shared/copy.h \
	src/shared/base-filesystem.c \
	src/shared/base-filesystem.h \
	src/shared/memfd-util.c \
	src/shared/memfd-util.h \
	src/shared/uid-range.c \
	src/shared/uid-range.h \
	src/shared/nss-util.h

if HAVE_UTMP
libsystemd_shared_la_SOURCES += \
	src/shared/utmp-wtmp.c
endif

nodist_libsystemd_shared_la_SOURCES = \
	src/shared/errno-from-name.h \
	src/shared/errno-to-name.h \
	src/shared/af-from-name.h \
	src/shared/af-to-name.h \
	src/shared/arphrd-from-name.h \
	src/shared/arphrd-to-name.h \
	src/shared/cap-from-name.h \
	src/shared/cap-to-name.h

libsystemd_shared_la_CFLAGS = \
	$(AM_CFLAGS) \
	$(CAP_CFLAGS) \
	$(SECCOMP_CFLAGS) \
	-pthread

libsystemd_shared_la_LIBADD = \
	$(CAP_LIBS)

# ------------------------------------------------------------------------------
noinst_LTLIBRARIES += \
	libsystemd-units.la

libsystemd_units_la_SOURCES = \
	src/shared/install.c \
	src/shared/install.h \
	src/shared/install-printf.c \
	src/shared/install-printf.h \
	src/shared/path-lookup.c \
	src/shared/path-lookup.h \
	src/shared/specifier.c \
	src/shared/specifier.h

# ------------------------------------------------------------------------------
noinst_LTLIBRARIES += \
	libsystemd-label.la

libsystemd_label_la_SOURCES = \
	src/shared/socket-label.c \
	src/shared/label.c \
	src/shared/label.h \
	src/shared/selinux-util.c \
	src/shared/selinux-util.h \
	src/shared/mkdir-label.c \
	src/shared/ask-password-api.c \
	src/shared/ask-password-api.h \
	src/shared/switch-root.h \
	src/shared/switch-root.c \
	src/shared/fileio-label.c \
	src/shared/fileio-label.h \
	src/shared/dev-setup.c \
	src/shared/dev-setup.h \
	src/shared/dropin.c \
	src/shared/dropin.h \
	src/shared/condition.c \
	src/shared/condition.h \
	src/shared/generator.h \
	src/shared/generator.c

libsystemd_label_la_CFLAGS = \
	$(AM_CFLAGS) \
	$(SELINUX_CFLAGS)

libsystemd_label_la_LIBADD = \
	$(SELINUX_LIBS)

# -----------------------------------------------------------------------------

if ENABLE_LDCONFIG
dist_systemunit_DATA += \
	units/ldconfig.service

SYSINIT_TARGET_WANTS += \
	ldconfig.service
endif

# ------------------------------------------------------------------------------

if HAVE_SECCOMP
noinst_LTLIBRARIES += \
	libsystemd-seccomp.la

libsystemd_seccomp_la_SOURCES = \
	src/shared/seccomp-util.h \
	src/shared/seccomp-util.c

libsystemd_seccomp_la_CFLAGS = \
	$(AM_CFLAGS) \
	$(SECCOMP_CFLAGS)

libsystemd_seccomp_la_LIBADD = \
	$(SECCOMP_LIBS)
endif

# ------------------------------------------------------------------------------
noinst_LTLIBRARIES += \
	libsystemd-logs.la

libsystemd_logs_la_SOURCES = \
	src/shared/logs-show.c \
	src/shared/logs-show.h

# ------------------------------------------------------------------------------
if HAVE_ACL
noinst_LTLIBRARIES += \
	libsystemd-acl.la

libsystemd_acl_la_SOURCES = \
	src/shared/acl-util.c \
	src/shared/acl-util.h

libsystemd_acl_la_CFLAGS = \
	$(AM_CFLAGS) \
	$(ACL_CFLAGS)

libsystemd_acl_la_LIBADD = \
	$(ACL_LIBS)
endif

# ------------------------------------------------------------------------------
noinst_LTLIBRARIES += \
	libsystemd-core.la

libsystemd_core_la_SOURCES = \
	src/core/unit.c \
	src/core/unit.h \
	src/core/unit-printf.c \
	src/core/unit-printf.h \
	src/core/job.c \
	src/core/job.h \
	src/core/manager.c \
	src/core/manager.h \
	src/core/transaction.c \
	src/core/transaction.h \
	src/core/load-fragment.c \
	src/core/load-fragment.h \
	src/core/service.c \
	src/core/service.h \
	src/core/socket.c \
	src/core/socket.h \
	src/core/busname.c \
	src/core/busname.h \
	src/core/bus-common.c \
	src/core/bus-common.h \
	src/core/bus-endpoint.c \
	src/core/bus-endpoint.h \
	src/core/target.c \
	src/core/target.h \
	src/core/snapshot.c \
	src/core/snapshot.h \
	src/core/device.c \
	src/core/device.h \
	src/core/mount.c \
	src/core/mount.h \
	src/core/automount.c \
	src/core/automount.h \
	src/core/swap.c \
	src/core/swap.h \
	src/core/timer.c \
	src/core/timer.h \
	src/core/path.c \
	src/core/path.h \
	src/core/slice.c \
	src/core/slice.h \
	src/core/scope.c \
	src/core/scope.h \
	src/core/load-dropin.c \
	src/core/load-dropin.h \
	src/core/execute.c \
	src/core/execute.h \
	src/core/kill.c \
	src/core/kill.h \
	src/core/dbus.c \
	src/core/dbus.h \
	src/core/dbus-manager.c \
	src/core/dbus-manager.h \
	src/core/dbus-unit.c \
	src/core/dbus-unit.h \
	src/core/dbus-job.c \
	src/core/dbus-job.h \
	src/core/dbus-service.c \
	src/core/dbus-service.h \
	src/core/dbus-socket.c \
	src/core/dbus-socket.h \
	src/core/dbus-busname.c \
	src/core/dbus-busname.h \
	src/core/dbus-target.c \
	src/core/dbus-target.h \
	src/core/dbus-snapshot.c \
	src/core/dbus-snapshot.h \
	src/core/dbus-device.c \
	src/core/dbus-device.h \
	src/core/dbus-mount.c \
	src/core/dbus-mount.h \
	src/core/dbus-automount.c \
	src/core/dbus-automount.h \
	src/core/dbus-swap.c \
	src/core/dbus-swap.h \
	src/core/dbus-timer.c \
	src/core/dbus-timer.h \
	src/core/dbus-path.c \
	src/core/dbus-path.h \
	src/core/dbus-slice.c \
	src/core/dbus-slice.h \
	src/core/dbus-scope.c \
	src/core/dbus-scope.h \
	src/core/dbus-execute.c \
	src/core/dbus-execute.h \
	src/core/dbus-kill.c \
	src/core/dbus-kill.h \
	src/core/dbus-cgroup.c \
	src/core/dbus-cgroup.h \
	src/core/cgroup.c \
	src/core/cgroup.h \
	src/core/selinux-access.c \
	src/core/selinux-access.h \
	src/core/selinux-setup.c \
	src/core/selinux-setup.h \
	src/core/smack-setup.c \
	src/core/smack-setup.h \
	src/core/ima-setup.c \
	src/core/ima-setup.h \
	src/core/locale-setup.h \
	src/core/locale-setup.c \
	src/core/hostname-setup.c \
	src/core/hostname-setup.h \
	src/core/machine-id-setup.c \
	src/core/machine-id-setup.h \
	src/core/mount-setup.c \
	src/core/mount-setup.h \
	src/core/kmod-setup.c \
	src/core/kmod-setup.h \
	src/core/loopback-setup.h \
	src/core/loopback-setup.c \
	src/core/namespace.c \
	src/core/namespace.h \
	src/core/build.h \
	src/core/sysfs-show.h \
	src/core/killall.h \
	src/core/killall.c \
	src/core/audit-fd.c \
	src/core/audit-fd.h \
	src/core/show-status.c \
	src/core/show-status.h \
	src/core/failure-action.c \
	src/core/failure-action.h

nodist_libsystemd_core_la_SOURCES = \
	src/core/load-fragment-gperf.c \
	src/core/load-fragment-gperf-nulstr.c

libsystemd_core_la_CFLAGS = \
	$(AM_CFLAGS) \
	$(PAM_CFLAGS) \
	$(AUDIT_CFLAGS) \
	$(KMOD_CFLAGS) \
	$(APPARMOR_CFLAGS) \
	$(SECCOMP_CFLAGS) \
	$(MOUNT_CFLAGS) \
	-pthread

libsystemd_core_la_LIBADD = \
	libsystemd-units.la \
	libsystemd-label.la \
	libudev-internal.la \
	libsystemd-shared.la \
	libsystemd-internal.la \
	$(PAM_LIBS) \
	$(AUDIT_LIBS) \
	$(KMOD_LIBS) \
	$(APPARMOR_LIBS) \
	$(SECCOMP_LIBS) \
	$(MOUNT_LIBS)

if HAVE_SECCOMP
libsystemd_core_la_LIBADD += \
	libsystemd-seccomp.la
endif

src/core/load-fragment-gperf-nulstr.c: src/core/load-fragment-gperf.gperf
	$(AM_V_at)$(MKDIR_P) $(dir $@)
	$(AM_V_GEN)$(AWK) 'BEGIN{ keywords=0 ; FS="," ; print "extern const char load_fragment_gperf_nulstr[];" ; print "const char load_fragment_gperf_nulstr[] ="} ; keyword==1 { print "\"" $$1 "\\0\"" } ; /%%/ { keyword=1} ; END { print ";" }' < $< > $@

EXTRA_DIST += \
	src/core/load-fragment-gperf.gperf.m4

CLEANFILES += \
	src/core/load-fragment-gperf.gperf \
	src/core/load-fragment-gperf.c \
	src/core/load-fragment-gperf-nulstr.c \
	src/shared/errno-list.txt \
	src/shared/errno-from-name.gperf \
	src/shared/af-list.txt \
	src/shared/af-from-name.gperf \
	src/shared/arphrd-list.txt \
	src/shared/arphrd-from-name.gperf \
	src/shared/cap-list.txt \
	src/shared/cap-from-name.gperf \
	src/resolve/dns_type-list.txt \
	src/resolve/dns_type-from-name.gperf

BUILT_SOURCES += \
	src/shared/errno-from-name.h \
	src/shared/errno-to-name.h \
	src/shared/af-from-name.h \
	src/shared/af-to-name.h \
	src/shared/arphrd-from-name.h \
	src/shared/arphrd-to-name.h \
	src/shared/cap-from-name.h \
	src/shared/cap-to-name.h \
	src/resolve/dns_type-from-name.h \
	src/resolve/dns_type-to-name.h

%-from-name.gperf: %-list.txt
	$(AM_V_GEN)$(AWK) 'BEGIN{ print "struct $(notdir $*)_name { const char* name; int id; };"; print "%null-strings"; print "%%";} { printf "%s, %s\n", $$1, $$1 }' <$< >$@

%-from-name.h: %-from-name.gperf
	$(AM_V_GPERF)$(GPERF) -L ANSI-C -t --ignore-case -N lookup_$(notdir $*) -H hash_$(notdir $*)_name -p -C <$< >$@


src/shared/errno-list.txt:
	$(AM_V_at)$(MKDIR_P) $(dir $@)
	$(AM_V_GEN)$(CPP) $(CFLAGS) $(AM_CPPFLAGS) $(CPPFLAGS) -dM -include errno.h - </dev/null | $(AWK) '/^#define[ \t]+E[^ _]+[ \t]+/ { print $$2; }' >$@

src/shared/errno-to-name.h: src/shared/errno-list.txt
	$(AM_V_GEN)$(AWK) 'BEGIN{ print "static const char* const errno_names[] = { "} !/EDEADLOCK/ && !/EWOULDBLOCK/ && !/ENOTSUP/ { printf "[%s] = \"%s\",\n", $$1, $$1 } END{print "};"}' <$< >$@


src/shared/af-list.txt:
	$(AM_V_at)$(MKDIR_P) $(dir $@)
	$(AM_V_GEN)$(CPP) $(CFLAGS) $(AM_CPPFLAGS) $(CPPFLAGS) -dM -include sys/socket.h - </dev/null | grep -v AF_UNSPEC | grep -v AF_MAX | $(AWK) '/^#define[ \t]+AF_[^ \t]+[ \t]+PF_[^ \t]/ { print $$2; }' >$@

src/shared/af-to-name.h: src/shared/af-list.txt
	$(AM_V_GEN)$(AWK) 'BEGIN{ print "static const char* const af_names[] = { "} !/AF_FILE/ && !/AF_ROUTE/ && !/AF_LOCAL/ { printf "[%s] = \"%s\",\n", $$1, $$1 } END{print "};"}' <$< >$@


src/shared/arphrd-list.txt:
	$(AM_V_at)$(MKDIR_P) $(dir $@)
	$(AM_V_GEN)$(CPP) $(CFLAGS) $(AM_CPPFLAGS) $(CPPFLAGS) -dM -include net/if_arp.h - </dev/null | $(AWK) '/^#define[ \t]+ARPHRD_[^ \t]+[ \t]+[^ \t]/ { print $$2; }' | sed -e 's/ARPHRD_//' >$@

src/shared/arphrd-to-name.h: src/shared/arphrd-list.txt
	$(AM_V_GEN)$(AWK) 'BEGIN{ print "static const char* const arphrd_names[] = { "} !/CISCO/ { printf "[ARPHRD_%s] = \"%s\",\n", $$1, $$1 } END{print "};"}' <$< >$@

src/shared/arphrd-from-name.gperf: src/shared/arphrd-list.txt
	$(AM_V_GEN)$(AWK) 'BEGIN{ print "struct arphrd_name { const char* name; int id; };"; print "%null-strings"; print "%%";} { printf "%s, ARPHRD_%s\n", $$1, $$1 }' <$< >$@


src/shared/cap-list.txt:
	$(AM_V_at)$(MKDIR_P) $(dir $@)
	$(AM_V_GEN)$(CPP) $(CFLAGS) $(AM_CPPFLAGS) $(CPPFLAGS) -dM -include linux/capability.h -include missing.h - </dev/null | $(AWK) '/^#define[ \t]+CAP_[A-Z_]+[ \t]+/ { print $$2; }' | grep -v CAP_LAST_CAP >$@

src/shared/cap-to-name.h: src/shared/cap-list.txt
	$(AM_V_GEN)$(AWK) 'BEGIN{ print "static const char* const capability_names[] = { "} { printf "[%s] = \"%s\",\n", $$1, $$1 } END{print "};"}' <$< >$@

src/shared/cap-from-name.gperf: src/shared/cap-list.txt
	$(AM_V_GEN)$(AWK) 'BEGIN{ print "struct capability_name { const char* name; int id; };"; print "%null-strings"; print "%%";} { printf "%s, %s\n", $$1, $$1 }' <$< >$@

src/shared/cap-from-name.h: src/shared/cap-from-name.gperf
	$(AM_V_GPERF)$(GPERF) -L ANSI-C -t --ignore-case -N lookup_capability -H hash_capability_name -p -C <$< >$@


src/resolve/dns_type-list.txt: src/resolve/dns-type.h
	$(AM_V_at)$(MKDIR_P) $(dir $@)
	$(AM_V_GEN)$(SED) -n -r 's/.* DNS_TYPE_(\w+).*/\1/p' <$< >$@

src/resolve/dns_type-to-name.h: src/resolve/dns_type-list.txt
	$(AM_V_GEN)$(AWK) 'BEGIN{ print "const char *dns_type_to_string(int type) {\n\tswitch(type) {" } {printf "        case DNS_TYPE_%s: return ", $$1; sub(/_/, "-"); printf "\"%s\";\n", $$1 } END{ print "\ndefault: return NULL;\n\t}\n}\n" }' <$< >$@

src/resolve/dns_type-from-name.gperf: src/resolve/dns_type-list.txt
	$(AM_V_GEN)$(AWK) 'BEGIN{ print "struct dns_type_name { const char* name; int id; };"; print "%null-strings"; print "%%";} { s=$$1; sub(/_/, "-", s); printf "%s, ", $$s; printf "DNS_TYPE_%s\n", $$1 }' <$< >$@

# ------------------------------------------------------------------------------
systemd_SOURCES = \
	src/core/main.c

systemd_CFLAGS = \
	$(AM_CFLAGS) \
	$(SECCOMP_CFLAGS)

systemd_LDADD = \
	libsystemd-core.la \
	$(RT_LIBS)

dist_pkgsysconf_DATA += \
	src/core/system.conf \
	src/core/user.conf

dist_dbuspolicy_DATA += \
	src/core/org.freedesktop.systemd1.conf

dist_dbussystemservice_DATA += \
	src/core/org.freedesktop.systemd1.service

polkitpolicy_in_in_files += \
	src/core/org.freedesktop.systemd1.policy.in.in

pkgconfigdata_DATA = \
	src/core/systemd.pc

nodist_rpmmacros_DATA = \
	src/core/macros.systemd

EXTRA_DIST += \
	src/core/systemd.pc.in \
	src/core/macros.systemd.in

CLEANFILES += \
	src/core/macros.systemd \
	src/core/org.freedesktop.systemd1.policy.in

# ------------------------------------------------------------------------------

manual_tests += \
	test-ns \
	test-loopback \
	test-hostname \
	test-daemon \
	test-cgroup \
	test-install \
	test-watchdog \
	test-log \
	test-ipcrm

if HAVE_KMOD
manual_tests += \
	test-rtnl-manual
endif

tests += \
	test-engine \
	test-cgroup-mask \
	test-job-type \
	test-env-replace \
	test-strbuf \
	test-strv \
	test-path \
	test-path-util \
	test-strxcpyx \
	test-unit-name \
	test-unit-file \
	test-utf8 \
	test-ellipsize \
	test-util \
	test-ring \
	test-barrier \
	test-pty \
	test-tmpfiles \
	test-namespace \
	test-date \
	test-sleep \
	test-replace-var \
	test-sched-prio \
	test-calendarspec \
	test-strip-tab-ansi \
	test-cgroup-util \
	test-prioq \
	test-fileio \
	test-time \
	test-hashmap \
	test-set \
	test-list \
	test-unaligned \
	test-tables \
	test-device-nodes \
	test-xml \
	test-architecture \
	test-socket-util \
	test-fdset \
	test-conf-files \
	test-capability \
	test-async \
	test-ratelimit \
	test-condition \
	test-uid-range \
	test-bus-policy \
	test-locale-util \
	test-execute \
	test-copy \
	test-cap-list

EXTRA_DIST += \
	test/a.service \
	test/basic.target \
	test/b.service \
	test/c.service \
	test/daughter.service \
	test/d.service \
	test/end.service \
	test/e.service \
	test/f.service \
	test/grandchild.service \
	test/g.service \
	test/hello-after-sleep.target \
	test/hello.service \
	test/h.service \
	test/parent-deep.slice \
	test/parent.slice \
	test/paths.target \
	test/sched_idle_bad.service \
	test/sched_idle_ok.service \
	test/sched_rr_bad.service \
	test/sched_rr_change.service \
	test/sched_rr_ok.service \
	test/shutdown.target \
	test/sleep.service \
	test/sockets.target \
	test/son.service \
	test/sysinit.target \
	test/testsuite.target \
	test/timers.target \
	test/unstoppable.service \
	test/path-changed.service \
	test/path-directorynotempty.service \
	test/path-existsglob.service \
	test/path-exists.service \
	test/path-makedirectory.service \
	test/path-modified.service \
	test/path-mycustomunit.service \
	test/path-service.service \
	test/path-changed.path \
	test/path-directorynotempty.path \
	test/path-existsglob.path \
	test/path-exists.path \
	test/path-makedirectory.path \
	test/path-modified.path \
	test/path-unit.path \
	test/exec-environment-empty.service \
	test/exec-environment-multiple.service \
	test/exec-environment.service \
	test/exec-group.service \
	test/exec-ignoresigpipe-no.service \
	test/exec-ignoresigpipe-yes.service \
	test/exec-personality-x86-64.service \
	test/exec-personality-x86.service \
	test/exec-privatedevices-no.service \
	test/exec-privatedevices-yes.service \
	test/exec-privatetmp-no.service \
	test/exec-privatetmp-yes.service \
	test/exec-systemcallerrornumber.service \
	test/exec-systemcallfilter-failing2.service \
	test/exec-systemcallfilter-failing.service \
	test/exec-systemcallfilter-not-failing2.service \
	test/exec-systemcallfilter-not-failing.service \
	test/exec-user.service \
	test/exec-workingdirectory.service \
	test/bus-policy/hello.conf \
	test/bus-policy/methods.conf \
	test/bus-policy/ownerships.conf \
	test/bus-policy/signals.conf \
	test/bus-policy/check-own-rules.conf \
	test/bus-policy/many-rules.conf \
	test/bus-policy/test.conf


EXTRA_DIST += \
	src/test/test-helper.h

test_device_nodes_SOURCES = \
	src/test/test-device-nodes.c

test_device_nodes_LDADD = \
	libsystemd-shared.la

test_engine_SOURCES = \
	src/test/test-engine.c

test_engine_CFLAGS = \
	$(AM_CFLAGS) \
	$(SECCOMP_CFLAGS)

test_engine_LDADD = \
	libsystemd-core.la \
	$(RT_LIBS)

test_job_type_SOURCES = \
	src/test/test-job-type.c

test_job_type_CFLAGS = \
	$(AM_CFLAGS) \
	$(SECCOMP_CFLAGS)

test_job_type_LDADD = \
	libsystemd-core.la \
	$(RT_LIBS)

test_ns_SOURCES = \
	src/test/test-ns.c

test_ns_CFLAGS = \
	$(AM_CFLAGS) \
	$(SECCOMP_CFLAGS)

test_ns_LDADD = \
	libsystemd-core.la

test_loopback_SOURCES = \
	src/test/test-loopback.c

test_loopback_LDADD = \
	libsystemd-core.la

test_hostname_SOURCES = \
	src/test/test-hostname.c

test_hostname_LDADD = \
	libsystemd-core.la

if ENABLE_EFI
manual_tests += \
	test-boot-timestamp

test_boot_timestamp_SOURCES = \
	src/test/test-boot-timestamps.c

test_boot_timestamp_LDADD = \
	libsystemd-shared.la
endif

test_unit_name_SOURCES = \
	src/test/test-unit-name.c

test_unit_name_CFLAGS = \
	$(AM_CFLAGS) \
	$(SECCOMP_CFLAGS)

test_unit_name_LDADD = \
	libsystemd-core.la \
	$(RT_LIBS)

test_unit_file_SOURCES = \
	src/test/test-unit-file.c

test_unit_file_CFLAGS = \
	$(AM_CFLAGS) \
	$(SECCOMP_CFLAGS)

test_unit_file_LDADD = \
	libsystemd-core.la \
	$(RT_LIBS)

test_utf8_SOURCES = \
	src/test/test-utf8.c

test_utf8_LDADD = \
	libsystemd-shared.la

test_capability_SOURCES = \
	src/test/test-capability.c

test_capability_LDADD = \
	libsystemd-shared.la

test_async_SOURCES = \
	src/test/test-async.c

test_async_LDADD = \
	libsystemd-shared.la

test_locale_util_SOURCES = \
	src/test/test-locale-util.c

test_locale_util_LDADD = \
	libsystemd-shared.la

test_copy_SOURCES = \
	src/test/test-copy.c

test_copy_LDADD = \
	libsystemd-shared.la

test_condition_SOURCES = \
	src/test/test-condition.c

test_condition_LDADD = \
	libsystemd-label.la \
	libsystemd-internal.la \
	libsystemd-shared.la

test_fdset_SOURCES = \
	src/test/test-fdset.c

test_fdset_LDADD = \
	libsystemd-shared.la \
	libsystemd-internal.la

test_ratelimit_SOURCES = \
	src/test/test-ratelimit.c

test_ratelimit_LDADD = \
	libsystemd-shared.la

test_util_SOURCES = \
	src/test/test-util.c

test_util_LDADD = \
	-lm \
<<<<<<< HEAD
	libsystemd-core.la
=======
	libsystemd-shared.la
>>>>>>> 52388b2a

test_uid_range_SOURCES = \
	src/test/test-uid-range.c

test_uid_range_LDADD = \
	libsystemd-shared.la

test_cap_list_SOURCES = \
	src/test/test-cap-list.c

test_cap_list_LDADD = \
	libsystemd-shared.la

test_socket_util_SOURCES = \
	src/test/test-socket-util.c

test_socket_util_LDADD = \
	libsystemd-shared.la

test_ring_SOURCES = \
	src/test/test-ring.c

test_ring_LDADD = \
	libsystemd-shared.la

test_barrier_SOURCES = \
	src/test/test-barrier.c

test_barrier_LDADD = \
	libsystemd-shared.la

test_pty_SOURCES = \
	src/test/test-pty.c

test_pty_LDADD = \
	libsystemd-core.la

test_tmpfiles_SOURCES = \
	src/test/test-tmpfiles.c

test_tmpfiles_LDADD = \
	libsystemd-shared.la

test_namespace_SOURCES = \
	src/test/test-namespace.c

test_namespace_LDADD = \
	libsystemd-core.la

CLEANFILES += \
	src/test/test-hashmap-ordered.c

BUILT_SOURCES += \
	src/test/test-hashmap-ordered.c

src/test/test-hashmap-ordered.c: src/test/test-hashmap-plain.c
	$(AM_V_at)$(MKDIR_P) $(dir $@)
	$(AM_V_GEN)$(AWK) 'BEGIN { print "/* GENERATED FILE */\n#define ORDERED" } \
	                   { if (!match($$0, "^#include"))          \
	                         gsub(/hashmap/, "ordered_hashmap"); \
	                     gsub(/HASHMAP/, "ORDERED_HASHMAP");     \
	                     gsub(/Hashmap/, "OrderedHashmap");      \
	                     print }' <$< >$@

nodist_test_hashmap_SOURCES = \
	src/test/test-hashmap-ordered.c

test_hashmap_SOURCES = \
	src/test/test-hashmap.c \
	src/test/test-hashmap-plain.c

test_hashmap_LDADD = \
	libsystemd-shared.la

test_set_SOURCES = \
	src/test/test-set.c

test_set_LDADD = \
	libsystemd-shared.la

test_xml_SOURCES = \
	src/test/test-xml.c

test_xml_LDADD = \
	libsystemd-shared.la

test_list_SOURCES = \
	src/test/test-list.c

test_list_LDADD = \
	libsystemd-shared.la

test_unaligned_LDADD = \
	libsystemd-shared.la

test_unaligned_SOURCES = \
	src/test/test-unaligned.c

test_tables_SOURCES = \
	src/test/test-tables.c \
	src/shared/test-tables.h \
	src/bus-proxyd/bus-policy.c \
	src/bus-proxyd/bus-policy.h \
	src/journal/journald-server.c \
	src/journal/journald-server.h

test_tables_CPPFLAGS = \
	$(AM_CPPFLAGS) \
	-I$(top_srcdir)/src/bus-proxyd

test_tables_CFLAGS = \
	$(AM_CFLAGS) \
	$(SECCOMP_CFLAGS)

test_tables_LDADD = \
	libsystemd-logs.la \
	libsystemd-journal-internal.la \
	libsystemd-journal-core.la \
	libsystemd-core.la \
	libudev-core.la \
	$(RT_LIBS)

test_prioq_SOURCES = \
	src/test/test-prioq.c

test_prioq_LDADD = \
	libsystemd-shared.la

test_fileio_SOURCES = \
	src/test/test-fileio.c

test_fileio_LDADD = \
	libsystemd-shared.la

test_time_SOURCES = \
	src/test/test-time.c

test_time_LDADD = \
	libsystemd-shared.la

test_architecture_SOURCES = \
	src/test/test-architecture.c

test_architecture_LDADD = \
	libsystemd-shared.la

test_log_SOURCES = \
	src/test/test-log.c

test_log_LDADD = \
	libsystemd-shared.la

test_ipcrm_SOURCES = \
	src/test/test-ipcrm.c

test_ipcrm_LDADD = \
	libsystemd-shared.la \
	-lrt

test_rtnl_manual_SOURCES = \
	src/test/test-rtnl-manual.c

test_rtnl_manual_CFLAGS = \
	$(AM_CFLAGS) \
	$(KMOD_CFLAGS)

test_rtnl_manual_LDADD = \
	libsystemd-internal.la \
	libsystemd-shared.la \
	$(KMOD_LIBS)

test_ellipsize_SOURCES = \
	src/test/test-ellipsize.c

test_ellipsize_LDADD = \
	libsystemd-shared.la

test_date_SOURCES = \
	src/test/test-date.c

test_date_LDADD = \
	libsystemd-shared.la

test_sleep_SOURCES = \
	src/test/test-sleep.c

test_sleep_LDADD = \
	libsystemd-core.la

test_replace_var_SOURCES = \
	src/test/test-replace-var.c

test_replace_var_LDADD = \
	libsystemd-shared.la

test_calendarspec_SOURCES = \
	src/test/test-calendarspec.c

test_calendarspec_LDADD = \
	libsystemd-shared.la

test_strip_tab_ansi_SOURCES = \
	src/test/test-strip-tab-ansi.c

test_strip_tab_ansi_LDADD = \
	libsystemd-shared.la

test_daemon_SOURCES = \
	src/test/test-daemon.c

test_daemon_LDADD = \
	libsystemd-internal.la \
	libsystemd-shared.la

test_cgroup_SOURCES = \
	src/test/test-cgroup.c

test_cgroup_LDADD = \
	libsystemd-label.la \
	libsystemd-shared.la \
	libsystemd-internal.la

test_cgroup_mask_SOURCES = \
	src/test/test-cgroup-mask.c

test_cgroup_mask_CPPFLAGS = \
	$(AM_CPPFLAGS)

test_cgroup_mask_CFLAGS = \
	$(AM_CFLAGS) \
	$(SECCOMP_CFLAGS)

test_cgroup_mask_LDADD = \
	libsystemd-core.la \
	$(RT_LIBS)

test_cgroup_util_SOURCES = \
	src/test/test-cgroup-util.c

test_cgroup_util_LDADD = \
	libsystemd-label.la \
	libsystemd-internal.la \
	libsystemd-shared.la

test_env_replace_SOURCES = \
	src/test/test-env-replace.c

test_env_replace_LDADD = \
	libsystemd-shared.la

test_strbuf_SOURCES = \
	src/test/test-strbuf.c

test_strbuf_LDADD = \
	libsystemd-shared.la

test_strv_SOURCES = \
	src/test/test-strv.c

test_strv_LDADD = \
	libsystemd-units.la \
	libsystemd-internal.la \
	libsystemd-shared.la

test_path_util_SOURCES = \
	src/test/test-path-util.c

test_path_util_LDADD = \
	libsystemd-shared.la

test_path_SOURCES = \
	src/test/test-path.c

test_path_CFLAGS = \
	$(AM_CFLAGS)

test_path_LDADD = \
	libsystemd-core.la

test_execute_SOURCES = \
	src/test/test-execute.c

test_execute_CFLAGS = \
	$(AM_CFLAGS)

test_execute_LDADD = \
	libsystemd-core.la

test_strxcpyx_SOURCES = \
	src/test/test-strxcpyx.c

test_strxcpyx_LDADD = \
	libsystemd-shared.la

test_install_SOURCES = \
	src/test/test-install.c

test_install_LDADD = \
	libsystemd-units.la \
	libsystemd-label.la \
	libsystemd-shared.la \
	libsystemd-internal.la

test_watchdog_SOURCES = \
	src/test/test-watchdog.c

test_watchdog_LDADD = \
	libsystemd-shared.la

test_sched_prio_SOURCES = \
	src/test/test-sched-prio.c

test_sched_prio_CPPFLAGS = \
	$(AM_CPPFLAGS)

test_sched_prio_CFLAGS = \
	$(AM_CFLAGS) \
	$(SECCOMP_CFLAGS)

test_sched_prio_LDADD = \
	libsystemd-core.la \
	$(RT_LIBS)

test_conf_files_SOURCES = \
	src/test/test-conf-files.c

test_conf_files_LDADD = \
	libsystemd-shared.la

test_bus_policy_SOURCES = \
	src/bus-proxyd/test-bus-policy.c \
	src/bus-proxyd/bus-policy.c \
	src/bus-proxyd/bus-policy.h

test_bus_policy_LDADD = \
	libsystemd-internal.la \
	libsystemd-shared.la

# ------------------------------------------------------------------------------
## .PHONY so it always rebuilds it
.PHONY: coverage lcov-run lcov-report coverage-sync

# run lcov from scratch, always
coverage: all
	$(MAKE) lcov-run
	$(MAKE) lcov-report

coverage_dir = coverage
coverage_opts = --base-directory $(srcdir) --directory $(builddir) --rc 'geninfo_adjust_src_path=$(abspath $(srcdir))=>$(abspath $(builddir))'

if ENABLE_COVERAGE
# reset run coverage tests
lcov-run:
	@rm -rf $(coverage_dir)
	lcov $(coverage_opts) --zerocounters
	-$(MAKE) check

# generate report based on current coverage data
lcov-report:
	$(MKDIR_P) $(coverage_dir)
	lcov $(coverage_opts) --compat-libtool --capture --no-external \
		| sed 's|$(abspath $(builddir))|$(abspath $(srcdir))|' > $(coverage_dir)/.lcov.info
	lcov --remove $(coverage_dir)/.lcov.info --output-file $(coverage_dir)/.lcov-clean.info 'test-*'
	genhtml -t "systemd test coverage" -o $(coverage_dir) $(coverage_dir)/.lcov-clean.info
	@echo "Coverage report generated in $(abs_builddir)/$(coverage_dir)/index.html"

# lcov doesn't work properly with vpath builds, make sure that bad
# output is not uploaded by mistake.
coverage-sync: coverage
	test "$(builddir)" = "$(srcdir)"
	rsync -rlv --delete --omit-dir-times coverage/ $(www_target)/coverage

else
lcov-run lcov-report:
	echo "Need to reconfigure with --enable-coverage"
endif

# ------------------------------------------------------------------------------
systemd_analyze_SOURCES = \
	src/analyze/analyze.c \
	src/analyze/analyze-verify.c \
	src/analyze/analyze-verify.h

systemd_verify_CFLAGS = \
	$(AM_CFLAGS) \
	$(SECCOMP_CFLAGS)

systemd_analyze_LDADD = \
	libsystemd-core.la \
	libsystemd-internal.la \
	libsystemd-shared.la \
	$(RT_LIBS)

# ------------------------------------------------------------------------------
systemd_initctl_SOURCES = \
	src/initctl/initctl.c

systemd_initctl_LDADD = \
	libsystemd-internal.la \
	libsystemd-shared.la

# ------------------------------------------------------------------------------
systemd_update_utmp_SOURCES = \
	src/update-utmp/update-utmp.c

systemd_update_utmp_CFLAGS = \
	$(AM_CFLAGS) \
	$(AUDIT_CFLAGS)

systemd_update_utmp_LDADD = \
	libsystemd-internal.la \
	libsystemd-shared.la \
	$(AUDIT_LIBS)

# ------------------------------------------------------------------------------
systemd_update_done_SOURCES = \
	src/update-done/update-done.c

systemd_update_done_LDADD = \
	libsystemd-internal.la \
	libsystemd-label.la \
	libsystemd-shared.la

# ------------------------------------------------------------------------------
systemd_shutdownd_SOURCES = \
	src/shutdownd/shutdownd.c

systemd_shutdownd_LDADD = \
	libsystemd-label.la \
	libsystemd-internal.la \
	libsystemd-shared.la

dist_doc_DATA += \
	src/systemd/sd-shutdown.h

# ------------------------------------------------------------------------------
systemd_shutdown_SOURCES = \
	src/core/umount.c \
	src/core/umount.h \
	src/core/shutdown.c \
	src/core/mount-setup.c \
	src/core/mount-setup.h \
	src/core/killall.h \
	src/core/killall.c

systemd_shutdown_LDADD = \
	libsystemd-label.la \
	libudev-internal.la \
	libsystemd-shared.la

# ------------------------------------------------------------------------------
if HAVE_KMOD
systemd_modules_load_SOURCES = \
	src/modules-load/modules-load.c

systemd_modules_load_CFLAGS = \
	$(AM_CFLAGS) \
	$(KMOD_CFLAGS)

systemd_modules_load_LDADD = \
	libsystemd-shared.la \
	$(KMOD_LIBS)

rootlibexec_PROGRAMS += \
	systemd-modules-load

nodist_systemunit_DATA += \
	units/systemd-modules-load.service

SYSINIT_TARGET_WANTS += \
	systemd-modules-load.service

if ENABLE_TMPFILES
nodist_systemunit_DATA += \
	units/kmod-static-nodes.service

SYSINIT_TARGET_WANTS += \
	kmod-static-nodes.service
endif
endif

EXTRA_DIST += \
	units/systemd-modules-load.service.in \
	units/kmod-static-nodes.service.in

# ------------------------------------------------------------------------------
if ENABLE_TMPFILES
systemd_tmpfiles_SOURCES = \
	src/tmpfiles/tmpfiles.c

systemd_tmpfiles_LDADD = \
	libsystemd-units.la \
	libsystemd-label.la \
	libsystemd-internal.la \
	libsystemd-shared.la

rootbin_PROGRAMS += \
	systemd-tmpfiles

dist_systemunit_DATA += \
	units/systemd-tmpfiles-clean.timer

nodist_systemunit_DATA += \
	units/systemd-tmpfiles-setup-dev.service \
	units/systemd-tmpfiles-setup.service \
	units/systemd-tmpfiles-clean.service

nodist_tmpfiles_DATA = \
	tmpfiles.d/etc.conf

dist_tmpfiles_DATA = \
	tmpfiles.d/systemd.conf \
	tmpfiles.d/systemd-nologin.conf \
	tmpfiles.d/tmp.conf \
	tmpfiles.d/x11.conf \
	tmpfiles.d/var.conf

if HAVE_SYSV_COMPAT
dist_tmpfiles_DATA += \
	tmpfiles.d/legacy.conf
endif

SYSINIT_TARGET_WANTS += \
	systemd-tmpfiles-setup-dev.service \
	systemd-tmpfiles-setup.service

dist_zshcompletion_DATA += \
	shell-completion/zsh/_systemd-tmpfiles

TIMERS_TARGET_WANTS += \
	systemd-tmpfiles-clean.timer

INSTALL_DIRS += \
	$(tmpfilesdir) \
	$(sysconfdir)/tmpfiles.d
endif

EXTRA_DIST += \
	tmpfiles.d/etc.conf.m4 \
	units/systemd-tmpfiles-setup-dev.service.in \
	units/systemd-tmpfiles-setup.service.in \
	units/systemd-tmpfiles-clean.service.in

CLEANFILES += \
	tmpfiles.d/etc.conf

# ------------------------------------------------------------------------------
if ENABLE_SYSUSERS
systemd_sysusers_SOURCES = \
	src/sysusers/sysusers.c

systemd_sysusers_LDADD = \
	libsystemd-units.la \
	libsystemd-label.la \
	libsystemd-internal.la \
	libsystemd-shared.la

rootbin_PROGRAMS += \
	systemd-sysusers

nodist_systemunit_DATA += \
	units/systemd-sysusers.service

SYSINIT_TARGET_WANTS += \
	systemd-sysusers.service

dist_sysusers_DATA = \
	sysusers.d/systemd.conf

nodist_sysusers_DATA = \
	sysusers.d/basic.conf

EXTRA_DIST += \
	units/systemd-sysusers.service.in \
	sysusers.d/basic.conf.in

CLEANFILES += \
	sysusers.d/basic.conf

INSTALL_DIRS += \
	$(sysusersdir)
endif

# ------------------------------------------------------------------------------
dist_factory_etc_DATA = \
	factory/etc/nsswitch.conf

if HAVE_PAM
dist_factory_pam_DATA = \
	factory/etc/pam.d/system-auth \
	factory/etc/pam.d/other
endif

# ------------------------------------------------------------------------------
if ENABLE_FIRSTBOOT
systemd_firstboot_SOURCES = \
	src/firstboot/firstboot.c

systemd_firstboot_LDADD = \
	libsystemd-units.la \
	libsystemd-label.la \
	libsystemd-internal.la \
	libsystemd-shared.la \
	-lcrypt

rootbin_PROGRAMS += \
	systemd-firstboot

nodist_systemunit_DATA += \
	units/systemd-firstboot.service

EXTRA_DIST += \
	units/systemd-firstboot.service.in

SYSINIT_TARGET_WANTS += \
	systemd-firstboot.service
endif

# ------------------------------------------------------------------------------
systemd_machine_id_setup_SOURCES = \
	src/machine-id-setup/machine-id-setup-main.c \
	src/core/machine-id-setup.c \
	src/core/machine-id-setup.h

systemd_machine_id_setup_LDADD = \
	libsystemd-label.la \
	libsystemd-internal.la \
	libsystemd-shared.la

# ------------------------------------------------------------------------------
systemd_sysctl_SOURCES = \
	src/sysctl/sysctl.c

systemd_sysctl_LDADD = \
	libsystemd-shared.la

# ------------------------------------------------------------------------------
systemd_sleep_SOURCES = \
	src/sleep/sleep.c

systemd_sleep_LDADD = \
	libsystemd-shared.la

# ------------------------------------------------------------------------------
systemd_fsck_SOURCES = \
	src/fsck/fsck.c

systemd_fsck_LDADD = \
	libsystemd-internal.la \
	libudev-internal.la \
	libsystemd-shared.la

# ------------------------------------------------------------------------------
systemd_machine_id_commit_SOURCES = \
	src/machine-id-commit/machine-id-commit.c \
	src/core/machine-id-setup.c \
	src/core/machine-id-setup.h

systemd_machine_id_commit_LDADD = \
	libsystemd-label.la \
	libsystemd-internal.la \
	libsystemd-shared.la

SYSINIT_TARGET_WANTS += \
	systemd-machine-id-commit.service

# ------------------------------------------------------------------------------
systemd_ac_power_SOURCES = \
	src/ac-power/ac-power.c

systemd_ac_power_LDADD = \
	libudev-internal.la \
	libsystemd-shared.la

# ------------------------------------------------------------------------------
systemd_detect_virt_SOURCES = \
	src/detect-virt/detect-virt.c

systemd_detect_virt_LDADD = \
	libsystemd-shared.la

INSTALL_EXEC_HOOKS += \
	systemd-detect-virt-install-hook

# ------------------------------------------------------------------------------
systemd_delta_SOURCES = \
	src/delta/delta.c

systemd_delta_LDADD = \
	libsystemd-shared.la

# ------------------------------------------------------------------------------
systemd_default_display_manager_generator_SOURCES = \
    src/default-display-manager-generator/default-display-manager-generator.c

systemd_default_display_manager_generator_LDADD = \
    libsystemd-label.la \
    libsystemd-shared.la

# ------------------------------------------------------------------------------
systemd_insserv_generator_SOURCES = \
	src/insserv-generator/insserv-generator.c

systemd_insserv_generator_LDADD = \
	libsystemd-label.la \
	libsystemd-shared.la

# ------------------------------------------------------------------------------
systemd_getty_generator_SOURCES = \
	src/getty-generator/getty-generator.c

systemd_getty_generator_LDADD = \
	libsystemd-label.la \
	libsystemd-shared.la

# ------------------------------------------------------------------------------
systemd_debug_generator_SOURCES = \
	src/debug-generator/debug-generator.c

systemd_debug_generator_LDADD = \
	libsystemd-label.la \
	libsystemd-shared.la

# ------------------------------------------------------------------------------
systemd_fstab_generator_SOURCES = \
	src/fstab-generator/fstab-generator.c \
	src/core/mount-setup.c

systemd_fstab_generator_LDADD = \
	libsystemd-label.la \
	libsystemd-shared.la

# ------------------------------------------------------------------------------
systemd_system_update_generator_SOURCES = \
	src/system-update-generator/system-update-generator.c

systemd_system_update_generator_LDADD = \
	libsystemd-label.la \
	libsystemd-shared.la

# ------------------------------------------------------------------------------
if ENABLE_HIBERNATE
systemgenerator_PROGRAMS += \
	systemd-hibernate-resume-generator

rootlibexec_PROGRAMS += \
	systemd-hibernate-resume

systemd_hibernate_resume_SOURCES = \
	src/hibernate-resume/hibernate-resume.c

systemd_hibernate_resume_LDADD = \
	libsystemd-internal.la \
	libsystemd-shared.la

systemd_hibernate_resume_generator_SOURCES = \
	src/hibernate-resume/hibernate-resume-generator.c

systemd_hibernate_resume_generator_LDADD = \
	libsystemd-label.la \
	libsystemd-shared.la

EXTRA_DIST += \
	units/systemd-hibernate.service.in \
	units/systemd-hibernate-resume@.service.in \
	units/systemd-hybrid-sleep.service.in

dist_systemunit_DATA += \
	units/hibernate.target \
	units/hybrid-sleep.target

nodist_systemunit_DATA += \
	units/systemd-hibernate.service \
	units/systemd-hibernate-resume@.service \
	units/systemd-hybrid-sleep.service
endif

# ------------------------------------------------------------------------------
if ENABLE_EFI
systemgenerator_PROGRAMS +=  \
	systemd-efi-boot-generator

systemd_efi_boot_generator_SOURCES = \
	src/efi-boot-generator/efi-boot-generator.c

systemd_efi_boot_generator_LDADD = \
	libsystemd-label.la \
	libsystemd-shared.la

# ------------------------------------------------------------------------------
bootctl_SOURCES = \
	src/boot/boot.h \
	src/boot/boot-loader.h \
	src/boot/bootctl.c \
	src/boot/boot-loader.c \
	src/boot/boot-efi.c

bootctl_LDADD = \
	libsystemd-shared.la \
	libsystemd-internal.la

bin_PROGRAMS += \
	bootctl

dist_bashcompletion_DATA += \
	shell-completion/bash/bootctl

dist_zshcompletion_DATA += \
	shell-completion/zsh/_bootctl

endif

# ------------------------------------------------------------------------------
if HAVE_BLKID
systemgenerator_PROGRAMS +=  \
	systemd-gpt-auto-generator

systemd_gpt_auto_generator_SOURCES = \
	src/gpt-auto-generator/gpt-auto-generator.c \
	src/shared/blkid-util.h

systemd_gpt_auto_generator_LDADD = \
	libsystemd-label.la \
	libsystemd-internal.la \
	libudev-internal.la \
	libsystemd-shared.la \
	$(BLKID_LIBS)

systemd_gpt_auto_generator_CFLAGS = \
	$(AM_CFLAGS) \
	$(BLKID_CFLAGS)
endif

# ------------------------------------------------------------------------------
if ENABLE_KDBUS
systemgenerator_PROGRAMS +=  \
	systemd-dbus1-generator

systemd_dbus1_generator_SOURCES = \
	src/dbus1-generator/dbus1-generator.c

systemd_dbus1_generator_LDADD = \
	libsystemd-label.la \
	libsystemd-internal.la \
	libsystemd-shared.la

dbus1-generator-install-hook:
	$(AM_V_at)$(MKDIR_P) $(DESTDIR)$(usergeneratordir)
	$(AM_V_RM)rm -f $(DESTDIR)$(usergeneratordir)/systemd-dbus1-generator
	$(AM_V_LN)$(LN_S) --relative -f $(DESTDIR)$(systemgeneratordir)/systemd-dbus1-generator $(DESTDIR)$(usergeneratordir)/systemd-dbus1-generator

dbus1-generator-uninstall-hook:
	rm -f $(DESTDIR)$(usergeneratordir)/systemd-dbus1-generator

INSTALL_EXEC_HOOKS += dbus1-generator-install-hook
UNINSTALL_EXEC_HOOKS += dbus1-generator-uninstall-hook
endif

# ------------------------------------------------------------------------------
systemd_sysv_generator_SOURCES = \
	src/sysv-generator/sysv-generator.c

systemd_sysv_generator_LDADD = \
	libsystemd-core.la \
	libsystemd-label.la \
	libsystemd-shared.la

# ------------------------------------------------------------------------------
systemd_rc_local_generator_SOURCES = \
	src/rc-local-generator/rc-local-generator.c

systemd_rc_local_generator_LDADD = \
	libsystemd-label.la \
	libsystemd-shared.la

# ------------------------------------------------------------------------------
systemd_remount_fs_SOURCES = \
	src/remount-fs/remount-fs.c \
	src/core/mount-setup.c \
	src/core/mount-setup.h

systemd_remount_fs_LDADD = \
	libsystemd-label.la \
	libsystemd-shared.la

# ------------------------------------------------------------------------------
systemd_cgroups_agent_SOURCES = \
	src/cgroups-agent/cgroups-agent.c

systemd_cgroups_agent_LDADD = \
	libsystemd-internal.la \
	libsystemd-shared.la

# ------------------------------------------------------------------------------
systemd_escape_SOURCES = \
	src/escape/escape.c

systemd_escape_LDADD = \
	libsystemd-shared.la

# -----------------------------------------------------------------------------
systemctl_SOURCES = \
	src/systemctl/systemctl.c

systemctl_LDADD = \
	libsystemd-units.la \
	libsystemd-label.la \
	libsystemd-internal.la \
	libsystemd-logs.la \
	libsystemd-journal-internal.la \
	libsystemd-shared.la

# ------------------------------------------------------------------------------
systemd_notify_SOURCES = \
	src/notify/notify.c

systemd_notify_LDADD = \
	libsystemd-internal.la \
	libsystemd-shared.la

# ------------------------------------------------------------------------------
systemd_path_SOURCES = \
	src/path/path.c

systemd_path_LDADD = \
	libsystemd-internal.la \
	libsystemd-shared.la

# ------------------------------------------------------------------------------
systemd_ask_password_SOURCES = \
	src/ask-password/ask-password.c

systemd_ask_password_LDADD = \
	libsystemd-label.la \
	libsystemd-shared.la

# ------------------------------------------------------------------------------
systemd_reply_password_SOURCES = \
	src/reply-password/reply-password.c

systemd_reply_password_LDADD = \
	libsystemd-shared.la

# ------------------------------------------------------------------------------
systemd_cgls_SOURCES = \
	src/cgls/cgls.c

systemd_cgls_LDADD = \
	libsystemd-internal.la \
	libsystemd-shared.la

# ------------------------------------------------------------------------------
systemd_cgtop_SOURCES = \
	src/cgtop/cgtop.c

systemd_cgtop_LDADD = \
	libsystemd-shared.la

# ------------------------------------------------------------------------------
systemd_nspawn_SOURCES = \
	src/nspawn/nspawn.c \
	src/core/mount-setup.c \
	src/core/mount-setup.h \
	src/core/loopback-setup.c \
	src/core/loopback-setup.h

systemd_nspawn_CFLAGS = \
	$(AM_CFLAGS) \
	$(SECCOMP_CFLAGS) \
	$(BLKID_CFLAGS)

systemd_nspawn_LDADD = \
	libsystemd-label.la \
	libsystemd-internal.la \
	libudev-internal.la \
	libsystemd-shared.la \
	$(BLKID_LIBS)

if HAVE_SECCOMP
systemd_nspawn_LDADD += \
	libsystemd-seccomp.la \
	$(SECCOMP_LIBS)
endif

# ------------------------------------------------------------------------------
systemd_run_SOURCES = \
	src/run/run.c

systemd_run_LDADD = \
	libsystemd-label.la \
	libsystemd-internal.la \
	libsystemd-shared.la

# ------------------------------------------------------------------------------
systemd_bus_proxyd_SOURCES = \
	src/bus-proxyd/bus-proxyd.c \
	src/bus-proxyd/bus-policy.c \
	src/bus-proxyd/bus-policy.h

systemd_bus_proxyd_LDADD = \
	libsystemd-internal.la \
	libsystemd-shared.la

bus-proxyd-install-hook:
	$(AM_V_at)$(MKDIR_P) $(DESTDIR)$(bindir)
	$(AM_V_RM)rm -f $(DESTDIR)$(bindir)/systemd-stdio-bridge
	$(AM_V_LN)$(LN_S) --relative -f $(DESTDIR)$(rootlibexecdir)/systemd-bus-proxyd $(DESTDIR)$(bindir)/systemd-stdio-bridge

bus-proxyd-uninstall-hook:
	rm -f $(DESTDIR)$(bindir)/systemd-stdio-bridge

INSTALL_EXEC_HOOKS += bus-proxyd-install-hook
UNINSTALL_EXEC_HOOKS += bus-proxyd-uninstall-hook

if ENABLE_KDBUS
nodist_systemunit_DATA += \
	units/systemd-bus-proxyd@.service

dist_systemunit_DATA += \
	units/systemd-bus-proxyd.socket

nodist_userunit_DATA += \
	units/user/systemd-bus-proxyd@.service

dist_userunit_DATA += \
	units/user/systemd-bus-proxyd.socket
endif

EXTRA_DIST += \
	units/systemd-bus-proxyd@.service.m4.in \
	units/user/systemd-bus-proxyd@.service.in

CLEANFILES += \
	units/systemd-bus-proxyd@.service.m4

if HAVE_SMACK
bus-proxyd-set-cap-hook:
	-$(SETCAP) cap_mac_admin+ei $(DESTDIR)$(rootlibexecdir)/systemd-bus-proxyd

INSTALL_EXEC_HOOKS += bus-proxyd-set-cap-hook
endif

# ------------------------------------------------------------------------------
systemd_tty_ask_password_agent_SOURCES = \
	src/tty-ask-password-agent/tty-ask-password-agent.c

systemd_tty_ask_password_agent_LDADD = \
	libsystemd-label.la \
	libsystemd-shared.la

# ------------------------------------------------------------------------------
libsystemd_internal_la_SOURCES = \
	src/systemd/sd-bus.h \
	src/systemd/sd-bus-protocol.h \
	src/systemd/sd-bus-vtable.h \
	src/systemd/sd-utf8.h \
	src/systemd/sd-event.h \
	src/systemd/sd-rtnl.h \
	src/systemd/sd-resolve.h \
	src/systemd/sd-login.h \
	src/systemd/sd-id128.h \
	src/systemd/sd-daemon.h \
	src/systemd/sd-path.h \
	src/systemd/sd-network.h \
	src/libsystemd/sd-bus/sd-bus.c \
	src/libsystemd/sd-bus/bus-control.c \
	src/libsystemd/sd-bus/bus-control.h \
	src/libsystemd/sd-bus/bus-error.c \
	src/libsystemd/sd-bus/bus-error.h \
	src/libsystemd/sd-bus/bus-common-errors.h \
	src/libsystemd/sd-bus/bus-common-errors.c \
	src/libsystemd/sd-bus/bus-internal.c \
	src/libsystemd/sd-bus/bus-internal.h \
	src/libsystemd/sd-bus/bus-socket.c \
	src/libsystemd/sd-bus/bus-socket.h \
	src/libsystemd/sd-bus/bus-kernel.c \
	src/libsystemd/sd-bus/bus-kernel.h \
	src/libsystemd/sd-bus/bus-container.c \
	src/libsystemd/sd-bus/bus-container.h \
	src/libsystemd/sd-bus/bus-message.c \
	src/libsystemd/sd-bus/bus-message.h \
	src/libsystemd/sd-bus/bus-creds.c \
	src/libsystemd/sd-bus/bus-creds.h \
	src/libsystemd/sd-bus/bus-signature.c \
	src/libsystemd/sd-bus/bus-signature.h \
	src/libsystemd/sd-bus/bus-type.c \
	src/libsystemd/sd-bus/bus-type.h \
	src/libsystemd/sd-bus/bus-match.c \
	src/libsystemd/sd-bus/bus-match.h \
	src/libsystemd/sd-bus/bus-bloom.c \
	src/libsystemd/sd-bus/bus-bloom.h \
	src/libsystemd/sd-bus/bus-introspect.c \
	src/libsystemd/sd-bus/bus-introspect.h \
	src/libsystemd/sd-bus/bus-objects.c \
	src/libsystemd/sd-bus/bus-objects.h \
	src/libsystemd/sd-bus/bus-gvariant.c \
	src/libsystemd/sd-bus/bus-gvariant.h \
	src/libsystemd/sd-bus/bus-convenience.c \
	src/libsystemd/sd-bus/bus-track.c \
	src/libsystemd/sd-bus/bus-track.h \
	src/libsystemd/sd-bus/bus-util.c \
	src/libsystemd/sd-bus/bus-util.h \
	src/libsystemd/sd-bus/bus-slot.c \
	src/libsystemd/sd-bus/bus-slot.h \
	src/libsystemd/sd-bus/bus-protocol.h \
	src/libsystemd/sd-bus/kdbus.h \
	src/libsystemd/sd-utf8/sd-utf8.c \
	src/libsystemd/sd-event/sd-event.c \
	src/libsystemd/sd-event/event-util.h \
	src/libsystemd/sd-rtnl/sd-rtnl.c \
	src/libsystemd/sd-rtnl/rtnl-internal.h \
	src/libsystemd/sd-rtnl/rtnl-message.c \
	src/libsystemd/sd-rtnl/rtnl-types.h \
	src/libsystemd/sd-rtnl/rtnl-types.c \
	src/libsystemd/sd-rtnl/rtnl-util.h \
	src/libsystemd/sd-rtnl/rtnl-util.c \
	src/libsystemd/sd-rtnl/local-addresses.h \
	src/libsystemd/sd-rtnl/local-addresses.c \
	src/libsystemd/sd-id128/sd-id128.c \
	src/libsystemd/sd-daemon/sd-daemon.c \
	src/libsystemd/sd-login/sd-login.c \
	src/libsystemd/sd-path/sd-path.c \
	src/libsystemd/sd-network/sd-network.c \
	src/libsystemd/sd-network/network-util.h \
	src/libsystemd/sd-network/network-util.c

nodist_libsystemd_internal_la_SOURCES = \
	src/libsystemd/libsystemd.sym

libsystemd_internal_la_CFLAGS = \
	$(AM_CFLAGS) \
	-pthread

libsystemd_internal_la_LIBADD = \
	$(RT_LIBS)

libsystemd_resolve_la_SOURCES = \
	src/libsystemd/sd-resolve/sd-resolve.c \
	src/libsystemd/sd-resolve/resolve-util.h

libsystemd_resolve_la_CFLAGS = \
	$(AM_CFLAGS) \
	-pthread

libsystemd_resolve_la_LIBADD = \
	-lresolv

noinst_LTLIBRARIES += \
	libsystemd-internal.la \
	libsystemd-resolve.la

libsystemd_dump_la_SOURCES = \
	src/libsystemd/sd-bus/bus-dump.c \
	src/libsystemd/sd-bus/bus-dump.h

noinst_LTLIBRARIES += \
	libsystemd-dump.la

EXTRA_DIST += \
	src/libsystemd/libsystemd.sym.m4 \
	src/libsystemd/libsystemd.pc.in \
	src/libsystemd/sd-bus/DIFFERENCES \
	src/libsystemd/sd-bus/GVARIANT-SERIALIZATION

CLEANFILES += \
	src/libsystemd/libsystemd.sym

BUILT_SOURCES += \
	src/libsystemd/libsystemd.sym

libsystemd_la_SOURCES = \
	$(libsystemd_internal_la_SOURCES) \
	$(libsystemd_resolve_la_SOURCES) \
	$(libsystemd_journal_internal_la_SOURCES)

nodist_libsystemd_la_SOURCES = \
	$(nodist_libsystemd_internal_la_SOURCES)

libsystemd_la_CFLAGS = \
	$(libsystemd_internal_la_CFLAGS) \
	$(libsystemd_resolve_la_CFLAGS) \
	$(libsystemd_journal_internal_la_CFLAGS)

libsystemd_la_LDFLAGS = \
	$(AM_LDFLAGS) \
	-version-info $(LIBSYSTEMD_CURRENT):$(LIBSYSTEMD_REVISION):$(LIBSYSTEMD_AGE) \
	-Wl,--version-script=$(top_builddir)/src/libsystemd/libsystemd.sym

libsystemd_la_LIBADD = \
	libsystemd-shared.la \
	$(libsystemd_internal_la_LIBADD) \
	$(libsystemd_journal_internal_la_LIBADD) \
	$(libsystemd_resolve_la_LIBADD)

libsystemd-install-hook:
	libname=libsystemd.so && $(move-to-rootlibdir)

libsystemd-uninstall-hook:
	rm -f $(DESTDIR)$(rootlibdir)/libsystemd.so*

INSTALL_EXEC_HOOKS += libsystemd-install-hook
UNINSTALL_EXEC_HOOKS += libsystemd-uninstall-hook

pkgconfiglib_DATA += \
	src/libsystemd/libsystemd.pc

pkginclude_HEADERS += \
	src/systemd/sd-login.h \
	src/systemd/sd-id128.h \
	src/systemd/sd-daemon.h

if ENABLE_KDBUS
pkginclude_HEADERS += \
	src/systemd/sd-bus.h \
	src/systemd/sd-bus-protocol.h \
	src/systemd/sd-bus-vtable.h \
	src/systemd/sd-utf8.h \
	src/systemd/sd-event.h \
	src/systemd/sd-rtnl.h \
	src/systemd/sd-resolve.h \
	src/systemd/sd-path.h
endif

lib_LTLIBRARIES += \
	libsystemd.la

tests += \
	test-bus-marshal \
	test-bus-signature \
	test-bus-chat \
	test-bus-cleanup \
	test-bus-server \
	test-bus-match \
	test-bus-kernel \
	test-bus-kernel-bloom \
	test-bus-kernel-benchmark \
	test-bus-zero-copy \
	test-bus-introspect \
	test-bus-objects \
	test-bus-error \
	test-bus-creds \
	test-bus-gvariant \
	test-event \
	test-rtnl \
	test-local-addresses \
	test-resolve

bin_PROGRAMS += \
	busctl

test_bus_marshal_SOURCES = \
	src/libsystemd/sd-bus/test-bus-marshal.c

test_bus_marshal_LDADD = \
	libsystemd-dump.la \
	libsystemd-internal.la \
	libsystemd-shared.la \
	$(GLIB_LIBS) \
	$(DBUS_LIBS)

test_bus_marshal_CFLAGS = \
	$(AM_CFLAGS) \
	$(GLIB_CFLAGS) \
	$(DBUS_CFLAGS)

test_bus_signature_SOURCES = \
	src/libsystemd/sd-bus/test-bus-signature.c

test_bus_signature_LDADD = \
	libsystemd-internal.la \
	libsystemd-shared.la

test_bus_chat_SOURCES = \
	src/libsystemd/sd-bus/test-bus-chat.c

test_bus_chat_CFLAGS = \
	$(AM_CFLAGS) \
	-pthread

test_bus_chat_LDADD = \
	libsystemd-internal.la \
	libsystemd-shared.la

test_bus_cleanup_SOURCES = \
	src/libsystemd/sd-bus/test-bus-cleanup.c

test_bus_cleanup_CFLAGS = \
	$(AM_CFLAGS) \
	$(SECCOMP_CFLAGS)

test_bus_cleanup_LDADD = \
	libsystemd-internal.la \
	libsystemd-shared.la

test_bus_server_SOURCES = \
	src/libsystemd/sd-bus/test-bus-server.c

test_bus_server_CFLAGS = \
	$(AM_CFLAGS) \
	-pthread

test_bus_server_LDADD = \
	libsystemd-internal.la \
	libsystemd-shared.la

test_bus_objects_SOURCES = \
	src/libsystemd/sd-bus/test-bus-objects.c

test_bus_objects_CFLAGS = \
	$(AM_CFLAGS) \
	-pthread

test_bus_objects_LDADD = \
	libsystemd-dump.la \
	libsystemd-internal.la \
	libsystemd-shared.la

test_bus_error_SOURCES = \
	src/libsystemd/sd-bus/test-bus-error.c

test_bus_error_LDADD = \
	libsystemd-internal.la \
	libsystemd-shared.la

test_bus_gvariant_SOURCES = \
	src/libsystemd/sd-bus/test-bus-gvariant.c

test_bus_gvariant_LDADD = \
	libsystemd-dump.la \
	libsystemd-internal.la \
	libsystemd-shared.la \
	$(GLIB_LIBS)

test_bus_gvariant_CFLAGS = \
	$(AM_CFLAGS) \
	$(GLIB_CFLAGS)

test_bus_creds_SOURCES = \
	src/libsystemd/sd-bus/test-bus-creds.c

test_bus_creds_LDADD = \
	libsystemd-dump.la \
	libsystemd-internal.la \
	libsystemd-shared.la

test_bus_match_SOURCES = \
	src/libsystemd/sd-bus/test-bus-match.c

test_bus_match_LDADD = \
	libsystemd-internal.la \
	libsystemd-shared.la

test_bus_kernel_SOURCES = \
	src/libsystemd/sd-bus/test-bus-kernel.c

test_bus_kernel_LDADD = \
	libsystemd-dump.la \
	libsystemd-internal.la \
	libsystemd-shared.la

test_bus_kernel_bloom_SOURCES = \
	src/libsystemd/sd-bus/test-bus-kernel-bloom.c

test_bus_kernel_bloom_LDADD = \
	libsystemd-internal.la \
	libsystemd-shared.la

test_bus_kernel_benchmark_SOURCES = \
	src/libsystemd/sd-bus/test-bus-kernel-benchmark.c

test_bus_kernel_benchmark_LDADD = \
	libsystemd-internal.la \
	libsystemd-shared.la

test_bus_zero_copy_SOURCES = \
	src/libsystemd/sd-bus/test-bus-zero-copy.c

test_bus_zero_copy_LDADD = \
	libsystemd-dump.la \
	libsystemd-internal.la \
	libsystemd-shared.la

test_bus_introspect_SOURCES = \
	src/libsystemd/sd-bus/test-bus-introspect.c

test_bus_introspect_LDADD = \
	libsystemd-internal.la \
	libsystemd-shared.la

test_event_SOURCES = \
	src/libsystemd/sd-event/test-event.c

test_event_LDADD = \
	libsystemd-internal.la \
	libsystemd-shared.la

test_rtnl_SOURCES = \
	src/libsystemd/sd-rtnl/test-rtnl.c

test_rtnl_LDADD = \
	libsystemd-internal.la \
	libsystemd-shared.la

test_local_addresses_SOURCES = \
	src/libsystemd/sd-rtnl/test-local-addresses.c

test_local_addresses_LDADD = \
	libsystemd-internal.la \
	libsystemd-shared.la

test_resolve_SOURCES = \
	src/libsystemd/sd-resolve/test-resolve.c

test_resolve_LDADD = \
	libsystemd-resolve.la \
	libsystemd-internal.la \
	libsystemd-shared.la

test_resolve_CFLAGS = \
	$(AM_CFLAGS) \
	-pthread

busctl_SOURCES = \
	src/libsystemd/sd-bus/busctl.c \
	src/libsystemd/sd-bus/busctl-introspect.c \
	src/libsystemd/sd-bus/busctl-introspect.h

busctl_LDADD = \
	libsystemd-dump.la \
	libsystemd-internal.la \
	libsystemd-shared.la

# ------------------------------------------------------------------------------
noinst_LTLIBRARIES += \
	libsystemd-network.la

libsystemd_network_la_CFLAGS = \
	$(AM_CFLAGS) \
	$(KMOD_CFLAGS)

libsystemd_network_la_SOURCES = \
	src/systemd/sd-dhcp-client.h \
	src/systemd/sd-dhcp-server.h \
	src/systemd/sd-dhcp-lease.h \
	src/systemd/sd-ipv4ll.h \
	src/systemd/sd-icmp6-nd.h \
	src/systemd/sd-dhcp6-client.h \
	src/systemd/sd-dhcp6-lease.h \
	src/systemd/sd-pppoe.h \
	src/libsystemd-network/sd-dhcp-client.c \
	src/libsystemd-network/sd-dhcp-server.c \
	src/libsystemd-network/dhcp-network.c \
	src/libsystemd-network/dhcp-option.c \
	src/libsystemd-network/dhcp-packet.c \
	src/libsystemd-network/dhcp-internal.h \
	src/libsystemd-network/dhcp-server-internal.h \
	src/libsystemd-network/dhcp-protocol.h \
	src/libsystemd-network/dhcp-lease-internal.h \
	src/libsystemd-network/sd-dhcp-lease.c \
	src/libsystemd-network/sd-ipv4ll.c \
	src/libsystemd-network/ipv4ll-network.c \
	src/libsystemd-network/ipv4ll-packet.c \
	src/libsystemd-network/ipv4ll-internal.h \
	src/libsystemd-network/sd-pppoe.c \
	src/libsystemd-network/network-internal.c \
	src/libsystemd-network/network-internal.h \
	src/libsystemd-network/sd-icmp6-nd.c \
	src/libsystemd-network/sd-dhcp6-client.c \
	src/libsystemd-network/dhcp6-internal.h \
	src/libsystemd-network/dhcp6-protocol.h \
	src/libsystemd-network/dhcp6-network.c \
	src/libsystemd-network/dhcp6-option.c \
	src/libsystemd-network/dhcp6-lease-internal.h \
	src/libsystemd-network/sd-dhcp6-lease.c

libsystemd_network_la_LIBADD = \
	libudev-internal.la \
	libsystemd-label.la \
	libsystemd-internal.la \
	libsystemd-shared.la \
	$(KMOD_LIBS)

test_dhcp_option_SOURCES = \
	src/libsystemd-network/dhcp-protocol.h \
	src/libsystemd-network/dhcp-internal.h \
	src/libsystemd-network/test-dhcp-option.c

test_dhcp_option_LDADD = \
	libsystemd-network.la \
	libsystemd-internal.la \
	libsystemd-shared.la

test_dhcp_client_SOURCES = \
	src/systemd/sd-dhcp-client.h \
	src/libsystemd-network/dhcp-protocol.h \
	src/libsystemd-network/dhcp-internal.h \
	src/libsystemd-network/test-dhcp-client.c

test_dhcp_client_LDADD = \
	libsystemd-network.la \
	libsystemd-label.la \
	libsystemd-internal.la \
	libsystemd-shared.la

test_dhcp_server_SOURCES = \
	src/libsystemd-network/test-dhcp-server.c

test_dhcp_server_LDADD = \
	libsystemd-network.la \
	libsystemd-internal.la \
	libsystemd-shared.la

test_ipv4ll_SOURCES = \
	src/systemd/sd-ipv4ll.h \
	src/libsystemd-network/ipv4ll-internal.h \
	src/libsystemd-network/test-ipv4ll.c

test_ipv4ll_LDADD = \
	libsystemd-network.la \
	libsystemd-label.la \
	libsystemd-internal.la \
	libsystemd-shared.la

test_pppoe_SOURCES = \
	src/systemd/sd-pppoe.h \
	src/libsystemd-network/test-pppoe.c

test_pppoe_LDADD = \
	libsystemd-network.la \
	libsystemd-shared.la

test_icmp6_rs_SOURCES = \
	src/systemd/sd-dhcp6-client.h \
	src/systemd/sd-icmp6-nd.h \
	src/libsystemd-network/dhcp6-internal.h \
	src/libsystemd-network/test-icmp6-rs.c

test_icmp6_rs_LDADD = \
	libsystemd-network.la \
	libsystemd-internal.la \
	libsystemd-shared.la

test_dhcp6_client_SOURCES = \
	src/systemd/sd-dhcp6-client.h \
	src/libsystemd-network/dhcp6-internal.h \
	src/libsystemd-network/test-dhcp6-client.c

test_dhcp6_client_LDADD = \
	libsystemd-network.la \
	libsystemd-internal.la \
	libsystemd-shared.la

tests += \
	test-dhcp-option \
	test-dhcp-client \
	test-dhcp-server \
	test-ipv4ll \
	test-icmp6-rs \
	test-dhcp6-client

manual_tests += \
	test-pppoe

# ------------------------------------------------------------------------------
if ENABLE_TERMINAL
noinst_LTLIBRARIES += \
	libsystemd-terminal.la

rootlibexec_PROGRAMS += \
	systemd-consoled

noinst_PROGRAMS += \
	systemd-evcat \
	systemd-modeset \
	systemd-subterm

dist_pkgdata_DATA += \
	src/libsystemd-terminal/unifont-glyph-array.bin

nodist_userunit_DATA += \
	units/user/systemd-consoled.service

USER_DEFAULT_TARGET_WANTS += \
	systemd-consoled.service

EXTRA_DIST += \
	units/user/systemd-consoled.service.in

tests += \
	test-term-page \
	test-term-parser \
	test-unifont
endif

libsystemd_terminal_la_CFLAGS = \
	$(AM_CFLAGS) \
	$(TERMINAL_CFLAGS)

libsystemd_terminal_la_SOURCES = \
	src/libsystemd-terminal/grdev.h \
	src/libsystemd-terminal/grdev-internal.h \
	src/libsystemd-terminal/grdev.c \
	src/libsystemd-terminal/grdev-drm.c \
	src/libsystemd-terminal/idev.h \
	src/libsystemd-terminal/idev-internal.h \
	src/libsystemd-terminal/idev.c \
	src/libsystemd-terminal/idev-evdev.c \
	src/libsystemd-terminal/idev-keyboard.c \
	src/libsystemd-terminal/sysview.h \
	src/libsystemd-terminal/sysview-internal.h \
	src/libsystemd-terminal/sysview.c \
	src/libsystemd-terminal/term.h \
	src/libsystemd-terminal/term-internal.h \
	src/libsystemd-terminal/term-charset.c \
	src/libsystemd-terminal/term-page.c \
	src/libsystemd-terminal/term-parser.c \
	src/libsystemd-terminal/term-screen.c \
	src/libsystemd-terminal/term-wcwidth.c \
	src/libsystemd-terminal/unifont.h \
	src/libsystemd-terminal/unifont-def.h \
	src/libsystemd-terminal/unifont.c

libsystemd_terminal_la_LIBADD = \
	libudev-internal.la \
	libsystemd-internal.la \
	libsystemd-shared.la \
	$(TERMINAL_LIBS)

systemd_consoled_CFLAGS = \
	$(AM_CFLAGS) \
	$(TERMINAL_CFLAGS)

systemd_consoled_SOURCES = \
	src/console/consoled.h \
	src/console/consoled.c \
	src/console/consoled-display.c \
	src/console/consoled-manager.c \
	src/console/consoled-session.c \
	src/console/consoled-terminal.c \
	src/console/consoled-workspace.c

systemd_consoled_LDADD = \
	libsystemd-terminal.la \
	libsystemd-internal.la \
	libsystemd-shared.la \
	$(TERMINAL_LIBS)

systemd_evcat_CFLAGS = \
	$(AM_CFLAGS) \
	$(TERMINAL_CFLAGS)

systemd_evcat_SOURCES = \
	src/libsystemd-terminal/evcat.c

systemd_evcat_LDADD = \
	libsystemd-terminal.la \
	libsystemd-internal.la \
	libsystemd-shared.la \
	$(TERMINAL_LIBS)

systemd_modeset_CFLAGS = \
	$(AM_CFLAGS) \
	$(TERMINAL_CFLAGS)

systemd_modeset_SOURCES = \
	src/libsystemd-terminal/modeset.c

systemd_modeset_LDADD = \
	libsystemd-terminal.la \
	libsystemd-internal.la \
	libsystemd-shared.la \
	$(TERMINAL_LIBS)

systemd_subterm_SOURCES = \
	src/libsystemd-terminal/subterm.c

systemd_subterm_LDADD = \
	libsystemd-terminal.la \
	libsystemd-internal.la \
	libsystemd-shared.la

test_term_page_SOURCES = \
	src/libsystemd-terminal/test-term-page.c

test_term_page_LDADD = \
	libsystemd-terminal.la \
	libsystemd-internal.la \
	libsystemd-shared.la

test_term_parser_SOURCES = \
	src/libsystemd-terminal/test-term-parser.c

test_term_parser_LDADD = \
	libsystemd-terminal.la \
	libsystemd-internal.la \
	libsystemd-shared.la

test_unifont_SOURCES = \
	src/libsystemd-terminal/test-unifont.c

test_unifont_LDADD = \
	libsystemd-terminal.la \
	libsystemd-internal.la \
	libsystemd-shared.la

.PHONY: update-unifont
update-unifont: tools/compile-unifont.py
	$(AM_V_GEN)$(PYTHON) $< \
		<$(top_srcdir)/src/libsystemd-terminal/unifont.hex \
		>$(top_srcdir)/src/libsystemd-terminal/unifont-glyph-array.bin
	@echo "unifont-glyph-array.bin has been regenerated"

# ------------------------------------------------------------------------------
if ENABLE_GTK_DOC
SUBDIRS += \
	docs/libudev

noinst_DATA += \
	docs/html/libudev \
	docs/html/gudev
endif

include_HEADERS += \
	src/libudev/libudev.h

lib_LTLIBRARIES += \
	libudev.la

libudev_la_SOURCES =\
	src/libudev/libudev.sym \
	src/libudev/libudev-private.h \
	src/libudev/libudev.c \
	src/libudev/libudev-list.c \
	src/libudev/libudev-util.c \
	src/libudev/libudev-device.c \
	src/libudev/libudev-enumerate.c \
	src/libudev/libudev-monitor.c \
	src/libudev/libudev-queue.c \
	src/libudev/libudev-hwdb-def.h \
	src/libudev/libudev-hwdb.c

libudev_la_CFLAGS = \
	$(AM_CFLAGS) \
	-fvisibility=hidden

libudev_la_LDFLAGS = \
	$(AM_LDFLAGS) \
	-version-info $(LIBUDEV_CURRENT):$(LIBUDEV_REVISION):$(LIBUDEV_AGE) \
	-Wl,--version-script=$(top_srcdir)/src/libudev/libudev.sym

libudev_la_LIBADD = \
	libsystemd-internal.la \
	libsystemd-shared.la

pkgconfiglib_DATA += \
	src/libudev/libudev.pc

EXTRA_DIST += \
	src/libudev/libudev.pc.in

CLEANFILES += \
	src/libudev/libudev.pc \
	docs/html/libudev \
	docs/html/gudev

docs/html/libudev:
	$(AM_V_at)$(MKDIR_P) $(dir $@)
	$(AM_V_LN)$(LN_S) -f ../libudev/html $@

docs/html/gudev:
	$(AM_V_at)$(MKDIR_P) $(dir $@)
	$(AM_V_LN)$(LN_S) -f ../gudev/html $@

# move lib from $(libdir) to $(rootlibdir) and update devel link, if needed
libudev-install-hook:
	libname=libudev.so && $(move-to-rootlibdir)

libudev-uninstall-hook:
	rm -f $(DESTDIR)$(rootlibdir)/libudev.so*

INSTALL_EXEC_HOOKS += libudev-install-hook
UNINSTALL_EXEC_HOOKS += libudev-uninstall-hook

# ------------------------------------------------------------------------------
noinst_LTLIBRARIES += \
	libudev-internal.la

libudev_internal_la_SOURCES =\
	$(libudev_la_SOURCES) \
	src/libudev/libudev-device-private.c

libudev_internal_la_CFLAGS = \
	$(AM_CFLAGS) \
	-fvisibility=default

# ------------------------------------------------------------------------------
INSTALL_DIRS += \
	$(sysconfdir)/udev/rules.d \
	$(sysconfdir)/udev/hwdb.d

dist_network_DATA = \
	network/99-default.link \
	network/80-container-host0.network \
	network/80-container-ve.network

dist_udevrules_DATA += \
	rules/42-usb-hid-pm.rules \
	rules/50-udev-default.rules \
	rules/60-drm.rules \
	rules/60-keyboard.rules \
	rules/70-mouse.rules \
	rules/60-persistent-storage-tape.rules \
	rules/60-persistent-serial.rules \
	rules/60-persistent-input.rules \
	rules/60-persistent-alsa.rules \
	rules/60-persistent-storage.rules \
	rules/64-btrfs.rules \
	rules/75-net-description.rules \
	rules/75-tty-description.rules \
	rules/78-sound-card.rules \
	rules/80-net-setup-link.rules \
	rules/95-udev-late.rules

nodist_udevrules_DATA += \
	rules/99-systemd.rules

dist_udevhwdb_DATA = \
	hwdb/20-pci-vendor-model.hwdb \
	hwdb/20-pci-classes.hwdb \
	hwdb/20-usb-vendor-model.hwdb \
	hwdb/20-usb-classes.hwdb \
	hwdb/20-sdio-vendor-model.hwdb \
	hwdb/20-sdio-classes.hwdb \
	hwdb/20-bluetooth-vendor-product.hwdb \
	hwdb/20-acpi-vendor.hwdb \
	hwdb/20-OUI.hwdb \
	hwdb/20-net-ifname.hwdb \
	hwdb/60-keyboard.hwdb \
	hwdb/70-mouse.hwdb

udevconfdir = $(sysconfdir)/udev
dist_udevconf_DATA = \
	src/udev/udev.conf

sharepkgconfigdir = $(datadir)/pkgconfig
sharepkgconfig_DATA = \
	src/udev/udev.pc

EXTRA_DIST += \
	rules/99-systemd.rules.in \
	src/udev/udev.pc.in

CLEANFILES += \
	rules/99-systemd.rules \
	src/udev/udev.pc

EXTRA_DIST += \
	units/systemd-udevd.service.in \
	units/systemd-udev-trigger.service.in \
	units/systemd-udev-settle.service.in \
	units/systemd-udev-hwdb-update.service.in

CLEANFILES += \
	units/systemd-udevd.service \
	units/systemd-udev-trigger.service \
	units/systemd-udev-settle.service \
	units/systemd-udev-hwdb-update.service

SOCKETS_TARGET_WANTS += \
	systemd-udevd-control.socket \
	systemd-udevd-kernel.socket

SYSINIT_TARGET_WANTS += \
	systemd-udevd.service \
	systemd-udev-trigger.service \
	systemd-udev-hwdb-update.service

rootbin_PROGRAMS += \
	udevadm

rootlibexec_PROGRAMS += \
	systemd-udevd

noinst_LTLIBRARIES += \
	libudev-core.la

src/udev/keyboard-keys.txt:
	$(AM_V_at)$(MKDIR_P) $(dir $@)
	$(AM_V_GEN)$(CPP) $(CFLAGS) $(AM_CPPFLAGS) $(CPPFLAGS) -dM -include linux/input.h - < /dev/null | $(AWK) '/^#define[ \t]+KEY_[^ ]+[ \t]+[0-9]/ { if ($$2 != "KEY_MAX") { print $$2 } }' | sed 's/^KEY_COFFEE$$/KEY_SCREENLOCK/' > $@

src/udev/keyboard-keys-from-name.gperf: src/udev/keyboard-keys.txt
	$(AM_V_GEN)$(AWK) 'BEGIN{ print "struct key { const char* name; unsigned short id; };"; print "%null-strings"; print "%%";} { print tolower(substr($$1 ,5)) ", " $$1 }' < $< > $@

src/udev/keyboard-keys-from-name.h: src/udev/keyboard-keys-from-name.gperf
	$(AM_V_GPERF)$(GPERF) -L ANSI-C -t -N keyboard_lookup_key -H hash_key_name -p -C < $< > $@

src/udev/keyboard-keys-to-name.h: src/udev/keyboard-keys.txt
	$(AM_V_GEN)$(AWK) 'BEGIN{ print "const char* const key_names[KEY_CNT] = { "} { print "[" $$1 "] = \"" $$1 "\"," } END{print "};"}' < $< > $@

libudev_core_la_SOURCES = \
	src/udev/udev.h \
	src/udev/udev-event.c \
	src/udev/udev-watch.c \
	src/udev/udev-node.c \
	src/udev/udev-rules.c \
	src/udev/udev-ctrl.c \
	src/udev/udev-builtin.c \
	src/udev/udev-builtin-btrfs.c \
	src/udev/udev-builtin-hwdb.c \
	src/udev/udev-builtin-input_id.c \
	src/udev/udev-builtin-keyboard.c \
	src/udev/udev-builtin-net_id.c \
	src/udev/udev-builtin-net_setup_link.c \
	src/udev/udev-builtin-path_id.c \
	src/udev/udev-builtin-usb_id.c \
	src/udev/net/link-config.h \
	src/udev/net/link-config.c \
	src/udev/net/ethtool-util.h \
	src/udev/net/ethtool-util.c

nodist_libudev_core_la_SOURCES = \
	src/udev/keyboard-keys-from-name.h \
	src/udev/keyboard-keys-to-name.h \
	src/udev/net/link-config-gperf.c

BUILT_SOURCES += \
	$(nodist_libudev_core_la_SOURCES)

CLEANFILES += \
	src/udev/keyboard-keys-from-name.gperf \
	src/udev/keyboard-keys.txt \
	src/udev/net/link-config-gperf.c

EXTRA_DIST += \
	src/udev/net/link-config-gperf.gperf

libudev_core_la_CFLAGS = \
	$(AM_CFLAGS) \
	$(BLKID_CFLAGS) \
	$(KMOD_CFLAGS)

libudev_core_la_LIBADD = \
	libudev-internal.la \
	libsystemd-label.la \
	libsystemd-internal.la \
	libsystemd-network.la \
	libsystemd-shared.la \
	$(BLKID_LIBS) \
	$(KMOD_LIBS)

if HAVE_KMOD
libudev_core_la_SOURCES += \
	src/udev/udev-builtin-kmod.c

dist_udevrules_DATA += \
	rules/80-drivers.rules
endif

if HAVE_BLKID
libudev_core_la_SOURCES += \
	src/udev/udev-builtin-blkid.c
endif

if HAVE_ACL
libudev_core_la_SOURCES += \
	src/udev/udev-builtin-uaccess.c \
	src/login/logind-acl.c \
	src/libsystemd/sd-login/sd-login.c \
	src/systemd/sd-login.h

libudev_core_la_LIBADD += \
	libsystemd-acl.la
endif

systemd_udevd_SOURCES = \
	src/udev/udevd.c

systemd_udevd_LDADD = \
	libudev-core.la

udevadm_SOURCES = \
	src/udev/udevadm.c \
	src/udev/udevadm-info.c \
	src/udev/udevadm-control.c \
	src/udev/udevadm-monitor.c \
	src/udev/udevadm-hwdb.c \
	src/udev/udevadm-settle.c \
	src/udev/udevadm-trigger.c \
	src/udev/udevadm-test.c \
	src/udev/udevadm-test-builtin.c \
	src/udev/udevadm-util.c \
	src/udev/udevadm-util.h

udevadm_LDADD = \
	libudev-core.la

# Update hwdb on installation. Do not bother if installing
# in DESTDIR, since this is likely for packaging purposes.
hwdb-update-hook:
	-test -n "$(DESTDIR)" || $(rootbindir)/udevadm hwdb --update

INSTALL_DATA_HOOKS += \
	hwdb-update-hook

hwdb-remove-hook:
	-test -n "$(DESTDIR)" || rm -f /etc/udev/hwdb.bin

# ------------------------------------------------------------------------------
TESTS += \
	test/udev-test.pl \
	test/rules-test.sh

manual_tests += \
	test-libudev \
	test-udev

test_libudev_SOURCES = \
	src/test/test-libudev.c

test_libudev_LDADD = \
	libsystemd-label.la \
	libudev-internal.la \
	libsystemd-shared.la

test_udev_SOURCES = \
	src/test/test-udev.c

test_udev_LDADD = \
	libudev-core.la  \
	$(BLKID_LIBS) \
	$(KMOD_LIBS) \
	$(SELINUX_LIBS)

if HAVE_ACL
test_udev_LDADD += \
	libsystemd-acl.la
endif

check_DATA += \
	test/sys

# packed sysfs test tree
test/sys:
	$(AM_V_at)$(MKDIR_P) $(dir $@)
	$(AM_V_GEN)tar -C test/ -xJf $(top_srcdir)/test/sys.tar.xz

test-sys-distclean:
	-rm -rf test/sys
DISTCLEAN_LOCAL_HOOKS += test-sys-distclean

EXTRA_DIST += \
	test/sys.tar.xz \
	test/udev-test.pl \
	test/rules-test.sh \
	test/rule-syntax-check.py

# ------------------------------------------------------------------------------
ata_id_SOURCES = \
	src/udev/ata_id/ata_id.c

ata_id_LDADD = \
	libudev-internal.la \
	libsystemd-shared.la

udevlibexec_PROGRAMS += \
	ata_id

# ------------------------------------------------------------------------------
cdrom_id_SOURCES = \
	src/udev/cdrom_id/cdrom_id.c

cdrom_id_LDADD = \
	libudev-internal.la \
	libsystemd-shared.la

udevlibexec_PROGRAMS += \
	cdrom_id

dist_udevrules_DATA += \
	rules/60-cdrom_id.rules

# ------------------------------------------------------------------------------
collect_SOURCES = \
	src/udev/collect/collect.c

collect_LDADD = \
	libudev-internal.la \
	libsystemd-shared.la

udevlibexec_PROGRAMS += \
	collect

# ------------------------------------------------------------------------------
scsi_id_SOURCES =\
	src/udev/scsi_id/scsi_id.c \
	src/udev/scsi_id/scsi_serial.c \
	src/udev/scsi_id/scsi.h \
	src/udev/scsi_id/scsi_id.h

scsi_id_LDADD = \
	libudev-internal.la \
	libsystemd-shared.la

udevlibexec_PROGRAMS += \
	scsi_id

EXTRA_DIST += \
	src/udev/scsi_id/README

# ------------------------------------------------------------------------------
v4l_id_SOURCES = \
	src/udev/v4l_id/v4l_id.c

v4l_id_LDADD = \
	libudev-internal.la

udevlibexec_PROGRAMS += \
	v4l_id

dist_udevrules_DATA += \
	rules/60-persistent-v4l.rules

# ------------------------------------------------------------------------------
accelerometer_SOURCES = \
	src/udev/accelerometer/accelerometer.c

accelerometer_LDADD = \
	libudev-internal.la -lm \
	libsystemd-shared.la

udevlibexec_PROGRAMS += \
	accelerometer

dist_udevrules_DATA += \
	rules/61-accelerometer.rules

# ------------------------------------------------------------------------------
if ENABLE_GUDEV
if ENABLE_GTK_DOC
SUBDIRS += \
	docs/gudev
endif

libgudev_includedir = \
	$(includedir)/gudev-1.0/gudev

libgudev_include_HEADERS = \
	src/gudev/gudev.h \
	src/gudev/gudevenums.h \
	src/gudev/gudevenumtypes.h \
	src/gudev/gudevtypes.h \
	src/gudev/gudevclient.h \
	src/gudev/gudevdevice.h \
	src/gudev/gudevenumerator.h

lib_LTLIBRARIES += libgudev-1.0.la

pkgconfiglib_DATA += \
	src/gudev/gudev-1.0.pc

CLEANFILES += \
	src/gudev/gudev-1.0.pc

libgudev_1_0_la_SOURCES = \
	src/gudev/libgudev-1.0.sym \
	src/gudev/gudevenums.h \
	src/gudev/gudevenumtypes.h \
	src/gudev/gudevenumtypes.h\
	src/gudev/gudevtypes.h \
	src/gudev/gudevclient.h \
	src/gudev/gudevclient.c \
	src/gudev/gudevdevice.h \
	src/gudev/gudevdevice.c \
	src/gudev/gudevenumerator.h \
	src/gudev/gudevenumerator.c \
	src/gudev/gudevprivate.h

nodist_libgudev_1_0_la_SOURCES = \
	src/gudev/gudevmarshal.h \
	src/gudev/gudevmarshal.c \
	src/gudev/gudevenumtypes.h \
	src/gudev/gudevenumtypes.c

BUILT_SOURCES += \
	$(nodist_libgudev_1_0_la_SOURCES)

libgudev_1_0_la_CPPFLAGS = \
	$(AM_CPPFLAGS) \
	-I$(top_builddir)/src\
	-I$(top_srcdir)/src\
	-I$(top_builddir)/src/gudev \
	-I$(top_srcdir)/src/gudev \
	-D_POSIX_PTHREAD_SEMANTICS -D_REENTRANT \
	-D_GUDEV_COMPILATION \
	-DG_LOG_DOMAIN=\"GUdev\"

libgudev_1_0_la_CFLAGS = \
	$(AM_CFLAGS) \
	-fvisibility=default \
	$(GLIB_CFLAGS)

libgudev_1_0_la_LIBADD = \
	libudev.la \
	$(GLIB_LIBS)

libgudev_1_0_la_LDFLAGS = \
	$(AM_LDFLAGS) \
	-version-info $(LIBGUDEV_CURRENT):$(LIBGUDEV_REVISION):$(LIBGUDEV_AGE) \
	-export-dynamic \
	-no-undefined \
	-Wl,--version-script=$(top_srcdir)/src/gudev/libgudev-1.0.sym

src/gudev/gudevmarshal.h: src/gudev/gudevmarshal.list
	$(AM_V_at)$(MKDIR_P) $(dir $@)
	$(AM_V_GEN)glib-genmarshal $< --prefix=g_udev_marshal --header > $@

src/gudev/gudevmarshal.c: src/gudev/gudevmarshal.list
	$(AM_V_at)$(MKDIR_P) $(dir $@)
	$(AM_V_GEN)echo '#include "gudevmarshal.h"' > $@ && \
	glib-genmarshal $< --prefix=g_udev_marshal --body >> $@

src/gudev/gudevenumtypes.%: src/gudev/gudevenumtypes.%.template src/gudev/gudevenums.h
	$(AM_V_at)$(MKDIR_P) $(dir $@)
	$(AM_V_GEN)glib-mkenums --template $^ > $@

if HAVE_INTROSPECTION
-include $(INTROSPECTION_MAKEFILE)

src/gudev/GUdev-1.0.gir: libgudev-1.0.la

src_gudev_GUdev_1_0_gir_INCLUDES = GObject-2.0

src_gudev_GUdev_1_0_gir_CFLAGS = \
	$(AM_CFLAGS) \
	$(INCLUDES) \
	-D_GUDEV_COMPILATION \
	-D_GUDEV_WORK_AROUND_DEV_T_BUG \
	-I$(top_srcdir)/src \
	-I$(top_builddir)/src \
	-I$(top_srcdir)/src/gudev \
	-I$(top_builddir)/src/gudev

src_gudev_GUdev_1_0_gir_LIBS = libgudev-1.0.la

src_gudev_GUdev_1_0_gir_SCANNERFLAGS = \
	--pkg-export=gudev-1.0 \
	--warn-all

src_gudev_GUdev_1_0_gir_FILES = \
	src/gudev/gudev.h \
	src/gudev/gudevtypes.h \
	src/gudev/gudevenums.h \
	src/gudev/gudevenumtypes.h \
	src/gudev/gudevclient.h \
	src/gudev/gudevdevice.h \
	src/gudev/gudevenumerator.h \
	src/gudev/gudevclient.c \
	src/gudev/gudevdevice.c \
	src/gudev/gudevenumerator.c

INTROSPECTION_GIRS = src/gudev/GUdev-1.0.gir
INTROSPECTION_SCANNER_ARGS = --c-include=gudev/gudev.h

girdir = $(datadir)/gir-1.0
gir_DATA = \
	src/gudev/GUdev-1.0.gir

typelibsdir = $(libdir)/girepository-1.0
typelibs_DATA = \
	src/gudev/GUdev-1.0.typelib

CLEANFILES += $(gir_DATA) $(typelibs_DATA)
endif # HAVE_INTROSPECTION
endif

EXTRA_DIST += \
	src/gudev/gudev-1.0.pc.in \
	src/gudev/gudevmarshal.list \
	src/gudev/gudevenumtypes.h.template \
	src/gudev/gudevenumtypes.c.template \
	src/gudev/gjs-example.js \
	src/gudev/seed-example-enum.js \
	src/gudev/seed-example.js

# ------------------------------------------------------------------------------
mtd_probe_SOURCES =  \
	src/udev/mtd_probe/mtd_probe.c \
	src/udev/mtd_probe/mtd_probe.h \
	src/udev/mtd_probe/probe_smartmedia.c

dist_udevrules_DATA += \
	rules/75-probe_mtd.rules

udevlibexec_PROGRAMS += \
	mtd_probe

# ------------------------------------------------------------------------------
test_id128_SOURCES = \
	src/test/test-id128.c

test_id128_LDADD = \
	libsystemd-internal.la \
	libsystemd-shared.la

tests += \
	test-id128

# ------------------------------------------------------------------------------

rootlibexec_PROGRAMS += \
	systemd-activate

systemd_activate_SOURCES = \
	src/activate/activate.c

systemd_activate_LDADD = \
	libsystemd-label.la \
	libsystemd-internal.la \
	libsystemd-shared.la

# ------------------------------------------------------------------------------
systemd_journald_SOURCES = \
	src/journal/journald.c \
	src/journal/journald-server.h

systemd_journald_LDADD = \
	libsystemd-journal-core.la \
	libsystemd-internal.la \
	libsystemd-shared.la

systemd_cat_SOURCES = \
	src/journal/cat.c

systemd_cat_LDADD = \
	libsystemd-journal-core.la

if HAVE_MICROHTTPD
rootlibexec_PROGRAMS += \
	systemd-journal-remote

systemd_journal_remote_SOURCES = \
	src/journal-remote/journal-remote-parse.h \
	src/journal-remote/journal-remote-parse.c \
	src/journal-remote/journal-remote-write.h \
	src/journal-remote/journal-remote-write.c \
	src/journal-remote/journal-remote.h \
	src/journal-remote/journal-remote.c

systemd_journal_remote_LDADD = \
	libsystemd-internal.la \
	libsystemd-journal-core.la

systemd_journal_remote_SOURCES += \
	src/journal-remote/microhttpd-util.h \
	src/journal-remote/microhttpd-util.c

systemd_journal_remote_CFLAGS = \
	$(AM_CFLAGS) \
	$(MICROHTTPD_CFLAGS)

systemd_journal_remote_LDADD += \
	$(MICROHTTPD_LIBS)

if ENABLE_SYSUSERS
dist_sysusers_DATA += \
	sysusers.d/systemd-remote.conf
endif

if ENABLE_TMPFILES
dist_tmpfiles_DATA += \
	tmpfiles.d/systemd-remote.conf
endif

if HAVE_GNUTLS
systemd_journal_remote_LDADD += \
	$(GNUTLS_LIBS)

# systemd-journal-remote make sense mostly with full crypto stack
dist_systemunit_DATA += \
	units/systemd-journal-remote.socket

nodist_systemunit_DATA += \
	units/systemd-journal-remote.service

EXTRA_DIST += \
	units/systemd-journal-remote.service.in

journal-remote-install-hook: journal-install-hook
	-$(MKDIR_P) $(DESTDIR)/var/log/journal/remote
	-chown 0:0 $(DESTDIR)/var/log/journal/remote
	-chmod 755 $(DESTDIR)/var/log/journal/remote

INSTALL_EXEC_HOOKS += journal-remote-install-hook

endif

nodist_pkgsysconf_DATA += \
	src/journal-remote/journal-remote.conf

EXTRA_DIST += \
	src/journal-remote/journal-remote.conf.in

CLEANFILES += \
	src/journal-remote/journal-remote.conf
endif

if HAVE_LIBCURL
rootlibexec_PROGRAMS += \
	systemd-journal-upload

systemd_journal_upload_SOURCES = \
	src/journal-remote/journal-upload.h \
	src/journal-remote/journal-upload.c \
	src/journal-remote/journal-upload-journal.c

systemd_journal_upload_CFLAGS = \
	$(AM_CFLAGS) \
	$(LIBCURL_CFLAGS)

systemd_journal_upload_LDADD = \
	libsystemd-internal.la \
	libsystemd-journal-internal.la \
	libsystemd-shared.la \
	$(LIBCURL_LIBS)

nodist_systemunit_DATA += \
	units/systemd-journal-upload.service

EXTRA_DIST += \
	units/systemd-journal-upload.service.in

nodist_pkgsysconf_DATA += \
	src/journal-remote/journal-upload.conf

EXTRA_DIST += \
	src/journal-remote/journal-upload.conf.in

CLEANFILES += \
	src/journal-remote/journal-upload.conf
endif

# using _CFLAGS = in the conditional below would suppress AM_CFLAGS
journalctl_CFLAGS = \
	$(AM_CFLAGS)

journalctl_SOURCES = \
	src/journal/journalctl.c

journalctl_LDADD = \
	libsystemd-journal-internal.la \
	libsystemd-internal.la \
	libsystemd-logs.la \
	libsystemd-shared.la

if HAVE_ACL
journalctl_LDADD += \
	libsystemd-acl.la
endif

if HAVE_QRENCODE
journalctl_SOURCES += \
	src/journal/journal-qrcode.c \
	src/journal/journal-qrcode.h

journalctl_CFLAGS += \
	$(QRENCODE_CFLAGS)

journalctl_LDADD += \
	$(QRENCODE_LIBS)
endif

test_journal_SOURCES = \
	src/journal/test-journal.c

test_journal_LDADD = \
	libsystemd-journal-core.la

test_journal_send_SOURCES = \
	src/journal/test-journal-send.c

test_journal_send_LDADD = \
	libsystemd-journal-core.la

test_journal_syslog_SOURCES = \
	src/journal/test-journal-syslog.c

test_journal_syslog_LDADD = \
	libsystemd-journal-core.la

test_journal_match_SOURCES = \
	src/journal/test-journal-match.c

test_journal_match_LDADD = \
	libsystemd-journal-core.la

test_journal_enum_SOURCES = \
	src/journal/test-journal-enum.c

test_journal_enum_LDADD = \
	libsystemd-journal-core.la

test_journal_stream_SOURCES = \
	src/journal/test-journal-stream.c

test_journal_stream_LDADD = \
	libsystemd-journal-core.la

test_journal_flush_SOURCES = \
	src/journal/test-journal-flush.c

test_journal_flush_LDADD = \
	libsystemd-journal-core.la

test_journal_init_SOURCES = \
	src/journal/test-journal-init.c

test_journal_init_LDADD = \
	libsystemd-journal-core.la

test_journal_verify_SOURCES = \
	src/journal/test-journal-verify.c

test_journal_verify_LDADD = \
	libsystemd-journal-core.la

test_journal_interleaving_SOURCES = \
	src/journal/test-journal-interleaving.c

test_journal_interleaving_LDADD = \
	libsystemd-journal-core.la

test_mmap_cache_SOURCES = \
	src/journal/test-mmap-cache.c

test_mmap_cache_LDADD = \
	libsystemd-journal-core.la

test_catalog_SOURCES = \
	src/journal/test-catalog.c

test_catalog_CPPFLAGS = \
	$(AM_CPPFLAGS) \
	-DCATALOG_DIR=\"$(abs_top_srcdir)/catalog\"

test_catalog_LDADD = \
	libsystemd-journal-core.la

test_compress_SOURCES = \
	src/journal/test-compress.c

test_compress_LDADD = \
	libsystemd-journal-internal.la \
	libsystemd-shared.la

test_compress_benchmark_SOURCES = \
	src/journal/test-compress-benchmark.c

test_compress_benchmark_LDADD = \
	libsystemd-journal-internal.la \
	libsystemd-shared.la

libsystemd_journal_core_la_SOURCES = \
	src/journal/journald-kmsg.c \
	src/journal/journald-kmsg.h \
	src/journal/journald-syslog.c \
	src/journal/journald-syslog.h \
	src/journal/journald-stream.c \
	src/journal/journald-stream.h \
	src/journal/journald-server.c \
	src/journal/journald-server.h \
	src/journal/journald-console.c \
	src/journal/journald-console.h \
	src/journal/journald-wall.c \
	src/journal/journald-wall.h \
	src/journal/journald-native.c \
	src/journal/journald-native.h \
	src/journal/journald-audit.c \
	src/journal/journald-audit.h \
	src/journal/journald-rate-limit.c \
	src/journal/journald-rate-limit.h \
	src/journal/journal-internal.h

nodist_libsystemd_journal_core_la_SOURCES = \
	src/journal/journald-gperf.c

libsystemd_journal_core_la_LIBADD = \
	libsystemd-journal-internal.la \
	libudev-internal.la \
	libsystemd-label.la \
	libsystemd-internal.la \
	libsystemd-shared.la

if HAVE_ACL
libsystemd_journal_core_la_LIBADD += \
	libsystemd-acl.la
endif

noinst_LTLIBRARIES += \
	libsystemd-journal-core.la

journal-install-hook:
	-$(MKDIR_P) $(DESTDIR)/var/log/journal
	-chown 0:0 $(DESTDIR)/var/log/journal
	-chmod 755 $(DESTDIR)/var/log/journal
	-setfacl -nm g:adm:rx,d:g:adm:rx $(DESTDIR)/var/log/journal/
	-setfacl -nm g:wheel:rx,d:g:wheel:rx $(DESTDIR)/var/log/journal/

journal-uninstall-hook:
	-rmdir $(DESTDIR)/var/log/journal/remote
	-rmdir $(DESTDIR)/var/log/journal/

INSTALL_EXEC_HOOKS += journal-install-hook
UNINSTALL_EXEC_HOOKS += journal-uninstall-hook

# ------------------------------------------------------------------------------
# Update catalog on installation. Do not bother if installing
# in DESTDIR, since this is likely for packaging purposes.
catalog-update-hook:
	-test -n "$(DESTDIR)" || $(rootbindir)/journalctl --update-catalog

INSTALL_DATA_HOOKS += \
	catalog-update-hook

catalog-remove-hook:
	-test -n "$(DESTDIR)" || rm -f $(catalogstatedir)/database

UNINSTALL_DATA_HOOKS += \
	catalog-remove-hook

manual_tests += \
	test-journal-enum

tests += \
	test-journal \
	test-journal-send \
	test-journal-syslog \
	test-journal-match \
	test-journal-stream \
	test-journal-init \
	test-journal-verify \
	test-journal-interleaving \
	test-journal-flush \
	test-mmap-cache \
	test-catalog

if HAVE_COMPRESSION
tests += \
	test-compress \
	test-compress-benchmark
endif

pkginclude_HEADERS += \
	src/systemd/sd-journal.h \
	src/systemd/sd-messages.h \
	src/systemd/_sd-common.h

libsystemd_journal_internal_la_SOURCES = \
	src/journal/sd-journal.c \
	src/systemd/sd-journal.h \
	src/systemd/_sd-common.h \
	src/journal/journal-file.c \
	src/journal/journal-file.h \
	src/journal/journal-vacuum.c \
	src/journal/journal-vacuum.h \
	src/journal/journal-verify.c \
	src/journal/journal-verify.h \
	src/journal/lookup3.c \
	src/journal/lookup3.h \
	src/journal/journal-send.c \
	src/journal/journal-def.h \
	src/journal/compress.h \
	src/journal/catalog.c \
	src/journal/catalog.h \
	src/journal/mmap-cache.c \
	src/journal/mmap-cache.h

# using _CFLAGS = in the conditional below would suppress AM_CFLAGS
libsystemd_journal_internal_la_CFLAGS = \
	$(AM_CFLAGS)

libsystemd_journal_internal_la_LIBADD =

libsystemd_journal_internal_la_SOURCES += \
	src/journal/compress.c

if HAVE_XZ
libsystemd_journal_internal_la_CFLAGS += \
	$(XZ_CFLAGS)

libsystemd_journal_internal_la_LIBADD += \
	$(XZ_LIBS)
endif

if HAVE_LZ4
libsystemd_journal_internal_la_LIBADD += \
	-llz4
endif

if HAVE_GCRYPT
libsystemd_journal_internal_la_SOURCES += \
	src/journal/journal-authenticate.c \
	src/journal/journal-authenticate.h \
	src/journal/fsprg.c \
	src/journal/fsprg.h

libsystemd_journal_internal_la_LIBADD += \
	$(GCRYPT_LIBS)

# fsprg.c is a drop-in file using void pointer arithmetic
libsystemd_journal_internal_la_CFLAGS += \
	$(GCRYPT_CFLAGS) \
	-Wno-pointer-arith
endif

noinst_LTLIBRARIES += \
	libsystemd-journal-internal.la

rootlibexec_PROGRAMS += \
	systemd-journald

rootbin_PROGRAMS += \
	journalctl

bin_PROGRAMS += \
	systemd-cat

dist_systemunit_DATA += \
	units/systemd-journald.socket \
	units/systemd-journald-dev-log.socket \
	units/systemd-journald-audit.socket

nodist_systemunit_DATA += \
	units/systemd-journald.service \
	units/systemd-journal-flush.service \
	units/systemd-journal-catalog-update.service

dist_pkgsysconf_DATA += \
	src/journal/journald.conf

dist_catalog_DATA = \
	catalog/systemd.fr.catalog \
	catalog/systemd.it.catalog \
	catalog/systemd.pl.catalog \
	catalog/systemd.ru.catalog \
	catalog/systemd.catalog

SOCKETS_TARGET_WANTS += \
	systemd-journald.socket \
	systemd-journald-dev-log.socket \
	systemd-journald-audit.socket

SYSINIT_TARGET_WANTS += \
	systemd-journald.service \
	systemd-journal-flush.service \
	systemd-journal-catalog-update.service

EXTRA_DIST += \
	units/systemd-journald.service.in \
	units/systemd-journal-flush.service.in \
	units/systemd-journal-catalog-update.service.in \
	src/journal/journald-gperf.gperf

CLEANFILES += \
	src/journal/journald-gperf.c

# ------------------------------------------------------------------------------
if HAVE_MICROHTTPD
gatewayddocumentrootdir=$(pkgdatadir)/gatewayd

rootlibexec_PROGRAMS += \
	systemd-journal-gatewayd

systemd_journal_gatewayd_SOURCES = \
	src/journal-remote/journal-gatewayd.c \
	src/journal-remote/microhttpd-util.h \
	src/journal-remote/microhttpd-util.c

systemd_journal_gatewayd_LDADD = \
	libsystemd-logs.la \
	libsystemd-journal-internal.la \
	libsystemd-internal.la \
	libsystemd-shared.la \
	$(MICROHTTPD_LIBS)

if HAVE_GNUTLS
systemd_journal_gatewayd_LDADD += \
	$(GNUTLS_LIBS)
endif

systemd_journal_gatewayd_CFLAGS = \
	$(AM_CFLAGS) \
	$(MICROHTTPD_CFLAGS)

systemd_journal_gatewayd_CPPFLAGS = \
	$(AM_CPPFLAGS) \
	-DDOCUMENT_ROOT=\"$(gatewayddocumentrootdir)\"

dist_systemunit_DATA += \
	units/systemd-journal-gatewayd.socket

nodist_systemunit_DATA += \
	units/systemd-journal-gatewayd.service

dist_gatewayddocumentroot_DATA = \
	src/journal-remote/browse.html

endif

EXTRA_DIST += \
	units/systemd-journal-gatewayd.service.in

# ------------------------------------------------------------------------------

systemd_socket_proxyd_SOURCES = \
	src/socket-proxy/socket-proxyd.c

systemd_socket_proxyd_LDADD = \
	libsystemd-logs.la \
	libsystemd-internal.la \
	libsystemd-journal-internal.la \
	libsystemd-shared.la \
	libsystemd-resolve.la

# ------------------------------------------------------------------------------
if ENABLE_COREDUMP
systemd_coredump_SOURCES = \
	src/journal/coredump.c \
	src/journal/coredump-vacuum.c \
	src/journal/coredump-vacuum.h

systemd_coredump_LDADD = \
	libsystemd-journal-internal.la \
	libsystemd-label.la \
	libsystemd-internal.la \
	libsystemd-shared.la

if HAVE_ELFUTILS
systemd_coredump_SOURCES += \
	src/journal/stacktrace.c \
	src/journal/stacktrace.h

systemd_coredump_LDADD += \
	$(ELFUTILS_LIBS)
endif

rootlibexec_PROGRAMS += \
	systemd-coredump

dist_pkgsysconf_DATA += \
	src/journal/coredump.conf

if HAVE_ACL
systemd_coredump_LDADD += \
	libsystemd-acl.la
endif

coredumpctl_SOURCES = \
	src/journal/coredumpctl.c

coredumpctl_LDADD = \
	libsystemd-journal-internal.la \
	libsystemd-internal.la \
	libsystemd-shared.la

bin_PROGRAMS += \
	coredumpctl

manual_tests += \
	test-coredump-vacuum

test_coredump_vacuum_SOURCES = \
	src/journal/test-coredump-vacuum.c  \
	src/journal/coredump-vacuum.c \
	src/journal/coredump-vacuum.h

test_coredump_vacuum_LDADD = \
	libsystemd-internal.la \
	libsystemd-shared.la

dist_bashcompletion_DATA += \
	shell-completion/bash/coredumpctl

dist_zshcompletion_DATA += \
	shell-completion/zsh/_coredumpctl

sysctl_DATA = \
	sysctl.d/50-coredump.conf

CLEANFILES += \
	sysctl.d/50-coredump.conf
endif

EXTRA_DIST += \
	sysctl.d/50-coredump.conf.in

# ------------------------------------------------------------------------------
if ENABLE_BINFMT
systemd_binfmt_SOURCES = \
	src/binfmt/binfmt.c

systemd_binfmt_LDADD = \
	libsystemd-shared.la

rootlibexec_PROGRAMS += \
	systemd-binfmt

dist_systemunit_DATA += \
	units/proc-sys-fs-binfmt_misc.automount \
	units/proc-sys-fs-binfmt_misc.mount

nodist_systemunit_DATA += \
	units/systemd-binfmt.service

INSTALL_DIRS += \
	$(prefix)/lib/binfmt.d \
	$(sysconfdir)/binfmt.d

SYSINIT_TARGET_WANTS += \
	systemd-binfmt.service \
	proc-sys-fs-binfmt_misc.automount

endif

EXTRA_DIST += \
	units/systemd-binfmt.service.in

# ------------------------------------------------------------------------------
if ENABLE_VCONSOLE
systemd_vconsole_setup_SOURCES = \
	src/vconsole/vconsole-setup.c

systemd_vconsole_setup_LDADD = \
	libsystemd-shared.la

rootlibexec_PROGRAMS += \
	systemd-vconsole-setup

nodist_systemunit_DATA += \
	units/systemd-vconsole-setup.service

<<<<<<< HEAD
dist_udevrules_DATA += \
=======
nodist_udevrules_DATA += \
>>>>>>> 52388b2a
	src/vconsole/90-vconsole.rules

SYSINIT_TARGET_WANTS += \
	systemd-vconsole-setup.service

CLEANFILES += \
	src/vconsole/90-vconsole.rules
endif

EXTRA_DIST += \
	src/vconsole/90-vconsole.rules.in \
	units/systemd-vconsole-setup.service.in

# ------------------------------------------------------------------------------
if ENABLE_BOOTCHART
systemd_bootchart_SOURCES = \
	src/bootchart/bootchart.c \
	src/bootchart/bootchart.h \
	src/bootchart/store.c \
	src/bootchart/store.h \
	src/bootchart/svg.c \
	src/bootchart/svg.h

systemd_bootchart_LDADD = \
	libsystemd-journal-internal.la \
	libsystemd-shared.la

rootlibexec_PROGRAMS += \
	systemd-bootchart

dist_pkgsysconf_DATA += \
	src/bootchart/bootchart.conf

nodist_systemunit_DATA += \
	units/systemd-bootchart.service

EXTRA_DIST += \
	units/systemd-bootchart.service.in

CLEANFILES += \
	units/systemd-bootchart.service
endif

# ------------------------------------------------------------------------------
if ENABLE_QUOTACHECK
rootlibexec_PROGRAMS += \
	systemd-quotacheck

nodist_systemunit_DATA += \
	units/systemd-quotacheck.service

systemd_quotacheck_SOURCES = \
	src/quotacheck/quotacheck.c

systemd_quotacheck_LDADD = \
	libsystemd-shared.la
endif

EXTRA_DIST += \
	units/systemd-quotacheck.service.in

nodist_systemunit_DATA += \
	units/quotaon.service

# ------------------------------------------------------------------------------
if ENABLE_RANDOMSEED
rootlibexec_PROGRAMS += \
	systemd-random-seed

nodist_systemunit_DATA += \
	units/systemd-random-seed.service

systemd_random_seed_SOURCES = \
	src/random-seed/random-seed.c

systemd_random_seed_LDADD = \
	libsystemd-label.la \
	libsystemd-shared.la

SYSINIT_TARGET_WANTS += \
	systemd-random-seed.service

endif

EXTRA_DIST += \
	units/systemd-random-seed.service.in

# ------------------------------------------------------------------------------
if ENABLE_BACKLIGHT
rootlibexec_PROGRAMS += \
	systemd-backlight

nodist_systemunit_DATA += \
	units/systemd-backlight@.service

systemd_backlight_SOURCES = \
	src/backlight/backlight.c

systemd_backlight_LDADD = \
	libsystemd-label.la \
	libudev-internal.la \
	libsystemd-shared.la
endif

EXTRA_DIST += \
	units/systemd-backlight@.service.in

# ------------------------------------------------------------------------------
if ENABLE_RFKILL
rootlibexec_PROGRAMS += \
	systemd-rfkill

nodist_systemunit_DATA += \
	units/systemd-rfkill@.service

systemd_rfkill_SOURCES = \
	src/rfkill/rfkill.c

systemd_rfkill_LDADD = \
	libsystemd-label.la \
	libudev-internal.la \
	libsystemd-shared.la
endif

EXTRA_DIST += \
	units/systemd-rfkill@.service.in

# ------------------------------------------------------------------------------
if HAVE_LIBCRYPTSETUP
rootlibexec_PROGRAMS += \
	systemd-cryptsetup

systemgenerator_PROGRAMS += \
	systemd-cryptsetup-generator

dist_systemunit_DATA += \
	units/cryptsetup.target \
	units/cryptsetup-pre.target

systemd_cryptsetup_SOURCES = \
	src/cryptsetup/cryptsetup.c

systemd_cryptsetup_CFLAGS = \
	$(AM_CFLAGS) \
	$(LIBCRYPTSETUP_CFLAGS)

systemd_cryptsetup_LDADD = \
	libsystemd-label.la \
	libudev-internal.la \
	libsystemd-shared.la \
	$(LIBCRYPTSETUP_LIBS)

systemd_cryptsetup_generator_SOURCES = \
	src/cryptsetup/cryptsetup-generator.c

systemd_cryptsetup_generator_LDADD = \
	libsystemd-label.la \
	libsystemd-shared.la

SYSINIT_TARGET_WANTS += \
	cryptsetup.target

endif

# ------------------------------------------------------------------------------
if ENABLE_HOSTNAMED
systemd_hostnamed_SOURCES = \
	src/hostname/hostnamed.c

systemd_hostnamed_LDADD = \
	libsystemd-label.la \
	libsystemd-internal.la \
	libsystemd-shared.la

rootlibexec_PROGRAMS += \
	systemd-hostnamed

nodist_systemunit_DATA += \
	units/systemd-hostnamed.service

dist_systemunit_DATA_busnames += \
	units/org.freedesktop.hostname1.busname

dist_dbuspolicy_DATA += \
	src/hostname/org.freedesktop.hostname1.conf

dist_dbussystemservice_DATA += \
	src/hostname/org.freedesktop.hostname1.service

polkitpolicy_files += \
	src/hostname/org.freedesktop.hostname1.policy

SYSTEM_UNIT_ALIASES += \
	systemd-hostnamed.service dbus-org.freedesktop.hostname1.service

BUSNAMES_TARGET_WANTS += \
	org.freedesktop.hostname1.busname

hostnamectl_SOURCES = \
	src/hostname/hostnamectl.c

hostnamectl_LDADD = \
	libsystemd-internal.la \
	libsystemd-shared.la

bin_PROGRAMS += \
	hostnamectl

dist_bashcompletion_DATA += \
	shell-completion/bash/hostnamectl

dist_zshcompletion_DATA += \
	shell-completion/zsh/_hostnamectl

endif

polkitpolicy_in_files += \
	src/hostname/org.freedesktop.hostname1.policy.in

EXTRA_DIST += \
	units/systemd-hostnamed.service.in

# ------------------------------------------------------------------------------
dist_systemunit_DATA_busnames += \
	units/org.freedesktop.systemd1.busname

BUSNAMES_TARGET_WANTS += \
	org.freedesktop.systemd1.busname

# ------------------------------------------------------------------------------
if ENABLE_LOCALED
systemd_localed_SOURCES = \
	src/locale/localed.c

systemd_localed_LDADD = \
	libsystemd-label.la \
	libsystemd-internal.la \
	libsystemd-shared.la \
	$(XKBCOMMON_LIBS)

systemd_localed_CFLAGS = \
	$(AM_CFLAGS) \
	$(XKBCOMMON_CFLAGS)

nodist_systemunit_DATA += \
	units/systemd-localed.service

dist_systemunit_DATA_busnames += \
	units/org.freedesktop.locale1.busname

rootlibexec_PROGRAMS += \
	systemd-localed

dist_dbuspolicy_DATA += \
	src/locale/org.freedesktop.locale1.conf

dist_dbussystemservice_DATA += \
	src/locale/org.freedesktop.locale1.service

polkitpolicy_files += \
	src/locale/org.freedesktop.locale1.policy

SYSTEM_UNIT_ALIASES += \
	systemd-localed.service dbus-org.freedesktop.locale1.service

BUSNAMES_TARGET_WANTS += \
	org.freedesktop.locale1.busname

dist_pkgdata_DATA += \
	src/locale/kbd-model-map

dist_noinst_SCRIPT = \
	src/locale/generate-kbd-model-map

localectl_SOURCES = \
	src/locale/localectl.c

localectl_LDADD = \
	libsystemd-internal.la \
	libsystemd-shared.la

bin_PROGRAMS += \
	localectl

dist_bashcompletion_DATA += \
	shell-completion/bash/localectl

dist_zshcompletion_DATA += \
	shell-completion/zsh/_localectl

endif

.PHONY: update-kbd-model-map

polkitpolicy_in_files += \
	src/locale/org.freedesktop.locale1.policy.in

EXTRA_DIST += \
	units/systemd-localed.service.in

# ------------------------------------------------------------------------------
if ENABLE_TIMEDATED
systemd_timedated_SOURCES = \
	src/timedate/timedated.c

systemd_timedated_LDADD = \
	libsystemd-label.la \
	libsystemd-internal.la \
	libsystemd-shared.la

rootlibexec_PROGRAMS += \
	systemd-timedated

dist_dbussystemservice_DATA += \
	src/timedate/org.freedesktop.timedate1.service

dist_dbuspolicy_DATA += \
	src/timedate/org.freedesktop.timedate1.conf

nodist_systemunit_DATA += \
	units/systemd-timedated.service

dist_systemunit_DATA_busnames += \
	units/org.freedesktop.timedate1.busname

polkitpolicy_files += \
	src/timedate/org.freedesktop.timedate1.policy

SYSTEM_UNIT_ALIASES += \
	systemd-timedated.service dbus-org.freedesktop.timedate1.service

BUSNAMES_TARGET_WANTS += \
	org.freedesktop.timedate1.busname

timedatectl_SOURCES = \
	src/timedate/timedatectl.c

timedatectl_LDADD = \
	libsystemd-internal.la \
	libsystemd-shared.la

bin_PROGRAMS += \
	timedatectl

dist_bashcompletion_DATA += \
	shell-completion/bash/timedatectl

dist_zshcompletion_DATA += \
	shell-completion/zsh/_timedatectl
endif

polkitpolicy_in_files += \
	src/timedate/org.freedesktop.timedate1.policy.in

EXTRA_DIST += \
	units/systemd-timedated.service.in

# ------------------------------------------------------------------------------
if ENABLE_TIMESYNCD
systemd_timesyncd_SOURCES = \
	src/timesync/timesyncd.c \
	src/timesync/timesyncd-manager.c \
	src/timesync/timesyncd-manager.h \
	src/timesync/timesyncd-conf.c \
	src/timesync/timesyncd-conf.h \
	src/timesync/timesyncd-server.c \
	src/timesync/timesyncd-server.h

nodist_systemd_timesyncd_SOURCES = \
	src/timesync/timesyncd-gperf.c

EXTRA_DIST += \
	src/timesync/timesyncd-gperf.gperf

CLEANFILES += \
	src/timesync/timesyncd-gperf.c

systemd_timesyncd_LDADD = \
	libsystemd-resolve.la \
	libsystemd-network.la \
	libsystemd-label.la \
	libsystemd-internal.la \
	libsystemd-shared.la \
	-lm

rootlibexec_PROGRAMS += \
	systemd-timesyncd

nodist_systemunit_DATA += \
	units/systemd-timesyncd.service

GENERAL_ALIASES += \
	$(systemunitdir)/systemd-timesyncd.service $(pkgsysconfdir)/system/sysinit.target.wants/systemd-timesyncd.service

EXTRA_DIST += \
	units/systemd-timesyncd.service.in

nodist_pkgsysconf_DATA += \
	src/timesync/timesyncd.conf

EXTRA_DIST += \
	src/timesync/timesyncd.conf.in

CLEANFILES += \
	src/timesync/timesyncd.conf
endif

# ------------------------------------------------------------------------------
if HAVE_MYHOSTNAME
libnss_myhostname_la_SOURCES = \
	src/nss-myhostname/nss-myhostname.sym \
	src/nss-myhostname/nss-myhostname.c

libnss_myhostname_la_LDFLAGS = \
	$(AM_LDFLAGS) \
	-module \
	-export-dynamic \
	-avoid-version \
	-shared \
	-shrext .so.2 \
	-Wl,--version-script=$(top_srcdir)/src/nss-myhostname/nss-myhostname.sym

libnss_myhostname_la_LIBADD = \
	libsystemd-shared.la \
	libsystemd-internal.la

lib_LTLIBRARIES += \
	libnss_myhostname.la
endif

# ------------------------------------------------------------------------------
if ENABLE_MACHINED
systemd_machined_SOURCES = \
	src/machine/machined.c \
	src/machine/machined.h

systemd_machined_LDADD = \
	libsystemd-machine-core.la

rootlibexec_PROGRAMS += \
	systemd-machined

libsystemd_machine_core_la_SOURCES = \
	src/machine/machined-dbus.c \
	src/machine/machine.c \
	src/machine/machine.h \
	src/machine/machine-dbus.c

libsystemd_machine_core_la_LIBADD = \
	libsystemd-label.la \
	libsystemd-internal.la \
	libudev-internal.la \
	libsystemd-shared.la

noinst_LTLIBRARIES += \
	libsystemd-machine-core.la

machinectl_SOURCES = \
	src/machine/machinectl.c

machinectl_LDADD = \
	libsystemd-internal.la \
	libsystemd-shared.la

rootbin_PROGRAMS += \
	machinectl

dist_bashcompletion_DATA += \
	shell-completion/bash/machinectl

test_machine_tables_SOURCES = \
	src/machine/test-machine-tables.c

test_machine_tables_LDADD = \
	libsystemd-machine-core.la

tests += \
	test-machine-tables

nodist_systemunit_DATA += \
	units/systemd-machined.service

dist_systemunit_DATA += \
	units/machine.slice

dist_systemunit_DATA_busnames += \
	units/org.freedesktop.machine1.busname

dist_dbussystemservice_DATA += \
	src/machine/org.freedesktop.machine1.service

dist_dbuspolicy_DATA += \
	src/machine/org.freedesktop.machine1.conf

dist_zshcompletion_DATA += \
	shell-completion/zsh/_machinectl \
	shell-completion/zsh/_sd_machines

SYSTEM_UNIT_ALIASES += \
	systemd-machined.service dbus-org.freedesktop.machine1.service

BUSNAMES_TARGET_WANTS += \
	org.freedesktop.machine1.busname

EXTRA_DIST += \
	units/systemd-machined.service.in

libnss_mymachines_la_SOURCES = \
	src/nss-mymachines/nss-mymachines.sym \
	src/nss-mymachines/nss-mymachines.c

libnss_mymachines_la_LDFLAGS = \
	$(AM_LDFLAGS) \
	-module \
	-export-dynamic \
	-avoid-version \
	-shared \
	-shrext .so.2 \
	-Wl,--version-script=$(top_srcdir)/src/nss-mymachines/nss-mymachines.sym

libnss_mymachines_la_LIBADD = \
	libsystemd-shared.la \
	libsystemd-internal.la

lib_LTLIBRARIES += \
	libnss_mymachines.la
endif

# ------------------------------------------------------------------------------
if ENABLE_RESOLVED
systemd_resolved_SOURCES = \
	src/resolve/resolved.c \
	src/resolve/resolved-manager.c \
	src/resolve/resolved-manager.h \
	src/resolve/resolved-conf.c \
	src/resolve/resolved-conf.h \
	src/resolve/resolved-bus.c \
	src/resolve/resolved-bus.h \
	src/resolve/resolved-link.h \
	src/resolve/resolved-link.c \
	src/resolve/resolved-def.h \
	src/resolve/resolved-dns-domain.h \
	src/resolve/resolved-dns-domain.c \
	src/resolve/resolved-dns-rr.h \
	src/resolve/resolved-dns-rr.c \
	src/resolve/resolved-dns-question.h \
	src/resolve/resolved-dns-question.c \
	src/resolve/resolved-dns-answer.h \
	src/resolve/resolved-dns-answer.c \
	src/resolve/resolved-dns-packet.h \
	src/resolve/resolved-dns-packet.c \
	src/resolve/resolved-dns-query.h \
	src/resolve/resolved-dns-query.c \
	src/resolve/resolved-dns-transaction.h \
	src/resolve/resolved-dns-transaction.c \
	src/resolve/resolved-dns-scope.h \
	src/resolve/resolved-dns-scope.c \
	src/resolve/resolved-dns-server.h \
	src/resolve/resolved-dns-server.c \
	src/resolve/resolved-dns-cache.h \
	src/resolve/resolved-dns-cache.c \
	src/resolve/resolved-dns-zone.h \
	src/resolve/resolved-dns-zone.c \
	src/resolve/resolved-dns-stream.h \
	src/resolve/resolved-dns-stream.c \
	src/resolve/dns-type.c \
	src/resolve/dns-type.h \
	src/resolve/dns_type-from-name.h \
	src/resolve/dns_type-to-name.h

nodist_systemd_resolved_SOURCES = \
	src/resolve/resolved-gperf.c

EXTRA_DIST += \
	src/resolve/resolved-gperf.gperf \
	src/resolve/dns_type-from-name.gperf

CLEANFILES += \
	src/resolve/resolved-gperf.c

systemd_resolved_LDADD = \
	libsystemd-network.la \
	libsystemd-label.la \
	libsystemd-internal.la \
	libsystemd-shared.la \
	-lm \
	$(LIBIDN_LIBS)

rootlibexec_PROGRAMS += \
	systemd-resolved

nodist_systemunit_DATA += \
	units/systemd-resolved.service

dist_systemunit_DATA_busnames += \
	units/org.freedesktop.resolve1.busname

dist_dbuspolicy_DATA += \
	src/resolve/org.freedesktop.resolve1.conf

dist_dbussystemservice_DATA += \
	src/resolve/org.freedesktop.resolve1.service

EXTRA_DIST += \
	units/systemd-resolved.service.in

SYSTEM_UNIT_ALIASES += \
	systemd-resolved.service dbus-org.freedesktop.resolve1.service

BUSNAMES_TARGET_WANTS += \
	org.freedesktop.resolve1.busname

GENERAL_ALIASES += \
	$(systemunitdir)/systemd-resolved.service $(pkgsysconfdir)/system/multi-user.target.wants/systemd-resolved.service

nodist_pkgsysconf_DATA += \
	src/resolve/resolved.conf

EXTRA_DIST += \
	src/resolve/resolved.conf.in

CLEANFILES += \
	src/resolve/resolved.conf

tests += \
	test-dns-domain

test_dns_domain_SOURCES = \
	src/resolve/resolved-dns-domain.h \
	src/resolve/resolved-dns-domain.c \
	src/resolve/test-dns-domain.c

test_dns_domain_LDADD = \
	libsystemd-network.la \
	libsystemd-label.la \
	libsystemd-internal.la \
	libsystemd-shared.la \
	$(LIBIDN_LIBS)

libnss_resolve_la_SOURCES = \
	src/nss-resolve/nss-resolve.sym \
	src/nss-resolve/nss-resolve.c

libnss_resolve_la_LDFLAGS = \
	$(AM_LDFLAGS) \
	-module \
	-export-dynamic \
	-avoid-version \
	-shared \
	-shrext .so.2 \
	-Wl,--version-script=$(top_srcdir)/src/nss-resolve/nss-resolve.sym

libnss_resolve_la_LIBADD = \
	libsystemd-shared.la \
	libsystemd-internal.la

lib_LTLIBRARIES += \
	libnss_resolve.la

systemd_resolve_host_SOURCES = \
	src/resolve-host/resolve-host.c \
	src/resolve/resolved-dns-packet.c \
	src/resolve/resolved-dns-packet.h \
	src/resolve/resolved-dns-rr.c \
	src/resolve/resolved-dns-rr.h \
	src/resolve/resolved-dns-answer.c \
	src/resolve/resolved-dns-answer.h \
	src/resolve/resolved-dns-question.c \
	src/resolve/resolved-dns-question.h \
	src/resolve/resolved-dns-domain.c \
	src/resolve/resolved-dns-domain.h \
	src/resolve/dns-type.c \
	src/resolve/dns-type.h \
	src/resolve/dns_type-from-name.h \
	src/resolve/dns_type-to-name.h

systemd_resolve_host_LDADD = \
	libsystemd-internal.la \
	libsystemd-shared.la \
	-lm \
	$(LIBIDN_LIBS)

rootlibexec_PROGRAMS += \
	systemd-resolve-host

endif

# ------------------------------------------------------------------------------
if ENABLE_NETWORKD
rootlibexec_PROGRAMS += \
	systemd-networkd

systemd_networkd_SOURCES = \
	src/network/networkd.c

systemd_networkd_LDADD = \
	libsystemd-networkd-core.la

noinst_LTLIBRARIES += \
	libsystemd-networkd-core.la

libsystemd_networkd_core_la_CFLAGS = \
	$(AM_CFLAGS)

libsystemd_networkd_core_la_SOURCES = \
	src/libsystemd-network/network-internal.h \
	src/network/networkd.h \
	src/network/networkd-link.h \
	src/network/networkd-netdev.h \
	src/network/networkd-netdev-tunnel.h \
	src/network/networkd-netdev-veth.h \
	src/network/networkd-netdev-vxlan.h \
	src/network/networkd-netdev-vlan.h \
	src/network/networkd-netdev-macvlan.h \
	src/network/networkd-netdev-dummy.h \
	src/network/networkd-netdev-tuntap.h \
	src/network/networkd-netdev-bond.h \
	src/network/networkd-netdev-bridge.h \
	src/network/networkd-netdev.c \
	src/network/networkd-netdev-tunnel.c \
	src/network/networkd-netdev-veth.c \
	src/network/networkd-netdev-vxlan.c \
	src/network/networkd-netdev-vlan.c \
	src/network/networkd-netdev-macvlan.c \
	src/network/networkd-netdev-dummy.c \
	src/network/networkd-netdev-tuntap.c \
	src/network/networkd-netdev-bond.c \
	src/network/networkd-netdev-bridge.c \
	src/network/networkd-link.c \
	src/network/networkd-ipv4ll.c \
	src/network/networkd-dhcp4.c \
	src/network/networkd-dhcp6.c \
	src/network/networkd-network.c \
	src/network/networkd-address.c \
	src/network/networkd-route.c \
	src/network/networkd-manager.c \
	src/network/networkd-address-pool.c

nodist_libsystemd_networkd_core_la_SOURCES = \
	src/network/networkd-network-gperf.c \
	src/network/networkd-netdev-gperf.c

libsystemd_networkd_core_la_LIBADD = \
	libudev-internal.la \
	libsystemd-internal.la \
	libsystemd-network.la \
	libsystemd-label.la \
	libsystemd-shared.la

rootlibexec_PROGRAMS += \
	systemd-networkd-wait-online

systemd_networkd_wait_online_CFLAGS = \
	$(AM_CFLAGS)

systemd_networkd_wait_online_SOURCES = \
	src/libsystemd-network/network-internal.h \
	src/network/networkd-wait-online.h \
	src/network/networkd-wait-online-link.h \
	src/network/networkd-wait-online.c \
	src/network/networkd-wait-online-manager.c \
	src/network/networkd-wait-online-link.c

systemd_networkd_wait_online_LDADD = \
	libsystemd-network.la \
	libudev-internal.la \
	libsystemd-internal.la \
	libsystemd-shared.la

rootbin_PROGRAMS += \
	networkctl

networkctl_SOURCES = \
	src/network/networkctl.c

networkctl_LDADD = \
	libsystemd-internal.la \
	libudev-internal.la \
	libsystemd-shared.la \
	libsystemd-network.la

test_network_SOURCES = \
	src/network/test-network.c

test_network_LDADD = \
	libsystemd-networkd-core.la

test_network_tables_SOURCES = \
	src/network/test-network-tables.c \
	src/shared/test-tables.h

test_network_tables_LDADD = \
	libsystemd-networkd-core.la \
	libudev-core.la

tests += \
	test-network \
	test-network-tables

nodist_systemunit_DATA += \
	units/systemd-networkd.service \
	units/systemd-networkd-wait-online.service

GENERAL_ALIASES += \
	$(systemunitdir)/systemd-networkd.service $(pkgsysconfdir)/system/multi-user.target.wants/systemd-networkd.service \
	$(systemunitdir)/systemd-networkd-wait-online.service $(pkgsysconfdir)/system/network-online.target.wants/systemd-networkd-wait-online.service

EXTRA_DIST += \
	src/network/networkd-network-gperf.gperf \
	src/network/networkd-netdev-gperf.gperf \
	units/systemd-networkd.service.in \
	units/systemd-networkd-wait-online.service.in

CLEANFILES += \
	src/network/networkd-network-gperf.c \
	src/network/networkd-netdev-gperf.c
endif

# ------------------------------------------------------------------------------
if ENABLE_LOGIND
systemd_logind_SOURCES = \
	src/login/logind.c \
	src/login/logind.h

nodist_systemd_logind_SOURCES = \
	src/login/logind-gperf.c

systemd_logind_LDADD = \
	libsystemd-logind-core.la

libsystemd_logind_core_la_SOURCES = \
	src/login/logind-core.c \
	src/login/logind-device.c \
	src/login/logind-device.h \
	src/login/logind-button.c \
	src/login/logind-button.h \
	src/login/logind-action.c \
	src/login/logind-action.h \
	src/login/logind-seat.c \
	src/login/logind-seat.h \
	src/login/logind-session.c \
	src/login/logind-session.h \
	src/login/logind-session-device.c \
	src/login/logind-session-device.h \
	src/login/logind-user.c \
	src/login/logind-user.h \
	src/login/logind-inhibit.c \
	src/login/logind-inhibit.h \
	src/login/logind-dbus.c \
	src/login/logind-session-dbus.c \
	src/login/logind-seat-dbus.c \
	src/login/logind-user-dbus.c \
	src/login/logind-acl.h

libsystemd_logind_core_la_LIBADD = \
	libsystemd-label.la \
	libsystemd-internal.la \
	libudev-internal.la \
	libsystemd-shared.la

if HAVE_ACL
libsystemd_logind_core_la_SOURCES += \
	src/login/logind-acl.c

libsystemd_logind_core_la_LIBADD += \
	libsystemd-acl.la
endif

noinst_LTLIBRARIES += \
	libsystemd-logind-core.la

systemd_user_sessions_SOURCES = \
	src/login/user-sessions.c

systemd_user_sessions_LDADD = \
	libsystemd-shared.la

rootlibexec_PROGRAMS += \
	systemd-logind \
	systemd-user-sessions

loginctl_SOURCES = \
	src/login/loginctl.c \
	src/login/sysfs-show.c

loginctl_LDADD = \
	libsystemd-internal.la \
	libudev-internal.la \
	libsystemd-shared.la

rootbin_PROGRAMS += \
	loginctl

dist_bashcompletion_DATA += \
	shell-completion/bash/loginctl

dist_zshcompletion_DATA += \
	shell-completion/zsh/_loginctl \
	shell-completion/zsh/_systemd-inhibit

systemd_inhibit_SOURCES = \
	src/login/inhibit.c

systemd_inhibit_LDADD = \
	libsystemd-internal.la \
	libsystemd-shared.la

rootbin_PROGRAMS += \
	systemd-inhibit

test_login_SOURCES = \
	src/libsystemd/sd-login/test-login.c

test_login_LDADD = \
	libsystemd-internal.la \
	libsystemd-shared.la

test_login_shared_SOURCES = \
	src/login/test-login-shared.c

test_login_shared_LDADD = \
	libsystemd-internal.la \
	libsystemd-shared.la

test_inhibit_SOURCES = \
	src/login/test-inhibit.c

test_inhibit_LDADD = \
	libsystemd-internal.la \
	libsystemd-shared.la

test_login_tables_SOURCES = \
	src/login/test-login-tables.c

test_login_tables_LDADD = \
	libsystemd-logind-core.la

manual_tests += \
	test-login \
	test-inhibit

tests += \
	test-login-tables \
	test-login-shared

if HAVE_PAM
pam_systemd_la_SOURCES = \
	src/login/pam_systemd.sym \
	src/login/pam_systemd.c

pam_systemd_la_CFLAGS = \
	$(AM_CFLAGS) \
	$(PAM_CFLAGS) \
	-fvisibility=hidden

pam_systemd_la_LDFLAGS = \
	$(AM_LDFLAGS) \
	-module \
	-export-dynamic \
	-avoid-version \
	-shared \
	-Wl,--version-script=$(top_srcdir)/src/login/pam_systemd.sym

pam_systemd_la_LIBADD = \
	libsystemd-internal.la \
	libsystemd-shared.la \
	$(PAM_LIBS)

pamlib_LTLIBRARIES = \
	pam_systemd.la

dist_pamconf_DATA = \
	src/login/systemd-user
endif

nodist_systemunit_DATA += \
	units/systemd-logind.service \
	units/systemd-user-sessions.service

dist_systemunit_DATA += \
	units/user.slice

dist_systemunit_DATA_busnames += \
	units/org.freedesktop.login1.busname

dist_dbussystemservice_DATA += \
	src/login/org.freedesktop.login1.service

dist_dbuspolicy_DATA += \
	src/login/org.freedesktop.login1.conf

dist_pkgsysconf_DATA += \
	src/login/logind.conf

polkitpolicy_files += \
	src/login/org.freedesktop.login1.policy

INSTALL_DIRS += \
	$(systemdstatedir)

MULTI_USER_TARGET_WANTS += \
	systemd-logind.service \
	systemd-user-sessions.service

SYSTEM_UNIT_ALIASES += \
	systemd-logind.service dbus-org.freedesktop.login1.service

BUSNAMES_TARGET_WANTS += \
	org.freedesktop.login1.busname

dist_udevrules_DATA += \
	src/login/70-uaccess.rules \
	src/login/70-power-switch.rules

nodist_udevrules_DATA += \
	src/login/71-seat.rules \
	src/login/73-seat-late.rules

CLEANFILES += \
	src/login/logind-gperf.c \
	src/login/71-seat.rules \
	src/login/73-seat-late.rules
endif

polkitpolicy_in_files += \
	src/login/org.freedesktop.login1.policy.in

EXTRA_DIST += \
	src/login/logind-gperf.gperf \
	src/login/71-seat.rules.in \
	src/login/73-seat-late.rules.in \
	units/systemd-logind.service.in \
	units/systemd-user-sessions.service.in

# ------------------------------------------------------------------------------
if HAVE_PYTHON_DEVEL
pkgpyexec_LTLIBRARIES = \
	_journal.la \
	id128.la \
	_daemon.la \
	_reader.la \
	login.la

_journal_la_SOURCES = \
	src/python-systemd/_journal.c

_journal_la_CFLAGS = \
	$(AM_CFLAGS) \
	-fvisibility=default \
	$(PYTHON_DEVEL_CFLAGS)

_journal_la_LDFLAGS = \
	$(AM_LDFLAGS) \
	-shared \
	-module \
	-avoid-version

_journal_la_LIBADD = \
	$(PYTHON_DEVEL_LIBS) \
	libsystemd.la

id128_la_SOURCES = \
	src/python-systemd/id128.c \
	src/python-systemd/pyutil.c \
	src/python-systemd/pyutil.h

nodist_id128_la_SOURCES = \
	src/python-systemd/id128-constants.h

id128_la_CFLAGS = \
	$(AM_CFLAGS) \
	-fvisibility=default \
	$(PYTHON_DEVEL_CFLAGS) \
	-I$(top_builddir)/src/python-systemd

id128_la_LDFLAGS = \
	$(AM_LDFLAGS) \
	-shared \
	-module \
	-avoid-version

id128_la_LIBADD = \
	$(PYTHON_DEVEL_LIBS) \
	libsystemd-shared.la \
	libsystemd.la

_daemon_la_SOURCES = \
	src/python-systemd/_daemon.c \
	src/python-systemd/pyutil.c \
	src/python-systemd/pyutil.h

_daemon_la_CFLAGS = \
	$(AM_CFLAGS) \
	-fvisibility=default \
	$(PYTHON_DEVEL_CFLAGS) \
	-I$(top_builddir)/src/python-systemd

_daemon_la_LDFLAGS = \
	$(AM_LDFLAGS) \
	-shared \
	-module \
	-avoid-version

_daemon_la_LIBADD = \
	$(PYTHON_DEVEL_LIBS) \
	libsystemd-shared.la \
	libsystemd.la

_reader_la_SOURCES = \
	src/python-systemd/_reader.c \
	src/python-systemd/pyutil.c \
	src/python-systemd/pyutil.h

_reader_la_CFLAGS = \
	$(AM_CFLAGS) \
	-fvisibility=default \
	$(PYTHON_DEVEL_CFLAGS)

_reader_la_LDFLAGS = \
	$(AM_LDFLAGS) \
	-shared \
	-module \
	-avoid-version

_reader_la_LIBADD = \
	$(PYTHON_DEVEL_LIBS) \
	libsystemd-shared.la \
	libsystemd.la

login_la_SOURCES = \
	src/python-systemd/login.c \
	src/python-systemd/pyutil.c \
	src/python-systemd/pyutil.h

login_la_CFLAGS = \
	$(AM_CFLAGS) \
	-fvisibility=default \
	$(PYTHON_DEVEL_CFLAGS)

login_la_LDFLAGS = \
	$(AM_LDFLAGS) \
	-shared \
	-module \
	-avoid-version

login_la_LIBADD = \
	$(PYTHON_DEVEL_LIBS) \
	libsystemd-shared.la \
	libsystemd.la

dist_pkgpyexec_PYTHON = \
	src/python-systemd/journal.py \
	src/python-systemd/daemon.py \
	src/python-systemd/__init__.py

src/python-systemd/id128-constants.h: src/systemd/sd-messages.h
	$(AM_V_at)$(MKDIR_P) $(dir $@)
	$(AM_V_GEN)$(SED) -n -r 's/,//g; s/#define (SD_MESSAGE_[A-Z0-9_]+)\s.*/add_id(m, "\1", \1) JOINER/p' <$< >$@

BUILT_SOURCES += \
	src/python-systemd/id128-constants.h

SPHINXOPTS = -D version=$(VERSION) -D release=$(VERSION)
sphinx-%:
	$(AM_V_at)test -n "$(SPHINX_BUILD)" || { echo " *** sphinx-build is not available"; exit 1; }
	$(AM_V_GEN)PYTHONPATH=$(DESTDIR)$(pyexecdir) LD_LIBRARY_PATH=$(DESTDIR)$(libdir) $(SPHINX_BUILD) -b $* $(SPHINXOPTS) $(top_srcdir)/src/python-systemd/docs $(top_builddir)/docs/html/python-systemd/
	$(AM_V_at)echo Output has been generated in $(abs_top_builddir)/docs/html/python-systemd/

python-shell:
	$(AM_V_at)echo "Starting python with $(DESTDIR)$(pyexecdir)"
	$(AM_V_at)PYTHONPATH=$(DESTDIR)$(pyexecdir) LD_LIBRARY_PATH=$(DESTDIR)$(libdir) $(PYTHON)

destdir-sphinx: all
	dir="$$(mktemp -d /tmp/systemd-install.XXXXXX)" && \
		$(MAKE) DESTDIR="$$dir" install && \
		$(MAKE) DESTDIR="$$dir" sphinx-html && \
		rm -rf "$$dir"

endif

CLEAN_LOCAL_HOOKS += clean-sphinx

.PHONY: python-shell destdir-sphinx clean-sphinx clean-python

clean-sphinx:
	-rm -rf docs/html/python-systemd/

# Remove Python stuff, e.g. to force rebuilding for a different Python version.
clean-python:
	-rm -rf src/python-systemd/.libs src/python-systemd/*.l[ao]
	-rm -f _daemon.la id128.la _journal.la login.la _reader.la

# ------------------------------------------------------------------------------
if ENABLE_COMPAT_LIBS
EXTRA_DIST += \
	src/compat-libs/linkwarning.h

libsystemd-%.c: src/compat-libs/libsystemd-%.sym
	$(AM_V_at)$(MKDIR_P) $(dir $@)
	$(AM_V_GEN)sed -r -n 's/^ +(sd_.*);/obsolete_lib(\1,$(notdir $(basename $<)));/p' <$< >$@

BUILT_SOURCES += \
	libsystemd-journal.c \
	libsystemd-login.c \
	libsystemd-id128.c \
	libsystemd-daemon.c

libsystemd_journal_la_SOURCES = \
	libsystemd-journal.c \
	src/compat-libs/libsystemd-journal.sym

libsystemd_journal_la_CPPFLAGS = \
	$(AM_CFLAGS) \
	-imacros$(top_srcdir)/src/compat-libs/linkwarning.h

libsystemd_journal_la_LDFLAGS = \
	$(AM_LDFLAGS) \
	-version-info $(LIBSYSTEMD_JOURNAL_CURRENT):$(LIBSYSTEMD_JOURNAL_REVISION):$(LIBSYSTEMD_JOURNAL_AGE) \
	-Wl,--version-script=$(top_srcdir)/src/compat-libs/libsystemd-journal.sym

libsystemd_journal_la_LIBADD = \
	libsystemd-journal-internal.la \
	libsystemd-internal.la \
	libsystemd-shared.la

libsystemd_login_la_SOURCES = \
	libsystemd-login.c \
	src/compat-libs/libsystemd-login.sym

libsystemd_login_la_CPPFLAGS = \
	$(AM_CFLAGS) \
	-imacros$(top_srcdir)/src/compat-libs/linkwarning.h

libsystemd_login_la_LDFLAGS = \
	$(AM_LDFLAGS) \
	-version-info $(LIBSYSTEMD_LOGIN_CURRENT):$(LIBSYSTEMD_LOGIN_REVISION):$(LIBSYSTEMD_LOGIN_AGE) \
	-Wl,--version-script=$(top_srcdir)/src/compat-libs/libsystemd-login.sym

libsystemd_login_la_LIBADD = \
	libsystemd-internal.la \
	libsystemd-shared.la

libsystemd_id128_la_SOURCES = \
	libsystemd-id128.c \
	src/compat-libs/libsystemd-id128.sym

libsystemd_id128_la_CPPFLAGS = \
	$(AM_CFLAGS) \
	-imacros$(top_srcdir)/src/compat-libs/linkwarning.h

libsystemd_id128_la_LDFLAGS = \
	$(AM_LDFLAGS) \
	-version-info $(LIBSYSTEMD_ID128_CURRENT):$(LIBSYSTEMD_ID128_REVISION):$(LIBSYSTEMD_ID128_AGE) \
	-Wl,--version-script=$(top_srcdir)/src/compat-libs/libsystemd-id128.sym

libsystemd_id128_la_LIBADD = \
	libsystemd-internal.la \
	libsystemd-shared.la

libsystemd_daemon_la_SOURCES = \
	libsystemd-daemon.c \
	src/compat-libs/libsystemd-daemon.sym

libsystemd_daemon_la_CPPFLAGS = \
	$(AM_CFLAGS) \
	-imacros$(top_srcdir)/src/compat-libs/linkwarning.h

libsystemd_daemon_la_LDFLAGS = \
	$(AM_LDFLAGS) \
	-version-info $(LIBSYSTEMD_DAEMON_CURRENT):$(LIBSYSTEMD_DAEMON_REVISION):$(LIBSYSTEMD_DAEMON_AGE) \
	-Wl,--version-script=$(top_srcdir)/src/compat-libs/libsystemd-daemon.sym

libsystemd_daemon_la_LIBADD = \
	libsystemd-internal.la \
	libsystemd-shared.la

lib_LTLIBRARIES += \
	libsystemd-journal.la \
	libsystemd-login.la \
	libsystemd-id128.la \
	libsystemd-daemon.la

pkgconfiglib_DATA += \
	src/compat-libs/libsystemd-journal.pc \
	src/compat-libs/libsystemd-login.pc \
	src/compat-libs/libsystemd-id128.pc \
	src/compat-libs/libsystemd-daemon.pc

# move lib from $(libdir) to $(rootlibdir) and update devel link, if needed
compat-lib-install-hook:
	libname=libsystemd-login.so && $(move-to-rootlibdir)
	libname=libsystemd-journal.so && $(move-to-rootlibdir)
	libname=libsystemd-id128.so && $(move-to-rootlibdir)
	libname=libsystemd-daemon.so && $(move-to-rootlibdir)

compat-lib-uninstall-hook:
	rm -f $(DESTDIR)$(rootlibdir)/libsystemd-login.so*
	rm -f $(DESTDIR)$(rootlibdir)/libsystemd-journal.so*
	rm -f $(DESTDIR)$(rootlibdir)/libsystemd-id128.so*
	rm -f $(DESTDIR)$(rootlibdir)/libsystemd-daemon.so*

INSTALL_EXEC_HOOKS += compat-lib-install-hook
UNINSTALL_EXEC_HOOKS += compat-lib-uninstall-hook
endif

EXTRA_DIST += \
	src/compat-libs/libsystemd-journal.pc.in \
	src/compat-libs/libsystemd-login.pc.in \
	src/compat-libs/libsystemd-id128.pc.in \
	src/compat-libs/libsystemd-daemon.pc.in

# ------------------------------------------------------------------------------
substitutions = \
       '|rootlibexecdir=$(rootlibexecdir)|' \
       '|rootbindir=$(rootbindir)|' \
       '|bindir=$(bindir)|' \
       '|SYSTEMCTL=$(rootbindir)/systemctl|' \
       '|SYSTEMD_NOTIFY=$(rootbindir)/systemd-notify|' \
       '|pkgsysconfdir=$(pkgsysconfdir)|' \
       '|SYSTEM_CONFIG_UNIT_PATH=$(pkgsysconfdir)/system|' \
       '|USER_CONFIG_UNIT_PATH=$(pkgsysconfdir)/user|' \
       '|pkgdatadir=$(pkgdatadir)|' \
       '|systemunitdir=$(systemunitdir)|' \
       '|userunitdir=$(userunitdir)|' \
       '|systempresetdir=$(systempresetdir)|' \
       '|userpresetdir=$(userpresetdir)|' \
       '|udevhwdbdir=$(udevhwdbdir)|' \
       '|udevrulesdir=$(udevrulesdir)|' \
       '|catalogdir=$(catalogdir)|' \
       '|tmpfilesdir=$(tmpfilesdir)|' \
       '|sysusersdir=$(sysusersdir)|' \
       '|sysctldir=$(sysctldir)|' \
       '|systemgeneratordir=$(systemgeneratordir)|' \
       '|usergeneratordir=$(usergeneratordir)|' \
       '|CERTIFICATEROOT=$(CERTIFICATEROOT)|' \
       '|PACKAGE_VERSION=$(PACKAGE_VERSION)|' \
       '|PACKAGE_NAME=$(PACKAGE_NAME)|' \
       '|PACKAGE_URL=$(PACKAGE_URL)|' \
       '|RANDOM_SEED_DIR=$(localstatedir)/lib/systemd/|' \
       '|RANDOM_SEED=$(localstatedir)/lib/systemd/random-seed|' \
       '|prefix=$(prefix)|' \
       '|exec_prefix=$(exec_prefix)|' \
       '|libdir=$(libdir)|' \
       '|includedir=$(includedir)|' \
       '|VERSION=$(VERSION)|' \
       '|rootprefix=$(rootprefix)|' \
       '|udevlibexecdir=$(udevlibexecdir)|' \
       '|SUSHELL=$(SUSHELL)|' \
       '|DEBUGTTY=$(DEBUGTTY)|' \
       '|KILL=$(KILL)|' \
       '|KMOD=$(KMOD)|' \
       '|MKDIR_P=$(MKDIR_P)|' \
       '|QUOTAON=$(QUOTAON)|' \
       '|QUOTACHECK=$(QUOTACHECK)|' \
       '|SYSTEM_SYSVINIT_PATH=$(sysvinitdir)|' \
       '|VARLOGDIR=$(varlogdir)|' \
       '|RC_LOCAL_SCRIPT_PATH_START=$(RC_LOCAL_SCRIPT_PATH_START)|' \
       '|RC_LOCAL_SCRIPT_PATH_STOP=$(RC_LOCAL_SCRIPT_PATH_STOP)|' \
       '|PYTHON=$(PYTHON)|' \
       '|PYTHON_BINARY=$(PYTHON_BINARY)|' \
       '|NTP_SERVERS=$(NTP_SERVERS)|' \
       '|DNS_SERVERS=$(DNS_SERVERS)|' \
       '|systemuidmax=$(SYSTEM_UID_MAX)|' \
       '|systemgidmax=$(SYSTEM_GID_MAX)|' \
       '|TTY_GID=$(TTY_GID)|' \
       '|systemsleepdir=$(systemsleepdir)|' \
       '|systemshutdowndir=$(systemshutdowndir)|' \
       '|binfmtdir=$(binfmtdir)|' \
       '|modulesloaddir=$(modulesloaddir)|'

SED_PROCESS = \
	$(AM_V_GEN)$(MKDIR_P) $(dir $@) && \
	$(SED) $(subst '|,-e 's|@,$(subst =,\@|,$(subst |',|g',$(substitutions)))) \
		< $< > $@

units/%: units/%.in
	$(SED_PROCESS)

man/%: man/%.in
	$(SED_PROCESS)

sysctl.d/%: sysctl.d/%.in
	$(SED_PROCESS)

%.pc: %.pc.in
	$(SED_PROCESS)

%.conf: %.conf.in
	$(SED_PROCESS)

src/core/macros.%: src/core/macros.%.in
	$(SED_PROCESS)

src/%.policy.in: src/%.policy.in.in
	$(SED_PROCESS)

shell-completion/%: shell-completion/%.in
	$(SED_PROCESS)

%.rules: %.rules.in
	$(SED_PROCESS)

%.conf: %.conf.in
	$(SED_PROCESS)

%.sh: %.sh.in
	$(SED_PROCESS)
	$(AM_V_GEN)chmod +x $@

src/%.c: src/%.gperf
	$(AM_V_at)$(MKDIR_P) $(dir $@)
	$(AM_V_GPERF)$(GPERF) < $< > $@

src/%: src/%.m4
	$(AM_V_at)$(MKDIR_P) $(dir $@)
	$(AM_V_M4)$(M4) -P $(M4_DEFINES) < $< > $@

sysusers.d/%: sysusers.d/%.m4
	$(AM_V_at)$(MKDIR_P) $(dir $@)
	$(AM_V_M4)$(M4) -P $(M4_DEFINES) < $< > $@

tmpfiles.d/%: tmpfiles.d/%.m4
	$(AM_V_at)$(MKDIR_P) $(dir $@)
	$(AM_V_M4)$(M4) -P $(M4_DEFINES) < $< > $@


units/%: units/%.m4
	$(AM_V_at)$(MKDIR_P) $(dir $@)
	$(AM_V_M4)$(M4) -P $(M4_DEFINES) -DFOR_SYSTEM=1 < $< > $@

units/user/%: units/%.m4
	$(AM_V_at)$(MKDIR_P) $(dir $@)
	$(AM_V_M4)$(M4) -P $(M4_DEFINES) -DFOR_USER=1 < $< > $@

if ENABLE_POLKIT
nodist_polkitpolicy_DATA = \
	$(polkitpolicy_files) \
	$(polkitpolicy_in_in_files:.policy.in.in=.policy)
endif

EXTRA_DIST += \
	$(polkitpolicy_in_files) \
	$(polkitpolicy_in_in_files)

CLEANFILES += \
	$(nodist_systemunit_DATA) \
	$(nodist_userunit_DATA) \
	$(pkgconfigdata_DATA) \
	$(pkgconfiglib_DATA) \
	$(nodist_polkitpolicy_DATA)

# ------------------------------------------------------------------------------
if ENABLE_MANPAGES
man/custom-entities.ent: configure.ac
	$(AM_V_GEN)$(MKDIR_P) $(dir $@)
	$(AM_V_GEN)(echo '<?xml version="1.0" encoding="utf-8" ?>' && \
	 printf '$(subst '|,<!ENTITY ,$(subst =, ",$(subst |',">\n,$(substitutions))))') \
	 > $@ # '

DISTCLEANFILES += \
	man/custom-entities.ent

XSLTPROC_FLAGS = \
	--nonet \
	--xinclude \
	--stringparam man.output.quietly 1 \
	--stringparam funcsynopsis.style ansi \
	--stringparam man.authors.section.enabled 0 \
	--stringparam man.copyright.section.enabled 0 \
	--stringparam systemd.version $(VERSION) \
	--path '$(builddir)/man:$(srcdir)/man'

XSLTPROC_PROCESS_MAN = \
	$(AM_V_XSLT)$(XSLTPROC) -o $@ $(XSLTPROC_FLAGS) $(srcdir)/man/custom-man.xsl $<

XSLTPROC_PROCESS_HTML = \
	$(AM_V_XSLT)$(XSLTPROC) -o $@ $(XSLTPROC_FLAGS) $(srcdir)/man/custom-html.xsl $<

man/%.1: man/%.xml man/custom-man.xsl man/custom-entities.ent
	$(XSLTPROC_PROCESS_MAN)

man/%.3: man/%.xml man/custom-man.xsl man/custom-entities.ent
	$(XSLTPROC_PROCESS_MAN)

man/%.5: man/%.xml man/custom-man.xsl man/custom-entities.ent
	$(XSLTPROC_PROCESS_MAN)

man/%.7: man/%.xml man/custom-man.xsl man/custom-entities.ent
	$(XSLTPROC_PROCESS_MAN)

man/%.8: man/%.xml man/custom-man.xsl man/custom-entities.ent
	$(XSLTPROC_PROCESS_MAN)

man/%.html: man/%.xml man/custom-html.xsl man/custom-entities.ent
	$(XSLTPROC_PROCESS_HTML)

define html-alias
	$(AM_V_LN)$(LN_S) -f $(notdir $<) $@
endef

endif

EXTRA_DIST += \
	man/custom-html.xsl \
	man/custom-man.xsl

# ------------------------------------------------------------------------------
if HAVE_SYSV_COMPAT
sysvinit_DATA = \
	docs/sysvinit/README

varlog_DATA = \
	docs/var-log/README

docs/sysvinit/README: docs/sysvinit/README.in
	$(SED_PROCESS)

docs/var-log/README: docs/var-log/README.in
	$(SED_PROCESS)

CLEANFILES += \
	docs/sysvinit/README \
	docs/var-log/README
endif

EXTRA_DIST += \
	docs/sysvinit/README.in \
	docs/var-log/README.in

SOCKETS_TARGET_WANTS += \
	systemd-initctl.socket \
	systemd-shutdownd.socket

if HAVE_UTMP
if HAVE_SYSV_COMPAT
RUNLEVEL1_TARGET_WANTS += \
	systemd-update-utmp-runlevel.service
RUNLEVEL2_TARGET_WANTS += \
	systemd-update-utmp-runlevel.service
RUNLEVEL3_TARGET_WANTS += \
	systemd-update-utmp-runlevel.service
RUNLEVEL4_TARGET_WANTS += \
	systemd-update-utmp-runlevel.service
RUNLEVEL5_TARGET_WANTS += \
	systemd-update-utmp-runlevel.service
endif

SYSINIT_TARGET_WANTS += \
	systemd-update-utmp.service
endif

SYSINIT_TARGET_WANTS += \
	systemd-update-done.service

LOCAL_FS_TARGET_WANTS += \
	systemd-remount-fs.service

MULTI_USER_TARGET_WANTS += \
	getty.target \
	systemd-ask-password-wall.path

SYSINIT_TARGET_WANTS += \
	dev-hugepages.mount \
	dev-mqueue.mount \
	sys-kernel-config.mount \
	sys-kernel-debug.mount \
	sys-fs-fuse-connections.mount \
	systemd-sysctl.service \
	systemd-ask-password-console.path

if HAVE_SYSV_COMPAT
SYSTEM_UNIT_ALIASES += \
	poweroff.target runlevel0.target \
	rescue.target runlevel1.target \
	multi-user.target runlevel2.target \
	multi-user.target runlevel3.target \
	multi-user.target runlevel4.target \
	graphical.target runlevel5.target \
	reboot.target runlevel6.target
endif

SYSTEM_UNIT_ALIASES += \
	graphical.target default.target \
	reboot.target ctrl-alt-del.target \
	getty@.service autovt@.service

USER_UNIT_ALIASES += \
	$(systemunitdir)/shutdown.target shutdown.target \
	$(systemunitdir)/sockets.target sockets.target \
	$(systemunitdir)/timers.target timers.target \
	$(systemunitdir)/paths.target paths.target \
	$(systemunitdir)/bluetooth.target bluetooth.target \
	$(systemunitdir)/printer.target printer.target \
	$(systemunitdir)/sound.target sound.target \
	$(systemunitdir)/smartcard.target smartcard.target

if ENABLE_KDBUS
USER_UNIT_ALIASES += \
	$(systemunitdir)/busnames.target busnames.target
endif

GENERAL_ALIASES += \
	$(systemunitdir)/remote-fs.target $(pkgsysconfdir)/system/multi-user.target.wants/remote-fs.target \
	$(systemunitdir)/getty@.service $(pkgsysconfdir)/system/getty.target.wants/getty@tty1.service \
	$(pkgsysconfdir)/user $(sysconfdir)/xdg/systemd/user \
	$(dbussystemservicedir)/org.freedesktop.systemd1.service $(dbussessionservicedir)/org.freedesktop.systemd1.service

if HAVE_SYSV_COMPAT
INSTALL_DIRS += \
	$(systemunitdir)/runlevel1.target.wants \
	$(systemunitdir)/runlevel2.target.wants \
	$(systemunitdir)/runlevel3.target.wants \
	$(systemunitdir)/runlevel4.target.wants \
	$(systemunitdir)/runlevel5.target.wants
endif

INSTALL_DIRS += \
	$(prefix)/lib/modules-load.d \
	$(sysconfdir)/modules-load.d \
	$(prefix)/lib/systemd/network \
	$(sysconfdir)/systemd/network \
	$(prefix)/lib/sysctl.d \
	$(sysconfdir)/sysctl.d \
	$(prefix)/lib/kernel/install.d \
	$(sysconfdir)/kernel/install.d \
	$(systemshutdowndir) \
	$(systemsleepdir) \
	$(systemgeneratordir) \
	$(usergeneratordir) \
	\
	$(userunitdir) \
	$(pkgsysconfdir)/system \
	$(pkgsysconfdir)/system/multi-user.target.wants \
	$(pkgsysconfdir)/system/getty.target.wants \
	$(pkgsysconfdir)/user \
	$(dbussessionservicedir) \
	$(sysconfdir)/xdg/systemd

install-exec-hook: $(INSTALL_EXEC_HOOKS)

uninstall-hook: $(UNINSTALL_DATA_HOOKS) $(UNINSTALL_EXEC_HOOKS)

install-data-hook: $(INSTALL_DATA_HOOKS)

distclean-local: $(DISTCLEAN_LOCAL_HOOKS)

clean-local: $(CLEAN_LOCAL_HOOKS)
	rm -rf $(abs_srcdir)/install-tree
	rm -f $(abs_srcdir)/hwdb/usb.ids $(abs_srcdir)/hwdb/pci.ids $(abs_srcdir)/hwdb/oui.txt \
	      $(abs_srcdir)/hwdb/iab.txt

DISTCHECK_CONFIGURE_FLAGS = \
	--with-dbuspolicydir=$$dc_install_base/$(dbuspolicydir) \
	--with-dbussessionservicedir=$$dc_install_base/$(dbussessionservicedir) \
	--with-dbussystemservicedir=$$dc_install_base/$(dbussystemservicedir) \
	--with-bashcompletiondir=$$dc_install_base/$(bashcompletiondir) \
	--with-zshcompletiondir=$$dc_install_base/$(zshcompletiondir) \
	--with-pamlibdir=$$dc_install_base/$(pamlibdir) \
	--with-pamconfdir=$$dc_install_base/$(pamconfdir) \
	--with-rootprefix=$$dc_install_base \
	--disable-split-usr \
	--enable-kdbus \
	--enable-compat-libs

if HAVE_SYSV_COMPAT
DISTCHECK_CONFIGURE_FLAGS += \
	--with-sysvinit-path=$$dc_install_base/$(sysvinitdir) \
	--with-sysvrcnd-path=$$dc_install_base/$(sysvrcnddir)
else
DISTCHECK_CONFIGURE_FLAGS += \
	--with-sysvinit-path= \
	--with-sysvrcnd-path=
endif

if HAVE_PYTHON
DISTCHECK_CONFIGURE_FLAGS += \
	--with-python
endif

if ENABLE_GTK_DOC
DISTCHECK_CONFIGURE_FLAGS += \
	--enable-gtk-doc
endif

#
# Require python when making dist
#
.PHONY: dist-check-python
dist-check-python:
if !HAVE_PYTHON
	@echo "*** python and python-lxml module must be installed and enabled in order to make dist"
	@false
endif

dist-check-compat-libs:
if !ENABLE_COMPAT_LIBS
	@echo "*** compat-libs must be enabled in order to make dist"
	@false
endif

dist: dist-check-python dist-check-compat-libs

# check "broken" platforms limited toolchains for link breakage before we release
.PHONY: linkcheck
linkcheck:
	$(MAKE) CFLAGS='-fno-lto' LDFLAGS='-Wl,-fuse-ld=gold -Wl,--as-needed -Wl,--no-gc-sections' distcheck

.PHONY: hwdb-update
hwdb-update:
	( cd $(top_srcdir)/hwdb && \
	wget -N http://www.linux-usb.org/usb.ids \
		http://pci-ids.ucw.cz/v2.2/pci.ids \
		http://standards.ieee.org/develop/regauth/oui/oui.txt \
		http://standards.ieee.org/develop/regauth/iab/iab.txt && \
	./ids-update.pl )

.PHONY: kdbus-update
kdbus-update:
	( cd $(top_srcdir)/src/libsystemd/sd-bus/ && \
	wget -N https://d-bus.googlecode.com/git/kdbus.h )

.PHONY: git-tag
git-tag:
	git tag -s "v$(VERSION)" -m "systemd $(VERSION)"

www_target = www.freedesktop.org:/srv/www.freedesktop.org/www/software/systemd
.PHONY: upload
upload: all check dist
	scp systemd-$(VERSION).tar.xz $(www_target)

.PHONY: doc-sync
doc-sync: all destdir-sphinx
	gtkdoc-rebase --html-dir=docs/libudev/html --online
	rsync -rlv --delete docs/libudev/html/ --omit-dir-times $(www_target)/libudev/
	gtkdoc-rebase --html-dir=docs/gudev/html --online
	rsync -rlv --delete docs/gudev/html/ --omit-dir-times $(www_target)/gudev/
	rsync -rlv --delete-excluded --include="*.html" --exclude="*" --omit-dir-times man/ $(www_target)/man/
	rsync -rlv --delete --omit-dir-times docs/html/python-systemd/ $(www_target)/python-systemd/

.PHONY: gardel
gardel: upload
	scp man/*.html gardel:public/systemd-man/

.PHONY: lennart-fedora
lennart-fedora:
	cp -v systemd-$(VERSION).tar.xz /home/lennart/git.fedora/systemd/

.PHONY: install-tree
install-tree: all
	rm -rf $(abs_srcdir)/install-tree
	$(MAKE) install DESTDIR=$(abs_srcdir)/install-tree
	tree $(abs_srcdir)/install-tree

# Let's run all tests of the test suite, but under valgrind. Let's
# exclude the one perl script we have in there
.PHONY: valgrind-tests
valgrind-tests: $(TESTS)
	$(AM_V_GEN)for f in $(filter-out %.pl, $^); do \
		if file $$f | grep -q shell; then \
		echo -e "$${x}Skipping non-binary $$f"; else \
		echo -e "$${x}Running $$f"; \
		libtool --mode=execute valgrind -q --leak-check=full --max-stackframe=5242880 --error-exitcode=55 $(builddir)/$$f ; fi; \
		x="\n\n"; \
	done

exported-%: %
	$(AM_V_GEN)$(NM) -g --defined-only $(builddir)/.libs/$(<:.la=.so) 2>&1 /dev/null | grep " T " | cut -d" " -f3 > $@

exported: $(addprefix exported-, $(lib_LTLIBRARIES))
	$(AM_V_GEN)cat $^ > $@

.PHONY: check-api-docs
check-api-docs: exported man
	$(AM_V_GEN)for symbol in `cat exported` ; do \
		if test -f $(builddir)/man/$$symbol.html ; then \
			echo "  Symbol $$symbol() is documented." ; \
		else \
			echo "‣ Symbol $$symbol() lacks documentation." ; \
		fi ; \
	done

OBJECT_VARIABLES:=$(filter %_OBJECTS,$(.VARIABLES))
ALL_OBJECTS:=$(foreach v,$(OBJECT_VARIABLES),$($(v)))

undefined defined: $(ALL_OBJECTS)
	$(AM_V_GEN)for f in $(ALL_OBJECTS) ; do \
		$(NM) -g --$@-only `echo $(builddir)/"$$f" | sed -e 's,\([^/]*\).lo$$,.libs/\1.o,'` ; \
	done | cut -c 20- | cut -d @ -f 1 | sort -u > $@

CLEANFILES += \
	defined \
	undefined

.PHONY: check-api-unused
check-api-unused: defined undefined exported
	( cat exported undefined ) | sort -u  | diff -u - defined | grep ^+ | grep -v ^+++ | cut -c2-

.PHONY: check-includes
check-includes: $(top_srcdir)/tools/check-includes.pl
	$(AM_V_GEN) find * -name '*.[hcS]' -type f -print | sort -u \
		| xargs $(top_srcdir)/tools/check-includes.pl

EXTRA_DIST += \
	$(top_srcdir)/tools/check-includes.pl

# Stupid test that everything purported to be exported really is
define generate-sym-test
	$(AM_V_at)$(MKDIR_P) $(dir $@)
	$(AM_V_at)printf '#include <stdio.h>\n' > $@
	$(AM_V_at)printf '#include "%s"\n' $(notdir $(filter %.h, $^)) >> $@
	$(AM_V_at)printf 'void* functions[] = {\n' >> $@
	$(AM_V_GEN)sed -r -n 's/^ +([a-zA-Z0-9_]+);/\1,/p' $< >> $@
	$(AM_V_at)printf '};\nint main(void) {\n' >> $@
	$(AM_V_at)printf 'unsigned i; for (i=0;i<sizeof(functions)/sizeof(void*);i++) printf("%%p\\n", functions[i]);\n' >> $@
	$(AM_V_at)printf 'return 0; }\n' >> $@
endef

test-libsystemd-sym.c: \
		$(top_builddir)/src/libsystemd/libsystemd.sym \
		src/systemd/sd-journal.h \
		src/systemd/sd-daemon.h \
		src/systemd/sd-login.h \
		src/systemd/sd-bus.h \
		src/systemd/sd-utf8.h \
		src/systemd/sd-resolve.h \
		src/systemd/sd-path.h
	$(generate-sym-test)

test-libudev-sym.c: \
		src/libudev/libudev.sym \
		src/udev/udev.h
	$(generate-sym-test)

test_libsystemd_sym_SOURCES = \
	test-libsystemd-sym.c
test_libsystemd_sym_LDADD = \
	libsystemd.la

test_libudev_sym_SOURCES = \
	test-libudev-sym.c
test_libudev_sym_CFLAGS = \
	$(AM_CFLAGS) \
	-Wno-deprecated-declarations
test_libudev_sym_LDADD = \
	libudev.la

BUILT_SOURCES += \
	$(test_libsystemd_sym_SOURCES) \
	$(test_libudev_sym_SOURCES)

tests += \
	test-libsystemd-sym \
	test-libudev-sym

.PHONY: cppcheck
cppcheck:
	cppcheck --enable=all -q $(top_srcdir)

# Used to extract compile flags for YCM.
print-%:
	@echo $($*)

git-contrib:
	@git shortlog -s `git describe --abbrev=0`.. | cut -c8- | awk '{ print $$0 "," }' | sort -u

EXTRA_DIST += \
        tools/gdb-sd_dump_hashmaps.py<|MERGE_RESOLUTION|>--- conflicted
+++ resolved
@@ -1601,11 +1601,7 @@
 
 test_util_LDADD = \
 	-lm \
-<<<<<<< HEAD
-	libsystemd-core.la
-=======
-	libsystemd-shared.la
->>>>>>> 52388b2a
+	libsystemd-shared.la
 
 test_uid_range_SOURCES = \
 	src/test/test-uid-range.c
@@ -4546,11 +4542,7 @@
 nodist_systemunit_DATA += \
 	units/systemd-vconsole-setup.service
 
-<<<<<<< HEAD
-dist_udevrules_DATA += \
-=======
 nodist_udevrules_DATA += \
->>>>>>> 52388b2a
 	src/vconsole/90-vconsole.rules
 
 SYSINIT_TARGET_WANTS += \
