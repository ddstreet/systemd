#  -*- Mode: makefile; indent-tabs-mode: t -*-
#
#  This file is part of systemd.
#
#  Copyright 2010-2012 Lennart Poettering
#  Copyright 2010-2012 Kay Sievers
#  Copyright 2013 Zbigniew Jędrzejewski-Szmek
#  Copyright 2013 David Strauss
#
#  systemd is free software; you can redistribute it and/or modify it
#  under the terms of the GNU Lesser General Public License as published by
#  the Free Software Foundation; either version 2.1 of the License, or
#  (at your option) any later version.
#
#  systemd is distributed in the hope that it will be useful, but
#  WITHOUT ANY WARRANTY; without even the implied warranty of
#  MERCHANTABILITY or FITNESS FOR A PARTICULAR PURPOSE. See the GNU
#  Lesser General Public License for more details.
#
#  You should have received a copy of the GNU Lesser General Public License
#  along with systemd; If not, see <http://www.gnu.org/licenses/>.

ACLOCAL_AMFLAGS = -I m4 ${ACLOCAL_FLAGS}
AM_MAKEFLAGS = --no-print-directory
AUTOMAKE_OPTIONS = color-tests parallel-tests

SUBDIRS = . po

# remove targets if the command fails
.DELETE_ON_ERROR:

# keep intermediate files
.SECONDARY:

# Keep the test-suite.log
.PRECIOUS: $(TEST_SUITE_LOG) Makefile

LIBUDEV_CURRENT=6
LIBUDEV_REVISION=0
LIBUDEV_AGE=5

LIBGUDEV_CURRENT=2
LIBGUDEV_REVISION=0
LIBGUDEV_AGE=2

LIBSYSTEMD_CURRENT=3
LIBSYSTEMD_REVISION=1
LIBSYSTEMD_AGE=3

# The following four libraries only exist for compatibility reasons,
# their version info should not be bumped anymore
LIBSYSTEMD_LOGIN_CURRENT=9
LIBSYSTEMD_LOGIN_REVISION=3
LIBSYSTEMD_LOGIN_AGE=9

LIBSYSTEMD_DAEMON_CURRENT=0
LIBSYSTEMD_DAEMON_REVISION=12
LIBSYSTEMD_DAEMON_AGE=0

LIBSYSTEMD_ID128_CURRENT=0
LIBSYSTEMD_ID128_REVISION=28
LIBSYSTEMD_ID128_AGE=0

LIBSYSTEMD_JOURNAL_CURRENT=11
LIBSYSTEMD_JOURNAL_REVISION=5
LIBSYSTEMD_JOURNAL_AGE=11

# Dirs of external packages
dbuspolicydir=@dbuspolicydir@
dbussessionservicedir=@dbussessionservicedir@
dbussystemservicedir=@dbussystemservicedir@
pamlibdir=@pamlibdir@
pamconfdir=@pamconfdir@
pkgconfigdatadir=$(datadir)/pkgconfig
pkgconfiglibdir=$(libdir)/pkgconfig
polkitpolicydir=$(datadir)/polkit-1/actions
bashcompletiondir=@bashcompletiondir@
zshcompletiondir=@zshcompletiondir@
rpmmacrosdir=$(prefix)/lib/rpm/macros.d
sysvinitdir=$(SYSTEM_SYSVINIT_PATH)
sysvrcnddir=$(SYSTEM_SYSVRCND_PATH)
varlogdir=$(localstatedir)/log
systemdstatedir=$(localstatedir)/lib/systemd
catalogstatedir=$(systemdstatedir)/catalog

# Our own, non-special dirs
pkgsysconfdir=$(sysconfdir)/systemd
userunitdir=$(prefix)/lib/systemd/user
userpresetdir=$(prefix)/lib/systemd/user-preset
tmpfilesdir=$(prefix)/lib/tmpfiles.d
sysusersdir=$(prefix)/lib/sysusers.d
sysctldir=$(prefix)/lib/sysctl.d
binfmtdir=$(prefix)/lib/binfmt.d
modulesloaddir=$(prefix)/lib/modules-load.d
networkdir=$(rootprefix)/lib/systemd/network
pkgincludedir=$(includedir)/systemd
systemgeneratordir=$(rootlibexecdir)/system-generators
usergeneratordir=$(prefix)/lib/systemd/user-generators
systemshutdowndir=$(rootlibexecdir)/system-shutdown
systemsleepdir=$(rootlibexecdir)/system-sleep
systemunitdir=$(rootprefix)/lib/systemd/system
systempresetdir=$(rootprefix)/lib/systemd/system-preset
udevlibexecdir=$(rootprefix)/lib/udev
udevhomedir=$(udevlibexecdir)
udevrulesdir=$(udevlibexecdir)/rules.d
udevhwdbdir=$(udevlibexecdir)/hwdb.d
catalogdir=$(prefix)/lib/systemd/catalog
kernelinstalldir = $(prefix)/lib/kernel/install.d
ntpunitsdir=$(prefix)/lib/systemd/ntp-units.d

# And these are the special ones for /
rootprefix=@rootprefix@
rootbindir=$(rootprefix)/bin
rootlibexecdir=$(rootprefix)/lib/systemd

CLEANFILES = $(BUILT_SOURCES)
DISTCLEANFILES =
EXTRA_DIST =
BUILT_SOURCES =
INSTALL_EXEC_HOOKS =
UNINSTALL_EXEC_HOOKS =
INSTALL_DATA_HOOKS =
UNINSTALL_DATA_HOOKS =
DISTCLEAN_LOCAL_HOOKS =
CLEAN_LOCAL_HOOKS =
pkginclude_HEADERS =
noinst_LTLIBRARIES =
lib_LTLIBRARIES =
include_HEADERS =
noinst_DATA =
pkgconfiglib_DATA =
polkitpolicy_in_in_files =
polkitpolicy_in_files =
polkitpolicy_files =
dist_udevrules_DATA =
nodist_udevrules_DATA =
nodist_pkgsysconf_DATA =
dist_pkgsysconf_DATA =
dist_pkgdata_DATA =
dist_dbuspolicy_DATA =
dist_dbussystemservice_DATA =
dist_systemunit_DATA_busnames =
check_PROGRAMS =
check_DATA =
tests=
manual_tests =
if ENABLE_TESTS
noinst_PROGRAMS = $(manual_tests) $(tests)
TESTS = $(tests)
else
noinst_PROGRAMS =
TESTS =
endif
udevlibexec_PROGRAMS =

.PHONY: $(INSTALL_EXEC_HOOKS) $(UNINSTALL_EXEC_HOOKS) \
	$(INSTALL_DATA_HOOKS) $(UNINSTALL_DATA_HOOKS) \
	$(DISTCLEAN_LOCAL_HOOKS) $(CLEAN_LOCAL_HOOKS)

AM_CPPFLAGS = \
	-include $(top_builddir)/config.h \
	-DPKGSYSCONFDIR=\"$(pkgsysconfdir)\" \
	-DSYSTEM_CONFIG_UNIT_PATH=\"$(pkgsysconfdir)/system\" \
	-DSYSTEM_DATA_UNIT_PATH=\"$(systemunitdir)\" \
	-DSYSTEM_SYSVINIT_PATH=\"$(SYSTEM_SYSVINIT_PATH)\" \
	-DSYSTEM_SYSVRCND_PATH=\"$(SYSTEM_SYSVRCND_PATH)\" \
	-DUSER_CONFIG_UNIT_PATH=\"$(pkgsysconfdir)/user\" \
	-DUSER_DATA_UNIT_PATH=\"$(userunitdir)\" \
	-DCATALOG_DATABASE=\"$(catalogstatedir)/database\" \
	-DSYSTEMD_CGROUP_AGENT_PATH=\"$(rootlibexecdir)/systemd-cgroups-agent\" \
	-DSYSTEMD_BINARY_PATH=\"$(rootlibexecdir)/systemd\" \
	-DSYSTEMD_SHUTDOWN_BINARY_PATH=\"$(rootlibexecdir)/systemd-shutdown\" \
	-DSYSTEMD_SLEEP_BINARY_PATH=\"$(rootlibexecdir)/systemd-sleep\" \
	-DSYSTEMCTL_BINARY_PATH=\"$(rootbindir)/systemctl\" \
	-DSYSTEMD_TTY_ASK_PASSWORD_AGENT_BINARY_PATH=\"$(rootbindir)/systemd-tty-ask-password-agent\" \
	-DSYSTEMD_STDIO_BRIDGE_BINARY_PATH=\"$(bindir)/systemd-stdio-bridge\" \
	-DROOTPREFIX=\"$(rootprefix)\" \
	-DRANDOM_SEED_DIR=\"$(localstatedir)/lib/systemd/\" \
	-DRANDOM_SEED=\"$(localstatedir)/lib/systemd/random-seed\" \
	-DSYSTEMD_CRYPTSETUP_PATH=\"$(rootlibexecdir)/systemd-cryptsetup\" \
	-DSYSTEM_GENERATOR_PATH=\"$(systemgeneratordir)\" \
	-DUSER_GENERATOR_PATH=\"$(usergeneratordir)\" \
	-DSYSTEM_SHUTDOWN_PATH=\"$(systemshutdowndir)\" \
	-DSYSTEM_SLEEP_PATH=\"$(systemsleepdir)\" \
	-DSYSTEMD_KBD_MODEL_MAP=\"$(pkgdatadir)/kbd-model-map\" \
	-DX_SERVER=\"$(bindir)/X\" \
	-DUDEVLIBEXECDIR=\"$(udevlibexecdir)\" \
	-DPOLKIT_AGENT_BINARY_PATH=\"$(bindir)/pkttyagent\" \
	-DQUOTACHECK=\"$(QUOTACHECK)\" \
	-DKEXEC=\"$(KEXEC)\" \
	-DLIBDIR=\"$(libdir)\" \
	-DROOTLIBDIR=\"$(rootlibdir)\" \
	-I $(top_srcdir)/src \
	-I $(top_builddir)/src/shared \
	-I $(top_srcdir)/src/shared \
	-I $(top_srcdir)/src/network \
	-I $(top_srcdir)/src/login \
	-I $(top_srcdir)/src/journal \
	-I $(top_srcdir)/src/timedate \
	-I $(top_srcdir)/src/timesync \
	-I $(top_srcdir)/src/resolve \
	-I $(top_srcdir)/src/systemd \
	-I $(top_builddir)/src/core \
	-I $(top_srcdir)/src/core \
	-I $(top_srcdir)/src/libudev \
	-I $(top_srcdir)/src/udev \
	-I $(top_srcdir)/src/udev/net \
	-I $(top_builddir)/src/udev \
	-I $(top_srcdir)/src/libsystemd/sd-bus \
	-I $(top_srcdir)/src/libsystemd/sd-event \
	-I $(top_srcdir)/src/libsystemd/sd-rtnl \
	-I $(top_srcdir)/src/libsystemd-network \
	$(OUR_CPPFLAGS)

AM_CFLAGS = $(OUR_CFLAGS)
AM_LDFLAGS = $(OUR_LDFLAGS)

# ------------------------------------------------------------------------------
define move-to-rootlibdir
	if test "$(libdir)" != "$(rootlibdir)"; then \
		$(MKDIR_P) $(DESTDIR)$(rootlibdir) && \
		so_img_name=$$(readlink $(DESTDIR)$(libdir)/$$libname) && \
		rm -f $(DESTDIR)$(libdir)/$$libname && \
		$(LN_S) --relative -f $(DESTDIR)$(rootlibdir)/$$so_img_name $(DESTDIR)$(libdir)/$$libname && \
		mv $(DESTDIR)$(libdir)/$$libname.* $(DESTDIR)$(rootlibdir); \
	fi
endef

INSTALL_DIRS =

RUNLEVEL1_TARGET_WANTS =
RUNLEVEL2_TARGET_WANTS =
RUNLEVEL3_TARGET_WANTS =
RUNLEVEL4_TARGET_WANTS =
RUNLEVEL5_TARGET_WANTS =
SHUTDOWN_TARGET_WANTS =
LOCAL_FS_TARGET_WANTS =
MULTI_USER_TARGET_WANTS =
SYSINIT_TARGET_WANTS =
SOCKETS_TARGET_WANTS =
BUSNAMES_TARGET_WANTS =
TIMERS_TARGET_WANTS =
USER_SOCKETS_TARGET_WANTS =
USER_BUSNAMES_TARGET_WANTS =

SYSTEM_UNIT_ALIASES =
USER_UNIT_ALIASES =
GENERAL_ALIASES =

install-target-wants-hook:
	what="$(RUNLEVEL1_TARGET_WANTS)" && wants=runlevel1.target && dir=$(systemunitdir) && $(add-wants)
	what="$(RUNLEVEL2_TARGET_WANTS)" && wants=runlevel2.target && dir=$(systemunitdir) && $(add-wants)
	what="$(RUNLEVEL3_TARGET_WANTS)" && wants=runlevel3.target && dir=$(systemunitdir) && $(add-wants)
	what="$(RUNLEVEL4_TARGET_WANTS)" && wants=runlevel4.target && dir=$(systemunitdir) && $(add-wants)
	what="$(RUNLEVEL5_TARGET_WANTS)" && wants=runlevel5.target && dir=$(systemunitdir) && $(add-wants)
	what="$(SHUTDOWN_TARGET_WANTS)" && wants=shutdown.target && dir=$(systemunitdir) && $(add-wants)
	what="$(LOCAL_FS_TARGET_WANTS)" && wants=local-fs.target && dir=$(systemunitdir) && $(add-wants)
	what="$(MULTI_USER_TARGET_WANTS)" && wants=multi-user.target && dir=$(systemunitdir) && $(add-wants)
	what="$(SYSINIT_TARGET_WANTS)" && wants=sysinit.target && dir=$(systemunitdir) && $(add-wants)
	what="$(SOCKETS_TARGET_WANTS)" && wants=sockets.target && dir=$(systemunitdir) && $(add-wants)
	what="$(TIMERS_TARGET_WANTS)" && wants=timers.target && dir=$(systemunitdir) && $(add-wants)
	what="$(SLICES_TARGET_WANTS)" && wants=slices.target && dir=$(systemunitdir) && $(add-wants)
	what="$(USER_SOCKETS_TARGET_WANTS)" && wants=sockets.target && dir=$(userunitdir) && $(add-wants)

install-busnames-target-wants-hook:
	what="$(BUSNAMES_TARGET_WANTS)" && wants=busnames.target && dir=$(systemunitdir) && $(add-wants)
	what="$(USER_BUSNAMES_TARGET_WANTS)" && wants=busnames.target && dir=$(userunitdir) && $(add-wants)

define add-wants
	[ -z "$$what" ] || ( \
	  dir=$(DESTDIR)$$dir/$$wants.wants && \
	  $(MKDIR_P) -m 0755 $$dir && \
	  cd $$dir && \
	  rm -f $$what && \
	  for i in $$what; do $(LN_S) ../$$i . || exit $$? ; done )
endef

install-directories-hook:
	$(MKDIR_P) $(addprefix $(DESTDIR),$(INSTALL_DIRS))

install-aliases-hook:
	set -- $(SYSTEM_UNIT_ALIASES) && \
		dir=$(systemunitdir) && $(install-aliases)
	set -- $(USER_UNIT_ALIASES) && \
		dir=$(userunitdir) && $(install-relative-aliases)
	set -- $(GENERAL_ALIASES) && \
		dir= && $(install-relative-aliases)

define install-aliases
	while [ -n "$$1" ]; do \
		$(MKDIR_P) `dirname $(DESTDIR)$$dir/$$2` && \
		rm -f $(DESTDIR)$$dir/$$2 && \
		$(LN_S) $$1 $(DESTDIR)$$dir/$$2 && \
		shift 2 || exit $$?; \
	done
endef

define install-relative-aliases
	while [ -n "$$1" ]; do \
		$(MKDIR_P) `dirname $(DESTDIR)$$dir/$$2` && \
		rm -f $(DESTDIR)$$dir/$$2 && \
		$(LN_S) --relative $(DESTDIR)$$1 $(DESTDIR)$$dir/$$2 && \
		shift 2 || exit $$?; \
	done
endef

install-touch-usr-hook:
	touch -c $(DESTDIR)/$(prefix)

INSTALL_EXEC_HOOKS += \
	install-target-wants-hook \
	install-directories-hook \
	install-aliases-hook \
	install-touch-usr-hook

if ENABLE_KDBUS
INSTALL_EXEC_HOOKS += \
	install-busnames-target-wants-hook
endif

# ------------------------------------------------------------------------------
AM_V_M4 = $(AM_V_M4_$(V))
AM_V_M4_ = $(AM_V_M4_$(AM_DEFAULT_VERBOSITY))
AM_V_M4_0 = @echo "  M4      " $@;

AM_V_XSLT = $(AM_V_XSLT_$(V))
AM_V_XSLT_ = $(AM_V_XSLT_$(AM_DEFAULT_VERBOSITY))
AM_V_XSLT_0 = @echo "  XSLT    " $@;

AM_V_GPERF = $(AM_V_GPERF_$(V))
AM_V_GPERF_ = $(AM_V_GPERF_$(AM_DEFAULT_VERBOSITY))
AM_V_GPERF_0 = @echo "  GPERF   " $@;

AM_V_LN = $(AM_V_LN_$(V))
AM_V_LN_ = $(AM_V_LN_$(AM_DEFAULT_VERBOSITY))
AM_V_LN_0 = @echo "  LN      " $@;

AM_V_RM = $(AM_V_RM_$(V))
AM_V_RM_ = $(AM_V_RM_$(AM_DEFAULT_VERBOSITY))
AM_V_RM_0 = @echo "  RM      " $@;

# ------------------------------------------------------------------------------
rootbin_PROGRAMS = \
	systemctl \
	systemd-notify \
	systemd-ask-password \
	systemd-tty-ask-password-agent \
	systemd-machine-id-setup \
	systemd-escape

bin_PROGRAMS = \
	systemd-cgls \
	systemd-cgtop \
	systemd-nspawn \
	systemd-detect-virt \
	systemd-delta \
	systemd-analyze \
	systemd-run \
	systemd-path

dist_bin_SCRIPTS = \
	src/kernel-install/kernel-install

dist_kernelinstall_SCRIPTS = \
	src/kernel-install/50-depmod.install \
	src/kernel-install/90-loaderentry.install

rootlibexec_PROGRAMS = \
	systemd \
	systemd-cgroups-agent \
	systemd-initctl \
	systemd-update-utmp \
	systemd-shutdownd \
	systemd-shutdown \
	systemd-remount-fs \
	systemd-reply-password \
	systemd-fsck \
	systemd-ac-power \
	systemd-sysctl \
	systemd-sleep \
	systemd-bus-proxyd \
	systemd-socket-proxyd \
	systemd-update-done

systemgenerator_PROGRAMS = \
	systemd-insserv-generator \
	systemd-getty-generator \
	systemd-fstab-generator \
	systemd-system-update-generator \
	systemd-debug-generator \
	systemd-default-display-manager-generator

dist_bashcompletion_DATA = \
	shell-completion/bash/busctl \
	shell-completion/bash/journalctl \
	shell-completion/bash/systemd-analyze \
	shell-completion/bash/systemd-cat \
	shell-completion/bash/systemd-cgls \
	shell-completion/bash/systemd-cgtop \
	shell-completion/bash/systemd-delta \
	shell-completion/bash/systemd-detect-virt \
	shell-completion/bash/systemd-nspawn \
	shell-completion/bash/systemd-run \
	shell-completion/bash/udevadm \
	shell-completion/bash/kernel-install

nodist_bashcompletion_DATA = \
	shell-completion/bash/systemctl

dist_zshcompletion_DATA = \
	shell-completion/zsh/_journalctl \
	shell-completion/zsh/_udevadm \
	shell-completion/zsh/_kernel-install \
	shell-completion/zsh/_systemd-nspawn \
	shell-completion/zsh/_systemd-analyze \
	shell-completion/zsh/_systemd-run \
	shell-completion/zsh/_sd_hosts_or_user_at_host \
	shell-completion/zsh/_systemd-delta \
	shell-completion/zsh/_systemd

nodist_zshcompletion_DATA = \
	shell-completion/zsh/_systemctl

EXTRA_DIST += \
	shell-completion/bash/systemctl.in \
	shell-completion/zsh/_systemctl.in

CLEANFILES += \
	$(nodist_bashcompletion_DATA) \
	$(nodist_zshcompletion_DATA)

dist_sysctl_DATA = \
	sysctl.d/50-default.conf

dist_systemunit_DATA = \
	units/graphical.target \
	units/multi-user.target \
	units/emergency.target \
	units/sysinit.target \
	units/basic.target \
	units/getty.target \
	units/halt.target \
	units/kexec.target \
	units/local-fs.target \
	units/local-fs-pre.target \
	units/initrd.target \
	units/initrd-fs.target \
	units/initrd-root-fs.target \
	units/remote-fs.target \
	units/remote-fs-pre.target \
	units/network.target \
	units/network-pre.target \
	units/network-online.target \
	units/nss-lookup.target \
	units/nss-user-lookup.target \
	units/hibernate.target \
	units/hybrid-sleep.target \
	units/poweroff.target \
	units/reboot.target \
	units/rescue.target \
	units/rpcbind.target \
	units/time-sync.target \
	units/shutdown.target \
	units/final.target \
	units/umount.target \
	units/sigpwr.target \
	units/sleep.target \
	units/sockets.target \
	units/timers.target \
	units/paths.target \
	units/suspend.target \
	units/swap.target \
	units/slices.target \
	units/system.slice \
	units/x-.slice \
	units/systemd-initctl.socket \
	units/systemd-shutdownd.socket \
	units/syslog.socket \
	units/dev-hugepages.mount \
	units/dev-mqueue.mount \
	units/sys-kernel-config.mount \
	units/sys-kernel-debug.mount \
	units/sys-fs-fuse-connections.mount \
	units/tmp.mount \
	units/printer.target \
	units/sound.target \
	units/bluetooth.target \
	units/smartcard.target \
	units/systemd-ask-password-wall.path \
	units/systemd-ask-password-console.path \
	units/systemd-udevd-control.socket \
	units/systemd-udevd-kernel.socket \
	units/system-update.target \
	units/initrd-switch-root.target \
	units/ldconfig.service

if ENABLE_KDBUS
dist_systemunit_DATA += \
	$(dist_systemunit_DATA_busnames)
endif

dist_systemunit_DATA_busnames += \
	units/busnames.target

nodist_systemunit_DATA = \
	units/getty@.service \
	units/serial-getty@.service \
	units/console-shell.service \
	units/console-getty.service \
	units/container-getty@.service \
	units/systemd-initctl.service \
	units/systemd-shutdownd.service \
	units/systemd-remount-fs.service \
	units/systemd-update-utmp.service \
	units/systemd-update-utmp-runlevel.service \
	units/systemd-ask-password-wall.service \
	units/systemd-ask-password-console.service \
	units/systemd-sysctl.service \
	units/emergency.service \
	units/rescue.service \
	units/user@.service \
	units/systemd-hibernate.service \
	units/systemd-hybrid-sleep.service \
	units/systemd-suspend.service \
	units/systemd-halt.service \
	units/systemd-poweroff.service \
	units/systemd-reboot.service \
	units/systemd-kexec.service \
	units/systemd-fsck@.service \
	units/systemd-fsck-root.service \
	units/systemd-udevd.service \
	units/systemd-udev-trigger.service \
	units/systemd-udev-settle.service \
	units/systemd-udev-hwdb-update.service \
	units/debug-shell.service \
	units/initrd-parse-etc.service \
	units/initrd-cleanup.service \
	units/initrd-udevadm-cleanup-db.service \
	units/initrd-switch-root.service \
	units/systemd-nspawn@.service \
	units/systemd-update-done.service

if HAVE_SYSV_COMPAT
nodist_systemunit_DATA += \
<<<<<<< HEAD
	units/x-display-manager.target \
=======
>>>>>>> b75ea5fe
	units/mail-transport-agent.target
endif

dist_userunit_DATA = \
	units/user/basic.target \
	units/user/default.target \
	units/user/exit.target

nodist_userunit_DATA = \
	units/user/systemd-exit.service

dist_systempreset_DATA = \
	system-preset/90-systemd.preset

EXTRA_DIST += \
	units/getty@.service.m4 \
	units/serial-getty@.service.m4 \
	units/console-shell.service.m4.in \
	units/console-getty.service.m4.in \
	units/container-getty@.service.m4.in \
	units/rescue.service.m4.in \
	units/systemd-initctl.service.in \
	units/systemd-shutdownd.service.in \
	units/systemd-remount-fs.service.in \
	units/systemd-update-utmp.service.in \
	units/systemd-update-utmp-runlevel.service.in \
	units/systemd-ask-password-wall.service.in \
	units/systemd-ask-password-console.service.in \
	units/systemd-sysctl.service.in \
	units/emergency.service.in \
	units/systemd-halt.service.in \
	units/systemd-poweroff.service.in \
	units/systemd-reboot.service.in \
	units/systemd-kexec.service.in \
	units/user/systemd-exit.service.in \
	units/systemd-fsck@.service.in \
	units/systemd-fsck-root.service.in \
	units/user@.service.in \
	units/debug-shell.service.in \
	units/systemd-hibernate.service.in \
	units/systemd-hybrid-sleep.service.in \
	units/systemd-suspend.service.in \
	units/quotaon.service.in \
	units/initrd-parse-etc.service.in \
	units/initrd-cleanup.service.in \
	units/initrd-udevadm-cleanup-db.service.in \
	units/initrd-switch-root.service.in \
	units/systemd-nspawn@.service.in \
	units/systemd-update-done.service.in

CLEANFILES += \
	units/console-shell.service.m4 \
	units/console-getty.service.m4 \
	units/container-getty@.service.m4 \
	units/rescue.service.m4 \
	units/user@.service.m4

if HAVE_SYSV_COMPAT
nodist_systemunit_DATA += \
	units/rc-local.service \
	units/halt-local.service

systemgenerator_PROGRAMS += \
	systemd-sysv-generator \
	systemd-rc-local-generator
endif

EXTRA_DIST += \
	units/rc-local.service.in \
	units/halt-local.service.in

# automake is broken and can't handle files with a dash in front
# http://debbugs.gnu.org/cgi/bugreport.cgi?bug=14728#8
units-install-hook:
	mv $(DESTDIR)$(systemunitdir)/x-.slice $(DESTDIR)/$(systemunitdir)/-.slice

units-uninstall-hook:
	rm -f $(DESTDIR)/$(systemunitdir)/-.slice

INSTALL_DATA_HOOKS += units-install-hook
UNINSTALL_DATA_HOOKS += units-uninstall-hook

dist_doc_DATA = \
	README \
	NEWS \
	LICENSE.LGPL2.1 \
	LICENSE.GPL2 \
	LICENSE.MIT \
	DISTRO_PORTING \
	src/libsystemd/sd-bus/PORTING-DBUS1 \
	src/libsystemd/sd-bus/DIFFERENCES \
	src/libsystemd/sd-bus/GVARIANT-SERIALIZATION

@INTLTOOL_POLICY_RULE@

# ------------------------------------------------------------------------------

MANPAGES =
MANPAGES_ALIAS =

include Makefile-man.am

.PHONY: man update-man-list
man: $(MANPAGES) $(MANPAGES_ALIAS) $(HTML_FILES) $(HTML_ALIAS)

XML_FILES = \
	${patsubst %.1,%.xml,${patsubst %.3,%.xml,${patsubst %.5,%.xml,${patsubst %.7,%.xml,${patsubst %.8,%.xml,$(MANPAGES)}}}}}
HTML_FILES = \
	${XML_FILES:.xml=.html}
HTML_ALIAS = \
	${patsubst %.1,%.html,${patsubst %.3,%.html,${patsubst %.5,%.html,${patsubst %.7,%.html,${patsubst %.8,%.html,$(MANPAGES_ALIAS)}}}}}

if ENABLE_MANPAGES
man_MANS = \
	$(MANPAGES) \
	$(MANPAGES_ALIAS)

noinst_DATA += \
	$(HTML_FILES) \
	$(HTML_ALIAS)

CLEANFILES += \
	$(man_MANS) \
	$(HTML_FILES) \
	$(HTML_ALIAS)

docs/html/man:
	$(AM_V_at)$(MKDIR_P) $(dir $@)
	$(AM_V_LN)$(LN_S) -f ../../man $@

noinst_DATA += \
	docs/html/man

CLEANFILES += \
	docs/html/man

if HAVE_PYTHON
man/index.html: man/systemd.index.html
	$(AM_V_LN)$(LN_S) -f systemd.index.html $@

noinst_DATA += \
	man/index.html

CLEANFILES += \
	man/index.html

XML_GLOB = $(wildcard $(top_srcdir)/man/*.xml $(top_builddir)/man/*.xml)
NON_INDEX_XML_FILES = $(filter-out man/systemd.index.xml,$(XML_FILES))
SOURCE_XML_FILES = $(filter-out man/systemd.directives.xml,$(NON_INDEX_XML_FILES))

update-man-list: $(top_srcdir)/tools/make-man-rules.py $(XML_GLOB)
	$(AM_V_GEN)$(PYTHON) $^ > $(top_srcdir)/Makefile-man.tmp
	$(AM_V_at)mv $(top_srcdir)/Makefile-man.tmp $(top_srcdir)/Makefile-man.am
	@echo "Makefile-man.am has been regenerated"

man/systemd.index.xml: $(top_srcdir)/tools/make-man-index.py $(NON_INDEX_XML_FILES)
	$(AM_V_at)$(MKDIR_P) $(dir $@)
	$(AM_V_GEN)$(PYTHON) $< $@ $(filter-out $<,$^)

man/systemd.directives.xml: $(top_srcdir)/tools/make-directive-index.py $(SOURCE_XML_FILES)
	$(AM_V_at)$(MKDIR_P) $(dir $@)
	$(AM_V_GEN)$(PYTHON) $< $@ $(filter-out $<,$^)

EXTRA_DIST += \
	man/systemd.index.xml \
	man/index.html \
	man/systemd.directives.xml

CLEANFILES += \
	man/systemd.index.xml \
	man/systemd.directives.xml

endif

endif

EXTRA_DIST += \
	$(XML_FILES) \
	$(HTML_FILES) \
	$(HTML_ALIAS) \
	$(man_MANS) \
	tools/make-man-index.py \
	tools/make-directive-index.py \
	tools/make-man-rules.py \
	tools/xml_helper.py

# ------------------------------------------------------------------------------
noinst_LTLIBRARIES += \
	libsystemd-shared.la

libsystemd_shared_la_SOURCES = \
	src/shared/linux/auto_dev-ioctl.h \
	src/shared/linux/fanotify.h \
	src/shared/ioprio.h \
	src/shared/missing.h \
	src/shared/initreq.h \
	src/shared/securebits.h \
	src/shared/special.h \
	src/shared/list.h \
	src/shared/macro.h \
	src/shared/def.h \
	src/shared/sparse-endian.h \
	src/shared/refcnt.h \
	src/shared/udev-util.h \
	src/shared/bus-errors.h \
	src/shared/device-nodes.c \
	src/shared/device-nodes.h \
	src/shared/util.c \
	src/shared/util.h \
	src/shared/virt.c \
	src/shared/virt.h \
	src/shared/architecture.c \
	src/shared/architecture.h \
	src/shared/efivars.c \
	src/shared/efivars.h \
	src/shared/path-util.c \
	src/shared/path-util.h \
	src/shared/time-util.c \
	src/shared/time-util.h \
	src/shared/hashmap.c \
	src/shared/hashmap.h \
	src/shared/siphash24.c \
	src/shared/siphash24.h \
	src/shared/set.c \
	src/shared/set.h \
	src/shared/fdset.c \
	src/shared/fdset.h \
	src/shared/prioq.c \
	src/shared/prioq.h \
	src/shared/sleep-config.c \
	src/shared/sleep-config.h \
	src/shared/strv.c \
	src/shared/strv.h \
	src/shared/env-util.c \
	src/shared/env-util.h \
	src/shared/strbuf.c \
	src/shared/strbuf.h \
	src/shared/strxcpyx.c \
	src/shared/strxcpyx.h \
	src/shared/conf-parser.c \
	src/shared/conf-parser.h \
	src/shared/log.c \
	src/shared/log.h \
	src/shared/ratelimit.h \
	src/shared/ratelimit.c \
	src/shared/exit-status.c \
	src/shared/exit-status.h \
	src/shared/utf8.c \
	src/shared/utf8.h \
	src/shared/gunicode.c \
	src/shared/gunicode.h \
	src/shared/pager.c \
	src/shared/pager.h \
	src/shared/socket-util.c \
	src/shared/socket-util.h \
	src/shared/conf-files.c \
	src/shared/conf-files.h \
	src/shared/cgroup-util.c \
	src/shared/cgroup-util.h \
	src/shared/cgroup-show.c \
	src/shared/cgroup-show.h \
	src/shared/unit-name.c \
	src/shared/unit-name.h \
	src/shared/utmp-wtmp.c \
	src/shared/utmp-wtmp.h \
	src/shared/watchdog.c \
	src/shared/watchdog.h \
	src/shared/spawn-ask-password-agent.c \
	src/shared/spawn-ask-password-agent.h \
	src/shared/replace-var.c \
	src/shared/replace-var.h \
	src/shared/spawn-polkit-agent.c \
	src/shared/spawn-polkit-agent.h \
	src/shared/clock-util.c \
	src/shared/clock-util.h \
	src/shared/time-dst.c \
	src/shared/time-dst.h \
	src/shared/calendarspec.c \
	src/shared/calendarspec.h \
	src/shared/fileio.c \
	src/shared/fileio.h \
	src/shared/output-mode.h \
	src/shared/MurmurHash2.c \
	src/shared/MurmurHash2.h \
	src/shared/acpi-fpdt.h \
	src/shared/acpi-fpdt.c \
	src/shared/boot-timestamps.h \
	src/shared/boot-timestamps.c \
	src/shared/mkdir.c \
	src/shared/mkdir.h \
	src/shared/smack-util.c \
	src/shared/smack-util.h \
	src/shared/apparmor-util.c \
	src/shared/apparmor-util.h \
	src/shared/ima-util.c \
	src/shared/ima-util.h \
	src/shared/ptyfwd.c \
	src/shared/ptyfwd.h \
	src/shared/errno-list.c \
	src/shared/errno-list.h \
	src/shared/af-list.c \
	src/shared/af-list.h \
	src/shared/audit.c \
	src/shared/audit.h \
	src/shared/xml.c \
	src/shared/xml.h \
	src/shared/condition-util.c \
	src/shared/condition-util.h \
	src/shared/bus-label.c \
	src/shared/bus-label.h \
	src/shared/gpt.h \
	src/shared/clean-ipc.h \
	src/shared/clean-ipc.c \
	src/shared/login-shared.c \
	src/shared/login-shared.h \
	src/shared/ring.c \
	src/shared/ring.h \
	src/shared/async.c \
	src/shared/async.h \
	src/shared/eventfd-util.c \
	src/shared/eventfd-util.h \
	src/shared/copy.c \
	src/shared/copy.h \
	src/shared/base-filesystem.c \
	src/shared/base-filesystem.h

nodist_libsystemd_shared_la_SOURCES = \
	src/shared/errno-from-name.h \
	src/shared/errno-to-name.h \
	src/shared/af-from-name.h \
	src/shared/af-to-name.h

libsystemd_shared_la_CFLAGS = \
	$(AM_CFLAGS) \
	$(SECCOMP_CFLAGS) \
	-pthread

# ------------------------------------------------------------------------------
noinst_LTLIBRARIES += \
	libsystemd-units.la

libsystemd_units_la_SOURCES = \
	src/shared/install.c \
	src/shared/install.h \
	src/shared/install-printf.c \
	src/shared/install-printf.h \
	src/shared/path-lookup.c \
	src/shared/path-lookup.h \
	src/shared/specifier.c \
	src/shared/specifier.h

# ------------------------------------------------------------------------------
noinst_LTLIBRARIES += \
	libsystemd-label.la

libsystemd_label_la_SOURCES = \
	src/shared/socket-label.c \
	src/shared/label.c \
	src/shared/label.h \
	src/shared/selinux-util.c \
	src/shared/selinux-util.h \
	src/shared/mkdir-label.c \
	src/shared/ask-password-api.c \
	src/shared/ask-password-api.h \
	src/shared/fileio-label.c \
	src/shared/fileio-label.h \
	src/shared/dev-setup.c \
	src/shared/dev-setup.h \
	src/shared/dropin.c \
	src/shared/dropin.h \
	src/shared/generator.h \
	src/shared/generator.c

libsystemd_label_la_CFLAGS = \
	$(AM_CFLAGS) \
	$(SELINUX_CFLAGS)

libsystemd_label_la_LIBADD = \
	$(SELINUX_LIBS)

# ------------------------------------------------------------------------------

if HAVE_SECCOMP
noinst_LTLIBRARIES += \
	libsystemd-seccomp.la

libsystemd_seccomp_la_SOURCES = \
	src/shared/seccomp-util.h \
	src/shared/seccomp-util.c

libsystemd_seccomp_la_CFLAGS = \
	$(AM_CFLAGS) \
	$(SECCOMP_CFLAGS)

libsystemd_seccomp_la_LIBADD = \
	$(SECCOMP_LIBS)
endif

# ------------------------------------------------------------------------------
noinst_LTLIBRARIES += \
	libsystemd-logs.la

libsystemd_logs_la_SOURCES = \
	src/shared/logs-show.c \
	src/shared/logs-show.h

# ------------------------------------------------------------------------------
noinst_LTLIBRARIES += \
	libsystemd-capability.la

libsystemd_capability_la_SOURCES = \
	src/shared/capability.c \
	src/shared/capability.h

libsystemd_capability_la_CFLAGS = \
	$(AM_CFLAGS) \
	$(CAP_CFLAGS)

libsystemd_capability_la_LIBADD = \
	$(CAP_LIBS)

# ------------------------------------------------------------------------------
if HAVE_ACL
noinst_LTLIBRARIES += \
	libsystemd-acl.la

libsystemd_acl_la_SOURCES = \
	src/shared/acl-util.c \
	src/shared/acl-util.h

libsystemd_acl_la_CFLAGS = \
	$(AM_CFLAGS) \
	$(ACL_CFLAGS)

libsystemd_acl_la_LIBADD = \
	$(ACL_LIBS)
endif

# ------------------------------------------------------------------------------
noinst_LTLIBRARIES += \
	libsystemd-core.la

libsystemd_core_la_SOURCES = \
	src/core/unit.c \
	src/core/unit.h \
	src/core/unit-printf.c \
	src/core/unit-printf.h \
	src/core/job.c \
	src/core/job.h \
	src/core/manager.c \
	src/core/manager.h \
	src/core/transaction.c \
	src/core/transaction.h \
	src/core/load-fragment.c \
	src/core/load-fragment.h \
	src/core/service.c \
	src/core/service.h \
	src/core/socket.c \
	src/core/socket.h \
	src/core/busname.c \
	src/core/busname.h \
	src/core/target.c \
	src/core/target.h \
	src/core/snapshot.c \
	src/core/snapshot.h \
	src/core/device.c \
	src/core/device.h \
	src/core/mount.c \
	src/core/mount.h \
	src/core/automount.c \
	src/core/automount.h \
	src/core/swap.c \
	src/core/swap.h \
	src/core/timer.c \
	src/core/timer.h \
	src/core/path.c \
	src/core/path.h \
	src/core/slice.c \
	src/core/slice.h \
	src/core/scope.c \
	src/core/scope.h \
	src/core/load-dropin.c \
	src/core/load-dropin.h \
	src/core/execute.c \
	src/core/execute.h \
	src/core/kill.c \
	src/core/kill.h \
	src/core/dbus.c \
	src/core/dbus.h \
	src/core/dbus-manager.c \
	src/core/dbus-manager.h \
	src/core/dbus-unit.c \
	src/core/dbus-unit.h \
	src/core/dbus-job.c \
	src/core/dbus-job.h \
	src/core/dbus-service.c \
	src/core/dbus-service.h \
	src/core/dbus-socket.c \
	src/core/dbus-socket.h \
	src/core/dbus-busname.c \
	src/core/dbus-busname.h \
	src/core/dbus-target.c \
	src/core/dbus-target.h \
	src/core/dbus-snapshot.c \
	src/core/dbus-snapshot.h \
	src/core/dbus-device.c \
	src/core/dbus-device.h \
	src/core/dbus-mount.c \
	src/core/dbus-mount.h \
	src/core/dbus-automount.c \
	src/core/dbus-automount.h \
	src/core/dbus-swap.c \
	src/core/dbus-swap.h \
	src/core/dbus-timer.c \
	src/core/dbus-timer.h \
	src/core/dbus-path.c \
	src/core/dbus-path.h \
	src/core/dbus-slice.c \
	src/core/dbus-slice.h \
	src/core/dbus-scope.c \
	src/core/dbus-scope.h \
	src/core/dbus-execute.c \
	src/core/dbus-execute.h \
	src/core/dbus-kill.c \
	src/core/dbus-kill.h \
	src/core/dbus-cgroup.c \
	src/core/dbus-cgroup.h \
	src/core/cgroup.c \
	src/core/cgroup.h \
	src/core/selinux-access.c \
	src/core/selinux-access.h \
	src/core/selinux-setup.c \
	src/core/selinux-setup.h \
	src/core/smack-setup.c \
	src/core/smack-setup.h \
	src/core/ima-setup.c \
	src/core/ima-setup.h \
	src/core/locale-setup.h \
	src/core/locale-setup.c \
	src/core/hostname-setup.c \
	src/core/hostname-setup.h \
	src/core/machine-id-setup.c \
	src/core/machine-id-setup.h \
	src/core/mount-setup.c \
	src/core/mount-setup.h \
	src/core/loopback-setup.h \
	src/core/loopback-setup.c \
	src/core/condition.c \
	src/core/condition.h \
	src/core/namespace.c \
	src/core/namespace.h \
	src/core/build.h \
	src/core/sysfs-show.h \
	src/core/switch-root.h \
	src/core/switch-root.c \
	src/core/killall.h \
	src/core/killall.c \
	src/core/audit-fd.c \
	src/core/audit-fd.h \
	src/core/show-status.c \
	src/core/show-status.h

if HAVE_KMOD
libsystemd_core_la_SOURCES += \
	src/core/kmod-setup.c \
	src/core/kmod-setup.h
endif

nodist_libsystemd_core_la_SOURCES = \
	src/core/load-fragment-gperf.c \
	src/core/load-fragment-gperf-nulstr.c

libsystemd_core_la_CFLAGS = \
	$(AM_CFLAGS) \
	$(PAM_CFLAGS) \
	$(AUDIT_CFLAGS) \
	$(CAP_CFLAGS) \
	$(KMOD_CFLAGS) \
	$(APPARMOR_CFLAGS) \
	$(SECCOMP_CFLAGS) \
	-pthread

libsystemd_core_la_LIBADD = \
	libsystemd-capability.la \
	libsystemd-units.la \
	libsystemd-label.la \
	libudev-internal.la \
	libsystemd-shared.la \
	libsystemd-internal.la \
	$(PAM_LIBS) \
	$(AUDIT_LIBS) \
	$(CAP_LIBS) \
	$(KMOD_LIBS) \
	$(APPARMOR_LIBS) \
	$(SECCOMP_LIBS)

if HAVE_SECCOMP
libsystemd_core_la_LIBADD += \
	libsystemd-seccomp.la
endif

src/core/load-fragment-gperf-nulstr.c: src/core/load-fragment-gperf.gperf
	$(AM_V_at)$(MKDIR_P) $(dir $@)
	$(AM_V_GEN)$(AWK) 'BEGIN{ keywords=0 ; FS="," ; print "extern const char load_fragment_gperf_nulstr[];" ; print "const char load_fragment_gperf_nulstr[] ="} ; keyword==1 { print "\"" $$1 "\\0\"" } ; /%%/ { keyword=1} ; END { print ";" }' < $< > $@

EXTRA_DIST += \
	src/core/load-fragment-gperf.gperf.m4

CLEANFILES += \
	src/core/load-fragment-gperf.gperf \
	src/core/load-fragment-gperf.c \
	src/core/load-fragment-gperf-nulstr.c \
	src/shared/errno-list.txt \
	src/shared/errno-from-name.gperf \
	src/shared/af-list.txt \
	src/shared/af-from-name.gperf

BUILT_SOURCES += \
	src/shared/errno-from-name.h \
	src/shared/errno-to-name.h \
	src/shared/af-from-name.h \
	src/shared/af-to-name.h

src/shared/errno-list.txt:
	$(AM_V_at)$(MKDIR_P) $(dir $@)
	$(AM_V_GEN)$(CPP) $(CFLAGS) $(AM_CPPFLAGS) $(CPPFLAGS) -dM -include errno.h - < /dev/null | $(AWK) '/^#define[ \t]+E[^ _]+[ \t]+/ { print $$2; }'  > $@

src/shared/errno-from-name.gperf: src/shared/errno-list.txt
	$(AM_V_at)$(MKDIR_P) $(dir $@)
	$(AM_V_GEN)$(AWK) 'BEGIN{ print "struct errno_name { const char* name; int id; };"; print "%null-strings"; print "%%";} { printf "%s, %s\n", $$1, $$1 }' < $< > $@

src/shared/errno-from-name.h: src/shared/errno-from-name.gperf
	$(AM_V_at)$(MKDIR_P) $(dir $@)
	$(AM_V_GPERF)$(GPERF) -L ANSI-C -t --ignore-case -N lookup_errno -H hash_errno_name -p -C < $< > $@

src/shared/errno-to-name.h: src/shared/errno-list.txt
	$(AM_V_at)$(MKDIR_P) $(dir $@)
	$(AM_V_GEN)$(AWK) 'BEGIN{ print "static const char* const errno_names[] = { "} !/EDEADLOCK/ && !/EWOULDBLOCK/ && !/ENOTSUP/ { printf "[%s] = \"%s\",\n", $$1, $$1 } END{print "};"}' < $< > $@

src/shared/af-list.txt:
	$(AM_V_at)$(MKDIR_P) $(dir $@)
	$(AM_V_GEN)$(CPP) $(CFLAGS) $(AM_CPPFLAGS) $(CPPFLAGS) -dM -include sys/socket.h - < /dev/null | grep -v AF_UNSPEC | grep -v AF_MAX | $(AWK) '/^#define[ \t]+AF_[^ \t]+[ \t]+PF_[^ \t]/ { print $$2; }'  > $@

src/shared/af-from-name.gperf: src/shared/af-list.txt
	$(AM_V_at)$(MKDIR_P) $(dir $@)
	$(AM_V_GEN)$(AWK) 'BEGIN{ print "struct af_name { const char* name; int id; };"; print "%null-strings"; print "%%";} { printf "%s, %s\n", $$1, $$1 }' < $< > $@

src/shared/af-from-name.h: src/shared/af-from-name.gperf
	$(AM_V_at)$(MKDIR_P) $(dir $@)
	$(AM_V_GPERF)$(GPERF) -L ANSI-C -t --ignore-case -N lookup_af -H hash_af_name -p -C < $< > $@

src/shared/af-to-name.h: src/shared/af-list.txt
	$(AM_V_at)$(MKDIR_P) $(dir $@)
	$(AM_V_GEN)$(AWK) 'BEGIN{ print "static const char* const af_names[] = { "} !/AF_FILE/ && !/AF_ROUTE/ && !/AF_LOCAL/ { printf "[%s] = \"%s\",\n", $$1, $$1 } END{print "};"}' < $< > $@

# ------------------------------------------------------------------------------
systemd_SOURCES = \
	src/core/main.c

systemd_CFLAGS = \
	$(AM_CFLAGS) \
	$(SECCOMP_CFLAGS)

systemd_LDADD = \
	libsystemd-core.la \
	$(RT_LIBS)

dist_pkgsysconf_DATA += \
	src/core/system.conf \
	src/core/user.conf

dist_dbuspolicy_DATA += \
	src/core/org.freedesktop.systemd1.conf

dist_dbussystemservice_DATA += \
	src/core/org.freedesktop.systemd1.service

polkitpolicy_in_in_files += \
	src/core/org.freedesktop.systemd1.policy.in.in

pkgconfigdata_DATA = \
	src/core/systemd.pc

nodist_rpmmacros_DATA = \
	src/core/macros.systemd

EXTRA_DIST += \
	src/core/systemd.pc.in \
	src/core/macros.systemd.in

CLEANFILES += \
	src/core/macros.systemd \
	src/core/org.freedesktop.systemd1.policy.in

# ------------------------------------------------------------------------------
manual_tests += \
	test-engine \
	test-ns \
	test-loopback \
	test-hostname \
	test-daemon \
	test-cgroup \
	test-cgroup-mask \
	test-install \
	test-watchdog \
	test-log \
	test-ipcrm

if HAVE_KMOD
manual_tests += \
	test-rtnl-manual
endif

tests += \
	test-job-type \
	test-env-replace \
	test-strbuf \
	test-strv \
	test-path-util \
	test-strxcpyx \
	test-unit-name \
	test-unit-file \
	test-utf8 \
	test-ellipsize \
	test-util \
	test-ring \
	test-tmpfiles \
	test-namespace \
	test-date \
	test-sleep \
	test-replace-var \
	test-sched-prio \
	test-calendarspec \
	test-strip-tab-ansi \
	test-cgroup-util \
	test-prioq \
	test-fileio \
	test-time \
	test-hashmap \
	test-list \
	test-tables \
	test-device-nodes \
	test-xml \
	test-architecture \
	test-socket-util \
	test-fdset \
	test-conf-files \
	test-capability \
	test-async \
	test-ratelimit

EXTRA_DIST += \
	test/sched_idle_bad.service \
	test/sched_idle_ok.service \
	test/sched_rr_bad.service \
	test/sched_rr_ok.service \
	test/sched_rr_change.service \
	test/son.service \
	test/daughter.service \
	test/parent.slice

EXTRA_DIST += \
	src/test/test-helper.h

test_device_nodes_SOURCES = \
	src/test/test-device-nodes.c

test_device_nodes_LDADD = \
	libsystemd-shared.la

test_engine_SOURCES = \
	src/test/test-engine.c

test_engine_CFLAGS = \
	$(AM_CFLAGS) \
	$(SECCOMP_CFLAGS)

test_engine_LDADD = \
	libsystemd-core.la \
	$(RT_LIBS)

test_job_type_SOURCES = \
	src/test/test-job-type.c

test_job_type_CFLAGS = \
	$(AM_CFLAGS) \
	$(SECCOMP_CFLAGS)

test_job_type_LDADD = \
	libsystemd-core.la \
	$(RT_LIBS)

test_ns_SOURCES = \
	src/test/test-ns.c

test_ns_CFLAGS = \
	$(AM_CFLAGS) \
	$(SECCOMP_CFLAGS)

test_ns_LDADD = \
	libsystemd-core.la

test_loopback_SOURCES = \
	src/test/test-loopback.c

test_loopback_LDADD = \
	libsystemd-core.la

test_hostname_SOURCES = \
	src/test/test-hostname.c

test_hostname_LDADD = \
	libsystemd-core.la

if ENABLE_EFI
manual_tests += \
	test-boot-timestamp

test_boot_timestamp_SOURCES = \
	src/test/test-boot-timestamps.c

test_boot_timestamp_LDADD = \
	libsystemd-shared.la
endif

test_unit_name_SOURCES = \
	src/test/test-unit-name.c

test_unit_name_CFLAGS = \
	$(AM_CFLAGS) \
	$(SECCOMP_CFLAGS)

test_unit_name_LDADD = \
	libsystemd-core.la \
	$(RT_LIBS)

test_unit_file_SOURCES = \
	src/test/test-unit-file.c

test_unit_file_CFLAGS = \
	$(AM_CFLAGS) \
	$(SECCOMP_CFLAGS)

test_unit_file_LDADD = \
	libsystemd-core.la \
	$(RT_LIBS)

test_utf8_SOURCES = \
	src/test/test-utf8.c

test_utf8_LDADD = \
	libsystemd-shared.la

test_capability_SOURCES = \
	src/test/test-capability.c

test_capability_LDADD = \
	libsystemd-shared.la \
	libsystemd-capability.la

test_async_SOURCES = \
	src/test/test-async.c

test_async_LDADD = \
	libsystemd-shared.la

test_fdset_SOURCES = \
	src/test/test-fdset.c

test_fdset_LDADD = \
	libsystemd-core.la

test_ratelimit_SOURCES = \
	src/test/test-ratelimit.c

test_ratelimit_LDADD = \
	libsystemd-shared.la

test_util_SOURCES = \
	src/test/test-util.c

test_util_LDADD = \
	libsystemd-core.la

test_socket_util_SOURCES = \
	src/test/test-socket-util.c

test_socket_util_LDADD = \
	libsystemd-core.la

test_ring_SOURCES = \
	src/test/test-ring.c

test_ring_LDADD = \
	libsystemd-core.la

test_tmpfiles_SOURCES = \
	src/test/test-tmpfiles.c

test_tmpfiles_LDADD = \
	libsystemd-shared.la

test_namespace_SOURCES = \
	src/test/test-namespace.c

test_namespace_LDADD = \
	libsystemd-core.la

test_hashmap_SOURCES = \
	src/test/test-hashmap.c

test_hashmap_LDADD = \
	libsystemd-core.la

test_xml_SOURCES = \
	src/test/test-xml.c

test_xml_LDADD = \
	libsystemd-shared.la

test_list_SOURCES = \
	src/test/test-list.c

test_list_LDADD = \
	libsystemd-core.la

test_tables_SOURCES = \
	src/test/test-tables.c \
	src/shared/test-tables.h

test_tables_CFLAGS = \
	$(AM_CFLAGS) \
	$(SECCOMP_CFLAGS)

test_tables_LDADD = \
	libsystemd-logs.la \
	libsystemd-journal-internal.la \
	libsystemd-core.la \
	$(RT_LIBS)

test_prioq_SOURCES = \
	src/test/test-prioq.c

test_prioq_LDADD = \
	libsystemd-core.la

test_fileio_SOURCES = \
	src/test/test-fileio.c

test_fileio_LDADD = \
	libsystemd-core.la

test_time_SOURCES = \
	src/test/test-time.c

test_time_LDADD = \
	libsystemd-core.la

test_architecture_SOURCES = \
	src/test/test-architecture.c

test_architecture_LDADD = \
	libsystemd-shared.la

test_log_SOURCES = \
	src/test/test-log.c

test_log_LDADD = \
	libsystemd-core.la

test_ipcrm_SOURCES = \
	src/test/test-ipcrm.c

test_ipcrm_LDADD = \
	libsystemd-shared.la \
	-lrt

test_rtnl_manual_SOURCES = \
	src/test/test-rtnl-manual.c

test_rtnl_manual_CFLAGS = \
	$(AM_CFLAGS) \
	$(KMOD_CFLAGS)

test_rtnl_manual_LDADD = \
	libsystemd-internal.la \
	libsystemd-shared.la \
	$(KMOD_LIBS)

test_ellipsize_SOURCES = \
	src/test/test-ellipsize.c

test_ellipsize_LDADD = \
	libsystemd-core.la

test_date_SOURCES = \
	src/test/test-date.c

test_date_LDADD = \
	libsystemd-core.la

test_sleep_SOURCES = \
	src/test/test-sleep.c

test_sleep_LDADD = \
	libsystemd-core.la

test_replace_var_SOURCES = \
	src/test/test-replace-var.c

test_replace_var_LDADD = \
	libsystemd-shared.la

test_calendarspec_SOURCES = \
	src/test/test-calendarspec.c

test_calendarspec_LDADD = \
	libsystemd-shared.la

test_strip_tab_ansi_SOURCES = \
	src/test/test-strip-tab-ansi.c

test_strip_tab_ansi_LDADD = \
	libsystemd-shared.la

test_daemon_SOURCES = \
	src/test/test-daemon.c

test_daemon_LDADD = \
	libsystemd-internal.la \
	libsystemd-shared.la

test_cgroup_SOURCES = \
	src/test/test-cgroup.c

test_cgroup_LDADD = \
	libsystemd-label.la \
	libsystemd-shared.la \
	libsystemd-internal.la

test_cgroup_mask_SOURCES = \
	src/test/test-cgroup-mask.c

test_cgroup_mask_CPPFLAGS = \
	$(AM_CPPFLAGS) \
	-DTEST_DIR=\"$(abs_top_srcdir)/test\"

test_cgroup_mask_CFLAGS = \
	$(AM_CFLAGS) \
	$(SECCOMP_CFLAGS)

test_cgroup_mask_LDADD = \
	libsystemd-core.la \
	$(RT_LIBS)

test_cgroup_util_SOURCES = \
	src/test/test-cgroup-util.c

test_cgroup_util_LDADD = \
	libsystemd-label.la \
	libsystemd-internal.la \
	libsystemd-shared.la

test_env_replace_SOURCES = \
	src/test/test-env-replace.c

test_env_replace_LDADD = \
	libsystemd-shared.la

test_strbuf_SOURCES = \
	src/test/test-strbuf.c

test_strbuf_LDADD = \
	libsystemd-shared.la

test_strv_SOURCES = \
	src/test/test-strv.c

test_strv_LDADD = \
	libsystemd-units.la \
	libsystemd-internal.la \
	libsystemd-shared.la

test_path_util_SOURCES = \
	src/test/test-path-util.c

test_path_util_LDADD = \
	libsystemd-shared.la

test_strxcpyx_SOURCES = \
	src/test/test-strxcpyx.c

test_strxcpyx_LDADD = \
	libsystemd-shared.la

test_install_SOURCES = \
	src/test/test-install.c

test_install_LDADD = \
	libsystemd-units.la \
	libsystemd-label.la \
	libsystemd-shared.la \
	libsystemd-internal.la

test_watchdog_SOURCES = \
	src/test/test-watchdog.c

test_watchdog_LDADD = \
	libsystemd-shared.la

test_sched_prio_SOURCES = \
	src/test/test-sched-prio.c

test_sched_prio_CPPFLAGS = \
	$(AM_CPPFLAGS) \
	-DTEST_DIR=\"$(abs_top_srcdir)/test\"

test_sched_prio_CFLAGS = \
	$(AM_CFLAGS) \
	$(SECCOMP_CFLAGS)

test_sched_prio_LDADD = \
	libsystemd-core.la \
	$(RT_LIBS)

test_conf_files_SOURCES = \
	src/test/test-conf-files.c

test_conf_files_LDADD = \
	libsystemd-shared.la

# ------------------------------------------------------------------------------
## .PHONY so it always rebuilds it
.PHONY: coverage lcov-run lcov-report coverage-sync

# run lcov from scratch, always
coverage: all
	$(MAKE) lcov-run
	$(MAKE) lcov-report

coverage_dir = coverage
coverage_opts = --base-directory $(srcdir) --directory $(builddir) --rc 'geninfo_adjust_src_path=$(abspath $(srcdir))=>$(abspath $(builddir))'

if ENABLE_COVERAGE
# reset run coverage tests
lcov-run:
	@rm -rf $(coverage_dir)
	lcov $(coverage_opts) --zerocounters
	-$(MAKE) check

# generate report based on current coverage data
lcov-report:
	$(MKDIR_P) $(coverage_dir)
	lcov $(coverage_opts) --compat-libtool --capture --no-external \
		| sed 's|$(abspath $(builddir))|$(abspath $(srcdir))|' > $(coverage_dir)/.lcov.info
	genhtml -t "systemd test coverage" -o $(coverage_dir) $(coverage_dir)/.lcov.info
	@echo "Coverage report generated in $(abs_builddir)/$(coverage_dir)/index.html"

# lcov doesn't work properly with vpath builds, make sure that bad
# output is not uploaded by mistake.
coverage-sync: coverage
	test "$(builddir)" = "$(srcdir)"
	rsync -rlv --delete --omit-dir-times coverage/ $(www_target)/coverage

else
lcov-run lcov-report:
	echo "Need to reconfigure with --enable-coverage"
endif

# ------------------------------------------------------------------------------
systemd_analyze_SOURCES = \
	src/analyze/analyze.c

systemd_analyze_LDADD = \
	libsystemd-internal.la \
	libsystemd-shared.la

# ------------------------------------------------------------------------------
systemd_initctl_SOURCES = \
	src/initctl/initctl.c

systemd_initctl_LDADD = \
	libsystemd-internal.la \
	libsystemd-shared.la

# ------------------------------------------------------------------------------
systemd_update_utmp_SOURCES = \
	src/update-utmp/update-utmp.c

systemd_update_utmp_CFLAGS = \
	$(AM_CFLAGS) \
	$(AUDIT_CFLAGS)

systemd_update_utmp_LDADD = \
	libsystemd-internal.la \
	libsystemd-shared.la \
	$(AUDIT_LIBS)

# ------------------------------------------------------------------------------
systemd_update_done_SOURCES = \
	src/update-done/update-done.c

systemd_update_done_LDADD = \
	libsystemd-internal.la \
	libsystemd-label.la \
	libsystemd-shared.la

# ------------------------------------------------------------------------------
systemd_shutdownd_SOURCES = \
	src/shutdownd/shutdownd.c

systemd_shutdownd_LDADD = \
	libsystemd-label.la \
	libsystemd-internal.la \
	libsystemd-shared.la

dist_doc_DATA += \
	src/systemd/sd-shutdown.h

# ------------------------------------------------------------------------------
systemd_shutdown_SOURCES = \
	src/core/umount.c \
	src/core/umount.h \
	src/core/shutdown.c \
	src/core/mount-setup.c \
	src/core/mount-setup.h \
	src/core/killall.h \
	src/core/killall.c

systemd_shutdown_LDADD = \
	libsystemd-label.la \
	libudev-internal.la \
	libsystemd-shared.la

# ------------------------------------------------------------------------------
if HAVE_KMOD
systemd_modules_load_SOURCES = \
	src/modules-load/modules-load.c

systemd_modules_load_CFLAGS = \
	$(AM_CFLAGS) \
	$(KMOD_CFLAGS)

systemd_modules_load_LDADD = \
	libsystemd-shared.la \
	$(KMOD_LIBS)

rootlibexec_PROGRAMS += \
	systemd-modules-load

nodist_systemunit_DATA += \
	units/systemd-modules-load.service

SYSINIT_TARGET_WANTS += \
	systemd-modules-load.service

if ENABLE_TMPFILES
nodist_systemunit_DATA += \
	units/kmod-static-nodes.service

SYSINIT_TARGET_WANTS += \
	kmod-static-nodes.service
endif
endif

EXTRA_DIST += \
	units/systemd-modules-load.service.in \
	units/kmod-static-nodes.service.in

# ------------------------------------------------------------------------------
if ENABLE_TMPFILES
systemd_tmpfiles_SOURCES = \
	src/tmpfiles/tmpfiles.c

systemd_tmpfiles_LDADD = \
	libsystemd-units.la \
	libsystemd-label.la \
	libsystemd-capability.la \
	libsystemd-internal.la \
	libsystemd-shared.la

rootbin_PROGRAMS += \
	systemd-tmpfiles

dist_systemunit_DATA += \
	units/systemd-tmpfiles-clean.timer

nodist_systemunit_DATA += \
	units/systemd-tmpfiles-setup-dev.service \
	units/systemd-tmpfiles-setup.service \
	units/systemd-tmpfiles-clean.service

dist_tmpfiles_DATA = \
	tmpfiles.d/systemd.conf \
	tmpfiles.d/systemd-nologin.conf \
	tmpfiles.d/tmp.conf \
	tmpfiles.d/x11.conf \
	tmpfiles.d/var.conf \
	tmpfiles.d/etc.conf

if HAVE_SYSV_COMPAT
dist_tmpfiles_DATA += \
	tmpfiles.d/legacy.conf
endif

SYSINIT_TARGET_WANTS += \
	systemd-tmpfiles-setup-dev.service \
	systemd-tmpfiles-setup.service

dist_zshcompletion_DATA += \
	shell-completion/zsh/_systemd-tmpfiles

TIMERS_TARGET_WANTS += \
	systemd-tmpfiles-clean.timer

INSTALL_DIRS += \
	$(tmpfilesdir) \
	$(sysconfdir)/tmpfiles.d
endif

EXTRA_DIST += \
	units/systemd-tmpfiles-setup-dev.service.in \
	units/systemd-tmpfiles-setup.service.in \
	units/systemd-tmpfiles-clean.service.in

# ------------------------------------------------------------------------------
if ENABLE_SYSUSERS
systemd_sysusers_SOURCES = \
	src/sysusers/sysusers.c

systemd_sysusers_LDADD = \
	libsystemd-units.la \
	libsystemd-label.la \
	libsystemd-capability.la \
	libsystemd-internal.la \
	libsystemd-shared.la

rootbin_PROGRAMS += \
	systemd-sysusers

nodist_systemunit_DATA += \
	units/systemd-sysusers.service

SYSINIT_TARGET_WANTS += \
	systemd-sysusers.service

dist_sysusers_DATA = \
	sysusers.d/systemd.conf

nodist_sysusers_DATA = \
	sysusers.d/basic.conf

EXTRA_DIST += \
	units/systemd-sysusers.service.in \
	sysusers.d/basic.conf.in

CLEANFILES += \
	sysusers.d/basic.conf

INSTALL_DIRS += \
	$(sysusersdir)
endif

# ------------------------------------------------------------------------------
systemd_machine_id_setup_SOURCES = \
	src/machine-id-setup/machine-id-setup-main.c \
	src/core/machine-id-setup.c \
	src/core/machine-id-setup.h

systemd_machine_id_setup_LDADD = \
	libsystemd-label.la \
	libsystemd-internal.la \
	libsystemd-shared.la

# ------------------------------------------------------------------------------
systemd_sysctl_SOURCES = \
	src/sysctl/sysctl.c

systemd_sysctl_LDADD = \
	libsystemd-shared.la

# ------------------------------------------------------------------------------
systemd_sleep_SOURCES = \
	src/sleep/sleep.c

systemd_sleep_LDADD = \
	libsystemd-shared.la

# ------------------------------------------------------------------------------
systemd_fsck_SOURCES = \
	src/fsck/fsck.c

systemd_fsck_LDADD = \
	libsystemd-internal.la \
	libudev-internal.la \
	libsystemd-shared.la

# ------------------------------------------------------------------------------
systemd_ac_power_SOURCES = \
	src/ac-power/ac-power.c

systemd_ac_power_LDADD = \
	libudev-internal.la \
	libsystemd-shared.la

# ------------------------------------------------------------------------------
systemd_detect_virt_SOURCES = \
	src/detect-virt/detect-virt.c

systemd_detect_virt_LDADD = \
	libsystemd-shared.la

INSTALL_EXEC_HOOKS += \
	systemd-detect-virt-install-hook

# ------------------------------------------------------------------------------
systemd_delta_SOURCES = \
	src/delta/delta.c

systemd_delta_LDADD = \
	libsystemd-shared.la

# ------------------------------------------------------------------------------
systemd_default_display_manager_generator_SOURCES = \
    src/default-display-manager-generator/default-display-manager-generator.c

systemd_default_display_manager_generator_LDADD = \
    libsystemd-label.la \
    libsystemd-shared.la

# ------------------------------------------------------------------------------
systemd_insserv_generator_SOURCES = \
	src/insserv-generator/insserv-generator.c

systemd_insserv_generator_LDADD = \
	libsystemd-label.la \
	libsystemd-shared.la

# ------------------------------------------------------------------------------
systemd_getty_generator_SOURCES = \
	src/getty-generator/getty-generator.c

systemd_getty_generator_LDADD = \
	libsystemd-label.la \
	libsystemd-shared.la

# ------------------------------------------------------------------------------
systemd_debug_generator_SOURCES = \
	src/debug-generator/debug-generator.c

systemd_debug_generator_LDADD = \
	libsystemd-label.la \
	libsystemd-shared.la

# ------------------------------------------------------------------------------
systemd_fstab_generator_SOURCES = \
	src/fstab-generator/fstab-generator.c \
	src/core/mount-setup.c

systemd_fstab_generator_LDADD = \
	libsystemd-label.la \
	libsystemd-shared.la

# ------------------------------------------------------------------------------
systemd_system_update_generator_SOURCES = \
	src/system-update-generator/system-update-generator.c

systemd_system_update_generator_LDADD = \
	libsystemd-label.la \
	libsystemd-shared.la

if ENABLE_EFI
# ------------------------------------------------------------------------------
systemgenerator_PROGRAMS +=  \
	systemd-efi-boot-generator

systemd_efi_boot_generator_SOURCES = \
	src/efi-boot-generator/efi-boot-generator.c

systemd_efi_boot_generator_LDADD = \
	libsystemd-label.la \
	libsystemd-shared.la

# ------------------------------------------------------------------------------
bootctl_SOURCES = \
	src/boot/boot.h \
	src/boot/boot-loader.h \
	src/boot/bootctl.c \
	src/boot/boot-loader.c \
	src/boot/boot-efi.c

bootctl_LDADD = \
	libsystemd-shared.la \
	libsystemd-internal.la

bin_PROGRAMS += \
	bootctl

dist_bashcompletion_DATA += \
	shell-completion/bash/bootctl

dist_zshcompletion_DATA += \
	shell-completion/zsh/_bootctl

endif

# ------------------------------------------------------------------------------
if HAVE_BLKID
systemgenerator_PROGRAMS +=  \
	systemd-gpt-auto-generator

systemd_gpt_auto_generator_SOURCES = \
	src/gpt-auto-generator/gpt-auto-generator.c \
	src/shared/blkid-util.h

systemd_gpt_auto_generator_LDADD = \
	libsystemd-label.la \
	libsystemd-internal.la \
	libudev-internal.la \
	libsystemd-shared.la \
	$(BLKID_LIBS)

systemd_gpt_auto_generator_CFLAGS = \
	$(AM_CFLAGS) \
	$(BLKID_CFLAGS)
endif

# ------------------------------------------------------------------------------
if ENABLE_KDBUS
systemgenerator_PROGRAMS +=  \
	systemd-dbus1-generator

systemd_dbus1_generator_SOURCES = \
	src/dbus1-generator/dbus1-generator.c

systemd_dbus1_generator_LDADD = \
	libsystemd-label.la \
	libsystemd-shared.la \
	libsystemd-internal.la

dbus1-generator-install-hook:
	$(AM_V_at)$(MKDIR_P) $(DESTDIR)$(usergeneratordir)
	$(AM_V_RM)rm -f $(DESTDIR)$(usergeneratordir)/systemd-dbus1-generator
	$(AM_V_LN)$(LN_S) --relative -f $(DESTDIR)$(systemgeneratordir)/systemd-dbus1-generator $(DESTDIR)$(usergeneratordir)/systemd-dbus1-generator

dbus1-generator-uninstall-hook:
	rm -f $(DESTDIR)$(usergeneratordir)/systemd-dbus1-generator

INSTALL_EXEC_HOOKS += dbus1-generator-install-hook
UNINSTALL_EXEC_HOOKS += dbus1-generator-uninstall-hook
endif

# ------------------------------------------------------------------------------
systemd_sysv_generator_SOURCES = \
	src/sysv-generator/sysv-generator.c

systemd_sysv_generator_LDADD = \
	libsystemd-core.la \
	libsystemd-label.la \
	libsystemd-shared.la

# ------------------------------------------------------------------------------
systemd_rc_local_generator_SOURCES = \
	src/rc-local-generator/rc-local-generator.c

systemd_rc_local_generator_LDADD = \
	libsystemd-label.la \
	libsystemd-shared.la

# ------------------------------------------------------------------------------
systemd_remount_fs_SOURCES = \
	src/remount-fs/remount-fs.c \
	src/core/mount-setup.c \
	src/core/mount-setup.h

systemd_remount_fs_LDADD = \
	libsystemd-label.la \
	libsystemd-shared.la

# ------------------------------------------------------------------------------
systemd_cgroups_agent_SOURCES = \
	src/cgroups-agent/cgroups-agent.c

systemd_cgroups_agent_LDADD = \
	libsystemd-internal.la \
	libsystemd-shared.la

# ------------------------------------------------------------------------------
systemd_escape_SOURCES = \
	src/escape/escape.c

systemd_escape_LDADD = \
	libsystemd-shared.la

# -----------------------------------------------------------------------------
systemctl_SOURCES = \
	src/systemctl/systemctl.c

systemctl_LDADD = \
	libsystemd-units.la \
	libsystemd-label.la \
	libsystemd-internal.la \
	libsystemd-logs.la \
	libsystemd-journal-internal.la \
	libsystemd-shared.la

# ------------------------------------------------------------------------------
systemd_notify_SOURCES = \
	src/notify/notify.c \
	src/readahead/sd-readahead.c

systemd_notify_LDADD = \
	libsystemd-internal.la \
	libsystemd-shared.la

# ------------------------------------------------------------------------------
systemd_path_SOURCES = \
	src/path/path.c

systemd_path_LDADD = \
	libsystemd-internal.la \
	libsystemd-shared.la

# ------------------------------------------------------------------------------
systemd_ask_password_SOURCES = \
	src/ask-password/ask-password.c

systemd_ask_password_LDADD = \
	libsystemd-label.la \
	libsystemd-shared.la

# ------------------------------------------------------------------------------
systemd_reply_password_SOURCES = \
	src/reply-password/reply-password.c

systemd_reply_password_LDADD = \
	libsystemd-shared.la

# ------------------------------------------------------------------------------
systemd_cgls_SOURCES = \
	src/cgls/cgls.c

systemd_cgls_LDADD = \
	libsystemd-internal.la \
	libsystemd-shared.la

# ------------------------------------------------------------------------------
systemd_cgtop_SOURCES = \
	src/cgtop/cgtop.c

systemd_cgtop_LDADD = \
	libsystemd-shared.la

# ------------------------------------------------------------------------------
systemd_nspawn_SOURCES = \
	src/nspawn/nspawn.c \
	src/core/mount-setup.c \
	src/core/mount-setup.h \
	src/core/loopback-setup.c \
	src/core/loopback-setup.h

systemd_nspawn_CFLAGS = \
	$(AM_CFLAGS) \
	$(SECCOMP_CFLAGS) \
	$(BLKID_CFLAGS)

systemd_nspawn_LDADD = \
	libsystemd-label.la \
	libsystemd-capability.la \
	libsystemd-internal.la \
	libudev-internal.la \
	libsystemd-shared.la \
	$(BLKID_LIBS)

if HAVE_SECCOMP
systemd_nspawn_LDADD += \
	libsystemd-seccomp.la \
	$(SECCOMP_LIBS)
endif

# ------------------------------------------------------------------------------
systemd_run_SOURCES = \
	src/run/run.c

systemd_run_LDADD = \
	libsystemd-label.la \
	libsystemd-capability.la \
	libsystemd-internal.la \
	libsystemd-shared.la

# ------------------------------------------------------------------------------
systemd_bus_proxyd_SOURCES = \
	src/bus-proxyd/bus-proxyd.c \
	src/bus-proxyd/bus-policy.c \
	src/bus-proxyd/bus-policy.h

systemd_bus_proxyd_LDADD = \
	libsystemd-capability.la \
	libsystemd-internal.la \
	libsystemd-shared.la

bus-proxyd-install-hook:
	$(AM_V_at)$(MKDIR_P) $(DESTDIR)$(bindir)
	$(AM_V_RM)rm -f $(DESTDIR)$(bindir)/systemd-stdio-bridge
	$(AM_V_LN)$(LN_S) --relative -f $(DESTDIR)$(rootlibexecdir)/systemd-bus-proxyd $(DESTDIR)$(bindir)/systemd-stdio-bridge

bus-proxyd-uninstall-hook:
	rm -f $(DESTDIR)$(bindir)/systemd-stdio-bridge

INSTALL_EXEC_HOOKS += bus-proxyd-install-hook
UNINSTALL_EXEC_HOOKS += bus-proxyd-uninstall-hook

if ENABLE_KDBUS
nodist_systemunit_DATA += \
	units/systemd-bus-proxyd@.service

dist_systemunit_DATA += \
	units/systemd-bus-proxyd.socket

dist_userunit_DATA += \
	units/user/systemd-bus-proxyd.socket \
	units/user/systemd-bus-proxyd@.service
endif

EXTRA_DIST += \
	units/systemd-bus-proxyd@.service.in

# ------------------------------------------------------------------------------
systemd_tty_ask_password_agent_SOURCES = \
	src/tty-ask-password-agent/tty-ask-password-agent.c

systemd_tty_ask_password_agent_LDADD = \
	libsystemd-label.la \
	libsystemd-shared.la

# ------------------------------------------------------------------------------
libsystemd_internal_la_SOURCES = \
	src/systemd/sd-bus.h \
	src/systemd/sd-bus-protocol.h \
	src/systemd/sd-bus-vtable.h \
	src/systemd/sd-memfd.h \
	src/systemd/sd-utf8.h \
	src/systemd/sd-event.h \
	src/systemd/sd-rtnl.h \
	src/systemd/sd-resolve.h \
	src/systemd/sd-login.h \
	src/systemd/sd-id128.h \
	src/systemd/sd-daemon.h \
	src/systemd/sd-path.h \
	src/libsystemd/sd-bus/sd-bus.c \
	src/libsystemd/sd-bus/bus-control.c \
	src/libsystemd/sd-bus/bus-control.h \
	src/libsystemd/sd-bus/bus-error.c \
	src/libsystemd/sd-bus/bus-error.h \
	src/libsystemd/sd-bus/bus-internal.c \
	src/libsystemd/sd-bus/bus-internal.h \
	src/libsystemd/sd-bus/bus-socket.c \
	src/libsystemd/sd-bus/bus-socket.h \
	src/libsystemd/sd-bus/bus-kernel.c \
	src/libsystemd/sd-bus/bus-kernel.h \
	src/libsystemd/sd-bus/bus-container.c \
	src/libsystemd/sd-bus/bus-container.h \
	src/libsystemd/sd-bus/bus-message.c \
	src/libsystemd/sd-bus/bus-message.h \
	src/libsystemd/sd-bus/bus-creds.c \
	src/libsystemd/sd-bus/bus-creds.h \
	src/libsystemd/sd-bus/bus-signature.c \
	src/libsystemd/sd-bus/bus-signature.h \
	src/libsystemd/sd-bus/bus-type.c \
	src/libsystemd/sd-bus/bus-type.h \
	src/libsystemd/sd-bus/bus-match.c \
	src/libsystemd/sd-bus/bus-match.h \
	src/libsystemd/sd-bus/bus-bloom.c \
	src/libsystemd/sd-bus/bus-bloom.h \
	src/libsystemd/sd-bus/bus-introspect.c \
	src/libsystemd/sd-bus/bus-introspect.h \
	src/libsystemd/sd-bus/bus-objects.c \
	src/libsystemd/sd-bus/bus-objects.h \
	src/libsystemd/sd-bus/bus-gvariant.c \
	src/libsystemd/sd-bus/bus-gvariant.h \
	src/libsystemd/sd-bus/bus-convenience.c \
	src/libsystemd/sd-bus/bus-track.c \
	src/libsystemd/sd-bus/bus-track.h \
	src/libsystemd/sd-bus/bus-util.c \
	src/libsystemd/sd-bus/bus-util.h \
	src/libsystemd/sd-bus/bus-slot.c \
	src/libsystemd/sd-bus/bus-slot.h \
	src/libsystemd/sd-bus/bus-protocol.h \
	src/libsystemd/sd-bus/kdbus.h \
	src/libsystemd/sd-bus/sd-memfd.c \
	src/libsystemd/sd-utf8/sd-utf8.c \
	src/libsystemd/sd-event/sd-event.c \
	src/libsystemd/sd-event/event-util.h \
	src/libsystemd/sd-rtnl/sd-rtnl.c \
	src/libsystemd/sd-rtnl/rtnl-internal.h \
	src/libsystemd/sd-rtnl/rtnl-message.c \
	src/libsystemd/sd-rtnl/rtnl-types.h \
	src/libsystemd/sd-rtnl/rtnl-types.c \
	src/libsystemd/sd-rtnl/rtnl-util.h \
	src/libsystemd/sd-rtnl/rtnl-util.c \
	src/libsystemd/sd-id128/sd-id128.c \
	src/libsystemd/sd-daemon/sd-daemon.c \
	src/libsystemd/sd-login/sd-login.c \
	src/libsystemd/sd-path/sd-path.c

nodist_libsystemd_internal_la_SOURCES = \
	src/libsystemd/libsystemd.sym \
	src/libsystemd/sd-bus/bus-error-mapping.c

libsystemd_internal_la_CFLAGS = \
	$(AM_CFLAGS) \
	-pthread

libsystemd_internal_la_LIBADD = \
	$(RT_LIBS)

libsystemd_resolve_la_SOURCES = \
	src/libsystemd/sd-resolve/sd-resolve.c \
	src/libsystemd/sd-resolve/resolve-util.h

libsystemd_resolve_la_CFLAGS = \
	$(AM_CFLAGS) \
	-pthread

libsystemd_resolve_la_LIBADD = \
	-lresolv

noinst_LTLIBRARIES += \
	libsystemd-internal.la \
	libsystemd-resolve.la

libsystemd_dump_la_SOURCES = \
	src/libsystemd/sd-bus/bus-dump.c \
	src/libsystemd/sd-bus/bus-dump.h

libsystemd_dump_la_CFLAGS = \
	$(AM_CFLAGS) \
	$(CAP_CFLAGS)

noinst_LTLIBRARIES += \
	libsystemd-dump.la

EXTRA_DIST += \
	src/libsystemd/libsystemd.sym.m4 \
	src/libsystemd/libsystemd.pc.in \
	src/libsystemd/sd-bus/bus-error-mapping.gperf \
	src/libsystemd/sd-bus/DIFFERENCES \
	src/libsystemd/sd-bus/GVARIANT-SERIALIZATION

CLEANFILES += \
	src/libsystemd/libsystemd.sym \
	src/libsystemd/sd-bus/bus-error-mapping.c

BUILT_SOURCES += \
	src/libsystemd/libsystemd.sym

libsystemd_la_SOURCES = \
	$(libsystemd_internal_la_SOURCES) \
	$(libsystemd_resolve_la_SOURCES) \
	$(libsystemd_journal_internal_la_SOURCES)

nodist_libsystemd_la_SOURCES = \
	$(nodist_libsystemd_internal_la_SOURCES)

libsystemd_la_CFLAGS = \
	$(libsystemd_internal_la_CFLAGS) \
	$(libsystemd_resolve_la_CFLAGS) \
	$(libsystemd_journal_internal_la_CFLAGS)

libsystemd_la_LDFLAGS = \
	$(AM_LDFLAGS) \
	-version-info $(LIBSYSTEMD_CURRENT):$(LIBSYSTEMD_REVISION):$(LIBSYSTEMD_AGE) \
	-Wl,--version-script=$(top_builddir)/src/libsystemd/libsystemd.sym

libsystemd_la_LIBADD = \
	libsystemd-shared.la \
	$(libsystemd_internal_la_LIBADD) \
	$(libsystemd_journal_internal_la_LIBADD) \
	$(libsystemd_resolve_la_LIBADD)

libsystemd-install-hook:
	libname=libsystemd.so && $(move-to-rootlibdir)

libsystemd-uninstall-hook:
	rm -f $(DESTDIR)$(rootlibdir)/libsystemd.so*

INSTALL_EXEC_HOOKS += libsystemd-install-hook
UNINSTALL_EXEC_HOOKS += libsystemd-uninstall-hook

pkgconfiglib_DATA += \
	src/libsystemd/libsystemd.pc

pkginclude_HEADERS += \
	src/systemd/sd-login.h \
	src/systemd/sd-id128.h \
	src/systemd/sd-daemon.h

if ENABLE_KDBUS
pkginclude_HEADERS += \
	src/systemd/sd-bus.h \
	src/systemd/sd-bus-protocol.h \
	src/systemd/sd-bus-vtable.h \
	src/systemd/sd-memfd.h \
	src/systemd/sd-utf8.h \
	src/systemd/sd-event.h \
	src/systemd/sd-rtnl.h \
	src/systemd/sd-resolve.h \
	src/systemd/sd-path.h
endif

lib_LTLIBRARIES += \
	libsystemd.la

tests += \
	test-bus-marshal \
	test-bus-signature \
	test-bus-chat \
	test-bus-cleanup \
	test-bus-server \
	test-bus-match \
	test-bus-kernel \
	test-bus-kernel-bloom \
	test-bus-kernel-benchmark \
	test-bus-memfd \
	test-bus-zero-copy \
	test-bus-introspect \
	test-bus-objects \
	test-bus-error \
	test-bus-creds \
	test-bus-gvariant \
	test-event \
	test-rtnl \
	test-resolve

bin_PROGRAMS += \
	busctl

test_bus_marshal_SOURCES = \
	src/libsystemd/sd-bus/test-bus-marshal.c

test_bus_marshal_LDADD = \
	libsystemd-internal.la \
	libsystemd-shared.la \
	libsystemd-dump.la \
	libsystemd-capability.la \
	$(GLIB_LIBS) \
	$(DBUS_LIBS) \
	$(CAP_LIBS)

test_bus_marshal_CFLAGS = \
	$(AM_CFLAGS) \
	$(GLIB_CFLAGS) \
	$(DBUS_CFLAGS) \
	$(CAP_CFLAGS)

test_bus_signature_SOURCES = \
	src/libsystemd/sd-bus/test-bus-signature.c

test_bus_signature_LDADD = \
	libsystemd-shared.la \
	libsystemd-internal.la

test_bus_chat_SOURCES = \
	src/libsystemd/sd-bus/test-bus-chat.c

test_bus_chat_CFLAGS = \
	$(AM_CFLAGS) \
	-pthread

test_bus_chat_LDADD = \
	libsystemd-internal.la \
	libsystemd-shared.la

test_bus_cleanup_SOURCES = \
	src/libsystemd/sd-bus/test-bus-cleanup.c

test_bus_cleanup_CFLAGS = \
	$(AM_CFLAGS) \
	$(SECCOMP_CFLAGS)

test_bus_cleanup_LDADD = \
	libsystemd-internal.la \
	libsystemd-shared.la

test_bus_server_SOURCES = \
	src/libsystemd/sd-bus/test-bus-server.c

test_bus_server_CFLAGS = \
	$(AM_CFLAGS) \
	-pthread

test_bus_server_LDADD = \
	libsystemd-internal.la \
	libsystemd-shared.la

test_bus_objects_SOURCES = \
	src/libsystemd/sd-bus/test-bus-objects.c

test_bus_objects_CFLAGS = \
	$(AM_CFLAGS) \
	$(CAP_CFLAGS) \
	-pthread

test_bus_objects_LDADD = \
	libsystemd-internal.la \
	libsystemd-shared.la \
	libsystemd-dump.la \
	libsystemd-capability.la \
	$(CAP_LIBS)

test_bus_error_SOURCES = \
	src/libsystemd/sd-bus/test-bus-error.c

test_bus_error_LDADD = \
	libsystemd-internal.la \
	libsystemd-shared.la

test_bus_gvariant_SOURCES = \
	src/libsystemd/sd-bus/test-bus-gvariant.c

test_bus_gvariant_LDADD = \
	libsystemd-internal.la \
	libsystemd-shared.la \
	libsystemd-dump.la \
	libsystemd-capability.la \
	$(GLIB_LIBS) \
	$(CAP_LIBS)

test_bus_gvariant_CFLAGS = \
	$(AM_CFLAGS) \
	$(GLIB_CFLAGS)
	$(CAP_CFLAGS)

test_bus_creds_SOURCES = \
	src/libsystemd/sd-bus/test-bus-creds.c

test_bus_creds_LDADD = \
	libsystemd-internal.la \
	libsystemd-shared.la \
	libsystemd-dump.la \
	libsystemd-capability.la

test_bus_match_SOURCES = \
	src/libsystemd/sd-bus/test-bus-match.c

test_bus_match_LDADD = \
	libsystemd-internal.la \
	libsystemd-shared.la

test_bus_kernel_SOURCES = \
	src/libsystemd/sd-bus/test-bus-kernel.c

test_bus_kernel_LDADD = \
	libsystemd-internal.la \
	libsystemd-shared.la \
	libsystemd-dump.la \
	libsystemd-capability.la \
	$(CAP_LIBS)

test_bus_kernel_CFLAGS = \
	$(AM_CFLAGS) \
	$(CAP_CFLAGS)

test_bus_kernel_bloom_SOURCES = \
	src/libsystemd/sd-bus/test-bus-kernel-bloom.c

test_bus_kernel_bloom_LDADD = \
	libsystemd-internal.la \
	libsystemd-shared.la

test_bus_kernel_benchmark_SOURCES = \
	src/libsystemd/sd-bus/test-bus-kernel-benchmark.c

test_bus_kernel_benchmark_LDADD = \
	libsystemd-internal.la \
	libsystemd-shared.la

test_bus_memfd_SOURCES = \
	src/libsystemd/sd-bus/test-bus-memfd.c

test_bus_memfd_LDADD = \
	libsystemd-internal.la \
	libsystemd-shared.la

test_bus_zero_copy_SOURCES = \
	src/libsystemd/sd-bus/test-bus-zero-copy.c

test_bus_zero_copy_LDADD = \
	libsystemd-internal.la \
	libsystemd-shared.la \
	libsystemd-dump.la \
	libsystemd-capability.la \
	$(CAP_LIBS)

test_bus_zero_copy_CFLAGS = \
	$(AM_CFLAGS) \
	$(CAP_CFLAGS)

test_bus_introspect_SOURCES = \
	src/libsystemd/sd-bus/test-bus-introspect.c

test_bus_introspect_LDADD = \
	libsystemd-internal.la \
	libsystemd-shared.la

test_event_SOURCES = \
	src/libsystemd/sd-event/test-event.c

test_event_LDADD = \
	libsystemd-internal.la \
	libsystemd-shared.la

test_rtnl_SOURCES = \
	src/libsystemd/sd-rtnl/test-rtnl.c

test_rtnl_LDADD = \
	libsystemd-internal.la \
	libsystemd-shared.la

test_resolve_SOURCES = \
	src/libsystemd/sd-resolve/test-resolve.c

test_resolve_LDADD = \
	libsystemd-resolve.la \
	libsystemd-internal.la \
	libsystemd-shared.la

test_resolve_CFLAGS = \
	$(AM_CFLAGS) \
	-pthread

busctl_SOURCES = \
	src/libsystemd/sd-bus/busctl.c

busctl_LDADD = \
	libsystemd-internal.la \
	libsystemd-shared.la \
	libsystemd-dump.la \
	libsystemd-capability.la \
	$(CAP_LIBS)

busctl_CFLAGS = \
	$(AM_CFLAGS) \
	$(CAP_CFLAGS)

# ------------------------------------------------------------------------------
noinst_LTLIBRARIES += \
	libsystemd-network.la

libsystemd_network_la_CFLAGS = \
	$(AM_CFLAGS) \
	$(KMOD_CFLAGS)

libsystemd_network_la_SOURCES = \
	src/systemd/sd-network.h \
	src/systemd/sd-dhcp-client.h \
	src/systemd/sd-dhcp-server.h \
	src/systemd/sd-dhcp-lease.h \
	src/systemd/sd-ipv4ll.h \
	src/network/sd-network.c \
	src/network/network-util.h \
	src/libsystemd-network/sd-dhcp-client.c \
	src/libsystemd-network/sd-dhcp-server.c \
	src/libsystemd-network/dhcp-network.c \
	src/libsystemd-network/dhcp-option.c \
	src/libsystemd-network/dhcp-packet.c \
	src/libsystemd-network/dhcp-internal.h \
	src/libsystemd-network/dhcp-server-internal.h \
	src/libsystemd-network/dhcp-protocol.h \
	src/libsystemd-network/dhcp-lease-internal.h \
	src/libsystemd-network/sd-dhcp-lease.c \
	src/libsystemd-network/sd-ipv4ll.c \
	src/libsystemd-network/ipv4ll-network.c \
	src/libsystemd-network/ipv4ll-packet.c \
	src/libsystemd-network/ipv4ll-internal.h \
	src/libsystemd-network/network-internal.c \
	src/libsystemd-network/network-internal.h \
	src/systemd/sd-icmp6-nd.h \
	src/systemd/sd-dhcp6-client.h \
	src/systemd/sd-dhcp6-lease.h \
	src/libsystemd-network/sd-icmp6-nd.c \
	src/libsystemd-network/sd-dhcp6-client.c \
	src/libsystemd-network/dhcp6-internal.h \
	src/libsystemd-network/dhcp6-protocol.h \
	src/libsystemd-network/dhcp6-network.c \
	src/libsystemd-network/dhcp6-option.c \
	src/libsystemd-network/dhcp6-lease-internal.h \
	src/libsystemd-network/sd-dhcp6-lease.c

libsystemd_network_la_LIBADD = \
	libudev-internal.la \
	libsystemd-label.la \
	libsystemd-internal.la \
	libsystemd-shared.la \
	$(KMOD_LIBS)

test_dhcp_option_SOURCES = \
	src/libsystemd-network/dhcp-protocol.h \
	src/libsystemd-network/dhcp-internal.h \
	src/libsystemd-network/test-dhcp-option.c

test_dhcp_option_LDADD = \
	libsystemd-network.la \
	libsystemd-internal.la \
	libsystemd-shared.la

test_dhcp_client_SOURCES = \
	src/systemd/sd-dhcp-client.h \
	src/libsystemd-network/dhcp-protocol.h \
	src/libsystemd-network/dhcp-internal.h \
	src/libsystemd-network/test-dhcp-client.c

test_dhcp_client_LDADD = \
	libsystemd-network.la \
	libsystemd-label.la \
	libsystemd-internal.la \
	libsystemd-shared.la

test_dhcp_server_SOURCES = \
	src/libsystemd-network/test-dhcp-server.c

test_dhcp_server_LDADD = \
	libsystemd-network.la \
	libsystemd-internal.la \
	libsystemd-shared.la

test_ipv4ll_SOURCES = \
	src/systemd/sd-ipv4ll.h \
	src/libsystemd-network/ipv4ll-internal.h \
	src/libsystemd-network/test-ipv4ll.c

test_ipv4ll_LDADD = \
	libsystemd-network.la \
	libsystemd-label.la \
	libsystemd-internal.la \
	libsystemd-shared.la

test_icmp6_rs_SOURCES = \
	src/systemd/sd-dhcp6-client.h \
	src/systemd/sd-icmp6-nd.h \
	src/libsystemd-network/dhcp6-internal.h \
	src/libsystemd-network/test-icmp6-rs.c

test_icmp6_rs_LDADD = \
	libsystemd-network.la \
	libsystemd-internal.la \
	libsystemd-shared.la

test_dhcp6_client_SOURCES = \
	src/systemd/sd-dhcp6-client.h \
	src/libsystemd-network/dhcp6-internal.h \
	src/libsystemd-network/test-dhcp6-client.c

test_dhcp6_client_LDADD = \
	libsystemd-network.la \
	libsystemd-internal.la \
	libsystemd-shared.la

tests += \
	test-dhcp-option \
	test-dhcp-client \
	test-dhcp-server \
	test-ipv4ll \
	test-icmp6-rs \
	test-dhcp6-client

# ------------------------------------------------------------------------------
if ENABLE_GTK_DOC
SUBDIRS += \
	docs/libudev

noinst_DATA += \
	docs/html/libudev \
	docs/html/gudev
endif

include_HEADERS += \
	src/libudev/libudev.h

lib_LTLIBRARIES += \
	libudev.la

libudev_la_SOURCES =\
	src/libudev/libudev.sym \
	src/libudev/libudev-private.h \
	src/libudev/libudev.c \
	src/libudev/libudev-list.c \
	src/libudev/libudev-util.c \
	src/libudev/libudev-device.c \
	src/libudev/libudev-enumerate.c \
	src/libudev/libudev-monitor.c \
	src/libudev/libudev-queue.c \
	src/libudev/libudev-hwdb-def.h \
	src/libudev/libudev-hwdb.c

libudev_la_CFLAGS = \
	$(AM_CFLAGS) \
	-fvisibility=hidden

libudev_la_LDFLAGS = \
	$(AM_LDFLAGS) \
	-version-info $(LIBUDEV_CURRENT):$(LIBUDEV_REVISION):$(LIBUDEV_AGE) \
	-Wl,--version-script=$(top_srcdir)/src/libudev/libudev.sym

libudev_la_LIBADD = \
	libsystemd-internal.la \
	libsystemd-shared.la

pkgconfiglib_DATA += \
	src/libudev/libudev.pc

EXTRA_DIST += \
	src/libudev/libudev.pc.in

CLEANFILES += \
	src/libudev/libudev.pc \
	docs/html/libudev \
	docs/html/gudev

docs/html/libudev:
	$(AM_V_at)$(MKDIR_P) $(dir $@)
	$(AM_V_LN)$(LN_S) -f ../libudev/html $@

docs/html/gudev:
	$(AM_V_at)$(MKDIR_P) $(dir $@)
	$(AM_V_LN)$(LN_S) -f ../gudev/html $@

# move lib from $(libdir) to $(rootlibdir) and update devel link, if needed
libudev-install-hook:
	libname=libudev.so && $(move-to-rootlibdir)

libudev-uninstall-hook:
	rm -f $(DESTDIR)$(rootlibdir)/libudev.so*

INSTALL_EXEC_HOOKS += libudev-install-hook
UNINSTALL_EXEC_HOOKS += libudev-uninstall-hook

# ------------------------------------------------------------------------------
noinst_LTLIBRARIES += \
	libudev-internal.la

libudev_internal_la_SOURCES =\
	$(libudev_la_SOURCES) \
	src/libudev/libudev-device-private.c

libudev_internal_la_CFLAGS = \
	$(AM_CFLAGS) \
	-fvisibility=default

# ------------------------------------------------------------------------------
INSTALL_DIRS += \
	$(sysconfdir)/udev/rules.d \
	$(sysconfdir)/udev/hwdb.d

dist_network_DATA = \
	network/99-default.link \
	network/80-container-host0.network \
	network/80-container-ve.network

dist_udevrules_DATA += \
	rules/42-usb-hid-pm.rules \
	rules/50-udev-default.rules \
	rules/60-drm.rules \
	rules/60-keyboard.rules \
	rules/60-persistent-storage-tape.rules \
	rules/60-persistent-serial.rules \
	rules/60-persistent-input.rules \
	rules/60-persistent-alsa.rules \
	rules/60-persistent-storage.rules \
	rules/64-btrfs.rules \
	rules/75-net-description.rules \
	rules/75-tty-description.rules \
	rules/78-sound-card.rules \
	rules/80-net-setup-link.rules \
	rules/95-udev-late.rules

nodist_udevrules_DATA += \
	rules/99-systemd.rules

dist_udevhwdb_DATA = \
	hwdb/20-pci-vendor-model.hwdb \
	hwdb/20-pci-classes.hwdb \
	hwdb/20-usb-vendor-model.hwdb \
	hwdb/20-usb-classes.hwdb \
	hwdb/20-sdio-vendor-model.hwdb \
	hwdb/20-sdio-classes.hwdb \
	hwdb/20-bluetooth-vendor-product.hwdb \
	hwdb/20-acpi-vendor.hwdb \
	hwdb/20-OUI.hwdb \
	hwdb/20-net-ifname.hwdb \
	hwdb/60-keyboard.hwdb

udevconfdir = $(sysconfdir)/udev
dist_udevconf_DATA = \
	src/udev/udev.conf

sharepkgconfigdir = $(datadir)/pkgconfig
sharepkgconfig_DATA = \
	src/udev/udev.pc

EXTRA_DIST += \
	rules/99-systemd.rules.in \
	src/udev/udev.pc.in

CLEANFILES += \
	rules/99-systemd.rules \
	src/udev/udev.pc

EXTRA_DIST += \
	units/systemd-udevd.service.in \
	units/systemd-udev-trigger.service.in \
	units/systemd-udev-settle.service.in \
	units/systemd-udev-hwdb-update.service.in

CLEANFILES += \
	units/systemd-udevd.service \
	units/systemd-udev-trigger.service \
	units/systemd-udev-settle.service \
	units/systemd-udev-hwdb-update.service

SOCKETS_TARGET_WANTS += \
	systemd-udevd-control.socket \
	systemd-udevd-kernel.socket

SYSINIT_TARGET_WANTS += \
	systemd-udevd.service \
	systemd-udev-trigger.service \
	systemd-udev-hwdb-update.service

rootbin_PROGRAMS += \
	udevadm

rootlibexec_PROGRAMS += \
	systemd-udevd

noinst_LTLIBRARIES += \
	libudev-core.la

src/udev/keyboard-keys.txt:
	$(AM_V_at)$(MKDIR_P) $(dir $@)
	$(AM_V_GEN)$(CPP) $(CFLAGS) $(AM_CPPFLAGS) $(CPPFLAGS) -dM -include linux/input.h - < /dev/null | $(AWK) '/^#define[ \t]+KEY_[^ ]+[ \t]+[0-9]/ { if ($$2 != "KEY_MAX") { print $$2 } }' | sed 's/^KEY_COFFEE$$/KEY_SCREENLOCK/' > $@

src/udev/keyboard-keys-from-name.gperf: src/udev/keyboard-keys.txt
	$(AM_V_GEN)$(AWK) 'BEGIN{ print "struct key { const char* name; unsigned short id; };"; print "%null-strings"; print "%%";} { print tolower(substr($$1 ,5)) ", " $$1 }' < $< > $@

src/udev/keyboard-keys-from-name.h: src/udev/keyboard-keys-from-name.gperf
	$(AM_V_GPERF)$(GPERF) -L ANSI-C -t -N keyboard_lookup_key -H hash_key_name -p -C < $< > $@

src/udev/keyboard-keys-to-name.h: src/udev/keyboard-keys.txt
	$(AM_V_GEN)$(AWK) 'BEGIN{ print "const char* const key_names[KEY_CNT] = { "} { print "[" $$1 "] = \"" $$1 "\"," } END{print "};"}' < $< > $@

libudev_core_la_SOURCES = \
	src/udev/udev.h \
	src/udev/udev-event.c \
	src/udev/udev-watch.c \
	src/udev/udev-node.c \
	src/udev/udev-rules.c \
	src/udev/udev-ctrl.c \
	src/udev/udev-builtin.c \
	src/udev/udev-builtin-btrfs.c \
	src/udev/udev-builtin-hwdb.c \
	src/udev/udev-builtin-input_id.c \
	src/udev/udev-builtin-keyboard.c \
	src/udev/udev-builtin-net_id.c \
	src/udev/udev-builtin-net_setup_link.c \
	src/udev/udev-builtin-path_id.c \
	src/udev/udev-builtin-usb_id.c \
	src/udev/net/link-config.h \
	src/udev/net/link-config.c \
	src/udev/net/ethtool-util.h \
	src/udev/net/ethtool-util.c

nodist_libudev_core_la_SOURCES = \
	src/udev/keyboard-keys-from-name.h \
	src/udev/keyboard-keys-to-name.h \
	src/udev/net/link-config-gperf.c

BUILT_SOURCES += \
	$(nodist_libudev_core_la_SOURCES)

CLEANFILES += \
	src/udev/keyboard-keys-from-name.gperf \
	src/udev/keyboard-keys.txt \
	src/udev/net/link-config-gperf.c

EXTRA_DIST += \
	src/udev/net/link-config-gperf.gperf

libudev_core_la_CFLAGS = \
	$(AM_CFLAGS) \
	$(BLKID_CFLAGS) \
	$(KMOD_CFLAGS)

libudev_core_la_LIBADD = \
	libudev-internal.la \
	libsystemd-label.la \
	libsystemd-internal.la \
	libsystemd-network.la \
	libsystemd-shared.la \
	$(BLKID_LIBS) \
	$(KMOD_LIBS)

libudev_core_la_CPPFLAGS = \
	$(AM_CPPFLAGS) \
	-DFIRMWARE_PATH="$(FIRMWARE_PATH)"

if ENABLE_FIRMWARE
libudev_core_la_SOURCES += \
	src/udev/udev-builtin-firmware.c

dist_udevrules_DATA += \
	rules/50-firmware.rules
endif

if HAVE_KMOD
libudev_core_la_SOURCES += \
	src/udev/udev-builtin-kmod.c

dist_udevrules_DATA += \
	rules/80-drivers.rules
endif

if HAVE_BLKID
libudev_core_la_SOURCES += \
	src/udev/udev-builtin-blkid.c
endif

if HAVE_ACL
libudev_core_la_SOURCES += \
	src/udev/udev-builtin-uaccess.c \
	src/login/logind-acl.c \
	src/libsystemd/sd-login/sd-login.c \
	src/systemd/sd-login.h

libudev_core_la_LIBADD += \
	libsystemd-acl.la
endif

systemd_udevd_SOURCES = \
	src/udev/udevd.c

systemd_udevd_LDADD = \
	libudev-core.la

udevadm_SOURCES = \
	src/udev/udevadm.c \
	src/udev/udevadm-info.c \
	src/udev/udevadm-control.c \
	src/udev/udevadm-monitor.c \
	src/udev/udevadm-hwdb.c \
	src/udev/udevadm-settle.c \
	src/udev/udevadm-trigger.c \
	src/udev/udevadm-test.c \
	src/udev/udevadm-test-builtin.c

udevadm_LDADD = \
	libudev-core.la

# Update hwdb on installation. Do not bother if installing
# in DESTDIR, since this is likely for packaging purposes.
hwdb-update-hook:
	-test -n "$(DESTDIR)" || $(rootbindir)/udevadm hwdb --update

INSTALL_DATA_HOOKS += \
	hwdb-update-hook

hwdb-remove-hook:
	-test -n "$(DESTDIR)" || rm -f /etc/udev/hwdb.bin

# ------------------------------------------------------------------------------
TESTS += \
	test/udev-test.pl \
	test/rules-test.sh

manual_tests += \
	test-libudev \
	test-udev

test_libudev_SOURCES = \
	src/test/test-libudev.c

test_libudev_LDADD = \
	libsystemd-label.la \
	libudev-internal.la \
	libsystemd-shared.la

test_udev_SOURCES = \
	src/test/test-udev.c

test_udev_LDADD = \
	libudev-core.la \
	$(BLKID_LIBS) \
	$(KMOD_LIBS) \
	$(SELINUX_LIBS)

if HAVE_ACL
test_udev_LDADD += \
	libsystemd-acl.la
endif

check_DATA += \
	test/sys

# packed sysfs test tree
test/sys:
	$(AM_V_at)$(MKDIR_P) $(dir $@)
	$(AM_V_GEN)tar -C test/ -xJf $(top_srcdir)/test/sys.tar.xz

test-sys-distclean:
	-rm -rf test/sys
DISTCLEAN_LOCAL_HOOKS += test-sys-distclean

EXTRA_DIST += \
	test/sys.tar.xz \
	test/udev-test.pl \
	test/rules-test.sh \
	test/rule-syntax-check.py

# ------------------------------------------------------------------------------
ata_id_SOURCES = \
	src/udev/ata_id/ata_id.c

ata_id_LDADD = \
	libudev-internal.la \
	libsystemd-shared.la

udevlibexec_PROGRAMS += \
	ata_id

# ------------------------------------------------------------------------------
cdrom_id_SOURCES = \
	src/udev/cdrom_id/cdrom_id.c

cdrom_id_LDADD = \
	libudev-internal.la \
	libsystemd-shared.la

udevlibexec_PROGRAMS += \
	cdrom_id

dist_udevrules_DATA += \
	rules/60-cdrom_id.rules

# ------------------------------------------------------------------------------
collect_SOURCES = \
	src/udev/collect/collect.c

collect_LDADD = \
	libudev-internal.la \
	libsystemd-shared.la

udevlibexec_PROGRAMS += \
	collect

# ------------------------------------------------------------------------------
scsi_id_SOURCES =\
	src/udev/scsi_id/scsi_id.c \
	src/udev/scsi_id/scsi_serial.c \
	src/udev/scsi_id/scsi.h \
	src/udev/scsi_id/scsi_id.h

scsi_id_LDADD = \
	libudev-internal.la \
	libsystemd-shared.la

udevlibexec_PROGRAMS += \
	scsi_id

EXTRA_DIST += \
	src/udev/scsi_id/README

# ------------------------------------------------------------------------------
v4l_id_SOURCES = \
	src/udev/v4l_id/v4l_id.c

v4l_id_LDADD = \
	libudev-internal.la

udevlibexec_PROGRAMS += \
	v4l_id

dist_udevrules_DATA += \
	rules/60-persistent-v4l.rules

# ------------------------------------------------------------------------------
accelerometer_SOURCES = \
	src/udev/accelerometer/accelerometer.c

accelerometer_LDADD = \
	libudev-internal.la -lm \
	libsystemd-shared.la

udevlibexec_PROGRAMS += \
	accelerometer

dist_udevrules_DATA += \
	rules/61-accelerometer.rules

# ------------------------------------------------------------------------------
if ENABLE_GUDEV
if ENABLE_GTK_DOC
SUBDIRS += \
	docs/gudev
endif

libgudev_includedir = \
	$(includedir)/gudev-1.0/gudev

libgudev_include_HEADERS = \
	src/gudev/gudev.h \
	src/gudev/gudevenums.h \
	src/gudev/gudevenumtypes.h \
	src/gudev/gudevtypes.h \
	src/gudev/gudevclient.h \
	src/gudev/gudevdevice.h \
	src/gudev/gudevenumerator.h

lib_LTLIBRARIES += libgudev-1.0.la

pkgconfiglib_DATA += \
	src/gudev/gudev-1.0.pc

CLEANFILES += \
	src/gudev/gudev-1.0.pc

libgudev_1_0_la_SOURCES = \
	src/gudev/libgudev-1.0.sym \
	src/gudev/gudevenums.h \
	src/gudev/gudevenumtypes.h \
	src/gudev/gudevenumtypes.h\
	src/gudev/gudevtypes.h \
	src/gudev/gudevclient.h \
	src/gudev/gudevclient.c \
	src/gudev/gudevdevice.h \
	src/gudev/gudevdevice.c \
	src/gudev/gudevenumerator.h \
	src/gudev/gudevenumerator.c \
	src/gudev/gudevprivate.h

nodist_libgudev_1_0_la_SOURCES = \
	src/gudev/gudevmarshal.h \
	src/gudev/gudevmarshal.c \
	src/gudev/gudevenumtypes.h \
	src/gudev/gudevenumtypes.c

BUILT_SOURCES += \
	$(nodist_libgudev_1_0_la_SOURCES)

libgudev_1_0_la_CPPFLAGS = \
	$(AM_CPPFLAGS) \
	-I$(top_builddir)/src\
	-I$(top_srcdir)/src\
	-I$(top_builddir)/src/gudev \
	-I$(top_srcdir)/src/gudev \
	-D_POSIX_PTHREAD_SEMANTICS -D_REENTRANT \
	-D_GUDEV_COMPILATION \
	-DG_LOG_DOMAIN=\"GUdev\"

libgudev_1_0_la_CFLAGS = \
	$(AM_CFLAGS) \
	-fvisibility=default \
	$(GLIB_CFLAGS)

libgudev_1_0_la_LIBADD = \
	libudev.la \
	$(GLIB_LIBS)

libgudev_1_0_la_LDFLAGS = \
	$(AM_LDFLAGS) \
	-version-info $(LIBGUDEV_CURRENT):$(LIBGUDEV_REVISION):$(LIBGUDEV_AGE) \
	-export-dynamic \
	-no-undefined \
	-Wl,--version-script=$(top_srcdir)/src/gudev/libgudev-1.0.sym

src/gudev/gudevmarshal.h: src/gudev/gudevmarshal.list
	$(AM_V_at)$(MKDIR_P) $(dir $@)
	$(AM_V_GEN)glib-genmarshal $< --prefix=g_udev_marshal --header > $@

src/gudev/gudevmarshal.c: src/gudev/gudevmarshal.list
	$(AM_V_at)$(MKDIR_P) $(dir $@)
	$(AM_V_GEN)echo '#include "gudevmarshal.h"' > $@ && \
	glib-genmarshal $< --prefix=g_udev_marshal --body >> $@

src/gudev/gudevenumtypes.%: src/gudev/gudevenumtypes.%.template src/gudev/gudevenums.h
	$(AM_V_at)$(MKDIR_P) $(dir $@)
	$(AM_V_GEN)glib-mkenums --template $^ > $@

if HAVE_INTROSPECTION
-include $(INTROSPECTION_MAKEFILE)

src/gudev/GUdev-1.0.gir: libgudev-1.0.la

src_gudev_GUdev_1_0_gir_INCLUDES = GObject-2.0

src_gudev_GUdev_1_0_gir_CFLAGS = \
	$(AM_CFLAGS) \
	$(INCLUDES) \
	-D_GUDEV_COMPILATION \
	-D_GUDEV_WORK_AROUND_DEV_T_BUG \
	-I$(top_srcdir)/src \
	-I$(top_builddir)/src \
	-I$(top_srcdir)/src/gudev \
	-I$(top_builddir)/src/gudev

src_gudev_GUdev_1_0_gir_LIBS = libgudev-1.0.la

src_gudev_GUdev_1_0_gir_SCANNERFLAGS = \
	--pkg-export=gudev-1.0 \
	--warn-all

src_gudev_GUdev_1_0_gir_FILES = \
	src/gudev/gudev.h \
	src/gudev/gudevtypes.h \
	src/gudev/gudevenums.h \
	src/gudev/gudevenumtypes.h \
	src/gudev/gudevclient.h \
	src/gudev/gudevdevice.h \
	src/gudev/gudevenumerator.h \
	src/gudev/gudevclient.c \
	src/gudev/gudevdevice.c \
	src/gudev/gudevenumerator.c

INTROSPECTION_GIRS = src/gudev/GUdev-1.0.gir
INTROSPECTION_SCANNER_ARGS = --c-include=gudev/gudev.h

girdir = $(datadir)/gir-1.0
gir_DATA = \
	src/gudev/GUdev-1.0.gir

typelibsdir = $(libdir)/girepository-1.0
typelibs_DATA = \
	src/gudev/GUdev-1.0.typelib

CLEANFILES += $(gir_DATA) $(typelibs_DATA)
endif # HAVE_INTROSPECTION
endif

EXTRA_DIST += \
	src/gudev/gudev-1.0.pc.in \
	src/gudev/gudevmarshal.list \
	src/gudev/gudevenumtypes.h.template \
	src/gudev/gudevenumtypes.c.template \
	src/gudev/gjs-example.js \
	src/gudev/seed-example-enum.js \
	src/gudev/seed-example.js

# ------------------------------------------------------------------------------
mtd_probe_SOURCES =  \
	src/udev/mtd_probe/mtd_probe.c \
	src/udev/mtd_probe/mtd_probe.h \
	src/udev/mtd_probe/probe_smartmedia.c

dist_udevrules_DATA += \
	rules/75-probe_mtd.rules

udevlibexec_PROGRAMS += \
	mtd_probe

# ------------------------------------------------------------------------------
test_id128_SOURCES = \
	src/test/test-id128.c

test_id128_LDADD = \
	libsystemd-internal.la \
	libsystemd-shared.la

tests += \
	test-id128

# ------------------------------------------------------------------------------

rootlibexec_PROGRAMS += \
	systemd-activate

systemd_activate_SOURCES = \
	src/activate/activate.c

systemd_activate_LDADD = \
	libsystemd-label.la \
	libsystemd-internal.la \
	libsystemd-shared.la

# ------------------------------------------------------------------------------
systemd_journald_SOURCES = \
	src/journal/journald.c \
	src/journal/journald-server.h

systemd_journald_LDADD = \
	libsystemd-journal-core.la \
	libsystemd-internal.la \
	libsystemd-shared.la

systemd_cat_SOURCES = \
	src/journal/cat.c

systemd_cat_LDADD = \
	libsystemd-journal-core.la

if HAVE_MICROHTTPD
rootlibexec_PROGRAMS += \
	systemd-journal-remote

systemd_journal_remote_SOURCES = \
	src/journal/journal-remote-parse.h \
	src/journal/journal-remote-parse.c \
	src/journal/journal-remote-write.h \
	src/journal/journal-remote-write.c \
	src/journal/journal-remote.c

systemd_journal_remote_LDADD = \
	libsystemd-internal.la \
	libsystemd-journal-core.la

systemd_journal_remote_SOURCES += \
	src/journal/microhttpd-util.h \
	src/journal/microhttpd-util.c

systemd_journal_remote_CFLAGS = \
	$(AM_CFLAGS) \
	$(MICROHTTPD_CFLAGS)

systemd_journal_remote_LDADD += \
	$(MICROHTTPD_LIBS)

if HAVE_GNUTLS
systemd_journal_remote_LDADD += \
	$(GNUTLS_LIBS)
endif
endif

# using _CFLAGS = in the conditional below would suppress AM_CFLAGS
journalctl_CFLAGS = \
	$(AM_CFLAGS)

journalctl_SOURCES = \
	src/journal/journalctl.c

journalctl_LDADD = \
	libsystemd-journal-internal.la \
	libsystemd-internal.la \
	libsystemd-logs.la \
	libsystemd-shared.la

if HAVE_ACL
journalctl_LDADD += \
	libsystemd-acl.la
endif

if HAVE_QRENCODE
journalctl_SOURCES += \
	src/journal/journal-qrcode.c \
	src/journal/journal-qrcode.h

journalctl_CFLAGS += \
	$(QRENCODE_CFLAGS)

journalctl_LDADD += \
	$(QRENCODE_LIBS)
endif

test_journal_SOURCES = \
	src/journal/test-journal.c

test_journal_LDADD = \
	libsystemd-journal-core.la

test_journal_send_SOURCES = \
	src/journal/test-journal-send.c

test_journal_send_LDADD = \
	libsystemd-journal-core.la

test_journal_syslog_SOURCES = \
	src/journal/test-journal-syslog.c

test_journal_syslog_LDADD = \
	libsystemd-journal-core.la

test_journal_match_SOURCES = \
	src/journal/test-journal-match.c

test_journal_match_LDADD = \
	libsystemd-journal-core.la

test_journal_enum_SOURCES = \
	src/journal/test-journal-enum.c

test_journal_enum_LDADD = \
	libsystemd-journal-core.la

test_journal_stream_SOURCES = \
	src/journal/test-journal-stream.c

test_journal_stream_LDADD = \
	libsystemd-journal-core.la

test_journal_flush_SOURCES = \
	src/journal/test-journal-flush.c

test_journal_flush_LDADD = \
	libsystemd-journal-core.la

test_journal_init_SOURCES = \
	src/journal/test-journal-init.c

test_journal_init_LDADD = \
	libsystemd-journal-core.la

test_journal_verify_SOURCES = \
	src/journal/test-journal-verify.c

test_journal_verify_LDADD = \
	libsystemd-journal-core.la

test_journal_interleaving_SOURCES = \
	src/journal/test-journal-interleaving.c

test_journal_interleaving_LDADD = \
	libsystemd-journal-core.la

test_mmap_cache_SOURCES = \
	src/journal/test-mmap-cache.c

test_mmap_cache_LDADD = \
	libsystemd-journal-core.la

test_catalog_SOURCES = \
	src/journal/test-catalog.c

test_catalog_CPPFLAGS = \
	$(AM_CPPFLAGS) \
	-DCATALOG_DIR=\"$(abs_top_srcdir)/catalog\"

test_catalog_LDADD = \
	libsystemd-journal-core.la

if HAVE_XZ
test_compress_SOURCES = \
	src/journal/test-compress.c

test_compress_LDADD = \
	libsystemd-journal-internal.la \
	libsystemd-shared.la
endif

libsystemd_journal_core_la_SOURCES = \
	src/journal/journald-kmsg.c \
	src/journal/journald-kmsg.h \
	src/journal/journald-syslog.c \
	src/journal/journald-syslog.h \
	src/journal/journald-stream.c \
	src/journal/journald-stream.h \
	src/journal/journald-server.c \
	src/journal/journald-server.h \
	src/journal/journald-console.c \
	src/journal/journald-console.h \
	src/journal/journald-wall.c \
	src/journal/journald-wall.h \
	src/journal/journald-native.c \
	src/journal/journald-native.h \
	src/journal/journald-rate-limit.c \
	src/journal/journald-rate-limit.h \
	src/journal/journal-internal.h

nodist_libsystemd_journal_core_la_SOURCES = \
	src/journal/journald-gperf.c

libsystemd_journal_core_la_LIBADD = \
	libsystemd-journal-internal.la \
	libudev-internal.la \
	libsystemd-capability.la \
	libsystemd-label.la \
	libsystemd-internal.la \
	libsystemd-shared.la

if HAVE_ACL
libsystemd_journal_core_la_LIBADD += \
	libsystemd-acl.la
endif

noinst_LTLIBRARIES += \
	libsystemd-journal-core.la

journal-install-hook:
	-$(MKDIR_P) $(DESTDIR)/var/log/journal
	-chown 0:0 $(DESTDIR)/var/log/journal
	-chmod 755 $(DESTDIR)/var/log/journal
	-setfacl -nm g:adm:rx,d:g:adm:rx $(DESTDIR)/var/log/journal/
	-setfacl -nm g:wheel:rx,d:g:wheel:rx $(DESTDIR)/var/log/journal/

journal-uninstall-hook:
	-rmdir $(DESTDIR)/var/log/journal/

INSTALL_EXEC_HOOKS += journal-install-hook
UNINSTALL_EXEC_HOOKS += journal-uninstall-hook

# ------------------------------------------------------------------------------
# Update catalog on installation. Do not bother if installing
# in DESTDIR, since this is likely for packaging purposes.
catalog-update-hook:
	-test -n "$(DESTDIR)" || $(rootbindir)/journalctl --update-catalog

INSTALL_DATA_HOOKS += \
	catalog-update-hook

catalog-remove-hook:
	-test -n "$(DESTDIR)" || rm -f $(catalogstatedir)/database

UNINSTALL_DATA_HOOKS += \
	catalog-remove-hook

manual_tests += \
	test-journal-enum

tests += \
	test-journal \
	test-journal-send \
	test-journal-syslog \
	test-journal-match \
	test-journal-stream \
	test-journal-init \
	test-journal-verify \
	test-journal-interleaving \
	test-journal-flush \
	test-mmap-cache \
	test-catalog

if HAVE_XZ
tests += test-compress
endif

pkginclude_HEADERS += \
	src/systemd/sd-journal.h \
	src/systemd/sd-messages.h \
	src/systemd/_sd-common.h

libsystemd_journal_internal_la_SOURCES = \
	src/journal/sd-journal.c \
	src/systemd/sd-journal.h \
	src/systemd/_sd-common.h \
	src/journal/journal-file.c \
	src/journal/journal-file.h \
	src/journal/journal-vacuum.c \
	src/journal/journal-vacuum.h \
	src/journal/journal-verify.c \
	src/journal/journal-verify.h \
	src/journal/lookup3.c \
	src/journal/lookup3.h \
	src/journal/journal-send.c \
	src/journal/journal-def.h \
	src/journal/compress.h \
	src/journal/catalog.c \
	src/journal/catalog.h \
	src/journal/mmap-cache.c \
	src/journal/mmap-cache.h

# using _CFLAGS = in the conditional below would suppress AM_CFLAGS
libsystemd_journal_internal_la_CFLAGS = \
	$(AM_CFLAGS)

libsystemd_journal_internal_la_LIBADD =

if HAVE_XZ
libsystemd_journal_internal_la_SOURCES += \
	src/journal/compress.c

libsystemd_journal_internal_la_CFLAGS += \
	$(XZ_CFLAGS)

libsystemd_journal_internal_la_LIBADD += \
	$(XZ_LIBS)
endif

if HAVE_GCRYPT
libsystemd_journal_internal_la_SOURCES += \
	src/journal/journal-authenticate.c \
	src/journal/journal-authenticate.h \
	src/journal/fsprg.c \
	src/journal/fsprg.h

libsystemd_journal_internal_la_LIBADD += \
	$(GCRYPT_LIBS)

# fsprg.c is a drop-in file using void pointer arithmetic
libsystemd_journal_internal_la_CFLAGS += \
	$(GCRYPT_CFLAGS) \
	-Wno-pointer-arith
endif

noinst_LTLIBRARIES += \
	libsystemd-journal-internal.la

rootlibexec_PROGRAMS += \
	systemd-journald

rootbin_PROGRAMS += \
	journalctl

bin_PROGRAMS += \
	systemd-cat

dist_systemunit_DATA += \
	units/systemd-journald.socket \
	units/systemd-journald-dev-log.socket

nodist_systemunit_DATA += \
	units/systemd-journald.service \
	units/systemd-journal-flush.service \
	units/systemd-journal-catalog-update.service

dist_pkgsysconf_DATA += \
	src/journal/journald.conf

dist_catalog_DATA = \
	catalog/systemd.fr.catalog \
	catalog/systemd.ru.catalog \
	catalog/systemd.it.catalog \
	catalog/systemd.catalog

SOCKETS_TARGET_WANTS += \
	systemd-journald.socket \
	systemd-journald-dev-log.socket

SYSINIT_TARGET_WANTS += \
	systemd-journald.service \
	systemd-journal-flush.service \
	systemd-journal-catalog-update.service

EXTRA_DIST += \
	units/systemd-journald.service.in \
	units/systemd-journal-flush.service.in \
	units/systemd-journal-catalog-update.service.in \
	src/journal/journald-gperf.gperf

CLEANFILES += \
	src/journal/journald-gperf.c

# ------------------------------------------------------------------------------
if HAVE_MICROHTTPD
gatewayddocumentrootdir=$(pkgdatadir)/gatewayd

rootlibexec_PROGRAMS += \
	systemd-journal-gatewayd

systemd_journal_gatewayd_SOURCES = \
	src/journal/journal-gatewayd.c \
	src/journal/microhttpd-util.h \
	src/journal/microhttpd-util.c

systemd_journal_gatewayd_LDADD = \
	libsystemd-logs.la \
	libsystemd-journal-internal.la \
	libsystemd-internal.la \
	libsystemd-shared.la \
	$(MICROHTTPD_LIBS)

if HAVE_GNUTLS
systemd_journal_gatewayd_LDADD += \
	$(GNUTLS_LIBS)
endif

systemd_journal_gatewayd_CFLAGS = \
	$(AM_CFLAGS) \
	$(MICROHTTPD_CFLAGS)

systemd_journal_gatewayd_CPPFLAGS = \
	$(AM_CPPFLAGS) \
	-DDOCUMENT_ROOT=\"$(gatewayddocumentrootdir)\"

dist_systemunit_DATA += \
	units/systemd-journal-gatewayd.socket

nodist_systemunit_DATA += \
	units/systemd-journal-gatewayd.service

dist_gatewayddocumentroot_DATA = \
	src/journal/browse.html

endif

EXTRA_DIST += \
	units/systemd-journal-gatewayd.service.in

# ------------------------------------------------------------------------------

systemd_socket_proxyd_SOURCES = \
	src/socket-proxy/socket-proxyd.c

systemd_socket_proxyd_LDADD = \
	libsystemd-logs.la \
	libsystemd-internal.la \
	libsystemd-journal-internal.la \
	libsystemd-shared.la \
	libsystemd-resolve.la

# ------------------------------------------------------------------------------
if ENABLE_COREDUMP
systemd_coredump_SOURCES = \
	src/journal/coredump.c \
	src/journal/coredump-vacuum.c \
	src/journal/coredump-vacuum.h

systemd_coredump_LDADD = \
	libsystemd-journal-internal.la \
	libsystemd-label.la \
	libsystemd-internal.la \
	libsystemd-shared.la

if HAVE_ELFUTILS
systemd_coredump_SOURCES += \
	src/journal/stacktrace.c \
	src/journal/stacktrace.h

systemd_coredump_LDADD += \
	$(ELFUTILS_LIBS)
endif

rootlibexec_PROGRAMS += \
	systemd-coredump

dist_pkgsysconf_DATA += \
	src/journal/coredump.conf

if HAVE_ACL
systemd_coredump_LDADD += \
	libsystemd-acl.la
endif

coredumpctl_SOURCES = \
	src/journal/coredumpctl.c

coredumpctl_LDADD = \
	libsystemd-journal-internal.la \
	libsystemd-internal.la \
	libsystemd-shared.la

bin_PROGRAMS += \
	coredumpctl

manual_tests += \
	test-coredump-vacuum

test_coredump_vacuum_SOURCES = \
	src/journal/test-coredump-vacuum.c  \
	src/journal/coredump-vacuum.c \
	src/journal/coredump-vacuum.h

test_coredump_vacuum_LDADD = \
	libsystemd-internal.la \
	libsystemd-shared.la

dist_bashcompletion_DATA += \
	shell-completion/bash/coredumpctl

dist_zshcompletion_DATA += \
	shell-completion/zsh/_coredumpctl

GENERAL_ALIASES += \
	$(bindir)/coredumpctl $(bindir)/systemd-coredumpctl

sysctl_DATA = \
	sysctl.d/50-coredump.conf

CLEANFILES += \
	sysctl.d/50-coredump.conf
endif

EXTRA_DIST += \
	sysctl.d/50-coredump.conf.in

# ------------------------------------------------------------------------------
if ENABLE_BINFMT
systemd_binfmt_SOURCES = \
	src/binfmt/binfmt.c

systemd_binfmt_LDADD = \
	libsystemd-shared.la

rootlibexec_PROGRAMS += \
	systemd-binfmt

dist_systemunit_DATA += \
	units/proc-sys-fs-binfmt_misc.automount \
	units/proc-sys-fs-binfmt_misc.mount

nodist_systemunit_DATA += \
	units/systemd-binfmt.service

INSTALL_DIRS += \
	$(prefix)/lib/binfmt.d \
	$(sysconfdir)/binfmt.d

SYSINIT_TARGET_WANTS += \
	systemd-binfmt.service \
	proc-sys-fs-binfmt_misc.automount

endif

EXTRA_DIST += \
	units/systemd-binfmt.service.in

# ------------------------------------------------------------------------------
if ENABLE_VCONSOLE
systemd_vconsole_setup_SOURCES = \
	src/vconsole/vconsole-setup.c

systemd_vconsole_setup_LDADD = \
	libsystemd-shared.la

rootlibexec_PROGRAMS += \
	systemd-vconsole-setup

nodist_systemunit_DATA += \
	units/systemd-vconsole-setup.service

SYSINIT_TARGET_WANTS += \
	systemd-vconsole-setup.service
endif

EXTRA_DIST += \
	units/systemd-vconsole-setup.service.in

# ------------------------------------------------------------------------------
if ENABLE_READAHEAD
systemd_readahead_SOURCES = \
	src/readahead/readahead.c \
	src/readahead/readahead-collect.c \
	src/readahead/readahead-replay.c \
	src/readahead/readahead-analyze.c \
	src/readahead/readahead-common.c \
	src/readahead/readahead-common.h

systemd_readahead_LDADD = \
	libsystemd-internal.la \
	libudev-internal.la \
	libsystemd-shared.la

dist_doc_DATA += \
	src/readahead/sd-readahead.c \
	src/systemd/sd-readahead.h

rootlibexec_PROGRAMS += \
	systemd-readahead

dist_systemunit_DATA += \
	units/systemd-readahead-drop.service \
	units/systemd-readahead-done.timer

nodist_systemunit_DATA += \
	units/systemd-readahead-collect.service \
	units/systemd-readahead-replay.service \
	units/systemd-readahead-done.service

manual_tests += \
	test-ssd

test_ssd_SOURCES = \
	src/readahead/test-ssd.c \
	src/readahead/readahead-common.c \
	src/readahead/readahead-common.h

test_ssd_LDADD = \
	libsystemd-internal.la \
	libudev-internal.la \
	libsystemd-shared.la

endif

EXTRA_DIST += \
	units/systemd-readahead-collect.service.in \
	units/systemd-readahead-replay.service.in \
	units/systemd-readahead-done.service.in

# ------------------------------------------------------------------------------
if ENABLE_BOOTCHART
systemd_bootchart_SOURCES = \
	src/bootchart/bootchart.c \
	src/bootchart/bootchart.h \
	src/bootchart/store.c \
	src/bootchart/store.h \
	src/bootchart/svg.c \
	src/bootchart/svg.h

systemd_bootchart_LDADD = \
	libsystemd-journal-internal.la \
	libsystemd-shared.la

rootlibexec_PROGRAMS += \
	systemd-bootchart

dist_pkgsysconf_DATA += \
	src/bootchart/bootchart.conf
endif

# ------------------------------------------------------------------------------
if ENABLE_QUOTACHECK
rootlibexec_PROGRAMS += \
	systemd-quotacheck

nodist_systemunit_DATA += \
	units/systemd-quotacheck.service

systemd_quotacheck_SOURCES = \
	src/quotacheck/quotacheck.c

systemd_quotacheck_LDADD = \
	libsystemd-shared.la
endif

EXTRA_DIST += \
	units/systemd-quotacheck.service.in

nodist_systemunit_DATA += \
	units/quotaon.service

# ------------------------------------------------------------------------------
if ENABLE_RANDOMSEED
rootlibexec_PROGRAMS += \
	systemd-random-seed

nodist_systemunit_DATA += \
	units/systemd-random-seed.service

systemd_random_seed_SOURCES = \
	src/random-seed/random-seed.c

systemd_random_seed_LDADD = \
	libsystemd-label.la \
	libsystemd-shared.la

SYSINIT_TARGET_WANTS += \
	systemd-random-seed.service

endif

EXTRA_DIST += \
	units/systemd-random-seed.service.in

# ------------------------------------------------------------------------------
if ENABLE_BACKLIGHT
rootlibexec_PROGRAMS += \
	systemd-backlight

nodist_systemunit_DATA += \
	units/systemd-backlight@.service

systemd_backlight_SOURCES = \
	src/backlight/backlight.c

systemd_backlight_LDADD = \
	libsystemd-label.la \
	libudev-internal.la \
	libsystemd-shared.la
endif

EXTRA_DIST += \
	units/systemd-backlight@.service.in

# ------------------------------------------------------------------------------
if ENABLE_RFKILL
rootlibexec_PROGRAMS += \
	systemd-rfkill

nodist_systemunit_DATA += \
	units/systemd-rfkill@.service

systemd_rfkill_SOURCES = \
	src/rfkill/rfkill.c

systemd_rfkill_LDADD = \
	libsystemd-label.la \
	libudev-internal.la \
	libsystemd-shared.la
endif

EXTRA_DIST += \
	units/systemd-rfkill@.service.in

# ------------------------------------------------------------------------------
if HAVE_LIBCRYPTSETUP
rootlibexec_PROGRAMS += \
	systemd-cryptsetup

systemgenerator_PROGRAMS += \
	systemd-cryptsetup-generator

dist_systemunit_DATA += \
	units/cryptsetup.target \
	units/cryptsetup-pre.target

systemd_cryptsetup_SOURCES = \
	src/cryptsetup/cryptsetup.c

systemd_cryptsetup_CFLAGS = \
	$(AM_CFLAGS) \
	$(LIBCRYPTSETUP_CFLAGS)

systemd_cryptsetup_LDADD = \
	libsystemd-label.la \
	libudev-internal.la \
	libsystemd-shared.la \
	$(LIBCRYPTSETUP_LIBS)

systemd_cryptsetup_generator_SOURCES = \
	src/cryptsetup/cryptsetup-generator.c

systemd_cryptsetup_generator_LDADD = \
	libsystemd-label.la \
	libsystemd-shared.la

SYSINIT_TARGET_WANTS += \
	cryptsetup.target

endif

# ------------------------------------------------------------------------------
if ENABLE_HOSTNAMED
systemd_hostnamed_SOURCES = \
	src/hostname/hostnamed.c

systemd_hostnamed_LDADD = \
	libsystemd-label.la \
	libsystemd-internal.la \
	libsystemd-shared.la

rootlibexec_PROGRAMS += \
	systemd-hostnamed

nodist_systemunit_DATA += \
	units/systemd-hostnamed.service

dist_systemunit_DATA_busnames += \
	units/org.freedesktop.hostname1.busname

dist_dbuspolicy_DATA += \
	src/hostname/org.freedesktop.hostname1.conf

dist_dbussystemservice_DATA += \
	src/hostname/org.freedesktop.hostname1.service

polkitpolicy_files += \
	src/hostname/org.freedesktop.hostname1.policy

SYSTEM_UNIT_ALIASES += \
	systemd-hostnamed.service dbus-org.freedesktop.hostname1.service

BUSNAMES_TARGET_WANTS += \
	org.freedesktop.hostname1.busname

hostnamectl_SOURCES = \
	src/hostname/hostnamectl.c

hostnamectl_LDADD = \
	libsystemd-internal.la \
	libsystemd-shared.la

bin_PROGRAMS += \
	hostnamectl

dist_bashcompletion_DATA += \
	shell-completion/bash/hostnamectl

dist_zshcompletion_DATA += \
	shell-completion/zsh/_hostnamectl

endif

polkitpolicy_in_files += \
	src/hostname/org.freedesktop.hostname1.policy.in

EXTRA_DIST += \
	units/systemd-hostnamed.service.in

# ------------------------------------------------------------------------------
dist_systemunit_DATA_busnames += \
	units/org.freedesktop.systemd1.busname

BUSNAMES_TARGET_WANTS += \
	org.freedesktop.systemd1.busname

# ------------------------------------------------------------------------------
if ENABLE_LOCALED
systemd_localed_SOURCES = \
	src/locale/localed.c

systemd_localed_LDADD = \
	libsystemd-label.la \
	libsystemd-internal.la \
	libsystemd-shared.la

nodist_systemunit_DATA += \
	units/systemd-localed.service

dist_systemunit_DATA_busnames += \
	units/org.freedesktop.locale1.busname

rootlibexec_PROGRAMS += \
	systemd-localed

dist_dbuspolicy_DATA += \
	src/locale/org.freedesktop.locale1.conf

dist_dbussystemservice_DATA += \
	src/locale/org.freedesktop.locale1.service

polkitpolicy_files += \
	src/locale/org.freedesktop.locale1.policy

SYSTEM_UNIT_ALIASES += \
	systemd-localed.service dbus-org.freedesktop.locale1.service

BUSNAMES_TARGET_WANTS += \
	org.freedesktop.locale1.busname

dist_pkgdata_DATA += \
	src/locale/kbd-model-map

dist_noinst_SCRIPT = \
	src/locale/generate-kbd-model-map

update-kbd-model-map: src/locale/generate-kbd-model-map
	$PYTHON $< >src/locale/kbd-model-map

localectl_SOURCES = \
	src/locale/localectl.c

localectl_LDADD = \
	libsystemd-internal.la \
	libsystemd-shared.la

bin_PROGRAMS += \
	localectl

dist_bashcompletion_DATA += \
	shell-completion/bash/localectl

dist_zshcompletion_DATA += \
	shell-completion/zsh/_localectl

endif

.PHONY: update-kbd-model-map

polkitpolicy_in_files += \
	src/locale/org.freedesktop.locale1.policy.in

EXTRA_DIST += \
	units/systemd-localed.service.in

# ------------------------------------------------------------------------------
if ENABLE_TIMEDATED
systemd_timedated_SOURCES = \
	src/timedate/timedated.c

systemd_timedated_LDADD = \
	libsystemd-label.la \
	libsystemd-internal.la \
	libsystemd-shared.la

rootlibexec_PROGRAMS += \
	systemd-timedated

dist_dbussystemservice_DATA += \
	src/timedate/org.freedesktop.timedate1.service

dist_dbuspolicy_DATA += \
	src/timedate/org.freedesktop.timedate1.conf

nodist_systemunit_DATA += \
	units/systemd-timedated.service

dist_systemunit_DATA_busnames += \
	units/org.freedesktop.timedate1.busname

polkitpolicy_files += \
	src/timedate/org.freedesktop.timedate1.policy

INSTALL_DIRS += \
	$(prefix)/lib/systemd/ntp-units.d \
	$(sysconfdir)/systemd/ntp-units.d

SYSTEM_UNIT_ALIASES += \
	systemd-timedated.service dbus-org.freedesktop.timedate1.service

BUSNAMES_TARGET_WANTS += \
	org.freedesktop.timedate1.busname

timedatectl_SOURCES = \
	src/timedate/timedatectl.c

timedatectl_LDADD = \
	libsystemd-internal.la \
	libsystemd-shared.la

bin_PROGRAMS += \
	timedatectl

dist_bashcompletion_DATA += \
	shell-completion/bash/timedatectl

dist_zshcompletion_DATA += \
	shell-completion/zsh/_timedatectl
endif

polkitpolicy_in_files += \
	src/timedate/org.freedesktop.timedate1.policy.in

EXTRA_DIST += \
	units/systemd-timedated.service.in

# ------------------------------------------------------------------------------
if ENABLE_TIMESYNCD
systemd_timesyncd_SOURCES = \
	src/timesync/timesyncd.c \
	src/timesync/timesyncd.h

nodist_systemd_timesyncd_SOURCES = \
	src/timesync/timesyncd-gperf.c

EXTRA_DIST += \
	src/timesync/timesyncd-gperf.gperf

CLEANFILES += \
	src/timesync/timesyncd-gperf.c

systemd_timesyncd_LDADD = \
	libsystemd-resolve.la \
	libsystemd-network.la \
	libsystemd-label.la \
	libsystemd-capability.la \
	libsystemd-internal.la \
	libsystemd-shared.la \
	-lm

rootlibexec_PROGRAMS += \
	systemd-timesyncd

nodist_systemunit_DATA += \
	units/systemd-timesyncd.service

GENERAL_ALIASES += \
	$(systemunitdir)/systemd-timesyncd.service $(pkgsysconfdir)/system/sysinit.target.wants/systemd-timesyncd.service

EXTRA_DIST += \
	units/systemd-timesyncd.service.in

nodist_pkgsysconf_DATA += \
	src/timesync/timesyncd.conf

EXTRA_DIST += \
	src/timesync/timesyncd.conf.in

CLEANFILES += \
	src/timesync/timesyncd.conf

dist_ntpunits_DATA = \
	src/timesync/90-systemd.list

endif

# ------------------------------------------------------------------------------
if HAVE_MYHOSTNAME
libnss_myhostname_la_SOURCES = \
	src/nss-myhostname/nss-myhostname.c \
	src/nss-myhostname/ifconf.h \
	src/nss-myhostname/netlink.c

libnss_myhostname_la_LDFLAGS = \
	$(AM_LDFLAGS) \
	-module \
	-export-dynamic \
	-avoid-version \
	-shared \
	-shrext .so.2

libnss_myhostname_la_LIBADD = \
	libsystemd-shared.la \
	libsystemd-internal.la

lib_LTLIBRARIES += \
	libnss_myhostname.la
endif

# ------------------------------------------------------------------------------
if ENABLE_MACHINED
systemd_machined_SOURCES = \
	src/machine/machined.c \
	src/machine/machined.h

systemd_machined_LDADD = \
	libsystemd-machine-core.la

rootlibexec_PROGRAMS += \
	systemd-machined

libsystemd_machine_core_la_SOURCES = \
	src/machine/machined-dbus.c \
	src/machine/machine.c \
	src/machine/machine.h \
	src/machine/machine-dbus.c

libsystemd_machine_core_la_LIBADD = \
	libsystemd-label.la \
	libsystemd-internal.la \
	libudev-internal.la \
	libsystemd-shared.la

noinst_LTLIBRARIES += \
	libsystemd-machine-core.la

machinectl_SOURCES = \
	src/machine/machinectl.c

machinectl_LDADD = \
	libsystemd-internal.la \
	libsystemd-shared.la

rootbin_PROGRAMS += \
	machinectl

dist_bashcompletion_DATA += \
	shell-completion/bash/machinectl

test_machine_tables_SOURCES = \
	src/machine/test-machine-tables.c

test_machine_tables_LDADD = \
	libsystemd-machine-core.la

tests += \
	test-machine-tables

nodist_systemunit_DATA += \
	units/systemd-machined.service

dist_systemunit_DATA += \
	units/machine.slice

dist_systemunit_DATA_busnames += \
	units/org.freedesktop.machine1.busname

dist_dbussystemservice_DATA += \
	src/machine/org.freedesktop.machine1.service

dist_dbuspolicy_DATA += \
	src/machine/org.freedesktop.machine1.conf

dist_zshcompletion_DATA += \
	shell-completion/zsh/_machinectl \
	shell-completion/zsh/_sd_machines

SYSTEM_UNIT_ALIASES += \
	systemd-machined.service dbus-org.freedesktop.machine1.service

BUSNAMES_TARGET_WANTS += \
	org.freedesktop.machine1.busname

EXTRA_DIST += \
	units/systemd-machined.service.in

endif

# ------------------------------------------------------------------------------
if ENABLE_RESOLVED
systemd_resolved_SOURCES = \
	src/resolve/resolved.h \
	src/resolve/resolved.c \
	src/resolve/resolved-manager.c

systemd_resolved_CFLAGS = \
	$(AM_CFLAGS) \
	$(KMOD_CFLAGS)

nodist_systemd_resolved_SOURCES = \
	src/resolve/resolved-gperf.c

EXTRA_DIST += \
	src/resolve/resolved-gperf.gperf

CLEANFILES += \
	src/resolve/resolved-gperf.c

systemd_resolved_LDADD = \
	libsystemd-capability.la \
	libsystemd-network.la \
	libsystemd-label.la \
	libsystemd-internal.la \
	libsystemd-shared.la

rootlibexec_PROGRAMS += \
	systemd-resolved

nodist_systemunit_DATA += \
	units/systemd-resolved.service

EXTRA_DIST += \
	units/systemd-resolved.service.in

GENERAL_ALIASES += \
	$(systemunitdir)/systemd-resolved.service $(pkgsysconfdir)/system/multi-user.target.wants/systemd-resolved.service

nodist_pkgsysconf_DATA += \
	src/resolve/resolved.conf

EXTRA_DIST += \
	src/resolve/resolved.conf.in

CLEANFILES += \
	src/resolve/resolved.conf

endif

# ------------------------------------------------------------------------------
if ENABLE_NETWORKD
rootlibexec_PROGRAMS += \
	systemd-networkd

systemd_networkd_SOURCES = \
	src/network/networkd.c

systemd_networkd_LDADD = \
	libsystemd-networkd-core.la \
	libsystemd-capability.la

noinst_LTLIBRARIES += \
	libsystemd-networkd-core.la

libsystemd_networkd_core_la_CFLAGS = \
	$(AM_CFLAGS)

libsystemd_networkd_core_la_SOURCES = \
	src/libsystemd-network/network-internal.h \
	src/network/networkd.h \
	src/network/networkd-link.c \
	src/network/networkd-netdev.c \
	src/network/networkd-tunnel.c \
	src/network/networkd-veth.c \
	src/network/networkd-vxlan.c \
	src/network/networkd-vlan.c \
	src/network/networkd-macvlan.c \
	src/network/networkd-dummy.c \
	src/network/networkd-tuntap.c \
	src/network/networkd-network.c \
	src/network/networkd-address.c \
	src/network/networkd-route.c \
	src/network/networkd-manager.c \
	src/network/networkd-address-pool.c

nodist_libsystemd_networkd_core_la_SOURCES = \
	src/network/networkd-network-gperf.c \
	src/network/networkd-netdev-gperf.c

libsystemd_networkd_core_la_LIBADD = \
	libudev-internal.la \
	libsystemd-internal.la \
	libsystemd-network.la \
	libsystemd-label.la \
	libsystemd-shared.la

rootlibexec_PROGRAMS += \
	systemd-networkd-wait-online

systemd_networkd_wait_online_CFLAGS = \
	$(AM_CFLAGS)

systemd_networkd_wait_online_SOURCES = \
	src/libsystemd-network/network-internal.h \
	src/network/networkd-wait-online.c \
	src/network/networkd-wait-online.h

systemd_networkd_wait_online_LDADD = \
	libsystemd-network.la \
	libudev-internal.la \
	libsystemd-internal.la \
	libsystemd-shared.la

test_network_SOURCES = \
	src/network/test-network.c

test_network_CFLAGS = \
	$(AM_CFLAGS)

test_network_LDADD = \
	libsystemd-networkd-core.la

tests += \
	test-network

nodist_systemunit_DATA += \
	units/systemd-networkd.service \
	units/systemd-networkd-wait-online.service

GENERAL_ALIASES += \
	$(systemunitdir)/systemd-networkd.service $(pkgsysconfdir)/system/multi-user.target.wants/systemd-networkd.service \
	$(systemunitdir)/systemd-networkd-wait-online.service $(pkgsysconfdir)/system/network-online.target.wants/systemd-networkd-wait-online.service

EXTRA_DIST += \
	src/network/networkd-network-gperf.gperf \
	src/network/networkd-netdev-gperf.gperf \
	units/systemd-networkd.service.in \
	units/systemd-networkd-wait-online.service.in

CLEANFILES += \
	src/network/networkd-network-gperf.c \
	src/network/networkd-netdev-gperf.c
endif

# ------------------------------------------------------------------------------
if ENABLE_LOGIND
systemd_logind_SOURCES = \
	src/login/logind.c \
	src/login/logind.h

nodist_systemd_logind_SOURCES = \
	src/login/logind-gperf.c

systemd_logind_LDADD = \
	libsystemd-logind-core.la

libsystemd_logind_core_la_SOURCES = \
	src/login/logind-core.c \
	src/login/logind-device.c \
	src/login/logind-device.h \
	src/login/logind-button.c \
	src/login/logind-button.h \
	src/login/logind-action.c \
	src/login/logind-action.h \
	src/login/logind-seat.c \
	src/login/logind-seat.h \
	src/login/logind-session.c \
	src/login/logind-session.h \
	src/login/logind-session-device.c \
	src/login/logind-session-device.h \
	src/login/logind-user.c \
	src/login/logind-user.h \
	src/login/logind-inhibit.c \
	src/login/logind-inhibit.h \
	src/login/logind-dbus.c \
	src/login/logind-session-dbus.c \
	src/login/logind-seat-dbus.c \
	src/login/logind-user-dbus.c \
	src/login/logind-acl.h

libsystemd_logind_core_la_LIBADD = \
	libsystemd-label.la \
	libsystemd-capability.la \
	libsystemd-internal.la \
	libudev-internal.la \
	libsystemd-shared.la

if HAVE_ACL
libsystemd_logind_core_la_SOURCES += \
	src/login/logind-acl.c

libsystemd_logind_core_la_LIBADD += \
	libsystemd-acl.la
endif

noinst_LTLIBRARIES += \
	libsystemd-logind-core.la

systemd_user_sessions_SOURCES = \
	src/login/user-sessions.c

systemd_user_sessions_LDADD = \
	libsystemd-shared.la

rootlibexec_PROGRAMS += \
	systemd-logind \
	systemd-user-sessions

loginctl_SOURCES = \
	src/login/loginctl.c \
	src/login/sysfs-show.c

loginctl_LDADD = \
	libsystemd-internal.la \
	libudev-internal.la \
	libsystemd-shared.la

rootbin_PROGRAMS += \
	loginctl

dist_bashcompletion_DATA += \
	shell-completion/bash/loginctl

dist_zshcompletion_DATA += \
	shell-completion/zsh/_loginctl \
	shell-completion/zsh/_systemd-inhibit

systemd_inhibit_SOURCES = \
	src/login/inhibit.c

systemd_inhibit_LDADD = \
	libsystemd-internal.la \
	libsystemd-shared.la

rootbin_PROGRAMS += \
	systemd-inhibit

test_login_SOURCES = \
	src/libsystemd/sd-login/test-login.c

test_login_LDADD = \
	libsystemd-internal.la \
	libsystemd-shared.la

test_login_shared_SOURCES = \
	src/login/test-login-shared.c

test_login_shared_LDADD = \
	libsystemd-internal.la \
	libsystemd-shared.la

test_inhibit_SOURCES = \
	src/login/test-inhibit.c

test_inhibit_LDADD = \
	libsystemd-internal.la \
	libsystemd-shared.la

test_login_tables_SOURCES = \
	src/login/test-login-tables.c

test_login_tables_LDADD = \
	libsystemd-logind-core.la

manual_tests += \
	test-login \
	test-inhibit

tests += \
	test-login-tables \
	test-login-shared

if HAVE_PAM
pam_systemd_la_SOURCES = \
	src/login/pam_systemd.sym \
	src/login/pam_systemd.c

pam_systemd_la_CFLAGS = \
	$(AM_CFLAGS) \
	$(PAM_CFLAGS) \
	-fvisibility=hidden

pam_systemd_la_LDFLAGS = \
	$(AM_LDFLAGS) \
	-module \
	-export-dynamic \
	-avoid-version \
	-shared \
	-Wl,--version-script=$(top_srcdir)/src/login/pam_systemd.sym

pam_systemd_la_LIBADD = \
	libsystemd-capability.la \
	libsystemd-internal.la \
	libsystemd-shared.la \
	$(PAM_LIBS)

pamlib_LTLIBRARIES = \
	pam_systemd.la

dist_pamconf_DATA = \
	src/login/systemd-user
endif

nodist_systemunit_DATA += \
	units/systemd-logind.service \
	units/systemd-user-sessions.service

dist_systemunit_DATA += \
	units/user.slice

dist_systemunit_DATA_busnames += \
	units/org.freedesktop.login1.busname

dist_dbussystemservice_DATA += \
	src/login/org.freedesktop.login1.service

dist_dbuspolicy_DATA += \
	src/login/org.freedesktop.login1.conf

dist_pkgsysconf_DATA += \
	src/login/logind.conf

polkitpolicy_files += \
	src/login/org.freedesktop.login1.policy

INSTALL_DIRS += \
	$(systemdstatedir)

MULTI_USER_TARGET_WANTS += \
	systemd-logind.service \
	systemd-user-sessions.service

SYSTEM_UNIT_ALIASES += \
	systemd-logind.service dbus-org.freedesktop.login1.service

BUSNAMES_TARGET_WANTS += \
	org.freedesktop.login1.busname

if ENABLE_MULTI_SEAT_X

systemd_multi_seat_x_SOURCES = \
	src/login/multi-seat-x.c

systemd_multi_seat_x_LDADD = \
	libsystemd-label.la \
	libsystemd-shared.la

rootlibexec_PROGRAMS += \
	systemd-multi-seat-x

endif

dist_udevrules_DATA += \
	src/login/70-uaccess.rules \
	src/login/70-power-switch.rules

nodist_udevrules_DATA += \
	src/login/71-seat.rules \
	src/login/73-seat-late.rules

CLEANFILES += \
	src/login/logind-gperf.c \
	src/login/71-seat.rules \
	src/login/73-seat-late.rules
endif

polkitpolicy_in_files += \
	src/login/org.freedesktop.login1.policy.in

EXTRA_DIST += \
	src/login/logind-gperf.gperf \
	src/login/71-seat.rules.in \
	src/login/73-seat-late.rules.in \
	units/systemd-logind.service.in \
	units/systemd-user-sessions.service.in

# ------------------------------------------------------------------------------
if HAVE_PYTHON_DEVEL
pkgpyexec_LTLIBRARIES = \
	_journal.la \
	id128.la \
	_daemon.la \
	_reader.la \
	login.la

_journal_la_SOURCES = \
	src/python-systemd/_journal.c

_journal_la_CFLAGS = \
	$(AM_CFLAGS) \
	-fvisibility=default \
	$(PYTHON_DEVEL_CFLAGS)

_journal_la_LDFLAGS = \
	$(AM_LDFLAGS) \
	-shared \
	-module \
	-avoid-version

_journal_la_LIBADD = \
	$(PYTHON_DEVEL_LIBS) \
	libsystemd.la

id128_la_SOURCES = \
	src/python-systemd/id128.c \
	src/python-systemd/pyutil.c \
	src/python-systemd/pyutil.h

nodist_id128_la_SOURCES = \
	src/python-systemd/id128-constants.h

id128_la_CFLAGS = \
	$(AM_CFLAGS) \
	-fvisibility=default \
	$(PYTHON_DEVEL_CFLAGS) \
	-I$(top_builddir)/src/python-systemd

id128_la_LDFLAGS = \
	$(AM_LDFLAGS) \
	-shared \
	-module \
	-avoid-version

id128_la_LIBADD = \
	$(PYTHON_DEVEL_LIBS) \
	libsystemd-shared.la \
	libsystemd.la

_daemon_la_SOURCES = \
	src/python-systemd/_daemon.c \
	src/python-systemd/pyutil.c \
	src/python-systemd/pyutil.h

_daemon_la_CFLAGS = \
	$(AM_CFLAGS) \
	-fvisibility=default \
	$(PYTHON_DEVEL_CFLAGS) \
	-I$(top_builddir)/src/python-systemd

_daemon_la_LDFLAGS = \
	$(AM_LDFLAGS) \
	-shared \
	-module \
	-avoid-version

_daemon_la_LIBADD = \
	$(PYTHON_DEVEL_LIBS) \
	libsystemd-shared.la \
	libsystemd.la

_reader_la_SOURCES = \
	src/python-systemd/_reader.c \
	src/python-systemd/pyutil.c \
	src/python-systemd/pyutil.h

_reader_la_CFLAGS = \
	$(AM_CFLAGS) \
	-fvisibility=default \
	$(PYTHON_DEVEL_CFLAGS)

_reader_la_LDFLAGS = \
	$(AM_LDFLAGS) \
	-shared \
	-module \
	-avoid-version

_reader_la_LIBADD = \
	$(PYTHON_DEVEL_LIBS) \
	libsystemd-shared.la \
	libsystemd.la

login_la_SOURCES = \
	src/python-systemd/login.c \
	src/python-systemd/pyutil.c \
	src/python-systemd/pyutil.h

login_la_CFLAGS = \
	$(AM_CFLAGS) \
	-fvisibility=default \
	$(PYTHON_DEVEL_CFLAGS)

login_la_LDFLAGS = \
	$(AM_LDFLAGS) \
	-shared \
	-module \
	-avoid-version

login_la_LIBADD = \
	$(PYTHON_DEVEL_LIBS) \
	libsystemd-shared.la \
	libsystemd.la

dist_pkgpyexec_PYTHON = \
	src/python-systemd/journal.py \
	src/python-systemd/daemon.py \
	src/python-systemd/__init__.py

src/python-systemd/id128-constants.h: src/systemd/sd-messages.h
	$(AM_V_at)$(MKDIR_P) $(dir $@)
	$(AM_V_GEN)$(SED) -n -r 's/,//g; s/#define (SD_MESSAGE_[A-Z0-9_]+)\s.*/add_id(m, "\1", \1) JOINER/p' <$< >$@

BUILT_SOURCES += \
	src/python-systemd/id128-constants.h

SPHINXOPTS = -D version=$(VERSION) -D release=$(VERSION)
sphinx-%:
	$(AM_V_at)test -n "$(SPHINX_BUILD)" || { echo " *** sphinx-build is not available"; exit 1; }
	$(AM_V_GEN)PYTHONPATH=$(DESTDIR)$(pyexecdir) LD_LIBRARY_PATH=$(DESTDIR)$(libdir) $(SPHINX_BUILD) -b $* $(SPHINXOPTS) $(top_srcdir)/src/python-systemd/docs $(top_builddir)/docs/html/python-systemd/
	$(AM_V_at)echo Output has been generated in $(abs_top_builddir)/docs/html/python-systemd/

python-shell:
	$(AM_V_at)echo "Starting python with $(DESTDIR)$(pyexecdir)"
	$(AM_V_at)PYTHONPATH=$(DESTDIR)$(pyexecdir) LD_LIBRARY_PATH=$(DESTDIR)$(libdir) $(PYTHON)

destdir-sphinx: all
	dir="$$(mktemp -d /tmp/systemd-install.XXXXXX)" && \
		$(MAKE) DESTDIR="$$dir" install && \
		$(MAKE) DESTDIR="$$dir" sphinx-html && \
		rm -rf "$$dir"

endif

CLEAN_LOCAL_HOOKS += clean-sphinx

.PHONY: python-shell destdir-sphinx clean-sphinx clean-python

clean-sphinx:
	-rm -rf docs/html/python-systemd/

# Remove Python stuff, e.g. to force rebuilding for a different Python version.
clean-python:
	-rm -rf src/python-systemd/.libs src/python-systemd/*.l[ao]
	-rm -f _daemon.la id128.la _journal.la login.la _reader.la

# ------------------------------------------------------------------------------
if ENABLE_COMPAT_LIBS
EXTRA_DIST += \
	src/compat-libs/linkwarning.h

libsystemd-%.c: src/compat-libs/libsystemd-%.sym
	$(AM_V_at)$(MKDIR_P) $(dir $@)
	$(AM_V_GEN)sed -r -n 's/^ +(sd_.*);/obsolete_lib(\1,$(notdir $(basename $<)));/p' <$< >$@

BUILT_SOURCES += \
	libsystemd-journal.c \
	libsystemd-login.c \
	libsystemd-id128.c \
	libsystemd-daemon.c

libsystemd_journal_la_SOURCES = \
	libsystemd-journal.c \
	src/compat-libs/libsystemd-journal.sym

libsystemd_journal_la_CPPFLAGS = \
	$(AM_CFLAGS) \
	-imacros$(top_srcdir)/src/compat-libs/linkwarning.h

libsystemd_journal_la_LDFLAGS = \
	$(AM_LDFLAGS) \
	-version-info $(LIBSYSTEMD_JOURNAL_CURRENT):$(LIBSYSTEMD_JOURNAL_REVISION):$(LIBSYSTEMD_JOURNAL_AGE) \
	-Wl,--version-script=$(top_srcdir)/src/compat-libs/libsystemd-journal.sym

libsystemd_journal_la_LIBADD = \
	libsystemd-journal-internal.la \
	libsystemd-internal.la \
	libsystemd-shared.la

libsystemd_login_la_SOURCES = \
	libsystemd-login.c \
	src/compat-libs/libsystemd-login.sym

libsystemd_login_la_CPPFLAGS = \
	$(AM_CFLAGS) \
	-imacros$(top_srcdir)/src/compat-libs/linkwarning.h

libsystemd_login_la_LDFLAGS = \
	$(AM_LDFLAGS) \
	-version-info $(LIBSYSTEMD_LOGIN_CURRENT):$(LIBSYSTEMD_LOGIN_REVISION):$(LIBSYSTEMD_LOGIN_AGE) \
	-Wl,--version-script=$(top_srcdir)/src/compat-libs/libsystemd-login.sym

libsystemd_login_la_LIBADD = \
	libsystemd-internal.la \
	libsystemd-shared.la

libsystemd_id128_la_SOURCES = \
	libsystemd-id128.c \
	src/compat-libs/libsystemd-id128.sym

libsystemd_id128_la_CPPFLAGS = \
	$(AM_CFLAGS) \
	-imacros$(top_srcdir)/src/compat-libs/linkwarning.h

libsystemd_id128_la_LDFLAGS = \
	$(AM_LDFLAGS) \
	-version-info $(LIBSYSTEMD_ID128_CURRENT):$(LIBSYSTEMD_ID128_REVISION):$(LIBSYSTEMD_ID128_AGE) \
	-Wl,--version-script=$(top_srcdir)/src/compat-libs/libsystemd-id128.sym

libsystemd_id128_la_LIBADD = \
	libsystemd-internal.la \
	libsystemd-shared.la

libsystemd_daemon_la_SOURCES = \
	libsystemd-daemon.c \
	src/compat-libs/libsystemd-daemon.sym

libsystemd_daemon_la_CPPFLAGS = \
	$(AM_CFLAGS) \
	-imacros$(top_srcdir)/src/compat-libs/linkwarning.h

libsystemd_daemon_la_LDFLAGS = \
	$(AM_LDFLAGS) \
	-version-info $(LIBSYSTEMD_DAEMON_CURRENT):$(LIBSYSTEMD_DAEMON_REVISION):$(LIBSYSTEMD_DAEMON_AGE) \
	-Wl,--version-script=$(top_srcdir)/src/compat-libs/libsystemd-daemon.sym

libsystemd_daemon_la_LIBADD = \
	libsystemd-internal.la \
	libsystemd-shared.la

lib_LTLIBRARIES += \
	libsystemd-journal.la \
	libsystemd-login.la \
	libsystemd-id128.la \
	libsystemd-daemon.la

pkgconfiglib_DATA += \
	src/compat-libs/libsystemd-journal.pc \
	src/compat-libs/libsystemd-login.pc \
	src/compat-libs/libsystemd-id128.pc \
	src/compat-libs/libsystemd-daemon.pc

# move lib from $(libdir) to $(rootlibdir) and update devel link, if needed
compat-lib-install-hook:
	libname=libsystemd-login.so && $(move-to-rootlibdir)
	libname=libsystemd-journal.so && $(move-to-rootlibdir)
	libname=libsystemd-id128.so && $(move-to-rootlibdir)
	libname=libsystemd-daemon.so && $(move-to-rootlibdir)

compat-lib-uninstall-hook:
	rm -f $(DESTDIR)$(rootlibdir)/libsystemd-login.so*
	rm -f $(DESTDIR)$(rootlibdir)/libsystemd-journal.so*
	rm -f $(DESTDIR)$(rootlibdir)/libsystemd-id128.so*
	rm -f $(DESTDIR)$(rootlibdir)/libsystemd-daemon.so*

INSTALL_EXEC_HOOKS += compat-lib-install-hook
UNINSTALL_EXEC_HOOKS += compat-lib-uninstall-hook
endif

EXTRA_DIST += \
	src/compat-libs/libsystemd-journal.pc.in \
	src/compat-libs/libsystemd-login.pc.in \
	src/compat-libs/libsystemd-id128.pc.in \
	src/compat-libs/libsystemd-daemon.pc.in

# ------------------------------------------------------------------------------
substitutions = \
       '|rootlibexecdir=$(rootlibexecdir)|' \
       '|rootbindir=$(rootbindir)|' \
       '|bindir=$(bindir)|' \
       '|SYSTEMCTL=$(rootbindir)/systemctl|' \
       '|SYSTEMD_NOTIFY=$(rootbindir)/systemd-notify|' \
       '|pkgsysconfdir=$(pkgsysconfdir)|' \
       '|SYSTEM_CONFIG_UNIT_PATH=$(pkgsysconfdir)/system|' \
       '|USER_CONFIG_UNIT_PATH=$(pkgsysconfdir)/user|' \
       '|pkgdatadir=$(pkgdatadir)|' \
       '|systemunitdir=$(systemunitdir)|' \
       '|userunitdir=$(userunitdir)|' \
       '|systempresetdir=$(systempresetdir)|' \
       '|userpresetdir=$(userpresetdir)|' \
       '|udevhwdbdir=$(udevhwdbdir)|' \
       '|udevrulesdir=$(udevrulesdir)|' \
       '|catalogdir=$(catalogdir)|' \
       '|tmpfilesdir=$(tmpfilesdir)|' \
       '|sysusersdir=$(sysusersdir)|' \
       '|sysctldir=$(sysctldir)|' \
       '|systemgeneratordir=$(systemgeneratordir)|' \
       '|usergeneratordir=$(usergeneratordir)|' \
       '|PACKAGE_VERSION=$(PACKAGE_VERSION)|' \
       '|PACKAGE_NAME=$(PACKAGE_NAME)|' \
       '|PACKAGE_URL=$(PACKAGE_URL)|' \
       '|RANDOM_SEED_DIR=$(localstatedir)/lib/systemd/|' \
       '|RANDOM_SEED=$(localstatedir)/lib/systemd/random-seed|' \
       '|prefix=$(prefix)|' \
       '|exec_prefix=$(exec_prefix)|' \
       '|libdir=$(libdir)|' \
       '|includedir=$(includedir)|' \
       '|VERSION=$(VERSION)|' \
       '|rootprefix=$(rootprefix)|' \
       '|udevlibexecdir=$(udevlibexecdir)|' \
       '|SUSHELL=$(SUSHELL)|' \
       '|DEBUGTTY=$(DEBUGTTY)|' \
       '|KILL=$(KILL)|' \
       '|KMOD=$(KMOD)|' \
       '|MKDIR_P=$(MKDIR_P)|' \
       '|QUOTAON=$(QUOTAON)|' \
       '|QUOTACHECK=$(QUOTACHECK)|' \
       '|SYSTEM_SYSVINIT_PATH=$(sysvinitdir)|' \
       '|VARLOGDIR=$(varlogdir)|' \
       '|RC_LOCAL_SCRIPT_PATH_START=$(RC_LOCAL_SCRIPT_PATH_START)|' \
       '|RC_LOCAL_SCRIPT_PATH_STOP=$(RC_LOCAL_SCRIPT_PATH_STOP)|' \
       '|PYTHON=$(PYTHON)|' \
       '|PYTHON_BINARY=$(PYTHON_BINARY)|' \
       '|NTP_SERVERS=$(NTP_SERVERS)|' \
       '|DNS_SERVERS=$(DNS_SERVERS)|' \
       '|systemuidmax=$(SYSTEM_UID_MAX)|' \
       '|systemgidmax=$(SYSTEM_GID_MAX)|' \
       '|TTY_GID=$(TTY_GID)|' \
       '|systemsleepdir=$(systemsleepdir)|' \
       '|systemshutdowndir=$(systemshutdowndir)|' \
       '|binfmtdir=$(binfmtdir)|' \
       '|modulesloaddir=$(modulesloaddir)|'

SED_PROCESS = \
	$(AM_V_GEN)$(MKDIR_P) $(dir $@) && \
	$(SED) $(subst '|,-e 's|@,$(subst =,\@|,$(subst |',|g',$(substitutions)))) \
		< $< > $@

units/%: units/%.in
	$(SED_PROCESS)

man/%: man/%.in
	$(SED_PROCESS)

sysctl.d/%: sysctl.d/%.in
	$(SED_PROCESS)

%.pc: %.pc.in
	$(SED_PROCESS)

src/core/macros.%: src/core/macros.%.in
	$(SED_PROCESS)

src/%.policy.in: src/%.policy.in.in
	$(SED_PROCESS)

shell-completion/%: shell-completion/%.in
	$(SED_PROCESS)

%.rules: %.rules.in
	$(SED_PROCESS)

%.conf: %.conf.in
	$(SED_PROCESS)

%.sh: %.sh.in
	$(SED_PROCESS)
	$(AM_V_GEN)chmod +x $@

src/%.c: src/%.gperf
	$(AM_V_at)$(MKDIR_P) $(dir $@)
	$(AM_V_GPERF)$(GPERF) < $< > $@

src/%: src/%.m4
	$(AM_V_at)$(MKDIR_P) $(dir $@)
	$(AM_V_M4)$(M4) -P $(M4_DEFINES) < $< > $@

units/%: units/%.m4
	$(AM_V_at)$(MKDIR_P) $(dir $@)
	$(AM_V_M4)$(M4) -P $(M4_DEFINES) -DFOR_SYSTEM=1 < $< > $@

units/user/%: units/%.m4
	$(AM_V_at)$(MKDIR_P) $(dir $@)
	$(AM_V_M4)$(M4) -P $(M4_DEFINES) -DFOR_USER=1 < $< > $@

if ENABLE_POLKIT
nodist_polkitpolicy_DATA = \
	$(polkitpolicy_files) \
	$(polkitpolicy_in_in_files:.policy.in.in=.policy)
endif

EXTRA_DIST += \
	$(polkitpolicy_in_files) \
	$(polkitpolicy_in_in_files)

CLEANFILES += \
	$(nodist_systemunit_DATA) \
	$(nodist_userunit_DATA) \
	$(pkgconfigdata_DATA) \
	$(pkgconfiglib_DATA) \
	$(nodist_polkitpolicy_DATA)

# ------------------------------------------------------------------------------
if ENABLE_MANPAGES
man/custom-entities.ent: configure.ac
	$(AM_V_GEN)$(MKDIR_P) $(dir $@)
	$(AM_V_GEN)(echo '<?xml version="1.0" encoding="utf-8" ?>' && \
	 printf '$(subst '|,<!ENTITY ,$(subst =, ",$(subst |',">\n,$(substitutions))))') \
	 > $@ # '

DISTCLEANFILES += \
	man/custom-entities.ent

XSLTPROC_FLAGS = \
	--nonet \
	--xinclude \
	--stringparam man.output.quietly 1 \
	--stringparam funcsynopsis.style ansi \
	--stringparam man.authors.section.enabled 0 \
	--stringparam man.copyright.section.enabled 0 \
	--stringparam systemd.version $(VERSION) \
	--path '$(builddir)/man:$(srcdir)/man'

XSLTPROC_PROCESS_MAN = \
	$(AM_V_XSLT)$(XSLTPROC) -o $@ $(XSLTPROC_FLAGS) $(srcdir)/man/custom-man.xsl $<

XSLTPROC_PROCESS_HTML = \
	$(AM_V_XSLT)$(XSLTPROC) -o $@ $(XSLTPROC_FLAGS) $(srcdir)/man/custom-html.xsl $<

man/%.1: man/%.xml man/custom-man.xsl man/custom-entities.ent
	$(XSLTPROC_PROCESS_MAN)

man/%.3: man/%.xml man/custom-man.xsl man/custom-entities.ent
	$(XSLTPROC_PROCESS_MAN)

man/%.5: man/%.xml man/custom-man.xsl man/custom-entities.ent
	$(XSLTPROC_PROCESS_MAN)

man/%.7: man/%.xml man/custom-man.xsl man/custom-entities.ent
	$(XSLTPROC_PROCESS_MAN)

man/%.8: man/%.xml man/custom-man.xsl man/custom-entities.ent
	$(XSLTPROC_PROCESS_MAN)

man/%.html: man/%.xml man/custom-html.xsl man/custom-entities.ent
	$(XSLTPROC_PROCESS_HTML)

define html-alias
	$(AM_V_LN)$(LN_S) -f $(notdir $<) $@
endef

endif

EXTRA_DIST += \
	man/custom-html.xsl \
	man/custom-man.xsl

# ------------------------------------------------------------------------------
if HAVE_SYSV_COMPAT
sysvinit_DATA = \
	docs/sysvinit/README

varlog_DATA = \
	docs/var-log/README

docs/sysvinit/README: docs/sysvinit/README.in
	$(SED_PROCESS)

docs/var-log/README: docs/var-log/README.in
	$(SED_PROCESS)

CLEANFILES += \
	docs/sysvinit/README \
	docs/var-log/README
endif

EXTRA_DIST += \
	docs/sysvinit/README.in \
	docs/var-log/README.in

SOCKETS_TARGET_WANTS += \
	systemd-initctl.socket \
	systemd-shutdownd.socket

if HAVE_SYSV_COMPAT
RUNLEVEL1_TARGET_WANTS += \
	systemd-update-utmp-runlevel.service
RUNLEVEL2_TARGET_WANTS += \
	systemd-update-utmp-runlevel.service
RUNLEVEL3_TARGET_WANTS += \
	systemd-update-utmp-runlevel.service
RUNLEVEL4_TARGET_WANTS += \
	systemd-update-utmp-runlevel.service
RUNLEVEL5_TARGET_WANTS += \
	systemd-update-utmp-runlevel.service
endif

SYSINIT_TARGET_WANTS += \
	systemd-update-utmp.service \
	systemd-update-done.service \
	ldconfig.service

LOCAL_FS_TARGET_WANTS += \
	systemd-remount-fs.service

MULTI_USER_TARGET_WANTS += \
	getty.target \
	systemd-ask-password-wall.path

SYSINIT_TARGET_WANTS += \
	dev-hugepages.mount \
	dev-mqueue.mount \
	sys-kernel-config.mount \
	sys-kernel-debug.mount \
	sys-fs-fuse-connections.mount \
	systemd-sysctl.service \
	systemd-ask-password-console.path

if HAVE_SYSV_COMPAT
SYSTEM_UNIT_ALIASES += \
	poweroff.target runlevel0.target \
	rescue.target runlevel1.target \
	multi-user.target runlevel2.target \
	multi-user.target runlevel3.target \
	multi-user.target runlevel4.target \
	graphical.target runlevel5.target \
	reboot.target runlevel6.target
endif

SYSTEM_UNIT_ALIASES += \
	graphical.target default.target \
	reboot.target ctrl-alt-del.target \
	getty@.service autovt@.service

USER_UNIT_ALIASES += \
	$(systemunitdir)/shutdown.target shutdown.target \
	$(systemunitdir)/sockets.target sockets.target \
	$(systemunitdir)/timers.target timers.target \
	$(systemunitdir)/paths.target paths.target \
	$(systemunitdir)/bluetooth.target bluetooth.target \
	$(systemunitdir)/printer.target printer.target \
	$(systemunitdir)/sound.target sound.target \
	$(systemunitdir)/smartcard.target smartcard.target

if ENABLE_KDBUS
USER_UNIT_ALIASES += \
	$(systemunitdir)/busnames.target busnames.target
endif

GENERAL_ALIASES += \
	$(systemunitdir)/remote-fs.target $(pkgsysconfdir)/system/multi-user.target.wants/remote-fs.target \
	$(systemunitdir)/getty@.service $(pkgsysconfdir)/system/getty.target.wants/getty@tty1.service \
	$(pkgsysconfdir)/user $(sysconfdir)/xdg/systemd/user \
	$(dbussystemservicedir)/org.freedesktop.systemd1.service $(dbussessionservicedir)/org.freedesktop.systemd1.service

if HAVE_SYSV_COMPAT
INSTALL_DIRS += \
	$(systemunitdir)/runlevel1.target.wants \
	$(systemunitdir)/runlevel2.target.wants \
	$(systemunitdir)/runlevel3.target.wants \
	$(systemunitdir)/runlevel4.target.wants \
	$(systemunitdir)/runlevel5.target.wants
endif

INSTALL_DIRS += \
	$(prefix)/lib/modules-load.d \
	$(sysconfdir)/modules-load.d \
	$(prefix)/lib/systemd/network \
	$(sysconfdir)/systemd/network \
	$(prefix)/lib/sysctl.d \
	$(sysconfdir)/sysctl.d \
	$(prefix)/lib/kernel/install.d \
	$(sysconfdir)/kernel/install.d \
	$(systemshutdowndir) \
	$(systemsleepdir) \
	$(systemgeneratordir) \
	$(usergeneratordir) \
	\
	$(userunitdir) \
	$(pkgsysconfdir)/system \
	$(pkgsysconfdir)/system/multi-user.target.wants \
	$(pkgsysconfdir)/system/getty.target.wants \
	$(pkgsysconfdir)/user \
	$(dbussessionservicedir) \
	$(sysconfdir)/xdg/systemd

install-exec-hook: $(INSTALL_EXEC_HOOKS)

uninstall-hook: $(UNINSTALL_DATA_HOOKS) $(UNINSTALL_EXEC_HOOKS)

install-data-hook: $(INSTALL_DATA_HOOKS)

distclean-local: $(DISTCLEAN_LOCAL_HOOKS)

clean-local: $(CLEAN_LOCAL_HOOKS)
	rm -rf $(abs_srcdir)/install-tree
	rm -f $(abs_srcdir)/hwdb/usb.ids $(abs_srcdir)/hwdb/pci.ids $(abs_srcdir)/hwdb/oui.txt \
	      $(abs_srcdir)/hwdb/iab.txt

DISTCHECK_CONFIGURE_FLAGS = \
	--with-dbuspolicydir=$$dc_install_base/$(dbuspolicydir) \
	--with-dbussessionservicedir=$$dc_install_base/$(dbussessionservicedir) \
	--with-dbussystemservicedir=$$dc_install_base/$(dbussystemservicedir) \
	--with-bashcompletiondir=$$dc_install_base/$(bashcompletiondir) \
	--with-zshcompletiondir=$$dc_install_base/$(zshcompletiondir) \
	--with-pamlibdir=$$dc_install_base/$(pamlibdir) \
	--with-pamconfdir=$$dc_install_base/$(pamconfdir) \
	--with-rootprefix=$$dc_install_base \
	--disable-split-usr \
	--enable-kdbus \
	--enable-compat-libs

if HAVE_SYSV_COMPAT
DISTCHECK_CONFIGURE_FLAGS += \
	--with-sysvinit-path=$$dc_install_base/$(sysvinitdir) \
	--with-sysvrcnd-path=$$dc_install_base/$(sysvrcnddir)
else
DISTCHECK_CONFIGURE_FLAGS += \
	--with-sysvinit-path= \
	--with-sysvrcnd-path=
endif

if HAVE_PYTHON
DISTCHECK_CONFIGURE_FLAGS += \
	--with-python
endif

if ENABLE_GTK_DOC
DISTCHECK_CONFIGURE_FLAGS += \
	--enable-gtk-doc
endif

#
# Require python when making dist
#
.PHONY: dist-check-python
dist-check-python:
if !HAVE_PYTHON
	@echo "*** python and python-lxml module must be installed and enabled in order to make dist"
	@false
endif

dist-check-compat-libs:
if !ENABLE_COMPAT_LIBS
	@echo "*** compat-libs must be enabled in order to make dist"
	@false
endif

dist: dist-check-python dist-check-compat-libs

# check "broken" platforms limited toolchains for link breakage before we release
.PHONY: linkcheck
linkcheck:
	$(MAKE) CFLAGS='-fno-lto' LDFLAGS='-Wl,-fuse-ld=gold -Wl,--as-needed -Wl,--no-gc-sections' distcheck

.PHONY: hwdb-update
hwdb-update:
	( cd $(top_srcdir)/hwdb && \
	wget -N http://www.linux-usb.org/usb.ids \
		http://pci-ids.ucw.cz/v2.2/pci.ids \
		http://standards.ieee.org/develop/regauth/oui/oui.txt \
		http://standards.ieee.org/develop/regauth/iab/iab.txt && \
	./ids-update.pl )

.PHONY: kdbus-update
kdbus-update:
	( cd $(top_srcdir)/src/libsystemd/sd-bus/ && \
	wget -N https://d-bus.googlecode.com/git/kdbus.h )

.PHONY: git-tag
git-tag:
	git tag -s "v$(VERSION)" -m "systemd $(VERSION)"

www_target = www.freedesktop.org:/srv/www.freedesktop.org/www/software/systemd
.PHONY: upload
upload: all check dist
	scp systemd-$(VERSION).tar.xz $(www_target)

.PHONY: doc-sync
doc-sync: all destdir-sphinx
	gtkdoc-rebase --html-dir=docs/libudev/html --online
	rsync -rlv --delete docs/libudev/html/ --omit-dir-times $(www_target)/libudev/
	gtkdoc-rebase --html-dir=docs/gudev/html --online
	rsync -rlv --delete docs/gudev/html/ --omit-dir-times $(www_target)/gudev/
	rsync -rlv --delete-excluded --include="*.html" --exclude="*" --omit-dir-times man/ $(www_target)/man/
	rsync -rlv --delete --omit-dir-times docs/html/python-systemd/ $(www_target)/python-systemd/

.PHONY: tango
tango: upload
	cp -v systemd-$(VERSION).tar.xz /home/lennart/git.fedora/systemd/
	scp man/*.html tango:public/systemd-man/

.PHONY: install-tree
install-tree: all
	rm -rf $(abs_srcdir)/install-tree
	$(MAKE) install DESTDIR=$(abs_srcdir)/install-tree
	tree $(abs_srcdir)/install-tree

# Let's run all tests of the test suite, but under valgrind. Let's
# exclude the one perl script we have in there
.PHONY: valgrind-tests
valgrind-tests: $(TESTS)
	$(AM_V_GEN)for f in $(filter-out %.pl, $^); do \
		if file $$f | grep -q shell; then \
		echo -e "$${x}Skipping non-binary $$f"; else \
		echo -e "$${x}Running $$f"; \
		libtool --mode=execute valgrind -q --leak-check=full --max-stackframe=5242880 --error-exitcode=55 $(builddir)/$$f ; fi; \
		x="\n\n"; \
	done

exported-%: %
	$(AM_V_GEN)$(NM) -g --defined-only $(builddir)/.libs/$(<:.la=.so) 2>&1 /dev/null | grep " T " | cut -d" " -f3 > $@

exported: $(addprefix exported-, $(lib_LTLIBRARIES))
	$(AM_V_GEN)cat $^ > $@

.PHONY: check-api-docs
check-api-docs: exported man
	$(AM_V_GEN)for symbol in `cat exported` ; do \
		if test -f $(builddir)/man/$$symbol.html ; then \
			echo "  Symbol $$symbol() is documented." ; \
		else \
			echo "‣ Symbol $$symbol() lacks documentation." ; \
		fi ; \
	done

OBJECT_VARIABLES:=$(filter %_OBJECTS,$(.VARIABLES))
ALL_OBJECTS:=$(foreach v,$(OBJECT_VARIABLES),$($(v)))

undefined defined: $(ALL_OBJECTS)
	$(AM_V_GEN)for f in $(ALL_OBJECTS) ; do \
		$(NM) -g --$@-only `echo $(builddir)/"$$f" | sed -e 's,\([^/]*\).lo$$,.libs/\1.o,'` ; \
	done | cut -c 20- | cut -d @ -f 1 | sort -u > $@

CLEANFILES += \
	defined \
	undefined

.PHONY: check-api-unused
check-api-unused: defined undefined exported
	( cat exported undefined ) | sort -u  | diff -u - defined | grep ^+ | grep -v ^+++ | cut -c2-

.PHONY: check-includes
check-includes: $(top_srcdir)/tools/check-includes.pl
	$(AM_V_GEN) find * -name '*.[hcS]' -type f -print | sort -u \
		| xargs $(top_srcdir)/tools/check-includes.pl

EXTRA_DIST += \
	$(top_srcdir)/tools/check-includes.pl

# Stupid test that everything purported to be exported really is
define generate-sym-test
	$(AM_V_at)$(MKDIR_P) $(dir $@)
	$(AM_V_at)printf '#include <stdio.h>\n' > $@
	$(AM_V_at)printf '#include "%s"\n' $(notdir $(filter %.h, $^)) >> $@
	$(AM_V_at)printf 'void* functions[] = {\n' >> $@
	$(AM_V_GEN)sed -r -n 's/^ +([a-zA-Z0-9_]+);/\1,/p' $< >> $@
	$(AM_V_at)printf '};\nint main(void) {\n' >> $@
	$(AM_V_at)printf 'unsigned i; for (i=0;i<sizeof(functions)/sizeof(void*);i++) printf("%%p\\n", functions[i]);\n' >> $@
	$(AM_V_at)printf 'return 0; }\n' >> $@
endef

test-libsystemd-sym.c: \
		$(top_builddir)/src/libsystemd/libsystemd.sym \
		src/systemd/sd-journal.h \
		src/systemd/sd-daemon.h \
		src/systemd/sd-login.h \
		src/systemd/sd-bus.h \
		src/systemd/sd-utf8.h \
		src/systemd/sd-resolve.h
	$(generate-sym-test)

test-libudev-sym.c: \
		src/libudev/libudev.sym \
		src/udev/udev.h
	$(generate-sym-test)

test_libsystemd_sym_SOURCES = \
	test-libsystemd-sym.c
test_libsystemd_sym_LDADD = \
	libsystemd.la

test_libudev_sym_SOURCES = \
	test-libudev-sym.c
test_libudev_sym_CFLAGS = \
	$(AM_CFLAGS) \
	-Wno-deprecated-declarations
test_libudev_sym_LDADD = \
	libudev.la

BUILT_SOURCES += \
	$(test_libsystemd_sym_SOURCES) \
	$(test_libudev_sym_SOURCES)

tests += \
	test-libsystemd-sym \
	test-libudev-sym

.PHONY: cppcheck
cppcheck:
	cppcheck --enable=all -q $(top_srcdir)

# Used to extract compile flags for YCM.
print-%:
	@echo $($*)

git-contrib:
	@git shortlog -s `git describe --abbrev=0`.. | cut -c8- | awk '{ print $$0 "," }' | sort -u<|MERGE_RESOLUTION|>--- conflicted
+++ resolved
@@ -542,10 +542,6 @@
 
 if HAVE_SYSV_COMPAT
 nodist_systemunit_DATA += \
-<<<<<<< HEAD
-	units/x-display-manager.target \
-=======
->>>>>>> b75ea5fe
 	units/mail-transport-agent.target
 endif
 
