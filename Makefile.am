#  -*- Mode: makefile; indent-tabs-mode: t -*-
#
#  This file is part of systemd.
#
#  Copyright 2010-2012 Lennart Poettering
#  Copyright 2010-2012 Kay Sievers
#  Copyright 2013 Zbigniew Jędrzejewski-Szmek
#  Copyright 2013 David Strauss
#
#  systemd is free software; you can redistribute it and/or modify it
#  under the terms of the GNU Lesser General Public License as published by
#  the Free Software Foundation; either version 2.1 of the License, or
#  (at your option) any later version.
#
#  systemd is distributed in the hope that it will be useful, but
#  WITHOUT ANY WARRANTY; without even the implied warranty of
#  MERCHANTABILITY or FITNESS FOR A PARTICULAR PURPOSE. See the GNU
#  Lesser General Public License for more details.
#
#  You should have received a copy of the GNU Lesser General Public License
#  along with systemd; If not, see <http://www.gnu.org/licenses/>.

ACLOCAL_AMFLAGS = -I m4 ${ACLOCAL_FLAGS}
AM_MAKEFLAGS = --no-print-directory
AUTOMAKE_OPTIONS = color-tests parallel-tests

GCC_COLORS ?= 'ooh, shiny!'
export GCC_COLORS

SUBDIRS = . po

# remove targets if the command fails
.DELETE_ON_ERROR:

# keep intermediate files
.SECONDARY:

# Keep the test-suite.log
.PRECIOUS: $(TEST_SUITE_LOG) Makefile

LIBUDEV_CURRENT=7
LIBUDEV_REVISION=6
LIBUDEV_AGE=6

LIBSYSTEMD_CURRENT=18
LIBSYSTEMD_REVISION=0
LIBSYSTEMD_AGE=18

# Dirs of external packages
dbuspolicydir=@dbuspolicydir@
dbussessionservicedir=@dbussessionservicedir@
dbussystemservicedir=@dbussystemservicedir@
pamlibdir=@pamlibdir@
pamconfdir=@pamconfdir@
pkgconfigdatadir=$(datadir)/pkgconfig
pkgconfiglibdir=$(libdir)/pkgconfig
polkitpolicydir=$(datadir)/polkit-1/actions
polkitrulesdir=$(datadir)/polkit-1/rules.d
polkitpkladir=$(localstatedir)/lib/polkit-1/localauthority/10-vendor.d
bashcompletiondir=@bashcompletiondir@
zshcompletiondir=@zshcompletiondir@
rpmmacrosdir=$(prefix)/lib/rpm/macros.d
sysvinitdir=$(SYSTEM_SYSVINIT_PATH)
sysvrcnddir=$(SYSTEM_SYSVRCND_PATH)
varlogdir=$(localstatedir)/log
systemdstatedir=$(localstatedir)/lib/systemd
catalogstatedir=$(systemdstatedir)/catalog
xinitrcdir=$(sysconfdir)/X11/xinit/xinitrc.d

# Our own, non-special dirs
environmentdir=$(prefix)/lib/environment.d
pkgsysconfdir=$(sysconfdir)/systemd
userunitdir=$(prefix)/lib/systemd/user
userpresetdir=$(prefix)/lib/systemd/user-preset
tmpfilesdir=$(prefix)/lib/tmpfiles.d
sysusersdir=$(prefix)/lib/sysusers.d
sysctldir=$(prefix)/lib/sysctl.d
binfmtdir=$(prefix)/lib/binfmt.d
modulesloaddir=$(prefix)/lib/modules-load.d
networkdir=$(rootprefix)/lib/systemd/network
pkgincludedir=$(includedir)/systemd
systemgeneratordir=$(rootlibexecdir)/system-generators
usergeneratordir=$(prefix)/lib/systemd/user-generators
systemenvgeneratordir=$(prefix)/lib/systemd/system-environment-generators
userenvgeneratordir=$(prefix)/lib/systemd/user-environment-generators
systemshutdowndir=$(rootlibexecdir)/system-shutdown
systemsleepdir=$(rootlibexecdir)/system-sleep
systemunitdir=$(rootprefix)/lib/systemd/system
systempresetdir=$(rootprefix)/lib/systemd/system-preset
udevlibexecdir=$(rootprefix)/lib/udev
udevhomedir=$(udevlibexecdir)
udevrulesdir=$(udevlibexecdir)/rules.d
udevhwdbdir=$(udevlibexecdir)/hwdb.d
catalogdir=$(prefix)/lib/systemd/catalog
kernelinstalldir = $(prefix)/lib/kernel/install.d
factory_etcdir = $(datadir)/factory/etc
factory_pamdir = $(datadir)/factory/etc/pam.d
bootlibdir = $(prefix)/lib/systemd/boot/efi
testsdir = $(prefix)/lib/systemd/tests

# And these are the special ones for /
rootprefix=@rootprefix@
rootbindir=$(rootprefix)/bin
rootlibexecdir=$(rootprefix)/lib/systemd

EXTRA_DIST =
BUILT_SOURCES =
INSTALL_EXEC_HOOKS =
UNINSTALL_EXEC_HOOKS =
INSTALL_DATA_HOOKS =
UNINSTALL_DATA_HOOKS =
DISTCLEAN_LOCAL_HOOKS =
CLEAN_LOCAL_HOOKS =
pkginclude_HEADERS =
noinst_LTLIBRARIES =
lib_LTLIBRARIES =
rootlibexec_LTLIBRARIES =
include_HEADERS =
noinst_DATA =
pkgconfigdata_DATA =
pkgconfiglib_DATA =
polkitpolicy_in_in_files =
polkitpolicy_in_files =
polkitpolicy_files =
polkitrules_files =
polkitpkla_files =
dist_udevrules_DATA =
nodist_udevrules_DATA =
dist_pkgsysconf_DATA =
nodist_pkgsysconf_DATA =
dist_dbuspolicy_DATA =
dist_dbussystemservice_DATA =
dist_systemunit_DATA_busnames =
dist_sysusers_DATA =
check_PROGRAMS =
check_DATA =
dist_rootlibexec_DATA =
tests=
manual_tests =
TEST_DATA_FILES =
TEST_EXTENSIONS = .py
PY_LOG_COMPILER = $(PYTHON)
DISABLE_HARD_ERRORS = yes
if ENABLE_TESTS
noinst_PROGRAMS = $(manual_tests) $(tests) $(unsafe_tests)
TESTS = $(tests)
if ENABLE_UNSAFE_TESTS
TESTS += \
	$(unsafe_tests)
endif
else
noinst_PROGRAMS =
TESTS =
endif
AM_TESTS_ENVIRONMENT = \
	export SYSTEMD_KBD_MODEL_MAP=$(abs_top_srcdir)/src/locale/kbd-model-map; \
	export SYSTEMD_LANGUAGE_FALLBACK_MAP=$(abs_top_srcdir)/src/locale/language-fallback-map; \
	export PATH=$(abs_top_builddir):$$PATH;

if ENABLE_BASH_COMPLETION
dist_bashcompletion_DATA = $(dist_bashcompletion_data)
nodist_bashcompletion_DATA = $(nodist_bashcompletion_data)
endif
if ENABLE_ZSH_COMPLETION
dist_zshcompletion_DATA = $(dist_zshcompletion_data)
nodist_zshcompletion_DATA = $(nodist_zshcompletion_data)
endif
udevlibexec_PROGRAMS =
gperf_gperf_sources =
rootlib_LTLIBRARIES =

in_files = $(filter %.in,$(EXTRA_DIST))
in_in_files = $(filter %.in.in, $(in_files))
m4_files = $(filter %.m4,$(EXTRA_DIST) $(in_files:.m4.in=.m4))

CLEANFILES = $(BUILT_SOURCES) \
	$(pkgconfigdata_DATA) \
	$(pkgconfiglib_DATA) \
	$(nodist_bashcompletion_data) \
	$(nodist_zshcompletion_data) \
	$(in_files:.in=) $(in_in_files:.in.in=) \
	$(m4_files:.m4=)

.PHONY: $(INSTALL_EXEC_HOOKS) $(UNINSTALL_EXEC_HOOKS) \
	$(INSTALL_DATA_HOOKS) $(UNINSTALL_DATA_HOOKS) \
	$(DISTCLEAN_LOCAL_HOOKS) $(CLEAN_LOCAL_HOOKS)

AM_CPPFLAGS = \
	-include $(top_builddir)/config.h \
	-DPKGSYSCONFDIR=\"$(pkgsysconfdir)\" \
	-DSYSTEM_CONFIG_UNIT_PATH=\"$(pkgsysconfdir)/system\" \
	-DSYSTEM_DATA_UNIT_PATH=\"$(systemunitdir)\" \
	-DSYSTEM_SYSVINIT_PATH=\"$(SYSTEM_SYSVINIT_PATH)\" \
	-DSYSTEM_SYSVRCND_PATH=\"$(SYSTEM_SYSVRCND_PATH)\" \
	-DUSER_CONFIG_UNIT_PATH=\"$(pkgsysconfdir)/user\" \
	-DUSER_DATA_UNIT_PATH=\"$(userunitdir)\" \
	-DCERTIFICATE_ROOT=\"$(CERTIFICATEROOT)\" \
	-DCATALOG_DATABASE=\"$(catalogstatedir)/database\" \
	-DSYSTEMD_CGROUP_AGENT_PATH=\"$(rootlibexecdir)/systemd-cgroups-agent\" \
	-DSYSTEMD_BINARY_PATH=\"$(rootlibexecdir)/systemd\" \
	-DSYSTEMD_FSCK_PATH=\"$(rootlibexecdir)/systemd-fsck\" \
	-DSYSTEMD_SHUTDOWN_BINARY_PATH=\"$(rootlibexecdir)/systemd-shutdown\" \
	-DSYSTEMD_SLEEP_BINARY_PATH=\"$(rootlibexecdir)/systemd-sleep\" \
	-DSYSTEMCTL_BINARY_PATH=\"$(rootbindir)/systemctl\" \
	-DSYSTEMD_TTY_ASK_PASSWORD_AGENT_BINARY_PATH=\"$(rootbindir)/systemd-tty-ask-password-agent\" \
	-DSYSTEMD_STDIO_BRIDGE_BINARY_PATH=\"$(bindir)/systemd-stdio-bridge\" \
	-DROOTPREFIX=\"$(rootprefix)\" \
	-DRANDOM_SEED_DIR=\"$(localstatedir)/lib/systemd/\" \
	-DRANDOM_SEED=\"$(localstatedir)/lib/systemd/random-seed\" \
	-DSYSTEMD_CRYPTSETUP_PATH=\"$(rootlibexecdir)/systemd-cryptsetup\" \
	-DSYSTEM_GENERATOR_PATH=\"$(systemgeneratordir)\" \
	-DUSER_GENERATOR_PATH=\"$(usergeneratordir)\" \
	-DSYSTEM_ENV_GENERATOR_PATH=\"$(systemenvgeneratordir)\" \
	-DUSER_ENV_GENERATOR_PATH=\"$(userenvgeneratordir)\" \
	-DSYSTEM_SHUTDOWN_PATH=\"$(systemshutdowndir)\" \
	-DSYSTEM_SLEEP_PATH=\"$(systemsleepdir)\" \
	-DSYSTEMD_KBD_MODEL_MAP=\"$(pkgdatadir)/kbd-model-map\" \
	-DSYSTEMD_LANGUAGE_FALLBACK_MAP=\"$(pkgdatadir)/language-fallback-map\" \
	-DUDEVLIBEXECDIR=\"$(udevlibexecdir)\" \
	-DPOLKIT_AGENT_BINARY_PATH=\"$(bindir)/pkttyagent\" \
	-DQUOTACHECK=\"$(QUOTACHECK)\" \
	-DKEXEC=\"$(KEXEC)\" \
	-DMOUNT_PATH=\"$(MOUNT_PATH)\" \
	-DUMOUNT_PATH=\"$(UMOUNT_PATH)\" \
	-DLIBDIR=\"$(libdir)\" \
	-DROOTLIBDIR=\"$(rootlibdir)\" \
	-DROOTLIBEXECDIR=\"$(rootlibexecdir)\" \
	-I $(top_srcdir)/src \
	-I $(top_builddir)/src/basic \
	-I $(top_srcdir)/src/basic \
	-I $(top_srcdir)/src/shared \
	-I $(top_builddir)/src/shared \
	-I $(top_srcdir)/src/network \
	-I $(top_srcdir)/src/locale \
	-I $(top_srcdir)/src/login \
	-I $(top_srcdir)/src/journal \
	-I $(top_builddir)/src/journal \
	-I $(top_srcdir)/src/timedate \
	-I $(top_srcdir)/src/timesync \
	-I $(top_srcdir)/src/nspawn \
	-I $(top_srcdir)/src/resolve \
	-I $(top_builddir)/src/resolve \
	-I $(top_srcdir)/src/systemd \
	-I $(top_builddir)/src/core \
	-I $(top_srcdir)/src/core \
	-I $(top_srcdir)/src/libudev \
	-I $(top_srcdir)/src/udev \
	-I $(top_srcdir)/src/udev/net \
	-I $(top_builddir)/src/udev \
	-I $(top_srcdir)/src/libsystemd/sd-bus \
	-I $(top_srcdir)/src/libsystemd/sd-event \
	-I $(top_srcdir)/src/libsystemd/sd-login \
	-I $(top_srcdir)/src/libsystemd/sd-netlink \
	-I $(top_srcdir)/src/libsystemd/sd-network \
	-I $(top_srcdir)/src/libsystemd/sd-hwdb \
	-I $(top_srcdir)/src/libsystemd/sd-device \
	-I $(top_srcdir)/src/libsystemd/sd-id128 \
	-I $(top_srcdir)/src/libsystemd-network \
	-DABS_SRC_DIR=\"$(abs_top_srcdir)\" \
	-DABS_BUILD_DIR=\"$(abs_top_builddir)\" \
	$(OUR_CPPFLAGS)

AM_CFLAGS = $(OUR_CFLAGS)
AM_LDFLAGS = $(OUR_LDFLAGS)

# ------------------------------------------------------------------------------
INSTALL_DIRS =

SHUTDOWN_TARGET_WANTS =
LOCAL_FS_TARGET_WANTS =
MULTI_USER_TARGET_WANTS =
GRAPHICAL_TARGET_WANTS =
RESCUE_TARGET_WANTS =
SYSINIT_TARGET_WANTS =
SOCKETS_TARGET_WANTS =
BUSNAMES_TARGET_WANTS =
TIMERS_TARGET_WANTS =
USER_SOCKETS_TARGET_WANTS =
USER_DEFAULT_TARGET_WANTS =
USER_BUSNAMES_TARGET_WANTS =

SYSTEM_UNIT_ALIASES =
USER_UNIT_ALIASES =
GENERAL_ALIASES =

install-target-wants-hook:
	what="$(SHUTDOWN_TARGET_WANTS)" && wants=shutdown.target && dir=$(systemunitdir) && $(add-wants)
	what="$(LOCAL_FS_TARGET_WANTS)" && wants=local-fs.target && dir=$(systemunitdir) && $(add-wants)
	what="$(MULTI_USER_TARGET_WANTS)" && wants=multi-user.target && dir=$(systemunitdir) && $(add-wants)
	what="$(GRAPHICAL_TARGET_WANTS)" && wants=graphical.target && dir=$(systemunitdir) && $(add-wants)
	what="$(RESCUE_TARGET_WANTS)" && wants=rescue.target && dir=$(systemunitdir) && $(add-wants)
	what="$(SYSINIT_TARGET_WANTS)" && wants=sysinit.target && dir=$(systemunitdir) && $(add-wants)
	what="$(SOCKETS_TARGET_WANTS)" && wants=sockets.target && dir=$(systemunitdir) && $(add-wants)
	what="$(TIMERS_TARGET_WANTS)" && wants=timers.target && dir=$(systemunitdir) && $(add-wants)
	what="$(SLICES_TARGET_WANTS)" && wants=slices.target && dir=$(systemunitdir) && $(add-wants)
	what="$(USER_SOCKETS_TARGET_WANTS)" && wants=sockets.target && dir=$(userunitdir) && $(add-wants)
	what="$(USER_DEFAULT_TARGET_WANTS)" && wants=default.target && dir=$(userunitdir) && $(add-wants)

install-busnames-target-wants-hook:
	what="$(BUSNAMES_TARGET_WANTS)" && wants=busnames.target && dir=$(systemunitdir) && $(add-wants)
	what="$(USER_BUSNAMES_TARGET_WANTS)" && wants=busnames.target && dir=$(userunitdir) && $(add-wants)

define add-wants
	[ -z "$$what" ] || ( \
	  dir=$(DESTDIR)$$dir/$$wants.wants && \
	  $(MKDIR_P) -m 0755 $$dir && \
	  cd $$dir && \
	  rm -f $$what && \
	  for i in $$what; do $(LN_S) ../$$i . || exit $$? ; done )
endef

install-directories-hook:
	$(MKDIR_P) $(addprefix $(DESTDIR),$(INSTALL_DIRS))

install-environment-conf-hook: install-directories-hook
	$(AM_V_LN)$(LN_S) --relative -f $(DESTDIR)$(sysconfdir)/environment \
		$(DESTDIR)$(environmentdir)/99-environment.conf

install-aliases-hook:
	set -- $(SYSTEM_UNIT_ALIASES) && \
		dir=$(systemunitdir) && $(install-aliases)
	set -- $(USER_UNIT_ALIASES) && \
		dir=$(userunitdir) && $(install-relative-aliases)
	set -- $(GENERAL_ALIASES) && \
		dir= && $(install-relative-aliases)

define install-aliases
	while [ -n "$$1" ]; do \
		$(MKDIR_P) `dirname $(DESTDIR)$$dir/$$2` && \
		rm -f $(DESTDIR)$$dir/$$2 && \
		$(LN_S) $$1 $(DESTDIR)$$dir/$$2 && \
		shift 2 || exit $$?; \
	done
endef

define install-relative-aliases
	while [ -n "$$1" ]; do \
		$(MKDIR_P) `dirname $(DESTDIR)$$dir/$$2` && \
		rm -f $(DESTDIR)$$dir/$$2 && \
		$(LN_S) --relative $(DESTDIR)$$1 $(DESTDIR)$$dir/$$2 && \
		shift 2 || exit $$?; \
	done
endef

install-touch-usr-hook:
	touch -c $(DESTDIR)/$(prefix)

INSTALL_EXEC_HOOKS += \
	install-target-wants-hook \
	install-directories-hook \
	install-aliases-hook \
	install-touch-usr-hook \
	install-busnames-target-wants-hook

if ENABLE_ENVIRONMENT_D
INSTALL_EXEC_HOOKS += \
	install-environment-conf-hook
endif

# ------------------------------------------------------------------------------
AM_V_M4 = $(AM_V_M4_$(V))
AM_V_M4_ = $(AM_V_M4_$(AM_DEFAULT_VERBOSITY))
AM_V_M4_0 = @echo "  M4      " $@;

AM_V_XSLT = $(AM_V_XSLT_$(V))
AM_V_XSLT_ = $(AM_V_XSLT_$(AM_DEFAULT_VERBOSITY))
AM_V_XSLT_0 = @echo "  XSLT    " $@;

AM_V_GPERF = $(AM_V_GPERF_$(V))
AM_V_GPERF_ = $(AM_V_GPERF_$(AM_DEFAULT_VERBOSITY))
AM_V_GPERF_0 = @echo "  GPERF   " $@;

AM_V_LN = $(AM_V_LN_$(V))
AM_V_LN_ = $(AM_V_LN_$(AM_DEFAULT_VERBOSITY))
AM_V_LN_0 = @echo "  LN      " $@;

AM_V_RM = $(AM_V_RM_$(V))
AM_V_RM_ = $(AM_V_RM_$(AM_DEFAULT_VERBOSITY))
AM_V_RM_0 = @echo "  RM      " $@;

# ------------------------------------------------------------------------------
rootbin_PROGRAMS = \
	systemctl \
	systemd-notify \
	systemd-ask-password \
	systemd-tty-ask-password-agent \
	systemd-machine-id-setup \
	systemd-escape

bin_PROGRAMS = \
	systemd-cgls \
	systemd-cgtop \
	systemd-nspawn \
	systemd-detect-virt \
	systemd-delta \
	systemd-analyze \
	systemd-run \
	systemd-mount \
	systemd-stdio-bridge \
	systemd-path

dist_bin_SCRIPTS = \
	src/kernel-install/kernel-install

dist_kernelinstall_SCRIPTS = \
	src/kernel-install/50-depmod.install \
	src/kernel-install/90-loaderentry.install

rootlibexec_PROGRAMS = \
	systemd \
	systemd-cgroups-agent \
	systemd-initctl \
	systemd-shutdown \
	systemd-remount-fs \
	systemd-volatile-root \
	systemd-reply-password \
	systemd-fsck \
	systemd-fsckd \
	systemd-ac-power \
	systemd-sysctl \
	systemd-sleep \
	systemd-socket-proxyd \
	systemd-update-done

if HAVE_BLKID
rootlibexec_PROGRAMS += \
	systemd-dissect
endif

if HAVE_UTMP
rootlibexec_PROGRAMS += \
	systemd-update-utmp
endif

systemgenerator_PROGRAMS = \
	systemd-getty-generator \
	systemd-fstab-generator \
	systemd-system-update-generator \
	systemd-debug-generator

if ENABLE_ENVIRONMENT_D
userenvgenerator_PROGRAMS = \
	30-systemd-environment-d-generator
endif

dist_bashcompletion_data = \
	shell-completion/bash/busctl \
	shell-completion/bash/journalctl \
	shell-completion/bash/systemd-analyze \
	shell-completion/bash/systemd-cat \
	shell-completion/bash/systemd-cgls \
	shell-completion/bash/systemd-cgtop \
	shell-completion/bash/systemd-delta \
	shell-completion/bash/systemd-detect-virt \
	shell-completion/bash/systemd-nspawn \
	shell-completion/bash/systemd-path \
	shell-completion/bash/systemd-run \
	shell-completion/bash/udevadm \
	shell-completion/bash/kernel-install

nodist_bashcompletion_data = \
	shell-completion/bash/systemctl

dist_zshcompletion_data = \
	shell-completion/zsh/_busctl \
	shell-completion/zsh/_journalctl \
	shell-completion/zsh/_udevadm \
	shell-completion/zsh/_kernel-install \
	shell-completion/zsh/_systemd-nspawn \
	shell-completion/zsh/_systemd-analyze \
	shell-completion/zsh/_systemd-run \
	shell-completion/zsh/_sd_hosts_or_user_at_host \
	shell-completion/zsh/_sd_outputmodes \
	shell-completion/zsh/_sd_unit_files \
	shell-completion/zsh/_systemd-delta \
	shell-completion/zsh/_systemd

nodist_zshcompletion_data = \
	shell-completion/zsh/_systemctl

EXTRA_DIST += \
	shell-completion/bash/systemctl.in \
	shell-completion/zsh/_systemctl.in

dist_sysctl_DATA = \
	sysctl.d/50-default.conf

dist_systemunit_DATA = \
	units/graphical.target \
	units/multi-user.target \
	units/emergency.target \
	units/sysinit.target \
	units/basic.target \
	units/getty.target \
	units/halt.target \
	units/kexec.target \
	units/exit.target \
	units/local-fs.target \
	units/local-fs-pre.target \
	units/initrd.target \
	units/initrd-fs.target \
	units/initrd-root-device.target \
	units/initrd-root-fs.target \
	units/remote-fs.target \
	units/remote-fs-pre.target \
	units/network.target \
	units/network-pre.target \
	units/network-online.target \
	units/nss-lookup.target \
	units/nss-user-lookup.target \
	units/poweroff.target \
	units/reboot.target \
	units/rescue.target \
	units/rpcbind.target \
	units/time-sync.target \
	units/shutdown.target \
	units/final.target \
	units/umount.target \
	units/sigpwr.target \
	units/sleep.target \
	units/sockets.target \
	units/timers.target \
	units/paths.target \
	units/suspend.target \
	units/swap.target \
	units/slices.target \
	units/system.slice \
	units/systemd-fsckd.socket \
	units/systemd-initctl.socket \
	units/syslog.socket \
	units/dev-hugepages.mount \
	units/dev-mqueue.mount \
	units/sys-kernel-config.mount \
	units/sys-kernel-debug.mount \
	units/sys-fs-fuse-connections.mount \
	units/tmp.mount \
	units/var-lib-machines.mount \
	units/printer.target \
	units/sound.target \
	units/bluetooth.target \
	units/smartcard.target \
	units/systemd-ask-password-wall.path \
	units/systemd-ask-password-console.path \
	units/systemd-udevd-control.socket \
	units/systemd-udevd-kernel.socket \
	units/system-update.target \
	units/initrd-switch-root.target \
	units/machines.target

dist_systemunit_DATA += \
	$(dist_systemunit_DATA_busnames)

dist_systemunit_DATA_busnames += \
	units/busnames.target

nodist_systemunit_DATA = \
	units/getty@.service \
	units/serial-getty@.service \
	units/console-getty.service \
	units/container-getty@.service \
	units/system-update-cleanup.service \
	units/systemd-initctl.service \
	units/systemd-remount-fs.service \
	units/systemd-volatile-root.service \
	units/systemd-ask-password-wall.service \
	units/systemd-ask-password-console.service \
	units/systemd-sysctl.service \
	units/emergency.service \
	units/rescue.service \
	units/user@.service \
	units/systemd-suspend.service \
	units/systemd-halt.service \
	units/systemd-poweroff.service \
	units/systemd-reboot.service \
	units/systemd-kexec.service \
	units/systemd-exit.service \
	units/systemd-fsck@.service \
	units/systemd-fsck-root.service \
	units/systemd-fsckd.service \
	units/systemd-machine-id-commit.service \
	units/systemd-udevd.service \
	units/systemd-udev-trigger.service \
	units/systemd-udev-settle.service \
	units/systemd-hwdb-update.service \
	units/debug-shell.service \
	units/initrd-parse-etc.service \
	units/initrd-cleanup.service \
	units/initrd-udevadm-cleanup-db.service \
	units/initrd-switch-root.service \
	units/systemd-nspawn@.service \
	units/systemd-update-done.service

if HAVE_UTMP
nodist_systemunit_DATA += \
	units/systemd-update-utmp.service \
	units/systemd-update-utmp-runlevel.service
endif

dist_userunit_DATA = \
	units/user/basic.target \
	units/user/default.target \
	units/user/exit.target \
	units/user/graphical-session.target \
	units/user/graphical-session-pre.target \
	units/user/bluetooth.target \
	units/user/busnames.target \
	units/user/paths.target \
	units/user/printer.target \
	units/user/shutdown.target \
	units/user/smartcard.target \
	units/user/sockets.target \
	units/user/sound.target \
	units/user/timers.target

nodist_userunit_DATA = \
	units/user/systemd-exit.service

dist_systempreset_DATA = \
	system-preset/90-systemd.preset

EXTRA_DIST += \
	units/getty@.service.m4 \
	units/serial-getty@.service.m4 \
	units/console-getty.service.m4.in \
	units/container-getty@.service.m4.in \
	units/rescue.service.in \
	units/system-update-cleanup.service.in \
	units/systemd-initctl.service.in \
	units/systemd-remount-fs.service.in \
	units/systemd-volatile-root.service.in \
	units/systemd-update-utmp.service.in \
	units/systemd-update-utmp-runlevel.service.in \
	units/systemd-ask-password-wall.service.in \
	units/systemd-ask-password-console.service.in \
	units/systemd-sysctl.service.in \
	units/emergency.service.in \
	units/systemd-halt.service.in \
	units/systemd-poweroff.service.in \
	units/systemd-reboot.service.in \
	units/systemd-kexec.service.in \
	units/systemd-exit.service.in \
	units/user/systemd-exit.service.in \
	units/systemd-fsck@.service.in \
	units/systemd-fsck-root.service.in \
	units/systemd-fsckd.service.in \
	units/systemd-machine-id-commit.service.in \
	units/user@.service.m4.in \
	units/debug-shell.service.in \
	units/systemd-suspend.service.in \
	units/quotaon.service.in \
	units/initrd-parse-etc.service.in \
	units/initrd-cleanup.service.in \
	units/initrd-udevadm-cleanup-db.service.in \
	units/initrd-switch-root.service.in \
	units/systemd-nspawn@.service.in \
	units/systemd-update-done.service.in \
    units/tmp.mount.m4

if HAVE_SYSV_COMPAT
nodist_systemunit_DATA += \
	units/rc-local.service \
	units/halt-local.service

systemgenerator_PROGRAMS += \
	systemd-sysv-generator \
	systemd-rc-local-generator
endif

EXTRA_DIST += \
	src/systemctl/systemd-sysv-install.SKELETON \
	units/rc-local.service.in \
	units/halt-local.service.in

GENERAL_ALIASES += \
	$(systemunitdir)/machines.target $(pkgsysconfdir)/system/multi-user.target.wants/machines.target

dist_doc_DATA = \
	README \
	NEWS \
	CODING_STYLE \
	LICENSE.LGPL2.1 \
	LICENSE.GPL2 \
	DISTRO_PORTING \
	src/libsystemd/sd-bus/PORTING-DBUS1 \
	src/libsystemd/sd-bus/DIFFERENCES \
	src/libsystemd/sd-bus/GVARIANT-SERIALIZATION

EXTRA_DIST += \
	README.md \
	autogen.sh \
	.dir-locals.el \
	.editorconfig \
	.vimrc \
	.ycm_extra_conf.py \
	.travis.yml \
	.mailmap

@INTLTOOL_POLICY_RULE@

systemd-mount-install-hook:
	-$(LN_S) systemd-mount $(DESTDIR)$(bindir)/systemd-umount

systemd-mount-uninstall-hook:
	-rm $(DESTDIR)$(bindir)/systemd-umount

INSTALL_EXEC_HOOKS += systemd-mount-install-hook
UNINSTALL_EXEC_HOOKS += systemd-mount-uninstall-hook

# ------------------------------------------------------------------------------

MANPAGES =
MANPAGES_ALIAS =

include Makefile-man.am

.PHONY: man update-man-list
man: $(MANPAGES) $(MANPAGES_ALIAS) $(HTML_FILES) $(HTML_ALIAS)

XML_FILES = \
	${patsubst %.1,%.xml,${patsubst %.3,%.xml,${patsubst %.5,%.xml,${patsubst %.7,%.xml,${patsubst %.8,%.xml,$(MANPAGES)}}}}}
HTML_FILES = \
	${XML_FILES:.xml=.html}
HTML_ALIAS = \
	${patsubst %.1,%.html,${patsubst %.3,%.html,${patsubst %.5,%.html,${patsubst %.7,%.html,${patsubst %.8,%.html,$(MANPAGES_ALIAS)}}}}}

if ENABLE_MANPAGES
man_MANS = \
	$(MANPAGES) \
	$(MANPAGES_ALIAS)

noinst_DATA += \
	$(HTML_FILES) \
	$(HTML_ALIAS) \
	docs/html/man
endif

CLEANFILES += \
	$(man_MANS) \
	$(HTML_FILES) \
	$(HTML_ALIAS) \
	docs/html/man

docs/html/man:
	$(AM_V_at)$(MKDIR_P) $(dir $@)
	$(AM_V_LN)$(LN_S) -f ../../man $@

man/index.html: man/systemd.index.html
	$(AM_V_LN)$(LN_S) -f systemd.index.html $@

if HAVE_PYTHON
noinst_DATA += \
	man/index.html
endif

CLEANFILES += \
	man/index.html

XML_GLOB = $(wildcard $(top_srcdir)/man/*.xml)
NON_INDEX_XML_FILES = $(filter-out man/systemd.index.xml,$(XML_FILES))
SOURCE_XML_FILES = ${patsubst %,$(top_srcdir)/%,$(filter-out man/systemd.directives.xml,$(NON_INDEX_XML_FILES))}

# This target should only be run manually. It recreates Makefile-man.am
# file in the source directory based on all man/*.xml files. Run it after
# adding, removing, or changing the conditional in a man page.
update-man-list: $(top_srcdir)/tools/make-man-rules.py $(XML_GLOB) man/custom-entities.ent
	$(AM_V_GEN)$(PYTHON) $< $(XML_GLOB) > $(top_srcdir)/Makefile-man.tmp
	$(AM_V_at)mv $(top_srcdir)/Makefile-man.tmp $(top_srcdir)/Makefile-man.am
	@echo "Makefile-man.am has been regenerated"

man/systemd.index.xml: $(top_srcdir)/tools/make-man-index.py $(NON_INDEX_XML_FILES)
	$(AM_V_at)$(MKDIR_P) $(dir $@)
	$(AM_V_GEN)$(PYTHON) $< $@ $(filter-out $<,$^)

man/systemd.directives.xml: $(top_srcdir)/tools/make-directive-index.py man/custom-entities.ent $(SOURCE_XML_FILES)
	$(AM_V_at)$(MKDIR_P) $(dir $@)
	$(AM_V_GEN)$(PYTHON) $< $@ $(SOURCE_XML_FILES)

CLEANFILES += \
	man/systemd.index.xml \
	man/systemd.directives.xml

EXTRA_DIST += \
	$(filter-out man/systemd.directives.xml man/systemd.index.xml,$(XML_FILES)) \
	tools/make-man-index.py \
	tools/make-man-rules.py \
	tools/make-directive-index.py \
	tools/xml_helper.py \
	man/glib-event-glue.c \
	man/50-xdg-data-dirs.sh \
	man/90-rearrange-path.py

# ------------------------------------------------------------------------------
noinst_LTLIBRARIES += \
	libbasic.la

libbasic_la_SOURCES = \
	src/basic/missing.h \
	src/basic/missing_syscall.h \
	src/basic/raw-clone.h \
	src/basic/capability-util.c \
	src/basic/capability-util.h \
	src/basic/conf-files.c \
	src/basic/conf-files.h \
	src/basic/stdio-util.h \
	src/basic/hostname-util.h \
	src/basic/hostname-util.c \
	src/basic/unit-name.c \
	src/basic/unit-name.h \
	src/basic/ioprio.h \
	src/basic/securebits.h \
	src/basic/special.h \
	src/basic/list.h \
	src/basic/unaligned.h \
	src/basic/macro.h \
	src/basic/def.h \
	src/basic/sparse-endian.h \
	src/basic/refcnt.h \
	src/basic/util.c \
	src/basic/util.h \
	src/basic/io-util.c \
	src/basic/io-util.h \
	src/basic/string-util.c \
	src/basic/string-util.h \
	src/basic/fd-util.c \
	src/basic/fd-util.h \
	src/basic/parse-util.c \
	src/basic/parse-util.h \
	src/basic/user-util.c \
	src/basic/user-util.h \
	src/basic/rlimit-util.c \
	src/basic/rlimit-util.h \
	src/basic/dirent-util.c \
	src/basic/dirent-util.h \
	src/basic/xattr-util.c \
	src/basic/xattr-util.h \
	src/basic/chattr-util.c \
	src/basic/chattr-util.h \
	src/basic/proc-cmdline.c \
	src/basic/proc-cmdline.h \
	src/basic/fs-util.c \
	src/basic/fs-util.h \
	src/basic/syslog-util.c \
	src/basic/syslog-util.h \
	src/basic/stat-util.c \
	src/basic/stat-util.h \
	src/basic/mount-util.c \
	src/basic/mount-util.h \
	src/basic/hexdecoct.c \
	src/basic/hexdecoct.h \
	src/basic/glob-util.h \
	src/basic/glob-util.c \
	src/basic/extract-word.c \
	src/basic/extract-word.h \
	src/basic/escape.c \
	src/basic/escape.h \
	src/basic/cpu-set-util.c \
	src/basic/cpu-set-util.h \
	src/basic/lockfile-util.c \
	src/basic/lockfile-util.h \
	src/basic/path-util.c \
	src/basic/path-util.h \
	src/basic/time-util.c \
	src/basic/time-util.h \
	src/basic/locale-util.c \
	src/basic/locale-util.h \
	src/basic/umask-util.h \
	src/basic/signal-util.c \
	src/basic/signal-util.h \
	src/basic/string-table.c \
	src/basic/string-table.h \
	src/basic/mempool.c \
	src/basic/mempool.h \
	src/basic/hashmap.c \
	src/basic/hashmap.h \
	src/basic/hash-funcs.c \
	src/basic/hash-funcs.h \
	src/basic/siphash24.c \
	src/basic/siphash24.h \
	src/basic/set.h \
	src/basic/ordered-set.h \
	src/basic/ordered-set.c \
	src/basic/bitmap.c \
	src/basic/bitmap.h \
	src/basic/prioq.c \
	src/basic/prioq.h \
	src/basic/web-util.c \
	src/basic/web-util.h \
	src/basic/strv.c \
	src/basic/strv.h \
	src/basic/env-util.c \
	src/basic/env-util.h \
	src/basic/strbuf.c \
	src/basic/strbuf.h \
	src/basic/strxcpyx.c \
	src/basic/strxcpyx.h \
	src/basic/log.c \
	src/basic/log.h \
	src/basic/bus-label.c \
	src/basic/bus-label.h \
	src/basic/ratelimit.h \
	src/basic/ratelimit.c \
	src/basic/exec-util.c \
	src/basic/exec-util.h \
	src/basic/exit-status.c \
	src/basic/exit-status.h \
	src/basic/virt.c \
	src/basic/virt.h \
	src/basic/architecture.c \
	src/basic/architecture.h \
	src/basic/smack-util.c \
	src/basic/smack-util.h \
	src/basic/device-nodes.c \
	src/basic/device-nodes.h \
	src/basic/utf8.c \
	src/basic/utf8.h \
	src/basic/gunicode.c \
	src/basic/gunicode.h \
	src/basic/socket-util.c \
	src/basic/socket-util.h \
	src/basic/in-addr-util.c \
	src/basic/in-addr-util.h \
	src/basic/ether-addr-util.h \
	src/basic/ether-addr-util.c \
	src/basic/replace-var.c \
	src/basic/replace-var.h \
	src/basic/clock-util.c \
	src/basic/clock-util.h \
	src/basic/calendarspec.c \
	src/basic/calendarspec.h \
	src/basic/fileio.c \
	src/basic/fileio.h \
	src/basic/MurmurHash2.c \
	src/basic/MurmurHash2.h \
	src/basic/mkdir.c \
	src/basic/mkdir.h \
	src/basic/cgroup-util.c \
	src/basic/cgroup-util.h \
	src/basic/errno-list.c \
	src/basic/errno-list.h \
	src/basic/af-list.c \
	src/basic/af-list.h \
	src/basic/arphrd-list.c \
	src/basic/arphrd-list.h \
	src/basic/terminal-util.c \
	src/basic/terminal-util.h \
	src/basic/login-util.h \
	src/basic/login-util.c \
	src/basic/cap-list.c \
	src/basic/cap-list.h \
	src/basic/audit-util.c \
	src/basic/audit-util.h \
	src/basic/xml.c \
	src/basic/xml.h \
	src/basic/barrier.c \
	src/basic/barrier.h \
	src/basic/async.c \
	src/basic/async.h \
	src/basic/memfd-util.c \
	src/basic/memfd-util.h \
	src/basic/process-util.c \
	src/basic/process-util.h \
	src/basic/random-util.c \
	src/basic/random-util.h \
	src/basic/verbs.c \
	src/basic/verbs.h \
	src/basic/sigbus.c \
	src/basic/sigbus.h \
	src/basic/build.h \
	src/basic/socket-label.c \
	src/basic/label.c \
	src/basic/label.h \
	src/basic/btrfs-util.c \
	src/basic/btrfs-util.h \
	src/basic/btrfs-ctree.h \
	src/basic/selinux-util.c \
	src/basic/selinux-util.h \
	src/basic/mkdir-label.c \
	src/basic/fileio-label.c \
	src/basic/fileio-label.h \
	src/basic/rm-rf.c \
	src/basic/rm-rf.h \
	src/basic/copy.c \
	src/basic/copy.h \
	src/basic/alloc-util.h \
	src/basic/alloc-util.c \
	src/basic/format-util.h \
	src/basic/nss-util.h \
	src/basic/khash.h \
	src/basic/khash.c \
	src/basic/journal-importer.h \
	src/basic/journal-importer.c

nodist_libbasic_la_SOURCES = \
	src/basic/errno-from-name.h \
	src/basic/errno-to-name.h \
	src/basic/af-from-name.h \
	src/basic/af-to-name.h \
	src/basic/arphrd-from-name.h \
	src/basic/arphrd-to-name.h \
	src/basic/cap-from-name.h \
	src/basic/cap-to-name.h

libbasic_la_CFLAGS = \
	$(AM_CFLAGS) \
	$(SELINUX_CFLAGS) \
	$(CAP_CFLAGS) \
	-pthread

libbasic_la_LIBADD = \
	$(SELINUX_LIBS) \
	$(CAP_LIBS) \
	-lrt \
	-lm

# -----------------------------------------------------------------------------
noinst_LTLIBRARIES += \
	libshared.la

libshared_la_SOURCES = \
	src/shared/output-mode.h \
	src/shared/output-mode.c \
	src/shared/gpt.h \
	src/shared/udev-util.h \
	src/shared/linux/auto_dev-ioctl.h \
	src/shared/initreq.h \
	src/shared/dns-domain.c \
	src/shared/dns-domain.h \
	src/shared/efivars.c \
	src/shared/efivars.h \
	src/shared/fstab-util.c \
	src/shared/fstab-util.h \
	src/shared/sleep-config.c \
	src/shared/sleep-config.h \
	src/shared/conf-parser.c \
	src/shared/conf-parser.h \
	src/shared/pager.c \
	src/shared/pager.h \
	src/shared/spawn-polkit-agent.c \
	src/shared/spawn-polkit-agent.h \
	src/shared/apparmor-util.c \
	src/shared/apparmor-util.h \
	src/shared/ima-util.c \
	src/shared/ima-util.h \
	src/shared/journal-util.c \
	src/shared/journal-util.h \
	src/shared/ptyfwd.c \
	src/shared/ptyfwd.h \
	src/shared/base-filesystem.c \
	src/shared/base-filesystem.h \
	src/shared/uid-range.c \
	src/shared/uid-range.h \
	src/shared/install.c \
	src/shared/install.h \
	src/shared/install-printf.c \
	src/shared/install-printf.h \
	src/shared/path-lookup.c \
	src/shared/path-lookup.h \
	src/shared/specifier.c \
	src/shared/specifier.h \
	src/shared/dev-setup.c \
	src/shared/dev-setup.h \
	src/shared/dropin.c \
	src/shared/dropin.h \
	src/shared/condition.c \
	src/shared/condition.h \
	src/shared/clean-ipc.c \
	src/shared/clean-ipc.h \
	src/shared/generator.h \
	src/shared/generator.c \
	src/shared/acpi-fpdt.h \
	src/shared/acpi-fpdt.c \
	src/shared/boot-timestamps.h \
	src/shared/boot-timestamps.c \
	src/shared/cgroup-show.c \
	src/shared/cgroup-show.h \
	src/shared/utmp-wtmp.h \
	src/shared/watchdog.c \
	src/shared/watchdog.h \
	src/shared/spawn-ask-password-agent.c \
	src/shared/spawn-ask-password-agent.h \
	src/shared/ask-password-api.c \
	src/shared/ask-password-api.h \
	src/shared/switch-root.h \
	src/shared/switch-root.c \
	src/shared/import-util.c \
	src/shared/import-util.h \
	src/shared/sysctl-util.c \
	src/shared/sysctl-util.h \
	src/shared/bus-util.c \
	src/shared/bus-util.h \
	src/shared/logs-show.c \
	src/shared/logs-show.h \
	src/shared/machine-image.c \
	src/shared/machine-image.h \
	src/shared/machine-pool.c \
	src/shared/machine-pool.h \
	src/shared/loop-util.c \
	src/shared/loop-util.h \
	src/shared/resolve-util.c \
	src/shared/resolve-util.h \
	src/shared/bus-unit-util.c \
	src/shared/bus-unit-util.h \
	src/shared/vlan-util.h \
	src/shared/vlan-util.c \
	src/shared/tests.h \
	src/shared/tests.c \
	src/shared/fdset.c \
	src/shared/fdset.h \
	src/shared/nsflags.h \
<<<<<<< HEAD
	src/shared/nsflags.c
=======
	src/shared/nsflags.c \
	src/shared/dissect-image.c \
	src/shared/dissect-image.h \
	src/shared/volatile-util.c \
	src/shared/volatile-util.h
>>>>>>> a3e9ab76

if HAVE_UTMP
libshared_la_SOURCES += \
	src/shared/utmp-wtmp.c
endif

if HAVE_SECCOMP
libshared_la_SOURCES += \
	src/shared/seccomp-util.h \
	src/shared/seccomp-util.c
endif

if HAVE_ACL
libshared_la_SOURCES += \
	src/shared/acl-util.c \
	src/shared/acl-util.h
endif

libshared_la_CFLAGS = \
	$(AM_CFLAGS) \
	$(ACL_CFLAGS) \
	$(LIBIDN_CFLAGS) \
	$(SECCOMP_CFLAGS) \
	$(BLKID_CFLAGS) \
	$(LIBCRYPTSETUP_CFLAGS)

libshared_la_LIBADD = \
	libsystemd-internal.la \
	libbasic.la \
	libsystemd-journal-internal.la \
	libudev-internal.la \
	$(ACL_LIBS) \
	$(LIBIDN_LIBS) \
	$(SECCOMP_LIBS) \
	$(BLKID_LIBS) \
	$(LIBCRYPTSETUP_LIBS)

rootlibexec_LTLIBRARIES += \
	libsystemd-shared.la

libsystemd_shared_la_SOURCES = \
	$(libbasic_la_SOURCES) \
	$(libshared_la_SOURCES) \
	$(libsystemd_internal_la_SOURCES) \
	$(libsystemd_journal_internal_la_SOURCES) \
	$(libudev_internal_la_SOURCES)

libsystemd_shared_la_CFLAGS = \
	$(AM_CFLAGS) \
	$(libbasic_la_CFLAGS) \
	$(libshared_la_CFLAGS) \
	$(libsystemd_internal_la_CFLAGS) \
	$(libsystemd_journal_internal_la_CFLAGS) \
	$(libudev_internal_la_CFLAGS) \
	$(ACL_CFLAGS) \
	$(LIBIDN_CFLAGS) \
	$(SECCOMP_CFLAGS) \
	$(BLKID_CFLAGS) \
	$(LIBCRYPTSETUP_CFLAGS) \
	-fvisibility=default

# We can't use libshared_la_LIBADD here because it would
# pull in libsystemd*-internal.la
libsystemd_shared_la_LIBADD = \
	$(libbasic_la_LIBADD) \
	$(libsystemd_internal_la_LIBADD) \
	$(libsystemd_journal_internal_la_LIBADD) \
	$(libudev_internal_la_LIBADD) \
	$(ACL_LIBS) \
	$(LIBIDN_LIBS) \
	$(SECCOMP_LIBS) \
	$(BLKID_LIBS) \
	$(LIBCRYPTSETUP_LIBS)

libsystemd_shared_la_LDFLAGS = \
	$(AM_LDFLAGS) \
	-release $(PACKAGE_VERSION)


# -----------------------------------------------------------------------------
if HAVE_LIBIPTC
noinst_LTLIBRARIES += \
	libfirewall.la

libfirewall_la_SOURCES = \
	src/shared/firewall-util.h \
	src/shared/firewall-util.c

libfirewall_la_CFLAGS = \
	$(AM_CFLAGS) \
	$(LIBIPTC_CFLAGS)

libfirewall_la_LIBADD = \
	$(LIBIPTC_LIBS)
endif

# -----------------------------------------------------------------------------
if ENABLE_LDCONFIG
dist_systemunit_DATA += \
	units/ldconfig.service

SYSINIT_TARGET_WANTS += \
	ldconfig.service
endif

# ------------------------------------------------------------------------------
noinst_LTLIBRARIES += \
	libcore.la

libcore_la_SOURCES = \
	src/core/unit.c \
	src/core/unit.h \
	src/core/unit-printf.c \
	src/core/unit-printf.h \
	src/core/job.c \
	src/core/job.h \
	src/core/manager.c \
	src/core/manager.h \
	src/core/transaction.c \
	src/core/transaction.h \
	src/core/load-fragment.c \
	src/core/load-fragment.h \
	src/core/service.c \
	src/core/service.h \
	src/core/socket.c \
	src/core/socket.h \
	src/core/busname.c \
	src/core/busname.h \
	src/core/bus-policy.c \
	src/core/bus-policy.h \
	src/core/target.c \
	src/core/target.h \
	src/core/device.c \
	src/core/device.h \
	src/core/mount.c \
	src/core/mount.h \
	src/core/automount.c \
	src/core/automount.h \
	src/core/swap.c \
	src/core/swap.h \
	src/core/timer.c \
	src/core/timer.h \
	src/core/path.c \
	src/core/path.h \
	src/core/slice.c \
	src/core/slice.h \
	src/core/scope.c \
	src/core/scope.h \
	src/core/load-dropin.c \
	src/core/load-dropin.h \
	src/core/execute.c \
	src/core/execute.h \
	src/core/dynamic-user.c \
	src/core/dynamic-user.h \
	src/core/kill.c \
	src/core/kill.h \
	src/core/dbus.c \
	src/core/dbus.h \
	src/core/dbus-manager.c \
	src/core/dbus-manager.h \
	src/core/dbus-unit.c \
	src/core/dbus-unit.h \
	src/core/dbus-job.c \
	src/core/dbus-job.h \
	src/core/dbus-service.c \
	src/core/dbus-service.h \
	src/core/dbus-socket.c \
	src/core/dbus-socket.h \
	src/core/dbus-busname.c \
	src/core/dbus-busname.h \
	src/core/dbus-target.c \
	src/core/dbus-target.h \
	src/core/dbus-device.c \
	src/core/dbus-device.h \
	src/core/dbus-mount.c \
	src/core/dbus-mount.h \
	src/core/dbus-automount.c \
	src/core/dbus-automount.h \
	src/core/dbus-swap.c \
	src/core/dbus-swap.h \
	src/core/dbus-timer.c \
	src/core/dbus-timer.h \
	src/core/dbus-path.c \
	src/core/dbus-path.h \
	src/core/dbus-slice.c \
	src/core/dbus-slice.h \
	src/core/dbus-scope.c \
	src/core/dbus-scope.h \
	src/core/dbus-execute.c \
	src/core/dbus-execute.h \
	src/core/dbus-kill.c \
	src/core/dbus-kill.h \
	src/core/dbus-cgroup.c \
	src/core/dbus-cgroup.h \
	src/core/cgroup.c \
	src/core/cgroup.h \
	src/core/selinux-access.c \
	src/core/selinux-access.h \
	src/core/selinux-setup.c \
	src/core/selinux-setup.h \
	src/core/smack-setup.c \
	src/core/smack-setup.h \
	src/core/ima-setup.c \
	src/core/ima-setup.h \
	src/core/locale-setup.h \
	src/core/locale-setup.c \
	src/core/hostname-setup.c \
	src/core/hostname-setup.h \
	src/core/machine-id-setup.c \
	src/core/machine-id-setup.h \
	src/core/mount-setup.c \
	src/core/mount-setup.h \
	src/core/kmod-setup.c \
	src/core/kmod-setup.h \
	src/core/loopback-setup.h \
	src/core/loopback-setup.c \
	src/core/namespace.c \
	src/core/namespace.h \
	src/core/killall.h \
	src/core/killall.c \
	src/core/audit-fd.c \
	src/core/audit-fd.h \
	src/core/show-status.c \
	src/core/show-status.h \
	src/core/emergency-action.c \
	src/core/emergency-action.h

nodist_libcore_la_SOURCES = \
	src/core/load-fragment-gperf.c \
	src/core/load-fragment-gperf-nulstr.c

libcore_la_CFLAGS = \
	$(AM_CFLAGS) \
	$(PAM_CFLAGS) \
	$(AUDIT_CFLAGS) \
	$(KMOD_CFLAGS) \
	$(APPARMOR_CFLAGS) \
	$(MOUNT_CFLAGS) \
	$(SECCOMP_CFLAGS)

libcore_la_LIBADD = \
	libsystemd-shared.la \
	$(PAM_LIBS) \
	$(AUDIT_LIBS) \
	$(KMOD_LIBS) \
	$(APPARMOR_LIBS) \
	$(MOUNT_LIBS)

src/core/load-fragment-gperf-nulstr.c: src/core/load-fragment-gperf.gperf
	$(AM_V_at)$(MKDIR_P) $(dir $@)
	$(AM_V_GEN)$(AWK) 'BEGIN{ keywords=0 ; FS="," ; print "extern const char load_fragment_gperf_nulstr[];" ; print "const char load_fragment_gperf_nulstr[] ="} ; keyword==1 { print "\"" $$1 "\\0\"" } ; /%%/ { keyword=1} ; END { print ";" }' < $< > $@

gperf_gperf_m4_sources = \
	src/core/load-fragment-gperf.gperf.m4

gperf_txt_sources = \
	src/basic/errno-list.txt \
	src/basic/af-list.txt \
	src/basic/arphrd-list.txt \
	src/basic/cap-list.txt

BUILT_SOURCES += \
	$(gperf_gperf_m4_sources:-gperf.gperf.m4=-gperf.c) \
	$(gperf_gperf_m4_sources:-gperf.gperf.m4=-gperf-nulstr.c) \
	$(gperf_gperf_sources:-gperf.gperf=-gperf.c) \
	$(gperf_txt_sources:-list.txt=-from-name.h) \
	$(filter-out %keyboard-keys-to-name.h,$(gperf_txt_sources:-list.txt=-to-name.h))

CLEANFILES += \
	$(gperf_txt_sources:-list.txt=-from-name.gperf)
DISTCLEANFILES = \
	$(gperf_txt_sources)

EXTRA_DIST += \
	$(gperf_gperf_m4_sources) \
	$(gperf_gperf_sources)

CLEANFILES += \
	$(gperf_txt_sources)

%-from-name.gperf: %-list.txt
	$(AM_V_at)$(MKDIR_P) $(dir $@)
	$(AM_V_GEN)$(AWK) 'BEGIN{ print "struct $(notdir $*)_name { const char* name; int id; };"; print "%null-strings"; print "%%";} { printf "%s, %s\n", $$1, $$1 }' <$< >$@

%-from-name.h: %-from-name.gperf
	$(AM_V_at)$(MKDIR_P) $(dir $@)
	$(AM_V_GPERF)$(GPERF) -L ANSI-C -t --ignore-case -N lookup_$(notdir $*) -H hash_$(notdir $*)_name -p -C <$< >$@


src/basic/errno-list.txt:
	$(AM_V_at)$(MKDIR_P) $(dir $@)
	$(AM_V_GEN)$(CPP) $(CFLAGS) $(AM_CPPFLAGS) $(CPPFLAGS) -dM -include errno.h - </dev/null | $(AWK) '/^#define[ \t]+E[^ _]+[ \t]+/ { print $$2; }' >$@

src/basic/errno-to-name.h: src/basic/errno-list.txt
	$(AM_V_at)$(MKDIR_P) $(dir $@)
	$(AM_V_GEN)$(AWK) 'BEGIN{ print "static const char* const errno_names[] = { "} !/EDEADLOCK/ && !/EWOULDBLOCK/ && !/ENOTSUP/ { printf "[%s] = \"%s\",\n", $$1, $$1 } END{print "};"}' <$< >$@


src/basic/af-list.txt:
	$(AM_V_at)$(MKDIR_P) $(dir $@)
	$(AM_V_GEN)$(CPP) $(CFLAGS) $(AM_CPPFLAGS) $(CPPFLAGS) -dM -include sys/socket.h - </dev/null | grep -v AF_UNSPEC | grep -v AF_MAX | $(AWK) '/^#define[ \t]+AF_[^ \t]+[ \t]+PF_[^ \t]/ { print $$2; }' >$@

src/basic/af-to-name.h: src/basic/af-list.txt
	$(AM_V_at)$(MKDIR_P) $(dir $@)
	$(AM_V_GEN)$(AWK) 'BEGIN{ print "static const char* const af_names[] = { "} !/AF_FILE/ && !/AF_ROUTE/ && !/AF_LOCAL/ { printf "[%s] = \"%s\",\n", $$1, $$1 } END{print "};"}' <$< >$@


src/basic/arphrd-list.txt:
	$(AM_V_at)$(MKDIR_P) $(dir $@)
	$(AM_V_GEN)$(CPP) $(CFLAGS) $(AM_CPPFLAGS) $(CPPFLAGS) -dM -include net/if_arp.h - </dev/null | $(AWK) '/^#define[ \t]+ARPHRD_[^ \t]+[ \t]+[^ \t]/ { print $$2; }' | sed -e 's/ARPHRD_//' >$@

src/basic/arphrd-to-name.h: src/basic/arphrd-list.txt
	$(AM_V_at)$(MKDIR_P) $(dir $@)
	$(AM_V_GEN)$(AWK) 'BEGIN{ print "static const char* const arphrd_names[] = { "} !/CISCO/ { printf "[ARPHRD_%s] = \"%s\",\n", $$1, $$1 } END{print "};"}' <$< >$@

src/basic/arphrd-from-name.gperf: src/basic/arphrd-list.txt
	$(AM_V_at)$(MKDIR_P) $(dir $@)
	$(AM_V_GEN)$(AWK) 'BEGIN{ print "struct arphrd_name { const char* name; int id; };"; print "%null-strings"; print "%%";} { printf "%s, ARPHRD_%s\n", $$1, $$1 }' <$< >$@


src/basic/cap-list.txt:
	$(AM_V_at)$(MKDIR_P) $(dir $@)
	$(AM_V_GEN)$(CPP) $(CFLAGS) $(AM_CPPFLAGS) $(CPPFLAGS) -dM -include linux/capability.h -include missing.h - </dev/null | $(AWK) '/^#define[ \t]+CAP_[A-Z_]+[ \t]+/ { print $$2; }' | grep -v CAP_LAST_CAP >$@

src/basic/cap-to-name.h: src/basic/cap-list.txt
	$(AM_V_at)$(MKDIR_P) $(dir $@)
	$(AM_V_GEN)$(AWK) 'BEGIN{ print "static const char* const capability_names[] = { "} { printf "[%s] = \"%s\",\n", $$1, tolower($$1) } END{print "};"}' <$< >$@

src/basic/cap-from-name.gperf: src/basic/cap-list.txt
	$(AM_V_at)$(MKDIR_P) $(dir $@)
	$(AM_V_GEN)$(AWK) 'BEGIN{ print "struct capability_name { const char* name; int id; };"; print "%null-strings"; print "%%";} { printf "%s, %s\n", $$1, $$1 }' <$< >$@

src/basic/cap-from-name.h: src/basic/cap-from-name.gperf
	$(AM_V_at)$(MKDIR_P) $(dir $@)
	$(AM_V_GPERF)$(GPERF) -L ANSI-C -t --ignore-case -N lookup_capability -H hash_capability_name -p -C <$< >$@

audit_list_includes = -include linux/audit.h -include missing.h
if HAVE_AUDIT
audit_list_includes += -include libaudit.h
endif

src/journal/audit_type-list.txt:
	$(AM_V_at)$(MKDIR_P) $(dir $@)
	$(AM_V_GEN)$(CPP) $(CFLAGS) $(AM_CPPFLAGS) $(CPPFLAGS) -dM $(audit_list_includes) - </dev/null | grep -vE 'AUDIT_.*(FIRST|LAST)_' | $(SED) -r -n 's/^#define\s+AUDIT_(\w+)\s+([0-9]{4})\s*$$/\1\t\2/p' | sort -k2 >$@

src/journal/audit_type-to-name.h: src/journal/audit_type-list.txt
	$(AM_V_at)$(MKDIR_P) $(dir $@)
	$(AM_V_GEN)$(AWK) 'BEGIN{ print "const char *audit_type_to_string(int type) {\n\tswitch(type) {" } {printf "        case AUDIT_%s: return \"%s\";\n", $$1, $$1 } END{ print "        default: return NULL;\n\t}\n}\n" }' <$< >$@


src/resolve/dns_type-list.txt: src/resolve/dns-type.h
	$(AM_V_at)$(MKDIR_P) $(dir $@)
	$(AM_V_GEN)$(SED) -n -r 's/.* DNS_TYPE_(\w+).*/\1/p' <$< >$@

src/resolve/dns_type-to-name.h: src/resolve/dns_type-list.txt
	$(AM_V_at)$(MKDIR_P) $(dir $@)
	$(AM_V_GEN)$(AWK) 'BEGIN{ print "const char *dns_type_to_string(int type) {\n\tswitch(type) {" } {printf "        case DNS_TYPE_%s: return ", $$1; sub(/_/, "-"); printf "\"%s\";\n", $$1 } END{ print "        default: return NULL;\n\t}\n}\n" }' <$< >$@

src/resolve/dns_type-from-name.gperf: src/resolve/dns_type-list.txt
	$(AM_V_at)$(MKDIR_P) $(dir $@)
	$(AM_V_GEN)$(AWK) 'BEGIN{ print "struct dns_type_name { const char* name; int id; };"; print "%null-strings"; print "%%";} { s=$$1; sub(/_/, "-", s); printf "%s, ", $$s; printf "DNS_TYPE_%s\n", $$1 }' <$< >$@

# ------------------------------------------------------------------------------
systemd_SOURCES = \
	src/core/main.c

systemd_CFLAGS = \
	$(AM_CFLAGS) \
	$(SECCOMP_CFLAGS) \
	$(MOUNT_CFLAGS)

systemd_LDADD = \
	libcore.la

dist_pkgsysconf_DATA += \
	src/core/system.conf \
	src/core/user.conf

dist_dbuspolicy_DATA += \
	src/core/org.freedesktop.systemd1.conf

dist_dbussystemservice_DATA += \
	src/core/org.freedesktop.systemd1.service

polkitpolicy_in_in_files += \
	src/core/org.freedesktop.systemd1.policy.in.in

pkgconfigdata_DATA += \
	src/core/systemd.pc

nodist_rpmmacros_DATA = \
	src/core/macros.systemd

BUILT_SOURCES += \
	src/core/triggers.systemd

EXTRA_DIST += \
	src/core/systemd.pc.in \
	src/core/macros.systemd.in \
	src/core/triggers.systemd.in

# ------------------------------------------------------------------------------

manual_tests += \
	test-ns \
	test-cgroup \
	test-install \
	test-btrfs \
	test-acd \
	test-ipv4ll-manual \
	test-ask-password-api \
	test-dissect-image

unsafe_tests = \
	test-hostname \
	test-ipcrm

if HAVE_LIBIPTC
manual_tests += \
	test-firewall-util
endif

if HAVE_KMOD
manual_tests += \
	test-netlink-manual
endif

tests += \
	test-daemon \
	test-log \
	test-loopback \
	test-engine \
	test-watchdog \
	test-cgroup-mask \
	test-job-type \
	test-env-util \
	test-strbuf \
	test-strv \
	test-path \
	test-path-util \
	test-strxcpyx \
	test-siphash24 \
	test-unit-name \
	test-unit-file \
	test-utf8 \
	test-ellipsize \
	test-util \
	test-mount-util \
	test-exec-util \
	test-cpu-set-util \
	test-hexdecoct \
	test-escape \
	test-alloc-util \
	test-proc-cmdline \
	test-io-util \
	test-glob-util \
	test-xattr-util \
	test-fs-util \
	test-web-util \
	test-stat-util \
	test-fd-util \
	test-string-util \
	test-extract-word \
	test-parse-util \
	test-user-util \
	test-hostname-util \
	test-process-util \
	test-terminal-util \
	test-path-lookup \
	test-barrier \
	test-tmpfiles \
	test-namespace \
	test-date \
	test-sleep \
	test-replace-var \
	test-sched-prio \
	test-calendarspec \
	test-strip-tab-ansi \
	test-cgroup-util \
	test-fstab-util \
	test-prioq \
	test-fileio \
	test-time \
	test-clock \
	test-hashmap \
	test-set \
	test-bitmap \
	test-list \
	test-unaligned \
	test-tables \
	test-device-nodes \
	test-xml \
	test-architecture \
	test-socket-util \
	test-fdset \
	test-conf-files \
	test-conf-parser \
	test-capability \
	test-async \
	test-ratelimit \
	test-condition \
	test-uid-range \
	test-locale-util \
	test-execute \
	test-copy \
	test-cap-list \
	test-sigbus \
	test-verbs \
	test-af-list \
	test-arphrd-list \
	test-dns-domain \
	test-install-root \
	test-rlimit-util \
	test-signal-util \
	test-selinux \
	test-sizeof \
	test-journal-importer

if HAVE_ACL
tests += \
	test-acl-util
endif

if HAVE_SECCOMP
tests += \
	test-seccomp
endif

TEST_DATA_FILES += \
	test/a.service \
	test/basic.target \
	test/b.service \
	test/c.service \
	test/daughter.service \
	test/d.service \
	test/end.service \
	test/e.service \
	test/f.service \
	test/grandchild.service \
	test/g.service \
	test/hello-after-sleep.target \
	test/hello.service \
	test/h.service \
	test/parent-deep.slice \
	test/parent.slice \
	test/sched_idle_bad.service \
	test/sched_idle_ok.service \
	test/sched_rr_bad.service \
	test/sched_rr_change.service \
	test/sched_rr_ok.service \
	test/shutdown.target \
	test/sleep.service \
	test/sockets.target \
	test/son.service \
	test/sysinit.target \
	test/testsuite.target \
	test/timers.target \
	test/unstoppable.service \
	test/test-path/paths.target \
	test/test-path/basic.target \
	test/test-path/sysinit.target \
	test/test-path/path-changed.service \
	test/test-path/path-directorynotempty.service \
	test/test-path/path-existsglob.service \
	test/test-path/path-exists.service \
	test/test-path/path-makedirectory.service \
	test/test-path/path-modified.service \
	test/test-path/path-mycustomunit.service \
	test/test-path/path-service.service \
	test/test-path/path-changed.path \
	test/test-path/path-directorynotempty.path \
	test/test-path/path-existsglob.path \
	test/test-path/path-exists.path \
	test/test-path/path-makedirectory.path \
	test/test-path/path-modified.path \
	test/test-path/path-unit.path \
	test/test-execute/exec-environment-empty.service \
	test/test-execute/exec-environment-multiple.service \
	test/test-execute/exec-environment.service \
	test/test-execute/exec-passenvironment-absent.service \
	test/test-execute/exec-passenvironment-empty.service \
	test/test-execute/exec-passenvironment-repeated.service \
	test/test-execute/exec-passenvironment.service \
	test/test-execute/exec-group.service \
	test/test-execute/exec-group-nfsnobody.service \
	test/test-execute/exec-supplementarygroups.service \
	test/test-execute/exec-supplementarygroups-single-group.service \
	test/test-execute/exec-supplementarygroups-single-group-user.service \
	test/test-execute/exec-supplementarygroups-multiple-groups-default-group-user.service \
	test/test-execute/exec-supplementarygroups-multiple-groups-withgid.service \
	test/test-execute/exec-supplementarygroups-multiple-groups-withuid.service \
	test/test-execute/exec-dynamicuser-fixeduser.service \
	test/test-execute/exec-dynamicuser-fixeduser-one-supplementarygroup.service \
	test/test-execute/exec-dynamicuser-supplementarygroups.service \
	test/test-execute/exec-ignoresigpipe-no.service \
	test/test-execute/exec-ignoresigpipe-yes.service \
	test/test-execute/exec-personality-x86-64.service \
	test/test-execute/exec-personality-x86.service \
	test/test-execute/exec-personality-s390.service \
	test/test-execute/exec-personality-ppc64.service \
	test/test-execute/exec-personality-ppc64le.service \
	test/test-execute/exec-personality-aarch64.service \
	test/test-execute/exec-privatedevices-no.service \
	test/test-execute/exec-privatedevices-yes.service \
	test/test-execute/exec-privatedevices-no-capability-mknod.service \
	test/test-execute/exec-privatedevices-yes-capability-mknod.service \
	test/test-execute/exec-protectkernelmodules-no-capabilities.service \
	test/test-execute/exec-protectkernelmodules-yes-capabilities.service \
	test/test-execute/exec-protectkernelmodules-yes-mount-propagation.service \
	test/test-execute/exec-privatetmp-no.service \
	test/test-execute/exec-privatetmp-yes.service \
	test/test-execute/exec-readonlypaths.service \
	test/test-execute/exec-readonlypaths-mount-propagation.service \
	test/test-execute/exec-readwritepaths-mount-propagation.service \
	test/test-execute/exec-inaccessiblepaths-mount-propagation.service \
	test/test-execute/exec-spec-interpolation.service \
	test/test-execute/exec-systemcallerrornumber.service \
	test/test-execute/exec-systemcallfilter-failing2.service \
	test/test-execute/exec-systemcallfilter-failing.service \
	test/test-execute/exec-systemcallfilter-not-failing2.service \
	test/test-execute/exec-systemcallfilter-not-failing.service \
	test/test-execute/exec-systemcallfilter-system-user.service \
	test/test-execute/exec-systemcallfilter-system-user-nfsnobody.service \
	test/test-execute/exec-user.service \
	test/test-execute/exec-user-nfsnobody.service \
	test/test-execute/exec-workingdirectory.service \
	test/test-execute/exec-umask-0177.service \
	test/test-execute/exec-umask-default.service \
	test/test-execute/exec-privatenetwork-yes.service \
	test/test-execute/exec-environmentfile.service \
	test/test-execute/exec-oomscoreadjust-positive.service \
	test/test-execute/exec-oomscoreadjust-negative.service \
	test/test-execute/exec-ioschedulingclass-best-effort.service \
	test/test-execute/exec-ioschedulingclass-idle.service \
	test/test-execute/exec-ioschedulingclass-none.service \
	test/test-execute/exec-ioschedulingclass-realtime.service \
	test/test-execute/exec-capabilityboundingset-invert.service \
	test/test-execute/exec-capabilityboundingset-merge.service \
	test/test-execute/exec-capabilityboundingset-reset.service \
	test/test-execute/exec-capabilityboundingset-simple.service \
	test/test-execute/exec-capabilityambientset.service \
	test/test-execute/exec-capabilityambientset-nfsnobody.service \
	test/test-execute/exec-capabilityambientset-merge.service \
	test/test-execute/exec-capabilityambientset-merge-nfsnobody.service \
	test/test-execute/exec-runtimedirectory.service \
	test/test-execute/exec-runtimedirectory-mode.service \
	test/test-execute/exec-runtimedirectory-owner.service \
	test/test-execute/exec-runtimedirectory-owner-nfsnobody.service \
	test/test-execute/exec-restrict-namespaces-no.service \
	test/test-execute/exec-restrict-namespaces-yes.service \
	test/test-execute/exec-restrict-namespaces-mnt.service \
	test/test-execute/exec-restrict-namespaces-mnt-blacklist.service \
	test/test-execute/exec-read-only-path-succeed.service \
	test/test-execute/exec-privatedevices-yes-capability-sys-rawio.service \
	test/test-execute/exec-privatedevices-no-capability-sys-rawio.service \
	test/bus-policy/hello.conf \
	test/bus-policy/methods.conf \
	test/bus-policy/ownerships.conf \
	test/bus-policy/signals.conf \
	test/bus-policy/check-own-rules.conf \
	test/bus-policy/many-rules.conf \
	test/bus-policy/test.conf \
	test/hwdb/10-bad.hwdb


EXTRA_DIST += \
	src/test/test-helper.h

test_device_nodes_SOURCES = \
	src/test/test-device-nodes.c

test_device_nodes_LDADD = \
	libsystemd-shared.la

test_engine_SOURCES = \
	src/test/test-engine.c

test_engine_CFLAGS = \
	$(AM_CFLAGS) \
	$(SECCOMP_CFLAGS) \
	$(MOUNT_CFLAGS)

test_engine_LDADD = \
	libcore.la

test_job_type_SOURCES = \
	src/test/test-job-type.c

test_job_type_CFLAGS = \
	$(AM_CFLAGS) \
	$(SECCOMP_CFLAGS) \
	$(MOUNT_CFLAGS)

test_job_type_LDADD = \
	libcore.la

test_ns_SOURCES = \
	src/test/test-ns.c

test_ns_CFLAGS = \
	$(AM_CFLAGS) \
	$(SECCOMP_CFLAGS)

test_ns_LDADD = \
	libcore.la

test_loopback_SOURCES = \
	src/test/test-loopback.c

test_loopback_LDADD = \
	libcore.la

test_hostname_SOURCES = \
	src/test/test-hostname.c

test_hostname_LDADD = \
	libcore.la

test_dns_domain_SOURCES = \
	src/test/test-dns-domain.c

test_dns_domain_LDADD = \
	libsystemd-network.la \
	libsystemd-shared.la


if ENABLE_EFI
tests += \
	test-boot-timestamps

test_boot_timestamps_SOURCES = \
	src/test/test-boot-timestamps.c

test_boot_timestamps_LDADD = \
	libsystemd-shared.la
endif

test_unit_name_SOURCES = \
	src/test/test-unit-name.c

test_unit_name_CFLAGS = \
	$(AM_CFLAGS) \
	$(SECCOMP_CFLAGS) \
	$(MOUNT_CFLAGS)

test_unit_name_LDADD = \
	libcore.la

test_unit_file_SOURCES = \
	src/test/test-unit-file.c

test_unit_file_CFLAGS = \
	$(AM_CFLAGS) \
	$(SECCOMP_CFLAGS) \
	$(MOUNT_CFLAGS)

test_unit_file_LDADD = \
	libcore.la

test_utf8_SOURCES = \
	src/test/test-utf8.c

test_utf8_LDADD = \
	libsystemd-shared.la

test_capability_SOURCES = \
	src/test/test-capability.c

test_capability_CFLAGS = \
	$(AM_CFLAGS) \
	$(CAP_CFLAGS)

test_capability_LDADD = \
	libsystemd-shared.la \
	$(CAP_LIBS)

test_async_SOURCES = \
	src/test/test-async.c

test_async_LDADD = \
	libsystemd-shared.la

test_locale_util_SOURCES = \
	src/test/test-locale-util.c

test_locale_util_LDADD = \
	libsystemd-shared.la

test_copy_SOURCES = \
	src/test/test-copy.c

# Link statically to ensure file is large
test_copy_LDADD = \
	libshared.la

test_sigbus_SOURCES = \
	src/test/test-sigbus.c

test_sigbus_LDADD = \
	libsystemd-shared.la

test_condition_SOURCES = \
	src/test/test-condition.c

test_condition_LDADD = \
	libsystemd-shared.la

test_fdset_SOURCES = \
	src/test/test-fdset.c

test_fdset_LDADD = \
	libsystemd-shared.la

test_fstab_util_SOURCES = \
	src/test/test-fstab-util.c

test_fstab_util_LDADD = \
	libsystemd-shared.la

test_ratelimit_SOURCES = \
	src/test/test-ratelimit.c

test_ratelimit_LDADD = \
	libsystemd-shared.la

test_util_SOURCES = \
	src/test/test-util.c

test_util_LDADD = \
	libsystemd-shared.la

test_mount_util_SOURCES = \
	src/test/test-mount-util.c

test_mount_util_LDADD = \
	libsystemd-shared.la

test_exec_util_SOURCES = \
	src/test/test-exec-util.c

test_exec_util_LDADD = \
	libsystemd-shared.la

test_hexdecoct_SOURCES = \
	src/test/test-hexdecoct.c

test_hexdecoct_LDADD = \
	libsystemd-shared.la

test_alloc_util_SOURCES = \
	src/test/test-alloc-util.c

test_alloc_util_LDADD = \
	libsystemd-shared.la

test_xattr_util_SOURCES = \
	src/test/test-xattr-util.c

test_xattr_util_LDADD = \
	libsystemd-shared.la

test_io_util_SOURCES = \
	src/test/test-io-util.c

test_io_util_LDADD = \
	libsystemd-shared.la

test_glob_util_SOURCES = \
	src/test/test-glob-util.c

test_glob_util_LDADD = \
	libsystemd-shared.la

test_fs_util_SOURCES = \
	src/test/test-fs-util.c

test_fs_util_LDADD = \
	libsystemd-shared.la

test_proc_cmdline_SOURCES = \
	src/test/test-proc-cmdline.c

test_proc_cmdline_LDADD = \
	libsystemd-shared.la

test_fd_util_SOURCES = \
	src/test/test-fd-util.c

test_fd_util_LDADD = \
	libsystemd-shared.la

test_web_util_SOURCES = \
	src/test/test-web-util.c

test_web_util_LDADD = \
	libsystemd-shared.la

test_cpu_set_util_SOURCES = \
	src/test/test-cpu-set-util.c

test_cpu_set_util_LDADD = \
	libsystemd-shared.la

test_stat_util_SOURCES = \
	src/test/test-stat-util.c

test_stat_util_LDADD = \
	libsystemd-shared.la

test_escape_SOURCES = \
	src/test/test-escape.c

test_escape_LDADD = \
	libsystemd-shared.la

test_string_util_SOURCES = \
	src/test/test-string-util.c

test_string_util_LDADD = \
	libsystemd-shared.la

test_extract_word_SOURCES = \
	src/test/test-extract-word.c

test_extract_word_LDADD = \
	libsystemd-shared.la

test_parse_util_SOURCES = \
	src/test/test-parse-util.c

test_parse_util_LDADD = \
	libsystemd-shared.la

test_user_util_SOURCES = \
	src/test/test-user-util.c

test_user_util_LDADD = \
	libsystemd-shared.la

test_hostname_util_SOURCES = \
	src/test/test-hostname-util.c

test_hostname_util_LDADD = \
	libsystemd-shared.la

test_process_util_SOURCES = \
	src/test/test-process-util.c

test_process_util_LDADD = \
	libsystemd-shared.la

test_terminal_util_SOURCES = \
	src/test/test-terminal-util.c

test_terminal_util_LDADD = \
	libsystemd-shared.la

test_path_lookup_SOURCES = \
	src/test/test-path-lookup.c

test_path_lookup_LDADD = \
	libsystemd-shared.la

test_uid_range_SOURCES = \
	src/test/test-uid-range.c

test_uid_range_LDADD = \
	libsystemd-shared.la

test_cap_list_SOURCES = \
	src/test/test-cap-list.c

test_cap_list_CFLAGS = \
	$(AM_CFLAGS) \
	$(CAP_CFLAGS)

test_cap_list_LDADD = \
	libsystemd-shared.la \
	$(CAP_LIBS)

test_socket_util_SOURCES = \
	src/test/test-socket-util.c

test_socket_util_LDADD = \
	libsystemd-shared.la

test_barrier_SOURCES = \
	src/test/test-barrier.c

test_barrier_LDADD = \
	libsystemd-shared.la

test_tmpfiles_SOURCES = \
	src/test/test-tmpfiles.c

test_tmpfiles_LDADD = \
	libsystemd-shared.la

test_namespace_SOURCES = \
	src/test/test-namespace.c

test_verbs_SOURCES = \
	src/test/test-verbs.c

test_verbs_LDADD = \
	libsystemd-shared.la

test_install_root_SOURCES = \
	src/test/test-install-root.c

test_install_root_LDADD = \
	libsystemd-shared.la

test_acl_util_SOURCES = \
	src/test/test-acl-util.c

test_acl_util_LDADD = \
	libsystemd-shared.la

test_seccomp_SOURCES = \
	src/test/test-seccomp.c

test_seccomp_LDADD = \
	libsystemd-shared.la \
	$(SECCOMP_LIBS)

test_namespace_LDADD = \
	libcore.la

test_rlimit_util_SOURCES = \
	src/test/test-rlimit-util.c

test_rlimit_util_LDADD = \
	libsystemd-shared.la

test_ask_password_api_SOURCES = \
	src/test/test-ask-password-api.c

test_ask_password_api_LDADD = \
	libsystemd-shared.la

test_dissect_image_SOURCES = \
	src/test/test-dissect-image.c

test_dissect_image_CFLAGS = \
	$(AM_CFLAGS) \
	$(BLKID_CFLAGS)

test_dissect_image_LDADD = \
	libsystemd-shared.la \
	$(BLKID_LIBS)

test_signal_util_SOURCES = \
	src/test/test-signal-util.c

test_signal_util_LDADD = \
	libsystemd-shared.la

test_selinux_SOURCES = \
	src/test/test-selinux.c

test_selinux_LDADD = \
	libsystemd-shared.la

test_sizeof_SOURCES = \
	src/test/test-sizeof.c

test_sizeof_LDADD = \
	libsystemd-shared.la

BUILT_SOURCES += \
	src/test/test-hashmap-ordered.c

src/test/test-hashmap-ordered.c: src/test/test-hashmap-plain.c
	$(AM_V_at)$(MKDIR_P) $(dir $@)
	$(AM_V_GEN)$(AWK) 'BEGIN { print "/* GENERATED FILE */\n#define ORDERED" } \
	                   { if (!match($$0, "^#include"))          \
	                         gsub(/hashmap/, "ordered_hashmap"); \
	                     gsub(/HASHMAP/, "ORDERED_HASHMAP");     \
	                     gsub(/Hashmap/, "OrderedHashmap");      \
	                     print }' <$< >$@

nodist_test_hashmap_SOURCES = \
	src/test/test-hashmap-ordered.c

test_hashmap_SOURCES = \
	src/test/test-hashmap.c \
	src/test/test-hashmap-plain.c

test_hashmap_LDADD = \
	libsystemd-shared.la

test_set_SOURCES = \
	src/test/test-set.c

test_set_LDADD = \
	libsystemd-shared.la

test_bitmap_SOURCES = \
	src/test/test-bitmap.c

test_bitmap_LDADD = \
	libsystemd-shared.la

test_xml_SOURCES = \
	src/test/test-xml.c

test_xml_LDADD = \
	libsystemd-shared.la

test_list_SOURCES = \
	src/test/test-list.c

test_list_LDADD = \
	libsystemd-shared.la

test_unaligned_LDADD = \
	libsystemd-shared.la

test_unaligned_SOURCES = \
	src/test/test-unaligned.c

test_tables_SOURCES = \
	src/test/test-tables.c \
	src/shared/test-tables.h \
	src/journal/journald-server.c \
	src/journal/journald-server.h

test_tables_CPPFLAGS = \
	$(AM_CPPFLAGS)

test_tables_CFLAGS = \
	$(AM_CFLAGS) \
	$(SECCOMP_CFLAGS) \
	$(MOUNT_CFLAGS)

test_tables_LDADD = \
	libjournal-core.la \
	libcore.la \
	libudev-core.la

test_prioq_SOURCES = \
	src/test/test-prioq.c

test_prioq_LDADD = \
	libsystemd-shared.la

test_fileio_SOURCES = \
	src/test/test-fileio.c

test_fileio_LDADD = \
	libsystemd-shared.la

test_time_SOURCES = \
	src/test/test-time.c

test_time_LDADD = \
	libsystemd-shared.la

test_clock_SOURCES = \
	src/test/test-clock.c

test_clock_LDADD = \
	libsystemd-shared.la

test_architecture_SOURCES = \
	src/test/test-architecture.c

test_architecture_LDADD = \
	libsystemd-shared.la

test_log_SOURCES = \
	src/test/test-log.c

test_log_LDADD = \
	libsystemd-shared.la

test_ipcrm_SOURCES = \
	src/test/test-ipcrm.c

test_ipcrm_LDADD = \
	libsystemd-shared.la

test_btrfs_SOURCES = \
	src/test/test-btrfs.c

test_btrfs_LDADD = \
	libsystemd-shared.la

if HAVE_LIBIPTC
test_firewall_util_SOURCES = \
	src/test/test-firewall-util.c

test_firewall_util_CFLAGS = \
	$(AM_CFLAGS) \
	$(LIBIPTC_CFLAGS)

test_firewall_util_LDADD = \
	libfirewall.la \
	libsystemd-shared.la \
	$(LIBIPTC_LIBS)
endif

test_netlink_manual_SOURCES = \
	src/test/test-netlink-manual.c

test_netlink_manual_CFLAGS = \
	$(AM_CFLAGS) \
	$(KMOD_CFLAGS)

test_netlink_manual_LDADD = \
	libsystemd-shared.la \
	$(KMOD_LIBS)

test_ellipsize_SOURCES = \
	src/test/test-ellipsize.c

test_ellipsize_LDADD = \
	libsystemd-shared.la

test_date_SOURCES = \
	src/test/test-date.c

test_date_LDADD = \
	libsystemd-shared.la

test_sleep_SOURCES = \
	src/test/test-sleep.c

test_sleep_LDADD = \
	libcore.la

test_replace_var_SOURCES = \
	src/test/test-replace-var.c

test_replace_var_LDADD = \
	libsystemd-shared.la

test_calendarspec_SOURCES = \
	src/test/test-calendarspec.c

test_calendarspec_LDADD = \
	libsystemd-shared.la

test_strip_tab_ansi_SOURCES = \
	src/test/test-strip-tab-ansi.c

test_strip_tab_ansi_LDADD = \
	libsystemd-shared.la

test_daemon_SOURCES = \
	src/test/test-daemon.c

test_daemon_LDADD = \
	libsystemd-shared.la

test_cgroup_SOURCES = \
	src/test/test-cgroup.c

test_cgroup_LDADD = \
	libsystemd-shared.la

test_cgroup_mask_SOURCES = \
	src/test/test-cgroup-mask.c

test_cgroup_mask_CPPFLAGS = \
	$(AM_CPPFLAGS) \
	$(MOUNT_CFLAGS)

test_cgroup_mask_CFLAGS = \
	$(AM_CFLAGS) \
	$(SECCOMP_CFLAGS)

test_cgroup_mask_LDADD = \
	libcore.la

test_cgroup_util_SOURCES = \
	src/test/test-cgroup-util.c

test_cgroup_util_LDADD = \
	libsystemd-shared.la

test_env_util_SOURCES = \
	src/test/test-env-util.c

test_env_util_LDADD = \
	libsystemd-shared.la

test_strbuf_SOURCES = \
	src/test/test-strbuf.c

test_strbuf_LDADD = \
	libsystemd-shared.la

test_strv_SOURCES = \
	src/test/test-strv.c

test_strv_LDADD = \
	libsystemd-shared.la

test_path_util_SOURCES = \
	src/test/test-path-util.c

test_path_util_LDADD = \
	libsystemd-shared.la

test_path_SOURCES = \
	src/test/test-path.c

test_path_CFLAGS = \
	$(AM_CFLAGS) \
	$(MOUNT_CFLAGS)

test_path_LDADD = \
	libcore.la

test_execute_SOURCES = \
	src/test/test-execute.c

test_execute_CFLAGS = \
	$(AM_CFLAGS) \
	$(MOUNT_CFLAGS)

test_execute_LDADD = \
	libcore.la

test_siphash24_SOURCES = \
	src/test/test-siphash24.c

test_siphash24_LDADD = \
	libsystemd-shared.la

test_strxcpyx_SOURCES = \
	src/test/test-strxcpyx.c

test_strxcpyx_LDADD = \
	libsystemd-shared.la

test_install_SOURCES = \
	src/test/test-install.c

test_install_LDADD = \
	libsystemd-shared.la

test_watchdog_SOURCES = \
	src/test/test-watchdog.c

test_watchdog_LDADD = \
	libsystemd-shared.la

test_sched_prio_SOURCES = \
	src/test/test-sched-prio.c

test_sched_prio_CPPFLAGS = \
	$(AM_CPPFLAGS) \
	$(MOUNT_CFLAGS)

test_sched_prio_CFLAGS = \
	$(AM_CFLAGS) \
	$(SECCOMP_CFLAGS)

test_sched_prio_LDADD = \
	libcore.la

test_conf_files_SOURCES = \
	src/test/test-conf-files.c

test_conf_files_LDADD = \
	libsystemd-shared.la

test_conf_parser_SOURCES = \
	src/test/test-conf-parser.c

test_conf_parser_LDADD = \
	libsystemd-shared.la

test_af_list_SOURCES = \
	src/test/test-af-list.c

test_af_list_LDADD = \
	libsystemd-shared.la

test_arphrd_list_SOURCES = \
	src/test/test-arphrd-list.c

test_arphrd_list_LDADD = \
	libsystemd-shared.la

test_journal_importer_SOURCES = \
	src/test/test-journal-importer.c

test_journal_importer_LDADD = \
	libsystemd-shared.la

TEST_DATA_FILES += \
	test/journal-data/journal-1.txt \
	test/journal-data/journal-2.txt

# ------------------------------------------------------------------------------
## .PHONY so it always rebuilds it
.PHONY: coverage lcov-run lcov-report coverage-sync

# run lcov from scratch, always
coverage: all
	$(MAKE) lcov-run
	$(MAKE) lcov-report

coverage_dir = coverage
coverage_opts = --base-directory $(srcdir) --directory $(builddir) --rc 'geninfo_adjust_src_path=$(abspath $(srcdir))=>$(abspath $(builddir))'

if ENABLE_COVERAGE
# reset run coverage tests
lcov-run:
	@rm -rf $(coverage_dir)
	lcov $(coverage_opts) --zerocounters
	-$(MAKE) check

# generate report based on current coverage data
lcov-report:
	$(MKDIR_P) $(coverage_dir)
	lcov $(coverage_opts) --compat-libtool --capture --no-external \
		| sed 's|$(abspath $(builddir))|$(abspath $(srcdir))|' > $(coverage_dir)/.lcov.info
	lcov --remove $(coverage_dir)/.lcov.info --output-file $(coverage_dir)/.lcov-clean.info 'test-*'
	genhtml -t "systemd test coverage" -o $(coverage_dir) $(coverage_dir)/.lcov-clean.info
	@echo "Coverage report generated in $(abs_builddir)/$(coverage_dir)/index.html"

# lcov doesn't work properly with vpath builds, make sure that bad
# output is not uploaded by mistake.
coverage-sync: coverage
	test "$(builddir)" = "$(srcdir)"
	rsync -rlv --delete --omit-dir-times coverage/ $(www_target)/coverage

else
lcov-run lcov-report:
	echo "Need to reconfigure with --enable-coverage"
endif

# ------------------------------------------------------------------------------
systemd_analyze_SOURCES = \
	src/analyze/analyze.c \
	src/analyze/analyze-verify.c \
	src/analyze/analyze-verify.h

systemd_analyze_CFLAGS = \
	$(AM_CFLAGS) \
	$(SECCOMP_CFLAGS) \
	$(MOUNT_CFLAGS)

systemd_analyze_LDADD = \
	libcore.la

# ------------------------------------------------------------------------------
systemd_initctl_SOURCES = \
	src/initctl/initctl.c

systemd_initctl_LDADD = \
	libsystemd-shared.la

# ------------------------------------------------------------------------------
systemd_update_utmp_SOURCES = \
	src/update-utmp/update-utmp.c

systemd_update_utmp_CFLAGS = \
	$(AM_CFLAGS) \
	$(AUDIT_CFLAGS)

systemd_update_utmp_LDADD = \
	libsystemd-shared.la \
	$(AUDIT_LIBS)

# ------------------------------------------------------------------------------
systemd_update_done_SOURCES = \
	src/update-done/update-done.c

systemd_update_done_LDADD = \
	libsystemd-shared.la

# ------------------------------------------------------------------------------
systemd_shutdown_SOURCES = \
	src/core/umount.c \
	src/core/umount.h \
	src/core/shutdown.c \
	src/core/mount-setup.c \
	src/core/mount-setup.h \
	src/core/killall.h \
	src/core/killall.c

systemd_shutdown_LDADD = \
	libsystemd-shared.la

# ------------------------------------------------------------------------------
if HAVE_KMOD
systemd_modules_load_SOURCES = \
	src/modules-load/modules-load.c

systemd_modules_load_CFLAGS = \
	$(AM_CFLAGS) \
	$(KMOD_CFLAGS)

systemd_modules_load_LDADD = \
	libsystemd-shared.la \
	$(KMOD_LIBS)

rootlibexec_PROGRAMS += \
	systemd-modules-load

nodist_systemunit_DATA += \
	units/systemd-modules-load.service

SYSINIT_TARGET_WANTS += \
	systemd-modules-load.service

if ENABLE_TMPFILES
nodist_systemunit_DATA += \
	units/kmod-static-nodes.service

SYSINIT_TARGET_WANTS += \
	kmod-static-nodes.service
endif
endif

EXTRA_DIST += \
	units/systemd-modules-load.service.in \
	units/kmod-static-nodes.service.in

# ------------------------------------------------------------------------------
if ENABLE_TMPFILES
systemd_tmpfiles_SOURCES = \
	src/tmpfiles/tmpfiles.c

systemd_tmpfiles_CFLAGS = \
	$(AM_CFLAGS) \
	$(ACL_CFLAGS)

systemd_tmpfiles_LDADD = \
	libsystemd-shared.la \
	$(ACL_LIBS)

rootbin_PROGRAMS += \
	systemd-tmpfiles

dist_systemunit_DATA += \
	units/systemd-tmpfiles-clean.timer

nodist_systemunit_DATA += \
	units/systemd-tmpfiles-setup-dev.service \
	units/systemd-tmpfiles-setup.service \
	units/systemd-tmpfiles-clean.service

nodist_tmpfiles_DATA = \
	tmpfiles.d/systemd.conf \
	tmpfiles.d/etc.conf

dist_tmpfiles_DATA = \
	tmpfiles.d/systemd-nologin.conf \
	tmpfiles.d/tmp.conf \
	tmpfiles.d/x11.conf \
	tmpfiles.d/var.conf \
	tmpfiles.d/home.conf \
	tmpfiles.d/systemd-nspawn.conf \
	tmpfiles.d/journal-nocow.conf

if HAVE_SYSV_COMPAT
dist_tmpfiles_DATA += \
	tmpfiles.d/legacy.conf
endif

SYSINIT_TARGET_WANTS += \
	systemd-tmpfiles-setup-dev.service \
	systemd-tmpfiles-setup.service

dist_zshcompletion_data += \
	shell-completion/zsh/_systemd-tmpfiles

TIMERS_TARGET_WANTS += \
	systemd-tmpfiles-clean.timer

INSTALL_DIRS += \
	$(tmpfilesdir) \
	$(sysconfdir)/tmpfiles.d
endif

EXTRA_DIST += \
	tmpfiles.d/systemd.conf.m4 \
	tmpfiles.d/etc.conf.m4 \
	units/systemd-tmpfiles-setup-dev.service.in \
	units/systemd-tmpfiles-setup.service.in \
	units/systemd-tmpfiles-clean.service.in

# ------------------------------------------------------------------------------
if ENABLE_SYSUSERS
systemd_sysusers_SOURCES = \
	src/sysusers/sysusers.c

systemd_sysusers_LDADD = \
	libsystemd-shared.la

rootbin_PROGRAMS += \
	systemd-sysusers

nodist_systemunit_DATA += \
	units/systemd-sysusers.service

SYSINIT_TARGET_WANTS += \
	systemd-sysusers.service

nodist_sysusers_DATA = \
	sysusers.d/systemd.conf \
	sysusers.d/basic.conf

if HAVE_REMOTE
nodist_sysusers_DATA += \
	sysusers.d/systemd-remote.conf
endif

INSTALL_DIRS += \
	$(sysusersdir)
endif

EXTRA_DIST += \
	units/systemd-sysusers.service.in \
	sysusers.d/systemd.conf.m4 \
	sysusers.d/systemd-remote.conf.m4 \
	sysusers.d/basic.conf.in

# ------------------------------------------------------------------------------
dist_factory_etc_DATA = \
	factory/etc/nsswitch.conf

if HAVE_PAM
dist_factory_pam_DATA = \
	factory/etc/pam.d/system-auth \
	factory/etc/pam.d/other
endif

# ------------------------------------------------------------------------------
if ENABLE_FIRSTBOOT
systemd_firstboot_SOURCES = \
	src/firstboot/firstboot.c

systemd_firstboot_LDADD = \
	libsystemd-shared.la \
	-lcrypt

rootbin_PROGRAMS += \
	systemd-firstboot

nodist_systemunit_DATA += \
	units/systemd-firstboot.service

SYSINIT_TARGET_WANTS += \
	systemd-firstboot.service
endif

EXTRA_DIST += \
	units/systemd-firstboot.service.in

# ------------------------------------------------------------------------------
systemd_machine_id_setup_SOURCES = \
	src/machine-id-setup/machine-id-setup-main.c \
	src/core/machine-id-setup.c \
	src/core/machine-id-setup.h

systemd_machine_id_setup_LDADD = \
	libsystemd-shared.la

SYSINIT_TARGET_WANTS += \
	systemd-machine-id-commit.service

# ------------------------------------------------------------------------------
systemd_sysctl_SOURCES = \
	src/sysctl/sysctl.c

systemd_sysctl_LDADD = \
	libsystemd-shared.la

# ------------------------------------------------------------------------------
systemd_sleep_SOURCES = \
	src/sleep/sleep.c

systemd_sleep_LDADD = \
	libsystemd-shared.la

# ------------------------------------------------------------------------------
systemd_fsck_SOURCES = \
	src/fsck/fsck.c

systemd_fsck_LDADD = \
	libsystemd-shared.la

# ------------------------------------------------------------------------------
systemd_fsckd_SOURCES = \
	src/fsckd/fsckd.c \
	$(NULL)

systemd_fsckd_LDADD = \
	libsystemd-shared.la

# ------------------------------------------------------------------------------
systemd_ac_power_SOURCES = \
	src/ac-power/ac-power.c

systemd_ac_power_LDADD = \
	libsystemd-shared.la

# ------------------------------------------------------------------------------
systemd_detect_virt_SOURCES = \
	src/detect-virt/detect-virt.c

systemd_detect_virt_LDADD = \
	libsystemd-shared.la

INSTALL_EXEC_HOOKS += \
	systemd-detect-virt-install-hook

# ------------------------------------------------------------------------------
systemd_delta_SOURCES = \
	src/delta/delta.c

systemd_delta_LDADD = \
	libsystemd-shared.la

# ------------------------------------------------------------------------------
systemd_getty_generator_SOURCES = \
	src/getty-generator/getty-generator.c

systemd_getty_generator_LDADD = \
	libsystemd-shared.la

# ------------------------------------------------------------------------------
systemd_debug_generator_SOURCES = \
	src/debug-generator/debug-generator.c

systemd_debug_generator_LDADD = \
	libsystemd-shared.la

# ------------------------------------------------------------------------------
systemd_fstab_generator_SOURCES = \
	src/fstab-generator/fstab-generator.c \
	src/core/mount-setup.c

systemd_fstab_generator_LDADD = \
	libsystemd-shared.la

# ------------------------------------------------------------------------------
systemd_system_update_generator_SOURCES = \
	src/system-update-generator/system-update-generator.c

systemd_system_update_generator_LDADD = \
	libsystemd-shared.la

# ------------------------------------------------------------------------------
30_systemd_environment_d_generator_SOURCES = \
	src/environment-d-generator/environment-d-generator.c

30_systemd_environment_d_generator_LDADD = \
	libsystemd-shared.la

# ------------------------------------------------------------------------------
if ENABLE_HIBERNATE
systemgenerator_PROGRAMS += \
	systemd-hibernate-resume-generator

rootlibexec_PROGRAMS += \
	systemd-hibernate-resume

systemd_hibernate_resume_SOURCES = \
	src/hibernate-resume/hibernate-resume.c

systemd_hibernate_resume_LDADD = \
	libsystemd-shared.la

systemd_hibernate_resume_generator_SOURCES = \
	src/hibernate-resume/hibernate-resume-generator.c

systemd_hibernate_resume_generator_LDADD = \
	libsystemd-shared.la

dist_systemunit_DATA += \
	units/hibernate.target \
	units/hybrid-sleep.target

nodist_systemunit_DATA += \
	units/systemd-hibernate.service \
	units/systemd-hibernate-resume@.service \
	units/systemd-hybrid-sleep.service
endif

EXTRA_DIST += \
	units/systemd-hibernate.service.in \
	units/systemd-hibernate-resume@.service.in \
	units/systemd-hybrid-sleep.service.in

# ------------------------------------------------------------------------------
if ENABLE_EFI
if HAVE_BLKID
bootctl_SOURCES = \
	src/boot/bootctl.c

bootctl_CPPFLAGS = \
	$(AM_CPPFLAGS) \
	-DEFI_MACHINE_TYPE_NAME=\"$(EFI_MACHINE_TYPE_NAME)\" \
	-DBOOTLIBDIR=\"$(bootlibdir)\"

bootctl_CFLAGS = \
	$(AM_CFLAGS) \
	$(BLKID_CFLAGS)

bootctl_LDADD = \
	libsystemd-shared.la \
	$(BLKID_LIBS)

bin_PROGRAMS += \
	bootctl

dist_bashcompletion_data += \
	shell-completion/bash/bootctl

dist_zshcompletion_data += \
	shell-completion/zsh/_bootctl
endif

# ------------------------------------------------------------------------------
if HAVE_GNUEFI
efi_cppflags = \
	$(EFI_CPPFLAGS) \
	-I$(top_builddir) -include config.h \
	-I$(EFI_INC_DIR)/efi \
	-I$(EFI_INC_DIR)/efi/$(EFI_ARCH) \
	-DEFI_MACHINE_TYPE_NAME=\"$(EFI_MACHINE_TYPE_NAME)\"

efi_cflags = \
	$(EFI_CFLAGS) \
	-Wall \
	-Wextra \
	-std=gnu90 \
	-nostdinc \
	-ggdb -O0 \
	-fpic \
	-fshort-wchar \
	-nostdinc \
	-ffreestanding \
	-fno-strict-aliasing \
	-fno-stack-protector \
	-Wsign-compare \
	-Wno-missing-field-initializers

if ARCH_X86_64
efi_cflags += \
	-mno-red-zone \
	-mno-sse \
	-mno-mmx \
	-DEFI_FUNCTION_WRAPPER \
	-DGNU_EFI_USE_MS_ABI
endif

if ARCH_IA32
efi_cflags += \
	-mno-sse \
	-mno-mmx
endif

efi_ldflags = \
	$(EFI_LDFLAGS) \
	-T $(EFI_LDS_DIR)/elf_$(EFI_ARCH)_efi.lds \
	-shared \
	-Bsymbolic \
	-nostdlib \
	-znocombreloc \
	-L $(EFI_LIB_DIR) \
	$(EFI_LDS_DIR)/crt0-efi-$(EFI_ARCH).o

# Aarch64 and ARM32 don't have an EFI capable objcopy. Use 'binary' instead,
# and add required symbols manually.
if ARCH_AARCH64
efi_ldflags += --defsym=EFI_SUBSYSTEM=0xa
EFI_FORMAT = -O binary
else
EFI_FORMAT = --target=efi-app-$(EFI_ARCH)
endif
endif
endif

# ------------------------------------------------------------------------------
systemd_boot_headers = \
	src/boot/efi/util.h \
	src/boot/efi/console.h \
	src/boot/efi/graphics.h \
	src/boot/efi/pefile.h \
	src/boot/efi/measure.h \
	src/boot/efi/disk.h

systemd_boot_sources = \
	src/boot/efi/util.c \
	src/boot/efi/console.c \
	src/boot/efi/graphics.c \
	src/boot/efi/pefile.c \
	src/boot/efi/disk.c \
	src/boot/efi/measure.c \
	src/boot/efi/boot.c

EXTRA_DIST += $(systemd_boot_sources) $(systemd_boot_headers)

systemd_boot_objects = $(addprefix $(top_builddir)/,$(systemd_boot_sources:.c=.o))
systemd_boot_solib = $(top_builddir)/src/boot/efi/systemd_boot.so
systemd_boot = systemd-boot$(EFI_MACHINE_TYPE_NAME).efi

if ENABLE_EFI
if HAVE_GNUEFI
bootlib_DATA = $(systemd_boot)

$(top_builddir)/src/boot/efi/%.o: $(top_srcdir)/src/boot/efi/%.c $(addprefix $(top_srcdir)/,$(systemd_boot_headers))
	@$(MKDIR_P) $(top_builddir)/src/boot/efi/
	$(AM_V_CC)$(EFI_CC) $(efi_cppflags) $(efi_cflags) -c $< -o $@

$(systemd_boot_solib): $(systemd_boot_objects)
	$(AM_V_CCLD)$(LD) $(efi_ldflags) $(systemd_boot_objects) \
		-o $@ -lefi -lgnuefi $(shell $(CC) -print-libgcc-file-name); \
	nm -D -u $@ | grep ' U ' && exit 1 || :

$(systemd_boot): $(systemd_boot_solib)
	$(AM_V_GEN)$(OBJCOPY) -j .text -j .sdata -j .data -j .dynamic \
	  -j .dynsym -j .rel -j .rela -j .reloc $(EFI_FORMAT) $< $@
endif
endif

CLEANFILES += $(systemd_boot_objects) $(systemd_boot_solib) $(systemd_boot)

# ------------------------------------------------------------------------------
stub_headers = \
	src/boot/efi/util.h \
	src/boot/efi/pefile.h \
	src/boot/efi/disk.h \
	src/boot/efi/graphics.h \
	src/boot/efi/splash.h \
	src/boot/efi/measure.h \
	src/boot/efi/linux.h

stub_sources = \
	src/boot/efi/util.c \
	src/boot/efi/pefile.c \
	src/boot/efi/disk.c \
	src/boot/efi/graphics.c \
	src/boot/efi/splash.c \
	src/boot/efi/linux.c \
	src/boot/efi/measure.c \
	src/boot/efi/stub.c

EXTRA_DIST += \
	$(stub_sources) \
	$(stub_headers) \
	test/splash.bmp

stub_objects = $(addprefix $(top_builddir)/,$(stub_sources:.c=.o))
stub_solib = $(top_builddir)/src/boot/efi/stub.so
stub = linux$(EFI_MACHINE_TYPE_NAME).efi.stub

if ENABLE_EFI
if HAVE_GNUEFI
bootlib_DATA += $(stub)

$(top_builddir)/src/boot/efi/%.o: $(top_srcdir)/src/boot/efi/%.c $(addprefix $(top_srcdir)/,$(stub_headers))
	@$(MKDIR_P) $(top_builddir)/src/boot/efi/
	$(AM_V_CC)$(EFI_CC) $(efi_cppflags) $(efi_cflags) -c $< -o $@

$(stub_solib): $(stub_objects)
	$(AM_V_CCLD)$(LD) $(efi_ldflags) $(stub_objects) \
		-o $@ -lefi -lgnuefi $(shell $(CC) -print-libgcc-file-name); \
	nm -D -u $@ | grep ' U ' && exit 1 || :

$(stub): $(stub_solib)
	$(AM_V_GEN)$(OBJCOPY) -j .text -j .sdata -j .data -j .dynamic \
	  -j .dynsym -j .rel -j .rela -j .reloc $(EFI_FORMAT) $< $@
endif
endif

CLEANFILES += $(stub_objects) $(stub_solib) $(stub)


# ------------------------------------------------------------------------------
CLEANFILES += test-efi-disk.img

test-efi-disk.img: $(systemd_boot) $(stub) test/test-efi-create-disk.sh
	$(AM_V_GEN)test/test-efi-create-disk.sh

test-efi: test-efi-disk.img
	$(QEMU) -machine accel=kvm -m 1024 -bios $(QEMU_BIOS) -snapshot test-efi-disk.img

EXTRA_DIST += test/test-efi-create-disk.sh

# ------------------------------------------------------------------------------
if HAVE_BLKID
systemgenerator_PROGRAMS +=  \
	systemd-gpt-auto-generator

systemd_gpt_auto_generator_SOURCES = \
	src/gpt-auto-generator/gpt-auto-generator.c \
	src/basic/blkid-util.h

systemd_gpt_auto_generator_LDADD = \
	libsystemd-shared.la \
	$(BLKID_LIBS)

systemd_gpt_auto_generator_CFLAGS = \
	$(AM_CFLAGS) \
	$(BLKID_CFLAGS)
endif

# ------------------------------------------------------------------------------
dist_xinitrc_SCRIPTS = \
	xorg/50-systemd-user.sh

# ------------------------------------------------------------------------------
systemd_sysv_generator_SOURCES = \
	src/sysv-generator/sysv-generator.c

systemd_sysv_generator_LDADD = \
	libcore.la

# ------------------------------------------------------------------------------
systemd_rc_local_generator_SOURCES = \
	src/rc-local-generator/rc-local-generator.c

systemd_rc_local_generator_LDADD = \
	libsystemd-shared.la

# ------------------------------------------------------------------------------
systemd_remount_fs_SOURCES = \
	src/remount-fs/remount-fs.c \
	src/core/mount-setup.c \
	src/core/mount-setup.h

systemd_remount_fs_LDADD = \
	libsystemd-shared.la

# ------------------------------------------------------------------------------
systemd_volatile_root_SOURCES = \
	src/volatile-root/volatile-root.c

systemd_volatile_root_LDADD = \
	libsystemd-shared.la

# ------------------------------------------------------------------------------
systemd_cgroups_agent_SOURCES = \
	src/cgroups-agent/cgroups-agent.c

systemd_cgroups_agent_LDADD = \
	libsystemd-shared.la

# ------------------------------------------------------------------------------
systemd_escape_SOURCES = \
	src/escape/escape.c

systemd_escape_LDADD = \
	libsystemd-shared.la

# -----------------------------------------------------------------------------
systemctl_SOURCES = \
	src/systemctl/systemctl.c

systemctl_LDADD = \
	libsystemd-shared.la

# ------------------------------------------------------------------------------
systemd_notify_SOURCES = \
	src/notify/notify.c

systemd_notify_LDADD = \
	libsystemd-shared.la

# ------------------------------------------------------------------------------
systemd_dissect_SOURCES = \
	src/dissect/dissect.c

systemd_dissect_LDADD = \
	libsystemd-shared.la

# ------------------------------------------------------------------------------
systemd_path_SOURCES = \
	src/path/path.c

systemd_path_LDADD = \
	libsystemd-shared.la

# ------------------------------------------------------------------------------
systemd_ask_password_SOURCES = \
	src/ask-password/ask-password.c

systemd_ask_password_LDADD = \
	libsystemd-shared.la

# ------------------------------------------------------------------------------
systemd_reply_password_SOURCES = \
	src/reply-password/reply-password.c

systemd_reply_password_LDADD = \
	libsystemd-shared.la

# ------------------------------------------------------------------------------
systemd_cgls_SOURCES = \
	src/cgls/cgls.c

systemd_cgls_LDADD = \
	libsystemd-shared.la

# ------------------------------------------------------------------------------
systemd_cgtop_SOURCES = \
	src/cgtop/cgtop.c

systemd_cgtop_LDADD = \
	libsystemd-shared.la

# ------------------------------------------------------------------------------
systemd_nspawn_SOURCES = \
	src/nspawn/nspawn.c \
	src/nspawn/nspawn-settings.c \
	src/nspawn/nspawn-settings.h \
	src/nspawn/nspawn-mount.c \
	src/nspawn/nspawn-mount.h \
	src/nspawn/nspawn-network.c \
	src/nspawn/nspawn-network.h \
	src/nspawn/nspawn-expose-ports.c \
	src/nspawn/nspawn-expose-ports.h \
	src/nspawn/nspawn-cgroup.c \
	src/nspawn/nspawn-cgroup.h \
	src/nspawn/nspawn-seccomp.c \
	src/nspawn/nspawn-seccomp.h \
	src/nspawn/nspawn-register.c \
	src/nspawn/nspawn-register.h \
	src/nspawn/nspawn-setuid.c \
	src/nspawn/nspawn-setuid.h \
	src/nspawn/nspawn-stub-pid1.c \
	src/nspawn/nspawn-stub-pid1.h \
	src/nspawn/nspawn-patch-uid.c \
	src/nspawn/nspawn-patch-uid.h \
	src/core/mount-setup.c \
	src/core/mount-setup.h \
	src/core/loopback-setup.c \
	src/core/loopback-setup.h

nodist_systemd_nspawn_SOURCES = \
	src/nspawn/nspawn-gperf.c

gperf_gperf_sources += \
	src/nspawn/nspawn-gperf.gperf

systemd_nspawn_CFLAGS = \
	$(AM_CFLAGS) \
	$(ACL_CFLAGS) \
	$(BLKID_CFLAGS) \
	$(SECCOMP_CFLAGS) \
	$(SELINUX_CFLAGS)

systemd_nspawn_LDADD = \
	libsystemd-shared.la \
	$(ACL_LIBS) \
	$(BLKID_LIBS) \
	$(SECCOMP_LIBS) \
	$(SELINUX_LIBS)

if HAVE_LIBIPTC
systemd_nspawn_LDADD += \
	libfirewall.la
endif

test_patch_uid_SOURCES = \
	src/nspawn/nspawn-patch-uid.c \
	src/nspawn/nspawn-patch-uid.h \
	src/nspawn/test-patch-uid.c

test_patch_uid_CFLAGS = \
	$(AM_CFLAGS) \
	$(ACL_CFLAGS)

test_patch_uid_LDADD = \
	libsystemd-shared.la \
	$(ACL_LIBS)

manual_tests += \
	test-patch-uid

# ------------------------------------------------------------------------------
systemd_run_SOURCES = \
	src/run/run.c

systemd_run_LDADD = \
	libsystemd-shared.la

# ------------------------------------------------------------------------------
systemd_mount_SOURCES = \
	src/mount/mount-tool.c

systemd_mount_LDADD = \
	libsystemd-shared.la

# ------------------------------------------------------------------------------
systemd_stdio_bridge_SOURCES = \
	src/stdio-bridge/stdio-bridge.c

systemd_stdio_bridge_LDADD = \
	libsystemd-shared.la

# ------------------------------------------------------------------------------
systemd_tty_ask_password_agent_SOURCES = \
	src/tty-ask-password-agent/tty-ask-password-agent.c

systemd_tty_ask_password_agent_LDADD = \
	libsystemd-shared.la

# ------------------------------------------------------------------------------
libsystemd_internal_la_SOURCES = \
	src/systemd/sd-bus.h \
	src/systemd/sd-bus-protocol.h \
	src/systemd/sd-bus-vtable.h \
	src/systemd/sd-utf8.h \
	src/systemd/sd-event.h \
	src/systemd/sd-netlink.h \
	src/systemd/sd-resolve.h \
	src/systemd/sd-login.h \
	src/systemd/sd-id128.h \
	src/systemd/sd-daemon.h \
	src/systemd/sd-path.h \
	src/systemd/sd-network.h \
	src/systemd/sd-hwdb.h \
	src/systemd/sd-device.h \
	src/libsystemd/libsystemd.sym \
	src/libsystemd/sd-bus/sd-bus.c \
	src/libsystemd/sd-bus/bus-control.c \
	src/libsystemd/sd-bus/bus-control.h \
	src/libsystemd/sd-bus/bus-error.c \
	src/libsystemd/sd-bus/bus-error.h \
	src/libsystemd/sd-bus/bus-common-errors.h \
	src/libsystemd/sd-bus/bus-common-errors.c \
	src/libsystemd/sd-bus/bus-internal.c \
	src/libsystemd/sd-bus/bus-internal.h \
	src/libsystemd/sd-bus/bus-socket.c \
	src/libsystemd/sd-bus/bus-socket.h \
	src/libsystemd/sd-bus/bus-kernel.c \
	src/libsystemd/sd-bus/bus-kernel.h \
	src/libsystemd/sd-bus/bus-container.c \
	src/libsystemd/sd-bus/bus-container.h \
	src/libsystemd/sd-bus/bus-message.c \
	src/libsystemd/sd-bus/bus-message.h \
	src/libsystemd/sd-bus/bus-creds.c \
	src/libsystemd/sd-bus/bus-creds.h \
	src/libsystemd/sd-bus/bus-signature.c \
	src/libsystemd/sd-bus/bus-signature.h \
	src/libsystemd/sd-bus/bus-type.c \
	src/libsystemd/sd-bus/bus-type.h \
	src/libsystemd/sd-bus/bus-match.c \
	src/libsystemd/sd-bus/bus-match.h \
	src/libsystemd/sd-bus/bus-bloom.c \
	src/libsystemd/sd-bus/bus-bloom.h \
	src/libsystemd/sd-bus/bus-introspect.c \
	src/libsystemd/sd-bus/bus-introspect.h \
	src/libsystemd/sd-bus/bus-objects.c \
	src/libsystemd/sd-bus/bus-objects.h \
	src/libsystemd/sd-bus/bus-gvariant.c \
	src/libsystemd/sd-bus/bus-gvariant.h \
	src/libsystemd/sd-bus/bus-convenience.c \
	src/libsystemd/sd-bus/bus-track.c \
	src/libsystemd/sd-bus/bus-track.h \
	src/libsystemd/sd-bus/bus-slot.c \
	src/libsystemd/sd-bus/bus-slot.h \
	src/libsystemd/sd-bus/bus-protocol.h \
	src/libsystemd/sd-bus/kdbus.h \
	src/libsystemd/sd-bus/bus-dump.c \
	src/libsystemd/sd-bus/bus-dump.h \
	src/libsystemd/sd-utf8/sd-utf8.c \
	src/libsystemd/sd-event/sd-event.c \
	src/libsystemd/sd-netlink/sd-netlink.c \
	src/libsystemd/sd-netlink/netlink-internal.h \
	src/libsystemd/sd-netlink/netlink-message.c \
	src/libsystemd/sd-netlink/netlink-socket.c \
	src/libsystemd/sd-netlink/rtnl-message.c \
	src/libsystemd/sd-netlink/netlink-types.h \
	src/libsystemd/sd-netlink/netlink-types.c \
	src/libsystemd/sd-netlink/netlink-util.h \
	src/libsystemd/sd-netlink/netlink-util.c \
	src/libsystemd/sd-netlink/local-addresses.h \
	src/libsystemd/sd-netlink/local-addresses.c \
	src/libsystemd/sd-id128/sd-id128.c \
	src/libsystemd/sd-id128/id128-util.h \
	src/libsystemd/sd-id128/id128-util.c \
	src/libsystemd/sd-daemon/sd-daemon.c \
	src/libsystemd/sd-login/sd-login.c \
	src/libsystemd/sd-path/sd-path.c \
	src/libsystemd/sd-network/sd-network.c \
	src/libsystemd/sd-network/network-util.h \
	src/libsystemd/sd-network/network-util.c \
	src/libsystemd/sd-hwdb/sd-hwdb.c \
	src/libsystemd/sd-hwdb/hwdb-util.h \
	src/libsystemd/sd-hwdb/hwdb-internal.h \
	src/libsystemd/sd-device/device-internal.h \
	src/libsystemd/sd-device/device-util.h \
	src/libsystemd/sd-device/device-enumerator.c \
	src/libsystemd/sd-device/device-enumerator-private.h \
	src/libsystemd/sd-device/sd-device.c \
	src/libsystemd/sd-device/device-private.c \
	src/libsystemd/sd-device/device-private.h \
	src/libsystemd/sd-resolve/sd-resolve.c

libsystemd_internal_la_LIBADD = \
	-lresolv

noinst_LTLIBRARIES += \
	libsystemd-internal.la

EXTRA_DIST += \
	src/libsystemd/libsystemd.pc.in \
	src/libsystemd/sd-bus/DIFFERENCES \
	src/libsystemd/sd-bus/GVARIANT-SERIALIZATION

libsystemd_la_SOURCES =

libsystemd_la_LDFLAGS = \
	$(AM_LDFLAGS) \
	-version-info $(LIBSYSTEMD_CURRENT):$(LIBSYSTEMD_REVISION):$(LIBSYSTEMD_AGE) \
	-Wl,--version-script=$(top_srcdir)/src/libsystemd/libsystemd.sym

libsystemd_la_LIBADD = \
	libsystemd-internal.la \
	libbasic.la \
	libsystemd-journal-internal.la

pkgconfiglib_DATA += \
	src/libsystemd/libsystemd.pc

pkginclude_HEADERS += \
	src/systemd/sd-bus.h \
	src/systemd/sd-bus-protocol.h \
	src/systemd/sd-bus-vtable.h \
	src/systemd/sd-event.h \
	src/systemd/sd-login.h \
	src/systemd/sd-id128.h \
	src/systemd/sd-daemon.h

rootlib_LTLIBRARIES += \
	libsystemd.la

tests += \
	test-bus-marshal \
	test-bus-signature \
	test-bus-benchmark \
	test-bus-chat \
	test-bus-cleanup \
	test-bus-server \
	test-bus-match \
	test-bus-kernel \
	test-bus-kernel-bloom \
	test-bus-zero-copy \
	test-bus-introspect \
	test-bus-objects \
	test-bus-error \
	test-bus-creds \
	test-bus-gvariant \
	test-bus-track \
	test-event \
	test-netlink \
	test-local-addresses \
	test-resolve

bin_PROGRAMS += \
	busctl

test_bus_marshal_SOURCES = \
	src/libsystemd/sd-bus/test-bus-marshal.c

test_bus_marshal_LDADD = \
	libsystemd-shared.la \
	$(GLIB_LIBS) \
	$(DBUS_LIBS)

test_bus_marshal_CFLAGS = \
	$(AM_CFLAGS) \
	$(GLIB_CFLAGS) \
	$(DBUS_CFLAGS)

test_bus_signature_SOURCES = \
	src/libsystemd/sd-bus/test-bus-signature.c

test_bus_signature_LDADD = \
	libsystemd-shared.la

test_bus_chat_SOURCES = \
	src/libsystemd/sd-bus/test-bus-chat.c

test_bus_chat_LDADD = \
	libsystemd-shared.la

test_bus_cleanup_SOURCES = \
	src/libsystemd/sd-bus/test-bus-cleanup.c

test_bus_cleanup_CFLAGS = \
	$(AM_CFLAGS) \
	$(SECCOMP_CFLAGS)

test_bus_cleanup_LDADD = \
	libsystemd-shared.la

test_bus_track_SOURCES = \
	src/libsystemd/sd-bus/test-bus-track.c

test_bus_track_CFLAGS = \
	$(AM_CFLAGS) \
	$(SECCOMP_CFLAGS)

test_bus_track_LDADD = \
	libsystemd-shared.la

test_bus_server_SOURCES = \
	src/libsystemd/sd-bus/test-bus-server.c

test_bus_server_LDADD = \
	libsystemd-shared.la

test_bus_objects_SOURCES = \
	src/libsystemd/sd-bus/test-bus-objects.c

test_bus_objects_LDADD = \
	libsystemd-shared.la

test_bus_error_SOURCES = \
	src/libsystemd/sd-bus/test-bus-error.c

# Link statically because this test uses BUS_ERROR_MAP_ELF_REGISTER
test_bus_error_LDADD = \
	libshared.la

test_bus_gvariant_SOURCES = \
	src/libsystemd/sd-bus/test-bus-gvariant.c

test_bus_gvariant_LDADD = \
	libsystemd-shared.la \
	$(GLIB_LIBS)

test_bus_gvariant_CFLAGS = \
	$(AM_CFLAGS) \
	$(GLIB_CFLAGS)

test_bus_creds_SOURCES = \
	src/libsystemd/sd-bus/test-bus-creds.c

test_bus_creds_LDADD = \
	libsystemd-shared.la

test_bus_match_SOURCES = \
	src/libsystemd/sd-bus/test-bus-match.c

test_bus_match_LDADD = \
	libsystemd-shared.la

test_bus_kernel_SOURCES = \
	src/libsystemd/sd-bus/test-bus-kernel.c

test_bus_kernel_LDADD = \
	libsystemd-shared.la

test_bus_kernel_bloom_SOURCES = \
	src/libsystemd/sd-bus/test-bus-kernel-bloom.c

test_bus_kernel_bloom_LDADD = \
	libsystemd-shared.la

test_bus_benchmark_SOURCES = \
	src/libsystemd/sd-bus/test-bus-benchmark.c

test_bus_benchmark_LDADD = \
	libsystemd-shared.la

test_bus_zero_copy_SOURCES = \
	src/libsystemd/sd-bus/test-bus-zero-copy.c

test_bus_zero_copy_LDADD = \
	libsystemd-shared.la

test_bus_introspect_SOURCES = \
	src/libsystemd/sd-bus/test-bus-introspect.c

test_bus_introspect_LDADD = \
	libsystemd-shared.la

test_event_SOURCES = \
	src/libsystemd/sd-event/test-event.c

test_event_LDADD = \
	libsystemd-shared.la

test_netlink_SOURCES = \
	src/libsystemd/sd-netlink/test-netlink.c

test_netlink_LDADD = \
	libsystemd-shared.la

test_local_addresses_SOURCES = \
	src/libsystemd/sd-netlink/test-local-addresses.c

test_local_addresses_LDADD = \
	libsystemd-shared.la

test_resolve_SOURCES = \
	src/libsystemd/sd-resolve/test-resolve.c

test_resolve_LDADD = \
	libsystemd-shared.la

busctl_SOURCES = \
	src/libsystemd/sd-bus/busctl.c \
	src/libsystemd/sd-bus/busctl-introspect.c \
	src/libsystemd/sd-bus/busctl-introspect.h

busctl_LDADD = \
	libsystemd-shared.la

# ------------------------------------------------------------------------------
noinst_LTLIBRARIES += \
	libsystemd-network.la

libsystemd_network_la_CFLAGS = \
	$(AM_CFLAGS) \
	$(KMOD_CFLAGS)

libsystemd_network_la_SOURCES = \
	src/systemd/sd-dhcp-client.h \
	src/systemd/sd-dhcp-server.h \
	src/systemd/sd-dhcp-lease.h \
	src/systemd/sd-ipv4ll.h \
	src/systemd/sd-ipv4acd.h \
	src/systemd/sd-ndisc.h \
	src/systemd/sd-dhcp6-client.h \
	src/systemd/sd-dhcp6-lease.h \
	src/systemd/sd-lldp.h \
	src/libsystemd-network/sd-dhcp-client.c \
	src/libsystemd-network/sd-dhcp-server.c \
	src/libsystemd-network/dhcp-network.c \
	src/libsystemd-network/dhcp-option.c \
	src/libsystemd-network/dhcp-packet.c \
	src/libsystemd-network/dhcp-internal.h \
	src/libsystemd-network/dhcp-server-internal.h \
	src/libsystemd-network/dhcp-protocol.h \
	src/libsystemd-network/dhcp-lease-internal.h \
	src/libsystemd-network/sd-dhcp-lease.c \
	src/libsystemd-network/sd-ipv4ll.c \
	src/libsystemd-network/sd-ipv4acd.c \
	src/libsystemd-network/arp-util.h \
	src/libsystemd-network/arp-util.c \
	src/libsystemd-network/network-internal.c \
	src/libsystemd-network/network-internal.h \
	src/libsystemd-network/sd-ndisc.c \
	src/libsystemd-network/ndisc-internal.h \
	src/libsystemd-network/ndisc-router.h \
	src/libsystemd-network/ndisc-router.c \
	src/libsystemd-network/icmp6-util.h \
	src/libsystemd-network/icmp6-util.c \
	src/libsystemd-network/sd-dhcp6-client.c \
	src/libsystemd-network/dhcp6-internal.h \
	src/libsystemd-network/dhcp6-protocol.h \
	src/libsystemd-network/dhcp6-network.c \
	src/libsystemd-network/dhcp6-option.c \
	src/libsystemd-network/dhcp6-lease-internal.h \
	src/libsystemd-network/sd-dhcp6-lease.c \
	src/libsystemd-network/dhcp-identifier.h \
	src/libsystemd-network/dhcp-identifier.c \
	src/libsystemd-network/lldp-internal.h \
	src/libsystemd-network/lldp-network.h \
	src/libsystemd-network/lldp-network.c \
	src/libsystemd-network/lldp-neighbor.h \
	src/libsystemd-network/lldp-neighbor.c \
	src/libsystemd-network/sd-lldp.c

libsystemd_network_la_LIBADD = \
	$(KMOD_LIBS)

test_dhcp_option_SOURCES = \
	src/libsystemd-network/dhcp-protocol.h \
	src/libsystemd-network/dhcp-internal.h \
	src/libsystemd-network/test-dhcp-option.c

test_dhcp_option_LDADD = \
	libsystemd-network.la \
	libsystemd-shared.la

test_dhcp_client_SOURCES = \
	src/systemd/sd-dhcp-client.h \
	src/libsystemd-network/dhcp-protocol.h \
	src/libsystemd-network/dhcp-internal.h \
	src/libsystemd-network/test-dhcp-client.c

test_dhcp_client_LDADD = \
	libsystemd-network.la \
	libsystemd-shared.la

test_dhcp_server_SOURCES = \
	src/libsystemd-network/test-dhcp-server.c

test_dhcp_server_LDADD = \
	libsystemd-network.la \
	libsystemd-shared.la

test_ipv4ll_SOURCES = \
	src/systemd/sd-ipv4ll.h \
	src/libsystemd-network/arp-util.h \
	src/libsystemd-network/test-ipv4ll.c

test_ipv4ll_LDADD = \
	libsystemd-network.la \
	libsystemd-shared.la

test_ipv4ll_manual_SOURCES = \
	src/systemd/sd-ipv4ll.h \
	src/libsystemd-network/test-ipv4ll-manual.c

test_ipv4ll_manual_LDADD = \
	libsystemd-network.la \
	libsystemd-shared.la

test_acd_SOURCES = \
	src/systemd/sd-ipv4acd.h \
	src/libsystemd-network/test-acd.c

test_acd_LDADD = \
	libsystemd-network.la \
	libsystemd-shared.la

test_ndisc_rs_SOURCES = \
	src/systemd/sd-dhcp6-client.h \
	src/systemd/sd-ndisc.h \
	src/libsystemd-network/icmp6-util.h \
	src/libsystemd-network/test-ndisc-rs.c \
	src/libsystemd-network/dhcp-identifier.h \
	src/libsystemd-network/dhcp-identifier.c

test_ndisc_rs_LDADD = \
	libsystemd-network.la \
	libudev.la \
	libsystemd-shared.la

test_dhcp6_client_SOURCES = \
	src/systemd/sd-dhcp6-client.h \
	src/libsystemd-network/dhcp6-internal.h \
	src/libsystemd-network/test-dhcp6-client.c \
	src/libsystemd-network/dhcp-identifier.h \
	src/libsystemd-network/dhcp-identifier.c

test_dhcp6_client_LDADD = \
	libsystemd-network.la \
	libudev.la \
	libsystemd-shared.la

test_lldp_SOURCES = \
	src/libsystemd-network/test-lldp.c

test_lldp_LDADD = \
	libsystemd-network.la \
	libsystemd-shared.la

tests += \
	test-dhcp-option \
	test-dhcp-client \
	test-dhcp-server \
	test-ipv4ll \
	test-ndisc-rs \
	test-dhcp6-client \
	test-lldp

# ------------------------------------------------------------------------------
include_HEADERS += \
	src/libudev/libudev.h

rootlib_LTLIBRARIES += \
	libudev.la

libudev_la_SOURCES =\
	src/libudev/libudev.sym \
	src/libudev/libudev-private.h \
	src/libudev/libudev-device-internal.h \
	src/libudev/libudev.c \
	src/libudev/libudev-list.c \
	src/libudev/libudev-util.c \
	src/libudev/libudev-device.c \
	src/libudev/libudev-device-private.c \
	src/libudev/libudev-enumerate.c \
	src/libudev/libudev-monitor.c \
	src/libudev/libudev-queue.c \
	src/libudev/libudev-hwdb.c

libudev_la_LDFLAGS = \
	$(AM_LDFLAGS) \
	-version-info $(LIBUDEV_CURRENT):$(LIBUDEV_REVISION):$(LIBUDEV_AGE) \
	-Wl,--version-script=$(top_srcdir)/src/libudev/libudev.sym

libudev_la_LIBADD = \
	libsystemd-internal.la \
	libbasic.la

pkgconfiglib_DATA += \
	src/libudev/libudev.pc

EXTRA_DIST += \
	src/libudev/libudev.pc.in

# ------------------------------------------------------------------------------
noinst_LTLIBRARIES += \
	libudev-internal.la

libudev_internal_la_SOURCES =\
	$(libudev_la_SOURCES)

# ------------------------------------------------------------------------------
INSTALL_DIRS += \
	$(sysconfdir)/udev/rules.d

dist_network_DATA = \
	network/99-default.link \
	network/80-container-host0.network \
	network/80-container-ve.network \
	network/80-container-vz.network

dist_udevrules_DATA += \
	rules/50-udev-default.rules \
	rules/60-block.rules \
	rules/60-drm.rules \
	rules/60-evdev.rules \
	rules/60-persistent-storage-tape.rules \
	rules/60-persistent-input.rules \
	rules/60-persistent-alsa.rules \
	rules/60-persistent-storage.rules \
	rules/60-sensor.rules \
	rules/60-serial.rules \
	rules/64-btrfs.rules \
	rules/70-mouse.rules \
	rules/70-touchpad.rules \
	rules/75-net-description.rules \
	rules/78-sound-card.rules \
	rules/80-net-setup-link.rules

nodist_udevrules_DATA += \
	rules/99-systemd.rules

udevconfdir = $(sysconfdir)/udev
dist_udevconf_DATA = \
	src/udev/udev.conf

pkgconfigdata_DATA += \
	src/udev/udev.pc

EXTRA_DIST += \
	rules/99-systemd.rules.in \
	src/udev/udev.pc.in

EXTRA_DIST += \
	units/systemd-udevd.service.in \
	units/systemd-udev-trigger.service.in \
	units/systemd-udev-settle.service.in

SOCKETS_TARGET_WANTS += \
	systemd-udevd-control.socket \
	systemd-udevd-kernel.socket

SYSINIT_TARGET_WANTS += \
	systemd-udevd.service \
	systemd-udev-trigger.service

rootbin_PROGRAMS += \
	udevadm

rootlibexec_PROGRAMS += \
	systemd-udevd

noinst_LTLIBRARIES += \
	libudev-core.la

src/udev/keyboard-keys-list.txt:
	$(AM_V_at)$(MKDIR_P) $(dir $@)
	$(AM_V_GEN)$(CPP) $(CFLAGS) $(AM_CPPFLAGS) $(CPPFLAGS) -dM -include linux/input.h - < /dev/null | $(AWK) '/^#define[ \t]+KEY_[^ ]+[ \t]+[0-9K]/ { if ($$2 != "KEY_MAX") { print $$2 } }' > $@

src/udev/keyboard-keys-from-name.gperf: src/udev/keyboard-keys-list.txt
	$(AM_V_GEN)$(AWK) 'BEGIN{ print "struct key { const char* name; unsigned short id; };"; print "%null-strings"; print "%%";} { print tolower(substr($$1 ,5)) ", " $$1 }' < $< > $@

src/udev/keyboard-keys-from-name.h: src/udev/keyboard-keys-from-name.gperf
	$(AM_V_GPERF)$(GPERF) -L ANSI-C -t -N keyboard_lookup_key -H hash_key_name -p -C < $< > $@

gperf_txt_sources += \
	src/udev/keyboard-keys-list.txt

libudev_core_la_SOURCES = \
	src/udev/udev.h \
	src/udev/udev-event.c \
	src/udev/udev-watch.c \
	src/udev/udev-node.c \
	src/udev/udev-rules.c \
	src/udev/udev-ctrl.c \
	src/udev/udev-builtin.c \
	src/udev/udev-builtin-btrfs.c \
	src/udev/udev-builtin-hwdb.c \
	src/udev/udev-builtin-input_id.c \
	src/udev/udev-builtin-keyboard.c \
	src/udev/udev-builtin-net_id.c \
	src/udev/udev-builtin-net_setup_link.c \
	src/udev/udev-builtin-path_id.c \
	src/udev/udev-builtin-usb_id.c \
	src/udev/net/link-config.h \
	src/udev/net/link-config.c \
	src/udev/net/ethtool-util.h \
	src/udev/net/ethtool-util.c

nodist_libudev_core_la_SOURCES = \
	src/udev/keyboard-keys-from-name.h \
	src/udev/net/link-config-gperf.c

gperf_gperf_sources += \
	src/udev/net/link-config-gperf.gperf

libudev_core_la_CFLAGS = \
	$(AM_CFLAGS) \
	$(BLKID_CFLAGS) \
	$(KMOD_CFLAGS)

libudev_core_la_LIBADD = \
	libsystemd-network.la \
	libshared.la \
	$(BLKID_LIBS) \
	$(KMOD_LIBS)

if HAVE_KMOD
libudev_core_la_SOURCES += \
	src/udev/udev-builtin-kmod.c

dist_udevrules_DATA += \
	rules/80-drivers.rules
endif

if HAVE_BLKID
libudev_core_la_SOURCES += \
	src/udev/udev-builtin-blkid.c
endif

if HAVE_ACL
libudev_core_la_SOURCES += \
	src/udev/udev-builtin-uaccess.c \
	src/login/logind-acl.c \
	src/libsystemd/sd-login/sd-login.c \
	src/systemd/sd-login.h
endif

systemd_udevd_SOURCES = \
	src/udev/udevd.c

systemd_udevd_LDADD = \
	libudev-core.la \
	libbasic.la

udevadm_SOURCES = \
	src/udev/udevadm.c \
	src/udev/udevadm-info.c \
	src/udev/udevadm-control.c \
	src/udev/udevadm-monitor.c \
	src/udev/udevadm-hwdb.c \
	src/udev/udevadm-settle.c \
	src/udev/udevadm-trigger.c \
	src/udev/udevadm-test.c \
	src/udev/udevadm-test-builtin.c \
	src/udev/udevadm-util.c \
	src/udev/udevadm-util.h

udevadm_LDADD = \
	libudev-core.la \
	libbasic.la

# ------------------------------------------------------------------------------
if ENABLE_HWDB
INSTALL_DIRS += \
	$(sysconfdir)/udev/hwdb.d

systemd_hwdb_SOURCES = \
	src/libsystemd/sd-hwdb/hwdb-internal.h \
	src/hwdb/hwdb.c

systemd_hwdb_LDADD = \
	libshared.la

rootbin_PROGRAMS += \
	systemd-hwdb

dist_udevhwdb_DATA = \
	hwdb/20-pci-vendor-model.hwdb \
	hwdb/20-pci-classes.hwdb \
	hwdb/20-usb-vendor-model.hwdb \
	hwdb/20-usb-classes.hwdb \
	hwdb/20-sdio-vendor-model.hwdb \
	hwdb/20-sdio-classes.hwdb \
	hwdb/20-bluetooth-vendor-product.hwdb \
	hwdb/20-acpi-vendor.hwdb \
	hwdb/20-OUI.hwdb \
	hwdb/20-net-ifname.hwdb \
	hwdb/60-evdev.hwdb \
	hwdb/60-keyboard.hwdb \
	hwdb/60-sensor.hwdb \
	hwdb/70-mouse.hwdb \
	hwdb/70-pointingstick.hwdb \
	hwdb/70-touchpad.hwdb

SYSINIT_TARGET_WANTS += \
	systemd-hwdb-update.service

# Update hwdb on installation. Do not bother if installing
# in DESTDIR, since this is likely for packaging purposes.
hwdb-update-hook:
	-test -n "$(DESTDIR)" || $(rootbindir)/systemd-hwdb update

INSTALL_DATA_HOOKS += \
	hwdb-update-hook

hwdb-remove-hook:
	-test -n "$(DESTDIR)" || rm -f /etc/udev/hwdb.bin
endif

EXTRA_DIST += \
	units/systemd-hwdb-update.service.in \
	hwdb/ids-update.pl \
	hwdb/sdio.ids

# ------------------------------------------------------------------------------
if ENABLE_TESTS
TESTS += \
	test/udev-test.pl \
	test/hwdb-test.sh

if HAVE_PYTHON
TESTS += \
	test/rule-syntax-check.py \
	hwdb/parse_hwdb.py

if HAVE_SYSV_COMPAT
TESTS += \
	test/sysv-generator-test.py
endif
endif
endif

tests += \
	test-libudev

manual_tests += \
	test-udev

test_libudev_SOURCES = \
	src/test/test-libudev.c

test_libudev_LDADD = \
	libsystemd-shared.la

test_udev_SOURCES = \
	src/test/test-udev.c

test_udev_LDADD = \
	libudev-core.la  \
	libsystemd-shared.la \
	$(BLKID_LIBS) \
	$(KMOD_LIBS) \
	-lrt

if ENABLE_TESTS
check_DATA += \
	test/sys
endif

# sysfs test tree
test/sys: test/sys-script.py
	-rm -rf $@
	$(AM_V_at)$(MKDIR_P) $(dir $@)
	$(AM_V_GEN)$(top_srcdir)/test/sys-script.py $(dir $@)
	-touch $@

test-sys-distclean:
	-rm -rf test/sys
DISTCLEAN_LOCAL_HOOKS += test-sys-distclean

EXTRA_DIST += \
	test/sys-script.py \
	test/udev-test.pl \
	test/hwdb-test.sh \
	test/rule-syntax-check.py \
	test/sysv-generator-test.py \
	test/mocks/fsck \
	hwdb/parse_hwdb.py

# ------------------------------------------------------------------------------
ata_id_SOURCES = \
	src/udev/ata_id/ata_id.c

ata_id_LDADD = \
	libshared.la

udevlibexec_PROGRAMS += \
	ata_id

# ------------------------------------------------------------------------------
cdrom_id_SOURCES = \
	src/udev/cdrom_id/cdrom_id.c

cdrom_id_LDADD = \
	libshared.la

udevlibexec_PROGRAMS += \
	cdrom_id

dist_udevrules_DATA += \
	rules/60-cdrom_id.rules

# ------------------------------------------------------------------------------
collect_SOURCES = \
	src/udev/collect/collect.c

collect_LDADD = \
	libshared.la

udevlibexec_PROGRAMS += \
	collect

# ------------------------------------------------------------------------------
scsi_id_SOURCES =\
	src/udev/scsi_id/scsi_id.c \
	src/udev/scsi_id/scsi_serial.c \
	src/udev/scsi_id/scsi.h \
	src/udev/scsi_id/scsi_id.h

scsi_id_LDADD = \
	libshared.la

udevlibexec_PROGRAMS += \
	scsi_id

EXTRA_DIST += \
	src/udev/scsi_id/README

# ------------------------------------------------------------------------------
v4l_id_SOURCES = \
	src/udev/v4l_id/v4l_id.c

v4l_id_LDADD = \
	libshared.la

udevlibexec_PROGRAMS += \
	v4l_id

dist_udevrules_DATA += \
	rules/60-persistent-v4l.rules

# ------------------------------------------------------------------------------
mtd_probe_SOURCES =  \
	src/udev/mtd_probe/mtd_probe.c \
	src/udev/mtd_probe/mtd_probe.h \
	src/udev/mtd_probe/probe_smartmedia.c

dist_udevrules_DATA += \
	rules/75-probe_mtd.rules

udevlibexec_PROGRAMS += \
	mtd_probe

# ------------------------------------------------------------------------------
test_id128_SOURCES = \
	src/test/test-id128.c

test_id128_LDADD = \
	libsystemd-shared.la

tests += \
	test-id128

# ------------------------------------------------------------------------------
test_hash_SOURCES = \
	src/test/test-hash.c

test_hash_LDADD = \
	libsystemd-shared.la

tests += \
	test-hash

# ------------------------------------------------------------------------------

bin_PROGRAMS += \
	systemd-socket-activate

systemd_socket_activate_SOURCES = \
	src/activate/activate.c

systemd_socket_activate_LDADD = \
	libsystemd-shared.la

# ------------------------------------------------------------------------------
systemd_journald_SOURCES = \
	src/journal/journald.c \
	src/journal/journald-server.h

systemd_journald_LDADD = \
	libjournal-core.la \
	libsystemd-shared.la

systemd_cat_SOURCES = \
	src/journal/cat.c

systemd_cat_LDADD = \
	libjournal-core.la

if HAVE_LIBCURL
rootlibexec_PROGRAMS += \
        systemd-journal-upload

systemd_journal_upload_SOURCES = \
        src/journal-remote/journal-upload.h \
        src/journal-remote/journal-upload.c \
        src/journal-remote/journal-upload-journal.c

systemd_journal_upload_CFLAGS = \
        $(AM_CFLAGS) \
        $(LIBCURL_CFLAGS)

systemd_journal_upload_LDADD = \
        libsystemd-shared.la \
        $(LIBCURL_LIBS)

nodist_systemunit_DATA += \
        units/systemd-journal-upload.service

nodist_pkgsysconf_DATA += \
        src/journal-remote/journal-upload.conf
endif

EXTRA_DIST += \
        units/systemd-journal-upload.service.in \
        src/journal-remote/journal-upload.conf.in

if HAVE_MICROHTTPD
rootlibexec_PROGRAMS += \
	systemd-journal-remote

systemd_journal_remote_SOURCES = \
	src/journal-remote/journal-remote-parse.h \
	src/journal-remote/journal-remote-parse.c \
	src/journal-remote/journal-remote-write.h \
	src/journal-remote/journal-remote-write.c \
	src/journal-remote/journal-remote.h \
	src/journal-remote/journal-remote.c

systemd_journal_remote_LDADD = \
	libjournal-core.la

systemd_journal_remote_SOURCES += \
	src/journal-remote/microhttpd-util.h \
	src/journal-remote/microhttpd-util.c

systemd_journal_remote_CFLAGS = \
	$(AM_CFLAGS) \
	$(MICROHTTPD_CFLAGS)

systemd_journal_remote_LDADD += \
	$(MICROHTTPD_LIBS)

if ENABLE_TMPFILES
dist_tmpfiles_DATA += \
	tmpfiles.d/systemd-remote.conf
endif

if HAVE_GNUTLS
systemd_journal_remote_LDADD += \
	$(GNUTLS_LIBS)
endif

# systemd-journal-remote make sense mostly with full crypto stack
dist_systemunit_DATA += \
	units/systemd-journal-remote.socket

nodist_systemunit_DATA += \
	units/systemd-journal-remote.service

journal-remote-install-hook: journal-install-hook
	-$(MKDIR_P) $(DESTDIR)/var/log/journal/remote
	-chown 0:0 $(DESTDIR)/var/log/journal/remote
	-chmod 755 $(DESTDIR)/var/log/journal/remote

INSTALL_EXEC_HOOKS += journal-remote-install-hook

nodist_pkgsysconf_DATA += \
	src/journal-remote/journal-remote.conf

EXTRA_DIST += \
	units/systemd-journal-remote.service.in \
	src/journal-remote/journal-remote.conf.in \
	src/journal-remote/log-generator.py
endif

# using _CFLAGS = in the conditional below would suppress AM_CFLAGS
journalctl_CFLAGS = \
	$(AM_CFLAGS)

journalctl_SOURCES = \
	src/journal/journalctl.c

journalctl_LDADD = \
	libsystemd-shared.la \
	libudev-core.la

if HAVE_QRENCODE
journalctl_SOURCES += \
	src/journal/journal-qrcode.c \
	src/journal/journal-qrcode.h

journalctl_CFLAGS += \
	$(QRENCODE_CFLAGS)

journalctl_LDADD += \
	$(QRENCODE_LIBS)
endif

test_journal_SOURCES = \
	src/journal/test-journal.c

test_journal_LDADD = \
	libjournal-core.la

test_journal_send_SOURCES = \
	src/journal/test-journal-send.c

test_journal_send_LDADD = \
	libjournal-core.la

test_journal_syslog_SOURCES = \
	src/journal/test-journal-syslog.c

test_journal_syslog_LDADD = \
	libjournal-core.la

test_journal_match_SOURCES = \
	src/journal/test-journal-match.c

test_journal_match_LDADD = \
	libjournal-core.la

test_journal_enum_SOURCES = \
	src/journal/test-journal-enum.c

test_journal_enum_LDADD = \
	libjournal-core.la

test_journal_stream_SOURCES = \
	src/journal/test-journal-stream.c

test_journal_stream_LDADD = \
	libjournal-core.la

test_journal_flush_SOURCES = \
	src/journal/test-journal-flush.c

test_journal_flush_LDADD = \
	libjournal-core.la

test_journal_init_SOURCES = \
	src/journal/test-journal-init.c

test_journal_init_LDADD = \
	libjournal-core.la

test_journal_verify_SOURCES = \
	src/journal/test-journal-verify.c

test_journal_verify_LDADD = \
	libjournal-core.la

test_journal_interleaving_SOURCES = \
	src/journal/test-journal-interleaving.c

test_journal_interleaving_LDADD = \
	libjournal-core.la

test_mmap_cache_SOURCES = \
	src/journal/test-mmap-cache.c

test_mmap_cache_LDADD = \
	libjournal-core.la

test_catalog_SOURCES = \
	src/journal/test-catalog.c

test_catalog_CPPFLAGS = \
	$(AM_CPPFLAGS) \
	-DCATALOG_DIR=\"$(abs_top_builddir)/catalog\"

test_catalog_LDADD = \
	libjournal-core.la

test_compress_SOURCES = \
	src/journal/test-compress.c

test_compress_LDADD = \
	libsystemd-shared.la

if HAVE_LZ4
test_compress_LDADD += \
	-llz4
endif

test_compress_benchmark_SOURCES = \
	src/journal/test-compress-benchmark.c

test_compress_benchmark_LDADD = \
	libsystemd-shared.la

test_audit_type_SOURCES = \
	src/journal/test-audit-type.c

test_audit_type_LDADD = \
	libjournal-core.la

libjournal_core_la_SOURCES = \
	src/journal/journald-kmsg.c \
	src/journal/journald-kmsg.h \
	src/journal/journald-syslog.c \
	src/journal/journald-syslog.h \
	src/journal/journald-stream.c \
	src/journal/journald-stream.h \
	src/journal/journald-server.c \
	src/journal/journald-server.h \
	src/journal/journald-console.c \
	src/journal/journald-console.h \
	src/journal/journald-wall.c \
	src/journal/journald-wall.h \
	src/journal/journald-native.c \
	src/journal/journald-native.h \
	src/journal/journald-audit.c \
	src/journal/journald-audit.h \
	src/journal/journald-rate-limit.c \
	src/journal/journald-rate-limit.h \
	src/journal/journal-internal.h

nodist_libjournal_core_la_SOURCES = \
	src/journal/journald-gperf.c

libjournal_core_la_LIBADD = \
	libsystemd-shared.la

noinst_LTLIBRARIES += \
	libjournal-core.la

journal-install-hook:
	-$(MKDIR_P) $(DESTDIR)/var/log/journal
	-chown 0:0 $(DESTDIR)/var/log/journal
	-chmod 755 $(DESTDIR)/var/log/journal
	-setfacl -nm g:adm:rx,d:g:adm:rx $(DESTDIR)/var/log/journal/
	-setfacl -nm g:wheel:rx,d:g:wheel:rx $(DESTDIR)/var/log/journal/

journal-uninstall-hook:
	-rmdir $(DESTDIR)/var/log/journal/remote
	-rmdir $(DESTDIR)/var/log/journal/

INSTALL_EXEC_HOOKS += journal-install-hook
UNINSTALL_EXEC_HOOKS += journal-uninstall-hook

# ------------------------------------------------------------------------------
# Update catalog on installation. Do not bother if installing
# in DESTDIR, since this is likely for packaging purposes.
catalog-update-hook:
	-test -n "$(DESTDIR)" || $(rootbindir)/journalctl --update-catalog

INSTALL_DATA_HOOKS += \
	catalog-update-hook

catalog-remove-hook:
	-test -n "$(DESTDIR)" || rm -f $(catalogstatedir)/database

UNINSTALL_DATA_HOOKS += \
	catalog-remove-hook

tests += \
	test-journal \
	test-journal-enum \
	test-journal-send \
	test-journal-syslog \
	test-journal-match \
	test-journal-stream \
	test-journal-init \
	test-journal-verify \
	test-journal-interleaving \
	test-journal-flush \
	test-mmap-cache \
	test-catalog \
	test-audit-type

if HAVE_COMPRESSION
tests += \
	test-compress \
	test-compress-benchmark
endif

pkginclude_HEADERS += \
	src/systemd/sd-journal.h \
	src/systemd/sd-messages.h \
	src/systemd/_sd-common.h

libsystemd_journal_internal_la_SOURCES = \
	src/journal/sd-journal.c \
	src/systemd/sd-journal.h \
	src/systemd/_sd-common.h \
	src/journal/journal-file.c \
	src/journal/journal-file.h \
	src/journal/journal-vacuum.c \
	src/journal/journal-vacuum.h \
	src/journal/journal-verify.c \
	src/journal/journal-verify.h \
	src/journal/lookup3.c \
	src/journal/lookup3.h \
	src/journal/journal-send.c \
	src/journal/journal-def.h \
	src/journal/compress.h \
	src/journal/catalog.c \
	src/journal/catalog.h \
	src/journal/mmap-cache.c \
	src/journal/mmap-cache.h \
	src/journal/compress.c \
	src/journal/audit-type.h \
	src/journal/audit-type.c \
	src/shared/gcrypt-util.h \
	src/shared/gcrypt-util.c

nodist_libsystemd_journal_internal_la_SOURCES = \
	src/journal/audit_type-to-name.h

gperf_txt_sources += \
	src/journal/audit_type-list.txt

# using _CFLAGS = in the conditional below would suppress AM_CFLAGS
libsystemd_journal_internal_la_CFLAGS = \
	$(AM_CFLAGS)

libsystemd_journal_internal_la_LIBADD =

if HAVE_XZ
libsystemd_journal_internal_la_CFLAGS += \
	$(XZ_CFLAGS)

libsystemd_journal_internal_la_LIBADD += \
	$(XZ_LIBS)
endif

if HAVE_LZ4
libsystemd_journal_internal_la_LIBADD += \
	-llz4
endif

if HAVE_GCRYPT
libsystemd_journal_internal_la_SOURCES += \
	src/journal/journal-authenticate.c \
	src/journal/journal-authenticate.h \
	src/journal/fsprg.c \
	src/journal/fsprg.h

libsystemd_journal_internal_la_LIBADD += \
	$(GCRYPT_LIBS)

# fsprg.c is a drop-in file using void pointer arithmetic
libsystemd_journal_internal_la_CFLAGS += \
	$(GCRYPT_CFLAGS) \
	-Wno-pointer-arith
endif

noinst_LTLIBRARIES += \
	libsystemd-journal-internal.la

rootlibexec_PROGRAMS += \
	systemd-journald

rootbin_PROGRAMS += \
	journalctl

bin_PROGRAMS += \
	systemd-cat

dist_systemunit_DATA += \
	units/systemd-journald.socket \
	units/systemd-journald-dev-log.socket \
	units/systemd-journald-audit.socket

nodist_systemunit_DATA += \
	units/systemd-journald.service \
	units/systemd-journal-flush.service \
	units/systemd-journal-catalog-update.service

dist_pkgsysconf_DATA += \
	src/journal/journald.conf

nodist_catalog_DATA = \
	catalog/systemd.bg.catalog \
	catalog/systemd.be.catalog \
	catalog/systemd.be@latin.catalog \
	catalog/systemd.fr.catalog \
	catalog/systemd.it.catalog \
	catalog/systemd.pl.catalog \
	catalog/systemd.pt_BR.catalog \
	catalog/systemd.ru.catalog \
	catalog/systemd.zh_CN.catalog \
	catalog/systemd.zh_TW.catalog \
	catalog/systemd.catalog

EXTRA_DIST += \
	$(nodist_catalog_DATA:.catalog=.catalog.in)

# Note that we don't use @@ for replacement markers here, but %%. This is
# because the catalog uses @@ already for its runtime replacement handling and
# we don't want to conflict with that.
catalog/%.catalog: catalog/%.catalog.in
	$(AM_V_GEN)$(MKDIR_P) $(dir $@) && \
	$(SED) -e 's~%SUPPORT_URL%~$(SUPPORT_URL)~' < $< > $@

SOCKETS_TARGET_WANTS += \
	systemd-journald.socket \
	systemd-journald-dev-log.socket \
	systemd-journald-audit.socket

SYSINIT_TARGET_WANTS += \
	systemd-journald.service \
	systemd-journal-flush.service \
	systemd-journal-catalog-update.service

EXTRA_DIST += \
	units/systemd-journald.service.in \
	units/systemd-journal-flush.service.in \
	units/systemd-journal-catalog-update.service.in

gperf_gperf_sources += \
	src/journal/journald-gperf.gperf

# ------------------------------------------------------------------------------
if HAVE_MICROHTTPD
gatewayddocumentrootdir=$(pkgdatadir)/gatewayd

rootlibexec_PROGRAMS += \
	systemd-journal-gatewayd

systemd_journal_gatewayd_SOURCES = \
	src/journal-remote/journal-gatewayd.c \
	src/journal-remote/microhttpd-util.h \
	src/journal-remote/microhttpd-util.c

systemd_journal_gatewayd_LDADD = \
	libsystemd-shared.la \
	$(MICROHTTPD_LIBS)

if HAVE_GNUTLS
systemd_journal_gatewayd_LDADD += \
	$(GNUTLS_LIBS)
endif

systemd_journal_gatewayd_CFLAGS = \
	$(AM_CFLAGS) \
	$(MICROHTTPD_CFLAGS)

systemd_journal_gatewayd_CPPFLAGS = \
	$(AM_CPPFLAGS) \
	-DDOCUMENT_ROOT=\"$(gatewayddocumentrootdir)\"

dist_systemunit_DATA += \
	units/systemd-journal-gatewayd.socket

nodist_systemunit_DATA += \
	units/systemd-journal-gatewayd.service

dist_gatewayddocumentroot_DATA = \
	src/journal-remote/browse.html

endif

EXTRA_DIST += \
	units/systemd-journal-gatewayd.service.in

# ------------------------------------------------------------------------------

systemd_socket_proxyd_SOURCES = \
	src/socket-proxy/socket-proxyd.c

systemd_socket_proxyd_LDADD = \
	libsystemd-shared.la

# ------------------------------------------------------------------------------
if ENABLE_COREDUMP
systemd_coredump_SOURCES = \
	src/coredump/coredump.c \
	src/coredump/coredump-vacuum.c \
	src/coredump/coredump-vacuum.h

systemd_coredump_CFLAGS = \
	$(AM_CFLAGS) \
	$(ACL_CFLAGS)

systemd_coredump_LDADD = \
	libsystemd-shared.la \
	$(ACL_LIBS)

if HAVE_ELFUTILS
systemd_coredump_SOURCES += \
	src/coredump/stacktrace.c \
	src/coredump/stacktrace.h

systemd_coredump_LDADD += \
	$(ELFUTILS_LIBS)
endif

nodist_systemunit_DATA += \
	units/systemd-coredump@.service

dist_systemunit_DATA += \
	units/systemd-coredump.socket

SOCKETS_TARGET_WANTS += \
	systemd-coredump.socket

rootlibexec_PROGRAMS += \
	systemd-coredump

dist_pkgsysconf_DATA += \
	src/coredump/coredump.conf

coredumpctl_SOURCES = \
	src/coredump/coredumpctl.c

coredumpctl_LDADD = \
	libsystemd-shared.la

bin_PROGRAMS += \
	coredumpctl

manual_tests += \
	test-coredump-vacuum

test_coredump_vacuum_SOURCES = \
	src/coredump/test-coredump-vacuum.c  \
	src/coredump/coredump-vacuum.c \
	src/coredump/coredump-vacuum.h

test_coredump_vacuum_LDADD = \
	libsystemd-shared.la

dist_bashcompletion_data += \
	shell-completion/bash/coredumpctl

dist_zshcompletion_data += \
	shell-completion/zsh/_coredumpctl

nodist_sysctl_DATA = \
	sysctl.d/50-coredump.conf

CLEANFILES += \
	sysctl.d/50-coredump.conf
endif

EXTRA_DIST += \
	sysctl.d/50-coredump.conf.in \
	units/systemd-coredump@.service.in

# ------------------------------------------------------------------------------
if ENABLE_BINFMT
systemd_binfmt_SOURCES = \
	src/binfmt/binfmt.c

systemd_binfmt_LDADD = \
	libsystemd-shared.la

rootlibexec_PROGRAMS += \
	systemd-binfmt

dist_systemunit_DATA += \
	units/proc-sys-fs-binfmt_misc.automount \
	units/proc-sys-fs-binfmt_misc.mount

nodist_systemunit_DATA += \
	units/systemd-binfmt.service

INSTALL_DIRS += \
	$(prefix)/lib/binfmt.d \
	$(sysconfdir)/binfmt.d

SYSINIT_TARGET_WANTS += \
	systemd-binfmt.service \
	proc-sys-fs-binfmt_misc.automount

endif

EXTRA_DIST += \
	units/systemd-binfmt.service.in

# ------------------------------------------------------------------------------
if ENABLE_VCONSOLE
systemd_vconsole_setup_SOURCES = \
	src/vconsole/vconsole-setup.c

systemd_vconsole_setup_LDADD = \
	libsystemd-shared.la

rootlibexec_PROGRAMS += \
	systemd-vconsole-setup

nodist_udevrules_DATA += \
	src/vconsole/90-vconsole.rules

nodist_systemunit_DATA += \
	units/systemd-vconsole-setup.service
endif

EXTRA_DIST += \
	src/vconsole/90-vconsole.rules.in \
	units/systemd-vconsole-setup.service.in

# ------------------------------------------------------------------------------
if ENABLE_QUOTACHECK
rootlibexec_PROGRAMS += \
	systemd-quotacheck

nodist_systemunit_DATA += \
	units/systemd-quotacheck.service

systemd_quotacheck_SOURCES = \
	src/quotacheck/quotacheck.c

systemd_quotacheck_LDADD = \
	libsystemd-shared.la
endif

EXTRA_DIST += \
	units/systemd-quotacheck.service.in

nodist_systemunit_DATA += \
	units/quotaon.service

# ------------------------------------------------------------------------------
if ENABLE_RANDOMSEED
rootlibexec_PROGRAMS += \
	systemd-random-seed

nodist_systemunit_DATA += \
	units/systemd-random-seed.service

systemd_random_seed_SOURCES = \
	src/random-seed/random-seed.c

systemd_random_seed_LDADD = \
	libsystemd-shared.la

SYSINIT_TARGET_WANTS += \
	systemd-random-seed.service

endif

EXTRA_DIST += \
	units/systemd-random-seed.service.in

# ------------------------------------------------------------------------------
if ENABLE_BACKLIGHT
rootlibexec_PROGRAMS += \
	systemd-backlight

nodist_systemunit_DATA += \
	units/systemd-backlight@.service

systemd_backlight_SOURCES = \
	src/backlight/backlight.c

systemd_backlight_LDADD = \
	libsystemd-shared.la
endif

EXTRA_DIST += \
	units/systemd-backlight@.service.in

# ------------------------------------------------------------------------------
if ENABLE_RFKILL
rootlibexec_PROGRAMS += \
	systemd-rfkill

nodist_systemunit_DATA += \
	units/systemd-rfkill.service

dist_systemunit_DATA += \
	units/systemd-rfkill.socket

systemd_rfkill_SOURCES = \
	src/rfkill/rfkill.c

systemd_rfkill_LDADD = \
	libsystemd-shared.la
endif

EXTRA_DIST += \
	units/systemd-rfkill.service.in

# ------------------------------------------------------------------------------
if HAVE_LIBCRYPTSETUP
rootlibexec_PROGRAMS += \
	systemd-cryptsetup \
	systemd-veritysetup

systemgenerator_PROGRAMS += \
	systemd-cryptsetup-generator \
	systemd-veritysetup-generator

dist_systemunit_DATA += \
	units/cryptsetup.target \
	units/cryptsetup-pre.target

systemd_cryptsetup_SOURCES = \
	src/cryptsetup/cryptsetup.c

systemd_cryptsetup_CFLAGS = \
	$(AM_CFLAGS) \
	$(LIBCRYPTSETUP_CFLAGS)

systemd_cryptsetup_LDADD = \
	libsystemd-shared.la \
	$(LIBCRYPTSETUP_LIBS)

systemd_cryptsetup_generator_SOURCES = \
	src/cryptsetup/cryptsetup-generator.c

systemd_cryptsetup_generator_LDADD = \
	libsystemd-shared.la

systemd_veritysetup_SOURCES = \
	src/veritysetup/veritysetup.c

systemd_veritysetup_CFLAGS = \
	$(AM_CFLAGS) \
	$(LIBCRYPTSETUP_CFLAGS)

systemd_veritysetup_LDADD = \
	libsystemd-shared.la \
	$(LIBCRYPTSETUP_LIBS)

systemd_veritysetup_generator_SOURCES = \
	src/veritysetup/veritysetup-generator.c

systemd_veritysetup_generator_LDADD = \
	libsystemd-shared.la

SYSINIT_TARGET_WANTS += \
	cryptsetup.target

endif

# ------------------------------------------------------------------------------
if ENABLE_HOSTNAMED
systemd_hostnamed_SOURCES = \
	src/hostname/hostnamed.c

systemd_hostnamed_LDADD = \
	libsystemd-shared.la

rootlibexec_PROGRAMS += \
	systemd-hostnamed

nodist_systemunit_DATA += \
	units/systemd-hostnamed.service

dist_systemunit_DATA_busnames += \
	units/org.freedesktop.hostname1.busname

dist_dbuspolicy_DATA += \
	src/hostname/org.freedesktop.hostname1.conf

dist_dbussystemservice_DATA += \
	src/hostname/org.freedesktop.hostname1.service

polkitpolicy_files += \
	src/hostname/org.freedesktop.hostname1.policy

SYSTEM_UNIT_ALIASES += \
	systemd-hostnamed.service dbus-org.freedesktop.hostname1.service

BUSNAMES_TARGET_WANTS += \
	org.freedesktop.hostname1.busname

hostnamectl_SOURCES = \
	src/hostname/hostnamectl.c

hostnamectl_LDADD = \
	libsystemd-shared.la

bin_PROGRAMS += \
	hostnamectl

dist_bashcompletion_data += \
	shell-completion/bash/hostnamectl

dist_zshcompletion_data += \
	shell-completion/zsh/_hostnamectl
endif

polkitpolicy_in_files += \
	src/hostname/org.freedesktop.hostname1.policy.in

EXTRA_DIST += \
	units/systemd-hostnamed.service.in

# ------------------------------------------------------------------------------
dist_systemunit_DATA_busnames += \
	units/org.freedesktop.systemd1.busname

BUSNAMES_TARGET_WANTS += \
	org.freedesktop.systemd1.busname

# ------------------------------------------------------------------------------
if ENABLE_LOCALED
systemd_localed_SOURCES = \
	src/locale/localed.c \
	src/locale/keymap-util.c \
	src/locale/keymap-util.h

systemd_localed_LDADD = \
	libsystemd-shared.la \
	-ldl

systemd_localed_CFLAGS = \
	$(AM_CFLAGS) \
	$(XKBCOMMON_CFLAGS)

nodist_systemunit_DATA += \
	units/systemd-localed.service

dist_systemunit_DATA_busnames += \
	units/org.freedesktop.locale1.busname

rootlibexec_PROGRAMS += \
	systemd-localed

dist_dbuspolicy_DATA += \
	src/locale/org.freedesktop.locale1.conf

dist_dbussystemservice_DATA += \
	src/locale/org.freedesktop.locale1.service

polkitpolicy_files += \
	src/locale/org.freedesktop.locale1.policy

SYSTEM_UNIT_ALIASES += \
	systemd-localed.service dbus-org.freedesktop.locale1.service

BUSNAMES_TARGET_WANTS += \
	org.freedesktop.locale1.busname

dist_pkgdata_DATA = \
	src/locale/kbd-model-map \
	src/locale/language-fallback-map

test_keymap_util_SOURCES = \
	src/locale/test-keymap-util.c \
	src/locale/keymap-util.c \
	src/locale/keymap-util.h

test_keymap_util_LDADD = \
	libsystemd-shared.la \
	-ldl

tests += \
	test-keymap-util

localectl_SOURCES = \
	src/locale/localectl.c

localectl_LDADD = \
	libsystemd-shared.la

bin_PROGRAMS += \
	localectl

dist_bashcompletion_data += \
	shell-completion/bash/localectl

dist_zshcompletion_data += \
	shell-completion/zsh/_localectl
endif

.PHONY: update-kbd-model-map

polkitpolicy_in_files += \
	src/locale/org.freedesktop.locale1.policy.in

EXTRA_DIST += \
	units/systemd-localed.service.in

# ------------------------------------------------------------------------------
if ENABLE_TIMEDATED
systemd_timedated_SOURCES = \
	src/timedate/timedated.c

systemd_timedated_LDADD = \
	libsystemd-shared.la

rootlibexec_PROGRAMS += \
	systemd-timedated

dist_dbussystemservice_DATA += \
	src/timedate/org.freedesktop.timedate1.service

dist_dbuspolicy_DATA += \
	src/timedate/org.freedesktop.timedate1.conf

nodist_systemunit_DATA += \
	units/systemd-timedated.service

dist_systemunit_DATA_busnames += \
	units/org.freedesktop.timedate1.busname

polkitpolicy_files += \
	src/timedate/org.freedesktop.timedate1.policy

SYSTEM_UNIT_ALIASES += \
	systemd-timedated.service dbus-org.freedesktop.timedate1.service

BUSNAMES_TARGET_WANTS += \
	org.freedesktop.timedate1.busname

timedatectl_SOURCES = \
	src/timedate/timedatectl.c

timedatectl_LDADD = \
	libsystemd-shared.la

bin_PROGRAMS += \
	timedatectl

dist_bashcompletion_data += \
	shell-completion/bash/timedatectl

dist_zshcompletion_data += \
	shell-completion/zsh/_timedatectl
endif

polkitpolicy_in_files += \
	src/timedate/org.freedesktop.timedate1.policy.in

EXTRA_DIST += \
	units/systemd-timedated.service.in

# ------------------------------------------------------------------------------
if ENABLE_TIMESYNCD
systemd_timesyncd_SOURCES = \
	src/timesync/timesyncd.c \
	src/timesync/timesyncd-manager.c \
	src/timesync/timesyncd-manager.h \
	src/timesync/timesyncd-conf.c \
	src/timesync/timesyncd-conf.h \
	src/timesync/timesyncd-server.c \
	src/timesync/timesyncd-server.h

nodist_systemd_timesyncd_SOURCES = \
	src/timesync/timesyncd-gperf.c

systemd_timesyncd_LDADD = \
	libsystemd-network.la \
	libsystemd-shared.la \
	-lm

rootlibexec_PROGRAMS += \
	systemd-timesyncd

nodist_systemunit_DATA += \
	units/systemd-timesyncd.service

GENERAL_ALIASES += \
	$(systemunitdir)/systemd-timesyncd.service $(pkgsysconfdir)/system/sysinit.target.wants/systemd-timesyncd.service

nodist_pkgsysconf_DATA += \
	src/timesync/timesyncd.conf

endif

gperf_gperf_sources += \
	src/timesync/timesyncd-gperf.gperf

EXTRA_DIST += \
	units/systemd-timesyncd.service.in \
	src/timesync/timesyncd.conf.in

# ------------------------------------------------------------------------------
test_nss_SOURCES = \
	src/test/test-nss.c

test_nss_LDADD = \
	libsystemd-internal.la \
	libbasic.la \
	-ldl

manual_tests += \
	test-nss

# ------------------------------------------------------------------------------
libnss_systemd_la_SOURCES = \
	src/nss-systemd/nss-systemd.sym \
	src/nss-systemd/nss-systemd.c

libnss_systemd_la_LDFLAGS = \
	$(AM_LDFLAGS) \
	-module \
	-export-dynamic \
	-avoid-version \
	-shared \
	-shrext .so.2 \
	-Wl,--version-script=$(top_srcdir)/src/nss-systemd/nss-systemd.sym

libnss_systemd_la_LIBADD = \
	libsystemd-internal.la \
	libbasic.la

rootlib_LTLIBRARIES += \
	libnss_systemd.la

# ------------------------------------------------------------------------------
if HAVE_MYHOSTNAME
libnss_myhostname_la_SOURCES = \
	src/nss-myhostname/nss-myhostname.sym \
	src/nss-myhostname/nss-myhostname.c

libnss_myhostname_la_LDFLAGS = \
	$(AM_LDFLAGS) \
	-module \
	-export-dynamic \
	-avoid-version \
	-shared \
	-shrext .so.2 \
	-Wl,--version-script=$(top_srcdir)/src/nss-myhostname/nss-myhostname.sym

libnss_myhostname_la_LIBADD = \
	libsystemd-internal.la \
	libbasic.la

rootlib_LTLIBRARIES += \
	libnss_myhostname.la
endif

# ------------------------------------------------------------------------------
if ENABLE_MACHINED
systemd_machined_SOURCES = \
	src/machine/machined.c \
	src/machine/machined.h

systemd_machined_LDADD = \
	libmachine-core.la

rootlibexec_PROGRAMS += \
	systemd-machined

libmachine_core_la_SOURCES = \
	src/machine/machine.c \
	src/machine/machine.h \
	src/machine/machined-dbus.c \
	src/machine/machine-dbus.c \
	src/machine/machine-dbus.h \
	src/machine/image-dbus.c \
	src/machine/image-dbus.h \
	src/machine/operation.c \
	src/machine/operation.h

libmachine_core_la_LIBADD = \
	libsystemd-shared.la

noinst_LTLIBRARIES += \
	libmachine-core.la

machinectl_SOURCES = \
	src/machine/machinectl.c

machinectl_LDADD = \
	libsystemd-shared.la

rootbin_PROGRAMS += \
	machinectl

test_machine_tables_SOURCES = \
	src/machine/test-machine-tables.c

test_machine_tables_LDADD = \
	libmachine-core.la

tests += \
	test-machine-tables

nodist_systemunit_DATA += \
	units/systemd-machined.service

dist_systemunit_DATA += \
	units/machine.slice

dist_systemunit_DATA_busnames += \
	units/org.freedesktop.machine1.busname

dist_dbussystemservice_DATA += \
	src/machine/org.freedesktop.machine1.service

dist_dbuspolicy_DATA += \
	src/machine/org.freedesktop.machine1.conf

polkitpolicy_files += \
	src/machine/org.freedesktop.machine1.policy

dist_bashcompletion_data += \
	shell-completion/bash/machinectl

dist_zshcompletion_data += \
	shell-completion/zsh/_machinectl \
	shell-completion/zsh/_sd_machines

SYSTEM_UNIT_ALIASES += \
	systemd-machined.service dbus-org.freedesktop.machine1.service

BUSNAMES_TARGET_WANTS += \
	org.freedesktop.machine1.busname

libnss_mymachines_la_SOURCES = \
	src/nss-mymachines/nss-mymachines.sym \
	src/nss-mymachines/nss-mymachines.c

libnss_mymachines_la_LDFLAGS = \
	$(AM_LDFLAGS) \
	-module \
	-export-dynamic \
	-avoid-version \
	-shared \
	-shrext .so.2 \
	-Wl,--version-script=$(top_srcdir)/src/nss-mymachines/nss-mymachines.sym

libnss_mymachines_la_LIBADD = \
	libsystemd-internal.la \
	libbasic.la

rootlib_LTLIBRARIES += \
	libnss_mymachines.la

endif

polkitpolicy_in_files += \
	src/machine/org.freedesktop.machine1.policy.in

EXTRA_DIST += \
	units/systemd-machined.service.in

# ------------------------------------------------------------------------------
if ENABLE_IMPORTD

if HAVE_LIBCURL
if HAVE_XZ
if HAVE_ZLIB
if HAVE_BZIP2
if HAVE_GCRYPT

rootlibexec_PROGRAMS += \
	systemd-importd \
	systemd-pull \
	systemd-import \
	systemd-export

systemd_importd_SOURCES = \
	src/import/importd.c

systemd_importd_CFLAGS = \
	$(AM_CFLAGS) \
	-D SYSTEMD_PULL_PATH=\"$(rootlibexecdir)/systemd-pull\" \
	-D SYSTEMD_IMPORT_PATH=\"$(rootlibexecdir)/systemd-import\" \
	-D SYSTEMD_EXPORT_PATH=\"$(rootlibexecdir)/systemd-export\"

systemd_importd_LDADD = \
	libsystemd-shared.la

systemd_pull_SOURCES = \
	src/import/pull.c \
	src/import/pull-raw.c \
	src/import/pull-raw.h \
	src/import/pull-tar.c \
	src/import/pull-tar.h \
	src/import/pull-job.c \
	src/import/pull-job.h \
	src/import/pull-common.c \
	src/import/pull-common.h \
	src/import/import-common.c \
	src/import/import-common.h \
	src/import/import-compress.c \
	src/import/import-compress.h \
	src/import/curl-util.c \
	src/import/curl-util.h \
	src/import/qcow2-util.c \
	src/import/qcow2-util.h

systemd_pull_CFLAGS = \
	$(AM_CFLAGS) \
	$(LIBCURL_CFLAGS) \
	$(XZ_CFLAGS) \
	$(ZLIB_CFLAGS) \
	$(GCRYPT_CFLAGS) \
	-D VENDOR_KEYRING_PATH=\"$(rootlibexecdir)/import-pubring.gpg\" \
	-D USER_KEYRING_PATH=\"$(pkgsysconfdir)/import-pubring.gpg\"

systemd_pull_LDADD = \
	libsystemd-shared.la \
	$(LIBCURL_LIBS) \
	$(XZ_LIBS) \
	$(ZLIB_LIBS) \
	-lbz2 \
	$(GCRYPT_LIBS)

systemd_import_SOURCES = \
	src/import/import.c \
	src/import/import-raw.c \
	src/import/import-raw.h \
	src/import/import-tar.c \
	src/import/import-tar.h \
	src/import/import-common.c \
	src/import/import-common.h \
	src/import/import-compress.c \
	src/import/import-compress.h \
	src/import/qcow2-util.c \
	src/import/qcow2-util.h

systemd_import_CFLAGS = \
	$(AM_CFLAGS) \
	$(XZ_CFLAGS) \
	$(ZLIB_CFLAGS)

systemd_import_LDADD = \
	libsystemd-shared.la \
	$(XZ_LIBS) \
	$(ZLIB_LIBS) \
	-lbz2

systemd_export_SOURCES = \
	src/import/export.c \
	src/import/export-tar.c \
	src/import/export-tar.h \
	src/import/export-raw.c \
	src/import/export-raw.h \
	src/import/import-common.c \
	src/import/import-common.h \
	src/import/import-compress.c \
	src/import/import-compress.h

systemd_export_CFLAGS = \
	$(AM_CFLAGS) \
	$(XZ_CFLAGS) \
	$(ZLIB_CFLAGS)

systemd_export_LDADD = \
	libsystemd-shared.la \
	$(XZ_LIBS) \
	$(ZLIB_LIBS) \
	-lbz2

dist_rootlibexec_DATA += \
	src/import/import-pubring.gpg

nodist_systemunit_DATA += \
	units/systemd-importd.service

dist_systemunit_DATA_busnames += \
	units/org.freedesktop.import1.busname

BUSNAMES_TARGET_WANTS += \
	org.freedesktop.import1.busname

SYSTEM_UNIT_ALIASES += \
	systemd-importd.service dbus-org.freedesktop.import1.service

dist_dbussystemservice_DATA += \
	src/import/org.freedesktop.import1.service

dist_dbuspolicy_DATA += \
	src/import/org.freedesktop.import1.conf

polkitpolicy_files += \
	src/import/org.freedesktop.import1.policy

manual_tests += \
	test-qcow2

test_qcow2_SOURCES = \
	src/import/test-qcow2.c \
	src/import/qcow2-util.c \
	src/import/qcow2-util.h

test_qcow2_CFLAGS = \
	$(AM_CFLAGS) \
	$(ZLIB_CFLAGS)

test_qcow2_LDADD = \
	libsystemd-shared.la \
	$(ZLIB_LIBS)

endif
endif
endif
endif
endif

endif

polkitpolicy_in_files += \
	src/import/org.freedesktop.import1.policy.in

EXTRA_DIST += \
	units/systemd-importd.service.in


# ------------------------------------------------------------------------------
if ENABLE_RESOLVED

basic_dns_sources = \
	src/resolve/resolved-dns-dnssec.c \
	src/resolve/resolved-dns-dnssec.h \
	src/resolve/resolved-dns-packet.c \
	src/resolve/resolved-dns-packet.h \
	src/resolve/resolved-dns-rr.c \
	src/resolve/resolved-dns-rr.h \
	src/resolve/resolved-dns-answer.c \
	src/resolve/resolved-dns-answer.h \
	src/resolve/resolved-dns-question.c \
	src/resolve/resolved-dns-question.h \
	src/resolve/dns-type.c \
	src/resolve/dns-type.h

systemd_resolved_SOURCES = \
	src/resolve/resolved.c \
	src/resolve/resolved-manager.c \
	src/resolve/resolved-manager.h \
	src/resolve/resolved-conf.c \
	src/resolve/resolved-conf.h \
	src/resolve/resolved-resolv-conf.c \
	src/resolve/resolved-resolv-conf.h \
	src/resolve/resolved-bus.c \
	src/resolve/resolved-bus.h \
	src/resolve/resolved-link.h \
	src/resolve/resolved-link.c \
	src/resolve/resolved-link-bus.c \
	src/resolve/resolved-link-bus.h \
	src/resolve/resolved-llmnr.h \
	src/resolve/resolved-llmnr.c \
	src/resolve/resolved-mdns.h \
	src/resolve/resolved-mdns.c \
	src/resolve/resolved-def.h \
	$(basic_dns_sources) \
	src/resolve/resolved-dns-query.h \
	src/resolve/resolved-dns-query.c \
	src/resolve/resolved-dns-synthesize.h \
	src/resolve/resolved-dns-synthesize.c \
	src/resolve/resolved-dns-transaction.h \
	src/resolve/resolved-dns-transaction.c \
	src/resolve/resolved-dns-scope.h \
	src/resolve/resolved-dns-scope.c \
	src/resolve/resolved-dns-server.h \
	src/resolve/resolved-dns-server.c \
	src/resolve/resolved-dns-search-domain.h \
	src/resolve/resolved-dns-search-domain.c \
	src/resolve/resolved-dns-cache.h \
	src/resolve/resolved-dns-cache.c \
	src/resolve/resolved-dns-zone.h \
	src/resolve/resolved-dns-zone.c \
	src/resolve/resolved-dns-stream.h \
	src/resolve/resolved-dns-stream.c \
	src/resolve/resolved-dns-trust-anchor.h \
	src/resolve/resolved-dns-trust-anchor.c \
	src/resolve/resolved-dns-stub.h \
	src/resolve/resolved-dns-stub.c \
	src/resolve/resolved-etc-hosts.h \
	src/resolve/resolved-etc-hosts.c \
	src/shared/gcrypt-util.c \
	src/shared/gcrypt-util.h

nodist_systemd_resolved_SOURCES = \
	src/resolve/dns_type-from-name.h \
	src/resolve/dns_type-to-name.h \
	src/resolve/resolved-gperf.c

systemd_resolved_CFLAGS = \
	$(AM_CFLAGS) \
	$(GCRYPT_CFLAGS)

systemd_resolved_LDADD = \
	libsystemd-network.la \
	libsystemd-shared.la \
	$(GCRYPT_LIBS) \
	-lm

rootlibexec_PROGRAMS += \
	systemd-resolved

nodist_systemunit_DATA += \
	units/systemd-resolved.service

dist_systemunit_DATA_busnames += \
	units/org.freedesktop.resolve1.busname

dist_dbuspolicy_DATA += \
	src/resolve/org.freedesktop.resolve1.conf

dist_dbussystemservice_DATA += \
	src/resolve/org.freedesktop.resolve1.service

BUSNAMES_TARGET_WANTS += \
	org.freedesktop.resolve1.busname

GENERAL_ALIASES += \
	$(systemunitdir)/systemd-resolved.service $(pkgsysconfdir)/system/multi-user.target.wants/systemd-resolved.service \
	$(systemunitdir)/systemd-resolved.service $(pkgsysconfdir)/system/dbus-org.freedesktop.resolve1.service

nodist_pkgsysconf_DATA += \
	src/resolve/resolved.conf

libnss_resolve_la_SOURCES = \
	src/nss-resolve/nss-resolve.sym \
	src/nss-resolve/nss-resolve.c

libnss_resolve_la_LDFLAGS = \
	$(AM_LDFLAGS) \
	-module \
	-export-dynamic \
	-avoid-version \
	-shared \
	-shrext .so.2 \
	-Wl,--version-script=$(top_srcdir)/src/nss-resolve/nss-resolve.sym

libnss_resolve_la_LIBADD = \
	libsystemd-internal.la \
	libbasic.la \
        -ldl

rootlib_LTLIBRARIES += \
	libnss_resolve.la

systemd_resolve_SOURCES = \
	src/resolve/resolve-tool.c \
	$(basic_dns_sources) \
	src/shared/gcrypt-util.c \
	src/shared/gcrypt-util.h

nodist_systemd_resolve_SOURCES = \
	src/resolve/dns_type-from-name.h \
	src/resolve/dns_type-to-name.h

systemd_resolve_CFLAGS = \
	$(AM_CFLAGS) \
	$(GCRYPT_CFLAGS)

systemd_resolve_LDADD = \
	libsystemd-shared.la \
	$(GCRYPT_LIBS) \
	-lm

bin_PROGRAMS += \
	systemd-resolve

dist_bashcompletion_data += \
	shell-completion/bash/systemd-resolve

dist_zshcompletion_data += \
	shell-completion/zsh/_systemd-resolve

tests += \
	test-dns-packet \
	test-resolve-tables \
	test-dnssec

manual_tests += \
	test-dnssec-complex

test_resolve_tables_SOURCES = \
	src/resolve/test-resolve-tables.c \
	src/resolve/dns_type-from-name.h \
	src/resolve/dns_type-to-name.h \
	$(basic_dns_sources) \
	src/shared/test-tables.h

test_resolve_tables_CFLAGS = \
	$(AM_CFLAGS) \
	$(GCRYPT_CFLAGS)

test_resolve_tables_LDADD = \
	libsystemd-shared.la \
	$(GCRYPT_LIBS) \
	-lm

test_dns_packet_SOURCES = \
	src/resolve/test-dns-packet.c \
	$(basic_dns_sources)

test_dns_packet_CPPFLAGS = \
	$(AM_CPPFLAGS) \
	-I $(top_srcdir)/src/test

test_dns_packet_CFLAGS = \
	$(AM_CFLAGS) \
	$(GCRYPT_CFLAGS)

test_dns_packet_LDADD = \
	libsystemd-shared.la \
	$(GCRYPT_LIBS) \
	-lm

TEST_DATA_FILES += \
	test/test-resolve/_openpgpkey.fedoraproject.org.pkts \
	test/test-resolve/fedoraproject.org.pkts \
	test/test-resolve/gandi.net.pkts \
	test/test-resolve/google.com.pkts \
	test/test-resolve/root.pkts \
	test/test-resolve/sw1a1aa-sw1a2aa-sw1a2ab-sw1a2ac.find.me.uk.pkts \
	test/test-resolve/teamits.com.pkts \
	test/test-resolve/zbyszek@fedoraproject.org.pkts \
	test/test-resolve/_443._tcp.fedoraproject.org.pkts \
	test/test-resolve/kyhwana.org.pkts \
	test/test-resolve/fake-caa.pkts

EXTRA_DIST += $(TEST_DATA_FILES)

test_dnssec_SOURCES = \
	src/resolve/test-dnssec.c \
	$(basic_dns_sources)

test_dnssec_CFLAGS = \
	$(AM_CFLAGS) \
	$(GCRYPT_CFLAGS)

test_dnssec_LDADD = \
	libsystemd-shared.la \
	$(GCRYPT_LIBS) \
	-lm

test_dnssec_complex_SOURCES = \
	src/resolve/test-dnssec-complex.c \
	src/resolve/dns-type.c \
	src/resolve/dns-type.h

test_dnssec_complex_LDADD = \
	libsystemd-shared.la

endif

gperf_txt_sources += \
	src/resolve/dns_type-list.txt

gperf_gperf_sources += \
	src/resolve/resolved-gperf.gperf

EXTRA_DIST += \
	units/systemd-resolved.service.m4.in \
	src/resolve/resolved.conf.in

dist_rootlibexec_DATA += \
	src/resolve/resolv.conf

# ------------------------------------------------------------------------------
if ENABLE_NETWORKD
rootlibexec_PROGRAMS += \
	systemd-networkd

systemd_networkd_SOURCES = \
	src/network/networkd.c

systemd_networkd_LDADD = \
	libnetworkd-core.la

if HAVE_LIBIPTC
systemd_networkd_LDADD += \
	libfirewall.la
endif

noinst_LTLIBRARIES += \
	libnetworkd-core.la

libnetworkd_core_la_CFLAGS = \
	$(AM_CFLAGS)

libnetworkd_core_la_SOURCES = \
	src/libsystemd-network/network-internal.h \
	src/network/netdev/netdev.h \
	src/network/netdev/netdev.c \
	src/network/netdev/vrf.h \
	src/network/netdev/vrf.c \
	src/network/netdev/tunnel.h \
	src/network/netdev/tunnel.c \
	src/network/netdev/veth.h \
	src/network/netdev/veth.c \
	src/network/netdev/vxlan.h \
	src/network/netdev/vxlan.c \
	src/network/netdev/vlan.h \
	src/network/netdev/vlan.c \
	src/network/netdev/macvlan.h \
	src/network/netdev/macvlan.c \
	src/network/netdev/ipvlan.h \
	src/network/netdev/ipvlan.c \
	src/network/netdev/dummy.h \
	src/network/netdev/dummy.c \
	src/network/netdev/tuntap.h \
	src/network/netdev/tuntap.c \
	src/network/netdev/bond.h \
	src/network/netdev/bond.c \
	src/network/netdev/bridge.h \
	src/network/netdev/bridge.c \
	src/network/netdev/vcan.h \
	src/network/netdev/vcan.c \
	src/network/networkd-manager.h \
	src/network/networkd-manager.c \
	src/network/networkd-manager-bus.c \
	src/network/networkd-conf.h \
	src/network/networkd-conf.c \
	src/network/networkd-link.h \
	src/network/networkd-link.c \
	src/network/networkd-link-bus.c \
	src/network/networkd-ipv4ll.c \
	src/network/networkd-ipv6-proxy-ndp.h \
	src/network/networkd-ipv6-proxy-ndp.c \
	src/network/networkd-dhcp4.c \
	src/network/networkd-dhcp6.c \
	src/network/networkd-ndisc.h \
	src/network/networkd-ndisc.c \
	src/network/networkd-network.h \
	src/network/networkd-network.c \
	src/network/networkd-network-bus.c \
	src/network/networkd-address.h \
	src/network/networkd-address.c \
	src/network/networkd-route.h \
	src/network/networkd-route.c \
	src/network/networkd-fdb.h \
	src/network/networkd-fdb.c \
	src/network/networkd-brvlan.h \
	src/network/networkd-brvlan.c \
	src/network/networkd-address-pool.h \
	src/network/networkd-address-pool.c \
	src/network/networkd-util.h \
	src/network/networkd-util.c \
	src/network/networkd-lldp-tx.h \
	src/network/networkd-lldp-tx.c

nodist_libnetworkd_core_la_SOURCES = \
	src/network/networkd-gperf.c \
	src/network/networkd-network-gperf.c \
	src/network/netdev/netdev-gperf.c

libnetworkd_core_la_LIBADD = \
	libsystemd-network.la \
	libsystemd-shared.la

rootlibexec_PROGRAMS += \
	systemd-networkd-wait-online

systemd_networkd_wait_online_CFLAGS = \
	$(AM_CFLAGS)

systemd_networkd_wait_online_SOURCES = \
	src/libsystemd-network/network-internal.h \
	src/network/wait-online/link.h \
	src/network/wait-online/link.c \
	src/network/wait-online/manager.h \
	src/network/wait-online/manager.c \
	src/network/wait-online/wait-online.c

systemd_networkd_wait_online_LDADD = \
	libsystemd-network.la \
	libsystemd-shared.la

rootbin_PROGRAMS += \
	networkctl

networkctl_SOURCES = \
	src/network/networkctl.c

networkctl_LDADD = \
	libsystemd-shared.la \
	libsystemd-network.la

dist_bashcompletion_data += \
	shell-completion/bash/networkctl

dist_zshcompletion_data += \
	shell-completion/zsh/_networkctl

test_networkd_conf_SOURCES = \
	src/network/test-networkd-conf.c

test_networkd_conf_LDADD = \
	libnetworkd-core.la

test_network_SOURCES = \
	src/network/test-network.c

test_network_LDADD = \
	libnetworkd-core.la

if HAVE_LIBIPTC
test_network_LDADD += \
	libfirewall.la
endif

test_network_tables_SOURCES = \
	src/network/test-network-tables.c \
	src/shared/test-tables.h

test_network_tables_LDADD = \
	libnetworkd-core.la \
	libudev-core.la

if HAVE_LIBIPTC
test_network_tables_LDADD += \
	libfirewall.la
endif

tests += \
	test-networkd-conf \
	test-network \
	test-network-tables

dist_systemunit_DATA += \
	units/systemd-networkd.socket

nodist_systemunit_DATA += \
	units/systemd-networkd.service \
	units/systemd-networkd-wait-online.service

dist_systemunit_DATA_busnames += \
	units/org.freedesktop.network1.busname

dist_dbussystemservice_DATA += \
	src/network/org.freedesktop.network1.service

dist_dbuspolicy_DATA += \
	src/network/org.freedesktop.network1.conf

GENERAL_ALIASES += \
	$(systemunitdir)/systemd-networkd.socket $(pkgsysconfdir)/system/sockets.target.wants/systemd-networkd.socket \
	$(systemunitdir)/systemd-networkd.service $(pkgsysconfdir)/system/multi-user.target.wants/systemd-networkd.service \
	$(systemunitdir)/systemd-networkd-wait-online.service $(pkgsysconfdir)/system/network-online.target.wants/systemd-networkd-wait-online.service

SYSTEM_UNIT_ALIASES += \
	systemd-networkd.service dbus-org.freedesktop.network1.service

BUSNAMES_TARGET_WANTS += \
	org.freedesktop.network1.busname

polkitrules_files += \
	src/network/systemd-networkd.rules

polkitpkla_files += \
	src/network/systemd-networkd.pkla

endif

gperf_gperf_sources += \
	src/network/networkd-gperf.gperf \
	src/network/networkd-network-gperf.gperf \
	src/network/netdev/netdev-gperf.gperf

EXTRA_DIST += \
	src/network/systemd-networkd.rules \
	src/network/systemd-networkd.pkla \
	units/systemd-networkd.service.m4.in \
	units/systemd-networkd-wait-online.service.in \
	test/networkd-test.py

# ------------------------------------------------------------------------------
if ENABLE_LOGIND
systemd_logind_SOURCES = \
	src/login/logind.c \
	src/login/logind.h

nodist_systemd_logind_SOURCES = \
	src/login/logind-gperf.c

systemd_logind_LDADD = \
	liblogind-core.la

liblogind_core_la_SOURCES = \
	src/login/logind-core.c \
	src/login/logind-device.c \
	src/login/logind-device.h \
	src/login/logind-button.c \
	src/login/logind-button.h \
	src/login/logind-action.c \
	src/login/logind-action.h \
	src/login/logind-seat.c \
	src/login/logind-seat.h \
	src/login/logind-session.c \
	src/login/logind-session.h \
	src/login/logind-session-device.c \
	src/login/logind-session-device.h \
	src/login/logind-user.c \
	src/login/logind-user.h \
	src/login/logind-inhibit.c \
	src/login/logind-inhibit.h \
	src/login/logind-dbus.c \
	src/login/logind-session-dbus.c \
	src/login/logind-seat-dbus.c \
	src/login/logind-user-dbus.c \
	src/login/logind-utmp.c \
	src/login/logind-acl.h

liblogind_core_la_LIBADD = \
	libsystemd-shared.la

if HAVE_ACL
liblogind_core_la_SOURCES += \
	src/login/logind-acl.c
endif

noinst_LTLIBRARIES += \
	liblogind-core.la

rootlibexec_PROGRAMS += \
	systemd-logind

loginctl_SOURCES = \
	src/login/loginctl.c \
	src/login/sysfs-show.h \
	src/login/sysfs-show.c

loginctl_LDADD = \
	libsystemd-shared.la

rootbin_PROGRAMS += \
	loginctl

dist_bashcompletion_data += \
	shell-completion/bash/loginctl

dist_zshcompletion_data += \
	shell-completion/zsh/_loginctl \
	shell-completion/zsh/_systemd-inhibit

systemd_inhibit_SOURCES = \
	src/login/inhibit.c

systemd_inhibit_LDADD = \
	libsystemd-shared.la

rootbin_PROGRAMS += \
	systemd-inhibit

test_login_SOURCES = \
	src/libsystemd/sd-login/test-login.c

test_login_LDADD = \
	libsystemd-shared.la

test_login_shared_SOURCES = \
	src/login/test-login-shared.c

test_login_shared_LDADD = \
	libsystemd-shared.la

test_inhibit_SOURCES = \
	src/login/test-inhibit.c

test_inhibit_LDADD = \
	libsystemd-shared.la

test_login_tables_SOURCES = \
	src/login/test-login-tables.c

test_login_tables_LDADD = \
	liblogind-core.la

manual_tests += \
	test-login \
	test-inhibit

tests += \
	test-login-tables \
	test-login-shared

if HAVE_PAM
pam_systemd_la_SOURCES = \
	src/login/pam_systemd.sym \
	src/login/pam_systemd.c

pam_systemd_la_CFLAGS = \
	$(AM_CFLAGS) \
	$(PAM_CFLAGS)

pam_systemd_la_LDFLAGS = \
	$(AM_LDFLAGS) \
	-module \
	-export-dynamic \
	-avoid-version \
	-shared \
	-Wl,--version-script=$(top_srcdir)/src/login/pam_systemd.sym

pam_systemd_la_LIBADD = \
	libshared.la \
	$(PAM_LIBS)

pamlib_LTLIBRARIES = \
	pam_systemd.la

if ENABLE_PAM_CONFIG
dist_pamconf_DATA = \
	src/login/systemd-user
endif

EXTRA_DIST += \
	src/login/systemd-user.m4
endif

nodist_systemunit_DATA += \
	units/systemd-logind.service

dist_systemunit_DATA += \
	units/user.slice

dist_systemunit_DATA_busnames += \
	units/org.freedesktop.login1.busname

dist_dbussystemservice_DATA += \
	src/login/org.freedesktop.login1.service

dist_dbuspolicy_DATA += \
	src/login/org.freedesktop.login1.conf

nodist_pkgsysconf_DATA += \
	src/login/logind.conf

polkitpolicy_files += \
	src/login/org.freedesktop.login1.policy

INSTALL_DIRS += \
	$(systemdstatedir)

MULTI_USER_TARGET_WANTS += \
	systemd-logind.service

SYSTEM_UNIT_ALIASES += \
	systemd-logind.service dbus-org.freedesktop.login1.service

BUSNAMES_TARGET_WANTS += \
	org.freedesktop.login1.busname

dist_udevrules_DATA += \
	src/login/70-uaccess.rules \
	src/login/70-power-switch.rules

nodist_udevrules_DATA += \
	src/login/71-seat.rules \
	src/login/73-seat-late.rules

endif

polkitpolicy_in_files += \
	src/login/org.freedesktop.login1.policy.in

gperf_gperf_sources += \
	src/login/logind-gperf.gperf

EXTRA_DIST += \
	src/login/71-seat.rules.in \
	src/login/73-seat-late.rules.in \
	units/systemd-logind.service.in \
	src/login/logind.conf.in

# ------------------------------------------------------------------------------
if HAVE_PAM

systemd_user_sessions_SOURCES = \
	src/user-sessions/user-sessions.c

systemd_user_sessions_LDADD = \
	libsystemd-shared.la

rootlibexec_PROGRAMS += \
	systemd-user-sessions

nodist_systemunit_DATA += \
	units/systemd-user-sessions.service

MULTI_USER_TARGET_WANTS += \
	systemd-user-sessions.service

endif

EXTRA_DIST += \
	units/systemd-user-sessions.service.in

# ------------------------------------------------------------------------------
EXTRA_DIST += \
	test/Makefile \
	test/README.testsuite \
	test/TEST-01-BASIC \
	test/TEST-01-BASIC/Makefile \
	test/TEST-01-BASIC/test.sh \
	test/TEST-02-CRYPTSETUP \
	test/TEST-02-CRYPTSETUP/Makefile \
	test/TEST-02-CRYPTSETUP/test.sh \
	test/TEST-03-JOBS \
	test/TEST-03-JOBS/Makefile \
	test/TEST-03-JOBS/test-jobs.sh \
	test/TEST-03-JOBS/test.sh \
	test/TEST-04-JOURNAL/Makefile \
	test/TEST-04-JOURNAL/test-journal.sh \
	test/TEST-04-JOURNAL/test.sh \
	test/TEST-05-RLIMITS/Makefile \
	test/TEST-05-RLIMITS/test-rlimits.sh \
	test/TEST-05-RLIMITS/test.sh \
	test/TEST-06-SELINUX/Makefile \
	test/TEST-06-SELINUX/test-selinux-checks.sh \
	test/TEST-06-SELINUX/test.sh \
	test/TEST-06-SELINUX/systemd_test.te \
	test/TEST-06-SELINUX/systemd_test.if \
	test/TEST-07-ISSUE-1981/Makefile \
	test/TEST-07-ISSUE-1981/test-segfault.sh \
	test/TEST-07-ISSUE-1981/test.sh \
	test/TEST-08-ISSUE-2730/Makefile \
	test/TEST-08-ISSUE-2730/test.sh \
	test/TEST-09-ISSUE-2691/Makefile \
	test/TEST-09-ISSUE-2691/test.sh \
	test/TEST-10-ISSUE-2467/Makefile \
	test/TEST-10-ISSUE-2467/test.sh \
	test/TEST-11-ISSUE-3166/Makefile \
	test/TEST-11-ISSUE-3166/test.sh \
	test/TEST-12-ISSUE-3171/Makefile \
	test/TEST-12-ISSUE-3171/test.sh \
	test/TEST-13-NSPAWN-SMOKE/Makefile \
	test/TEST-13-NSPAWN-SMOKE/create-busybox-container \
	test/TEST-13-NSPAWN-SMOKE/test.sh \
	test/TEST-14-MACHINE-ID/Makefile \
	test/TEST-14-MACHINE-ID/test.sh \
	test/test-functions

EXTRA_DIST += \
	test/loopy2.service \
	test/loopy3.service \
	test/loopy4.service \
	test/loopy.service \
	test/loopy.service.d \
	test/loopy.service.d/compat.conf

# ------------------------------------------------------------------------------
substitutions = \
       '|rootlibdir=$(rootlibdir)|' \
       '|rootlibexecdir=$(rootlibexecdir)|' \
       '|rootbindir=$(rootbindir)|' \
       '|bindir=$(bindir)|' \
       '|SYSTEMCTL=$(rootbindir)/systemctl|' \
       '|SYSTEMD_NOTIFY=$(rootbindir)/systemd-notify|' \
       '|pkgsysconfdir=$(pkgsysconfdir)|' \
       '|SYSTEM_CONFIG_UNIT_PATH=$(pkgsysconfdir)/system|' \
       '|USER_CONFIG_UNIT_PATH=$(pkgsysconfdir)/user|' \
       '|pkgdatadir=$(pkgdatadir)|' \
       '|systemunitdir=$(systemunitdir)|' \
       '|userunitdir=$(userunitdir)|' \
       '|systempresetdir=$(systempresetdir)|' \
       '|userpresetdir=$(userpresetdir)|' \
       '|udevhwdbdir=$(udevhwdbdir)|' \
       '|udevrulesdir=$(udevrulesdir)|' \
       '|catalogdir=$(catalogdir)|' \
       '|tmpfilesdir=$(tmpfilesdir)|' \
       '|sysusersdir=$(sysusersdir)|' \
       '|sysctldir=$(sysctldir)|' \
       '|systemgeneratordir=$(systemgeneratordir)|' \
       '|usergeneratordir=$(usergeneratordir)|' \
       '|systemenvgeneratordir=$(systemenvgeneratordir)|' \
       '|userenvgeneratordir=$(userenvgeneratordir)|' \
       '|CERTIFICATEROOT=$(CERTIFICATEROOT)|' \
       '|PACKAGE_VERSION=$(PACKAGE_VERSION)|' \
       '|PACKAGE_NAME=$(PACKAGE_NAME)|' \
       '|PACKAGE_URL=$(PACKAGE_URL)|' \
       '|RANDOM_SEED_DIR=$(localstatedir)/lib/systemd/|' \
       '|RANDOM_SEED=$(localstatedir)/lib/systemd/random-seed|' \
       '|prefix=$(prefix)|' \
       '|exec_prefix=$(exec_prefix)|' \
       '|libdir=$(libdir)|' \
       '|includedir=$(includedir)|' \
       '|VERSION=$(VERSION)|' \
       '|rootprefix=$(rootprefix)|' \
       '|udevlibexecdir=$(udevlibexecdir)|' \
       '|SUSHELL=$(SUSHELL)|' \
       '|SULOGIN=$(SULOGIN)|' \
       '|DEBUGTTY=$(DEBUGTTY)|' \
       '|KILL=$(KILL)|' \
       '|KMOD=$(KMOD)|' \
       '|MOUNT_PATH=$(MOUNT_PATH)|' \
       '|UMOUNT_PATH=$(UMOUNT_PATH)|' \
       '|MKDIR_P=$(MKDIR_P)|' \
       '|QUOTAON=$(QUOTAON)|' \
       '|QUOTACHECK=$(QUOTACHECK)|' \
       '|SYSTEM_SYSVINIT_PATH=$(sysvinitdir)|' \
       '|VARLOGDIR=$(varlogdir)|' \
       '|RC_LOCAL_SCRIPT_PATH_START=$(RC_LOCAL_SCRIPT_PATH_START)|' \
       '|RC_LOCAL_SCRIPT_PATH_STOP=$(RC_LOCAL_SCRIPT_PATH_STOP)|' \
       '|PYTHON=$(PYTHON)|' \
       '|NTP_SERVERS=$(NTP_SERVERS)|' \
       '|DNS_SERVERS=$(DNS_SERVERS)|' \
       '|DEFAULT_DNSSEC_MODE=$(DEFAULT_DNSSEC_MODE)|' \
       '|KILL_USER_PROCESSES=$(KILL_USER_PROCESSES)|' \
       '|systemuidmax=$(SYSTEM_UID_MAX)|' \
       '|systemgidmax=$(SYSTEM_GID_MAX)|' \
       '|TTY_GID=$(TTY_GID)|' \
       '|systemsleepdir=$(systemsleepdir)|' \
       '|systemshutdowndir=$(systemshutdowndir)|' \
       '|binfmtdir=$(binfmtdir)|' \
       '|modulesloaddir=$(modulesloaddir)|'

SED_PROCESS = \
	$(AM_V_GEN)$(MKDIR_P) $(dir $@) && \
	$(SED) $(subst '|,-e 's|@,$(subst =,\@|,$(subst |',|g',$(substitutions)))) \
                -e '/^\#\# /d' \
		< $< > $@

units/%: units/%.in
	$(SED_PROCESS)

man/%: man/%.in
	$(SED_PROCESS)

sysctl.d/%: sysctl.d/%.in
	$(SED_PROCESS)

%.pc: %.pc.in
	$(SED_PROCESS)

%.conf: %.conf.in
	$(SED_PROCESS)

src/core/%.systemd: src/core/%.systemd.in
	$(SED_PROCESS)

src/%.policy.in: src/%.policy.in.in
	$(SED_PROCESS)

shell-completion/%: shell-completion/%.in
	$(SED_PROCESS)

%.rules: %.rules.in
	$(SED_PROCESS)

%.conf: %.conf.in
	$(SED_PROCESS)

%.sh: %.sh.in
	$(SED_PROCESS)
	$(AM_V_GEN)chmod +x $@

src/%.c: src/%.gperf
	$(AM_V_at)$(MKDIR_P) $(dir $@)
	$(AM_V_GPERF)$(GPERF) < $< > $@

src/%: src/%.m4 $(top_builddir)/config.status
	$(AM_V_at)$(MKDIR_P) $(dir $@)
	$(AM_V_M4)$(M4) -P $(M4_DEFINES) < $< > $@

sysusers.d/%: sysusers.d/%.m4 $(top_builddir)/config.status
	$(AM_V_at)$(MKDIR_P) $(dir $@)
	$(AM_V_M4)$(M4) -P $(M4_DEFINES) < $< > $@

tmpfiles.d/%: tmpfiles.d/%.m4 $(top_builddir)/config.status
	$(AM_V_at)$(MKDIR_P) $(dir $@)
	$(AM_V_M4)$(M4) -P $(M4_DEFINES) < $< > $@


units/%: units/%.m4 $(top_builddir)/config.status
	$(AM_V_at)$(MKDIR_P) $(dir $@)
	$(AM_V_M4)$(M4) -P $(M4_DEFINES) -DFOR_SYSTEM=1 < $< > $@

units/user/%: units/user/%.m4 $(top_builddir)/config.status
	$(AM_V_at)$(MKDIR_P) $(dir $@)
	$(AM_V_M4)$(M4) -P $(M4_DEFINES) -DFOR_USER=1 < $< > $@

if ENABLE_POLKIT
nodist_polkitpolicy_DATA = \
	$(polkitpolicy_files) \
	$(polkitpolicy_in_in_files:.policy.in.in=.policy)
polkitrules_DATA = $(polkitrules_files)
polkitpkla_DATA = $(polkitpkla_files)
endif

EXTRA_DIST += \
	$(polkitpolicy_in_files) \
	$(polkitpolicy_in_in_files)

# ------------------------------------------------------------------------------
man/custom-entities.ent: configure.ac
	$(AM_V_GEN)$(MKDIR_P) $(dir $@)
	$(AM_V_GEN)(echo '<?xml version="1.0" encoding="utf-8" ?>' && \
	 printf '$(subst '|,<!ENTITY ,$(subst =, ",$(subst |',">\n,$(substitutions))))') \
	 > $@ # '

CLEANFILES += \
	man/custom-entities.ent

XSLTPROC_FLAGS = \
	--nonet \
	--xinclude \
	--stringparam man.output.quietly 1 \
	--stringparam funcsynopsis.style ansi \
	--stringparam man.authors.section.enabled 0 \
	--stringparam man.copyright.section.enabled 0 \
	--stringparam systemd.version $(VERSION) \
	--path '$(builddir)/man:$(srcdir)/man'

XSLT = $(if $(XSLTPROC), $(XSLTPROC), xsltproc)
XSLTPROC_PROCESS_MAN = \
	$(AM_V_XSLT)$(XSLT) -o $@ $(XSLTPROC_FLAGS) $(srcdir)/man/custom-man.xsl $<

XSLTPROC_PROCESS_HTML = \
	$(AM_V_XSLT)$(XSLT) -o $@ $(XSLTPROC_FLAGS) $(srcdir)/man/custom-html.xsl $<

man/%.1: man/%.xml man/custom-man.xsl man/custom-entities.ent
	$(XSLTPROC_PROCESS_MAN)

man/%.3: man/%.xml man/custom-man.xsl man/custom-entities.ent
	$(XSLTPROC_PROCESS_MAN)

man/%.5: man/%.xml man/custom-man.xsl man/custom-entities.ent
	$(XSLTPROC_PROCESS_MAN)

man/%.7: man/%.xml man/custom-man.xsl man/custom-entities.ent
	$(XSLTPROC_PROCESS_MAN)

man/%.8: man/%.xml man/custom-man.xsl man/custom-entities.ent
	$(XSLTPROC_PROCESS_MAN)

man/%.html: man/%.xml man/custom-html.xsl man/custom-entities.ent
	$(XSLTPROC_PROCESS_HTML)

define html-alias
	$(AM_V_LN)$(LN_S) -f $(notdir $<) $@
endef

EXTRA_DIST += \
	man/custom-html.xsl \
	man/custom-man.xsl

# ------------------------------------------------------------------------------
if HAVE_SYSV_COMPAT
sysvinit_DATA = \
	docs/sysvinit/README

varlog_DATA = \
	docs/var-log/README

docs/sysvinit/README: docs/sysvinit/README.in
	$(SED_PROCESS)

docs/var-log/README: docs/var-log/README.in
	$(SED_PROCESS)

CLEANFILES += \
	docs/sysvinit/README \
	docs/var-log/README
endif

EXTRA_DIST += \
	docs/sysvinit/README.in \
	docs/var-log/README.in

SOCKETS_TARGET_WANTS += \
	systemd-initctl.socket

if HAVE_UTMP
if HAVE_SYSV_COMPAT
MULTI_USER_TARGET_WANTS += \
	systemd-update-utmp-runlevel.service
GRAPHICAL_TARGET_WANTS += \
	systemd-update-utmp-runlevel.service
RESCUE_TARGET_WANTS += \
	systemd-update-utmp-runlevel.service
endif

SYSINIT_TARGET_WANTS += \
	systemd-update-utmp.service
endif

SYSINIT_TARGET_WANTS += \
	systemd-update-done.service

LOCAL_FS_TARGET_WANTS += \
	systemd-remount-fs.service \
	tmp.mount \
	var-lib-machines.mount

MULTI_USER_TARGET_WANTS += \
	getty.target \
	systemd-ask-password-wall.path

SYSINIT_TARGET_WANTS += \
	dev-hugepages.mount \
	dev-mqueue.mount \
	sys-kernel-config.mount \
	sys-kernel-debug.mount \
	sys-fs-fuse-connections.mount \
	systemd-sysctl.service \
	systemd-ask-password-console.path

if HAVE_SYSV_COMPAT
SYSTEM_UNIT_ALIASES += \
	poweroff.target runlevel0.target \
	rescue.target runlevel1.target \
	multi-user.target runlevel2.target \
	multi-user.target runlevel3.target \
	multi-user.target runlevel4.target \
	graphical.target runlevel5.target \
	reboot.target runlevel6.target
endif

SYSTEM_UNIT_ALIASES += \
	graphical.target default.target \
	reboot.target ctrl-alt-del.target \
	getty@.service autovt@.service

GENERAL_ALIASES += \
	$(systemunitdir)/remote-fs.target $(pkgsysconfdir)/system/multi-user.target.wants/remote-fs.target \
	$(systemunitdir)/getty@.service $(pkgsysconfdir)/system/getty.target.wants/getty@tty1.service \
	$(pkgsysconfdir)/user $(sysconfdir)/xdg/systemd/user \
	$(dbussystemservicedir)/org.freedesktop.systemd1.service $(dbussessionservicedir)/org.freedesktop.systemd1.service

if HAVE_SYSV_COMPAT
INSTALL_DIRS += \
	$(systemunitdir)/runlevel1.target.wants \
	$(systemunitdir)/runlevel2.target.wants \
	$(systemunitdir)/runlevel3.target.wants \
	$(systemunitdir)/runlevel4.target.wants \
	$(systemunitdir)/runlevel5.target.wants
endif

INSTALL_DIRS += \
	$(environmentdir) \
	$(prefix)/lib/modules-load.d \
	$(sysconfdir)/modules-load.d \
	$(prefix)/lib/systemd/network \
	$(sysconfdir)/systemd/network \
	$(prefix)/lib/sysctl.d \
	$(sysconfdir)/sysctl.d \
	$(prefix)/lib/kernel/install.d \
	$(sysconfdir)/kernel/install.d \
	$(systemshutdowndir) \
	$(systemsleepdir) \
	$(systemgeneratordir) \
	$(usergeneratordir) \
	\
	$(userunitdir) \
	$(pkgsysconfdir)/system \
	$(pkgsysconfdir)/system/multi-user.target.wants \
	$(pkgsysconfdir)/system/getty.target.wants \
	$(pkgsysconfdir)/user \
	$(dbussessionservicedir) \
	$(sysconfdir)/xdg/systemd

install-exec-hook: $(INSTALL_EXEC_HOOKS)

uninstall-hook: $(UNINSTALL_DATA_HOOKS) $(UNINSTALL_EXEC_HOOKS)

install-data-hook: $(INSTALL_DATA_HOOKS)

distclean-local: $(DISTCLEAN_LOCAL_HOOKS)

clean-local: $(CLEAN_LOCAL_HOOKS)
	rm -rf $(abs_srcdir)/install-tree
	rm -f $(abs_srcdir)/hwdb/usb.ids $(abs_srcdir)/hwdb/pci.ids $(abs_srcdir)/hwdb/oui.txt \
	      $(abs_srcdir)/hwdb/iab.txt

DISTCHECK_CONFIGURE_FLAGS = \
	--with-dbuspolicydir=$$dc_install_base/$(dbuspolicydir) \
	--with-dbussessionservicedir=$$dc_install_base/$(dbussessionservicedir) \
	--with-dbussystemservicedir=$$dc_install_base/$(dbussystemservicedir) \
	--with-bashcompletiondir=$$dc_install_base/$(bashcompletiondir) \
	--with-zshcompletiondir=$$dc_install_base/$(zshcompletiondir) \
	--with-pamlibdir=$$dc_install_base/$(pamlibdir) \
	--with-pamconfdir=$$dc_install_base/$(pamconfdir) \
	--with-rootprefix=$$dc_install_base \
	--enable-compat-libs

if HAVE_SYSV_COMPAT
DISTCHECK_CONFIGURE_FLAGS += \
	--with-sysvinit-path=$$dc_install_base/$(sysvinitdir) \
	--with-sysvrcnd-path=$$dc_install_base/$(sysvrcnddir)
else
DISTCHECK_CONFIGURE_FLAGS += \
	--with-sysvinit-path= \
	--with-sysvrcnd-path=
endif

if ENABLE_SPLIT_USR
DISTCHECK_CONFIGURE_FLAGS += \
	--enable-split-usr
else
DISTCHECK_CONFIGURE_FLAGS += \
	--disable-split-usr
endif

.PHONY: dist-check-help
dist-check-help: $(rootbin_PROGRAMS) $(bin_PROGRAMS)
	for i in $(abspath $^); do                                             \
            if $$i  --help | grep -v 'default:' | grep -E -q '.{80}.' ; then   \
		echo "$(basename $$i) --help output is too wide:";             \
	        $$i  --help | awk 'length > 80' | grep -E --color=yes '.{80}'; \
	        exit 1;                                                        \
            fi; done

include_compilers = "$(CC)" "$(CC) -ansi" "$(CC) -std=iso9899:1990"
public_headers = $(filter-out src/systemd/_sd-common.h, $(pkginclude_HEADERS) $(include_HEADERS))
.PHONY: dist-check-includes
dist-check-includes: $(public_headers)
	@res=0;                                                        	        \
	for i in $(abspath $^); do	                                        \
	    for cc in $(include_compilers); do                                  \
	        echo "$$cc -o/dev/null -c -x c -include "$$i" - </dev/null";    \
	        $$cc -o/dev/null -c -x c -include "$$i" - </dev/null || res=1;  \
	    done;                                                               \
	done; exit $$res

.PHONY: hwdb-update
hwdb-update:
	( cd $(top_srcdir)/hwdb && \
	wget -O usb.ids 'http://www.linux-usb.org/usb.ids' && \
	wget -O pci.ids 'http://pci-ids.ucw.cz/v2.2/pci.ids' && \
	wget -O ma-large.txt 'http://standards.ieee.org/develop/regauth/oui/oui.txt' && \
	wget -O ma-medium.txt 'http://standards.ieee.org/develop/regauth/oui28/mam.txt' && \
	wget -O ma-small.txt 'http://standards.ieee.org/develop/regauth/oui36/oui36.txt' && \
	wget -O pnp_id_registry.html 'http://www.uefi.org/uefi-pnp-export' && \
	wget -O acpi_id_registry.html 'http://www.uefi.org/uefi-acpi-export' && \
	./ids-update.pl && \
	./acpi-update.py > 20-acpi-vendor.hwdb.base && \
	patch -p0 -o- 20-acpi-vendor.hwdb.base < 20-acpi-vendor.hwdb.patch > 20-acpi-vendor.hwdb )

.PHONY: built-sources
built-sources: $(BUILT_SOURCES)

.PHONY: git-tag
git-tag:
	git tag -s "v$(VERSION)" -m "systemd $(VERSION)"

.PHONY: git-tar
git-tar:
	git archive --format=tar --prefix=systemd-$(VERSION)/ HEAD | gzip > systemd-$(VERSION).tar.gz

www_target = www.freedesktop.org:/srv/www.freedesktop.org/www/software/systemd

.PHONY: doc-sync
doc-sync: all
	rsync -rlv --delete-excluded --include="*.html" --exclude="*" --omit-dir-times man/ $(www_target)/man/

.PHONY: install-tree
install-tree: all
	rm -rf $(abs_srcdir)/install-tree
	$(MAKE) install DESTDIR=$(abs_srcdir)/install-tree
	tree $(abs_srcdir)/install-tree

# Let's run all tests of the test suite, but under valgrind. Let's
# exclude perl/python/shell scripts we have in there
.PHONY: valgrind-tests
valgrind-tests: $(TESTS)
	$(AM_V_GEN)for f in $(filter-out %.pl %.py, $^); do \
		if $(LIBTOOL) --mode=execute file $$f | grep -q shell; then \
		echo -e "$${x}Skipping non-binary $$f"; else \
		echo -e "$${x}Running $$f"; \
		$(AM_TESTS_ENVIRONMENT) $(LIBTOOL) --mode=execute valgrind -q --leak-check=full --max-stackframe=5242880 --error-exitcode=55 $(builddir)/$$f ; fi; \
		x="\n\n"; \
	done

exported-%: %
	$(AM_V_GEN)$(NM) -g --defined-only $(builddir)/.libs/$(<:.la=.so) 2>&1 /dev/null | grep " T " | cut -d" " -f3 > $@

exported: $(addprefix exported-, $(lib_LTLIBRARIES))
	$(AM_V_GEN)sort -u $^ > $@

.PHONY: check-api-docs
check-api-docs: exported man
	$(AM_V_GEN)for symbol in `cat exported` ; do \
		if test -f $(builddir)/man/$$symbol.html ; then \
			echo "  Symbol $$symbol() is documented." ; \
		else \
			echo "‣ Symbol $$symbol() lacks documentation." ; \
		fi ; \
	done

OBJECT_VARIABLES:=$(filter %_OBJECTS,$(.VARIABLES))
ALL_OBJECTS:=$(foreach v,$(OBJECT_VARIABLES),$($(v)))

undefined defined: $(ALL_OBJECTS)
	$(AM_V_GEN)for f in $(ALL_OBJECTS) ; do \
		$(NM) -g --$@-only `echo $(builddir)/"$$f" | sed -e 's,\([^/]*\).lo$$,.libs/\1.o,'` ; \
	done | cut -c 20- | cut -d @ -f 1 | sort -u > $@

CLEANFILES += \
	defined \
	undefined

.PHONY: check-api-unused
check-api-unused: defined undefined exported
	( cat exported undefined ) | sort -u  | diff -u - defined | grep ^+ | grep -v ^+++ | cut -c2-

.PHONY: check-includes
check-includes: $(top_srcdir)/tools/check-includes.pl
	$(AM_V_GEN) find * -name '*.[hcS]' -type f -print | sort -u \
		| xargs $(top_srcdir)/tools/check-includes.pl

EXTRA_DIST += \
	$(top_srcdir)/tools/check-includes.pl

# Stupid test that everything purported to be exported really is
define generate-sym-test
	$(AM_V_at)$(MKDIR_P) $(dir $@)
	$(AM_V_at)printf '#include <stdio.h>\n' > $@
	$(AM_V_at)printf '#include "%s"\n' $(notdir $(filter %.h, $^)) >> $@
	$(AM_V_at)printf 'void* functions[] = {\n' >> $@
	$(AM_V_GEN)sed -r -n 's/^ +([a-zA-Z0-9_]+);/\1,/p' $< >> $@
	$(AM_V_at)printf '};\nint main(void) {\n' >> $@
	$(AM_V_at)printf 'unsigned i; for (i=0;i<sizeof(functions)/sizeof(void*);i++) printf("%%p\\n", functions[i]);\n' >> $@
	$(AM_V_at)printf 'return 0; }\n' >> $@
endef

test-libsystemd-sym.c: \
		$(top_builddir)/src/libsystemd/libsystemd.sym \
		src/systemd/sd-journal.h \
		src/systemd/sd-daemon.h \
		src/systemd/sd-login.h \
		src/systemd/sd-bus.h \
		src/systemd/sd-utf8.h \
		src/systemd/sd-resolve.h \
		src/systemd/sd-path.h \
		src/systemd/sd-event.h
	$(generate-sym-test)

test-libudev-sym.c: \
		src/libudev/libudev.sym \
		src/udev/udev.h
	$(generate-sym-test)

nodist_test_libsystemd_sym_SOURCES = \
	test-libsystemd-sym.c
test_libsystemd_sym_LDADD = \
	libsystemd.la

nodist_test_libudev_sym_SOURCES = \
	test-libudev-sym.c
test_libudev_sym_CFLAGS = \
	$(AM_CFLAGS) \
	-Wno-deprecated-declarations
test_libudev_sym_LDADD = \
	libudev.la

BUILT_SOURCES += \
	test-libsystemd-sym.c \
	test-libudev-sym.c

CLEANFILES += \
	test-libsystemd-sym.c \
	test-libudev-sym.c

tests += \
	test-libsystemd-sym \
	test-libudev-sym

.PHONY: install-tests
install-tests: $(tests) $(TEST_DATA_FILES)
	for f in $(tests); do \
	    if [ -x $(top_builddir)/.libs/$$f ]; then \
		install -D -m 755 $(top_builddir)/.libs/$$f $(DESTDIR)/$(testsdir)/$$f; \
	    else \
		install -D -m 755 $(top_builddir)/$$f $(DESTDIR)/$(testsdir)/$$f; \
	    fi; \
	done
	for f in $(TEST_DATA_FILES); do \
	    install -D -m 644 $(top_srcdir)/$$f $(DESTDIR)/$(testsdir)/testdata/$${f#test/}; \
	done


.PHONY: cppcheck
cppcheck:
	cppcheck --enable=all -q $(top_srcdir)

# Used to extract compile flags for YCM.
print-%:
	@echo $($*)

git-contrib:
	@git shortlog -s `git describe --abbrev=0`.. | cut -c8- | sed 's/ / /g' | awk '{ print $$0 "," }' | sort -u

EXTRA_DIST += \
        tools/gdb-sd_dump_hashmaps.py

list-keys:
	gpg --verbose --no-options --no-default-keyring --no-auto-key-locate --batch --trust-model=always --keyring=$(srcdir)/src/import/import-pubring.gpg --list-keys

add-key:
	gpg --verbose --no-options --no-default-keyring --no-auto-key-locate --batch --trust-model=always --keyring=$(srcdir)/src/import/import-pubring.gpg --import -<|MERGE_RESOLUTION|>--- conflicted
+++ resolved
@@ -1107,15 +1107,11 @@
 	src/shared/fdset.c \
 	src/shared/fdset.h \
 	src/shared/nsflags.h \
-<<<<<<< HEAD
-	src/shared/nsflags.c
-=======
 	src/shared/nsflags.c \
 	src/shared/dissect-image.c \
 	src/shared/dissect-image.h \
 	src/shared/volatile-util.c \
 	src/shared/volatile-util.h
->>>>>>> a3e9ab76
 
 if HAVE_UTMP
 libshared_la_SOURCES += \
