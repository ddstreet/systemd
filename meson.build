--- conflicted
+++ resolved
@@ -857,12 +857,6 @@
 
 localegen_path = get_option('localegen-path')
 have = false
-<<<<<<< HEAD
-if localegen_path != ''
-        conf.set_quoted('LOCALEGEN_PATH', localegen_path)
-        have = true
-endif
-=======
 writable = ''
 if localegen_path != ''
         conf.set_quoted('LOCALEGEN_PATH', localegen_path)
@@ -870,7 +864,6 @@
         writable = ' /usr/lib/locale'
 endif
 substs.set('SERVICE_LOCALEGEN_WRITABLE', writable)
->>>>>>> 5b7bcbda
 conf.set10('HAVE_LOCALEGEN', have)
 
 conf.set_quoted('GETTEXT_PACKAGE', meson.project_name())
