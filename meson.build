# SPDX-License-Identifier: LGPL-2.1-or-later

project('systemd', 'c',
        version : '251',
        license : 'LGPLv2+',
        default_options: [
                'c_std=gnu11',
                'prefix=/usr',
                'sysconfdir=/etc',
                'localstatedir=/var',
                'warning_level=2',
        ],
        meson_version : '>= 0.53.2',
       )

libsystemd_version = '0.34.0'
libudev_version = '1.7.4'

conf = configuration_data()
conf.set_quoted('PROJECT_URL', 'https://www.freedesktop.org/wiki/Software/systemd')
conf.set('PROJECT_VERSION',    meson.project_version(),
         description : 'Numerical project version (used where a simple number is expected)')

# This is to be used instead of meson.source_root(), as the latter will return
# the wrong result when systemd is being built as a meson subproject
project_source_root = meson.current_source_dir()
project_build_root = meson.current_build_dir()
relative_source_path = run_command('realpath',
                                   '--relative-to=@0@'.format(project_build_root),
                                   project_source_root,
                                   check : true).stdout().strip()
conf.set_quoted('RELATIVE_SOURCE_PATH', relative_source_path)

conf.set10('BUILD_MODE_DEVELOPER', get_option('mode') == 'developer',
           description : 'tailor build to development or release builds')
verification = get_option('log-message-verification')
if verification == 'auto'
        verification = conf.get('BUILD_MODE_DEVELOPER') == 1
else
        verification = verification == 'true'
endif
conf.set10('LOG_MESSAGE_VERIFICATION', verification)

want_ossfuzz = get_option('oss-fuzz')
want_libfuzzer = get_option('llvm-fuzz')
if want_ossfuzz and want_libfuzzer
        error('only one of oss-fuzz or llvm-fuzz can be specified')
endif

skip_deps = want_ossfuzz or get_option('skip-deps')
fuzzer_build = want_ossfuzz or want_libfuzzer

# If we're building *not* for actual fuzzing, allow input samples of any size
# (for testing and for reproduction of issues discovered with previously-higher
# limits).
conf.set10('FUZZ_USE_SIZE_LIMIT', fuzzer_build)

# Create a title-less summary section early, so it ends up first in the output.
# More items are added later after they have been detected.
summary({'build mode' : get_option('mode')})

#####################################################################

# Try to install the git pre-commit hook
add_git_hook_sh = find_program('tools/add-git-hook.sh', required : false)
if add_git_hook_sh.found()
        git_hook = run_command(add_git_hook_sh, check : false)
        if git_hook.returncode() == 0
                message(git_hook.stdout().strip())
        endif
endif

#####################################################################

fs = import('fs')
if get_option('split-usr') == 'auto'
        split_usr = not fs.is_symlink('/bin')
else
        split_usr = get_option('split-usr') == 'true'
endif
if split_usr
        warning('\n!!!!!!!!!!!!!!!!!!!!!!!!!!!!!!!!!!!!!!!!!!!!!!!!!!!!!!!!!!!!!!!!!!!!!!!!!!!!!!!!\n\n\n'
                + '                    split-usr mode is going to be removed\n' +
                '\n\n!!!!!!!!!!!!!!!!!!!!!!!!!!!!!!!!!!!!!!!!!!!!!!!!!!!!!!!!!!!!!!!!!!!!!!!!!!!!!!!!')
endif
conf.set10('HAVE_SPLIT_USR', split_usr,
           description : '/usr/bin and /bin directories are separate')

if get_option('split-bin') == 'auto'
        split_bin = not fs.is_symlink('/usr/sbin')
else
        split_bin = get_option('split-bin') == 'true'
endif
conf.set10('HAVE_SPLIT_BIN', split_bin,
           description : 'bin and sbin directories are separate')

rootprefixdir = get_option('rootprefix')
# Unusual rootprefixdir values are used by some distros
# (see https://github.com/systemd/systemd/pull/7461).
rootprefix_default = split_usr ? '/' : '/usr'
if rootprefixdir == ''
        rootprefixdir = rootprefix_default
endif
rootprefixdir_noslash = rootprefixdir == '/' ? '' : rootprefixdir

have_standalone_binaries = get_option('standalone-binaries')

sysvinit_path = get_option('sysvinit-path')
sysvrcnd_path = get_option('sysvrcnd-path')
conf.set10('HAVE_SYSV_COMPAT', sysvinit_path != '' and sysvrcnd_path != '',
           description : 'SysV init scripts and rcN.d links are supported')
conf.set10('CREATE_LOG_DIRS', get_option('create-log-dirs'))

if get_option('hibernate') and not get_option('initrd')
        error('hibernate depends on initrd')
endif

conf.set10('BUMP_PROC_SYS_FS_FILE_MAX', get_option('bump-proc-sys-fs-file-max'))
conf.set10('BUMP_PROC_SYS_FS_NR_OPEN',  get_option('bump-proc-sys-fs-nr-open'))
conf.set('HIGH_RLIMIT_NOFILE',          512*1024)

# Meson ignores the preceding arguments when joining paths if an absolute
# component is encountered, so this should canonicalize various paths when they
# are absolute or relative.
prefixdir = get_option('prefix')
if not prefixdir.startswith('/')
        error('Prefix is not absolute: "@0@"'.format(prefixdir))
endif
if prefixdir != rootprefixdir and rootprefixdir != '/' and not prefixdir.strip('/').startswith(rootprefixdir.strip('/') + '/')
        error('Prefix is not below root prefix (now rootprefix=@0@ prefix=@1@)'.format(
                rootprefixdir, prefixdir))
endif

bindir = prefixdir / get_option('bindir')
libdir = prefixdir / get_option('libdir')
sysconfdir = prefixdir / get_option('sysconfdir')
includedir = prefixdir / get_option('includedir')
datadir = prefixdir / get_option('datadir')
localstatedir = '/' / get_option('localstatedir')

rootbindir = rootprefixdir / 'bin'
rootsbindir = rootprefixdir / (split_bin ? 'sbin' : 'bin')
rootlibexecdir = rootprefixdir / 'lib/systemd'

rootlibdir = get_option('rootlibdir')
if rootlibdir == ''
        rootlibdir = rootprefixdir / libdir.split('/')[-1]
endif
rootpkglibdir = rootlibdir / 'systemd'

install_sysconfdir = get_option('install-sysconfdir') != 'false'
install_sysconfdir_samples = get_option('install-sysconfdir') == 'true'
# Dirs of external packages
pkgconfigdatadir = get_option('pkgconfigdatadir') != '' ? get_option('pkgconfigdatadir') : datadir / 'pkgconfig'
pkgconfiglibdir = get_option('pkgconfiglibdir') != '' ? get_option('pkgconfiglibdir') : libdir / 'pkgconfig'
polkitpolicydir = datadir / 'polkit-1/actions'
polkitrulesdir = datadir / 'polkit-1/rules.d'
polkitpkladir = localstatedir / 'lib/polkit-1/localauthority/10-vendor.d'
xinitrcdir = get_option('xinitrcdir') != '' ? get_option('xinitrcdir') : sysconfdir / 'X11/xinit/xinitrc.d'
rpmmacrosdir = get_option('rpmmacrosdir')
if rpmmacrosdir != 'no'
        rpmmacrosdir = prefixdir / rpmmacrosdir
endif
modprobedir = rootprefixdir / 'lib/modprobe.d'

# Our own paths
pkgdatadir = datadir / 'systemd'
environmentdir = prefixdir / 'lib/environment.d'
pkgsysconfdir = sysconfdir / 'systemd'
userunitdir = prefixdir / 'lib/systemd/user'
userpresetdir = prefixdir / 'lib/systemd/user-preset'
tmpfilesdir = prefixdir / 'lib/tmpfiles.d'
usertmpfilesdir = prefixdir / 'share/user-tmpfiles.d'
sysusersdir = prefixdir / 'lib/sysusers.d'
sysctldir = prefixdir / 'lib/sysctl.d'
binfmtdir = prefixdir / 'lib/binfmt.d'
modulesloaddir = prefixdir / 'lib/modules-load.d'
networkdir = rootprefixdir / 'lib/systemd/network'
pkgincludedir = includedir / 'systemd'
systemgeneratordir = rootlibexecdir / 'system-generators'
usergeneratordir = prefixdir / 'lib/systemd/user-generators'
systemenvgeneratordir = prefixdir / 'lib/systemd/system-environment-generators'
userenvgeneratordir = prefixdir / 'lib/systemd/user-environment-generators'
systemshutdowndir = rootlibexecdir / 'system-shutdown'
systemsleepdir = rootlibexecdir / 'system-sleep'
systemunitdir = rootprefixdir / 'lib/systemd/system'
systempresetdir = rootprefixdir / 'lib/systemd/system-preset'
udevlibexecdir = rootprefixdir / 'lib/udev'
udevrulesdir = udevlibexecdir / 'rules.d'
udevhwdbdir = udevlibexecdir / 'hwdb.d'
catalogdir = prefixdir / 'lib/systemd/catalog'
kerneldir = prefixdir / 'lib/kernel'
kernelinstalldir = kerneldir / 'install.d'
factorydir = datadir / 'factory'
bootlibdir = prefixdir / 'lib/systemd/boot/efi'
testsdir = prefixdir / 'lib/systemd/tests'
systemdstatedir = localstatedir / 'lib/systemd'
catalogstatedir = systemdstatedir / 'catalog'
randomseeddir = localstatedir / 'lib/systemd'
profiledir = rootlibexecdir / 'portable' / 'profile'
ntpservicelistdir = rootprefixdir / 'lib/systemd/ntp-units.d'

docdir = get_option('docdir')
if docdir == ''
        docdir = datadir / 'doc/systemd'
endif

pamlibdir = get_option('pamlibdir')
if pamlibdir == ''
        pamlibdir = rootlibdir / 'security'
endif

pamconfdir = get_option('pamconfdir')
if pamconfdir == ''
        pamconfdir = prefixdir / 'lib/pam.d'
endif

libcryptsetup_plugins_dir = get_option('libcryptsetup-plugins-dir')
if libcryptsetup_plugins_dir == ''
        libcryptsetup_plugins_dir = rootlibdir / 'cryptsetup'
endif

memory_accounting_default = get_option('memory-accounting-default')
status_unit_format_default = get_option('status-unit-format-default')

conf.set_quoted('BINFMT_DIR',                                 binfmtdir)
conf.set_quoted('BOOTLIBDIR',                                 bootlibdir)
conf.set_quoted('CATALOG_DATABASE',                           catalogstatedir / 'database')
conf.set_quoted('CERTIFICATE_ROOT',                           get_option('certificate-root'))
conf.set_quoted('DOC_DIR',                                    docdir)
conf.set_quoted('DOCUMENT_ROOT',                              pkgdatadir / 'gatewayd')
conf.set_quoted('ENVIRONMENT_DIR',                            environmentdir)
conf.set_quoted('INCLUDE_DIR',                                includedir)
conf.set_quoted('LIBDIR',                                     libdir)
conf.set_quoted('MODPROBE_DIR',                               modprobedir)
conf.set_quoted('MODULESLOAD_DIR',                            modulesloaddir)
conf.set_quoted('PKGSYSCONFDIR',                              pkgsysconfdir)
conf.set_quoted('POLKIT_AGENT_BINARY_PATH',                   bindir / 'pkttyagent')
conf.set_quoted('PREFIX',                                     prefixdir)
conf.set_quoted('RANDOM_SEED',                                randomseeddir / 'random-seed')
conf.set_quoted('RANDOM_SEED_DIR',                            randomseeddir)
conf.set_quoted('RC_LOCAL_PATH',                              get_option('rc-local'))
conf.set_quoted('ROOTBINDIR',                                 rootbindir)
conf.set_quoted('ROOTLIBDIR',                                 rootlibdir)
conf.set_quoted('ROOTLIBEXECDIR',                             rootlibexecdir)
conf.set_quoted('ROOTPREFIX',                                 rootprefixdir)
conf.set_quoted('ROOTPREFIX_NOSLASH',                         rootprefixdir_noslash)
conf.set_quoted('SYSCONF_DIR',                                sysconfdir)
conf.set_quoted('SYSCTL_DIR',                                 sysctldir)
conf.set_quoted('SYSTEMCTL_BINARY_PATH',                      rootbindir / 'systemctl')
conf.set_quoted('SYSTEMD_BINARY_PATH',                        rootlibexecdir / 'systemd')
conf.set_quoted('SYSTEMD_CATALOG_DIR',                        catalogdir)
conf.set_quoted('SYSTEMD_CGROUPS_AGENT_PATH',                 rootlibexecdir / 'systemd-cgroups-agent')
conf.set_quoted('SYSTEMD_CRYPTSETUP_PATH',                    rootlibexecdir / 'systemd-cryptsetup')
conf.set_quoted('SYSTEMD_EXPORT_PATH',                        rootlibexecdir / 'systemd-export')
conf.set_quoted('SYSTEMD_FSCK_PATH',                          rootlibexecdir / 'systemd-fsck')
conf.set_quoted('SYSTEMD_GROWFS_PATH',                        rootlibexecdir / 'systemd-growfs')
conf.set_quoted('SYSTEMD_HOMEWORK_PATH',                      rootlibexecdir / 'systemd-homework')
conf.set_quoted('SYSTEMD_IMPORT_FS_PATH',                     rootlibexecdir / 'systemd-import-fs')
conf.set_quoted('SYSTEMD_IMPORT_PATH',                        rootlibexecdir / 'systemd-import')
conf.set_quoted('SYSTEMD_INTEGRITYSETUP_PATH',                rootlibexecdir / 'systemd-integritysetup')
conf.set_quoted('SYSTEMD_KBD_MODEL_MAP',                      pkgdatadir / 'kbd-model-map')
conf.set_quoted('SYSTEMD_LANGUAGE_FALLBACK_MAP',              pkgdatadir / 'language-fallback-map')
conf.set_quoted('SYSTEMD_MAKEFS_PATH',                        rootlibexecdir / 'systemd-makefs')
conf.set_quoted('SYSTEMD_PULL_PATH',                          rootlibexecdir / 'systemd-pull')
conf.set_quoted('SYSTEMD_SHUTDOWN_BINARY_PATH',               rootlibexecdir / 'systemd-shutdown')
conf.set_quoted('SYSTEMD_TEST_DATA',                          testsdir / 'testdata')
conf.set_quoted('SYSTEMD_TTY_ASK_PASSWORD_AGENT_BINARY_PATH', rootbindir / 'systemd-tty-ask-password-agent')
conf.set_quoted('SYSTEMD_UPDATE_HELPER_PATH',                 rootlibexecdir / 'systemd-update-helper')
conf.set_quoted('SYSTEMD_USERWORK_PATH',                      rootlibexecdir / 'systemd-userwork')
conf.set_quoted('SYSTEMD_VERITYSETUP_PATH',                   rootlibexecdir / 'systemd-veritysetup')
conf.set_quoted('SYSTEM_CONFIG_UNIT_DIR',                     pkgsysconfdir / 'system')
conf.set_quoted('SYSTEM_DATA_UNIT_DIR',                       systemunitdir)
conf.set_quoted('SYSTEM_ENV_GENERATOR_DIR',                   systemenvgeneratordir)
conf.set_quoted('SYSTEM_GENERATOR_DIR',                       systemgeneratordir)
conf.set_quoted('SYSTEM_PRESET_DIR',                          systempresetdir)
conf.set_quoted('SYSTEM_SHUTDOWN_PATH',                       systemshutdowndir)
conf.set_quoted('SYSTEM_SLEEP_PATH',                          systemsleepdir)
conf.set_quoted('SYSTEM_SYSVINIT_PATH',                       sysvinit_path)
conf.set_quoted('SYSTEM_SYSVRCND_PATH',                       sysvrcnd_path)
conf.set_quoted('SYSUSERS_DIR',                               sysusersdir)
conf.set_quoted('TMPFILES_DIR',                               tmpfilesdir)
conf.set_quoted('USER_TMPFILES_DIR',                          usertmpfilesdir)
conf.set_quoted('UDEVLIBEXECDIR',                             udevlibexecdir)
conf.set_quoted('UDEV_HWDB_DIR',                              udevhwdbdir)
conf.set_quoted('UDEV_RULES_DIR',                             udevrulesdir)
conf.set_quoted('UPDATE_HELPER_USER_TIMEOUT',                 get_option('update-helper-user-timeout'))
conf.set_quoted('USER_CONFIG_UNIT_DIR',                       pkgsysconfdir / 'user')
conf.set_quoted('USER_DATA_UNIT_DIR',                         userunitdir)
conf.set_quoted('USER_ENV_GENERATOR_DIR',                     userenvgeneratordir)
conf.set_quoted('USER_GENERATOR_DIR',                         usergeneratordir)
conf.set_quoted('USER_KEYRING_PATH',                          pkgsysconfdir / 'import-pubring.gpg')
conf.set_quoted('USER_PRESET_DIR',                            userpresetdir)
conf.set_quoted('VENDOR_KEYRING_PATH',                        rootlibexecdir / 'import-pubring.gpg')

conf.set('ANSI_OK_COLOR',                                     'ANSI_' + get_option('ok-color').underscorify().to_upper())
conf.set10('ENABLE_URLIFY',                                   get_option('urlify'))
conf.set10('ENABLE_FEXECVE',                                  get_option('fexecve'))
conf.set10('MEMORY_ACCOUNTING_DEFAULT',                       memory_accounting_default)
conf.set('STATUS_UNIT_FORMAT_DEFAULT',                        'STATUS_UNIT_FORMAT_' + status_unit_format_default.to_upper())
conf.set_quoted('STATUS_UNIT_FORMAT_DEFAULT_STR',             status_unit_format_default)

#####################################################################

cc = meson.get_compiler('c')
pkgconfig = import('pkgconfig')
meson_build_sh = find_program('tools/meson-build.sh')

want_tests = get_option('tests')
slow_tests = want_tests != 'false' and get_option('slow-tests')
fuzz_tests = want_tests != 'false' and get_option('fuzz-tests')
install_tests = get_option('install-tests')

if add_languages('cpp', required : fuzzer_build)
        #  Used only for tests
        cxx = meson.get_compiler('cpp')
        cxx_cmd = ' '.join(cxx.cmd_array())
else
        cxx_cmd = ''
endif

if want_libfuzzer
        fuzzing_engine = meson.get_compiler('cpp').find_library('Fuzzer', required : false)
        if fuzzing_engine.found()
                add_project_arguments('-fsanitize-coverage=trace-pc-guard,trace-cmp', language : 'c')
        elif cc.has_argument('-fsanitize=fuzzer-no-link')
                add_project_arguments('-fsanitize=fuzzer-no-link', language : 'c')
        else
                error('Looks like neither libFuzzer nor -fsanitize=fuzzer-no-link is supported')
        endif
elif want_ossfuzz
        fuzzing_engine = meson.get_compiler('cpp').find_library('FuzzingEngine')
endif

# Those generate many false positives, and we do not want to change the code to
# avoid them.
basic_disabled_warnings = [
        '-Wno-format-signedness',
        '-Wno-missing-field-initializers',
        '-Wno-unused-parameter',
]

possible_common_cc_flags = [
        '-Wdate-time',
        '-Wendif-labels',
        '-Werror=format=2',
        '-Werror=implicit-function-declaration',
        '-Werror=incompatible-pointer-types',
        '-Werror=int-conversion',
        '-Werror=overflow',
        '-Werror=override-init',
        '-Werror=return-type',
        '-Werror=shift-count-overflow',
        '-Werror=shift-overflow=2',
        '-Werror=undef',
        '-Wfloat-equal',
        '-Wimplicit-fallthrough=5',
        '-Winit-self',
        '-Wlogical-op',
        '-Wmissing-include-dirs',
        '-Wmissing-noreturn',
        '-Wnested-externs',
        '-Wold-style-definition',
        '-Wpointer-arith',
        '-Wredundant-decls',
        '-Wshadow',
        '-Wstrict-aliasing=2',
        '-Wstrict-prototypes',
        '-Wsuggest-attribute=noreturn',
        '-Wunused-function',
        '-Wwrite-strings',

        # negative arguments are correctly detected starting with meson 0.46.
        '-Wno-error=#warnings',  # clang
        '-Wno-string-plus-int',  # clang
]

c_args = get_option('c_args')

# Disable -Wmaybe-uninitialized when compiling with -Os/-O1/-O3/etc. There are
# too many false positives with gcc >= 8. Effectively, we only test with -O0
# and -O2; this should be enough to catch most important cases without too much
# busywork. See https://github.com/systemd/systemd/pull/19226.
if cc.get_id() == 'gcc' and (not '02'.contains(get_option('optimization')) or
                             cc.version().version_compare('<10') or
                             '-Os' in c_args or
                             '-O1' in c_args or
                             '-O3' in c_args or
                             '-Og' in c_args)
        possible_common_cc_flags += '-Wno-maybe-uninitialized'
endif

# Disable -Wno-unused-result with gcc, see
# https://gcc.gnu.org/bugzilla/show_bug.cgi?id=66425.
if cc.get_id() == 'gcc'
        possible_common_cc_flags += '-Wno-unused-result'
endif

# --as-needed and --no-undefined are provided by meson by default,
# run 'meson configure' to see what is enabled
possible_link_flags = [
        '-Wl,--fatal-warnings',
        '-Wl,-z,now',
        '-Wl,-z,relro',
        '-fstack-protector',
]

if get_option('b_sanitize') == 'none'
        possible_link_flags += '-Wl,--warn-common'
endif

if cc.get_id() == 'clang'
        possible_common_cc_flags += [
                '-Wno-typedef-redefinition',
                '-Wno-gnu-variable-sized-type-not-at-end',
        ]
endif

possible_cc_flags = possible_common_cc_flags + [
        '-Werror=missing-declarations',
        '-Werror=missing-prototypes',
        '-fdiagnostics-show-option',
        '-fno-common',
        '-fno-strict-aliasing',
        '-fstack-protector',
        '-fstack-protector-strong',
        '-fvisibility=hidden',
        '--param=ssp-buffer-size=4',
]

if get_option('buildtype') != 'debug'
        possible_cc_flags += [
                '-ffunction-sections',
                '-fdata-sections',
        ]

        possible_link_flags += '-Wl,--gc-sections'
endif

add_project_arguments(cc.get_supported_arguments(basic_disabled_warnings), language : 'c')
add_project_arguments(cc.get_supported_arguments(possible_cc_flags), language : 'c')
add_project_link_arguments(cc.get_supported_link_arguments(possible_link_flags), language : 'c')

have = cc.has_argument('-Wzero-length-bounds')
conf.set10('HAVE_ZERO_LENGTH_BOUNDS', have)

if cc.compiles('''
   #include <time.h>
   #include <inttypes.h>
   typedef uint64_t usec_t;
   usec_t now(clockid_t clock);
   int main(void) {
           struct timespec now;
           return 0;
   }
''', args: '-Werror=shadow', name : '-Werror=shadow with local shadowing')
        add_project_arguments('-Werror=shadow', language : 'c')
endif

if cxx_cmd != ''
        add_project_arguments(cxx.get_supported_arguments(basic_disabled_warnings), language : 'cpp')
endif

cpp = ' '.join(cc.cmd_array()) + ' -E'

has_wstringop_truncation = cc.has_argument('-Wstringop-truncation')

#####################################################################
# compilation result tests

conf.set('_GNU_SOURCE', true)
conf.set('__SANE_USERSPACE_TYPES__', true)
conf.set10('HAVE_WSTRINGOP_TRUNCATION', has_wstringop_truncation)

conf.set('SIZEOF_DEV_T', cc.sizeof('dev_t', prefix : '#include <sys/types.h>'))
conf.set('SIZEOF_INO_T', cc.sizeof('ino_t', prefix : '#include <sys/types.h>'))
conf.set('SIZEOF_TIME_T', cc.sizeof('time_t', prefix : '#include <sys/time.h>'))
conf.set('SIZEOF_RLIM_T', cc.sizeof('rlim_t', prefix : '#include <sys/resource.h>'))
conf.set('SIZEOF_TIMEX_MEMBER', cc.sizeof('typeof(((struct timex *)0)->freq)', prefix : '#include <sys/timex.h>'))

decl_headers = '''
#include <uchar.h>
#include <sys/mount.h>
#include <sys/stat.h>
'''

foreach decl : ['char16_t',
                'char32_t',
                'struct mount_attr',
                'struct statx',
               ]

        # We get -1 if the size cannot be determined
        have = cc.sizeof(decl, prefix : decl_headers, args : '-D_GNU_SOURCE') > 0

        if decl == 'struct mount_attr'
                if have
                        want_linux_fs_h = false
                else
                        have = cc.sizeof(decl,
                                         prefix : decl_headers + '#include <linux/fs.h>',
                                         args : '-D_GNU_SOURCE') > 0
                        want_linux_fs_h = have
                endif
        endif

        if decl == 'struct statx'
                if have
                        want_linux_stat_h = false
                else
                        have = cc.sizeof(decl,
                                         prefix : decl_headers + '#include <linux/stat.h>',
                                         args : '-D_GNU_SOURCE') > 0
                        want_linux_stat_h = have
                endif
        endif

        conf.set10('HAVE_' + decl.underscorify().to_upper(), have)
endforeach

conf.set10('WANT_LINUX_STAT_H', want_linux_stat_h)
conf.set10('WANT_LINUX_FS_H', want_linux_fs_h)

foreach ident : ['secure_getenv', '__secure_getenv']
        conf.set10('HAVE_' + ident.to_upper(), cc.has_function(ident))
endforeach

foreach ident : [
        ['memfd_create',      '''#include <sys/mman.h>'''],
        ['gettid',            '''#include <sys/types.h>
                                 #include <unistd.h>'''],
        ['pivot_root',        '''#include <stdlib.h>
                                 #include <unistd.h>'''],     # no known header declares pivot_root
        ['ioprio_get',        '''#include <sched.h>'''],      # no known header declares ioprio_get
        ['ioprio_set',        '''#include <sched.h>'''],      # no known header declares ioprio_set
        ['name_to_handle_at', '''#include <sys/types.h>
                                 #include <sys/stat.h>
                                 #include <fcntl.h>'''],
        ['setns',             '''#include <sched.h>'''],
        ['renameat2',         '''#include <stdio.h>
                                 #include <fcntl.h>'''],
        ['kcmp',              '''#include <linux/kcmp.h>'''],
        ['keyctl',            '''#include <sys/types.h>
                                 #include <keyutils.h>'''],
        ['copy_file_range',   '''#include <sys/syscall.h>
                                 #include <unistd.h>'''],
        ['bpf',               '''#include <sys/syscall.h>
                                 #include <unistd.h>'''],
        ['statx',             '''#include <sys/types.h>
                                 #include <sys/stat.h>
                                 #include <unistd.h>'''],
        ['explicit_bzero' ,   '''#include <string.h>'''],
        ['reallocarray',      '''#include <stdlib.h>'''],
        ['set_mempolicy',     '''#include <stdlib.h>
                                 #include <unistd.h>'''],
        ['get_mempolicy',     '''#include <stdlib.h>
                                 #include <unistd.h>'''],
        ['pidfd_send_signal', '''#include <stdlib.h>
                                 #include <unistd.h>
                                 #include <signal.h>
                                 #include <sys/wait.h>'''],
        ['pidfd_open',        '''#include <stdlib.h>
                                 #include <unistd.h>
                                 #include <signal.h>
                                 #include <sys/wait.h>'''],
        ['rt_sigqueueinfo',   '''#include <stdlib.h>
                                 #include <unistd.h>
                                 #include <signal.h>
                                 #include <sys/wait.h>'''],
        ['mallinfo',          '''#include <malloc.h>'''],
        ['mallinfo2',         '''#include <malloc.h>'''],
        ['execveat',          '''#include <unistd.h>'''],
        ['close_range',       '''#include <unistd.h>'''],
        ['epoll_pwait2',      '''#include <sys/epoll.h>'''],
        ['mount_setattr',     '''#include <sys/mount.h>'''],
        ['move_mount',        '''#include <sys/mount.h>'''],
        ['open_tree',         '''#include <sys/mount.h>'''],
        ['getdents64',        '''#include <dirent.h>'''],
]

        have = cc.has_function(ident[0], prefix : ident[1], args : '-D_GNU_SOURCE')
        conf.set10('HAVE_' + ident[0].to_upper(), have)
endforeach

if cc.has_function('getrandom', prefix : '''#include <sys/random.h>''', args : '-D_GNU_SOURCE')
        conf.set10('USE_SYS_RANDOM_H', true)
        conf.set10('HAVE_GETRANDOM', true)
else
        have = cc.has_function('getrandom', prefix : '''#include <linux/random.h>''')
        conf.set10('USE_SYS_RANDOM_H', false)
        conf.set10('HAVE_GETRANDOM', have)
endif

#####################################################################

version_tag = get_option('version-tag')
if version_tag != ''
        vcs_data = configuration_data()
        vcs_data.set('VCS_TAG', version_tag)
        version_h = configure_file(configuration : vcs_data,
                                   input : 'src/version/version.h.in',
                                   output : 'version.h')
else
        vcs_tagger = [
                project_source_root + '/tools/meson-vcs-tag.sh',
                project_source_root,
                meson.project_version()]

        version_h = vcs_tag(
                input : 'src/version/version.h.in',
                output : 'version.h',
                command: vcs_tagger)
endif

versiondep = declare_dependency(sources: version_h)

shared_lib_tag = get_option('shared-lib-tag')
if shared_lib_tag == ''
        shared_lib_tag = meson.project_version()
endif

sh = find_program('sh')
echo = find_program('echo')
sed = find_program('sed')
awk = find_program('awk')
stat = find_program('stat')
ln = find_program('ln')
git = find_program('git', required : false)
env = find_program('env')
perl = find_program('perl', required : false)
rsync = find_program('rsync', required : false)
meson_make_symlink = project_source_root + '/tools/meson-make-symlink.sh'

mkdir_p = 'mkdir -p $DESTDIR/@0@'

# If -Dxxx-path option is found, use that. Otherwise, check in $PATH,
# /usr/sbin, /sbin, and fall back to the default from middle column.
progs = [['quotaon',    '/usr/sbin/quotaon'    ],
         ['quotacheck', '/usr/sbin/quotacheck' ],
         ['kmod',       '/usr/bin/kmod'        ],
         ['kexec',      '/usr/sbin/kexec'      ],
         ['sulogin',    '/usr/sbin/sulogin'    ],
         ['mount',      '/usr/bin/mount',      'MOUNT_PATH'],
         ['umount',     '/usr/bin/umount',     'UMOUNT_PATH'],
         ['loadkeys',   '/usr/bin/loadkeys',   'KBD_LOADKEYS'],
         ['setfont',    '/usr/bin/setfont',    'KBD_SETFONT'],
         ['nologin',    '/usr/sbin/nologin',   ],
        ]
foreach prog : progs
        path = get_option(prog[0] + '-path')
        if path != ''
                message('Using @1@ for @0@'.format(prog[0], path))
        else
                exe = find_program(prog[0],
                                   '/usr/sbin/' + prog[0],
                                   '/sbin/' + prog[0],
                                   required: false)
                path = exe.found() ? exe.path() : prog[1]
        endif
        name = prog.length() > 2 ? prog[2] : prog[0].to_upper()
        conf.set_quoted(name, path)
endforeach

conf.set_quoted('TELINIT', get_option('telinit-path'))

if run_command(ln, '--relative', '--help', check : false).returncode() != 0
        error('ln does not support --relative (added in coreutils 8.16)')
endif

############################################################

python = find_program('python3')
if run_command(python, '-c', 'import jinja2', check : false).returncode() != 0
        error('python3 jinja2 missing')
endif

############################################################

gperf = find_program('gperf')

gperf_test_format = '''
#include <string.h>
const char * in_word_set(const char *, @0@);
@1@
'''
gperf_snippet = run_command(sh, '-c', 'echo foo,bar | "$1" -L ANSI-C', '_', gperf,
                            check : true)
gperf_test = gperf_test_format.format('size_t', gperf_snippet.stdout())
if cc.compiles(gperf_test)
        gperf_len_type = 'size_t'
else
        gperf_test = gperf_test_format.format('unsigned', gperf_snippet.stdout())
        if cc.compiles(gperf_test)
                gperf_len_type = 'unsigned'
        else
                error('unable to determine gperf len type')
        endif
endif
message('gperf len type is @0@'.format(gperf_len_type))
conf.set('GPERF_LEN_TYPE', gperf_len_type,
         description : 'The type of gperf "len" parameter')

############################################################

if not cc.has_header('sys/capability.h')
        error('POSIX caps headers not found')
endif
foreach header : ['crypt.h',
                  'linux/memfd.h',
                  'linux/vm_sockets.h',
                  'sys/auxv.h',
                  'valgrind/memcheck.h',
                  'valgrind/valgrind.h',
                  'linux/time_types.h',
                  'sys/sdt.h',
                 ]

        conf.set10('HAVE_' + header.underscorify().to_upper(),
                   cc.has_header(header))
endforeach

############################################################

fallback_hostname = get_option('fallback-hostname')
if fallback_hostname == '' or fallback_hostname[0] == '.' or fallback_hostname[0] == '-'
        error('Invalid fallback-hostname configuration')
        # A more extensive test is done in test-hostname-util. Let's catch
        # the most obvious errors here so we don't fail with an assert later.
endif
conf.set_quoted('FALLBACK_HOSTNAME', fallback_hostname)

default_hierarchy = get_option('default-hierarchy')
conf.set_quoted('DEFAULT_HIERARCHY_NAME', default_hierarchy,
                description : 'default cgroup hierarchy as string')
if default_hierarchy == 'legacy'
        conf.set('DEFAULT_HIERARCHY', 'CGROUP_UNIFIED_NONE')
elif default_hierarchy == 'hybrid'
        conf.set('DEFAULT_HIERARCHY', 'CGROUP_UNIFIED_SYSTEMD')
else
        conf.set('DEFAULT_HIERARCHY', 'CGROUP_UNIFIED_ALL')
endif

extra_net_naming_schemes = []
extra_net_naming_map = []
foreach scheme: get_option('extra-net-naming-schemes').split(',')
        if scheme != ''
                name = scheme.split('=')[0]
                value = scheme.split('=')[1]
                NAME = name.underscorify().to_upper()
                VALUE = []
                foreach field: value.split('+')
                        VALUE += 'NAMING_' + field.underscorify().to_upper()
                endforeach
                extra_net_naming_schemes += 'NAMING_@0@ = @1@,'.format(NAME, '|'.join(VALUE))
                extra_net_naming_map += '{ "@0@", NAMING_@1@ },'.format(name, NAME)
        endif
endforeach
conf.set('EXTRA_NET_NAMING_SCHEMES', ' '.join(extra_net_naming_schemes))
conf.set('EXTRA_NET_NAMING_MAP', ' '.join(extra_net_naming_map))

default_net_naming_scheme = get_option('default-net-naming-scheme')
conf.set_quoted('DEFAULT_NET_NAMING_SCHEME', default_net_naming_scheme)
if default_net_naming_scheme != 'latest'
        conf.set('_DEFAULT_NET_NAMING_SCHEME_TEST',
                 'NAMING_' + default_net_naming_scheme.underscorify().to_upper())
endif

time_epoch = get_option('time-epoch')
if time_epoch == -1
        time_epoch = run_command(sh, '-c', 'echo "$SOURCE_DATE_EPOCH"', check : true).stdout().strip()
        if time_epoch == '' and git.found() and fs.exists('.git')
                # If we're in a git repository, use the creation time of the latest git tag.
                latest_tag = run_command(git, 'describe', '--abbrev=0', '--tags',
                                         check : false)
                if latest_tag.returncode() == 0
                        time_epoch = run_command(
                                git, 'log', '--no-show-signature', '-1', '--format=%at',
                                     latest_tag.stdout().strip(),
                                check : false).stdout()
                endif
        endif
        if time_epoch == ''
                NEWS = files('NEWS')
                time_epoch = run_command(stat, '-c', '%Y', NEWS,
                                         check : true).stdout()
        endif
        time_epoch = time_epoch.to_int()
endif
conf.set('TIME_EPOCH', time_epoch)

conf.set('CLOCK_VALID_RANGE_USEC_MAX', get_option('clock-valid-range-usec-max'))

default_user_shell = get_option('default-user-shell')
conf.set_quoted('DEFAULT_USER_SHELL',      default_user_shell)
conf.set_quoted('DEFAULT_USER_SHELL_NAME', fs.name(default_user_shell))

foreach tuple : [['system-alloc-uid-min', 'SYS_UID_MIN', 1],  # Also see login.defs(5).
                 ['system-uid-max',       'SYS_UID_MAX', 999],
                 ['system-alloc-gid-min', 'SYS_GID_MIN', 1],
                 ['system-gid-max',       'SYS_GID_MAX', 999]]
        v = get_option(tuple[0])
        if v == -1
                v = run_command(
                        awk,
                        '/^\s*@0@\s+/ { uid=$2 } END { print uid }'.format(tuple[1]),
                        '/etc/login.defs',
                        check : false).stdout().strip()
                if v == ''
                        v = tuple[2]
                else
                        v = v.to_int()
                endif
        endif
        conf.set(tuple[0].underscorify().to_upper(), v)
endforeach
if conf.get('SYSTEM_ALLOC_UID_MIN') >= conf.get('SYSTEM_UID_MAX')
        error('Invalid uid allocation range')
endif
if conf.get('SYSTEM_ALLOC_GID_MIN') >= conf.get('SYSTEM_GID_MAX')
        error('Invalid gid allocation range')
endif

dynamic_uid_min = get_option('dynamic-uid-min')
dynamic_uid_max = get_option('dynamic-uid-max')
conf.set('DYNAMIC_UID_MIN', dynamic_uid_min)
conf.set('DYNAMIC_UID_MAX', dynamic_uid_max)

container_uid_base_min = get_option('container-uid-base-min')
container_uid_base_max = get_option('container-uid-base-max')
conf.set('CONTAINER_UID_BASE_MIN', container_uid_base_min)
conf.set('CONTAINER_UID_BASE_MAX', container_uid_base_max)

nobody_user = get_option('nobody-user')
nobody_group = get_option('nobody-group')

if not meson.is_cross_build()
        getent_result = run_command('getent', 'passwd', '65534', check : false)
        if getent_result.returncode() == 0
                name = getent_result.stdout().split(':')[0]
                if name != nobody_user
                        warning('\n' +
                                'The local user with the UID 65534 does not match the configured user name "@0@" of the nobody user (its name is @1@).\n'.format(nobody_user, name) +
                                'Your build will result in an user table setup that is incompatible with the local system.')
                endif
        endif
        id_result = run_command('id', '-u', nobody_user, check : false)
        if id_result.returncode() == 0
                id = id_result.stdout().to_int()
                if id != 65534
                        warning('\n' +
                                'The local user with the configured user name "@0@" of the nobody user does not have UID 65534 (it has @1@).\n'.format(nobody_user, id) +
                                'Your build will result in an user table setup that is incompatible with the local system.')
                endif
        endif

        getent_result = run_command('getent', 'group', '65534', check : false)
        if getent_result.returncode() == 0
                name = getent_result.stdout().split(':')[0]
                if name != nobody_group
                        warning('\n' +
                                'The local group with the GID 65534 does not match the configured group name "@0@" of the nobody group (its name is @1@).\n'.format(nobody_group, name) +
                                'Your build will result in an group table setup that is incompatible with the local system.')
                endif
        endif
        id_result = run_command('id', '-g', nobody_group, check : false)
        if id_result.returncode() == 0
                id = id_result.stdout().to_int()
                if id != 65534
                        warning('\n' +
                                'The local group with the configured group name "@0@" of the nobody group does not have GID 65534 (it has @1@).\n'.format(nobody_group, id) +
                                'Your build will result in an group table setup that is incompatible with the local system.')
                endif
        endif
endif
if nobody_user != nobody_group and not (nobody_user == 'nobody' and nobody_group == 'nogroup')
        warning('\n' +
                'The configured user name "@0@" and group name "@0@" of the nobody user/group are not equivalent.\n'.format(nobody_user, nobody_group) +
                'Please re-check that both "nobody-user" and "nobody-group" options are correctly set.')
endif

conf.set_quoted('NOBODY_USER_NAME', nobody_user)
conf.set_quoted('NOBODY_GROUP_NAME', nobody_group)

static_ugids = []
foreach option : ['adm-gid',
                  'audio-gid',
                  'cdrom-gid',
                  'dialout-gid',
                  'disk-gid',
                  'input-gid',
                  'kmem-gid',
                  'kvm-gid',
                  'lp-gid',
                  'render-gid',
                  'sgx-gid',
                  'tape-gid',
                  'tty-gid',
                  'users-gid',
                  'utmp-gid',
                  'video-gid',
                  'wheel-gid',
                  'systemd-journal-gid',
                  'systemd-network-uid',
                  'systemd-resolve-uid',
                  'systemd-timesync-uid']
        name = option.underscorify().to_upper()
        val = get_option(option)

        # Ensure provided GID argument is numeric, otherwise fall back to default assignment
        conf.set(name, val >= 0 ? val : '-')
        if val >= 0
                static_ugids += '@0@:@1@'.format(option, val)
        endif
endforeach

conf.set10('ENABLE_ADM_GROUP', get_option('adm-group'))
conf.set10('ENABLE_WHEEL_GROUP', get_option('wheel-group'))

dev_kvm_mode = get_option('dev-kvm-mode')
conf.set_quoted('DEV_KVM_MODE', dev_kvm_mode) # FIXME: convert to 0o… notation
conf.set10('DEV_KVM_UACCESS', dev_kvm_mode != '0666')
group_render_mode = get_option('group-render-mode')
conf.set_quoted('GROUP_RENDER_MODE', group_render_mode)
conf.set10('GROUP_RENDER_UACCESS', group_render_mode != '0666')

kill_user_processes = get_option('default-kill-user-processes')
conf.set10('KILL_USER_PROCESSES', kill_user_processes)

dns_servers = get_option('dns-servers')
conf.set_quoted('DNS_SERVERS', dns_servers)

ntp_servers = get_option('ntp-servers')
conf.set_quoted('NTP_SERVERS', ntp_servers)

default_locale = get_option('default-locale')
if default_locale == ''
        if not meson.is_cross_build()
                choose_default_locale_sh = find_program('tools/choose-default-locale.sh')
                default_locale = run_command(choose_default_locale_sh,
                                             check : true).stdout().strip()
        else
                default_locale = 'C.UTF-8'
        endif
endif
conf.set_quoted('SYSTEMD_DEFAULT_LOCALE', default_locale)

localegen_path = get_option('localegen-path')
if localegen_path != ''
        conf.set_quoted('LOCALEGEN_PATH', localegen_path)
endif
conf.set10('HAVE_LOCALEGEN', localegen_path != '')

conf.set_quoted('GETTEXT_PACKAGE', meson.project_name())

service_watchdog = get_option('service-watchdog')
watchdog_value = service_watchdog == '' ? '' : 'WatchdogSec=' + service_watchdog
conf.set_quoted('SERVICE_WATCHDOG', watchdog_value)

conf.set_quoted('SUSHELL', get_option('debug-shell'))
conf.set_quoted('DEBUGTTY', get_option('debug-tty'))

enable_debug_hashmap = false
enable_debug_mmap_cache = false
enable_debug_siphash = false
foreach name : get_option('debug-extra')
        if name == 'hashmap'
                enable_debug_hashmap = true
        elif name == 'mmap-cache'
                enable_debug_mmap_cache = true
        elif name == 'siphash'
                enable_debug_siphash = true
        else
                message('unknown debug option "@0@", ignoring'.format(name))
        endif
endforeach
conf.set10('ENABLE_DEBUG_HASHMAP', enable_debug_hashmap)
conf.set10('ENABLE_DEBUG_MMAP_CACHE', enable_debug_mmap_cache)
conf.set10('ENABLE_DEBUG_SIPHASH', enable_debug_siphash)

conf.set10('VALGRIND', get_option('valgrind'))
conf.set10('LOG_TRACE', get_option('log-trace'))

default_user_path = get_option('user-path')
if default_user_path != ''
        conf.set_quoted('DEFAULT_USER_PATH', default_user_path)
endif


#####################################################################

threads = dependency('threads')
librt = cc.find_library('rt')
libm = cc.find_library('m')
libdl = cc.find_library('dl')
libcrypt = cc.find_library('crypt')

crypt_header = conf.get('HAVE_CRYPT_H') == 1 ? '''#include <crypt.h>''' : '''#include <unistd.h>'''
foreach ident : [
        ['crypt_ra',               crypt_header],
        ['crypt_preferred_method', crypt_header],
        ['crypt_gensalt_ra',       crypt_header]]

        have = cc.has_function(ident[0], prefix : ident[1], args : '-D_GNU_SOURCE',
                               dependencies : libcrypt)
        conf.set10('HAVE_' + ident[0].to_upper(), have)
endforeach

libcap = dependency('libcap', required : false)
if not libcap.found()
        # Compat with Ubuntu 14.04 which ships libcap w/o .pc file
        libcap = cc.find_library('cap')
endif

want_bpf_framework = get_option('bpf-framework')
bpf_framework_required = want_bpf_framework == 'true'

libbpf = dependency('libbpf', required : bpf_framework_required, version : '>= 0.2')
conf.set10('HAVE_LIBBPF', libbpf.found())

if want_bpf_framework == 'false' or not libbpf.found() or skip_deps
        conf.set10('BPF_FRAMEWORK', false)
else
        # Support 'versioned' clang/llvm-strip binaries, as seen on Debian/Ubuntu
        # (like clang-10/llvm-strip-10)
        if meson.is_cross_build() or cc.get_id() != 'clang' or cc.cmd_array()[0].contains('afl-clang') or cc.cmd_array()[0].contains('hfuzz-clang')
                r = find_program('clang', required : bpf_framework_required, version : '>= 10.0.0')
                clang_found = r.found()
                if clang_found
                        clang = r.path()
                endif
                # Assume that the required flags are supported by the found clang.
                clang_supports_flags = clang_found
        else
                clang_found = true
                clang = cc.cmd_array()
                clang_supports_flags = cc.has_argument('-Wno-compare-distinct-pointer-types')
        endif

        if clang_found
                # Check if 'clang -target bpf' is supported.
                clang_supports_bpf = run_command(clang, '-target', 'bpf', '--print-supported-cpus', check : false).returncode() == 0
        else
                clang_supports_bpf = false
        endif

        # Debian installs this in /usr/sbin/ which is not in $PATH.
        # We check for 'bpftool' first, honouring $PATH, and in /usr/sbin/ for Debian.
        # We use 'bpftool gen' subcommand, it was added by 985ead416df39d6fe8e89580cc1db6aa273e0175 (v5.6).
        bpftool = find_program('bpftool',
                               '/usr/sbin/bpftool',
                               required : false,
                               version : '>= 5.13.0')

        if bpftool.found()
                bpftool_strip = true
        else
                bpftool_strip = false
                bpftool = find_program('bpftool',
                                       '/usr/sbin/bpftool',
                                       required : bpf_framework_required,
                                       version : '>= 5.6.0')
        endif

        if not bpftool_strip
                if not meson.is_cross_build() and clang_found
                        llvm_strip_bin = run_command(clang, '--print-prog-name', 'llvm-strip',
                                                     check : true).stdout().strip()
                else
                        llvm_strip_bin = 'llvm-strip'
                endif
                llvm_strip = find_program(llvm_strip_bin, required : bpf_framework_required, version : '>= 10.0.0')
        endif

        deps_found = clang_found and clang_supports_bpf and clang_supports_flags and (bpftool_strip or llvm_strip.found()) and bpftool.found()

        # Can build BPF program from source code in restricted C
        conf.set10('BPF_FRAMEWORK', deps_found)
endif

libmount = dependency('mount',
                      version : fuzzer_build ? '>= 0' : '>= 2.30')

want_libfdisk = get_option('fdisk')
if want_libfdisk != 'false' and not skip_deps
        libfdisk = dependency('fdisk',
                              version : '>= 2.32',
                              required : want_libfdisk == 'true')
        have = libfdisk.found()
else
        have = false
        libfdisk = []
endif
conf.set10('HAVE_LIBFDISK', have)

want_pwquality = get_option('pwquality')
if want_pwquality != 'false' and not skip_deps
        libpwquality = dependency('pwquality', required : want_pwquality == 'true')
        have = libpwquality.found()
else
        have = false
        libpwquality = []
endif
conf.set10('HAVE_PWQUALITY', have)

want_seccomp = get_option('seccomp')
if want_seccomp != 'false' and not skip_deps
        libseccomp = dependency('libseccomp',
                                version : '>= 2.3.1',
                                required : want_seccomp == 'true')
        have = libseccomp.found()
else
        have = false
        libseccomp = []
endif
conf.set10('HAVE_SECCOMP', have)

want_selinux = get_option('selinux')
if want_selinux != 'false' and not skip_deps
        libselinux = dependency('libselinux',
                                version : '>= 2.1.9',
                                required : want_selinux == 'true')
        have = libselinux.found()
else
        have = false
        libselinux = []
endif
conf.set10('HAVE_SELINUX', have)

want_apparmor = get_option('apparmor')
if want_apparmor != 'false' and not skip_deps
        libapparmor = dependency('libapparmor',
                                 version : '>= 2.13',
                                 required : want_apparmor == 'true')
        have = libapparmor.found()
else
        have = false
        libapparmor = []
endif
conf.set10('HAVE_APPARMOR', have)

have = get_option('smack') and get_option('smack-run-label') != ''
conf.set10('HAVE_SMACK_RUN_LABEL', have)
if have
        conf.set_quoted('SMACK_RUN_LABEL', get_option('smack-run-label'))
endif

want_polkit = get_option('polkit')
install_polkit = false
install_polkit_pkla = false
if want_polkit != 'false' and not skip_deps
        install_polkit = true

        libpolkit = dependency('polkit-gobject-1',
                               required : false)
        if libpolkit.found() and libpolkit.version().version_compare('< 0.106')
                message('Old polkit detected, will install pkla files')
                install_polkit_pkla = true
        endif
endif
conf.set10('ENABLE_POLKIT', install_polkit)

want_acl = get_option('acl')
if want_acl != 'false' and not skip_deps
        libacl = cc.find_library('acl', required : want_acl == 'true')
        have = libacl.found()
else
        have = false
        libacl = []
endif
conf.set10('HAVE_ACL', have)

want_audit = get_option('audit')
if want_audit != 'false' and not skip_deps
        libaudit = dependency('audit', required : want_audit == 'true')
        have = libaudit.found()
else
        have = false
        libaudit = []
endif
conf.set10('HAVE_AUDIT', have)

want_blkid = get_option('blkid')
if want_blkid != 'false' and not skip_deps
        libblkid = dependency('blkid', required : want_blkid == 'true')
        have = libblkid.found()

        conf.set10('HAVE_BLKID_PROBE_SET_HINT',
                   have and cc.has_function('blkid_probe_set_hint', dependencies : libblkid))
else
        have = false
        libblkid = []
endif
conf.set10('HAVE_BLKID', have)

want_kmod = get_option('kmod')
if want_kmod != 'false' and not skip_deps
        libkmod = dependency('libkmod',
                             version : '>= 15',
                             required : want_kmod == 'true')
        have = libkmod.found()
else
        have = false
        libkmod = []
endif
conf.set10('HAVE_KMOD', have)

want_pam = get_option('pam')
if want_pam != 'false' and not skip_deps
        libpam = cc.find_library('pam', required : want_pam == 'true')
        libpam_misc = cc.find_library('pam_misc', required : want_pam == 'true')
        have = libpam.found() and libpam_misc.found()
else
        have = false
        libpam = []
        libpam_misc = []
endif
conf.set10('HAVE_PAM', have)

want_microhttpd = get_option('microhttpd')
if want_microhttpd != 'false' and not skip_deps
        libmicrohttpd = dependency('libmicrohttpd',
                                   version : '>= 0.9.33',
                                   required : want_microhttpd == 'true')
        have = libmicrohttpd.found()
else
        have = false
        libmicrohttpd = []
endif
conf.set10('HAVE_MICROHTTPD', have)

want_libcryptsetup = get_option('libcryptsetup')
want_libcryptsetup_plugins = get_option('libcryptsetup-plugins')

if want_libcryptsetup_plugins == 'true' and want_libcryptsetup == 'false'
        error('libcryptsetup-plugins can not be requested without libcryptsetup')
endif

if want_libcryptsetup != 'false' and not skip_deps
        libcryptsetup = dependency('libcryptsetup',
                                   version : want_libcryptsetup_plugins == 'true' ? '>= 2.4.0' : '>= 2.0.1',
                                   required : want_libcryptsetup == 'true' or want_libcryptsetup_plugins == 'true')
        have = libcryptsetup.found()

        foreach ident : ['crypt_set_metadata_size',
                         'crypt_activate_by_signed_key',
                         'crypt_token_max']
                have_ident = have and cc.has_function(
                        ident,
                        prefix : '#include <libcryptsetup.h>',
                        dependencies : libcryptsetup)
                conf.set10('HAVE_' + ident.to_upper(), have_ident)
        endforeach
else
        have = false
        libcryptsetup = []
endif
conf.set10('HAVE_LIBCRYPTSETUP', have)

if want_libcryptsetup_plugins != 'false' and not skip_deps
        have = (cc.has_function(
                        'crypt_activate_by_token_pin',
                        prefix : '#include <libcryptsetup.h>',
                        dependencies : libcryptsetup) and
                cc.has_function(
                        'crypt_token_external_path',
                        prefix : '#include <libcryptsetup.h>',
                        dependencies : libcryptsetup))
else
        have = false
endif
conf.set10('HAVE_LIBCRYPTSETUP_PLUGINS', have)

want_libcurl = get_option('libcurl')
if want_libcurl != 'false' and not skip_deps
        libcurl = dependency('libcurl',
                             version : '>= 7.32.0',
                             required : want_libcurl == 'true')
        have = libcurl.found()
else
        have = false
        libcurl = []
endif
conf.set10('HAVE_LIBCURL', have)
conf.set10('CURL_NO_OLDIES', conf.get('BUILD_MODE_DEVELOPER') == 1)

want_libidn = get_option('libidn')
want_libidn2 = get_option('libidn2')
if want_libidn == 'true' and want_libidn2 == 'true'
        error('libidn and libidn2 cannot be requested simultaneously')
endif

if want_libidn2 != 'false' and want_libidn != 'true' and not skip_deps
        libidn = dependency('libidn2',
                            required : want_libidn2 == 'true')
        have = libidn.found()
else
        have = false
        libidn = []
endif
conf.set10('HAVE_LIBIDN2', have)
if not have and want_libidn != 'false' and not skip_deps
        # libidn is used for both libidn and libidn2 objects
        libidn = dependency('libidn',
                            required : want_libidn == 'true')
        have = libidn.found()
else
        have = false
endif
conf.set10('HAVE_LIBIDN', have)

want_libiptc = get_option('libiptc')
if want_libiptc != 'false' and not skip_deps
        libiptc = dependency('libiptc',
                             required : want_libiptc == 'true')
        have = libiptc.found()
else
        have = false
        libiptc = []
endif
conf.set10('HAVE_LIBIPTC', have)

want_qrencode = get_option('qrencode')
if want_qrencode != 'false' and not skip_deps
        libqrencode = dependency('libqrencode',
                                 version : '>= 4',
                                 required : want_qrencode == 'true')
        have = libqrencode.found()
else
        have = false
        libqrencode = []
endif
conf.set10('HAVE_QRENCODE', have)

want_gcrypt = get_option('gcrypt')
if want_gcrypt != 'false' and not skip_deps
        libgcrypt = cc.find_library('gcrypt', required : want_gcrypt == 'true')
        libgpg_error = cc.find_library('gpg-error', required : want_gcrypt == 'true')
        have = libgcrypt.found() and libgpg_error.found()
else
        have = false
endif
if not have
        # link to neither of the libs if one is not found
        libgcrypt = []
        libgpg_error = []
endif
conf.set10('HAVE_GCRYPT', have)

want_gnutls = get_option('gnutls')
if want_gnutls != 'false' and not skip_deps
        libgnutls = dependency('gnutls',
                               version : '>= 3.1.4',
                               required : want_gnutls == 'true')
        have = libgnutls.found()
else
        have = false
        libgnutls = []
endif
conf.set10('HAVE_GNUTLS', have)

want_openssl = get_option('openssl')
if want_openssl != 'false' and not skip_deps
        libopenssl = dependency('openssl',
                                version : '>= 1.1.0',
                                required : want_openssl == 'true')
        have = libopenssl.found()
else
        have = false
        libopenssl = []
endif
conf.set10('HAVE_OPENSSL', have)

want_p11kit = get_option('p11kit')
if want_p11kit != 'false' and not skip_deps
        libp11kit = dependency('p11-kit-1',
                               version : '>= 0.23.3',
                               required : want_p11kit == 'true')
        have = libp11kit.found()
else
        have = false
        libp11kit = []
endif
conf.set10('HAVE_P11KIT', have)

want_libfido2 = get_option('libfido2')
if want_libfido2 != 'false' and not skip_deps
        libfido2 = dependency('libfido2',
                              required : want_libfido2 == 'true')
        have = libfido2.found()
else
        have = false
        libfido2 = []
endif
conf.set10('HAVE_LIBFIDO2', have)

want_tpm2 = get_option('tpm2')
if want_tpm2 != 'false' and not skip_deps
        tpm2 = dependency('tss2-esys tss2-rc tss2-mu',
                          required : want_tpm2 == 'true')
        have = tpm2.found()
else
        have = false
        tpm2 = []
endif
conf.set10('HAVE_TPM2', have)

want_elfutils = get_option('elfutils')
if want_elfutils != 'false' and not skip_deps
        libdw = dependency('libdw',
                           required : want_elfutils == 'true')
        have = libdw.found()

        # New in elfutils 0.177
        conf.set10('HAVE_DWELF_ELF_E_MACHINE_STRING',
                   have and cc.has_function('dwelf_elf_e_machine_string', dependencies : libdw))
else
        have = false
        libdw = []
endif
conf.set10('HAVE_ELFUTILS', have)

want_zlib = get_option('zlib')
if want_zlib != 'false' and not skip_deps
        libz = dependency('zlib',
                          required : want_zlib == 'true')
        have = libz.found()
else
        have = false
        libz = []
endif
conf.set10('HAVE_ZLIB', have)

want_bzip2 = get_option('bzip2')
if want_bzip2 != 'false' and not skip_deps
        libbzip2 = cc.find_library('bz2',
                                   required : want_bzip2 == 'true')
        have = libbzip2.found()
else
        have = false
        libbzip2 = []
endif
conf.set10('HAVE_BZIP2', have)

want_xz = get_option('xz')
if want_xz != 'false' and not skip_deps
        libxz = dependency('liblzma',
                           required : want_xz == 'true')
        have_xz = libxz.found()
else
        have_xz = false
        libxz = []
endif
conf.set10('HAVE_XZ', have_xz)

want_lz4 = get_option('lz4')
if want_lz4 != 'false' and not skip_deps
        liblz4 = dependency('liblz4',
                            version : '>= 1.3.0',
                            required : want_lz4 == 'true')
        have_lz4 = liblz4.found()
else
        have_lz4 = false
        liblz4 = []
endif
conf.set10('HAVE_LZ4', have_lz4)

want_zstd = get_option('zstd')
if want_zstd != 'false' and not skip_deps
        libzstd = dependency('libzstd',
                             required : want_zstd == 'true',
                             version : '>= 1.4.0')
        have_zstd = libzstd.found()
else
        have_zstd = false
        libzstd = []
endif
conf.set10('HAVE_ZSTD', have_zstd)

conf.set10('HAVE_COMPRESSION', have_xz or have_lz4 or have_zstd)

compression = get_option('default-compression')
if compression == 'auto'
        if have_zstd
                compression = 'zstd'
        elif have_lz4
                compression = 'lz4'
        elif have_xz
                compression = 'xz'
        else
                compression = 'none'
        endif
elif compression == 'zstd' and not have_zstd
        error('default-compression=zstd requires zstd')
elif compression == 'lz4' and not have_lz4
        error('default-compression=lz4 requires lz4')
elif compression == 'xz' and not have_xz
        error('default-compression=xz requires xz')
endif
conf.set('DEFAULT_COMPRESSION', 'COMPRESSION_@0@'.format(compression.to_upper()))

want_xkbcommon = get_option('xkbcommon')
if want_xkbcommon != 'false' and not skip_deps
        libxkbcommon = dependency('xkbcommon',
                                  version : '>= 0.3.0',
                                  required : want_xkbcommon == 'true')
        have = libxkbcommon.found()
else
        have = false
        libxkbcommon = []
endif
conf.set10('HAVE_XKBCOMMON', have)

want_pcre2 = get_option('pcre2')
if want_pcre2 != 'false'
        libpcre2 = dependency('libpcre2-8',
                              required : want_pcre2 == 'true')
        have = libpcre2.found()
else
        have = false
        libpcre2 = []
endif
conf.set10('HAVE_PCRE2', have)

want_glib = get_option('glib')
if want_glib != 'false' and not skip_deps
        libglib =    dependency('glib-2.0',
                                version : '>= 2.22.0',
                                required : want_glib == 'true')
        libgobject = dependency('gobject-2.0',
                                version : '>= 2.22.0',
                                required : want_glib == 'true')
        libgio =     dependency('gio-2.0',
                                required : want_glib == 'true')
        have = libglib.found() and libgobject.found() and libgio.found()
else
        have = false
        libglib = []
        libgobject = []
        libgio = []
endif
conf.set10('HAVE_GLIB', have)

want_dbus = get_option('dbus')
if want_dbus != 'false' and not skip_deps
        libdbus = dependency('dbus-1',
                             version : '>= 1.3.2',
                             required : want_dbus == 'true')
        have = libdbus.found()
else
        have = false
        libdbus = []
endif
conf.set10('HAVE_DBUS', have)

dbusdatadir = datadir / 'dbus-1'
if conf.get('HAVE_DBUS') == 1
        dbusdatadir = libdbus.get_variable(pkgconfig: 'datadir', default_value: datadir) / 'dbus-1'
endif

dbuspolicydir = get_option('dbuspolicydir')
if dbuspolicydir == ''
        dbuspolicydir = dbusdatadir / 'system.d'
endif

dbussessionservicedir = get_option('dbussessionservicedir')
if dbussessionservicedir == ''
        dbussessionservicedir = dbusdatadir / 'services'
        if conf.get('HAVE_DBUS') == 1
                dbussessionservicedir = libdbus.get_variable(pkgconfig: 'session_bus_services_dir', default_value: dbussessionservicedir)
        endif
endif

dbussystemservicedir = get_option('dbussystemservicedir')
if dbussystemservicedir == ''
        dbussystemservicedir = dbusdatadir / 'system-services'
        if conf.get('HAVE_DBUS') == 1
                dbussystemservicedir = libdbus.get_variable(pkgconfig: 'system_bus_services_dir', default_value: dbussystemservicedir)
        endif
endif

dbus_interfaces_dir = get_option('dbus-interfaces-dir')
if dbus_interfaces_dir == '' or dbus_interfaces_dir == 'yes'
        if meson.is_cross_build() and dbus_interfaces_dir != 'yes'
                dbus_interfaces_dir = 'no'
                warning('Exporting D-Bus interface XML files is disabled during cross build. Pass path or "yes" to force enable.')
        else
                dbus_interfaces_dir = dbusdatadir / 'interfaces'
                if conf.get('HAVE_DBUS') == 1
                        dbus_interfaces_dir = libdbus.get_variable(pkgconfig: 'interfaces_dir', default_value: dbus_interfaces_dir)
                endif
        endif
endif

# We support one or the other. If gcrypt is available, we assume it's there to
# be used, and use it in preference.
opt = get_option('cryptolib')
if opt == 'openssl' and conf.get('HAVE_OPENSSL') == 0
        error('openssl requested as the default cryptolib, but not available')
endif
conf.set10('PREFER_OPENSSL',
           opt == 'openssl' or (opt == 'auto' and conf.get('HAVE_OPENSSL') == 1 and conf.get('HAVE_GCRYPT') == 0))
conf.set10('HAVE_OPENSSL_OR_GCRYPT',
           conf.get('HAVE_OPENSSL') == 1 or conf.get('HAVE_GCRYPT') == 1)
lib_openssl_or_gcrypt = conf.get('PREFER_OPENSSL') == 1 ? [libopenssl] : [libgcrypt, libgpg_error]

dns_over_tls = get_option('dns-over-tls')
if dns_over_tls != 'false'
        if dns_over_tls == 'gnutls' and conf.get('PREFER_OPENSSL') == 1
                error('Sorry, -Ddns-over-tls=gnutls is not supported when openssl is used as the cryptolib')
        endif

        if dns_over_tls == 'openssl' or conf.get('PREFER_OPENSSL') == 1
                have_gnutls = false
        else
                have_gnutls = (conf.get('HAVE_GNUTLS') == 1 and libgnutls.version().version_compare('>= 3.6.0'))
                if dns_over_tls == 'gnutls' and not have_gnutls
                        error('DNS-over-TLS support was requested with gnutls, but dependencies are not available')
                endif
        endif
        if dns_over_tls == 'gnutls' or have_gnutls
                have_openssl = false
        else
                have_openssl = conf.get('HAVE_OPENSSL') == 1
                if dns_over_tls != 'auto' and not have_openssl
                        str = dns_over_tls == 'openssl' ? ' with openssl' : ''
                        error('DNS-over-TLS support was requested@0@, but dependencies are not available'.format(str))
                endif
        endif
        have = have_gnutls or have_openssl
else
        have = false
        have_gnutls = false
        have_openssl = false
endif
conf.set10('ENABLE_DNS_OVER_TLS', have)
conf.set10('DNS_OVER_TLS_USE_GNUTLS', have_gnutls)
conf.set10('DNS_OVER_TLS_USE_OPENSSL', have_openssl)

default_dns_over_tls = get_option('default-dns-over-tls')
if skip_deps
        default_dns_over_tls = 'no'
endif
if default_dns_over_tls != 'no' and conf.get('ENABLE_DNS_OVER_TLS') == 0
        message('default-dns-over-tls cannot be enabled or set to opportunistic when DNS-over-TLS support is disabled. Setting default-dns-over-tls to no.')
        default_dns_over_tls = 'no'
endif
conf.set('DEFAULT_DNS_OVER_TLS_MODE',
         'DNS_OVER_TLS_' + default_dns_over_tls.underscorify().to_upper())
conf.set_quoted('DEFAULT_DNS_OVER_TLS_MODE_STR', default_dns_over_tls)

default_mdns = get_option('default-mdns')
conf.set('DEFAULT_MDNS_MODE',
         'RESOLVE_SUPPORT_' + default_mdns.to_upper())
conf.set_quoted('DEFAULT_MDNS_MODE_STR', default_mdns)

default_llmnr = get_option('default-llmnr')
conf.set('DEFAULT_LLMNR_MODE',
         'RESOLVE_SUPPORT_' + default_llmnr.to_upper())
conf.set_quoted('DEFAULT_LLMNR_MODE_STR', default_llmnr)

want_repart = get_option('repart')
if want_repart != 'false'
        have = conf.get('HAVE_LIBFDISK') == 1
        if want_repart == 'true' and not have
                error('repart support was requested, but dependencies are not available')
        endif
else
        have = false
endif
conf.set10('ENABLE_REPART', have)

default_dnssec = get_option('default-dnssec')
if skip_deps
        default_dnssec = 'no'
endif
if default_dnssec != 'no' and conf.get('HAVE_OPENSSL_OR_GCRYPT') == 0
        message('default-dnssec cannot be set to yes or allow-downgrade openssl and gcrypt are disabled. Setting default-dnssec to no.')
        default_dnssec = 'no'
endif
conf.set('DEFAULT_DNSSEC_MODE',
         'DNSSEC_' + default_dnssec.underscorify().to_upper())
conf.set_quoted('DEFAULT_DNSSEC_MODE_STR', default_dnssec)

want_sysupdate = get_option('sysupdate')
if want_sysupdate != 'false'
        have = (conf.get('HAVE_OPENSSL') == 1 and
                conf.get('HAVE_LIBFDISK') == 1)
        if want_sysupdate == 'true' and not have
                error('sysupdate support was requested, but dependencies are not available')
        endif
else
        have = false
endif
conf.set10('ENABLE_SYSUPDATE', have)

want_importd = get_option('importd')
if want_importd != 'false'
        have = (conf.get('HAVE_LIBCURL') == 1 and
                conf.get('HAVE_OPENSSL_OR_GCRYPT') == 1 and
                conf.get('HAVE_ZLIB') == 1 and
                conf.get('HAVE_XZ') == 1)
        if want_importd == 'true' and not have
                error('importd support was requested, but dependencies are not available')
        endif
else
        have = false
endif
conf.set10('ENABLE_IMPORTD', have)

want_kernel_install = get_option('kernel-install')
conf.set10('ENABLE_KERNEL_INSTALL', want_kernel_install)

want_homed = get_option('homed')
if want_homed != 'false'
        have = (conf.get('HAVE_OPENSSL') == 1 and
                conf.get('HAVE_LIBFDISK') == 1 and
                conf.get('HAVE_LIBCRYPTSETUP') == 1)
        if want_homed == 'true' and not have
                error('homed support was requested, but dependencies are not available')
        endif
else
        have = false
endif
conf.set10('ENABLE_HOMED', have)

have = have and conf.get('HAVE_PAM') == 1
conf.set10('ENABLE_PAM_HOME', have)

have = get_option('oomd')
conf.set10('ENABLE_OOMD', have)

want_remote = get_option('remote')
if want_remote != 'false'
        have_deps = [conf.get('HAVE_MICROHTTPD') == 1,
                     conf.get('HAVE_LIBCURL') == 1]
        # sd-j-remote requires µhttpd, and sd-j-upload requires libcurl, so
        # it's possible to build one without the other. Complain only if
        # support was explicitly requested. The auxiliary files like sysusers
        # config should be installed when any of the programs are built.
        if want_remote == 'true' and not (have_deps[0] and have_deps[1])
                error('remote support was requested, but dependencies are not available')
        endif
        have = have_deps[0] or have_deps[1]
else
        have = false
endif
conf.set10('ENABLE_REMOTE', have)

foreach term : ['analyze',
                'backlight',
                'binfmt',
                'coredump',
                'efi',
                'environment-d',
                'firstboot',
                'gshadow',
                'hibernate',
                'hostnamed',
                'hwdb',
                'idn',
                'ima',
                'initrd',
                'compat-mutable-uid-boundaries',
                'nscd',
                'ldconfig',
                'localed',
                'logind',
                'machined',
                'networkd',
                'nss-myhostname',
                'nss-systemd',
                'portabled',
                'sysext',
                'pstore',
                'quotacheck',
                'randomseed',
                'resolve',
                'rfkill',
                'smack',
                'sysusers',
                'timedated',
                'timesyncd',
                'tmpfiles',
                'tpm',
                'userdb',
                'utmp',
                'vconsole',
                'xdg-autostart']
        have = get_option(term)
        name = 'ENABLE_' + term.underscorify().to_upper()
        conf.set10(name, have)
endforeach

enable_sysusers = conf.get('ENABLE_SYSUSERS') == 1

foreach tuple : [['nss-mymachines', 'machined'],
                 ['nss-resolve',    'resolve']]
        want = get_option(tuple[0])
        if want != 'false'
                have = get_option(tuple[1])
                if want == 'true' and not have
                        error('@0@ is requested but @1@ is disabled'.format(tuple[0], tuple[1]))
                endif
        else
                have = false
        endif
        name = 'ENABLE_' + tuple[0].underscorify().to_upper()
        conf.set10(name, have)
endforeach

enable_nss = false
foreach term : ['ENABLE_NSS_MYHOSTNAME',
                'ENABLE_NSS_MYMACHINES',
                'ENABLE_NSS_RESOLVE',
                'ENABLE_NSS_SYSTEMD']
        if conf.get(term) == 1
                enable_nss = true
        endif
endforeach
conf.set10('ENABLE_NSS', enable_nss)

conf.set10('ENABLE_TIMEDATECTL', get_option('timedated') or get_option('timesyncd'))

conf.set10('SYSTEMD_SLOW_TESTS_DEFAULT', slow_tests)

############################################################

tests = []
fuzzers = []
catalogs = []

############################################################

# Include these now as they provide gnu-efi detection.
subdir('src/fundamental')
subdir('src/boot/efi')

############################################################

generate_gperfs = find_program('tools/generate-gperfs.py')
make_autosuspend_rules_py = find_program('tools/make-autosuspend-rules.py')
make_directive_index_py = find_program('tools/make-directive-index.py')
make_man_index_py = find_program('tools/make-man-index.py')
meson_render_jinja2 = find_program('tools/meson-render-jinja2.py')
update_dbus_docs_py = find_program('tools/update-dbus-docs.py')
update_man_rules_py = find_program('tools/update-man-rules.py')
update_hwdb_sh = find_program('tools/update-hwdb.sh')
update_hwdb_autosuspend_sh = find_program('tools/update-hwdb-autosuspend.sh')
update_syscall_tables_sh = find_program('tools/update-syscall-tables.sh')
xml_helper_py = find_program('tools/xml_helper.py')
export_dbus_interfaces_py = find_program('tools/dbus_exporter.py')

############################################################

if get_option('b_coverage')
        add_project_arguments('-include', 'src/basic/coverage.h', language : 'c')
endif

############################################################

config_h = configure_file(
        output : 'config.h',
        configuration : conf)

add_project_arguments('-include', 'config.h', language : 'c')

jinja2_cmdline = [meson_render_jinja2, config_h, version_h]

############################################################

# binaries that have --help and are intended for use by humans,
# usually, but not always, installed in /bin.
public_programs = []

# D-Bus introspection XML export
dbus_programs = []

basic_includes = include_directories(
        'src/basic',
        'src/fundamental',
        'src/systemd',
        '.')

libsystemd_includes = [basic_includes, include_directories(
        'src/libsystemd/sd-bus',
        'src/libsystemd/sd-device',
        'src/libsystemd/sd-event',
        'src/libsystemd/sd-hwdb',
        'src/libsystemd/sd-id128',
        'src/libsystemd/sd-journal',
        'src/libsystemd/sd-netlink',
        'src/libsystemd/sd-network',
        'src/libsystemd/sd-resolve')]

includes = [libsystemd_includes, include_directories('src/shared')]

subdir('po')
subdir('catalog')
subdir('src/basic')
subdir('src/libsystemd')
subdir('src/shared')
subdir('src/udev')
subdir('src/libudev')
subdir('src/cryptsetup/cryptsetup-tokens')

libsystemd = shared_library(
        'systemd',
        disable_mempool_c,
        version : libsystemd_version,
        include_directories : libsystemd_includes,
        link_args : ['-shared',
                     '-Wl,--version-script=' + libsystemd_sym_path],
        link_with : [libbasic,
                     libbasic_gcrypt,
                     libbasic_compress],
        link_whole : [libsystemd_static],
        dependencies : [threads,
                        librt],
        link_depends : libsystemd_sym,
        install : true,
        install_tag: 'libsystemd',
        install_dir : rootlibdir)

install_libsystemd_static = static_library(
        'systemd',
        libsystemd_sources,
        basic_sources,
        basic_gcrypt_sources,
        basic_compress_sources,
        fundamental_sources,
        disable_mempool_c,
        include_directories : libsystemd_includes,
        build_by_default : static_libsystemd != 'false',
        install : static_libsystemd != 'false',
        install_tag: 'libsystemd',
        install_dir : rootlibdir,
        pic : static_libsystemd_pic,
        dependencies : [threads,
                        librt,
                        libxz,
                        libzstd,
                        liblz4,
                        libdl,
                        libcap,
                        libblkid,
                        libmount,
                        libgcrypt,
                        libopenssl],
        c_args : libsystemd_c_args + (static_libsystemd_pic ? [] : ['-fno-PIC']))

libudev = shared_library(
        'udev',
        disable_mempool_c,
        version : libudev_version,
        include_directories : includes,
        link_args : ['-shared',
                     '-Wl,--version-script=' + libudev_sym_path],
        link_with : [libsystemd_static, libshared_static],
        link_whole : libudev_basic,
        dependencies : [threads],
        link_depends : libudev_sym,
        install : true,
        install_tag: 'libudev',
        install_dir : rootlibdir)

install_libudev_static = static_library(
        'udev',
        basic_sources,
        fundamental_sources,
        shared_sources,
        libsystemd_sources,
        libudev_sources,
        disable_mempool_c,
        include_directories : includes,
        build_by_default : static_libudev != 'false',
        install : static_libudev != 'false',
        install_tag: 'libudev',
        install_dir : rootlibdir,
        link_depends : libudev_sym,
        dependencies : libshared_deps + [libmount],
        c_args : static_libudev_pic ? [] : ['-fno-PIC'],
        pic : static_libudev_pic)

if conf.get('HAVE_LIBCRYPTSETUP_PLUGINS') == 1
        if conf.get('HAVE_TPM2') == 1
                cryptsetup_token_systemd_tpm2 = shared_library(
                        'cryptsetup-token-systemd-tpm2',
                        cryptsetup_token_systemd_tpm2_sources,
                        include_directories : includes,
                        link_args : ['-shared',
                                     '-Wl,--version-script=' + cryptsetup_token_sym_path],
                        link_with : [lib_cryptsetup_token_common,
                                     libshared],
                        dependencies : [libcryptsetup,
                                        tpm2,
                                        versiondep],
                        link_depends : cryptsetup_token_sym,
                        install_rpath : rootpkglibdir,
                        install : true,
                        install_dir : libcryptsetup_plugins_dir)
        endif

        if conf.get('HAVE_LIBFIDO2') == 1
                cryptsetup_token_systemd_fido2 = shared_library(
                        'cryptsetup-token-systemd-fido2',
                        cryptsetup_token_systemd_fido2_sources,
                        include_directories : includes,
                        link_args : ['-shared',
                                     '-Wl,--version-script=' + cryptsetup_token_sym_path],
                        link_with : [lib_cryptsetup_token_common,
                                     libshared],
                        dependencies : [libcryptsetup,
                                        libfido2,
                                        versiondep],
                        link_depends : cryptsetup_token_sym,
                        install_rpath : rootpkglibdir,
                        install : true,
                        install_dir : libcryptsetup_plugins_dir)
        endif

        if conf.get('HAVE_P11KIT') == 1
                cryptsetup_token_systemd_pkcs11 = shared_library(
                        'cryptsetup-token-systemd-pkcs11',
                        cryptsetup_token_systemd_pkcs11_sources,
                        include_directories : includes,
                        link_args : ['-shared',
                                     '-Wl,--version-script=' + cryptsetup_token_sym_path],
                        link_with : [lib_cryptsetup_token_common,
                                     libshared],
                        dependencies : [libcryptsetup,
                                        libp11kit,
                                        versiondep],
                        link_depends : cryptsetup_token_sym,
                        install_rpath : rootpkglibdir,
                        install : true,
                        install_dir : libcryptsetup_plugins_dir)
        endif
endif

############################################################

# systemd-analyze requires 'libcore'
subdir('src/core')
# systemd-journal-remote requires 'libjournal_core'
subdir('src/journal')
# systemd-networkd requires 'libsystemd_network'
subdir('src/libsystemd-network')

subdir('src/analyze')
subdir('src/busctl')
subdir('src/coredump')
subdir('src/cryptenroll')
subdir('src/cryptsetup')
subdir('src/home')
subdir('src/hostname')
subdir('src/import')
subdir('src/journal-remote')
subdir('src/kernel-install')
subdir('src/locale')
subdir('src/login')
subdir('src/machine')
subdir('src/network')
subdir('src/nspawn')
subdir('src/oom')
subdir('src/partition')
subdir('src/portable')
subdir('src/pstore')
subdir('src/resolve')
subdir('src/rpm')
subdir('src/shutdown')
subdir('src/sysext')
subdir('src/systemctl')
subdir('src/sysupdate')
subdir('src/timedate')
subdir('src/timesync')
subdir('src/tmpfiles')
subdir('src/userdb')
subdir('src/xdg-autostart-generator')

subdir('src/systemd')

subdir('src/test')
subdir('src/fuzz')
subdir('rules.d')
subdir('test')

############################################################

# only static linking apart from libdl, to make sure that the
# module is linked to all libraries that it uses.
test_dlopen = executable(
        'test-dlopen',
        test_dlopen_c,
        disable_mempool_c,
        include_directories : includes,
        link_with : [libbasic],
        dependencies : [libdl],
        build_by_default : want_tests != 'false')

foreach tuple : [['myhostname', 'ENABLE_NSS_MYHOSTNAME'],
                 ['systemd',    'ENABLE_NSS_SYSTEMD', ['nss-systemd.h', 'userdb-glue.c', 'userdb-glue.h']],
                 ['mymachines', 'ENABLE_NSS_MYMACHINES'],
                 ['resolve',    'ENABLE_NSS_RESOLVE', [], resolve_includes]]

        condition = tuple[1] == '' or conf.get(tuple[1]) == 1
        if condition
                module = tuple[0]

                sym = 'src/nss-@0@/nss-@0@.sym'.format(module)
                version_script_arg = project_source_root / sym

                sources = ['src/nss-@0@/nss-@0@.c'.format(module)]
                if tuple.length() > 2
                        foreach s : tuple[2]
                                sources += ['src/nss-@0@/@1@'.format(module, s)]
                        endforeach
                endif

                incs = tuple.length() > 3 ? tuple[3] : includes

                nss = shared_library(
                        'nss_' + module,
                        sources,
                        disable_mempool_c,
                        version : '2',
                        include_directories : incs,
                        # Note that we link NSS modules with '-z nodelete' so that mempools never get orphaned
                        link_args : ['-Wl,-z,nodelete',
                                     '-shared',
                                     '-Wl,--version-script=' + version_script_arg],
                        link_with : [libsystemd_static,
                                     libshared_static,
                                     libbasic],
                        dependencies : [threads,
                                        librt],
                        link_depends : sym,
                        install : true,
                        install_tag : 'nss',
                        install_dir : rootlibdir)

                # We cannot use shared_module because it does not support version suffix.
                # Unfortunately shared_library insists on creating the symlink…
                meson.add_install_script('sh', '-c',
                                         'rm $DESTDIR@0@/libnss_@1@.so'
                                         .format(rootlibdir, module),
                                         install_tag : 'nss'
                                         )

                if want_tests != 'false'
                        test('dlopen-nss_' + module,
                             test_dlopen,
                             # path to dlopen must include a slash
                             args : nss.full_path(),
                             depends : nss)
                endif
        endif
endforeach

############################################################

exe = executable(
        'systemd',
        systemd_sources,
        include_directories : includes,
        link_with : [libcore,
                     libshared],
        dependencies : [versiondep,
                        libseccomp],
        install_rpath : rootpkglibdir,
        install : true,
        install_dir : rootlibexecdir)
dbus_programs += exe
public_programs += exe

meson.add_install_script(meson_make_symlink,
                         rootlibexecdir / 'systemd',
                         rootsbindir / 'init')

public_programs += executable(
        'systemd-analyze',
        systemd_analyze_sources,
        include_directories : core_includes,
        link_with : [libcore,
                     libshared],
        dependencies : [versiondep,
                        libseccomp],
        install_rpath : rootpkglibdir,
<<<<<<< HEAD
        install : conf.get('ENABLE_ANALYZE'))
=======
        install : conf.get('ENABLE_ANALYZE') == 1)
>>>>>>> 3b1497bd

executable(
        'systemd-journald',
        systemd_journald_sources,
        include_directories : includes,
        link_with : [libjournal_core,
                     libshared],
        dependencies : [threads,
                        libxz,
                        liblz4,
                        libselinux,
                        libzstd],
        install_rpath : rootpkglibdir,
        install : true,
        install_dir : rootlibexecdir)

public_programs += executable(
        'systemd-cat',
        systemd_cat_sources,
        include_directories : includes,
        link_with : [libjournal_core,
                     libshared],
        dependencies : [threads],
        install_rpath : rootpkglibdir,
        install : true)

public_programs += executable(
        'journalctl',
        journalctl_sources,
        include_directories : includes,
        link_with : [libshared],
        dependencies : [threads,
                        libdl,
                        libxz,
                        liblz4,
                        libzstd,
                        libdl],
        install_rpath : rootpkglibdir,
        install : true,
        install_dir : rootbindir)

executable(
        'systemd-getty-generator',
        'src/getty-generator/getty-generator.c',
        include_directories : includes,
        link_with : [libshared],
        install_rpath : rootpkglibdir,
        install : true,
        install_dir : systemgeneratordir)

executable(
        'systemd-debug-generator',
        'src/debug-generator/debug-generator.c',
        include_directories : includes,
        link_with : [libshared],
        install_rpath : rootpkglibdir,
        install : true,
        install_dir : systemgeneratordir)

executable(
        'systemd-run-generator',
        'src/run-generator/run-generator.c',
        include_directories : includes,
        link_with : [libshared],
        install_rpath : rootpkglibdir,
        install : true,
        install_dir : systemgeneratordir)

exe = executable(
        'systemd-fstab-generator',
        'src/fstab-generator/fstab-generator.c',
        include_directories : includes,
        link_with : [libshared],
        install_rpath : rootpkglibdir,
        install : true,
        install_dir : systemgeneratordir)

if want_tests != 'false'
        test('test-fstab-generator',
             test_fstab_generator_sh,
             # https://github.com/mesonbuild/meson/issues/2681
             args : exe.full_path(),
             depends : exe)
endif

if conf.get('ENABLE_ENVIRONMENT_D') == 1
        executable(
                '30-systemd-environment-d-generator',
                'src/environment-d-generator/environment-d-generator.c',
                include_directories : includes,
                link_with : [libshared],
                install_rpath : rootpkglibdir,
                install : true,
                install_dir : userenvgeneratordir)

        meson.add_install_script(meson_make_symlink,
                                 sysconfdir / 'environment',
                                 environmentdir / '99-environment.conf')
endif

if conf.get('ENABLE_HIBERNATE') == 1
        executable(
                'systemd-hibernate-resume-generator',
                'src/hibernate-resume/hibernate-resume-generator.c',
                include_directories : includes,
                link_with : [libshared],
                install_rpath : rootpkglibdir,
                install : true,
                install_dir : systemgeneratordir)

        executable(
                'systemd-hibernate-resume',
                'src/hibernate-resume/hibernate-resume.c',
                include_directories : includes,
                link_with : [libshared],
                install_rpath : rootpkglibdir,
                install : true,
                install_dir : rootlibexecdir)
endif

if conf.get('HAVE_BLKID') == 1
        executable(
                'systemd-gpt-auto-generator',
                'src/gpt-auto-generator/gpt-auto-generator.c',
                include_directories : includes,
                link_with : [libshared],
                dependencies : libblkid,
                install_rpath : rootpkglibdir,
                install : true,
                install_dir : systemgeneratordir)

        public_programs += executable(
                'systemd-dissect',
                'src/dissect/dissect.c',
                include_directories : includes,
                link_with : [libshared],
                install_rpath : rootpkglibdir,
                install : true)
endif

if conf.get('ENABLE_RESOLVE') == 1
        dbus_programs += executable(
                'systemd-resolved',
                systemd_resolved_sources,
                include_directories : resolve_includes,
                link_with : [libshared,
                             libbasic_gcrypt,
                             libsystemd_resolve_core],
                dependencies : systemd_resolved_dependencies,
                install_rpath : rootpkglibdir,
                install : true,
                install_dir : rootlibexecdir)

        public_programs += executable(
                'resolvectl',
                resolvectl_sources,
                include_directories : includes,
                link_with : [libshared,
                             libbasic_gcrypt,
                             libsystemd_resolve_core],
                dependencies : [threads,
                                lib_openssl_or_gcrypt,
                                libm,
                                libidn],
                install_rpath : rootpkglibdir,
                install : true)

        meson.add_install_script(meson_make_symlink,
                                 bindir / 'resolvectl',
                                 rootsbindir / 'resolvconf')

        meson.add_install_script(meson_make_symlink,
                                 bindir / 'resolvectl',
                                 bindir / 'systemd-resolve')
endif

if conf.get('ENABLE_LOGIND') == 1
        dbus_programs += executable(
                'systemd-logind',
                systemd_logind_sources,
                include_directories : includes,
                link_with : [liblogind_core,
                             libshared],
                dependencies : [threads,
                                libacl],
                install_rpath : rootpkglibdir,
                install : true,
                install_dir : rootlibexecdir)

        public_programs += executable(
                'loginctl',
                loginctl_sources,
                include_directories : includes,
                link_with : [libshared],
                dependencies : [threads,
                                liblz4,
                                libxz,
                                libzstd],
                install_rpath : rootpkglibdir,
                install : true,
                install_dir : rootbindir)

        public_programs += executable(
                'systemd-inhibit',
                'src/login/inhibit.c',
                include_directories : includes,
                link_with : [libshared],
                install_rpath : rootpkglibdir,
                install : true,
                install_dir : rootbindir)

        if conf.get('HAVE_PAM') == 1
                version_script_arg = project_source_root / pam_systemd_sym
                pam_systemd = shared_library(
                        'pam_systemd',
                        pam_systemd_c,
                        name_prefix : '',
                        include_directories : includes,
                        link_args : ['-shared',
                                     '-Wl,--version-script=' + version_script_arg],
                        link_with : [libsystemd_static,
                                     libshared_static],
                        dependencies : [threads,
                                        libpam,
                                        libpam_misc],
                        link_depends : pam_systemd_sym,
                        install : true,
                        install_tag : 'pam',
                        install_dir : pamlibdir)

                if want_tests != 'false'
                        test('dlopen-pam_systemd',
                             test_dlopen,
                             # path to dlopen must include a slash
                             args : pam_systemd.full_path(),
                             depends : pam_systemd)
                endif
        endif

        executable(
                'systemd-user-runtime-dir',
                user_runtime_dir_sources,
                include_directories : includes,
                link_with : [libshared],
                install_rpath : rootpkglibdir,
                install : true,
                install_dir : rootlibexecdir)
endif

if conf.get('HAVE_PAM') == 1
        executable(
                'systemd-user-sessions',
                'src/user-sessions/user-sessions.c',
                include_directories : includes,
                link_with : [libshared],
                install_rpath : rootpkglibdir,
                install : true,
                install_dir : rootlibexecdir)
endif

if conf.get('HAVE_BLKID') == 1 and conf.get('HAVE_GNU_EFI') == 1
        if get_option('link-boot-shared')
                boot_link_with = [libshared]
        else
                boot_link_with = [libsystemd_static, libshared_static]
        endif

        public_programs += executable(
                'bootctl',
                'src/boot/bootctl.c',
                include_directories : includes,
                link_with : [boot_link_with],
                dependencies : [libblkid],
                install_rpath : rootpkglibdir,
                install : true)

        public_programs += executable(
                'systemd-bless-boot',
                'src/boot/bless-boot.c',
                include_directories : includes,
                link_with : [boot_link_with],
                dependencies : [libblkid],
                install_rpath : rootpkglibdir,
                install : true,
                install_dir : rootlibexecdir)

        executable(
                'systemd-bless-boot-generator',
                'src/boot/bless-boot-generator.c',
                include_directories : includes,
                link_with : [boot_link_with],
                install_rpath : rootpkglibdir,
                install : true,
                install_dir : systemgeneratordir)
endif

executable(
        'systemd-boot-check-no-failures',
        'src/boot/boot-check-no-failures.c',
        include_directories : includes,
        link_with : [libshared],
        dependencies : [libblkid],
        install_rpath : rootpkglibdir,
        install : true,
        install_dir : rootlibexecdir)

public_programs += executable(
        'systemd-socket-activate',
        'src/activate/activate.c',
        include_directories : includes,
        link_with : [libshared],
        dependencies : [threads],
        install_rpath : rootpkglibdir,
        install : true)

systemctl = executable(
        'systemctl',
        systemctl_sources,
        include_directories : includes,
        link_with : systemctl_link_with,
        dependencies : [threads,
                        libcap,
                        libselinux,
                        libxz,
                        liblz4,
                        libzstd],
        install_rpath : rootpkglibdir,
        install : true,
        install_dir : rootbindir)
public_programs += systemctl

if conf.get('ENABLE_PORTABLED') == 1
        dbus_programs += executable(
                'systemd-portabled',
                systemd_portabled_sources,
                include_directories : includes,
                link_with : [libshared],
                dependencies : [threads, libselinux],
                install_rpath : rootpkglibdir,
                install : true,
                install_dir : rootlibexecdir)

        public_programs += executable(
                'portablectl',
                'src/portable/portablectl.c',
                include_directories : includes,
                link_with : [libshared],
                dependencies : [threads],
                install_rpath : rootpkglibdir,
                install : true,
                install_dir : rootbindir)
endif

if conf.get('ENABLE_SYSEXT') == 1
        public_programs += executable(
                'systemd-sysext',
                systemd_sysext_sources,
                include_directories : includes,
                link_with : [libshared],
                install_rpath : rootpkglibdir,
                install : true,
                install_dir : rootbindir)
endif

if conf.get('ENABLE_USERDB') == 1
        executable(
                'systemd-userwork',
                systemd_userwork_sources,
                include_directories : includes,
                link_with : [libshared],
                dependencies : [threads],
                install_rpath : rootpkglibdir,
                install : true,
                install_dir : rootlibexecdir)

        executable(
                'systemd-userdbd',
                systemd_userdbd_sources,
                include_directories : includes,
                link_with : [libshared],
                dependencies : [threads],
                install_rpath : rootpkglibdir,
                install : true,
                install_dir : rootlibexecdir)

        public_programs += executable(
                'userdbctl',
                userdbctl_sources,
                include_directories : includes,
                link_with : [libshared],
                dependencies : [threads],
                install_rpath : rootpkglibdir,
                install : true)
endif

if conf.get('ENABLE_HOMED') == 1
        executable(
                'systemd-homework',
                systemd_homework_sources,
                include_directories : includes,
                link_with : [libshared],
                dependencies : [threads,
                                libblkid,
                                libcrypt,
                                libopenssl,
                                libfdisk,
                                libp11kit],
                install_rpath : rootpkglibdir,
                install : true,
                install_dir : rootlibexecdir)

        dbus_programs += executable(
                'systemd-homed',
                systemd_homed_sources,
                include_directories : home_includes,
                link_with : [libshared],
                dependencies : [threads,
                                libcrypt,
                                libopenssl,
                                libm],
                install_rpath : rootpkglibdir,
                install : true,
                install_dir : rootlibexecdir)

        public_programs += executable(
                'homectl',
                homectl_sources,
                include_directories : includes,
                link_with : [libshared],
                dependencies : [threads,
                                libcrypt,
                                libopenssl,
                                libp11kit,
                                libdl],
                install_rpath : rootpkglibdir,
                install : true)

        if conf.get('HAVE_PAM') == 1
                version_script_arg = project_source_root / pam_systemd_home_sym
                pam_systemd = shared_library(
                        'pam_systemd_home',
                        pam_systemd_home_c,
                        name_prefix : '',
                        include_directories : includes,
                        link_args : ['-shared',
                                     '-Wl,--version-script=' + version_script_arg],
                        link_with : [libsystemd_static,
                                     libshared_static],
                        dependencies : [threads,
                                        libpam,
                                        libpam_misc,
                                        libcrypt],
                        link_depends : pam_systemd_home_sym,
                        install : true,
                        install_tag : 'pam',
                        install_dir : pamlibdir)
        endif
endif

foreach alias : (['halt', 'poweroff', 'reboot', 'shutdown'] +
                 (conf.get('HAVE_SYSV_COMPAT') == 1 ? ['runlevel', 'telinit'] : []))
        meson.add_install_script(meson_make_symlink,
                                 rootbindir / 'systemctl',
                                 rootsbindir / alias)
endforeach

meson.add_install_script(meson_make_symlink,
                         rootbindir / 'udevadm',
                         rootlibexecdir / 'systemd-udevd')

if conf.get('ENABLE_BACKLIGHT') == 1
        executable(
                'systemd-backlight',
                'src/backlight/backlight.c',
                include_directories : includes,
                link_with : [libshared],
                install_rpath : rootpkglibdir,
                install : true,
                install_dir : rootlibexecdir)
endif

if conf.get('ENABLE_RFKILL') == 1
        executable(
                'systemd-rfkill',
                'src/rfkill/rfkill.c',
                include_directories : includes,
                link_with : [libshared],
                install_rpath : rootpkglibdir,
                install : true,
                install_dir : rootlibexecdir)
endif

executable(
        'systemd-system-update-generator',
        'src/system-update-generator/system-update-generator.c',
        include_directories : includes,
        link_with : [libshared],
        install_rpath : rootpkglibdir,
        install : true,
        install_dir : systemgeneratordir)

if conf.get('HAVE_LIBCRYPTSETUP') == 1
        executable(
                'systemd-cryptsetup',
                systemd_cryptsetup_sources,
                include_directories : includes,
                link_with : [libshared],
                dependencies : [libcryptsetup,
                                libp11kit],
                install_rpath : rootpkglibdir,
                install : true,
                install_dir : rootlibexecdir)

        executable(
                'systemd-cryptsetup-generator',
                'src/cryptsetup/cryptsetup-generator.c',
                include_directories : includes,
                link_with : [libshared],
                install_rpath : rootpkglibdir,
                install : true,
                install_dir : systemgeneratordir)

        executable(
                'systemd-veritysetup',
                'src/veritysetup/veritysetup.c',
                include_directories : includes,
                link_with : [libshared],
                dependencies : [libcryptsetup],
                install_rpath : rootpkglibdir,
                install : true,
                install_dir : rootlibexecdir)

        executable(
                'systemd-veritysetup-generator',
                'src/veritysetup/veritysetup-generator.c',
                include_directories : includes,
                link_with : [libshared],
                install_rpath : rootpkglibdir,
                install : true,
                install_dir : systemgeneratordir)

        public_programs += executable(
                'systemd-cryptenroll',
                systemd_cryptenroll_sources,
                include_directories : includes,
                link_with : [libshared],
                dependencies : [libcryptsetup,
                                libdl,
                                libopenssl,
                                libp11kit],
                install_rpath : rootpkglibdir,
                install : true)

        executable(
                'systemd-integritysetup',
                ['src/integritysetup/integritysetup.c', 'src/integritysetup/integrity-util.c'],
                include_directories : includes,
                link_with : [libshared],
                dependencies : [libcryptsetup],
                install_rpath : rootpkglibdir,
                install : true,
                install_dir : rootlibexecdir)

        executable(
                'systemd-integritysetup-generator',
                ['src/integritysetup/integritysetup-generator.c', 'src/integritysetup/integrity-util.c'],
                include_directories : includes,
                link_with : [libshared],
                install_rpath : rootpkglibdir,
                install : true,
                install_dir : systemgeneratordir)
endif

if conf.get('HAVE_SYSV_COMPAT') == 1
        exe = executable(
                'systemd-sysv-generator',
                'src/sysv-generator/sysv-generator.c',
                include_directories : includes,
                link_with : [libshared],
                install_rpath : rootpkglibdir,
                install : true,
                install_dir : systemgeneratordir)

        sysv_generator_test_py = find_program('test/sysv-generator-test.py')
        if want_tests != 'false'
                test('sysv-generator-test',
                     sysv_generator_test_py,
                     depends : exe)
        endif

        executable(
                'systemd-rc-local-generator',
                'src/rc-local-generator/rc-local-generator.c',
                include_directories : includes,
                link_with : [libshared],
                install_rpath : rootpkglibdir,
                install : true,
                install_dir : systemgeneratordir)
endif

if conf.get('ENABLE_XDG_AUTOSTART') == 1
        executable(
                'systemd-xdg-autostart-generator',
                systemd_xdg_autostart_generator_sources,
                include_directories : includes,
                link_with : [libshared],
                install_rpath : rootpkglibdir,
                install : true,
                install_dir : usergeneratordir)

        executable(
                'systemd-xdg-autostart-condition',
                'src/xdg-autostart-generator/xdg-autostart-condition.c',
                include_directories : includes,
                link_with : [libshared],
                install_rpath : rootpkglibdir,
                install : true,
                install_dir : rootlibexecdir)
endif

if conf.get('ENABLE_HOSTNAMED') == 1
        dbus_programs += executable(
                'systemd-hostnamed',
                'src/hostname/hostnamed.c',
                include_directories : includes,
                link_with : [libshared],
                install_rpath : rootpkglibdir,
                install : true,
                install_dir : rootlibexecdir)

        public_programs += executable(
                'hostnamectl',
                'src/hostname/hostnamectl.c',
                include_directories : includes,
                link_with : [libshared],
                install_rpath : rootpkglibdir,
                install : true)
endif

if conf.get('ENABLE_LOCALED') == 1
        if conf.get('HAVE_XKBCOMMON') == 1
                # logind will load libxkbcommon.so dynamically on its own, but we still
                # need to specify where the headers are
                deps = [libdl, libxkbcommon.partial_dependency(compile_args: true)]
        else
                deps = []
        endif

        dbus_programs += executable(
                'systemd-localed',
                systemd_localed_sources,
                include_directories : includes,
                link_with : [libshared],
                dependencies : deps,
                install_rpath : rootpkglibdir,
                install : true,
                install_dir : rootlibexecdir)

        public_programs += executable(
                'localectl',
                localectl_sources,
                include_directories : includes,
                link_with : [libshared],
                install_rpath : rootpkglibdir,
                install : true)
endif

if conf.get('ENABLE_TIMEDATED') == 1
        dbus_programs += executable(
                'systemd-timedated',
                'src/timedate/timedated.c',
                include_directories : includes,
                link_with : [libshared],
                install_rpath : rootpkglibdir,
                install : true,
                install_dir : rootlibexecdir)
endif

if conf.get('ENABLE_TIMEDATECTL') == 1
        public_programs += executable(
                'timedatectl',
                'src/timedate/timedatectl.c',
                include_directories : includes,
                install_rpath : rootpkglibdir,
                link_with : [libshared],
                dependencies : [libm],
                install : true)
endif

if conf.get('ENABLE_TIMESYNCD') == 1
        executable(
                'systemd-timesyncd',
                systemd_timesyncd_sources,
                include_directories : includes,
                link_with : [libtimesyncd_core],
                dependencies : [threads,
                                libm],
                install_rpath : rootpkglibdir,
                install : true,
                install_dir : rootlibexecdir)

        executable(
                'systemd-time-wait-sync',
                'src/timesync/wait-sync.c',
                include_directories : includes,
                link_with : [libtimesyncd_core],
                install_rpath : rootpkglibdir,
                install : true,
                install_dir : rootlibexecdir)
endif

if conf.get('ENABLE_MACHINED') == 1
        dbus_programs += executable(
                'systemd-machined',
                systemd_machined_sources,
                include_directories : includes,
                link_with : [libmachine_core,
                             libshared],
                install_rpath : rootpkglibdir,
                install : true,
                install_dir : rootlibexecdir)

        public_programs += executable(
                'machinectl',
                'src/machine/machinectl.c',
                include_directories : includes,
                link_with : [libshared],
                dependencies : [threads,
                                libxz,
                                liblz4,
                                libzstd],
                install_rpath : rootpkglibdir,
                install : true,
                install_dir : rootbindir)
endif

if conf.get('ENABLE_IMPORTD') == 1
        dbus_programs += executable(
                'systemd-importd',
                systemd_importd_sources,
                include_directories : includes,
                link_with : [libshared],
                dependencies : [threads],
                install_rpath : rootpkglibdir,
                install : true,
                install_dir : rootlibexecdir)

        systemd_pull = executable(
                'systemd-pull',
                systemd_pull_sources,
                include_directories : includes,
                link_with : [libshared,
                             lib_import_common],
                dependencies : [versiondep,
                                libcurl,
                                lib_openssl_or_gcrypt,
                                libz,
                                libbzip2,
                                libxz],
                install_rpath : rootpkglibdir,
                install : true,
                install_dir : rootlibexecdir)

        systemd_import = executable(
                'systemd-import',
                systemd_import_sources,
                include_directories : includes,
                link_with : [libshared,
                             lib_import_common],
                dependencies : [libcurl,
                                libz,
                                libbzip2,
                                libxz],
                install_rpath : rootpkglibdir,
                install : true,
                install_dir : rootlibexecdir)

        systemd_import_fs = executable(
                'systemd-import-fs',
                systemd_import_fs_sources,
                include_directories : includes,
                link_with : [libshared,
                             lib_import_common],
                install_rpath : rootpkglibdir,
                install : true,
                install_dir : rootlibexecdir)

        systemd_export = executable(
                'systemd-export',
                systemd_export_sources,
                include_directories : includes,
                link_with : [libshared,
                             lib_import_common],
                dependencies : [libcurl,
                                libz,
                                libbzip2,
                                libxz],
                install_rpath : rootpkglibdir,
                install : true,
                install_dir : rootlibexecdir)

        public_programs += [systemd_pull, systemd_import, systemd_import_fs, systemd_export]
endif

if conf.get('ENABLE_REMOTE') == 1 and conf.get('HAVE_LIBCURL') == 1
        public_programs += executable(
                'systemd-journal-upload',
                systemd_journal_upload_sources,
                include_directories : includes,
                link_with : [libshared],
                dependencies : [versiondep,
                                threads,
                                libcurl,
                                libgnutls,
                                libxz,
                                liblz4,
                                libzstd],
                install_rpath : rootpkglibdir,
                install : true,
                install_dir : rootlibexecdir)
endif

if conf.get('ENABLE_REMOTE') == 1 and conf.get('HAVE_MICROHTTPD') == 1
        public_programs += executable(
                'systemd-journal-remote',
                systemd_journal_remote_sources,
                include_directories : journal_includes,
                link_with : [libshared,
                             libsystemd_journal_remote],
                dependencies : [threads,
                                libmicrohttpd,
                                libgnutls,
                                libxz,
                                liblz4,
                                libzstd],
                install_rpath : rootpkglibdir,
                install : true,
                install_dir : rootlibexecdir)

        public_programs += executable(
                'systemd-journal-gatewayd',
                systemd_journal_gatewayd_sources,
                include_directories : journal_includes,
                link_with : [libshared],
                dependencies : [threads,
                                libmicrohttpd,
                                libgnutls,
                                libxz,
                                liblz4,
                                libzstd],
                install_rpath : rootpkglibdir,
                install : true,
                install_dir : rootlibexecdir)
endif

if conf.get('ENABLE_COREDUMP') == 1
        executable(
                'systemd-coredump',
                systemd_coredump_sources,
                include_directories : includes,
                link_with : [libshared,
                             libbasic_compress],
                dependencies : [threads,
                                libacl,
                                libxz,
                                liblz4,
                                libzstd],
                install_rpath : rootpkglibdir,
                install : true,
                install_dir : rootlibexecdir)

        public_programs += executable(
                'coredumpctl',
                coredumpctl_sources,
                include_directories : includes,
                link_with : [libshared,
                             libbasic_compress],
                dependencies : [threads,
                                libxz,
                                liblz4,
                                libzstd],
                install_rpath : rootpkglibdir,
                install : true)
endif

if conf.get('ENABLE_PSTORE') == 1
        executable(
                'systemd-pstore',
                systemd_pstore_sources,
                include_directories : includes,
                link_with : [libshared],
                dependencies : [threads,
                                libacl,
                                libxz,
                                liblz4,
                                libzstd],
                install_rpath : rootpkglibdir,
                install : true,
                install_dir : rootlibexecdir)
endif

if conf.get('ENABLE_OOMD') == 1
        dbus_programs += executable('systemd-oomd',
                   systemd_oomd_sources,
                   include_directories : includes,
                   link_with : [libshared],
                   dependencies : [],
                   install_rpath : rootpkglibdir,
                   install : true,
                   install_dir : rootlibexecdir)

        public_programs += executable(
                'oomctl',
                oomctl_sources,
                include_directories : includes,
                link_with : [libshared],
                dependencies : [],
                install_rpath : rootpkglibdir,
                install : true)
endif

if conf.get('ENABLE_BINFMT') == 1
        public_programs += executable(
                'systemd-binfmt',
                'src/binfmt/binfmt.c',
                include_directories : includes,
                link_with : [libshared],
                install_rpath : rootpkglibdir,
                install : true,
                install_dir : rootlibexecdir)

        meson.add_install_script('sh', '-c',
                                 mkdir_p.format(binfmtdir))
        if install_sysconfdir
                meson.add_install_script('sh', '-c',
                                         mkdir_p.format(sysconfdir / 'binfmt.d'))
        endif
endif

if conf.get('ENABLE_SYSUPDATE') == 1
        exe = executable(
                'systemd-sysupdate',
                systemd_sysupdate_sources,
                include_directories : includes,
                link_with : [libshared],
                dependencies : [threads,
                                libblkid,
                                libfdisk,
                                libopenssl],
                install_rpath : rootpkglibdir,
                install : true,
                install_dir : rootlibexecdir)
        public_programs += exe
endif

if conf.get('ENABLE_VCONSOLE') == 1
        executable(
                'systemd-vconsole-setup',
                'src/vconsole/vconsole-setup.c',
                include_directories : includes,
                link_with : [libshared],
                install_rpath : rootpkglibdir,
                install : true,
                install_dir : rootlibexecdir)
endif

if conf.get('ENABLE_RANDOMSEED') == 1
        executable(
                'systemd-random-seed',
                'src/random-seed/random-seed.c',
                include_directories : includes,
                link_with : [libshared],
                install_rpath : rootpkglibdir,
                install : true,
                install_dir : rootlibexecdir)
endif

if conf.get('ENABLE_FIRSTBOOT') == 1
        public_programs += executable(
                'systemd-firstboot',
                'src/firstboot/firstboot.c',
                include_directories : includes,
                link_with : [libshared],
                dependencies : [libcrypt],
                install_rpath : rootpkglibdir,
                install : true,
                install_dir : rootbindir)
endif

executable(
        'systemd-remount-fs',
        'src/remount-fs/remount-fs.c',
        include_directories : includes,
        link_with : [libshared],
        install_rpath : rootpkglibdir,
        install : true,
        install_dir : rootlibexecdir)

executable(
        'systemd-machine-id-setup',
        'src/machine-id-setup/machine-id-setup-main.c',
        include_directories : includes,
        link_with : [libshared],
        install_rpath : rootpkglibdir,
        install : true,
        install_dir : rootbindir)

executable(
        'systemd-fsck',
        'src/fsck/fsck.c',
        include_directories : includes,
        link_with : [libshared],
        install_rpath : rootpkglibdir,
        install : true,
        install_dir : rootlibexecdir)

executable('systemd-growfs',
           'src/partition/growfs.c',
           include_directories : includes,
           link_with : [libshared],
           install_rpath : rootpkglibdir,
           install : true,
           install_dir : rootlibexecdir)

executable(
        'systemd-makefs',
        'src/partition/makefs.c',
        include_directories : includes,
        link_with : [libshared],
        install_rpath : rootpkglibdir,
        install : true,
        install_dir : rootlibexecdir)

executable(
        'systemd-fsckd',
        'src/fsckd/fsckd.c',
        include_directories : includes,
        link_with : [libshared],
        install_rpath : rootpkglibdir,
        install : true,
        install_dir : rootlibexecdir)

executable(
        'systemd-sleep',
        'src/sleep/sleep.c',
        include_directories : includes,
        link_with : [libshared],
        install_rpath : rootpkglibdir,
        install : true,
        install_dir : rootlibexecdir)

if install_sysconfdir_samples
        install_data('src/sleep/sleep.conf',
                     install_dir : pkgsysconfdir)
endif

public_programs += executable(
        'systemd-sysctl',
        'src/sysctl/sysctl.c',
        include_directories : includes,
        link_with : [libshared],
        install_rpath : rootpkglibdir,
        install : true,
        install_dir : rootlibexecdir)

executable(
        'systemd-ac-power',
        'src/ac-power/ac-power.c',
        include_directories : includes,
        link_with : [libshared],
        install_rpath : rootpkglibdir,
        install : true,
        install_dir : rootlibexecdir)

public_programs += executable(
        'systemd-detect-virt',
        'src/detect-virt/detect-virt.c',
        include_directories : includes,
        link_with : [libshared],
        install_rpath : rootpkglibdir,
        install : true)

public_programs += executable(
        'systemd-delta',
        'src/delta/delta.c',
        include_directories : includes,
        link_with : [libshared],
        install_rpath : rootpkglibdir,
        install : true)

public_programs += executable(
        'systemd-escape',
        'src/escape/escape.c',
        include_directories : includes,
        link_with : [libshared],
        install_rpath : rootpkglibdir,
        install : true,
        install_dir : rootbindir)

public_programs += executable(
        'systemd-notify',
        'src/notify/notify.c',
        include_directories : includes,
        link_with : [libshared],
        install_rpath : rootpkglibdir,
        install : true,
        install_dir : rootbindir)

public_programs += executable(
        'systemd-creds',
        'src/creds/creds.c',
        include_directories : includes,
        link_with : [libshared],
        dependencies : [threads,
                        libopenssl],
        install_rpath : rootpkglibdir,
        install : true,
        install_dir : rootbindir)

executable(
        'systemd-volatile-root',
        'src/volatile-root/volatile-root.c',
        include_directories : includes,
        link_with : [libshared],
        install_rpath : rootpkglibdir,
        install : conf.get('ENABLE_INITRD') == 1,
        install_dir : rootlibexecdir)

executable(
        'systemd-cgroups-agent',
        'src/cgroups-agent/cgroups-agent.c',
        include_directories : includes,
        link_with : [libshared],
        install_rpath : rootpkglibdir,
        install : true,
        install_dir : rootlibexecdir)

systemd_id128 = executable(
        'systemd-id128',
        'src/id128/id128.c',
        include_directories : includes,
        link_with : [libshared],
        install_rpath : rootpkglibdir,
        install : true)
public_programs += systemd_id128

if want_tests != 'false'
        test('test-systemctl-enable',
             test_systemctl_enable_sh,
             # https://github.com/mesonbuild/meson/issues/2681
             args : [systemctl.full_path(),
                     systemd_id128.full_path()])
endif

public_programs += executable(
        'systemd-path',
        'src/path/path.c',
        include_directories : includes,
        link_with : [libshared],
        install_rpath : rootpkglibdir,
        install : true)

public_programs += executable(
        'systemd-ask-password',
        'src/ask-password/ask-password.c',
        include_directories : includes,
        link_with : [libshared],
        install_rpath : rootpkglibdir,
        install : true,
        install_dir : rootbindir)

executable(
        'systemd-reply-password',
        'src/reply-password/reply-password.c',
        include_directories : includes,
        link_with : [libshared],
        install_rpath : rootpkglibdir,
        install : true,
        install_dir : rootlibexecdir)

public_programs += executable(
        'systemd-tty-ask-password-agent',
        'src/tty-ask-password-agent/tty-ask-password-agent.c',
        include_directories : includes,
        link_with : [libshared],
        install_rpath : rootpkglibdir,
        install : true,
        install_dir : rootbindir)

public_programs += executable(
        'systemd-cgls',
        'src/cgls/cgls.c',
        include_directories : includes,
        link_with : [libshared],
        install_rpath : rootpkglibdir,
        install : true)

public_programs += executable(
        'systemd-cgtop',
        'src/cgtop/cgtop.c',
        include_directories : includes,
        link_with : [libshared],
        install_rpath : rootpkglibdir,
        install : true)

executable(
        'systemd-initctl',
        'src/initctl/initctl.c',
        include_directories : includes,
        link_with : [libshared],
        install_rpath : rootpkglibdir,
        install : (conf.get('HAVE_SYSV_COMPAT') == 1),
        install_dir : rootlibexecdir)

public_programs += executable(
        'systemd-mount',
        'src/mount/mount-tool.c',
        include_directories : includes,
        link_with : [libshared],
        dependencies: [libmount],
        install_rpath : rootpkglibdir,
        install : true)

meson.add_install_script(meson_make_symlink,
                         'systemd-mount', bindir / 'systemd-umount')

public_programs += executable(
        'systemd-run',
        'src/run/run.c',
        include_directories : includes,
        link_with : [libshared],
        install_rpath : rootpkglibdir,
        install : true)

public_programs += executable(
        'systemd-stdio-bridge',
        'src/stdio-bridge/stdio-bridge.c',
        include_directories : includes,
        link_with : [libshared],
        dependencies : [versiondep],
        install_rpath : rootpkglibdir,
        install : true)

public_programs += executable(
        'busctl',
        busctl_sources,
        include_directories : includes,
        link_with : [libshared],
        dependencies : [versiondep],
        install_rpath : rootpkglibdir,
        install : true)

if enable_sysusers
        exe = executable(
                'systemd-sysusers',
                'src/sysusers/sysusers.c',
                include_directories : includes,
                link_with : [libshared],
                install_rpath : rootpkglibdir,
                install : true,
                install_dir : rootbindir)
        public_programs += exe

        if want_tests != 'false'
                test('test-sysusers',
                     test_sysusers_sh,
                     # https://github.com/mesonbuild/meson/issues/2681
                     args : exe.full_path())
        endif

        if have_standalone_binaries
                exe = executable(
                        'systemd-sysusers.standalone',
                        'src/sysusers/sysusers.c',
                        include_directories : includes,
                        c_args : '-DSTANDALONE',
                        link_with : [libshared_static,
                                     libbasic,
                                     libbasic_gcrypt,
                                     libsystemd_static],
                        install : true,
                        install_dir : rootbindir)
                public_programs += exe

                if want_tests != 'false'
                        test('test-sysusers.standalone',
                             test_sysusers_sh,
                             # https://github.com/mesonbuild/meson/issues/2681
                             args : exe.full_path())
                endif
        endif
endif

if conf.get('ENABLE_TMPFILES') == 1
        exe = executable(
                'systemd-tmpfiles',
                systemd_tmpfiles_sources,
                include_directories : includes,
                link_with : [libshared],
                dependencies : [libacl],
                install_rpath : rootpkglibdir,
                install : true,
                install_dir : rootbindir)
        public_programs += exe

        if want_tests != 'false'
                test('test-systemd-tmpfiles',
                     test_systemd_tmpfiles_py,
                     # https://github.com/mesonbuild/meson/issues/2681
                     args : exe.full_path())
        endif

        if have_standalone_binaries
                exe = executable(
                        'systemd-tmpfiles.standalone',
                        systemd_tmpfiles_sources,
                        include_directories : includes,
                        c_args : '-DSTANDALONE',
                        link_with : [libshared_static,
                                     libbasic,
                                     libbasic_gcrypt,
                                     libsystemd_static],
                        dependencies : [libacl],
                        install : true,
                        install_dir : rootbindir)
                public_programs += exe

                if want_tests != 'false'
                        test('test-systemd-tmpfiles.standalone',
                             test_systemd_tmpfiles_py,
                             # https://github.com/mesonbuild/meson/issues/2681
                             args : exe.full_path())
                endif
        endif
endif

if conf.get('ENABLE_HWDB') == 1
        systemd_hwdb = executable(
                'systemd-hwdb',
                'src/hwdb/hwdb.c',
                include_directories : includes,
                link_with : udev_link_with,
                install_rpath : udev_rpath,
                install : true,
                install_dir : rootbindir)
        public_programs += systemd_hwdb

        if want_tests != 'false'
                test('hwdb-test',
                     hwdb_test_sh,
                     suite : 'dist-check',
                     args : [systemd_hwdb.full_path()],
                     timeout : 90)
        endif
endif

if conf.get('ENABLE_QUOTACHECK') == 1
        executable(
                'systemd-quotacheck',
                'src/quotacheck/quotacheck.c',
                include_directories : includes,
                link_with : [libshared],
                install_rpath : rootpkglibdir,
                install : true,
                install_dir : rootlibexecdir)
endif

public_programs += executable(
        'systemd-socket-proxyd',
        'src/socket-proxy/socket-proxyd.c',
        include_directories : includes,
        link_with : [libshared],
        dependencies : [threads],
        install_rpath : rootpkglibdir,
        install : true,
        install_dir : rootlibexecdir)

udevadm = executable(
        'udevadm',
        udevadm_sources,
        include_directories : includes,
        link_with : [libudevd_core],
        dependencies : [versiondep,
                        threads,
                        libkmod,
                        libidn,
                        libacl,
                        libblkid],
        install_rpath : udev_rpath,
        install : true,
        install_dir : rootbindir)
public_programs += udevadm

if conf.get('ENABLE_REPART') == 1
        exe = executable(
                'systemd-repart',
                systemd_repart_sources,
                include_directories : includes,
                link_with : [libshared],
                dependencies : [threads,
                                libblkid,
                                libfdisk],
                install_rpath : rootpkglibdir,
                install : true,
                install_dir : rootbindir)
        public_programs += exe

        if want_tests != 'false'
                test('test-repart',
                     test_repart_sh,
                     args : [exe.full_path(), udevadm.full_path()])
        endif
endif

executable(
        'systemd-shutdown',
        systemd_shutdown_sources,
        include_directories : includes,
        link_with : [libshared],
        dependencies : [libmount],
        install_rpath : rootpkglibdir,
        install : true,
        install_dir : rootlibexecdir)

executable(
        'systemd-update-done',
        'src/update-done/update-done.c',
        include_directories : includes,
        link_with : [libshared],
        install_rpath : rootpkglibdir,
        install : true,
        install_dir : rootlibexecdir)

executable(
        'systemd-update-utmp',
        'src/update-utmp/update-utmp.c',
        include_directories : includes,
        link_with : [libshared],
        dependencies : [libaudit],
        install_rpath : rootpkglibdir,
        install : (conf.get('ENABLE_UTMP') == 1),
        install_dir : rootlibexecdir)

if conf.get('HAVE_KMOD') == 1
        executable(
                'systemd-modules-load',
                'src/modules-load/modules-load.c',
                include_directories : includes,
                link_with : [libshared],
                dependencies : [libkmod],
                install_rpath : rootpkglibdir,
                install : true,
                install_dir : rootlibexecdir)

        meson.add_install_script('sh', '-c',
                                 mkdir_p.format(modulesloaddir))
        if install_sysconfdir
                meson.add_install_script('sh', '-c',
                                         mkdir_p.format(sysconfdir / 'modules-load.d'))
        endif
endif

public_programs += executable(
        'systemd-nspawn',
        systemd_nspawn_sources,
        include_directories : includes,
        link_with : [libnspawn_core,
                     libshared],
        dependencies : [libblkid,
                        libseccomp],
        install_rpath : rootpkglibdir,
        install : true)

if conf.get('ENABLE_NETWORKD') == 1
        dbus_programs += executable(
                'systemd-networkd',
                systemd_networkd_sources,
                include_directories : network_includes,
                link_with : [libnetworkd_core,
                             libsystemd_network,
                             networkd_link_with],
                dependencies : [threads],
                install_rpath : rootpkglibdir,
                install : true,
                install_dir : rootlibexecdir)

        public_programs += executable(
                'systemd-networkd-wait-online',
                systemd_networkd_wait_online_sources,
                include_directories : includes,
                link_with : [networkd_link_with],
                install_rpath : rootpkglibdir,
                install : true,
                install_dir : rootlibexecdir)

        public_programs += executable(
                'networkctl',
                networkctl_sources,
                include_directories : libsystemd_network_includes,
                link_with : [libsystemd_network,
                             networkd_link_with],
                install_rpath : rootpkglibdir,
                install : true,
                install_dir : rootbindir)
endif

exe = executable(
        'systemd-network-generator',
        network_generator_sources,
        include_directories : includes,
        link_with : [networkd_link_with],
        install_rpath : rootpkglibdir,
        install : true,
        install_dir : rootlibexecdir)

if want_tests != 'false'
        test('test-network-generator-conversion',
             test_network_generator_conversion_sh,
             # https://github.com/mesonbuild/meson/issues/2681
             args : exe.full_path(),
             depends : exe)
endif

executable(
        'systemd-sulogin-shell',
        'src/sulogin-shell/sulogin-shell.c',
        include_directories : includes,
        link_with : [libshared],
        install_rpath : rootpkglibdir,
        install : true,
        install_dir : rootlibexecdir)

public_programs += custom_target(
        'kernel-install',
        input : kernel_install_in,
        output : 'kernel-install',
        command : [jinja2_cmdline, '@INPUT@', '@OUTPUT@'],
        install : want_kernel_install,
        install_mode : 'rwxr-xr-x',
        install_dir : bindir)

############################################################

runtest_env = custom_target(
        'systemd-runtest.env',
        output : 'systemd-runtest.env',
        command : [sh, '-c',
                   '{ echo SYSTEMD_TEST_DATA=@0@; echo SYSTEMD_CATALOG_DIR=@1@; } >@OUTPUT@'.format(
                           project_source_root / 'test',
                           project_build_root / 'catalog')],
        depends : catalogs,
        build_by_default : true)

test_cflags = ['-DTEST_CODE=1']
# We intentionally do not do inline initializations with definitions for a
# bunch of _cleanup_ variables in tests, to ensure valgrind is triggered if we
# use the variable unexpectedly. This triggers a lot of maybe-uninitialized
# false positives when the combination of -O2 and -flto is used. Suppress them.
if '-O2' in c_args and '-flto=auto' in c_args
        test_cflags += cc.first_supported_argument('-Wno-maybe-uninitialized')
endif

foreach tuple : tests
        sources = tuple[0]
        link_with = tuple.length() > 1 and tuple[1].length() > 0 ? tuple[1] : [libshared]
        dependencies = tuple.length() > 2 ? tuple[2] : []
        incs = tuple.length() > 3 and tuple[3].length() > 0 ? tuple[3] : includes
        condition = tuple.length() > 4 ? tuple[4] : ''
        type = tuple.length() > 5 ? tuple[5] : ''
        defs = tuple.length() > 6 ? tuple[6] : []
        defs += test_cflags
        parallel = tuple.length() > 7 ? tuple[7] : true
        timeout = 30

        # FIXME: Use fs.stem() with meson >= 0.54.0
        name = '@0@'.format(sources[0]).split('/')[-1].split('.')[0]
        if type.startswith('timeout=')
                timeout = type.split('=')[1].to_int()
                type = ''
        endif

        if condition == '' or conf.get(condition) == 1
                exe = executable(
                        name,
                        sources,
                        include_directories : incs,
                        link_with : link_with,
                        dependencies : [versiondep,
                                        dependencies],
                        c_args : defs,
                        build_by_default : want_tests != 'false',
                        install_rpath : rootpkglibdir,
                        install : install_tests,
                        install_dir : testsdir / type,
                        link_depends : runtest_env)

                if type == 'manual'
                        message('@0@ is a manual test'.format(name))
                elif type == 'unsafe' and want_tests != 'unsafe'
                        message('@0@ is an unsafe test'.format(name))
                elif want_tests != 'false'
                        test(name, exe,
                             env : test_env,
                             timeout : timeout)
                endif
        else
                message('Not compiling @0@ because @1@ is not true'.format(name, condition))
        endif
endforeach

exe = executable(
        'test-libsystemd-sym',
        test_libsystemd_sym_c,
        include_directories : includes,
        link_with : [libsystemd],
        build_by_default : want_tests != 'false',
        install : install_tests,
        install_dir : testsdir)
if want_tests != 'false'
        test('test-libsystemd-sym', exe)
endif

exe = executable(
        'test-libsystemd-static-sym',
        test_libsystemd_sym_c,
        include_directories : includes,
        link_with : [install_libsystemd_static],
        dependencies : [threads], # threads is already included in dependencies on the library,
                                  # but does not seem to get propagated. Add here as a work-around.
        build_by_default : want_tests != 'false' and static_libsystemd_pic,
        install : install_tests and static_libsystemd_pic,
        install_dir : testsdir)
if want_tests != 'false' and static_libsystemd_pic
        test('test-libsystemd-static-sym', exe)
endif

exe = executable(
        'test-libudev-sym',
        test_libudev_sym_c,
        include_directories : libudev_includes,
        c_args : ['-Wno-deprecated-declarations'] + test_cflags,
        link_with : [libudev],
        build_by_default : want_tests != 'false',
        install : install_tests,
        install_dir : testsdir)
if want_tests != 'false'
        test('test-libudev-sym', exe)
endif

exe = executable(
        'test-libudev-static-sym',
        test_libudev_sym_c,
        include_directories : libudev_includes,
        c_args : ['-Wno-deprecated-declarations'] + test_cflags,
        link_with : [install_libudev_static],
        build_by_default : want_tests != 'false' and static_libudev_pic,
        install : install_tests and static_libudev_pic,
        install_dir : testsdir)
if want_tests != 'false' and static_libudev_pic
        test('test-libudev-static-sym', exe)
endif

############################################################

fuzzer_exes = []

foreach tuple : fuzzers
        sources = tuple[0]
        link_with = tuple.length() > 1 and tuple[1].length() > 0 ? tuple[1] : [libshared]
        dependencies = tuple.length() > 2 ? tuple[2] : []
        incs = tuple.length() > 3 and tuple[3].length() > 0 ? tuple[3] : includes
        defs = tuple.length() > 4 ? tuple[4] : []
        link_args = []

        if want_ossfuzz
                dependencies += fuzzing_engine
        elif want_libfuzzer
                if fuzzing_engine.found()
                        dependencies += fuzzing_engine
                else
                        link_args += ['-fsanitize=fuzzer']
                endif
        else
                sources += 'src/fuzz/fuzz-main.c'
        endif

        # FIXME: Use fs.stem() with meson >= 0.54.0
        name = '@0@'.format(sources[0]).split('/')[-1].split('.')[0]

        exe = executable(
                name,
                sources,
                include_directories : [incs, include_directories('src/fuzz')],
                link_with : link_with,
                dependencies : dependencies,
                c_args : defs + test_cflags,
                link_args: link_args,
                install : false,
                build_by_default : fuzzer_build)
        fuzzer_exes += exe

        if want_tests != 'false'
                # Run the fuzz regression tests without any sanitizers enabled.
                # Additional invocations with sanitizers may be added below.
                foreach p : fuzz_regression_tests
                        b = p.split('/')[-2]
                        c = p.split('/')[-1]

                        if b == name
                                test('@0@_@1@'.format(b, c),
                                     exe,
                                     suite : 'fuzzers',
                                     args : [project_source_root / p])
                        endif
                endforeach
        endif
endforeach

alias_target('fuzzers', fuzzer_exes)

############################################################

subdir('modprobe.d')
subdir('sysctl.d')
subdir('sysusers.d')
subdir('tmpfiles.d')
subdir('hwdb.d')
subdir('units')
subdir('presets')
subdir('network')
subdir('man')
subdir('shell-completion/bash')
subdir('shell-completion/zsh')
subdir('docs/sysvinit')
subdir('docs/var-log')

install_subdir('factory/etc',
               install_dir : factorydir)
subdir('factory/templates')

if install_sysconfdir
        install_data('xorg/50-systemd-user.sh',
                     install_dir : xinitrcdir)
endif
install_data('LICENSE.GPL2',
             'LICENSE.LGPL2.1',
             'NEWS',
             'README',
             'docs/CODING_STYLE.md',
             'docs/DISTRO_PORTING.md',
             'docs/ENVIRONMENT.md',
             'docs/HACKING.md',
             'docs/TRANSIENT-SETTINGS.md',
             'docs/TRANSLATORS.md',
             'docs/UIDS-GIDS.md',
             'docs/GVARIANT-SERIALIZATION.md',
             install_dir : docdir)

install_subdir('LICENSES',
               install_dir : docdir)

meson.add_install_script('sh', '-c', mkdir_p.format(systemdstatedir))
meson.add_install_script('sh', '-c', 'touch $DESTDIR@0@'.format(prefixdir))

############################################################

# Ensure that changes to the docs/ directory do not break the
# basic Github pages build. But only run it in developer mode,
# as it might be fragile due to changes in the tooling, and it is
# not generally useful for users.
jekyll = find_program('jekyll', required : false)
if get_option('mode') == 'developer' and want_tests != 'false' and jekyll.found()
        test('github-pages',
             jekyll,
             suite : 'dist-check',
             args : ['build',
                     '--source', project_source_root / 'docs',
                     '--destination', project_build_root / '_site'])
endif

############################################################

check_help = find_program('tools/check-help.sh')
check_version = find_program('tools/check-version.sh')

foreach exec : public_programs
        name = exec.full_path().split('/')[-1]
        if want_tests != 'false'
                test('check-help-' + name,
                     check_help,
                     suite : 'dist-check',
                     args : exec.full_path(),
                     depends: exec)

                test('check-version-' + name,
                     check_version,
                     suite : 'dist-check',
                     args : [exec.full_path(),
                             meson.project_version()],
                     depends: exec)
        endif
endforeach

############################################################

check_directives_sh = find_program('tools/check-directives.sh')

if want_tests != 'false'
        test('check-directives',
             check_directives_sh,
             suite : 'dist-check',
             args : [project_source_root, project_build_root])
endif

############################################################

# Enable tests for all supported sanitizers
foreach tuple : sanitizers
        sanitizer = tuple[0]
        build = tuple[1]

        if cc.has_link_argument('-fsanitize=@0@'.format(sanitizer))
                prev = ''
                foreach p : fuzz_regression_tests
                        b = p.split('/')[-2]
                        c = p.split('/')[-1]

                        name = '@0@:@1@'.format(b, sanitizer)

                        if name != prev
                                if want_tests == 'false'
                                        message('Not compiling @0@ because tests is set to false'.format(name))
                                elif fuzz_tests
                                        exe = custom_target(
                                                name,
                                                output : name,
                                                depends : build,
                                                command : [ln, '-fs',
                                                           build.full_path() / b,
                                                           '@OUTPUT@'],
                                                build_by_default : true)
                                else
                                        message('Not compiling @0@ because fuzz-tests is set to false'.format(name))
                                endif
                        endif
                        prev = name

                        if fuzz_tests
                                test('@0@_@1@_@2@'.format(b, c, sanitizer),
                                     env,
                                     suite : 'fuzz+san',
                                     env : ['UBSAN_OPTIONS=print_stacktrace=1:print_summary=1:halt_on_error=1'],
                                     timeout : 60,
                                     args : [exe.full_path(),
                                             project_source_root / p])
                        endif
                endforeach
        endif
endforeach


############################################################

if git.found()
        all_files = run_command(
                env, '-u', 'GIT_WORK_TREE',
                git, '--git-dir=@0@/.git'.format(project_source_root),
                     'ls-files', ':/*.[ch]',
                check : false)
        if all_files.returncode() == 0
                all_files = files(all_files.stdout().split())

                custom_target(
                        'tags',
                        output : 'tags',
                        command : [env, 'etags', '-o', '@0@/TAGS'.format(project_source_root)] + all_files)
                run_target(
                        'ctags',
                        command : [env, 'ctags', '--tag-relative=never', '-o', '@0@/tags'.format(project_source_root)] + all_files)
        endif
endif

if git.found()
        git_contrib_sh = find_program('tools/git-contrib.sh')
        run_target(
                'git-contrib',
                command : [git_contrib_sh])
endif

if git.found()
        git_head = run_command(
                git, '--git-dir=@0@/.git'.format(project_source_root),
                     'rev-parse', 'HEAD',
                check : false).stdout().strip()
        git_head_short = run_command(
                git, '--git-dir=@0@/.git'.format(project_source_root),
                     'rev-parse', '--short=7', 'HEAD',
                check : false).stdout().strip()

        run_target(
                'git-snapshot',
                command : [git, 'archive',
                           '-o', '@0@/systemd-@1@.tar.gz'.format(project_source_root,
                                                                 git_head_short),
                           '--prefix', 'systemd-@0@/'.format(git_head),
                           'HEAD'])
endif

############################################################

check_api_docs_sh = find_program('tools/check-api-docs.sh')
run_target(
        'check-api-docs',
        depends : [man, libsystemd, libudev],
        command : [check_api_docs_sh, libsystemd.full_path(), libudev.full_path()])

alias_target('update-dbus-docs', update_dbus_docs)
alias_target('update-man-rules', update_man_rules)

if not meson.is_cross_build()
        custom_target(
                'export-dbus-interfaces',
                output : fs.name(dbus_interfaces_dir),
                install : dbus_interfaces_dir != 'no',
                install_dir : fs.parent(dbus_interfaces_dir),
                command : [export_dbus_interfaces_py, '@OUTPUT@', dbus_programs])
endif

############################################################

alt_time_epoch = run_command('date', '-Is', '-u', '-d', '@@0@'.format(time_epoch),
                             check : true).stdout().strip()

summary({
        'split /usr' :                      split_usr,
        'split bin-sbin' :                  split_bin,
        'prefix directory' :                prefixdir,
        'rootprefix directory' :            rootprefixdir,
        'sysconf directory' :               sysconfdir,
        'include directory' :               includedir,
        'lib directory' :                   libdir,
        'rootlib directory' :               rootlibdir,
        'SysV init scripts' :               sysvinit_path,
        'SysV rc?.d directories' :          sysvrcnd_path,
        'PAM modules directory' :           pamlibdir,
        'PAM configuration directory' :     pamconfdir,
        'libcryptsetup plugins directory' : libcryptsetup_plugins_dir,
        'RPM macros directory' :            rpmmacrosdir,
        'modprobe.d directory' :            modprobedir,
        'D-Bus policy directory' :          dbuspolicydir,
        'D-Bus session directory' :         dbussessionservicedir,
        'D-Bus system directory' :          dbussystemservicedir,
        'D-Bus interfaces directory' :      dbus_interfaces_dir,
        'bash completions directory' :      bashcompletiondir,
        'zsh completions directory' :       zshcompletiondir,
        'private shared lib version tag' :  shared_lib_tag,
        'extra start script' :              get_option('rc-local'),
        'debug shell' :                     '@0@ @ @1@'.format(get_option('debug-shell'),
                                                               get_option('debug-tty')),
        'system UIDs' :                     '<=@0@ (alloc >=@1@)'.format(conf.get('SYSTEM_UID_MAX'),
                                                                         conf.get('SYSTEM_ALLOC_UID_MIN')),
        'system GIDs' :                     '<=@0@ (alloc >=@1@)'.format(conf.get('SYSTEM_GID_MAX'),
                                                                         conf.get('SYSTEM_ALLOC_GID_MIN')),
        'dynamic UIDs' :                    '@0@…@1@'.format(dynamic_uid_min, dynamic_uid_max),
        'container UID bases' :             '@0@…@1@'.format(container_uid_base_min, container_uid_base_max),
        'static UID/GID allocations' :      ' '.join(static_ugids),
        '/dev/kvm access mode' :            get_option('dev-kvm-mode'),
        'render group access mode' :        get_option('group-render-mode'),
        'certificate root directory' :      get_option('certificate-root'),
        'support URL' :                     support_url,
        'nobody user name' :                nobody_user,
        'nobody group name' :               nobody_group,
        'fallback hostname' :               get_option('fallback-hostname'),
        'default compression method' :      compression,
        'default DNSSEC mode' :             default_dnssec,
        'default DNS-over-TLS mode' :       default_dns_over_tls,
        'default mDNS mode' :               default_mdns,
        'default LLMNR mode' :              default_llmnr,
        'default DNS servers' :             dns_servers.split(' '),
        'default NTP servers' :             ntp_servers.split(' '),
        'default cgroup hierarchy' :        default_hierarchy,
        'default net.naming-scheme value' : default_net_naming_scheme,
        'default KillUserProcesses value' : kill_user_processes,
        'default locale' :                  default_locale,
        'default user $PATH' :
                default_user_path != '' ? default_user_path : '(same as system services)',
        'systemd service watchdog' :        service_watchdog == '' ? 'disabled' : service_watchdog,
        'time epoch' :                      '@0@ (@1@)'.format(time_epoch, alt_time_epoch)})

# TODO:
# CFLAGS:   ${OUR_CFLAGS} ${CFLAGS}
# CPPFLAGS: ${OUR_CPPFLAGS} ${CPPFLAGS}
# LDFLAGS:  ${OUR_LDFLAGS} ${LDFLAGS}

found = []
missing = []

foreach tuple : [
        # dependencies
        ['ACL'],
        ['AUDIT'],
        ['AppArmor'],
        ['IMA'],
        ['PAM'],
        ['SECCOMP'],
        ['SELinux'],
        ['SMACK'],
        ['blkid'],
        ['elfutils'],
        ['gcrypt'],
        ['gnutls'],
        ['libbpf'],
        ['libcryptsetup'],
        ['libcryptsetup-plugins'],
        ['libcurl'],
        ['libfdisk'],
        ['libfido2'],
        ['libidn'],
        ['libidn2'],
        ['libiptc'],
        ['microhttpd'],
        ['openssl'],
        ['p11kit'],
        ['pcre2'],
        ['pwquality'],
        ['qrencode'],
        ['tpm2'],
        ['xkbcommon'],

        # compression libs
        ['zstd'],
        ['lz4'],
        ['xz'],
        ['zlib'],
        ['bzip2'],

        # components
        ['backlight'],
        ['binfmt'],
        ['bpf-framework',         conf.get('BPF_FRAMEWORK') == 1],
        ['coredump'],
        ['environment.d'],
        ['efi'],
        ['gnu-efi'],
        ['firstboot'],
        ['hibernate'],
        ['homed'],
        ['hostnamed'],
        ['hwdb'],
        ['importd'],
        ['initrd'],
        ['kernel-install'],
        ['localed'],
        ['logind'],
        ['machined'],
        ['networkd'],
        ['nss-myhostname'],
        ['nss-mymachines'],
        ['nss-resolve'],
        ['nss-systemd'],
        ['oomd'],
        ['portabled'],
        ['pstore'],
        ['quotacheck'],
        ['randomseed'],
        ['repart'],
        ['resolve'],
        ['rfkill'],
        ['sysext'],
        ['systemd-analyze',       conf.get('ENABLE_ANALYZE') == 1],
        ['sysupdate'],
        ['sysusers'],
        ['timedated'],
        ['timesyncd'],
        ['tmpfiles'],
        ['userdb'],
        ['vconsole'],
        ['xdg-autostart'],

        # optional features
        ['idn'],
        ['polkit'],
        ['nscd'],
        ['legacy-pkla',           install_polkit_pkla],
        ['kmod'],
        ['dbus'],
        ['glib'],
        ['tpm'],
        ['man pages',             want_man],
        ['html pages',            want_html],
        ['man page indices',      want_man and have_lxml],
        ['SysV compat'],
        ['compat-mutable-uid-boundaries'],
        ['utmp'],
        ['ldconfig'],
        ['adm group',             get_option('adm-group')],
        ['wheel group',           get_option('wheel-group')],
        ['gshadow'],
        ['debug hashmap'],
        ['debug mmap cache'],
        ['debug siphash'],
        ['valgrind',              conf.get('VALGRIND') == 1],
        ['trace logging',         conf.get('LOG_TRACE') == 1],
        ['install tests',         install_tests],
        ['link-udev-shared',      get_option('link-udev-shared')],
        ['link-systemctl-shared', get_option('link-systemctl-shared')],
        ['link-networkd-shared',  get_option('link-networkd-shared')],
        ['link-timesyncd-shared', get_option('link-timesyncd-shared')],
        ['link-boot-shared',      get_option('link-boot-shared')],
        ['fexecve'],
        ['standalone-binaries',   get_option('standalone-binaries')],
        ['coverage',              get_option('b_coverage')],
]

        if tuple.length() >= 2
                cond = tuple[1]
        else
                ident1 = 'HAVE_' + tuple[0].underscorify().to_upper()
                ident2 = 'ENABLE_' + tuple[0].underscorify().to_upper()
                cond = conf.get(ident1, 0) == 1 or conf.get(ident2, 0) == 1
        endif
        if cond
                found += tuple[0]
        else
                missing += tuple[0]
        endif
endforeach

if static_libsystemd == 'false'
        missing += 'static-libsystemd'
else
        found += 'static-libsystemd(@0@)'.format(static_libsystemd)
endif

if static_libudev == 'false'
        missing += 'static-libudev'
else
        found += 'static-libudev(@0@)'.format(static_libudev)
endif

if conf.get('HAVE_OPENSSL_OR_GCRYPT') == 1 and conf.get('PREFER_OPENSSL') == 1
        found += 'cryptolib(openssl)'
elif conf.get('HAVE_OPENSSL_OR_GCRYPT') == 1
        found += 'cryptolib(gcrypt)'
else
        missing += 'cryptolib'
endif

if conf.get('DNS_OVER_TLS_USE_GNUTLS') == 1
        found += 'DNS-over-TLS(gnutls)'
elif conf.get('DNS_OVER_TLS_USE_OPENSSL') == 1
        found += 'DNS-over-TLS(openssl)'
else
        missing += 'DNS-over-TLS'
endif

summary({
        'enabled' :  ', '.join(found),
        'disabled' : ', '.join(missing)},
        section : 'Features')

if rootprefixdir != rootprefix_default
        warning('\n' +
                'Note that the installation prefix was changed to "@0@".\n'.format(rootprefixdir) +
                'systemd used fixed names for unit file directories and other paths, so anything\n' +
                'except the default ("@0@") is strongly discouraged.'.format(rootprefix_default))
endif<|MERGE_RESOLUTION|>--- conflicted
+++ resolved
@@ -2185,11 +2185,7 @@
         dependencies : [versiondep,
                         libseccomp],
         install_rpath : rootpkglibdir,
-<<<<<<< HEAD
-        install : conf.get('ENABLE_ANALYZE'))
-=======
         install : conf.get('ENABLE_ANALYZE') == 1)
->>>>>>> 3b1497bd
 
 executable(
         'systemd-journald',
