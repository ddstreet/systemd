# SPDX-License-Identifier: LGPL-2.1+
#
# Copyright 2017 Zbigniew Jędrzejewski-Szmek
#
# systemd is free software; you can redistribute it and/or modify it
# under the terms of the GNU Lesser General Public License as published by
# the Free Software Foundation; either version 2.1 of the License, or
# (at your option) any later version.
#
# systemd is distributed in the hope that it will be useful, but
# WITHOUT ANY WARRANTY; without even the implied warranty of
# MERCHANTABILITY or FITNESS FOR A PARTICULAR PURPOSE. See the GNU
# Lesser General Public License for more details.
#
# You should have received a copy of the GNU Lesser General Public License
# along with systemd; If not, see <http://www.gnu.org/licenses/>.

project('systemd', 'c',
        version : '236',
        license : 'LGPLv2+',
        default_options: [
                'c_std=gnu99',
                'prefix=/usr',
                'sysconfdir=/etc',
                'localstatedir=/var',
        ],
        meson_version : '>= 0.41',
       )

libsystemd_version = '0.20.0'
libudev_version = '1.6.8'

# We need the same data in three different formats, ugh!
# Also, for hysterical reasons, we use different variable
# names, sometimes. Not all variables are included in every
# set. Ugh, ugh, ugh!
conf = configuration_data()
conf.set_quoted('PACKAGE_STRING',  meson.project_name() + ' ' + meson.project_version())
conf.set_quoted('PACKAGE_VERSION', meson.project_version())

substs = configuration_data()
substs.set('PACKAGE_URL',          'https://www.freedesktop.org/wiki/Software/systemd')
substs.set('PACKAGE_VERSION',      meson.project_version())

m4_defines = []

#####################################################################

# Try to install the git pre-commit hook
git_hook = run_command(join_paths(meson.source_root(), 'tools/add-git-hook.sh'))
if git_hook.returncode() == 0
        message(git_hook.stdout().strip())
endif

#####################################################################

split_usr = get_option('split-usr')
conf.set10('HAVE_SPLIT_USR', split_usr)

rootprefixdir = get_option('rootprefix')
# Unusual rootprefixdir values are used by some distros
# (see https://github.com/systemd/systemd/pull/7461).
rootprefix_default = get_option('split-usr') ? '/' : '/usr'
if rootprefixdir == ''
        rootprefixdir = rootprefix_default
endif

sysvinit_path = get_option('sysvinit-path')
sysvrcnd_path = get_option('sysvrcnd-path')
have = sysvinit_path != '' or sysvrcnd_path != ''
conf.set10('HAVE_SYSV_COMPAT', have,
           description : 'SysV init scripts and rcN.d links are supported')
m4_defines += have ? ['-DHAVE_SYSV_COMPAT'] : []

# join_paths ignore the preceding arguments if an absolute component is
# encountered, so this should canonicalize various paths when they are
# absolute or relative.
prefixdir = get_option('prefix')
if not prefixdir.startswith('/')
        error('Prefix is not absolute: "@0@"'.format(prefixdir))
endif
bindir = join_paths(prefixdir, get_option('bindir'))
libdir = join_paths(prefixdir, get_option('libdir'))
sysconfdir = join_paths(prefixdir, get_option('sysconfdir'))
includedir = join_paths(prefixdir, get_option('includedir'))
datadir = join_paths(prefixdir, get_option('datadir'))
localstatedir = join_paths('/', get_option('localstatedir'))

rootbindir = join_paths(rootprefixdir, 'bin')
rootlibexecdir = join_paths(rootprefixdir, 'lib/systemd')

rootlibdir = get_option('rootlibdir')
if rootlibdir == ''
        rootlibdir = join_paths(rootprefixdir, libdir.split('/')[-1])
endif

# Dirs of external packages
pkgconfigdatadir = join_paths(datadir, 'pkgconfig')
pkgconfiglibdir = join_paths(libdir, 'pkgconfig')
polkitpolicydir = join_paths(datadir, 'polkit-1/actions')
polkitrulesdir = join_paths(datadir, 'polkit-1/rules.d')
polkitpkladir = join_paths(localstatedir, 'lib/polkit-1/localauthority/10-vendor.d')
varlogdir = join_paths(localstatedir, 'log')
xinitrcdir = join_paths(sysconfdir, 'X11/xinit/xinitrc.d')
rpmmacrosdir = get_option('rpmmacrosdir')
<<<<<<< HEAD
=======
if rpmmacrosdir != 'no'
        rpmmacrosdir = join_paths(prefixdir, rpmmacrosdir)
endif
>>>>>>> 358b4023
modprobedir = join_paths(rootprefixdir, 'lib/modprobe.d')

# Our own paths
pkgdatadir = join_paths(datadir, 'systemd')
environmentdir = join_paths(prefixdir, 'lib/environment.d')
pkgsysconfdir = join_paths(sysconfdir, 'systemd')
userunitdir = join_paths(prefixdir, 'lib/systemd/user')
userpresetdir = join_paths(prefixdir, 'lib/systemd/user-preset')
tmpfilesdir = join_paths(prefixdir, 'lib/tmpfiles.d')
sysusersdir = join_paths(prefixdir, 'lib/sysusers.d')
sysctldir = join_paths(prefixdir, 'lib/sysctl.d')
binfmtdir = join_paths(prefixdir, 'lib/binfmt.d')
modulesloaddir = join_paths(prefixdir, 'lib/modules-load.d')
networkdir = join_paths(rootprefixdir, 'lib/systemd/network')
pkgincludedir = join_paths(includedir, 'systemd')
systemgeneratordir = join_paths(rootlibexecdir, 'system-generators')
usergeneratordir = join_paths(prefixdir, 'lib/systemd/user-generators')
systemenvgeneratordir = join_paths(prefixdir, 'lib/systemd/system-environment-generators')
userenvgeneratordir = join_paths(prefixdir, 'lib/systemd/user-environment-generators')
systemshutdowndir = join_paths(rootlibexecdir, 'system-shutdown')
systemsleepdir = join_paths(rootlibexecdir, 'system-sleep')
systemunitdir = join_paths(rootprefixdir, 'lib/systemd/system')
systempresetdir = join_paths(rootprefixdir, 'lib/systemd/system-preset')
udevlibexecdir = join_paths(rootprefixdir, 'lib/udev')
udevhomedir = udevlibexecdir
udevrulesdir = join_paths(udevlibexecdir, 'rules.d')
udevhwdbdir = join_paths(udevlibexecdir, 'hwdb.d')
catalogdir = join_paths(prefixdir, 'lib/systemd/catalog')
kernelinstalldir = join_paths(prefixdir, 'lib/kernel/install.d')
factorydir = join_paths(datadir, 'factory')
docdir = join_paths(datadir, 'doc/systemd')
bootlibdir = join_paths(prefixdir, 'lib/systemd/boot/efi')
testsdir = join_paths(prefixdir, 'lib/systemd/tests')
systemdstatedir = join_paths(localstatedir, 'lib/systemd')
catalogstatedir = join_paths(systemdstatedir, 'catalog')
randomseeddir = join_paths(localstatedir, 'lib/systemd')

dbuspolicydir = get_option('dbuspolicydir')
if dbuspolicydir == ''
        dbuspolicydir = join_paths(datadir, 'dbus-1/system.d')
endif

dbussessionservicedir = get_option('dbussessionservicedir')
if dbussessionservicedir == ''
        dbussessionservicedir = join_paths(datadir, 'dbus-1/services')
endif

dbussystemservicedir = get_option('dbussystemservicedir')
if dbussystemservicedir == ''
        dbussystemservicedir = join_paths(datadir, 'dbus-1/system-services')
endif

pamlibdir = get_option('pamlibdir')
if pamlibdir == ''
        pamlibdir = join_paths(rootlibdir, 'security')
endif

pamconfdir = get_option('pamconfdir')
if pamconfdir == ''
        pamconfdir = join_paths(sysconfdir, 'pam.d')
endif

conf.set_quoted('PKGSYSCONFDIR',                              pkgsysconfdir)
conf.set_quoted('SYSTEM_CONFIG_UNIT_PATH',                    join_paths(pkgsysconfdir, 'system'))
conf.set_quoted('SYSTEM_DATA_UNIT_PATH',                      systemunitdir)
conf.set_quoted('SYSTEM_SYSVINIT_PATH',                       sysvinit_path)
conf.set_quoted('SYSTEM_SYSVRCND_PATH',                       sysvrcnd_path)
conf.set_quoted('RC_LOCAL_SCRIPT_PATH_START',                 get_option('rc-local'))
conf.set_quoted('RC_LOCAL_SCRIPT_PATH_STOP',                  get_option('halt-local'))
conf.set_quoted('USER_CONFIG_UNIT_PATH',                      join_paths(pkgsysconfdir, 'user'))
conf.set_quoted('USER_DATA_UNIT_PATH',                        userunitdir)
conf.set_quoted('CERTIFICATE_ROOT',                           get_option('certificate-root'))
conf.set_quoted('CATALOG_DATABASE',                           join_paths(catalogstatedir, 'database'))
conf.set_quoted('SYSTEMD_CGROUP_AGENT_PATH',                  join_paths(rootlibexecdir, 'systemd-cgroups-agent'))
conf.set_quoted('SYSTEMD_BINARY_PATH',                        join_paths(rootlibexecdir, 'systemd'))
conf.set_quoted('SYSTEMD_FSCK_PATH',                          join_paths(rootlibexecdir, 'systemd-fsck'))
conf.set_quoted('SYSTEMD_MAKEFS_PATH',                        join_paths(rootlibexecdir, 'systemd-makefs'))
conf.set_quoted('SYSTEMD_GROWFS_PATH',                        join_paths(rootlibexecdir, 'systemd-growfs'))
conf.set_quoted('SYSTEMD_SHUTDOWN_BINARY_PATH',               join_paths(rootlibexecdir, 'systemd-shutdown'))
conf.set_quoted('SYSTEMD_SLEEP_BINARY_PATH',                  join_paths(rootlibexecdir, 'systemd-sleep'))
conf.set_quoted('SYSTEMCTL_BINARY_PATH',                      join_paths(rootbindir, 'systemctl'))
conf.set_quoted('SYSTEMD_TTY_ASK_PASSWORD_AGENT_BINARY_PATH', join_paths(rootbindir, 'systemd-tty-ask-password-agent'))
conf.set_quoted('SYSTEMD_STDIO_BRIDGE_BINARY_PATH',           join_paths(bindir, 'systemd-stdio-bridge'))
conf.set_quoted('ROOTPREFIX',                                 rootprefixdir)
conf.set_quoted('RANDOM_SEED_DIR',                            randomseeddir)
conf.set_quoted('RANDOM_SEED',                                join_paths(randomseeddir, 'random-seed'))
conf.set_quoted('SYSTEMD_CRYPTSETUP_PATH',                    join_paths(rootlibexecdir, 'systemd-cryptsetup'))
conf.set_quoted('SYSTEM_GENERATOR_PATH',                      systemgeneratordir)
conf.set_quoted('USER_GENERATOR_PATH',                        usergeneratordir)
conf.set_quoted('SYSTEM_ENV_GENERATOR_PATH',                  systemenvgeneratordir)
conf.set_quoted('USER_ENV_GENERATOR_PATH',                    userenvgeneratordir)
conf.set_quoted('SYSTEM_SHUTDOWN_PATH',                       systemshutdowndir)
conf.set_quoted('SYSTEM_SLEEP_PATH',                          systemsleepdir)
conf.set_quoted('SYSTEMD_KBD_MODEL_MAP',                      join_paths(pkgdatadir, 'kbd-model-map'))
conf.set_quoted('SYSTEMD_LANGUAGE_FALLBACK_MAP',              join_paths(pkgdatadir, 'language-fallback-map'))
conf.set_quoted('UDEVLIBEXECDIR',                             udevlibexecdir)
conf.set_quoted('POLKIT_AGENT_BINARY_PATH',                   join_paths(bindir, 'pkttyagent'))
conf.set_quoted('LIBDIR',                                     libdir)
conf.set_quoted('ROOTLIBDIR',                                 rootlibdir)
conf.set_quoted('ROOTLIBEXECDIR',                             rootlibexecdir)
conf.set_quoted('BOOTLIBDIR',                                 bootlibdir)
conf.set_quoted('SYSTEMD_PULL_PATH',                          join_paths(rootlibexecdir, 'systemd-pull'))
conf.set_quoted('SYSTEMD_IMPORT_PATH',                        join_paths(rootlibexecdir, 'systemd-import'))
conf.set_quoted('SYSTEMD_EXPORT_PATH',                        join_paths(rootlibexecdir, 'systemd-export'))
conf.set_quoted('VENDOR_KEYRING_PATH',                        join_paths(rootlibexecdir, 'import-pubring.gpg'))
conf.set_quoted('USER_KEYRING_PATH',                          join_paths(pkgsysconfdir, 'import-pubring.gpg'))
conf.set_quoted('DOCUMENT_ROOT',                              join_paths(pkgdatadir, 'gatewayd'))

conf.set_quoted('ABS_BUILD_DIR',                              meson.build_root())
conf.set_quoted('ABS_SRC_DIR',                                meson.source_root())

substs.set('prefix',                                          prefixdir)
substs.set('exec_prefix',                                     prefixdir)
substs.set('libdir',                                          libdir)
substs.set('rootlibdir',                                      rootlibdir)
substs.set('includedir',                                      includedir)
substs.set('pkgsysconfdir',                                   pkgsysconfdir)
substs.set('bindir',                                          bindir)
substs.set('rootbindir',                                      rootbindir)
substs.set('rootlibexecdir',                                  rootlibexecdir)
substs.set('systemunitdir',                                   systemunitdir)
substs.set('userunitdir',                                     userunitdir)
substs.set('systempresetdir',                                 systempresetdir)
substs.set('userpresetdir',                                   userpresetdir)
substs.set('udevhwdbdir',                                     udevhwdbdir)
substs.set('udevrulesdir',                                    udevrulesdir)
substs.set('udevlibexecdir',                                  udevlibexecdir)
substs.set('catalogdir',                                      catalogdir)
substs.set('tmpfilesdir',                                     tmpfilesdir)
substs.set('sysusersdir',                                     sysusersdir)
substs.set('sysctldir',                                       sysctldir)
substs.set('binfmtdir',                                       binfmtdir)
substs.set('modulesloaddir',                                  modulesloaddir)
substs.set('systemgeneratordir',                              systemgeneratordir)
substs.set('usergeneratordir',                                usergeneratordir)
substs.set('systemenvgeneratordir',                           systemenvgeneratordir)
substs.set('userenvgeneratordir',                             userenvgeneratordir)
substs.set('systemshutdowndir',                               systemshutdowndir)
substs.set('systemsleepdir',                                  systemsleepdir)
substs.set('VARLOGDIR',                                       varlogdir)
substs.set('CERTIFICATEROOT',                                 get_option('certificate-root'))
substs.set('SYSTEMCTL',                                       join_paths(rootbindir, 'systemctl'))
substs.set('RANDOM_SEED',                                     join_paths(randomseeddir, 'random-seed'))
substs.set('SYSTEM_SYSVINIT_PATH',                            sysvinit_path)
substs.set('SYSTEM_SYSVRCND_PATH',                            sysvrcnd_path)
substs.set('RC_LOCAL_SCRIPT_PATH_START',                      get_option('rc-local'))
substs.set('RC_LOCAL_SCRIPT_PATH_STOP',                       get_option('halt-local'))

#####################################################################

cc = meson.get_compiler('c')
pkgconfig = import('pkgconfig')
check_compilation_sh = find_program('tools/meson-check-compilation.sh')

cxx = find_program('c++', required : false)
if cxx.found()
        #  Used only for tests
        add_languages('cpp')
endif

foreach arg : ['-Wextra',
               '-Werror=undef',
               '-Wlogical-op',
               '-Wmissing-include-dirs',
               '-Wold-style-definition',
               '-Wpointer-arith',
               '-Winit-self',
               '-Wdeclaration-after-statement',
               '-Wfloat-equal',
               '-Wsuggest-attribute=noreturn',
               '-Werror=missing-prototypes',
               '-Werror=implicit-function-declaration',
               '-Werror=missing-declarations',
               '-Werror=return-type',
               '-Werror=incompatible-pointer-types',
               '-Werror=format=2',
               '-Wstrict-prototypes',
               '-Wredundant-decls',
               '-Wmissing-noreturn',
               '-Wimplicit-fallthrough=5',
               '-Wshadow',
               '-Wendif-labels',
               '-Wstrict-aliasing=2',
               '-Wwrite-strings',
               '-Werror=overflow',
               '-Wdate-time',
               '-Wnested-externs',
               '-ffast-math',
               '-fno-common',
               '-fdiagnostics-show-option',
               '-fno-strict-aliasing',
               '-fvisibility=hidden',
               '-fstack-protector',
               '-fstack-protector-strong',
               '-fPIE',
               '--param=ssp-buffer-size=4',
              ]
        if cc.has_argument(arg)
                add_project_arguments(arg, language : 'c')
        endif
endforeach

# "negative" arguments: gcc on purpose does not return an error for "-Wno-"
# arguments, just emits a warnings. So test for the "positive" version instead.
foreach arg : ['unused-parameter',
               'missing-field-initializers',
               'unused-result',
               'format-signedness',
               'error=nonnull', # work-around for gcc 7.1 turning this on on its own
              ]
        if cc.has_argument('-W' + arg)
                add_project_arguments('-Wno-' + arg, language : 'c')
        endif
endforeach

if cc.compiles('
   #include <time.h>
   #include <inttypes.h>
   typedef uint64_t usec_t;
   usec_t now(clockid_t clock);
   int main(void) {
           struct timespec now;
           return 0;
   }
', name : '-Werror=shadow with local shadowing')
        add_project_arguments('-Werror=shadow', language : 'c')
endif

if cc.get_id() == 'clang'
        foreach arg : ['-Wno-typedef-redefinition',
                       '-Wno-gnu-variable-sized-type-not-at-end',
                      ]
                if cc.has_argument(arg,
                                   name : '@0@ is supported'.format(arg))
                        add_project_arguments(arg, language : 'c')
                endif
        endforeach
endif

link_test_c = files('tools/meson-link-test.c')

# --as-needed and --no-undefined are provided by meson by default,
# run mesonconf to see what is enabled
foreach arg : ['-Wl,-z,relro',
               '-Wl,-z,now',
               '-pie',
              ]

        have = run_command(check_compilation_sh,
                           cc.cmd_array(), '-x', 'c', arg,
                           '-include', link_test_c).returncode() == 0
        message('Linking with @0@ supported: @1@'.format(arg, have ? 'yes' : 'no'))
        if have
                add_project_link_arguments(arg, language : 'c')
        endif
endforeach

if get_option('buildtype') != 'debug'
        foreach arg : ['-ffunction-sections',
                       '-fdata-sections']
                if cc.has_argument(arg,
                                   name : '@0@ is supported'.format(arg))
                        add_project_arguments(arg, language : 'c')
                endif
        endforeach

        foreach arg : ['-Wl,--gc-sections']
                have = run_command(check_compilation_sh,
                                   cc.cmd_array(), '-x', 'c', arg,
                                   '-include', link_test_c).returncode() == 0
                message('Linking with @0@ supported: @1@'.format(arg, have ? 'yes' : 'no'))
                if have
                        add_project_link_arguments(arg, language : 'c')
                endif
        endforeach
endif

cpp = ' '.join(cc.cmd_array()) + ' -E'

#####################################################################
# compilation result tests

conf.set('_GNU_SOURCE', true)
conf.set('__SANE_USERSPACE_TYPES__', true)

conf.set('SIZEOF_PID_T', cc.sizeof('pid_t', prefix : '#include <sys/types.h>'))
conf.set('SIZEOF_UID_T', cc.sizeof('uid_t', prefix : '#include <sys/types.h>'))
conf.set('SIZEOF_GID_T', cc.sizeof('gid_t', prefix : '#include <sys/types.h>'))
conf.set('SIZEOF_DEV_T', cc.sizeof('dev_t', prefix : '#include <sys/types.h>'))
conf.set('SIZEOF_INO_T', cc.sizeof('ino_t', prefix : '#include <sys/types.h>'))
conf.set('SIZEOF_TIME_T', cc.sizeof('time_t', prefix : '#include <sys/time.h>'))
conf.set('SIZEOF_RLIM_T', cc.sizeof('rlim_t', prefix : '#include <sys/resource.h>'))

decl_headers = '''
#include <uchar.h>
#include <linux/ethtool.h>
#include <linux/fib_rules.h>
'''
# FIXME: key_serial_t is only defined in keyutils.h, this is bound to fail

foreach decl : ['char16_t',
                'char32_t',
                'key_serial_t',
                'struct ethtool_link_settings',
                'struct fib_rule_uid_range',
               ]

        # We get -1 if the size cannot be determined
        have = cc.sizeof(decl, prefix : decl_headers) > 0
        conf.set10('HAVE_' + decl.underscorify().to_upper(), have)
endforeach

foreach decl : [['IFLA_INET6_ADDR_GEN_MODE',         'linux/if_link.h'],
                ['IN6_ADDR_GEN_MODE_STABLE_PRIVACY', 'linux/if_link.h'],
                ['IFLA_VRF_TABLE',                   'linux/if_link.h'],
                ['IFLA_MACVLAN_FLAGS',               'linux/if_link.h'],
                ['IFLA_IPVLAN_MODE',                 'linux/if_link.h'],
                ['IFLA_PHYS_PORT_ID',                'linux/if_link.h'],
                ['IFLA_BOND_AD_INFO',                'linux/if_link.h'],
                ['IFLA_VLAN_PROTOCOL',               'linux/if_link.h'],
                ['IFLA_VXLAN_REMCSUM_NOPARTIAL',     'linux/if_link.h'],
                ['IFLA_VXLAN_GPE',                   'linux/if_link.h'],
                ['IFLA_GENEVE_LABEL',                'linux/if_link.h'],
                # if_tunnel.h is buggy and cannot be included on its own
                ['IFLA_VTI_REMOTE',                  'linux/if_tunnel.h', '#include <net/if.h>'],
                ['IFLA_IPTUN_ENCAP_DPORT',           'linux/if_tunnel.h', '#include <net/if.h>'],
                ['IFLA_GRE_ENCAP_DPORT',             'linux/if_tunnel.h', '#include <net/if.h>'],
                ['IFLA_BRIDGE_VLAN_INFO',            'linux/if_bridge.h'],
                ['IFLA_BRPORT_PROXYARP',             'linux/if_link.h'],
                ['IFLA_BRPORT_LEARNING_SYNC',        'linux/if_link.h'],
                ['IFLA_BR_VLAN_DEFAULT_PVID',        'linux/if_link.h'],
                ['NDA_IFINDEX',                      'linux/neighbour.h'],
                ['IFA_FLAGS',                        'linux/if_addr.h'],
                ['FRA_UID_RANGE',                    'linux/fib_rules.h'],
                ['LO_FLAGS_PARTSCAN',                'linux/loop.h'],
                ['VXCAN_INFO_PEER',                  'linux/can/vxcan.h'],
               ]
        prefix = decl.length() > 2 ? decl[2] : ''
        have = cc.has_header_symbol(decl[1], decl[0], prefix : prefix)
        conf.set10('HAVE_' + decl[0], have)
endforeach

foreach ident : ['secure_getenv', '__secure_getenv']
        conf.set10('HAVE_' + ident.to_upper(), cc.has_function(ident))
endforeach

foreach ident : [
        ['memfd_create',      '''#define _GNU_SOURCE
                                 #include <sys/mman.h>'''],
        ['gettid',            '''#include <sys/types.h>'''],
        ['pivot_root',        '''#include <stdlib.h>'''],     # no known header declares pivot_root
        ['name_to_handle_at', '''#define _GNU_SOURCE
                                 #include <sys/types.h>
                                 #include <sys/stat.h>
                                 #include <fcntl.h>'''],
        ['setns',             '''#define _GNU_SOURCE
                                 #include <sched.h>'''],
        ['renameat2',         '''#include <stdio.h>'''],
        ['kcmp',              '''#include <linux/kcmp.h>'''],
        ['keyctl',            '''#include <sys/types.h>
                                 #include <keyutils.h>'''],
        ['copy_file_range',   '''#include <sys/syscall.h>
                                 #include <unistd.h>'''],
        ['bpf',               '''#include <sys/syscall.h>
                                 #include <unistd.h>'''],
        ['explicit_bzero' ,   '''#include <string.h>'''],
]

        have = cc.has_function(ident[0], prefix : ident[1])
        conf.set10('HAVE_' + ident[0].to_upper(), have)
endforeach

if cc.has_function('getrandom', prefix : '''#include <sys/random.h>''')
        conf.set10('USE_SYS_RANDOM_H', true)
        conf.set10('HAVE_GETRANDOM', true)
else
        have = cc.has_function('getrandom', prefix : '''#include <linux/random.h>''')
        conf.set10('USE_SYS_RANDOM_H', false)
        conf.set10('HAVE_GETRANDOM', have)
endif

#####################################################################

sed = find_program('sed')
awk = find_program('awk')
m4 = find_program('m4')
stat = find_program('stat')
git = find_program('git', required : false)

meson_make_symlink = meson.source_root() + '/tools/meson-make-symlink.sh'
mkdir_p = 'mkdir -p $DESTDIR/@0@'
test_efi_create_disk_sh = find_program('test/test-efi-create-disk.sh')
splash_bmp = files('test/splash.bmp')

# if -Dxxx-path option is found, use that. Otherwise, check in $PATH,
# /usr/sbin, /sbin, and fall back to the default from middle column.
progs = [['telinit',    '/lib/sysvinit/telinit'],
         ['quotaon',    '/usr/sbin/quotaon'    ],
         ['quotacheck', '/usr/sbin/quotacheck' ],
         ['kill',       '/usr/bin/kill'        ],
         ['kmod',       '/usr/bin/kmod'        ],
         ['kexec',      '/usr/sbin/kexec'      ],
         ['sulogin',    '/usr/sbin/sulogin'    ],
         ['mount',      '/usr/bin/mount',      'MOUNT_PATH'],
         ['umount',     '/usr/bin/umount',     'UMOUNT_PATH'],
         ['loadkeys',   '/usr/bin/loadkeys',   'KBD_LOADKEYS'],
         ['setfont',    '/usr/bin/setfont',    'KBD_SETFONT'],
        ]
foreach prog : progs
        path = get_option(prog[0] + '-path')
        if path != ''
                message('Using @1@ for @0@'.format(prog[0], path))
        else
                exe = find_program(prog[0],
                                   '/usr/sbin/' + prog[0],
                                   '/sbin/' + prog[0],
                                   required: false)
                path = exe.found() ? exe.path() : prog[1]
        endif
        name = prog.length() > 2 ? prog[2] : prog[0].to_upper()
        conf.set_quoted(name, path)
        substs.set(name, path)
endforeach

if run_command('ln', '--relative', '--help').returncode() != 0
        error('ln does not support --relative')
endif

############################################################

gperf = find_program('gperf')

gperf_test_format = '''
#include <string.h>
const char * in_word_set(const char *, @0@);
@1@
'''
gperf_snippet_format = 'echo foo,bar | @0@ -L ANSI-C'
gperf_snippet = run_command('sh', '-c', gperf_snippet_format.format(gperf.path()))
gperf_test = gperf_test_format.format('size_t', gperf_snippet.stdout())
if cc.compiles(gperf_test)
        gperf_len_type = 'size_t'
else
        gperf_test = gperf_test_format.format('unsigned', gperf_snippet.stdout())
        if cc.compiles(gperf_test)
                gperf_len_type = 'unsigned'
        else
                error('unable to determine gperf len type')
        endif
endif
message('gperf len type is @0@'.format(gperf_len_type))
conf.set('GPERF_LEN_TYPE', gperf_len_type,
         description : 'The type of gperf "len" parameter')

############################################################

if not cc.has_header('sys/capability.h')
        error('POSIX caps headers not found')
endif
foreach header : ['linux/btrfs.h',
                  'linux/memfd.h',
                  'linux/vm_sockets.h',
                  'sys/auxv.h',
                  'valgrind/memcheck.h',
                  'valgrind/valgrind.h',
                 ]

        conf.set10('HAVE_' + header.underscorify().to_upper(),
                   cc.has_header(header))
endforeach

############################################################

conf.set_quoted('FALLBACK_HOSTNAME', get_option('fallback-hostname'))
conf.set10('ENABLE_COMPAT_GATEWAY_HOSTNAME', get_option('compat-gateway-hostname'))
gateway_hostnames = ['_gateway'] + (conf.get('ENABLE_COMPAT_GATEWAY_HOSTNAME') == 1 ? ['gateway'] : [])

default_hierarchy = get_option('default-hierarchy')
conf.set_quoted('DEFAULT_HIERARCHY_NAME', default_hierarchy,
                description : 'default cgroup hierarchy as string')
if default_hierarchy == 'legacy'
        conf.set('DEFAULT_HIERARCHY', 'CGROUP_UNIFIED_NONE')
elif default_hierarchy == 'hybrid'
        conf.set('DEFAULT_HIERARCHY', 'CGROUP_UNIFIED_SYSTEMD')
else
        conf.set('DEFAULT_HIERARCHY', 'CGROUP_UNIFIED_ALL')
endif

time_epoch = get_option('time-epoch')
if time_epoch == ''
        NEWS = files('NEWS')
        time_epoch = run_command(stat, '-c', '%Y', NEWS).stdout()
endif
time_epoch = time_epoch.to_int()
conf.set('TIME_EPOCH', time_epoch)

system_uid_max = get_option('system-uid-max')
if system_uid_max == ''
        system_uid_max = run_command(
                awk,
                'BEGIN { uid=999 } /^\s*SYS_UID_MAX\s+/ { uid=$2 } END { print uid }',
                '/etc/login.defs').stdout()
endif
system_uid_max = system_uid_max.to_int()
conf.set('SYSTEM_UID_MAX', system_uid_max)
substs.set('systemuidmax', system_uid_max)
message('maximum system UID is @0@'.format(system_uid_max))

system_gid_max = get_option('system-gid-max')
if system_gid_max == ''
        system_gid_max = run_command(
                awk,
                'BEGIN { gid=999 } /^\s*SYS_GID_MAX\s+/ { gid=$2 } END { print gid }',
                '/etc/login.defs').stdout()
endif
system_gid_max = system_gid_max.to_int()
conf.set('SYSTEM_GID_MAX', system_gid_max)
substs.set('systemgidmax', system_gid_max)
message('maximum system GID is @0@'.format(system_gid_max))

dynamic_uid_min = get_option('dynamic-uid-min').to_int()
dynamic_uid_max = get_option('dynamic-uid-max').to_int()
conf.set('DYNAMIC_UID_MIN', dynamic_uid_min)
conf.set('DYNAMIC_UID_MAX', dynamic_uid_max)
substs.set('dynamicuidmin', dynamic_uid_min)
substs.set('dynamicuidmax', dynamic_uid_max)

container_uid_base_min = get_option('container-uid-base-min').to_int()
container_uid_base_max = get_option('container-uid-base-max').to_int()
conf.set('CONTAINER_UID_BASE_MIN', container_uid_base_min)
conf.set('CONTAINER_UID_BASE_MAX', container_uid_base_max)
substs.set('containeruidbasemin', container_uid_base_min)
substs.set('containeruidbasemax', container_uid_base_max)

nobody_user = get_option('nobody-user')
nobody_group = get_option('nobody-group')

getent_result = run_command('getent', 'passwd', '65534')
if getent_result.returncode() == 0
        name = getent_result.stdout().split(':')[0]
        if name != nobody_user
                message('WARNING:\n' +
                        '        The local user with the UID 65534 does not match the configured user name "@0@" of the nobody user (its name is @1@).\n'.format(nobody_user, name) +
                        '        Your build will result in an user table setup that is incompatible with the local system.')
        endif
endif
id_result = run_command('id', '-u', nobody_user)
if id_result.returncode() == 0
        id = id_result.stdout().to_int()
        if id != 65534
                message('WARNING:\n' +
                        '        The local user with the configured user name "@0@" of the nobody user does not have UID 65534 (it has @1@).\n'.format(nobody_user, id) +
                        '        Your build will result in an user table setup that is incompatible with the local system.')
        endif
endif

getent_result = run_command('getent', 'group', '65534')
if getent_result.returncode() == 0
        name = getent_result.stdout().split(':')[0]
        if name != nobody_group
                message('WARNING:\n' +
                        '        The local group with the GID 65534 does not match the configured group name "@0@" of the nobody group (its name is @1@).\n'.format(nobody_group, name) +
                        '        Your build will result in an group table setup that is incompatible with the local system.')
        endif
endif
id_result = run_command('id', '-g', nobody_group)
if id_result.returncode() == 0
        id = id_result.stdout().to_int()
        if id != 65534
                message('WARNING:\n' +
                        '        The local group with the configured group name "@0@" of the nobody group does not have UID 65534 (it has @1@).\n'.format(nobody_group, id) +
                        '        Your build will result in an group table setup that is incompatible with the local system.')
        endif
endif
if nobody_user != nobody_group and not (nobody_user == 'nobody' and nobody_group == 'nogroup')
        message('WARNING:\n' +
                '        The configured user name "@0@" and group name "@0@" of the nobody user/group are not equivalent.\n'.format(nobody_user, nobody_group) +
                '        Please re-check that both "nobody-user" and "nobody-group" options are correctly set.')
endif

conf.set_quoted('NOBODY_USER_NAME', nobody_user)
conf.set_quoted('NOBODY_GROUP_NAME', nobody_group)
substs.set('NOBODY_USER_NAME', nobody_user)
substs.set('NOBODY_GROUP_NAME', nobody_group)

tty_gid = get_option('tty-gid')
conf.set('TTY_GID', tty_gid)
substs.set('TTY_GID', tty_gid)

# Ensure provided GID argument is numeric, otherwise fallback to default assignment
if get_option('users-gid') != ''
        users_gid = get_option('users-gid').to_int()
else
        users_gid = '-'
endif
substs.set('USERS_GID', users_gid)

if get_option('adm-group')
        m4_defines += ['-DENABLE_ADM_GROUP']
endif

if get_option('wheel-group')
        m4_defines += ['-DENABLE_WHEEL_GROUP']
endif

substs.set('DEV_KVM_MODE', get_option('dev-kvm-mode'))

kill_user_processes = get_option('default-kill-user-processes')
conf.set10('KILL_USER_PROCESSES', kill_user_processes)
substs.set('KILL_USER_PROCESSES', kill_user_processes ? 'yes' : 'no')

dns_servers = get_option('dns-servers')
conf.set_quoted('DNS_SERVERS', dns_servers)
substs.set('DNS_SERVERS', dns_servers)

ntp_servers = get_option('ntp-servers')
conf.set_quoted('NTP_SERVERS', ntp_servers)
substs.set('NTP_SERVERS', ntp_servers)

conf.set_quoted('GETTEXT_PACKAGE', meson.project_name())

substs.set('SUSHELL', get_option('debug-shell'))
substs.set('DEBUGTTY', get_option('debug-tty'))

debug = get_option('debug')
enable_debug_hashmap = false
enable_debug_mmap_cache = false
if debug != ''
        foreach name : debug.split(',')
                if name == 'hashmap'
                        enable_debug_hashmap = true
                elif name == 'mmap-cache'
                        enable_debug_mmap_cache = true
                else
                        message('unknown debug option "@0@", ignoring'.format(name))
                endif
        endforeach
endif
conf.set10('ENABLE_DEBUG_HASHMAP', enable_debug_hashmap)
conf.set10('ENABLE_DEBUG_MMAP_CACHE', enable_debug_mmap_cache)

#####################################################################

threads = dependency('threads')
librt = cc.find_library('rt')
libm = cc.find_library('m')
libdl = cc.find_library('dl')
libcrypt = cc.find_library('crypt')

libcap = dependency('libcap', required : false)
if not libcap.found()
        # Compat with Ubuntu 14.04 which ships libcap w/o .pc file
        libcap = cc.find_library('cap')
endif

libmount = dependency('mount',
                      version : '>= 2.30')

want_seccomp = get_option('seccomp')
if want_seccomp != 'false'
        libseccomp = dependency('libseccomp',
                                version : '>= 2.3.1',
                                required : want_seccomp == 'true')
        have = libseccomp.found()
else
        have = false
        libseccomp = []
endif
conf.set10('HAVE_SECCOMP', have)
m4_defines += have ? ['-DHAVE_SECCOMP'] : []

want_selinux = get_option('selinux')
if want_selinux != 'false'
        libselinux = dependency('libselinux',
                                version : '>= 2.1.9',
                                required : want_selinux == 'true')
        have = libselinux.found()
else
        have = false
        libselinux = []
endif
conf.set10('HAVE_SELINUX', have)
m4_defines += have ? ['-DHAVE_SELINUX'] : []

want_apparmor = get_option('apparmor')
if want_apparmor != 'false'
        libapparmor = dependency('libapparmor',
                                 required : want_apparmor == 'true')
        have = libapparmor.found()
else
        have = false
        libapparmor = []
endif
conf.set10('HAVE_APPARMOR', have)
m4_defines += have ? ['-DHAVE_APPARMOR'] : []

smack_run_label = get_option('smack-run-label')
if smack_run_label != ''
        conf.set_quoted('SMACK_RUN_LABEL', smack_run_label)
        m4_defines += ['-DHAVE_SMACK_RUN_LABEL']
endif

want_polkit = get_option('polkit')
install_polkit = false
install_polkit_pkla = false
if want_polkit != 'false'
        install_polkit = true

        libpolkit = dependency('polkit-gobject-1',
                               required : false)
        if libpolkit.found() and libpolkit.version().version_compare('< 0.106')
                message('Old polkit detected, will install pkla files')
                install_polkit_pkla = true
        endif
endif
conf.set10('ENABLE_POLKIT', install_polkit)

want_acl = get_option('acl')
if want_acl != 'false'
        libacl = cc.find_library('acl', required : want_acl == 'true')
        have = libacl.found()
else
        have = false
        libacl = []
endif
conf.set10('HAVE_ACL', have)
m4_defines += have ? ['-DHAVE_ACL'] : []

want_audit = get_option('audit')
if want_audit != 'false'
        libaudit = dependency('audit', required : want_audit == 'true')
        have = libaudit.found()
else
        have = false
        libaudit = []
endif
conf.set10('HAVE_AUDIT', have)

want_blkid = get_option('blkid')
if want_blkid != 'false'
        libblkid = dependency('blkid', required : want_blkid == 'true')
        have = libblkid.found()
else
        have = false
        libblkid = []
endif
conf.set10('HAVE_BLKID', have)

want_kmod = get_option('kmod')
if want_kmod != 'false'
        libkmod = dependency('libkmod',
                             version : '>= 15',
                             required : want_kmod == 'true')
        have = libkmod.found()
else
        have = false
        libkmod = []
endif
conf.set10('HAVE_KMOD', have)

want_pam = get_option('pam')
if want_pam != 'false'
        libpam = cc.find_library('pam', required : want_pam == 'true')
        libpam_misc = cc.find_library('pam_misc', required : want_pam == 'true')
        have = libpam.found() and libpam_misc.found()
else
        have = false
        libpam = []
        libpam_misc = []
endif
conf.set10('HAVE_PAM', have)
m4_defines += have ? ['-DHAVE_PAM'] : []

want_microhttpd = get_option('microhttpd')
if want_microhttpd != 'false'
        libmicrohttpd = dependency('libmicrohttpd',
                                   version : '>= 0.9.33',
                                   required : want_microhttpd == 'true')
        have = libmicrohttpd.found()
else
        have = false
        libmicrohttpd = []
endif
conf.set10('HAVE_MICROHTTPD', have)
m4_defines += have ? ['-DHAVE_MICROHTTPD'] : []

want_libcryptsetup = get_option('libcryptsetup')
if want_libcryptsetup != 'false'
        libcryptsetup = dependency('libcryptsetup',
                                   version : '>= 1.6.0',
                                   required : want_libcryptsetup == 'true')
        have = libcryptsetup.found()
else
        have = false
        libcryptsetup = []
endif
conf.set10('HAVE_LIBCRYPTSETUP', have)

want_libcurl = get_option('libcurl')
if want_libcurl != 'false'
        libcurl = dependency('libcurl',
                             version : '>= 7.32.0',
                             required : want_libcurl == 'true')
        have = libcurl.found()
else
        have = false
        libcurl = []
endif
conf.set10('HAVE_LIBCURL', have)
m4_defines += have ? ['-DHAVE_LIBCURL'] : []

want_libidn = get_option('libidn')
want_libidn2 = get_option('libidn2')
if want_libidn == 'true' and want_libidn2 == 'true'
        error('libidn and libidn2 cannot be requested simultaneously')
endif

if want_libidn != 'false' and want_libidn2 != 'true'
        libidn = dependency('libidn',
                            required : want_libidn == 'true')
        have = libidn.found()
else
        have = false
        libidn = []
endif
conf.set10('HAVE_LIBIDN', have)
m4_defines += have ? ['-DHAVE_LIBIDN'] : []
if not have and want_libidn2 != 'false'
        # libidn is used for both libidn and libidn2 objects
        libidn = dependency('libidn2',
                            required : want_libidn2 == 'true')
        have = libidn.found()
else
        have = false
endif
conf.set10('HAVE_LIBIDN2', have)
m4_defines += have ? ['-DHAVE_LIBIDN2'] : []

want_libiptc = get_option('libiptc')
if want_libiptc != 'false'
        libiptc = dependency('libiptc',
                             required : want_libiptc == 'true')
        have = libiptc.found()
else
        have = false
        libiptc = []
endif
conf.set10('HAVE_LIBIPTC', have)
m4_defines += have ? ['-DHAVE_LIBIPTC'] : []

want_qrencode = get_option('qrencode')
if want_qrencode != 'false'
        libqrencode = dependency('libqrencode',
                                 required : want_qrencode == 'true')
        have = libqrencode.found()
else
        have = false
        libqrencode = []
endif
conf.set10('HAVE_QRENCODE', have)

want_gcrypt = get_option('gcrypt')
if want_gcrypt != 'false'
        libgcrypt = cc.find_library('gcrypt', required : want_gcrypt == 'true')
        libgpg_error = cc.find_library('gpg-error', required : want_gcrypt == 'true')
        have = libgcrypt.found() and libgpg_error.found()
else
        have = false
endif
if not have
        # link to neither of the libs if one is not found
        libgcrypt = []
        libgpg_error = []
endif
conf.set10('HAVE_GCRYPT', have)

want_gnutls = get_option('gnutls')
if want_gnutls != 'false'
        libgnutls = dependency('gnutls',
                               version : '>= 3.1.4',
                               required : want_gnutls == 'true')
        have = libgnutls.found()
else
        have = false
        libgnutls = []
endif
conf.set10('HAVE_GNUTLS', have)

want_elfutils = get_option('elfutils')
if want_elfutils != 'false'
        libdw = dependency('libdw',
                           required : want_elfutils == 'true')
        have = libdw.found()
else
        have = false
        libdw = []
endif
conf.set10('HAVE_ELFUTILS', have)

want_zlib = get_option('zlib')
if want_zlib != 'false'
        libz = dependency('zlib',
                          required : want_zlib == 'true')
        have = libz.found()
else
        have = false
        libz = []
endif
conf.set10('HAVE_ZLIB', have)

want_bzip2 = get_option('bzip2')
if want_bzip2 != 'false'
        libbzip2 = cc.find_library('bz2',
                                   required : want_bzip2 == 'true')
        have = libbzip2.found()
else
        have = false
        libbzip2 = []
endif
conf.set10('HAVE_BZIP2', have)

want_xz = get_option('xz')
if want_xz != 'false'
        libxz = dependency('liblzma',
                           required : want_xz == 'true')
        have = libxz.found()
else
        have = false
        libxz = []
endif
conf.set10('HAVE_XZ', have)

want_lz4 = get_option('lz4')
if want_lz4 != 'false'
        liblz4 = dependency('liblz4',
                            required : want_lz4 == 'true')
        have = liblz4.found()
else
        have = false
        liblz4 = []
endif
conf.set10('HAVE_LZ4', have)

want_xkbcommon = get_option('xkbcommon')
if want_xkbcommon != 'false'
        libxkbcommon = dependency('xkbcommon',
                                  version : '>= 0.3.0',
                                  required : want_xkbcommon == 'true')
        have = libxkbcommon.found()
else
        have = false
        libxkbcommon = []
endif
conf.set10('HAVE_XKBCOMMON', have)

want_glib = get_option('glib')
if want_glib != 'false'
        libglib =    dependency('glib-2.0',
                                version : '>= 2.22.0',
                                required : want_glib == 'true')
        libgobject = dependency('gobject-2.0',
                                version : '>= 2.22.0',
                                required : want_glib == 'true')
        libgio =     dependency('gio-2.0',
                                required : want_glib == 'true')
        have = libglib.found() and libgobject.found() and libgio.found()
else
        have = false
        libglib = []
        libgobject = []
        libgio = []
endif
conf.set10('HAVE_GLIB', have)

want_dbus = get_option('dbus')
if want_dbus != 'false'
        libdbus = dependency('dbus-1',
                             version : '>= 1.3.2',
                             required : want_dbus == 'true')
        have = libdbus.found()
else
        have = false
        libdbus = []
endif
conf.set10('HAVE_DBUS', have)

default_dnssec = get_option('default-dnssec')
if default_dnssec != 'no' and conf.get('HAVE_GCRYPT') == 0
        message('default-dnssec cannot be set to yes or allow-downgrade when gcrypt is disabled. Setting default-dnssec to no.')
        default_dnssec = 'no'
endif
conf.set('DEFAULT_DNSSEC_MODE',
         'DNSSEC_' + default_dnssec.underscorify().to_upper())
substs.set('DEFAULT_DNSSEC_MODE', default_dnssec)

want_importd = get_option('importd')
if want_importd != 'false'
        have = (conf.get('HAVE_LIBCURL') == 1 and
                conf.get('HAVE_ZLIB') == 1 and
                conf.get('HAVE_BZIP2') == 1 and
                conf.get('HAVE_XZ') == 1 and
                conf.get('HAVE_GCRYPT') == 1)
        if want_importd == 'true' and not have
                error('importd support was requested, but dependencies are not available')
        endif
else
        have = false
endif
conf.set10('ENABLE_IMPORTD', have)

want_remote = get_option('remote')
if want_remote != 'false'
        have_deps = [conf.get('HAVE_MICROHTTPD') == 1,
                     conf.get('HAVE_LIBCURL') == 1]
        # sd-j-remote requires µhttpd, and sd-j-upload requires libcurl, so
        # it's possible to build one without the other. Complain only if
        # support was explictly requested. The auxiliary files like sysusers
        # config should be installed when any of the programs are built.
        if want_remote == 'true' and not (have_deps[0] and have_deps[1])
                error('remote support was requested, but dependencies are not available')
        endif
        have = have_deps[0] or have_deps[1]
else
        have = false
endif
conf.set10('ENABLE_REMOTE', have)

foreach term : ['utmp',
                'hibernate',
                'environment-d',
                'binfmt',
                'coredump',
                'resolve',
                'logind',
                'hostnamed',
                'localed',
                'machined',
                'networkd',
                'timedated',
                'timesyncd',
                'myhostname',
                'firstboot',
                'randomseed',
                'backlight',
                'vconsole',
                'quotacheck',
                'sysusers',
                'tmpfiles',
                'hwdb',
                'rfkill',
                'ldconfig',
                'efi',
                'tpm',
                'ima',
                'smack',
                'gshadow',
                'idn',
                'nss-systemd']
        have = get_option(term)
        name = 'ENABLE_' + term.underscorify().to_upper()
        conf.set10(name, have)
        m4_defines += have ? ['-D' + name] : []
endforeach

want_tests = get_option('tests')
install_tests = get_option('install-tests')
tests = []

conf.set10('SYSTEMD_SLOW_TESTS_DEFAULT', get_option('slow-tests'))

#####################################################################

if get_option('efi')
        efi_arch = host_machine.cpu_family()

        if efi_arch == 'x86'
                EFI_MACHINE_TYPE_NAME = 'ia32'
                gnu_efi_arch = 'ia32'
        elif efi_arch == 'x86_64'
                EFI_MACHINE_TYPE_NAME = 'x64'
                gnu_efi_arch = 'x86_64'
        elif efi_arch == 'arm'
                EFI_MACHINE_TYPE_NAME = 'arm'
                gnu_efi_arch = 'arm'
        elif efi_arch == 'aarch64'
                EFI_MACHINE_TYPE_NAME = 'aa64'
                gnu_efi_arch = 'aarch64'
        else
                EFI_MACHINE_TYPE_NAME = ''
                gnu_efi_arch = ''
        endif

        have = true
        conf.set_quoted('EFI_MACHINE_TYPE_NAME', EFI_MACHINE_TYPE_NAME)

        conf.set('SD_TPM_PCR', get_option('tpm-pcrindex').to_int())
else
        have = false
endif
conf.set10('ENABLE_EFI', have)

#####################################################################

config_h = configure_file(
        output : 'config.h',
        configuration : conf)

includes = include_directories('src/basic',
                               'src/shared',
                               'src/systemd',
                               'src/journal',
                               'src/resolve',
                               'src/timesync',
                               'src/login',
                               'src/udev',
                               'src/libudev',
                               'src/core',
                               'src/libsystemd/sd-bus',
                               'src/libsystemd/sd-device',
                               'src/libsystemd/sd-hwdb',
                               'src/libsystemd/sd-id128',
                               'src/libsystemd/sd-netlink',
                               'src/libsystemd/sd-network',
                               'src/libsystemd-network',
                               '.',
                              )

add_project_arguments('-include', 'config.h', language : 'c')

gcrypt_util_sources = files('src/shared/gcrypt-util.h',
                            'src/shared/gcrypt-util.c')

subdir('po')
subdir('catalog')
subdir('src/systemd')
subdir('src/basic')
subdir('src/libsystemd')
subdir('src/libsystemd-network')
subdir('src/journal')
subdir('src/login')

libjournal_core = static_library(
        'journal-core',
        libjournal_core_sources,
        journald_gperf_c,
        include_directories : includes,
        install : false)

libsystemd_sym_path = '@0@/@1@'.format(meson.current_source_dir(), libsystemd_sym)
libsystemd = shared_library(
        'systemd',
        libsystemd_internal_sources,
        journal_internal_sources,
        version : libsystemd_version,
        include_directories : includes,
        link_args : ['-shared',
                     '-Wl,--version-script=' + libsystemd_sym_path],
        link_with : [libbasic],
        dependencies : [threads,
                        libgcrypt,
                        librt,
                        libxz,
                        liblz4],
        link_depends : libsystemd_sym,
        install : true,
        install_dir : rootlibdir)

############################################################

# binaries that have --help and are intended for use by humans,
# usually, but not always, installed in /bin.
public_programs = []

subdir('src/libudev')
subdir('src/shared')
subdir('src/core')
subdir('src/udev')
subdir('src/network')

subdir('src/analyze')
subdir('src/journal-remote')
subdir('src/coredump')
subdir('src/hostname')
subdir('src/import')
subdir('src/kernel-install')
subdir('src/locale')
subdir('src/machine')
subdir('src/nspawn')
subdir('src/resolve')
subdir('src/timedate')
subdir('src/timesync')
subdir('src/vconsole')
subdir('src/boot/efi')

subdir('src/test')
subdir('rules')
subdir('test')

############################################################

# only static linking apart from libdl, to make sure that the
# module is linked to all libraries that it uses.
test_dlopen = executable(
        'test-dlopen',
        test_dlopen_c,
        include_directories : includes,
        link_with : [libbasic],
        dependencies : [libdl])

foreach tuple : [['myhostname', 'ENABLE_MYHOSTNAME'],
                 ['systemd',    'ENABLE_NSS_SYSTEMD'],
                 ['mymachines', 'ENABLE_MACHINED'],
                 ['resolve',    'ENABLE_RESOLVE']]

        condition = tuple[1] == '' or conf.get(tuple[1]) == 1
        if condition
                module = tuple[0]

                sym = 'src/nss-@0@/nss-@0@.sym'.format(module)
                version_script_arg = join_paths(meson.current_source_dir(), sym)

                nss = shared_library(
                        'nss_' + module,
                        'src/nss-@0@/nss-@0@.c'.format(module),
                        version : '2',
                        include_directories : includes,
                        # Note that we link NSS modules with '-z nodelete' so that mempools never get orphaned
                        link_args : ['-Wl,-z,nodelete',
                                     '-shared',
                                     '-Wl,--version-script=' + version_script_arg,
                                     '-Wl,--undefined'],
                        link_with : [libsystemd_internal,
                                     libbasic],
                        dependencies : [threads,
                                        librt],
                        link_depends : sym,
                        install : true,
                        install_dir : rootlibdir)

                # We cannot use shared_module because it does not support version suffix.
                # Unfortunately shared_library insists on creating the symlink…
                meson.add_install_script('sh', '-c',
                                         'rm $DESTDIR@0@/libnss_@1@.so'
                                         .format(rootlibdir, module))

                test('dlopen-nss_' + module,
                     test_dlopen,
                     args : [nss.full_path()]) # path to dlopen must include a slash
        endif
endforeach

############################################################

executable('systemd',
           systemd_sources,
           include_directories : includes,
           link_with : [libcore,
                        libshared],
           dependencies : [threads,
                           librt,
                           libseccomp,
                           libselinux,
                           libmount,
                           libblkid],
           install_rpath : rootlibexecdir,
           install : true,
           install_dir : rootlibexecdir)

exe = executable('systemd-analyze',
                 systemd_analyze_sources,
                 include_directories : includes,
                 link_with : [libcore,
                              libshared],
                 dependencies : [threads,
                                 librt,
                                 libseccomp,
                                 libselinux,
                                 libmount,
                                 libblkid],
                 install_rpath : rootlibexecdir,
                 install : true)
public_programs += [exe]

executable('systemd-journald',
           systemd_journald_sources,
           include_directories : includes,
           link_with : [libjournal_core,
                        libshared],
           dependencies : [threads,
                           libxz,
                           liblz4,
                           libselinux],
           install_rpath : rootlibexecdir,
           install : true,
           install_dir : rootlibexecdir)

exe = executable('systemd-cat',
                 systemd_cat_sources,
                 include_directories : includes,
                 link_with : [libjournal_core,
                              libshared],
                 dependencies : [threads],
                 install_rpath : rootlibexecdir,
                 install : true)
public_programs += [exe]

exe = executable('journalctl',
                 journalctl_sources,
                 include_directories : includes,
                 link_with : [libshared],
                 dependencies : [threads,
                                 libqrencode,
                                 libxz,
                                 liblz4],
                 install_rpath : rootlibexecdir,
                 install : true,
                 install_dir : rootbindir)
public_programs += [exe]

executable('systemd-getty-generator',
           'src/getty-generator/getty-generator.c',
           include_directories : includes,
           link_with : [libshared],
           install_rpath : rootlibexecdir,
           install : true,
           install_dir : systemgeneratordir)

executable('systemd-debug-generator',
           'src/debug-generator/debug-generator.c',
           include_directories : includes,
           link_with : [libshared],
           install_rpath : rootlibexecdir,
           install : true,
           install_dir : systemgeneratordir)

executable('systemd-fstab-generator',
           'src/fstab-generator/fstab-generator.c',
           'src/core/mount-setup.c',
           include_directories : includes,
           link_with : [libshared],
           install_rpath : rootlibexecdir,
           install : true,
           install_dir : systemgeneratordir)

if conf.get('ENABLE_ENVIRONMENT_D') == 1
        executable('30-systemd-environment-d-generator',
                   'src/environment-d-generator/environment-d-generator.c',
                   include_directories : includes,
                   link_with : [libshared],
                   install_rpath : rootlibexecdir,
                   install : true,
                   install_dir : userenvgeneratordir)

        meson.add_install_script(meson_make_symlink,
                                 join_paths(sysconfdir, 'environment'),
                                 join_paths(environmentdir, '99-environment.conf'))
endif

if conf.get('ENABLE_HIBERNATE') == 1
        executable('systemd-hibernate-resume-generator',
                   'src/hibernate-resume/hibernate-resume-generator.c',
                   include_directories : includes,
                   link_with : [libshared],
                   install_rpath : rootlibexecdir,
                   install : true,
                   install_dir : systemgeneratordir)

        executable('systemd-hibernate-resume',
                   'src/hibernate-resume/hibernate-resume.c',
                   include_directories : includes,
                   link_with : [libshared],
                   install_rpath : rootlibexecdir,
                   install : true,
                   install_dir : rootlibexecdir)
endif

if conf.get('HAVE_BLKID') == 1
        executable('systemd-gpt-auto-generator',
                   'src/gpt-auto-generator/gpt-auto-generator.c',
                   'src/basic/blkid-util.h',
                   include_directories : includes,
                   link_with : [libshared],
                   dependencies : libblkid,
                   install_rpath : rootlibexecdir,
                   install : true,
                   install_dir : systemgeneratordir)

        exe = executable('systemd-dissect',
                         'src/dissect/dissect.c',
                         include_directories : includes,
                         link_with : [libshared],
                         install_rpath : rootlibexecdir,
                         install : true,
                         install_dir : rootlibexecdir)
        public_programs += [exe]
endif

if conf.get('ENABLE_RESOLVE') == 1
        executable('systemd-resolved',
                   systemd_resolved_sources,
                   gcrypt_util_sources,
                   include_directories : includes,
                   link_with : [libshared],
                   dependencies : [threads,
                                   libgcrypt,
                                   libgpg_error,
                                   libm,
                                   libidn],
                   install_rpath : rootlibexecdir,
                   install : true,
                   install_dir : rootlibexecdir)

        exe = executable('systemd-resolve',
                         systemd_resolve_sources,
                         gcrypt_util_sources,
                         include_directories : includes,
                         link_with : [libshared],
                         dependencies : [threads,
                                         libgcrypt,
                                         libgpg_error,
                                         libm,
                                         libidn],
                         install_rpath : rootlibexecdir,
                         install : true)
        public_programs += [exe]
endif

if conf.get('ENABLE_LOGIND') == 1
        executable('systemd-logind',
                   systemd_logind_sources,
                   include_directories : includes,
                   link_with : [liblogind_core,
                                libshared],
                   dependencies : [threads,
                                   libacl],
                   install_rpath : rootlibexecdir,
                   install : true,
                   install_dir : rootlibexecdir)

        exe = executable('loginctl',
                         loginctl_sources,
                         include_directories : includes,
                         link_with : [libshared],
                         dependencies : [threads,
                                         liblz4,
                                         libxz],
                         install_rpath : rootlibexecdir,
                         install : true,
                         install_dir : rootbindir)
        public_programs += [exe]

        exe = executable('systemd-inhibit',
                         'src/login/inhibit.c',
                         include_directories : includes,
                         link_with : [libshared],
                         install_rpath : rootlibexecdir,
                         install : true,
                         install_dir : rootbindir)
        public_programs += [exe]

        if conf.get('HAVE_PAM') == 1
                version_script_arg = join_paths(meson.current_source_dir(), pam_systemd_sym)
                pam_systemd = shared_library(
                        'pam_systemd',
                        pam_systemd_c,
                        name_prefix : '',
                        include_directories : includes,
                        link_args : ['-shared',
                                     '-Wl,--version-script=' + version_script_arg],
                        link_with : [libsystemd_internal,
                                     libshared_static],
                        dependencies : [threads,
                                        libpam,
                                        libpam_misc],
                        link_depends : pam_systemd_sym,
                        install : true,
                        install_dir : pamlibdir)

                test('dlopen-pam_systemd',
                     test_dlopen,
                     args : [pam_systemd.full_path()]) # path to dlopen must include a slash
        endif
endif

if conf.get('HAVE_PAM') == 1
        executable('systemd-user-sessions',
                   'src/user-sessions/user-sessions.c',
                   include_directories : includes,
                   link_with : [libshared],
                   install_rpath : rootlibexecdir,
                   install : true,
                   install_dir : rootlibexecdir)
endif

if conf.get('ENABLE_EFI') == 1 and conf.get('HAVE_BLKID') == 1
        exe = executable('bootctl',
                         'src/boot/bootctl.c',
                         include_directories : includes,
                         link_with : [libshared],
                         dependencies : [libblkid],
                         install_rpath : rootlibexecdir,
                         install : true)
        public_programs += [exe]
endif

exe = executable('systemd-socket-activate', 'src/activate/activate.c',
                 include_directories : includes,
                 link_with : [libshared],
                 dependencies : [threads],
                 install_rpath : rootlibexecdir,
                 install : true)
public_programs += [exe]

exe = executable('systemctl', 'src/systemctl/systemctl.c',
                 include_directories : includes,
                 link_with : [libshared],
                 dependencies : [threads,
                                 libcap,
                                 libselinux,
                                 libxz,
                                 liblz4],
                 install_rpath : rootlibexecdir,
                 install : true,
                 install_dir : rootbindir)
public_programs += [exe]

if conf.get('ENABLE_BACKLIGHT') == 1
        executable('systemd-backlight',
                   'src/backlight/backlight.c',
                   include_directories : includes,
                   link_with : [libshared],
                   install_rpath : rootlibexecdir,
                   install : true,
                   install_dir : rootlibexecdir)
endif

if conf.get('ENABLE_RFKILL') == 1
        executable('systemd-rfkill',
                   'src/rfkill/rfkill.c',
                   include_directories : includes,
                   link_with : [libshared],
                   install_rpath : rootlibexecdir,
                   install : true,
                   install_dir : rootlibexecdir)
endif

executable('systemd-system-update-generator',
           'src/system-update-generator/system-update-generator.c',
           include_directories : includes,
           link_with : [libshared],
           install_rpath : rootlibexecdir,
           install : true,
           install_dir : systemgeneratordir)

if conf.get('HAVE_LIBCRYPTSETUP') == 1
        executable('systemd-cryptsetup',
                   'src/cryptsetup/cryptsetup.c',
                   include_directories : includes,
                   link_with : [libshared],
                   dependencies : [libcryptsetup],
                   install_rpath : rootlibexecdir,
                   install : true,
                   install_dir : rootlibexecdir)

        executable('systemd-cryptsetup-generator',
                   'src/cryptsetup/cryptsetup-generator.c',
                   include_directories : includes,
                   link_with : [libshared],
                   dependencies : [libcryptsetup],
                   install_rpath : rootlibexecdir,
                   install : true,
                   install_dir : systemgeneratordir)

        executable('systemd-veritysetup',
                   'src/veritysetup/veritysetup.c',
                   include_directories : includes,
                   link_with : [libshared],
                   dependencies : [libcryptsetup],
                   install_rpath : rootlibexecdir,
                   install : true,
                   install_dir : rootlibexecdir)

        executable('systemd-veritysetup-generator',
                   'src/veritysetup/veritysetup-generator.c',
                   include_directories : includes,
                   link_with : [libshared],
                   dependencies : [libcryptsetup],
                   install_rpath : rootlibexecdir,
                   install : true,
                   install_dir : systemgeneratordir)
endif

if conf.get('HAVE_SYSV_COMPAT') == 1
        executable('systemd-sysv-generator',
                   'src/sysv-generator/sysv-generator.c',
                   include_directories : includes,
                   link_with : [libshared],
                   install_rpath : rootlibexecdir,
                   install : true,
                   install_dir : systemgeneratordir)

        executable('systemd-rc-local-generator',
                   'src/rc-local-generator/rc-local-generator.c',
                   include_directories : includes,
                   link_with : [libshared],
                   install_rpath : rootlibexecdir,
                   install : true,
                   install_dir : systemgeneratordir)
endif

if conf.get('ENABLE_HOSTNAMED') == 1
        executable('systemd-hostnamed',
                   'src/hostname/hostnamed.c',
                   include_directories : includes,
                   link_with : [libshared],
                   install_rpath : rootlibexecdir,
                   install : true,
                   install_dir : rootlibexecdir)

        exe = executable('hostnamectl',
                         'src/hostname/hostnamectl.c',
                         include_directories : includes,
                         link_with : [libshared],
                         install_rpath : rootlibexecdir,
                         install : true)
        public_programs += [exe]
endif

if conf.get('ENABLE_LOCALED') == 1
        if conf.get('HAVE_XKBCOMMON') == 1
                # logind will load libxkbcommon.so dynamically on its own
                deps = [libdl]
        else
                deps = []
        endif

        executable('systemd-localed',
                   systemd_localed_sources,
                   include_directories : includes,
                   link_with : [libshared],
                   dependencies : deps,
                   install_rpath : rootlibexecdir,
                   install : true,
                   install_dir : rootlibexecdir)

        exe = executable('localectl',
                         localectl_sources,
                         include_directories : includes,
                         link_with : [libshared],
                         install_rpath : rootlibexecdir,
                         install : true)
        public_programs += [exe]
endif

if conf.get('ENABLE_TIMEDATED') == 1
        executable('systemd-timedated',
                   'src/timedate/timedated.c',
                   include_directories : includes,
                   link_with : [libshared],
                   install_rpath : rootlibexecdir,
                   install : true,
                   install_dir : rootlibexecdir)

        exe = executable('timedatectl',
                         'src/timedate/timedatectl.c',
                         include_directories : includes,
                         install_rpath : rootlibexecdir,
                         link_with : [libshared],
                         install : true)
        public_programs += [exe]
endif

if conf.get('ENABLE_TIMESYNCD') == 1
        executable('systemd-timesyncd',
                   systemd_timesyncd_sources,
                   include_directories : includes,
                   link_with : [libshared],
                   dependencies : [threads,
                                   libm],
                   install_rpath : rootlibexecdir,
                   install : true,
                   install_dir : rootlibexecdir)
endif

if conf.get('ENABLE_MACHINED') == 1
        executable('systemd-machined',
                   systemd_machined_sources,
                   include_directories : includes,
                   link_with : [libmachine_core,
                                libshared],
                   install_rpath : rootlibexecdir,
                   install : true,
                   install_dir : rootlibexecdir)

        exe = executable('machinectl',
                         'src/machine/machinectl.c',
                         include_directories : includes,
                         link_with : [libshared],
                         dependencies : [threads,
                                         libxz,
                                         liblz4],
                         install_rpath : rootlibexecdir,
                         install : true,
                         install_dir : rootbindir)
        public_programs += [exe]
endif

if conf.get('ENABLE_IMPORTD') == 1
        executable('systemd-importd',
                   systemd_importd_sources,
                   include_directories : includes,
                   link_with : [libshared],
                   dependencies : [threads],
                   install_rpath : rootlibexecdir,
                   install : true,
                   install_dir : rootlibexecdir)

        systemd_pull = executable('systemd-pull',
                                  systemd_pull_sources,
                                  include_directories : includes,
                                  link_with : [libshared],
                                  dependencies : [libcurl,
                                                  libz,
                                                  libbzip2,
                                                  libxz,
                                                  libgcrypt],
                                  install_rpath : rootlibexecdir,
                                  install : true,
                                  install_dir : rootlibexecdir)

        systemd_import = executable('systemd-import',
                                    systemd_import_sources,
                                    include_directories : includes,
                                    link_with : [libshared],
                                    dependencies : [libcurl,
                                                    libz,
                                                    libbzip2,
                                                    libxz],
                                    install_rpath : rootlibexecdir,
                                    install : true,
                                    install_dir : rootlibexecdir)

        systemd_export = executable('systemd-export',
                                    systemd_export_sources,
                                    include_directories : includes,
                                    link_with : [libshared],
                                    dependencies : [libcurl,
                                                    libz,
                                                    libbzip2,
                                                    libxz],
                                    install_rpath : rootlibexecdir,
                                    install : true,
                                    install_dir : rootlibexecdir)
        public_programs += [systemd_pull, systemd_import, systemd_export]
endif

if conf.get('ENABLE_REMOTE') == 1 and conf.get('HAVE_LIBCURL') == 1
        exe = executable('systemd-journal-upload',
                         systemd_journal_upload_sources,
                         include_directories : includes,
                         link_with : [libshared],
                         dependencies : [threads,
                                         libcurl,
                                         libgnutls,
                                         libxz,
                                         liblz4],
                         install_rpath : rootlibexecdir,
                         install : true,
                         install_dir : rootlibexecdir)
        public_programs += [exe]
endif

if conf.get('ENABLE_REMOTE') == 1 and conf.get('HAVE_MICROHTTPD') == 1
        s_j_remote = executable('systemd-journal-remote',
                                systemd_journal_remote_sources,
                                include_directories : includes,
                                link_with : [libshared],
                                dependencies : [threads,
                                                libmicrohttpd,
                                                libgnutls,
                                                libxz,
                                                liblz4],
                                install_rpath : rootlibexecdir,
                                install : true,
                                install_dir : rootlibexecdir)

        s_j_gatewayd = executable('systemd-journal-gatewayd',
                                  systemd_journal_gatewayd_sources,
                                  include_directories : includes,
                                  link_with : [libshared],
                                  dependencies : [threads,
                                                  libmicrohttpd,
                                                  libgnutls,
                                                  libxz,
                                                  liblz4],
                                  install_rpath : rootlibexecdir,
                                  install : true,
                                  install_dir : rootlibexecdir)
        public_programs += [s_j_remote, s_j_gatewayd]
endif

if conf.get('ENABLE_COREDUMP') == 1
        executable('systemd-coredump',
                   systemd_coredump_sources,
                   include_directories : includes,
                   link_with : [libshared],
                   dependencies : [threads,
                                   libacl,
                                   libdw,
                                   libxz,
                                   liblz4],
                   install_rpath : rootlibexecdir,
                   install : true,
                   install_dir : rootlibexecdir)

        exe = executable('coredumpctl',
                         coredumpctl_sources,
                         include_directories : includes,
                         link_with : [libshared],
                         dependencies : [threads,
                                         libxz,
                                         liblz4],
                         install_rpath : rootlibexecdir,
                         install : true)
        public_programs += [exe]
endif

if conf.get('ENABLE_BINFMT') == 1
        exe = executable('systemd-binfmt',
                         'src/binfmt/binfmt.c',
                         include_directories : includes,
                         link_with : [libshared],
                         install_rpath : rootlibexecdir,
                         install : true,
                         install_dir : rootlibexecdir)
        public_programs += [exe]

        meson.add_install_script('sh', '-c',
                                 mkdir_p.format(binfmtdir))
        meson.add_install_script('sh', '-c',
                                 mkdir_p.format(join_paths(sysconfdir, 'binfmt.d')))
endif

if conf.get('ENABLE_VCONSOLE') == 1
        executable('systemd-vconsole-setup',
                   'src/vconsole/vconsole-setup.c',
                   include_directories : includes,
                   link_with : [libshared],
                   install_rpath : rootlibexecdir,
                   install : true,
                   install_dir : rootlibexecdir)
endif

if conf.get('ENABLE_RANDOMSEED') == 1
        executable('systemd-random-seed',
                   'src/random-seed/random-seed.c',
                   include_directories : includes,
                   link_with : [libshared],
                   install_rpath : rootlibexecdir,
                   install : true,
                   install_dir : rootlibexecdir)
endif

if conf.get('ENABLE_FIRSTBOOT') == 1
        executable('systemd-firstboot',
                   'src/firstboot/firstboot.c',
                   include_directories : includes,
                   link_with : [libshared],
                   dependencies : [libcrypt],
                   install_rpath : rootlibexecdir,
                   install : true,
                   install_dir : rootbindir)
endif

executable('systemd-remount-fs',
           'src/remount-fs/remount-fs.c',
           'src/core/mount-setup.c',
           'src/core/mount-setup.h',
           include_directories : includes,
           link_with : [libshared],
           install_rpath : rootlibexecdir,
           install : true,
           install_dir : rootlibexecdir)

executable('systemd-machine-id-setup',
           'src/machine-id-setup/machine-id-setup-main.c',
           'src/core/machine-id-setup.c',
           'src/core/machine-id-setup.h',
           include_directories : includes,
           link_with : [libshared],
           install_rpath : rootlibexecdir,
           install : true,
           install_dir : rootbindir)

executable('systemd-fsck',
           'src/fsck/fsck.c',
           include_directories : includes,
           link_with : [libshared],
           install_rpath : rootlibexecdir,
           install : true,
           install_dir : rootlibexecdir)

<<<<<<< HEAD
=======
executable('systemd-growfs',
           'src/partition/growfs.c',
           include_directories : includes,
           link_with : [libshared],
           dependencies : [libcryptsetup],
           install_rpath : rootlibexecdir,
           install : true,
           install_dir : rootlibexecdir)

executable('systemd-makefs',
           'src/partition/makefs.c',
           include_directories : includes,
           link_with : [libshared],
           install_rpath : rootlibexecdir,
           install : true,
           install_dir : rootlibexecdir)

>>>>>>> 358b4023
executable('systemd-fsckd',
           'src/fsckd/fsckd.c',
           include_directories : includes,
           link_with : [libshared],
           install_rpath : rootlibexecdir,
           install : true,
           install_dir : rootlibexecdir)

executable('systemd-sleep',
           'src/sleep/sleep.c',
           include_directories : includes,
           link_with : [libshared],
           install_rpath : rootlibexecdir,
           install : true,
           install_dir : rootlibexecdir)

exe = executable('systemd-sysctl',
                 'src/sysctl/sysctl.c',
                 include_directories : includes,
                 link_with : [libshared],
                 install_rpath : rootlibexecdir,
                 install : true,
                 install_dir : rootlibexecdir)
public_programs += [exe]

executable('systemd-ac-power',
           'src/ac-power/ac-power.c',
           include_directories : includes,
           link_with : [libshared],
           install_rpath : rootlibexecdir,
           install : true,
           install_dir : rootlibexecdir)

exe = executable('systemd-detect-virt',
                 'src/detect-virt/detect-virt.c',
                 include_directories : includes,
                 link_with : [libshared],
                 install_rpath : rootlibexecdir,
                 install : true)
public_programs += [exe]

exe = executable('systemd-delta',
                 'src/delta/delta.c',
                 include_directories : includes,
                 link_with : [libshared],
                 install_rpath : rootlibexecdir,
                 install : true)
public_programs += [exe]

exe = executable('systemd-escape',
                 'src/escape/escape.c',
                 include_directories : includes,
                 link_with : [libshared],
                 install_rpath : rootlibexecdir,
                 install : true,
                 install_dir : rootbindir)
public_programs += [exe]

exe = executable('systemd-notify',
                 'src/notify/notify.c',
                 include_directories : includes,
                 link_with : [libshared],
                 install_rpath : rootlibexecdir,
                 install : true,
                 install_dir : rootbindir)
public_programs += [exe]

executable('systemd-volatile-root',
           'src/volatile-root/volatile-root.c',
           include_directories : includes,
           link_with : [libshared],
           install_rpath : rootlibexecdir,
           install : true,
           install_dir : rootlibexecdir)

executable('systemd-cgroups-agent',
           'src/cgroups-agent/cgroups-agent.c',
           include_directories : includes,
           link_with : [libshared],
           install_rpath : rootlibexecdir,
           install : true,
           install_dir : rootlibexecdir)

exe = executable('systemd-path',
                 'src/path/path.c',
                 include_directories : includes,
                 link_with : [libshared],
                 install_rpath : rootlibexecdir,
                 install : true)
public_programs += [exe]

exe = executable('systemd-ask-password',
                 'src/ask-password/ask-password.c',
                 include_directories : includes,
                 link_with : [libshared],
                 install_rpath : rootlibexecdir,
                 install : true,
                 install_dir : rootbindir)
public_programs += [exe]

executable('systemd-reply-password',
           'src/reply-password/reply-password.c',
           include_directories : includes,
           link_with : [libshared],
           install_rpath : rootlibexecdir,
           install : true,
           install_dir : rootlibexecdir)

exe = executable('systemd-tty-ask-password-agent',
                 'src/tty-ask-password-agent/tty-ask-password-agent.c',
                 include_directories : includes,
                 link_with : [libshared],
                 install_rpath : rootlibexecdir,
                 install : true,
                 install_dir : rootbindir)
public_programs += [exe]

exe = executable('systemd-cgls',
                 'src/cgls/cgls.c',
                 include_directories : includes,
                 link_with : [libshared],
                 install_rpath : rootlibexecdir,
                 install : true)
public_programs += [exe]

exe = executable('systemd-cgtop',
                 'src/cgtop/cgtop.c',
                 include_directories : includes,
                 link_with : [libshared],
                 install_rpath : rootlibexecdir,
                 install : true)
public_programs += [exe]

executable('systemd-initctl',
           'src/initctl/initctl.c',
           include_directories : includes,
           link_with : [libshared],
           install_rpath : rootlibexecdir,
           install : true,
           install_dir : rootlibexecdir)

exe = executable('systemd-mount',
                 'src/mount/mount-tool.c',
                 include_directories : includes,
                 link_with : [libshared],
                 install_rpath : rootlibexecdir,
                 install : true)
public_programs += [exe]

meson.add_install_script(meson_make_symlink,
                         'systemd-mount', join_paths(bindir, 'systemd-umount'))

exe = executable('systemd-run',
                 'src/run/run.c',
                 include_directories : includes,
                 link_with : [libshared],
                 install_rpath : rootlibexecdir,
                 install : true)
public_programs += [exe]

exe = executable('systemd-stdio-bridge',
                 'src/stdio-bridge/stdio-bridge.c',
                 include_directories : includes,
                 link_with : [libshared],
                 install_rpath : rootlibexecdir,
                 install : true)
public_programs += [exe]

exe = executable('busctl',
                 'src/busctl/busctl.c',
                 'src/busctl/busctl-introspect.c',
                 'src/busctl/busctl-introspect.h',
                 include_directories : includes,
                 link_with : [libshared],
                 install_rpath : rootlibexecdir,
                 install : true)
public_programs += [exe]

if conf.get('ENABLE_SYSUSERS') == 1
        exe = executable('systemd-sysusers',
                         'src/sysusers/sysusers.c',
                         include_directories : includes,
                         link_with : [libshared],
                         install_rpath : rootlibexecdir,
                         install : true,
                         install_dir : rootbindir)
        public_programs += [exe]
endif

if conf.get('ENABLE_TMPFILES') == 1
        exe = executable('systemd-tmpfiles',
                         'src/tmpfiles/tmpfiles.c',
                         include_directories : includes,
                         link_with : [libshared],
                         dependencies : [libacl],
                         install_rpath : rootlibexecdir,
                         install : true,
                         install_dir : rootbindir)
        public_programs += [exe]

        test('test-systemd-tmpfiles',
             test_systemd_tmpfiles_py,
             args : exe.full_path())
        # https://github.com/mesonbuild/meson/issues/2681
endif

if conf.get('ENABLE_HWDB') == 1
        exe = executable('systemd-hwdb',
                         'src/hwdb/hwdb.c',
                         'src/libsystemd/sd-hwdb/hwdb-internal.h',
                         include_directories : includes,
                         link_with : [libudev_internal],
                         install_rpath : udev_rpath,
                         install : true,
                         install_dir : rootbindir)
        public_programs += [exe]
endif

if conf.get('ENABLE_QUOTACHECK') == 1
        executable('systemd-quotacheck',
                   'src/quotacheck/quotacheck.c',
                   include_directories : includes,
                   link_with : [libshared],
                   install_rpath : rootlibexecdir,
                   install : true,
                   install_dir : rootlibexecdir)
endif

exe = executable('systemd-socket-proxyd',
                 'src/socket-proxy/socket-proxyd.c',
                 include_directories : includes,
                 link_with : [libshared],
                 dependencies : [threads],
                 install_rpath : rootlibexecdir,
                 install : true,
                 install_dir : rootlibexecdir)
public_programs += [exe]

exe = executable('systemd-udevd',
                 systemd_udevd_sources,
                 include_directories : includes,
                 c_args : ['-DLOG_REALM=LOG_REALM_UDEV'],
                 link_with : [libudev_core,
                              libsystemd_network,
                              libudev_internal],
                 dependencies : [threads,
                                 libkmod,
                                 libidn,
                                 libacl,
                                 libblkid],
                 install_rpath : udev_rpath,
                 install : true,
                 install_dir : rootlibexecdir)
public_programs += [exe]

exe = executable('udevadm',
                 udevadm_sources,
                 include_directories : includes,
                 link_with : [libudev_core,
                              libsystemd_network,
                              libudev_internal],
                 dependencies : [threads,
                                 libkmod,
                                 libidn,
                                 libacl,
                                 libblkid],
                 install_rpath : udev_rpath,
                 install : true,
                 install_dir : rootbindir)
public_programs += [exe]

executable('systemd-shutdown',
           systemd_shutdown_sources,
           include_directories : includes,
           link_with : [libshared],
           install_rpath : rootlibexecdir,
           install : true,
           install_dir : rootlibexecdir)

executable('systemd-update-done',
           'src/update-done/update-done.c',
           include_directories : includes,
           link_with : [libshared],
           install_rpath : rootlibexecdir,
           install : true,
           install_dir : rootlibexecdir)

executable('systemd-update-utmp',
           'src/update-utmp/update-utmp.c',
           include_directories : includes,
           link_with : [libshared],
           dependencies : [libaudit],
           install_rpath : rootlibexecdir,
           install : true,
           install_dir : rootlibexecdir)

if conf.get('HAVE_KMOD') == 1
        executable('systemd-modules-load',
                   'src/modules-load/modules-load.c',
                   include_directories : includes,
                   link_with : [libshared],
                   dependencies : [libkmod],
                   install_rpath : rootlibexecdir,
                   install : true,
                   install_dir : rootlibexecdir)

        meson.add_install_script('sh', '-c',
                                 mkdir_p.format(modulesloaddir))
        meson.add_install_script('sh', '-c',
                                 mkdir_p.format(join_paths(sysconfdir, 'modules-load.d')))
endif

exe = executable('systemd-nspawn',
                 systemd_nspawn_sources,
                 'src/core/mount-setup.c', # FIXME: use a variable?
                 'src/core/mount-setup.h',
                 'src/core/loopback-setup.c',
                 'src/core/loopback-setup.h',
                 include_directories : [includes, include_directories('src/nspawn')],
                 link_with : [libshared],
                 dependencies : [libacl,
                                 libblkid,
                                 libseccomp,
                                 libselinux],
                 install_rpath : rootlibexecdir,
                 install : true)
public_programs += [exe]

if conf.get('ENABLE_NETWORKD') == 1
        executable('systemd-networkd',
                   systemd_networkd_sources,
                   include_directories : includes,
                   link_with : [libnetworkd_core,
                                libsystemd_network,
                                libudev_internal,
                                libshared],
                   dependencies : [threads],
                   install_rpath : rootlibexecdir,
                   install : true,
                   install_dir : rootlibexecdir)

        executable('systemd-networkd-wait-online',
                   systemd_networkd_wait_online_sources,
                   include_directories : includes,
                   link_with : [libnetworkd_core,
                                libshared],
                   install_rpath : rootlibexecdir,
                   install : true,
                   install_dir : rootlibexecdir)

        exe = executable('networkctl',
                   networkctl_sources,
                   include_directories : includes,
                   link_with : [libsystemd_network,
                              libshared],
                   install_rpath : rootlibexecdir,
                   install : true,
                   install_dir : rootbindir)
        public_programs += [exe]
endif

executable('systemd-sulogin-shell',
           ['src/sulogin-shell/sulogin-shell.c'],
           include_directories : includes,
           link_with : [libshared],
           install_rpath : rootlibexecdir,
           install : true,
           install_dir : rootlibexecdir)

############################################################

foreach tuple : tests
        sources = tuple[0]
        link_with = tuple[1].length() > 0 ? tuple[1] : [libshared]
        dependencies = tuple[2]
        condition = tuple.length() >= 4 ? tuple[3] : ''
        type = tuple.length() >= 5 ? tuple[4] : ''
        defs = tuple.length() >= 6 ? tuple[5] : []
        incs = tuple.length() >= 7 ? tuple[6] : includes
        timeout = 30

        name = sources[0].split('/')[-1].split('.')[0]
        if type.startswith('timeout=')
                timeout = type.split('=')[1].to_int()
                type = ''
        endif

        if condition == '' or conf.get(condition) == 1
                exe = executable(
                        name,
                        sources,
                        include_directories : incs,
                        link_with : link_with,
                        dependencies : dependencies,
                        c_args : defs,
                        install_rpath : rootlibexecdir,
                        install : install_tests,
                        install_dir : join_paths(testsdir, type))

                if type == 'manual'
                        message('@0@ is a manual test'.format(name))
                elif type == 'unsafe' and want_tests != 'unsafe'
                        message('@0@ is an unsafe test'.format(name))
                else
                        test(name, exe,
                             env : test_env,
                             timeout : timeout)
                endif
        else
                message('Not compiling @0@ because @1@ is not true'.format(name, condition))
        endif
endforeach

test_libsystemd_sym = executable(
        'test-libsystemd-sym',
        test_libsystemd_sym_c,
        include_directories : includes,
        link_with : [libsystemd],
        install : install_tests,
        install_dir : testsdir)
test('test-libsystemd-sym',
     test_libsystemd_sym)

test_libudev_sym = executable(
        'test-libudev-sym',
        test_libudev_sym_c,
        include_directories : includes,
        c_args : ['-Wno-deprecated-declarations'],
        link_with : [libudev],
        install : install_tests,
        install_dir : testsdir)
test('test-libudev-sym',
     test_libudev_sym)

############################################################

make_directive_index_py = find_program('tools/make-directive-index.py')
make_man_index_py = find_program('tools/make-man-index.py')
xml_helper_py = find_program('tools/xml_helper.py')
hwdb_update_sh = find_program('tools/meson-hwdb-update.sh')

subdir('units')
subdir('sysctl.d')
subdir('sysusers.d')
subdir('tmpfiles.d')
subdir('presets')
subdir('hwdb')
subdir('network')
subdir('man')
subdir('shell-completion/bash')
subdir('shell-completion/zsh')
subdir('docs/sysvinit')
subdir('docs/var-log')

# FIXME: figure out if the warning is true:
# https://github.com/mesonbuild/meson/wiki/Reference-manual#install_subdir
install_subdir('factory/etc',
               install_dir : factorydir)


install_data('xorg/50-systemd-user.sh',
             install_dir : xinitrcdir)
install_data('modprobe.d/systemd.conf',
             install_dir : modprobedir)
install_data('README',
             'NEWS',
             'CODING_STYLE',
             'DISTRO_PORTING',
             'ENVIRONMENT.md',
             'LICENSE.GPL2',
             'LICENSE.LGPL2.1',
             'src/libsystemd/sd-bus/GVARIANT-SERIALIZATION',
             install_dir : docdir)

meson.add_install_script('sh', '-c', mkdir_p.format(systemdstatedir))
meson.add_install_script('sh', '-c', 'touch $DESTDIR@0@'.format(prefixdir))

############################################################

meson_check_help = find_program('tools/meson-check-help.sh')

foreach exec : public_programs
        name = exec.full_path().split('/')[-1]
        test('check-help-' + name,
             meson_check_help,
             args : [exec.full_path()])
endforeach

############################################################

if git.found()
        all_files = run_command(
                git,
                ['--git-dir=@0@/.git'.format(meson.current_source_dir()),
                 'ls-files',
                 ':/*.[ch]'])
        all_files = files(all_files.stdout().split())

        custom_target(
                'tags',
                output : 'tags',
                command : ['env', 'etags', '-o', '@0@/TAGS'.format(meson.current_source_dir())] + all_files)
        custom_target(
                'ctags',
                output : 'ctags',
                command : ['env', 'ctags', '-o', '@0@/tags'.format(meson.current_source_dir())] + all_files)
endif

if git.found()
        meson_git_contrib_sh = find_program('tools/meson-git-contrib.sh')
        run_target(
                'git-contrib',
                command : [meson_git_contrib_sh])
endif

if git.found()
        git_head = run_command(
                git,
                ['--git-dir=@0@/.git'.format(meson.current_source_dir()),
                 'rev-parse', 'HEAD']).stdout().strip()
        git_head_short = run_command(
                git,
                ['--git-dir=@0@/.git'.format(meson.current_source_dir()),
                 'rev-parse', '--short=7', 'HEAD']).stdout().strip()

        run_target(
                'git-snapshot',
                command : ['git', 'archive',
                           '-o', '@0@/systemd-@1@.tar.gz'.format(meson.current_source_dir(),
                                                                 git_head_short),
                           '--prefix', 'systemd-@0@/'.format(git_head),
                           'HEAD'])
endif

############################################################

status = [
        '@0@ @1@'.format(meson.project_name(), meson.project_version()),

        'prefix directory:                  @0@'.format(prefixdir),
        'rootprefix directory:              @0@'.format(rootprefixdir),
        'sysconf directory:                 @0@'.format(sysconfdir),
        'include directory:                 @0@'.format(includedir),
        'lib directory:                     @0@'.format(libdir),
        'rootlib directory:                 @0@'.format(rootlibdir),
        'SysV init scripts:                 @0@'.format(sysvinit_path),
        'SysV rc?.d directories:            @0@'.format(sysvrcnd_path),
        'PAM modules directory:             @0@'.format(pamlibdir),
        'PAM configuration directory:       @0@'.format(pamconfdir),
        'RPM macros directory:              @0@'.format(rpmmacrosdir),
        'modprobe.d directory:              @0@'.format(modprobedir),
        'D-Bus policy directory:            @0@'.format(dbuspolicydir),
        'D-Bus session directory:           @0@'.format(dbussessionservicedir),
        'D-Bus system directory:            @0@'.format(dbussystemservicedir),
        'bash completions directory:        @0@'.format(bashcompletiondir),
        'zsh completions directory:         @0@'.format(zshcompletiondir),
        'extra start script:                @0@'.format(get_option('rc-local')),
        'extra stop script:                 @0@'.format(get_option('halt-local')),
        'debug shell:                       @0@ @ @1@'.format(get_option('debug-shell'),
                                                              get_option('debug-tty')),
        'TTY GID:                           @0@'.format(tty_gid),
        'users GID:                         @0@'.format(users_gid),
        'maximum system UID:                @0@'.format(system_uid_max),
        'maximum system GID:                @0@'.format(system_gid_max),
        'minimum dynamic UID:               @0@'.format(dynamic_uid_min),
        'maximum dynamic UID:               @0@'.format(dynamic_uid_max),
        'minimum container UID base:        @0@'.format(container_uid_base_min),
        'maximum container UID base:        @0@'.format(container_uid_base_max),
        '/dev/kvm access mode:              @0@'.format(get_option('dev-kvm-mode')),
        'certificate root directory:        @0@'.format(get_option('certificate-root')),
        'support URL:                       @0@'.format(support_url),
        'nobody user name:                  @0@'.format(nobody_user),
        'nobody group name:                 @0@'.format(nobody_group),
        'fallback hostname:                 @0@'.format(get_option('fallback-hostname')),
        'symbolic gateway hostnames:        @0@'.format(', '.join(gateway_hostnames)),

        'default DNSSEC mode:               @0@'.format(default_dnssec),
        'default cgroup hierarchy:          @0@'.format(default_hierarchy),
        'default KillUserProcesses setting: @0@'.format(kill_user_processes)]

alt_dns_servers = '\n                                            '.join(dns_servers.split(' '))
alt_ntp_servers = '\n                                            '.join(ntp_servers.split(' '))
status += [
        'default DNS servers:               @0@'.format(alt_dns_servers),
        'default NTP servers:               @0@'.format(alt_ntp_servers)]

alt_time_epoch = run_command('date', '-Is', '-u', '-d',
                             '@@0@'.format(time_epoch)).stdout().strip()
status += [
        'time epoch:                        @0@ (@1@)'.format(time_epoch, alt_time_epoch)]

# TODO:
# CFLAGS:   ${OUR_CFLAGS} ${CFLAGS}
# CPPFLAGS: ${OUR_CPPFLAGS} ${CPPFLAGS}
# LDFLAGS:  ${OUR_LDFLAGS} ${LDFLAGS}

if conf.get('ENABLE_EFI') == 1
        status += [
                'efi arch:                          @0@'.format(efi_arch)]

        if have_gnu_efi
                status += [
                        'EFI machine type:                  @0@'.format(EFI_MACHINE_TYPE_NAME),
                        'EFI CC                             @0@'.format(efi_cc),
                        'EFI lib directory:                 @0@'.format(efi_libdir),
                        'EFI lds directory:                 @0@'.format(efi_ldsdir),
                        'EFI include directory:             @0@'.format(efi_incdir)]
        endif
endif

found = []
missing = []

foreach tuple : [
        ['libcryptsetup'],
        ['PAM'],
        ['AUDIT'],
        ['IMA'],
        ['AppArmor'],
        ['SELinux'],
        ['SECCOMP'],
        ['SMACK'],
        ['zlib'],
        ['xz'],
        ['lz4'],
        ['bzip2'],
        ['ACL'],
        ['gcrypt'],
        ['qrencode'],
        ['microhttpd'],
        ['gnutls'],
        ['libcurl'],
        ['idn'],
        ['libidn2'],
        ['libidn'],
        ['nss-systemd'],
        ['libiptc'],
        ['elfutils'],
        ['binfmt'],
        ['vconsole'],
        ['quotacheck'],
        ['tmpfiles'],
        ['environment.d'],
        ['sysusers'],
        ['firstboot'],
        ['randomseed'],
        ['backlight'],
        ['rfkill'],
        ['logind'],
        ['machined'],
        ['importd'],
        ['hostnamed'],
        ['timedated'],
        ['timesyncd'],
        ['localed'],
        ['networkd'],
        ['resolve'],
        ['coredump'],
        ['polkit'],
        ['legacy pkla',      install_polkit_pkla],
        ['efi'],
        ['gnu-efi',          have_gnu_efi],
        ['kmod'],
        ['xkbcommon'],
        ['blkid'],
        ['dbus'],
        ['glib'],
        ['nss-myhostname',   conf.get('ENABLE_MYHOSTNAME') == 1],
        ['hwdb'],
        ['tpm'],
        ['man pages',        want_man],
        ['html pages',       want_html],
        ['man page indices', want_man and have_lxml],
        ['split /usr',       conf.get('HAVE_SPLIT_USR') == 1],
        ['SysV compat'],
        ['utmp'],
        ['ldconfig'],
        ['hibernate'],
        ['adm group',        get_option('adm-group')],
        ['wheel group',      get_option('wheel-group')],
        ['gshadow'],
        ['debug hashmap'],
        ['debug mmap cache'],
]

        cond = tuple.get(1, '')
        if cond == ''
                ident1 = 'HAVE_' + tuple[0].underscorify().to_upper()
                ident2 = 'ENABLE_' + tuple[0].underscorify().to_upper()
                cond = conf.get(ident1, 0) == 1 or conf.get(ident2, 0) == 1
        endif
        if cond
                found += [tuple[0]]
        else
                missing += [tuple[0]]
        endif
endforeach

status += [
        '',
        'enabled features: @0@'.format(', '.join(found)),
        '',
        'disabled features: @0@'.format(', '.join(missing)),
        '']
message('\n         '.join(status))

if rootprefixdir != rootprefix_default
        message('WARNING:\n' +
                '        Note that the installation prefix was changed to "@0@".\n'.format(rootprefixdir) +
                '        systemd used fixed names for unit file directories and other paths, so anything\n' +
                '        except the default ("@0@") is strongly discouraged.'.format(rootprefix_default))
endif<|MERGE_RESOLUTION|>--- conflicted
+++ resolved
@@ -103,12 +103,9 @@
 varlogdir = join_paths(localstatedir, 'log')
 xinitrcdir = join_paths(sysconfdir, 'X11/xinit/xinitrc.d')
 rpmmacrosdir = get_option('rpmmacrosdir')
-<<<<<<< HEAD
-=======
 if rpmmacrosdir != 'no'
         rpmmacrosdir = join_paths(prefixdir, rpmmacrosdir)
 endif
->>>>>>> 358b4023
 modprobedir = join_paths(rootprefixdir, 'lib/modprobe.d')
 
 # Our own paths
@@ -2011,8 +2008,6 @@
            install : true,
            install_dir : rootlibexecdir)
 
-<<<<<<< HEAD
-=======
 executable('systemd-growfs',
            'src/partition/growfs.c',
            include_directories : includes,
@@ -2030,7 +2025,6 @@
            install : true,
            install_dir : rootlibexecdir)
 
->>>>>>> 358b4023
 executable('systemd-fsckd',
            'src/fsckd/fsckd.c',
            include_directories : includes,
