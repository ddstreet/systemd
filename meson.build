--- conflicted
+++ resolved
@@ -147,13 +147,10 @@
         # This will be a relative path if libdir is in prefix.
         rootlibdir = get_option('libdir')
 endif
-<<<<<<< HEAD
-=======
 if not rootlibdir.startswith('/')
         # If we have a relative path, add rootprefixdir to the front.
         rootlibdir = rootprefixdir / rootlibdir
 endif
->>>>>>> 9ec7f8a0
 rootpkglibdir = rootlibdir / 'systemd'
 
 install_sysconfdir = get_option('install-sysconfdir') != 'false'
@@ -3711,12 +3708,8 @@
                 link_with : [libshared],
                 dependencies : [threads,
                                 libblkid,
-<<<<<<< HEAD
-                                libfdisk],
-=======
                                 libfdisk,
                                 libopenssl],
->>>>>>> 9ec7f8a0
                 install_rpath : rootpkglibdir,
                 install : true,
                 install_dir : rootbindir)
