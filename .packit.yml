--- conflicted
+++ resolved
@@ -17,8 +17,8 @@
 
 actions:
   post-upstream-clone:
-    # Use the Fedora 35 specfile
-    - "git clone --branch f35 https://src.fedoraproject.org/rpms/systemd .packit_rpm --depth=1"
+    # Use the Fedora Rawhide specfile
+    - "git clone https://src.fedoraproject.org/rpms/systemd .packit_rpm --depth=1"
     # Drop the "sources" file so rebase-helper doesn't think we're a dist-git
     - "rm -fv .packit_rpm/sources"
     # Drop backported patches from the specfile, but keep the downstream-only ones
@@ -38,14 +38,8 @@
   trigger: pull_request
   metadata:
     targets:
-<<<<<<< HEAD
-    - fedora-35-aarch64
-    - fedora-35-i386
-    - fedora-35-x86_64
-=======
     - fedora-rawhide-aarch64
     - fedora-rawhide-i386
     - fedora-rawhide-ppc64le
     - fedora-rawhide-s390x
-    - fedora-rawhide-x86_64
->>>>>>> 04025fa6
+    - fedora-rawhide-x86_64