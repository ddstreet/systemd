# -*- mode: meson -*-
# SPDX-License-Identifier: LGPL-2.1+

option('split-usr', type : 'combo', choices : ['auto', 'true', 'false'],
       description : '''/bin, /sbin aren't symlinks into /usr''')
option('split-bin', type : 'combo', choices : ['auto', 'true', 'false'],
       description : '''sbin is not a symlink to bin''')
option('rootlibdir', type : 'string',
       description : '''[/usr]/lib/x86_64-linux-gnu or such''')
option('rootprefix', type : 'string',
       description : '''override the root prefix''')
option('link-udev-shared', type : 'boolean',
       description : 'link systemd-udev and its helpers to libsystemd-shared.so')
option('link-systemctl-shared', type: 'boolean',
       description : 'link systemctl against libsystemd-shared.so')
option('static-libsystemd', type : 'combo',
       choices : ['false', 'true', 'pic', 'no-pic'],
       description : '''install a static library for libsystemd''')
option('static-libudev', type : 'combo',
       choices : ['false', 'true', 'pic', 'no-pic'],
       description : '''install a static library for libudev''')

option('sysvinit-path', type : 'string', value : '/etc/init.d',
       description : 'the directory where the SysV init scripts are located')
option('sysvrcnd-path', type : 'string', value : '/etc/rc.d',
       description : 'the base directory for SysV rcN.d directories')
option('telinit-path', type : 'string', value : '/lib/sysvinit/telinit',
       description : 'path to telinit')
option('rc-local', type : 'string',
       value : '/etc/rc.local')
option('halt-local', type : 'string',
       value : '/usr/sbin/halt.local')

option('quotaon-path', type : 'string', description : 'path to quotaon')
option('quotacheck-path', type : 'string', description : 'path to quotacheck')
option('kmod-path', type : 'string', description : 'path to kmod')
option('kexec-path', type : 'string', description : 'path to kexec')
option('sulogin-path', type : 'string', description : 'path to sulogin')
option('mount-path', type : 'string', description : 'path to mount')
option('umount-path', type : 'string', description : 'path to umount')
option('loadkeys-path', type : 'string', description : 'path to loadkeys')
option('setfont-path', type : 'string', description : 'path to setfont')

option('debug-shell', type : 'string', value : '/bin/sh',
       description : 'path to debug shell binary')
option('debug-tty', type : 'string', value : '/dev/tty9',
       description : 'specify the tty device for debug shell')
<<<<<<< HEAD
option('debug-extra', type : 'array', choices : ['hashmap', 'mmap-cache'], value : [],
=======
option('debug-extra', type : 'array', choices : ['hashmap', 'mmap-cache', 'siphash', 'udev'], value : [],
>>>>>>> 6147c38e
       description : 'enable extra debugging')
option('memory-accounting-default', type : 'boolean',
       description : 'enable MemoryAccounting= by default')
option('bump-proc-sys-fs-file-max', type : 'boolean',
       description : 'bump /proc/sys/fs/file-max to ULONG_MAX')
option('bump-proc-sys-fs-nr-open', type : 'boolean',
       description : 'bump /proc/sys/fs/nr_open to INT_MAX')
option('valgrind', type : 'boolean', value : false,
       description : 'do extra operations to avoid valgrind warnings')
option('log-trace', type : 'boolean', value : false,
       description : 'enable low level debug logging')

option('utmp', type : 'boolean',
       description : 'support for utmp/wtmp log handling')
option('hibernate', type : 'boolean',
       description : 'support for hibernation')
option('ldconfig', type : 'boolean',
       description : 'support for dynamic linker cache creation')
option('resolve', type : 'boolean',
       description : 'systemd-resolved stack')
option('efi', type : 'boolean',
       description : 'enable systemd-boot and bootctl')
option('tpm', type : 'boolean',
       description : 'TPM should be used to log events and extend the registers')
option('environment-d', type : 'boolean',
       description : 'support for environment.d')
option('binfmt', type : 'boolean',
       description : 'support for custom binary formats')
option('coredump', type : 'boolean',
       description : 'install the coredump handler')
option('logind', type : 'boolean',
       description : 'install the systemd-logind stack')
option('hostnamed', type : 'boolean',
       description : 'install the systemd-hostnamed stack')
option('localed', type : 'boolean',
       description : 'install the systemd-localed stack')
option('machined', type : 'boolean',
       description : 'install the systemd-machined stack')
option('portabled', type : 'boolean',
       description : 'install the systemd-portabled stack')
option('networkd', type : 'boolean',
       description : 'install the systemd-networkd stack')
option('timedated', type : 'boolean',
       description : 'install the systemd-timedated daemon')
option('timesyncd', type : 'boolean',
       description : 'install the systemd-timesyncd daemon')
option('remote', type : 'combo', choices : ['auto', 'true', 'false'],
       description : 'support for "journal over the network"')
option('nss-myhostname', type : 'boolean',
       description : 'install nss-myhostname module')
option('nss-mymachines', type : 'combo', choices : ['auto', 'true', 'false'],
       description : 'install nss-mymachines module')
option('nss-resolve', type : 'combo', choices : ['auto', 'true', 'false'],
       description : 'install nss-resolve module')
option('nss-systemd', type : 'boolean',
       description : 'install nss-systemd module')
option('firstboot', type : 'boolean',
       description : 'support for firstboot mechanism')
option('randomseed', type : 'boolean',
       description : 'support for restoring random seed')
option('backlight', type : 'boolean',
       description : 'support for restoring backlight state')
option('vconsole', type : 'boolean',
       description : 'support for vconsole configuration')
option('quotacheck', type : 'boolean',
       description : 'support for the quotacheck tools')
option('sysusers', type : 'boolean',
       description : 'support for the sysusers configuration')
option('tmpfiles', type : 'boolean',
       description : 'support for tmpfiles.d')
option('importd', type : 'combo', choices : ['auto', 'true', 'false'],
       description : 'install the systemd-importd daemon')
option('hwdb', type : 'boolean',
       description : 'support for the hardware database')
option('rfkill', type : 'boolean',
       description : 'support for the rfkill tools')
option('man', type : 'combo', choices : ['auto', 'true', 'false'],
       description : 'build and install man pages')
option('html', type : 'combo', choices : ['auto', 'true', 'false'],
       value : 'false',
       description : 'build and install html pages')

option('certificate-root', type : 'string', value : '/etc/ssl',
       description : 'the prefix for TLS certificates')
option('dbuspolicydir', type : 'string',
       description : 'D-Bus policy directory')
option('dbussessionservicedir', type : 'string',
       description : 'D-Bus session service directory')
option('dbussystemservicedir', type : 'string',
       description : 'D-Bus system service directory')
option('pkgconfigdatadir', type : 'string', value : '',
       description : 'directory for ')
option('pkgconfiglibdir', type : 'string', value : '',
       description : 'directory for ')
option('rpmmacrosdir', type : 'string', value : 'lib/rpm/macros.d',
       description : 'directory for rpm macros ["no" disables]')
option('pamlibdir', type : 'string',
       description : 'directory for PAM modules')
option('pamconfdir', type : 'string',
       description : 'directory for PAM configuration ["no" disables]')
option('docdir', type : 'string',
       description : 'documentation directory')

option('fallback-hostname', type : 'string', value : 'localhost',
       description : 'the hostname used if none configured')
option('compat-gateway-hostname', type : 'boolean', value : 'false',
       description : 'allow "gateway" as the symbolic name for default gateway')
option('default-hierarchy', type : 'combo',
       choices : ['legacy', 'hybrid', 'unified'], value : 'hybrid',
       description : 'default cgroup hierarchy')
option('default-net-naming-scheme', type : 'combo',
       choices : ['latest', 'v238', 'v239', 'v240'],
       description : 'default net.naming-scheme= value')
option('time-epoch', type : 'integer', value : '-1',
       description : 'time epoch for time clients')
option('system-uid-max', type : 'integer', value : '-1',
       description : 'maximum system UID')
option('system-gid-max', type : 'integer', value : '-1',
       description : 'maximum system GID')
option('dynamic-uid-min', type : 'integer', value : 0x0000EF00,
       description : 'minimum dynamic UID')
option('dynamic-uid-max', type : 'integer', value : 0x0000FFEF,
       description : 'maximum dynamic UID')
option('container-uid-base-min', type : 'integer', value : 0x00080000,
       description : 'minimum container UID base')
option('container-uid-base-max', type : 'integer', value : 0x6FFF0000,
       description : 'maximum container UID base')
option('tty-gid', type : 'integer', value : 5,
       description : 'the numeric GID of the "tty" group')
option('users-gid', type : 'integer', value : '-1',
       description : 'the numeric GID of the "users" group')
option('adm-group', type : 'boolean',
       description : 'the ACL for adm group should be added')
option('wheel-group', type : 'boolean',
       description : 'the ACL for wheel group should be added')
option('nobody-user', type : 'string',
       description : 'The name of the nobody user (the one with UID 65534)',
       value : 'nobody')
option('nobody-group', type : 'string',
       description : 'The name of the nobody group (the one with GID 65534)',
       value : 'nobody')
option('dev-kvm-mode', type : 'string', value : '0666',
       description : '/dev/kvm access mode')
option('default-kill-user-processes', type : 'boolean',
       description : 'the default value for KillUserProcesses= setting')
option('gshadow', type : 'boolean',
       description : 'support for shadow group')

option('default-dnssec', type : 'combo',
       description : 'default DNSSEC mode',
       choices : ['yes', 'allow-downgrade', 'no'],
       value : 'allow-downgrade')
option('default-dns-over-tls', type : 'combo',
       description : 'default DNS-over-TLS mode',
       choices : ['opportunistic', 'no'],
       value : 'no')
option('dns-over-tls', type : 'combo', choices : ['auto', 'gnutls', 'openssl', 'true', 'false'],
       description : 'DNS-over-TLS support')
option('dns-servers', type : 'string',
       description : 'space-separated list of default DNS servers',
       value : '8.8.8.8 8.8.4.4 2001:4860:4860::8888 2001:4860:4860::8844')
option('ntp-servers', type : 'string',
       description : 'space-separated list of default NTP servers',
       value : 'time1.google.com time2.google.com time3.google.com time4.google.com')
option('support-url', type : 'string',
       description : 'the support URL to show in catalog entries included in systemd',
       value : 'https://lists.freedesktop.org/mailman/listinfo/systemd-devel')
option('www-target', type : 'string',
       description : 'the address and dir to upload docs too',
       value : 'www.freedesktop.org:/srv/www.freedesktop.org/www/software/systemd')

option('seccomp', type : 'combo', choices : ['auto', 'true', 'false'],
       description : 'SECCOMP support')
option('selinux', type : 'combo', choices : ['auto', 'true', 'false'],
       description : 'SELinux support')
option('apparmor', type : 'combo', choices : ['auto', 'true', 'false'],
       description : 'AppArmor support')
option('smack', type : 'boolean',
       description : 'SMACK support')
option('smack-run-label', type : 'string',
       description : 'run systemd --system itself with a specific SMACK label')
option('polkit', type : 'combo', choices : ['auto', 'true', 'false'],
       description : 'polkit support')
option('ima', type : 'boolean',
       description : 'IMA support')

option('acl', type : 'combo', choices : ['auto', 'true', 'false'],
       description : 'libacl support')
option('audit', type : 'combo', choices : ['auto', 'true', 'false'],
       description : 'libaudit support')
option('blkid', type : 'combo', choices : ['auto', 'true', 'false'],
       description : 'libblkid support')
option('kmod', type : 'combo', choices : ['auto', 'true', 'false'],
       description : 'support for loadable modules')
option('pam', type : 'combo', choices : ['auto', 'true', 'false'],
       description : 'PAM support')
option('microhttpd', type : 'combo', choices : ['auto', 'true', 'false'],
       description : 'libµhttpd support')
option('libcryptsetup', type : 'combo', choices : ['auto', 'true', 'false'],
       description : 'libcryptsetup support')
option('libcurl', type : 'combo', choices : ['auto', 'true', 'false'],
       description : 'libcurl support')
option('idn', type : 'boolean',
       description : 'use IDN when printing host names')
option('libidn2', type : 'combo', choices : ['auto', 'true', 'false'],
       description : 'libidn2 support')
option('libidn', type : 'combo', choices : ['auto', 'true', 'false'],
       description : 'libidn support')
option('libiptc', type : 'combo', choices : ['auto', 'true', 'false'],
       description : 'libiptc support')
option('qrencode', type : 'combo', choices : ['auto', 'true', 'false'],
       description : 'libqrencode support')
option('gcrypt', type : 'combo', choices : ['auto', 'true', 'false'],
       description : 'gcrypt support')
option('gnutls', type : 'combo', choices : ['auto', 'true', 'false'],
       description : 'gnutls support')
option('openssl', type : 'combo', choices : ['auto', 'true', 'false'],
       description : 'openssl support')
option('elfutils', type : 'combo', choices : ['auto', 'true', 'false'],
       description : 'elfutils support')
option('zlib', type : 'combo', choices : ['auto', 'true', 'false'],
       description : 'zlib compression support')
option('bzip2', type : 'combo', choices : ['auto', 'true', 'false'],
       description : 'bzip2 compression support')
option('xz', type : 'combo', choices : ['auto', 'true', 'false'],
       description : 'xz compression support')
option('lz4', type : 'combo', choices : ['auto', 'true', 'false'],
       description : 'lz4 compression support')
option('xkbcommon', type : 'combo', choices : ['auto', 'true', 'false'],
       description : 'xkbcommon keymap support')
option('pcre2', type : 'combo', choices : ['auto', 'true', 'false'],
       description : 'regexp matching support using pcre2')
option('glib', type : 'combo', choices : ['auto', 'true', 'false'],
       description : 'libglib support (for tests only)')
option('dbus', type : 'combo', choices : ['auto', 'true', 'false'],
       description : 'libdbus support (for tests only)')

option('gnu-efi', type : 'combo', choices : ['auto', 'true', 'false'],
       description : 'gnu-efi support for sd-boot')
option('efi-cc', type : 'array',
       description : 'the compiler to use for EFI modules')
option('efi-ld', type : 'string',
       description : 'the linker to use for EFI modules')
option('efi-libdir', type : 'string',
       description : 'path to the EFI lib directory')
option('efi-ldsdir', type : 'string',
       description : 'path to the EFI lds directory')
option('efi-includedir', type : 'string', value : '/usr/include/efi',
       description : 'path to the EFI header directory')
option('tpm-pcrindex', type : 'integer', value : 8,
       description : 'TPM PCR register number to use')

option('bashcompletiondir', type : 'string',
       description : 'directory for bash completion scripts ["no" disables]')
option('zshcompletiondir', type : 'string',
       description : 'directory for zsh completion scripts ["no" disables]')

option('tests', type : 'combo', choices : ['true', 'unsafe', 'false'],
       description : 'enable extra tests with =unsafe')
option('slow-tests', type : 'boolean', value : 'false',
       description : 'run the slow tests by default')
option('install-tests', type : 'boolean', value : 'false',
       description : 'install test executables')

option('ok-color', type: 'combo',
       choices : ['black', 'red', 'green', 'yellow', 'blue', 'magenta', 'cyan',
                  'white', 'highlight-black', 'highlight-red', 'highlight-green',
                  'highlight-yellow', 'highlight-blue', 'highlight-magenta',
                  'highlight-cyan', 'highlight-white'],
       value : 'green',
       description: 'color of the "OK" status message')

option('oss-fuzz', type : 'boolean', value : 'false',
       description : 'build against oss-fuzz')
option('llvm-fuzz', type : 'boolean', value : 'false',
       description : 'build against LLVM libFuzzer')<|MERGE_RESOLUTION|>--- conflicted
+++ resolved
@@ -45,11 +45,7 @@
        description : 'path to debug shell binary')
 option('debug-tty', type : 'string', value : '/dev/tty9',
        description : 'specify the tty device for debug shell')
-<<<<<<< HEAD
-option('debug-extra', type : 'array', choices : ['hashmap', 'mmap-cache'], value : [],
-=======
 option('debug-extra', type : 'array', choices : ['hashmap', 'mmap-cache', 'siphash', 'udev'], value : [],
->>>>>>> 6147c38e
        description : 'enable extra debugging')
 option('memory-accounting-default', type : 'boolean',
        description : 'enable MemoryAccounting= by default')
