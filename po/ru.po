# translation of ru.po to Rissian
# Julia Dronova <juliette.tux@gmail.com>, 2013.
# Sergey Ptashnick <0comffdiz@inbox.ru>, 2013-2015.
#
msgid ""
msgstr ""
"Project-Id-Version: systemd\n"
"Report-Msgid-Bugs-To: 0comffdiz@inbox.ru\n"
"POT-Creation-Date: 2013-03-24 19:22+0300\n"
"PO-Revision-Date: 2015-02-19 03:27+0300\n"
"Last-Translator: Sergey Ptashnick <0comffdiz@inbox.ru>\n"
"Language: ru\n"
"MIME-Version: 1.0\n"
"Content-Type: text/plain; charset=UTF-8\n"
"Content-Transfer-Encoding: 8bit\n"

#: ../src/hostname/org.freedesktop.hostname1.policy.in.h:1
msgid "Set host name"
msgstr "Настроить имя компьютера"

#: ../src/hostname/org.freedesktop.hostname1.policy.in.h:2
msgid "Authentication is required to set the local host name."
msgstr "Чтобы настроить имя компьютера, необходимо пройти аутентификацию."

#: ../src/hostname/org.freedesktop.hostname1.policy.in.h:3
msgid "Set static host name"
msgstr "Настроить статическое имя компьютера"

#: ../src/hostname/org.freedesktop.hostname1.policy.in.h:4
msgid "Authentication is required to set the statically configured local host name, as well as the pretty host name."
msgstr "Чтобы настроить статическое имя компьютера, а также его «красивое» имя, необходимо пройти аутентификацию."

#: ../src/hostname/org.freedesktop.hostname1.policy.in.h:5
msgid "Set machine information"
msgstr "Настроить информацию о компьютере"

#: ../src/hostname/org.freedesktop.hostname1.policy.in.h:6
msgid "Authentication is required to set local machine information."
msgstr "Чтобы настроить информацию о компьютере, необходимо пройти аутентификацию."

#: ../src/import/org.freedesktop.import1.policy.in.h:1
msgid "Download a VM or container image"
msgstr "Загрузить образ виртуальной машины или контейнера"

#: ../src/import/org.freedesktop.import1.policy.in.h:2
msgid "Authentication is required to download a VM or container image"
msgstr "Чтобы загрузить образ виртуальной машины или контейнера, необходимо пройти аутентификацию."

#: ../src/locale/org.freedesktop.locale1.policy.in.h:1
msgid "Set system locale"
msgstr "Настроить системную локаль"

#: ../src/locale/org.freedesktop.locale1.policy.in.h:2
msgid "Authentication is required to set the system locale."
msgstr "Чтобы настроить системную локаль, необходимо пройти аутентификацию."

#: ../src/locale/org.freedesktop.locale1.policy.in.h:3
msgid "Set system keyboard settings"
msgstr "Настроить параметры клавиатуры"

#: ../src/locale/org.freedesktop.locale1.policy.in.h:4
msgid "Authentication is required to set the system keyboard settings."
msgstr "Чтобы настроить параметры клавиатуры, необходимо пройти аутентификацию."

#: ../src/login/org.freedesktop.login1.policy.in.h:1
msgid "Allow applications to inhibit system shutdown"
msgstr "Разрешить приложениям устанавливать блокировку на выключение системы"

#: ../src/login/org.freedesktop.login1.policy.in.h:2
msgid "Authentication is required for an application to inhibit system shutdown."
msgstr "Чтобы разрешить приложениям устанавливать блокировку на выключение системы, необходимо пройти аутентификацию."

#: ../src/login/org.freedesktop.login1.policy.in.h:3
msgid "Allow applications to delay system shutdown"
msgstr "Разрешить приложениям устанавливать задержку на выключение системы"

#: ../src/login/org.freedesktop.login1.policy.in.h:4
msgid "Authentication is required for an application to delay system shutdown."
msgstr "Чтобы разрешить приложениям устанавливать задержку на выключение системы, необходимо пройти аутентификацию."

#: ../src/login/org.freedesktop.login1.policy.in.h:5
msgid "Allow applications to inhibit system sleep"
msgstr "Разрешить приложениям устанавливать блокировку на засыпание системы"

#: ../src/login/org.freedesktop.login1.policy.in.h:6
msgid "Authentication is required for an application to inhibit system sleep."
msgstr "Чтобы разрешить приложениям устанавливать блокировку на засыпание системы, необходимо пройти аутентификацию."

#: ../src/login/org.freedesktop.login1.policy.in.h:7
msgid "Allow applications to delay system sleep"
msgstr "Разрешить приложениям устанавливать задержку на засыпание системы"

#: ../src/login/org.freedesktop.login1.policy.in.h:8
msgid "Authentication is required for an application to delay system sleep."
msgstr "Чтобы разрешить приложениям устанавливать задержку на засыпание системы, необходимо пройти аутентификацию."

#: ../src/login/org.freedesktop.login1.policy.in.h:9
msgid "Allow applications to inhibit automatic system suspend"
msgstr "Разрешить приложениям устанавливать блокировку на автоматический переход системы в ждущий режим"

#: ../src/login/org.freedesktop.login1.policy.in.h:10
msgid "Authentication is required for an application to inhibit automatic system suspend."
msgstr "Чтобы разрешить приложениям устанавливать блокировку на автоматический переход системы в ждущий режим, необходимо пройти аутентификацию."

#: ../src/login/org.freedesktop.login1.policy.in.h:11
msgid "Allow applications to inhibit system handling of the power key"
msgstr "Разрешить приложениям устанавливать блокировку обработки нажатий на кнопку выключения"

#: ../src/login/org.freedesktop.login1.policy.in.h:12
msgid "Authentication is required for an application to inhibit system handling of the power key."
msgstr "Чтобы разрешить приложениям устанавливать блокировку обработки нажатий на кнопку выключения, необходимо пройти аутентификацию."

#: ../src/login/org.freedesktop.login1.policy.in.h:13
msgid "Allow applications to inhibit system handling of the suspend key"
msgstr "Разрешить приложениям устанавливать блокировку обработки нажатий на кнопку перехода в ждущий режим"

#: ../src/login/org.freedesktop.login1.policy.in.h:14
msgid "Authentication is required for an application to inhibit system handling of the suspend key."
msgstr "Чтобы разрешить приложениям устанавливать блокировку обработки нажатий на кнопку перехода в ждущий режим, необходимо пройти аутентификацию."

#: ../src/login/org.freedesktop.login1.policy.in.h:15
msgid "Allow applications to inhibit system handling of the hibernate key"
msgstr "Разрешить приложениям устанавливать блокировку обработки нажатий на кнопку перехода в спящий режим"

#: ../src/login/org.freedesktop.login1.policy.in.h:16
msgid "Authentication is required for an application to inhibit system handling of the hibernate key."
msgstr "Чтобы разрешить приложениям устанавливать блокировку обработки нажатий на кнопку перехода в спящий режим, необходимо пройти аутентификацию."

#: ../src/login/org.freedesktop.login1.policy.in.h:17
msgid "Allow applications to inhibit system handling of the lid switch"
msgstr "Разрешить приложениям устанавливать блокировку на обработку закрытия крышки ноутбука"

#: ../src/login/org.freedesktop.login1.policy.in.h:18
msgid "Authentication is required for an application to inhibit system handling of the lid switch."
msgstr "Чтобы разрешить приложениям устанавливать блокировку на обработку закрытия крышки ноутбука, необходимо пройти аутентификацию."

#: ../src/login/org.freedesktop.login1.policy.in.h:19
msgid "Allow non-logged-in users to run programs"
msgstr "Разрешить пользователям оставлять программы в фоновом режиме после завершения сеанса"

#: ../src/login/org.freedesktop.login1.policy.in.h:20
msgid "Authentication is required to run programs as a non-logged-in user."
msgstr "Чтобы разрешить пользователям оставлять программы в фоновом режиме после завершения сеанса, необходимо пройти аутентификацию."

#: ../src/login/org.freedesktop.login1.policy.in.h:21
msgid "Allow attaching devices to seats"
msgstr "Разрешить подключение устройств к рабочим местам"

#: ../src/login/org.freedesktop.login1.policy.in.h:22
msgid "Authentication is required for attaching a device to a seat."
msgstr "Чтобы разрешить подключение устройств к рабочим местам, необходимо пройти аутентификацию."

#: ../src/login/org.freedesktop.login1.policy.in.h:23
msgid "Flush device to seat attachments"
msgstr "Сбросить привязки устройств к рабочим местам"

#: ../src/login/org.freedesktop.login1.policy.in.h:24
msgid "Authentication is required for resetting how devices are attached to seats."
msgstr "Чтобы сбросить привязки устройств к рабочим местам, необходимо пройти аутентификацию."

#: ../src/login/org.freedesktop.login1.policy.in.h:25
msgid "Power off the system"
msgstr "Выключить систему"

#: ../src/login/org.freedesktop.login1.policy.in.h:26
msgid "Authentication is required for powering off the system."
msgstr "Чтобы выключить систему, необходимо пройти аутентификацию."

#: ../src/login/org.freedesktop.login1.policy.in.h:27
msgid "Power off the system while other users are logged in"
msgstr "Выключить систему, несмотря на то, что в ней работают другие пользователи"

#: ../src/login/org.freedesktop.login1.policy.in.h:28
msgid "Authentication is required for powering off the system while other users are logged in."
msgstr "Чтобы выключить систему, несмотря на то, что в ней работают другие пользователи, необходимо пройти аутентификацию."

#: ../src/login/org.freedesktop.login1.policy.in.h:29
msgid "Power off the system while an application asked to inhibit it"
msgstr "Выключить систему, несмотря на то, что приложение запросило блокировку выключения"

#: ../src/login/org.freedesktop.login1.policy.in.h:30
msgid "Authentication is required for powering off the system while an application asked to inhibit it."
msgstr "Чтобы выключить систему, несмотря на то, что приложение запросило блокировку выключения, необходимо пройти аутентификацию."

#: ../src/login/org.freedesktop.login1.policy.in.h:31
msgid "Reboot the system"
msgstr "Перезагрузить систему"

#: ../src/login/org.freedesktop.login1.policy.in.h:32
msgid "Authentication is required for rebooting the system."
msgstr "Чтобы перезагрузить систему, необходимо пройти аутентификацию."

#: ../src/login/org.freedesktop.login1.policy.in.h:33
msgid "Reboot the system while other users are logged in"
msgstr "Перезагрузить систему, несмотря на то, что в ней работают другие пользователи"

#: ../src/login/org.freedesktop.login1.policy.in.h:34
msgid "Authentication is required for rebooting the system while other users are logged in."
msgstr "Чтобы перезагрузить систему, несмотря на то, что в ней работают другие пользователи, необходимо пройти аутентификацию."

#: ../src/login/org.freedesktop.login1.policy.in.h:35
msgid "Reboot the system while an application asked to inhibit it"
msgstr "Перезагрузить систему, несмотря на то, что приложение запросило блокировку выключения"

#: ../src/login/org.freedesktop.login1.policy.in.h:36
msgid "Authentication is required for rebooting the system while an application asked to inhibit it."
msgstr "Чтобы перезагрузить систему, несмотря на то, что приложение запросило блокировку выключения, необходимо пройти аутентификацию."

#: ../src/login/org.freedesktop.login1.policy.in.h:37
msgid "Suspend the system"
msgstr "Перевести систему в ждущий режим"

#: ../src/login/org.freedesktop.login1.policy.in.h:38
msgid "Authentication is required for suspending the system."
msgstr "Чтобы перевести систему в ждущий режим, необходимо пройти аутентификацию."

#: ../src/login/org.freedesktop.login1.policy.in.h:39
msgid "Suspend the system while other users are logged in"
msgstr "Перевести систему в ждущий режим, несмотря на то, что в ней работают другие пользователи"

#: ../src/login/org.freedesktop.login1.policy.in.h:40
msgid "Authentication is required for suspending the system while other users are logged in."
msgstr "Чтобы перевести систему в ждущий режим, несмотря на то, что в ней работают другие пользователи, необходимо пройти аутентификацию."

#: ../src/login/org.freedesktop.login1.policy.in.h:41
msgid "Suspend the system while an application asked to inhibit it"
msgstr "Перевести систему в ждущий режим, несмотря на то, что приложение запросило блокировку"

#: ../src/login/org.freedesktop.login1.policy.in.h:42
msgid "Authentication is required for suspending the system while an application asked to inhibit it."
msgstr "Чтобы перевести систему в ждущий режим, несмотря на то, что приложение запросило блокировку, необходимо пройти аутентификацию."

#: ../src/login/org.freedesktop.login1.policy.in.h:43
msgid "Hibernate the system"
msgstr "Перевести систему в спящий режим"

#: ../src/login/org.freedesktop.login1.policy.in.h:44
msgid "Authentication is required for hibernating the system."
msgstr "Чтобы перевести систему в спящий режим, необходимо пройти аутентификацию."

#: ../src/login/org.freedesktop.login1.policy.in.h:45
msgid "Hibernate the system while other users are logged in"
msgstr "Перевести систему в спящий режим, несмотря на то, что в ней работают другие пользователи"

#: ../src/login/org.freedesktop.login1.policy.in.h:46
msgid "Authentication is required for hibernating the system while other users are logged in."
msgstr "Чтобы перевести систему в спящий режим, несмотря на то, что в ней работают другие пользователи, необходимо пройти аутентификацию."

#: ../src/login/org.freedesktop.login1.policy.in.h:47
msgid "Hibernate the system while an application asked to inhibit it"
msgstr "Перевести систему в спящий режим, несмотря на то, что приложение запросило блокировку"

#: ../src/login/org.freedesktop.login1.policy.in.h:48
msgid "Authentication is required for hibernating the system while an application asked to inhibit it."
msgstr "Чтобы перевести систему в спящий режим, несмотря на то, что приложение запросило блокировку, необходимо пройти аутентификацию."

#: ../src/machine/org.freedesktop.machine1.policy.in.h:1
msgid "Log into a local container"
msgstr "Зайти в локальный контейнер"

#: ../src/machine/org.freedesktop.machine1.policy.in.h:2
msgid "Authentication is required to log into a local container."
msgstr "Чтобы зайти в локальный контейнер, необходимо пройти аутентификацию."

#: ../src/timedate/org.freedesktop.timedate1.policy.in.h:1
msgid "Set system time"
msgstr "Настроить системное время"

#: ../src/timedate/org.freedesktop.timedate1.policy.in.h:2
msgid "Authentication is required to set the system time."
msgstr "Чтобы настроить системное время, необходимо пройти аутентификацию."

#: ../src/timedate/org.freedesktop.timedate1.policy.in.h:3
msgid "Set system timezone"
msgstr "Настроить часовой пояс"

#: ../src/timedate/org.freedesktop.timedate1.policy.in.h:4
msgid "Authentication is required to set the system timezone."
msgstr "Чтобы настроить часовой пояс, необходимо пройти аутентификацию."

#: ../src/timedate/org.freedesktop.timedate1.policy.in.h:5
msgid "Set RTC to local timezone or UTC"
msgstr "Установить аппаратные часы по местному времени или по Гринвичу"

#: ../src/timedate/org.freedesktop.timedate1.policy.in.h:6
msgid "Authentication is required to control whether the RTC stores the local or UTC time."
msgstr "Чтобы контролировать, установлены аппаратные часы по местному времени или по Гринвичу, необходимо пройти аутентификацию."

#: ../src/timedate/org.freedesktop.timedate1.policy.in.h:7
msgid "Turn network time synchronization on or off"
msgstr "Включить или выключить синхронизацию времени по сети"

#: ../src/timedate/org.freedesktop.timedate1.policy.in.h:8
msgid "Authentication is required to control whether network time synchronization shall be enabled."
msgstr "Чтобы включить или выключить синхронизацию времени по сети, необходимо пройти аутентификацию."

#: ../src/core/org.freedesktop.systemd1.policy.in.in.h:1
msgid "Send passphrase back to system"
msgstr "Отправить пароль системе"

#: ../src/core/org.freedesktop.systemd1.policy.in.in.h:2
msgid "Authentication is required to send the entered passphrase back to the system."
msgstr "Чтобы отправить пароль системе, необходимо пройти аутентификацию."

#: ../src/core/org.freedesktop.systemd1.policy.in.in.h:3
msgid "Manage system services or units"
msgstr "Управление системными службами и юнитами"

#: ../src/core/org.freedesktop.systemd1.policy.in.in.h:4
msgid "Authentication is required to manage system services or units."
msgstr "Для управления системными службами и юнитами, необходимо пройти аутентификацию."

#: ../src/core/org.freedesktop.systemd1.policy.in.in.h:5
msgid "Manage system service or unit files"
msgstr "Управление файлами конфигурации системных служб и юнитов"

#: ../src/core/org.freedesktop.systemd1.policy.in.in.h:6
msgid "Authentication is required to manage system service or unit files."
msgstr "Для управления файлами конфигурации системных служб и юнитов, необходимо пройти аутентификацию."

#: ../src/core/org.freedesktop.systemd1.policy.in.in.h:7
msgid "Reload the systemd state"
msgstr "Перечитать конфигурацию systemd"

#: ../src/core/org.freedesktop.systemd1.policy.in.in.h:8
msgid "Authentication is required to reload the systemd state."
msgstr "Чтобы заставить systemd перечитать конфигурацию, необходимо пройти аутентификацию."

<<<<<<< HEAD
#: ../src/fsckd/fsckd.c:297
msgid "Press Ctrl+C to cancel all filesystem checks in progress"
msgstr "Чтобы прервать все запущенные проверки файловых систем, нажмите Ctrl+C"

# There is no difference between "на 2 дисках" (plural==1) and "на 5 дисках" (plural==2)
#: ../src/fsckd/fsckd.c:343
=======
#: ../src/fsckd/fsckd.c:186
msgid "Press Ctrl+C to cancel all filesystem checks in progress"
msgstr "Чтобы прервать все запущенные проверки файловых систем, нажмите Ctrl+C"

#: ../src/fsckd/fsckd.c:227
>>>>>>> 29b36248
#, c-format
msgid "Checking in progress on %d disk (%3.1f%% complete)"
msgid_plural "Checking in progress on %d disks (%3.1f%% complete)"
msgstr[0] "Проверяется целостность файловой системы на %d диске (выполнено %3.1f%%)"
<<<<<<< HEAD
msgstr[1] "Проверяется целостность файловых систем на %d дисках (выполнено %3.1f%%)"
msgstr[2] "Проверяется целостность файловых систем на %d дисках (выполнено %3.1f%%)"
=======
msgstr[1] "Проверяется целостность файловых систем на %d дисках (выполнено %3.1f%%)"
>>>>>>> 29b36248
<|MERGE_RESOLUTION|>--- conflicted
+++ resolved
@@ -326,27 +326,13 @@
 msgid "Authentication is required to reload the systemd state."
 msgstr "Чтобы заставить systemd перечитать конфигурацию, необходимо пройти аутентификацию."
 
-<<<<<<< HEAD
-#: ../src/fsckd/fsckd.c:297
-msgid "Press Ctrl+C to cancel all filesystem checks in progress"
-msgstr "Чтобы прервать все запущенные проверки файловых систем, нажмите Ctrl+C"
-
-# There is no difference between "на 2 дисках" (plural==1) and "на 5 дисках" (plural==2)
-#: ../src/fsckd/fsckd.c:343
-=======
 #: ../src/fsckd/fsckd.c:186
 msgid "Press Ctrl+C to cancel all filesystem checks in progress"
 msgstr "Чтобы прервать все запущенные проверки файловых систем, нажмите Ctrl+C"
 
 #: ../src/fsckd/fsckd.c:227
->>>>>>> 29b36248
 #, c-format
 msgid "Checking in progress on %d disk (%3.1f%% complete)"
 msgid_plural "Checking in progress on %d disks (%3.1f%% complete)"
 msgstr[0] "Проверяется целостность файловой системы на %d диске (выполнено %3.1f%%)"
-<<<<<<< HEAD
-msgstr[1] "Проверяется целостность файловых систем на %d дисках (выполнено %3.1f%%)"
-msgstr[2] "Проверяется целостность файловых систем на %d дисках (выполнено %3.1f%%)"
-=======
-msgstr[1] "Проверяется целостность файловых систем на %d дисках (выполнено %3.1f%%)"
->>>>>>> 29b36248
+msgstr[1] "Проверяется целостность файловых систем на %d дисках (выполнено %3.1f%%)"