# translation of ru.po to Rissian
# Julia Dronova <juliette.tux@gmail.com>, 2013.
# Sergey Ptashnick <0comffdiz@inbox.ru>, 2013-2015.
#
msgid ""
msgstr ""
"Project-Id-Version: systemd\n"
"Report-Msgid-Bugs-To: 0comffdiz@inbox.ru\n"
"POT-Creation-Date: 2013-03-24 19:22+0300\n"
"PO-Revision-Date: 2015-03-22 21:53+0300\n"
"Last-Translator: Sergey Ptashnick <0comffdiz@inbox.ru>\n"
"Language: ru\n"
"MIME-Version: 1.0\n"
"Content-Type: text/plain; charset=UTF-8\n"
"Content-Transfer-Encoding: 8bit\n"
"Plural-Forms: nplurals=3; plural=(n%10==1 && n%100!=11 ? 0 : n%10>=2 && n%10<=4 && (n%100<10 || n%100>=20) ? 1 : 2)\n"

#: ../src/core/org.freedesktop.systemd1.policy.in.in.h:1
msgid "Send passphrase back to system"
msgstr "Отправить пароль системе"

#: ../src/core/org.freedesktop.systemd1.policy.in.in.h:2
msgid "Authentication is required to send the entered passphrase back to the system."
msgstr "Чтобы отправить пароль системе, необходимо пройти аутентификацию."

#: ../src/core/org.freedesktop.systemd1.policy.in.in.h:3
msgid "Manage system services or units"
msgstr "Управление системными службами и юнитами"

#: ../src/core/org.freedesktop.systemd1.policy.in.in.h:4
msgid "Authentication is required to manage system services or units."
msgstr "Для управления системными службами и юнитами, необходимо пройти аутентификацию."

#: ../src/core/org.freedesktop.systemd1.policy.in.in.h:5
msgid "Manage system service or unit files"
msgstr "Управление файлами конфигурации системных служб и юнитов"

#: ../src/core/org.freedesktop.systemd1.policy.in.in.h:6
msgid "Authentication is required to manage system service or unit files."
msgstr "Для управления файлами конфигурации системных служб и юнитов, необходимо пройти аутентификацию."

#: ../src/core/org.freedesktop.systemd1.policy.in.in.h:7
msgid "Set or unset system and service manager environment variables"
msgstr "Настроить переменные окружения для системного менеджера"

#: ../src/core/org.freedesktop.systemd1.policy.in.in.h:8
msgid "Authentication is required to set or unset system and service manager environment variables."
msgstr "Чтобы настроить переменные окружения для системного менеджера, необходимо пройти аутентификацию."

#: ../src/core/org.freedesktop.systemd1.policy.in.in.h:9
msgid "Reload the systemd state"
msgstr "Перечитать конфигурацию systemd"

#: ../src/core/org.freedesktop.systemd1.policy.in.in.h:10
msgid "Authentication is required to reload the systemd state."
msgstr "Чтобы заставить systemd перечитать конфигурацию, необходимо пройти аутентификацию."

#: ../src/hostname/org.freedesktop.hostname1.policy.in.h:1
msgid "Set host name"
msgstr "Настроить имя компьютера"

#: ../src/hostname/org.freedesktop.hostname1.policy.in.h:2
msgid "Authentication is required to set the local host name."
msgstr "Чтобы настроить имя компьютера, необходимо пройти аутентификацию."

#: ../src/hostname/org.freedesktop.hostname1.policy.in.h:3
msgid "Set static host name"
msgstr "Настроить статическое имя компьютера"

#: ../src/hostname/org.freedesktop.hostname1.policy.in.h:4
msgid "Authentication is required to set the statically configured local host name, as well as the pretty host name."
msgstr "Чтобы настроить статическое имя компьютера, а также его «красивое» имя, необходимо пройти аутентификацию."

#: ../src/hostname/org.freedesktop.hostname1.policy.in.h:5
msgid "Set machine information"
msgstr "Настроить информацию о компьютере"

#: ../src/hostname/org.freedesktop.hostname1.policy.in.h:6
msgid "Authentication is required to set local machine information."
msgstr "Чтобы настроить информацию о компьютере, необходимо пройти аутентификацию."

#: ../src/import/org.freedesktop.import1.policy.in.h:1
msgid "Import a VM or container image"
msgstr "Импортировать образ виртуальной машины или контейнера"

#: ../src/import/org.freedesktop.import1.policy.in.h:2
msgid "Authentication is required to import a VM or container image"
msgstr "Чтобы импортировать образ виртуальной машины или контейнера, необходимо пройти аутентификацию."

#: ../src/import/org.freedesktop.import1.policy.in.h:3
msgid "Export a VM or container image"
msgstr "Экспортировать образ виртуальной машины или контейнера"

#: ../src/import/org.freedesktop.import1.policy.in.h:4
msgid "Authentication is required to export a VM or container image"
msgstr "Чтобы экспортировать образ виртуальной машины или контейнера, необходимо пройти аутентификацию."

#: ../src/import/org.freedesktop.import1.policy.in.h:5
msgid "Download a VM or container image"
msgstr "Загрузить образ виртуальной машины или контейнера"

#: ../src/import/org.freedesktop.import1.policy.in.h:6
msgid "Authentication is required to download a VM or container image"
msgstr "Чтобы загрузить образ виртуальной машины или контейнера, необходимо пройти аутентификацию."

#: ../src/locale/org.freedesktop.locale1.policy.in.h:1
msgid "Set system locale"
msgstr "Настроить системную локаль"

#: ../src/locale/org.freedesktop.locale1.policy.in.h:2
msgid "Authentication is required to set the system locale."
msgstr "Чтобы настроить системную локаль, необходимо пройти аутентификацию."

#: ../src/locale/org.freedesktop.locale1.policy.in.h:3
msgid "Set system keyboard settings"
msgstr "Настроить параметры клавиатуры"

#: ../src/locale/org.freedesktop.locale1.policy.in.h:4
msgid "Authentication is required to set the system keyboard settings."
msgstr "Чтобы настроить параметры клавиатуры, необходимо пройти аутентификацию."

#: ../src/login/org.freedesktop.login1.policy.in.h:1
msgid "Allow applications to inhibit system shutdown"
msgstr "Разрешить приложениям устанавливать блокировку на выключение системы"

#: ../src/login/org.freedesktop.login1.policy.in.h:2
msgid "Authentication is required for an application to inhibit system shutdown."
msgstr "Чтобы разрешить приложениям устанавливать блокировку на выключение системы, необходимо пройти аутентификацию."

#: ../src/login/org.freedesktop.login1.policy.in.h:3
msgid "Allow applications to delay system shutdown"
msgstr "Разрешить приложениям устанавливать задержку на выключение системы"

#: ../src/login/org.freedesktop.login1.policy.in.h:4
msgid "Authentication is required for an application to delay system shutdown."
msgstr "Чтобы разрешить приложениям устанавливать задержку на выключение системы, необходимо пройти аутентификацию."

#: ../src/login/org.freedesktop.login1.policy.in.h:5
msgid "Allow applications to inhibit system sleep"
msgstr "Разрешить приложениям устанавливать блокировку на засыпание системы"

#: ../src/login/org.freedesktop.login1.policy.in.h:6
msgid "Authentication is required for an application to inhibit system sleep."
msgstr "Чтобы разрешить приложениям устанавливать блокировку на засыпание системы, необходимо пройти аутентификацию."

#: ../src/login/org.freedesktop.login1.policy.in.h:7
msgid "Allow applications to delay system sleep"
msgstr "Разрешить приложениям устанавливать задержку на засыпание системы"

#: ../src/login/org.freedesktop.login1.policy.in.h:8
msgid "Authentication is required for an application to delay system sleep."
msgstr "Чтобы разрешить приложениям устанавливать задержку на засыпание системы, необходимо пройти аутентификацию."

#: ../src/login/org.freedesktop.login1.policy.in.h:9
msgid "Allow applications to inhibit automatic system suspend"
msgstr "Разрешить приложениям устанавливать блокировку на автоматический переход системы в ждущий режим"

#: ../src/login/org.freedesktop.login1.policy.in.h:10
msgid "Authentication is required for an application to inhibit automatic system suspend."
msgstr "Чтобы разрешить приложениям устанавливать блокировку на автоматический переход системы в ждущий режим, необходимо пройти аутентификацию."

#: ../src/login/org.freedesktop.login1.policy.in.h:11
msgid "Allow applications to inhibit system handling of the power key"
msgstr "Разрешить приложениям устанавливать блокировку обработки нажатий на кнопку выключения"

#: ../src/login/org.freedesktop.login1.policy.in.h:12
msgid "Authentication is required for an application to inhibit system handling of the power key."
msgstr "Чтобы разрешить приложениям устанавливать блокировку обработки нажатий на кнопку выключения, необходимо пройти аутентификацию."

#: ../src/login/org.freedesktop.login1.policy.in.h:13
msgid "Allow applications to inhibit system handling of the suspend key"
msgstr "Разрешить приложениям устанавливать блокировку обработки нажатий на кнопку перехода в ждущий режим"

#: ../src/login/org.freedesktop.login1.policy.in.h:14
msgid "Authentication is required for an application to inhibit system handling of the suspend key."
msgstr "Чтобы разрешить приложениям устанавливать блокировку обработки нажатий на кнопку перехода в ждущий режим, необходимо пройти аутентификацию."

#: ../src/login/org.freedesktop.login1.policy.in.h:15
msgid "Allow applications to inhibit system handling of the hibernate key"
msgstr "Разрешить приложениям устанавливать блокировку обработки нажатий на кнопку перехода в спящий режим"

#: ../src/login/org.freedesktop.login1.policy.in.h:16
msgid "Authentication is required for an application to inhibit system handling of the hibernate key."
msgstr "Чтобы разрешить приложениям устанавливать блокировку обработки нажатий на кнопку перехода в спящий режим, необходимо пройти аутентификацию."

#: ../src/login/org.freedesktop.login1.policy.in.h:17
msgid "Allow applications to inhibit system handling of the lid switch"
msgstr "Разрешить приложениям устанавливать блокировку на обработку закрытия крышки ноутбука"

#: ../src/login/org.freedesktop.login1.policy.in.h:18
msgid "Authentication is required for an application to inhibit system handling of the lid switch."
msgstr "Чтобы разрешить приложениям устанавливать блокировку на обработку закрытия крышки ноутбука, необходимо пройти аутентификацию."

#: ../src/login/org.freedesktop.login1.policy.in.h:19
msgid "Allow non-logged-in users to run programs"
msgstr "Разрешить пользователям оставлять программы в фоновом режиме после завершения сеанса"

#: ../src/login/org.freedesktop.login1.policy.in.h:20
msgid "Authentication is required to run programs as a non-logged-in user."
msgstr "Чтобы разрешить пользователям оставлять программы в фоновом режиме после завершения сеанса, необходимо пройти аутентификацию."

#: ../src/login/org.freedesktop.login1.policy.in.h:21
msgid "Allow attaching devices to seats"
msgstr "Разрешить подключение устройств к рабочим местам"

#: ../src/login/org.freedesktop.login1.policy.in.h:22
msgid "Authentication is required for attaching a device to a seat."
msgstr "Чтобы разрешить подключение устройств к рабочим местам, необходимо пройти аутентификацию."

#: ../src/login/org.freedesktop.login1.policy.in.h:23
msgid "Flush device to seat attachments"
msgstr "Сбросить привязки устройств к рабочим местам"

#: ../src/login/org.freedesktop.login1.policy.in.h:24
msgid "Authentication is required for resetting how devices are attached to seats."
msgstr "Чтобы сбросить привязки устройств к рабочим местам, необходимо пройти аутентификацию."

#: ../src/login/org.freedesktop.login1.policy.in.h:25
msgid "Power off the system"
msgstr "Выключить систему"

#: ../src/login/org.freedesktop.login1.policy.in.h:26
msgid "Authentication is required for powering off the system."
msgstr "Чтобы выключить систему, необходимо пройти аутентификацию."

#: ../src/login/org.freedesktop.login1.policy.in.h:27
msgid "Power off the system while other users are logged in"
msgstr "Выключить систему, несмотря на то, что в ней работают другие пользователи"

#: ../src/login/org.freedesktop.login1.policy.in.h:28
msgid "Authentication is required for powering off the system while other users are logged in."
msgstr "Чтобы выключить систему, несмотря на то, что в ней работают другие пользователи, необходимо пройти аутентификацию."

#: ../src/login/org.freedesktop.login1.policy.in.h:29
msgid "Power off the system while an application asked to inhibit it"
msgstr "Выключить систему, несмотря на то, что приложение запросило блокировку выключения"

#: ../src/login/org.freedesktop.login1.policy.in.h:30
msgid "Authentication is required for powering off the system while an application asked to inhibit it."
msgstr "Чтобы выключить систему, несмотря на то, что приложение запросило блокировку выключения, необходимо пройти аутентификацию."

#: ../src/login/org.freedesktop.login1.policy.in.h:31
msgid "Reboot the system"
msgstr "Перезагрузить систему"

#: ../src/login/org.freedesktop.login1.policy.in.h:32
msgid "Authentication is required for rebooting the system."
msgstr "Чтобы перезагрузить систему, необходимо пройти аутентификацию."

#: ../src/login/org.freedesktop.login1.policy.in.h:33
msgid "Reboot the system while other users are logged in"
msgstr "Перезагрузить систему, несмотря на то, что в ней работают другие пользователи"

#: ../src/login/org.freedesktop.login1.policy.in.h:34
msgid "Authentication is required for rebooting the system while other users are logged in."
msgstr "Чтобы перезагрузить систему, несмотря на то, что в ней работают другие пользователи, необходимо пройти аутентификацию."

#: ../src/login/org.freedesktop.login1.policy.in.h:35
msgid "Reboot the system while an application asked to inhibit it"
msgstr "Перезагрузить систему, несмотря на то, что приложение запросило блокировку выключения"

#: ../src/login/org.freedesktop.login1.policy.in.h:36
msgid "Authentication is required for rebooting the system while an application asked to inhibit it."
msgstr "Чтобы перезагрузить систему, несмотря на то, что приложение запросило блокировку выключения, необходимо пройти аутентификацию."

#: ../src/login/org.freedesktop.login1.policy.in.h:37
msgid "Suspend the system"
msgstr "Перевести систему в ждущий режим"

#: ../src/login/org.freedesktop.login1.policy.in.h:38
msgid "Authentication is required for suspending the system."
msgstr "Чтобы перевести систему в ждущий режим, необходимо пройти аутентификацию."

#: ../src/login/org.freedesktop.login1.policy.in.h:39
msgid "Suspend the system while other users are logged in"
msgstr "Перевести систему в ждущий режим, несмотря на то, что в ней работают другие пользователи"

#: ../src/login/org.freedesktop.login1.policy.in.h:40
msgid "Authentication is required for suspending the system while other users are logged in."
msgstr "Чтобы перевести систему в ждущий режим, несмотря на то, что в ней работают другие пользователи, необходимо пройти аутентификацию."

#: ../src/login/org.freedesktop.login1.policy.in.h:41
msgid "Suspend the system while an application asked to inhibit it"
msgstr "Перевести систему в ждущий режим, несмотря на то, что приложение запросило блокировку"

#: ../src/login/org.freedesktop.login1.policy.in.h:42
msgid "Authentication is required for suspending the system while an application asked to inhibit it."
msgstr "Чтобы перевести систему в ждущий режим, несмотря на то, что приложение запросило блокировку, необходимо пройти аутентификацию."

#: ../src/login/org.freedesktop.login1.policy.in.h:43
msgid "Hibernate the system"
msgstr "Перевести систему в спящий режим"

#: ../src/login/org.freedesktop.login1.policy.in.h:44
msgid "Authentication is required for hibernating the system."
msgstr "Чтобы перевести систему в спящий режим, необходимо пройти аутентификацию."

#: ../src/login/org.freedesktop.login1.policy.in.h:45
msgid "Hibernate the system while other users are logged in"
msgstr "Перевести систему в спящий режим, несмотря на то, что в ней работают другие пользователи"

#: ../src/login/org.freedesktop.login1.policy.in.h:46
msgid "Authentication is required for hibernating the system while other users are logged in."
msgstr "Чтобы перевести систему в спящий режим, несмотря на то, что в ней работают другие пользователи, необходимо пройти аутентификацию."

#: ../src/login/org.freedesktop.login1.policy.in.h:47
msgid "Hibernate the system while an application asked to inhibit it"
msgstr "Перевести систему в спящий режим, несмотря на то, что приложение запросило блокировку"

#: ../src/login/org.freedesktop.login1.policy.in.h:48
msgid "Authentication is required for hibernating the system while an application asked to inhibit it."
msgstr "Чтобы перевести систему в спящий режим, несмотря на то, что приложение запросило блокировку, необходимо пройти аутентификацию."

#: ../src/login/org.freedesktop.login1.policy.in.h:49
msgid "Manage active sessions, users and seats"
msgstr "Управление текущими сеансами, пользователями и рабочими местами"

#: ../src/login/org.freedesktop.login1.policy.in.h:50
msgid "Authentication is required for managing active sessions, users and seats."
msgstr "Для управления текущими сеансами, пользователями и рабочими местами, необходимо пройти аутентификацию."

#: ../src/login/org.freedesktop.login1.policy.in.h:51
msgid "Lock or unlock active sessions"
msgstr "Заблокировать или разблокировать текущие сеансы"

#: ../src/login/org.freedesktop.login1.policy.in.h:52
msgid "Authentication is required to lock or unlock active sessions."
msgstr "Чтобы заблокировать или разблокировать текущие сеансы, необходимо пройти аутентификацию."

#: ../src/machine/org.freedesktop.machine1.policy.in.h:1
msgid "Log into a local container"
msgstr "Зайти в локальный контейнер"

#: ../src/machine/org.freedesktop.machine1.policy.in.h:2
msgid "Authentication is required to log into a local container."
msgstr "Чтобы зайти в локальный контейнер, необходимо пройти аутентификацию."

#: ../src/machine/org.freedesktop.machine1.policy.in.h:3
msgid "Manage local virtual machines and containers"
msgstr "Управление виртуальными машинами и контейнерами"

#: ../src/machine/org.freedesktop.machine1.policy.in.h:4
msgid "Authentication is required to manage local virtual machines and containers."
msgstr "Для управления виртуальными машинами и контейнерами, необходимо пройти аутентификацию."

#: ../src/machine/org.freedesktop.machine1.policy.in.h:5
msgid "Manage local virtual machine and container images"
msgstr "Управление образами виртуальных машин и контейнеров"

#: ../src/machine/org.freedesktop.machine1.policy.in.h:6
msgid "Authentication is required to manage local virtual machine and container images."
msgstr "Для управления образами виртуальных машин и контейнеров, необходимо пройти аутентификацию."

#: ../src/timedate/org.freedesktop.timedate1.policy.in.h:1
msgid "Set system time"
msgstr "Настроить системное время"

#: ../src/timedate/org.freedesktop.timedate1.policy.in.h:2
msgid "Authentication is required to set the system time."
msgstr "Чтобы настроить системное время, необходимо пройти аутентификацию."

#: ../src/timedate/org.freedesktop.timedate1.policy.in.h:3
msgid "Set system timezone"
msgstr "Настроить часовой пояс"

#: ../src/timedate/org.freedesktop.timedate1.policy.in.h:4
msgid "Authentication is required to set the system timezone."
msgstr "Чтобы настроить часовой пояс, необходимо пройти аутентификацию."

#: ../src/timedate/org.freedesktop.timedate1.policy.in.h:5
msgid "Set RTC to local timezone or UTC"
msgstr "Установить аппаратные часы по местному времени или по Гринвичу"

#: ../src/timedate/org.freedesktop.timedate1.policy.in.h:6
msgid "Authentication is required to control whether the RTC stores the local or UTC time."
msgstr "Чтобы контролировать, установлены аппаратные часы по местному времени или по Гринвичу, необходимо пройти аутентификацию."

#: ../src/timedate/org.freedesktop.timedate1.policy.in.h:7
msgid "Turn network time synchronization on or off"
msgstr "Включить или выключить синхронизацию времени по сети"

#: ../src/timedate/org.freedesktop.timedate1.policy.in.h:8
msgid "Authentication is required to control whether network time synchronization shall be enabled."
msgstr "Чтобы включить или выключить синхронизацию времени по сети, необходимо пройти аутентификацию."

<<<<<<< HEAD
#: ../src/core/org.freedesktop.systemd1.policy.in.in.h:1
msgid "Send passphrase back to system"
msgstr "Отправить пароль системе"

#: ../src/core/org.freedesktop.systemd1.policy.in.in.h:2
msgid "Authentication is required to send the entered passphrase back to the system."
msgstr "Чтобы отправить пароль системе, необходимо пройти аутентификацию."

#: ../src/core/org.freedesktop.systemd1.policy.in.in.h:3
msgid "Manage system services or units"
msgstr "Управление системными службами и юнитами"

#: ../src/core/org.freedesktop.systemd1.policy.in.in.h:4
msgid "Authentication is required to manage system services or units."
msgstr "Для управления системными службами и юнитами, необходимо пройти аутентификацию."

#: ../src/core/org.freedesktop.systemd1.policy.in.in.h:5
msgid "Manage system service or unit files"
msgstr "Управление файлами конфигурации системных служб и юнитов"

#: ../src/core/org.freedesktop.systemd1.policy.in.in.h:6
msgid "Authentication is required to manage system service or unit files."
msgstr "Для управления файлами конфигурации системных служб и юнитов, необходимо пройти аутентификацию."

#: ../src/core/org.freedesktop.systemd1.policy.in.in.h:7
msgid "Reload the systemd state"
msgstr "Перечитать конфигурацию systemd"

#: ../src/core/org.freedesktop.systemd1.policy.in.in.h:8
msgid "Authentication is required to reload the systemd state."
msgstr "Чтобы заставить systemd перечитать конфигурацию, необходимо пройти аутентификацию."

=======
>>>>>>> 3f87dd87
#: ../src/fsckd/fsckd.c:297
msgid "Press Ctrl+C to cancel all filesystem checks in progress"
msgstr "Чтобы прервать все запущенные проверки файловых систем, нажмите Ctrl+C"

# There is no difference between "на 2 дисках" (plural==1) and "на 5 дисках" (plural==2)
#: ../src/fsckd/fsckd.c:343
#, c-format
msgid "Checking in progress on %d disk (%3.1f%% complete)"
msgid_plural "Checking in progress on %d disks (%3.1f%% complete)"
msgstr[0] "Проверяется целостность файловой системы на %d диске (выполнено %3.1f%%)"
msgstr[1] "Проверяется целостность файловых систем на %d дисках (выполнено %3.1f%%)"
msgstr[2] "Проверяется целостность файловых систем на %d дисках (выполнено %3.1f%%)"<|MERGE_RESOLUTION|>--- conflicted
+++ resolved
@@ -383,41 +383,6 @@
 msgid "Authentication is required to control whether network time synchronization shall be enabled."
 msgstr "Чтобы включить или выключить синхронизацию времени по сети, необходимо пройти аутентификацию."
 
-<<<<<<< HEAD
-#: ../src/core/org.freedesktop.systemd1.policy.in.in.h:1
-msgid "Send passphrase back to system"
-msgstr "Отправить пароль системе"
-
-#: ../src/core/org.freedesktop.systemd1.policy.in.in.h:2
-msgid "Authentication is required to send the entered passphrase back to the system."
-msgstr "Чтобы отправить пароль системе, необходимо пройти аутентификацию."
-
-#: ../src/core/org.freedesktop.systemd1.policy.in.in.h:3
-msgid "Manage system services or units"
-msgstr "Управление системными службами и юнитами"
-
-#: ../src/core/org.freedesktop.systemd1.policy.in.in.h:4
-msgid "Authentication is required to manage system services or units."
-msgstr "Для управления системными службами и юнитами, необходимо пройти аутентификацию."
-
-#: ../src/core/org.freedesktop.systemd1.policy.in.in.h:5
-msgid "Manage system service or unit files"
-msgstr "Управление файлами конфигурации системных служб и юнитов"
-
-#: ../src/core/org.freedesktop.systemd1.policy.in.in.h:6
-msgid "Authentication is required to manage system service or unit files."
-msgstr "Для управления файлами конфигурации системных служб и юнитов, необходимо пройти аутентификацию."
-
-#: ../src/core/org.freedesktop.systemd1.policy.in.in.h:7
-msgid "Reload the systemd state"
-msgstr "Перечитать конфигурацию systemd"
-
-#: ../src/core/org.freedesktop.systemd1.policy.in.in.h:8
-msgid "Authentication is required to reload the systemd state."
-msgstr "Чтобы заставить systemd перечитать конфигурацию, необходимо пройти аутентификацию."
-
-=======
->>>>>>> 3f87dd87
 #: ../src/fsckd/fsckd.c:297
 msgid "Press Ctrl+C to cancel all filesystem checks in progress"
 msgstr "Чтобы прервать все запущенные проверки файловых систем, нажмите Ctrl+C"
