# translation of ru.po to Rissian
# Julia Dronova <juliette.tux@gmail.com>, 2013.
# Sergey Ptashnick <0comffdiz@inbox.ru>, 2013-2015.
#
msgid ""
msgstr ""
"Project-Id-Version: systemd\n"
"Report-Msgid-Bugs-To: 0comffdiz@inbox.ru\n"
"POT-Creation-Date: 2013-03-24 19:22+0300\n"
"PO-Revision-Date: 2015-02-19 03:27+0300\n"
"Last-Translator: Sergey Ptashnick <0comffdiz@inbox.ru>\n"
"Language: ru\n"
"MIME-Version: 1.0\n"
"Content-Type: text/plain; charset=UTF-8\n"
"Content-Transfer-Encoding: 8bit\n"

#: ../src/hostname/org.freedesktop.hostname1.policy.in.h:1
msgid "Set host name"
msgstr "Настроить имя компьютера"

#: ../src/hostname/org.freedesktop.hostname1.policy.in.h:2
msgid "Authentication is required to set the local host name."
msgstr "Чтобы настроить имя компьютера, необходимо пройти аутентификацию."

#: ../src/hostname/org.freedesktop.hostname1.policy.in.h:3
msgid "Set static host name"
msgstr "Настроить статическое имя компьютера"

#: ../src/hostname/org.freedesktop.hostname1.policy.in.h:4
msgid "Authentication is required to set the statically configured local host name, as well as the pretty host name."
msgstr "Чтобы настроить статическое имя компьютера, а также его «красивое» имя, необходимо пройти аутентификацию."

#: ../src/hostname/org.freedesktop.hostname1.policy.in.h:5
msgid "Set machine information"
msgstr "Настроить информацию о компьютере"

#: ../src/hostname/org.freedesktop.hostname1.policy.in.h:6
msgid "Authentication is required to set local machine information."
msgstr "Чтобы настроить информацию о компьютере, необходимо пройти аутентификацию."

#: ../src/import/org.freedesktop.import1.policy.in.h:1
msgid "Download a VM or container image"
msgstr "Загрузить образ виртуальной машины или контейнера"

#: ../src/import/org.freedesktop.import1.policy.in.h:2
msgid "Authentication is required to download a VM or container image"
msgstr "Чтобы загрузить образ виртуальной машины или контейнера, необходимо пройти аутентификацию."

#: ../src/locale/org.freedesktop.locale1.policy.in.h:1
msgid "Set system locale"
msgstr "Настроить системную локаль"

#: ../src/locale/org.freedesktop.locale1.policy.in.h:2
msgid "Authentication is required to set the system locale."
msgstr "Чтобы настроить системную локаль, необходимо пройти аутентификацию."

#: ../src/locale/org.freedesktop.locale1.policy.in.h:3
msgid "Set system keyboard settings"
msgstr "Настроить параметры клавиатуры"

#: ../src/locale/org.freedesktop.locale1.policy.in.h:4
msgid "Authentication is required to set the system keyboard settings."
msgstr "Чтобы настроить параметры клавиатуры, необходимо пройти аутентификацию."

#: ../src/login/org.freedesktop.login1.policy.in.h:1
msgid "Allow applications to inhibit system shutdown"
msgstr "Разрешить приложениям устанавливать блокировку на выключение системы"

#: ../src/login/org.freedesktop.login1.policy.in.h:2
msgid "Authentication is required for an application to inhibit system shutdown."
msgstr "Чтобы разрешить приложениям устанавливать блокировку на выключение системы, необходимо пройти аутентификацию."

#: ../src/login/org.freedesktop.login1.policy.in.h:3
msgid "Allow applications to delay system shutdown"
msgstr "Разрешить приложениям устанавливать задержку на выключение системы"

#: ../src/login/org.freedesktop.login1.policy.in.h:4
msgid "Authentication is required for an application to delay system shutdown."
msgstr "Чтобы разрешить приложениям устанавливать задержку на выключение системы, необходимо пройти аутентификацию."

#: ../src/login/org.freedesktop.login1.policy.in.h:5
msgid "Allow applications to inhibit system sleep"
msgstr "Разрешить приложениям устанавливать блокировку на засыпание системы"

#: ../src/login/org.freedesktop.login1.policy.in.h:6
msgid "Authentication is required for an application to inhibit system sleep."
msgstr "Чтобы разрешить приложениям устанавливать блокировку на засыпание системы, необходимо пройти аутентификацию."

#: ../src/login/org.freedesktop.login1.policy.in.h:7
msgid "Allow applications to delay system sleep"
msgstr "Разрешить приложениям устанавливать задержку на засыпание системы"

#: ../src/login/org.freedesktop.login1.policy.in.h:8
msgid "Authentication is required for an application to delay system sleep."
msgstr "Чтобы разрешить приложениям устанавливать задержку на засыпание системы, необходимо пройти аутентификацию."

#: ../src/login/org.freedesktop.login1.policy.in.h:9
msgid "Allow applications to inhibit automatic system suspend"
msgstr "Разрешить приложениям устанавливать блокировку на автоматический переход системы в ждущий режим"

#: ../src/login/org.freedesktop.login1.policy.in.h:10
msgid "Authentication is required for an application to inhibit automatic system suspend."
msgstr "Чтобы разрешить приложениям устанавливать блокировку на автоматический переход системы в ждущий режим, необходимо пройти аутентификацию."

#: ../src/login/org.freedesktop.login1.policy.in.h:11
msgid "Allow applications to inhibit system handling of the power key"
msgstr "Разрешить приложениям устанавливать блокировку обработки нажатий на кнопку выключения"

#: ../src/login/org.freedesktop.login1.policy.in.h:12
msgid "Authentication is required for an application to inhibit system handling of the power key."
msgstr "Чтобы разрешить приложениям устанавливать блокировку обработки нажатий на кнопку выключения, необходимо пройти аутентификацию."

#: ../src/login/org.freedesktop.login1.policy.in.h:13
msgid "Allow applications to inhibit system handling of the suspend key"
msgstr "Разрешить приложениям устанавливать блокировку обработки нажатий на кнопку перехода в ждущий режим"

#: ../src/login/org.freedesktop.login1.policy.in.h:14
msgid "Authentication is required for an application to inhibit system handling of the suspend key."
msgstr "Чтобы разрешить приложениям устанавливать блокировку обработки нажатий на кнопку перехода в ждущий режим, необходимо пройти аутентификацию."

#: ../src/login/org.freedesktop.login1.policy.in.h:15
msgid "Allow applications to inhibit system handling of the hibernate key"
msgstr "Разрешить приложениям устанавливать блокировку обработки нажатий на кнопку перехода в спящий режим"

#: ../src/login/org.freedesktop.login1.policy.in.h:16
msgid "Authentication is required for an application to inhibit system handling of the hibernate key."
msgstr "Чтобы разрешить приложениям устанавливать блокировку обработки нажатий на кнопку перехода в спящий режим, необходимо пройти аутентификацию."

#: ../src/login/org.freedesktop.login1.policy.in.h:17
msgid "Allow applications to inhibit system handling of the lid switch"
msgstr "Разрешить приложениям устанавливать блокировку на обработку закрытия крышки ноутбука"

#: ../src/login/org.freedesktop.login1.policy.in.h:18
msgid "Authentication is required for an application to inhibit system handling of the lid switch."
msgstr "Чтобы разрешить приложениям устанавливать блокировку на обработку закрытия крышки ноутбука, необходимо пройти аутентификацию."

#: ../src/login/org.freedesktop.login1.policy.in.h:19
msgid "Allow non-logged-in users to run programs"
msgstr "Разрешить пользователям оставлять программы в фоновом режиме после завершения сеанса"

#: ../src/login/org.freedesktop.login1.policy.in.h:20
msgid "Authentication is required to run programs as a non-logged-in user."
msgstr "Чтобы разрешить пользователям оставлять программы в фоновом режиме после завершения сеанса, необходимо пройти аутентификацию."

#: ../src/login/org.freedesktop.login1.policy.in.h:21
msgid "Allow attaching devices to seats"
msgstr "Разрешить подключение устройств к рабочим местам"

#: ../src/login/org.freedesktop.login1.policy.in.h:22
msgid "Authentication is required for attaching a device to a seat."
msgstr "Чтобы разрешить подключение устройств к рабочим местам, необходимо пройти аутентификацию."

#: ../src/login/org.freedesktop.login1.policy.in.h:23
msgid "Flush device to seat attachments"
msgstr "Сбросить привязки устройств к рабочим местам"

#: ../src/login/org.freedesktop.login1.policy.in.h:24
msgid "Authentication is required for resetting how devices are attached to seats."
msgstr "Чтобы сбросить привязки устройств к рабочим местам, необходимо пройти аутентификацию."

#: ../src/login/org.freedesktop.login1.policy.in.h:25
msgid "Power off the system"
msgstr "Выключить систему"

#: ../src/login/org.freedesktop.login1.policy.in.h:26
msgid "Authentication is required for powering off the system."
msgstr "Чтобы выключить систему, необходимо пройти аутентификацию."

#: ../src/login/org.freedesktop.login1.policy.in.h:27
msgid "Power off the system while other users are logged in"
msgstr "Выключить систему, несмотря на то, что в ней работают другие пользователи"

#: ../src/login/org.freedesktop.login1.policy.in.h:28
msgid "Authentication is required for powering off the system while other users are logged in."
msgstr "Чтобы выключить систему, несмотря на то, что в ней работают другие пользователи, необходимо пройти аутентификацию."

#: ../src/login/org.freedesktop.login1.policy.in.h:29
msgid "Power off the system while an application asked to inhibit it"
msgstr "Выключить систему, несмотря на то, что приложение запросило блокировку выключения"

#: ../src/login/org.freedesktop.login1.policy.in.h:30
msgid "Authentication is required for powering off the system while an application asked to inhibit it."
msgstr "Чтобы выключить систему, несмотря на то, что приложение запросило блокировку выключения, необходимо пройти аутентификацию."

#: ../src/login/org.freedesktop.login1.policy.in.h:31
msgid "Reboot the system"
msgstr "Перезагрузить систему"

#: ../src/login/org.freedesktop.login1.policy.in.h:32
msgid "Authentication is required for rebooting the system."
msgstr "Чтобы перезагрузить систему, необходимо пройти аутентификацию."

#: ../src/login/org.freedesktop.login1.policy.in.h:33
msgid "Reboot the system while other users are logged in"
msgstr "Перезагрузить систему, несмотря на то, что в ней работают другие пользователи"

#: ../src/login/org.freedesktop.login1.policy.in.h:34
msgid "Authentication is required for rebooting the system while other users are logged in."
msgstr "Чтобы перезагрузить систему, несмотря на то, что в ней работают другие пользователи, необходимо пройти аутентификацию."

#: ../src/login/org.freedesktop.login1.policy.in.h:35
msgid "Reboot the system while an application asked to inhibit it"
msgstr "Перезагрузить систему, несмотря на то, что приложение запросило блокировку выключения"

#: ../src/login/org.freedesktop.login1.policy.in.h:36
msgid "Authentication is required for rebooting the system while an application asked to inhibit it."
msgstr "Чтобы перезагрузить систему, несмотря на то, что приложение запросило блокировку выключения, необходимо пройти аутентификацию."

#: ../src/login/org.freedesktop.login1.policy.in.h:37
msgid "Suspend the system"
msgstr "Перевести систему в ждущий режим"

#: ../src/login/org.freedesktop.login1.policy.in.h:38
msgid "Authentication is required for suspending the system."
msgstr "Чтобы перевести систему в ждущий режим, необходимо пройти аутентификацию."

#: ../src/login/org.freedesktop.login1.policy.in.h:39
msgid "Suspend the system while other users are logged in"
msgstr "Перевести систему в ждущий режим, несмотря на то, что в ней работают другие пользователи"

#: ../src/login/org.freedesktop.login1.policy.in.h:40
msgid "Authentication is required for suspending the system while other users are logged in."
msgstr "Чтобы перевести систему в ждущий режим, несмотря на то, что в ней работают другие пользователи, необходимо пройти аутентификацию."

#: ../src/login/org.freedesktop.login1.policy.in.h:41
msgid "Suspend the system while an application asked to inhibit it"
msgstr "Перевести систему в ждущий режим, несмотря на то, что приложение запросило блокировку"

#: ../src/login/org.freedesktop.login1.policy.in.h:42
msgid "Authentication is required for suspending the system while an application asked to inhibit it."
msgstr "Чтобы перевести систему в ждущий режим, несмотря на то, что приложение запросило блокировку, необходимо пройти аутентификацию."

#: ../src/login/org.freedesktop.login1.policy.in.h:43
msgid "Hibernate the system"
msgstr "Перевести систему в спящий режим"

#: ../src/login/org.freedesktop.login1.policy.in.h:44
msgid "Authentication is required for hibernating the system."
msgstr "Чтобы перевести систему в спящий режим, необходимо пройти аутентификацию."

#: ../src/login/org.freedesktop.login1.policy.in.h:45
msgid "Hibernate the system while other users are logged in"
msgstr "Перевести систему в спящий режим, несмотря на то, что в ней работают другие пользователи"

#: ../src/login/org.freedesktop.login1.policy.in.h:46
msgid "Authentication is required for hibernating the system while other users are logged in."
msgstr "Чтобы перевести систему в спящий режим, несмотря на то, что в ней работают другие пользователи, необходимо пройти аутентификацию."

#: ../src/login/org.freedesktop.login1.policy.in.h:47
msgid "Hibernate the system while an application asked to inhibit it"
msgstr "Перевести систему в спящий режим, несмотря на то, что приложение запросило блокировку"

#: ../src/login/org.freedesktop.login1.policy.in.h:48
msgid "Authentication is required for hibernating the system while an application asked to inhibit it."
msgstr "Чтобы перевести систему в спящий режим, несмотря на то, что приложение запросило блокировку, необходимо пройти аутентификацию."

#: ../src/machine/org.freedesktop.machine1.policy.in.h:1
msgid "Log into a local container"
msgstr "Зайти в локальный контейнер"

#: ../src/machine/org.freedesktop.machine1.policy.in.h:2
msgid "Authentication is required to log into a local container."
msgstr "Чтобы зайти в локальный контейнер, необходимо пройти аутентификацию."

#: ../src/timedate/org.freedesktop.timedate1.policy.in.h:1
msgid "Set system time"
msgstr "Настроить системное время"

#: ../src/timedate/org.freedesktop.timedate1.policy.in.h:2
msgid "Authentication is required to set the system time."
msgstr "Чтобы настроить системное время, необходимо пройти аутентификацию."

#: ../src/timedate/org.freedesktop.timedate1.policy.in.h:3
msgid "Set system timezone"
msgstr "Настроить часовой пояс"

#: ../src/timedate/org.freedesktop.timedate1.policy.in.h:4
msgid "Authentication is required to set the system timezone."
msgstr "Чтобы настроить часовой пояс, необходимо пройти аутентификацию."

#: ../src/timedate/org.freedesktop.timedate1.policy.in.h:5
msgid "Set RTC to local timezone or UTC"
msgstr "Установить аппаратные часы по местному времени или по Гринвичу"

#: ../src/timedate/org.freedesktop.timedate1.policy.in.h:6
msgid "Authentication is required to control whether the RTC stores the local or UTC time."
msgstr "Чтобы контролировать, установлены аппаратные часы по местному времени или по Гринвичу, необходимо пройти аутентификацию."

#: ../src/timedate/org.freedesktop.timedate1.policy.in.h:7
msgid "Turn network time synchronization on or off"
msgstr "Включить или выключить синхронизацию времени по сети"

#: ../src/timedate/org.freedesktop.timedate1.policy.in.h:8
msgid "Authentication is required to control whether network time synchronization shall be enabled."
msgstr "Чтобы включить или выключить синхронизацию времени по сети, необходимо пройти аутентификацию."

#: ../src/core/org.freedesktop.systemd1.policy.in.in.h:1
msgid "Send passphrase back to system"
msgstr "Отправить пароль системе"

#: ../src/core/org.freedesktop.systemd1.policy.in.in.h:2
msgid "Authentication is required to send the entered passphrase back to the system."
msgstr "Чтобы отправить пароль системе, необходимо пройти аутентификацию."

#: ../src/core/org.freedesktop.systemd1.policy.in.in.h:3
msgid "Manage system services or units"
msgstr "Управление системными службами и юнитами"

#: ../src/core/org.freedesktop.systemd1.policy.in.in.h:4
msgid "Authentication is required to manage system services or units."
msgstr "Для управления системными службами и юнитами, необходимо пройти аутентификацию."

#: ../src/core/org.freedesktop.systemd1.policy.in.in.h:5
msgid "Manage system service or unit files"
msgstr "Управление файлами конфигурации системных служб и юнитов"

#: ../src/core/org.freedesktop.systemd1.policy.in.in.h:6
msgid "Authentication is required to manage system service or unit files."
msgstr "Для управления файлами конфигурации системных служб и юнитов, необходимо пройти аутентификацию."

#: ../src/core/org.freedesktop.systemd1.policy.in.in.h:7
msgid "Reload the systemd state"
msgstr "Перечитать конфигурацию systemd"

#: ../src/core/org.freedesktop.systemd1.policy.in.in.h:8
msgid "Authentication is required to reload the systemd state."
msgstr "Чтобы заставить systemd перечитать конфигурацию, необходимо пройти аутентификацию."

<<<<<<< HEAD
#: ../src/fsckd/fsckd.c:186
msgid "Press Ctrl+C to cancel all filesystem checks in progress"
msgstr "Чтобы прервать все запущенные проверки файловых систем, нажмите Ctrl+C"

#: ../src/fsckd/fsckd.c:227
=======
#: ../src/fsckd/fsckd.c:297
msgid "Press Ctrl+C to cancel all filesystem checks in progress"
msgstr "Чтобы прервать все запущенные проверки файловых систем, нажмите Ctrl+C"

# There is no difference between "на 2 дисках" (plural==1) and "на 5 дисках" (plural==2)
#: ../src/fsckd/fsckd.c:343
>>>>>>> 282ef211
#, c-format
msgid "Checking in progress on %d disk (%3.1f%% complete)"
msgid_plural "Checking in progress on %d disks (%3.1f%% complete)"
msgstr[0] "Проверяется целостность файловой системы на %d диске (выполнено %3.1f%%)"
<<<<<<< HEAD
msgstr[1] "Проверяется целостность файловых систем на %d дисках (выполнено %3.1f%%)"
=======
msgstr[1] "Проверяется целостность файловых систем на %d дисках (выполнено %3.1f%%)"
msgstr[2] "Проверяется целостность файловых систем на %d дисках (выполнено %3.1f%%)"
>>>>>>> 282ef211
<|MERGE_RESOLUTION|>--- conflicted
+++ resolved
@@ -7,7 +7,7 @@
 "Project-Id-Version: systemd\n"
 "Report-Msgid-Bugs-To: 0comffdiz@inbox.ru\n"
 "POT-Creation-Date: 2013-03-24 19:22+0300\n"
-"PO-Revision-Date: 2015-02-19 03:27+0300\n"
+"PO-Revision-Date: 2015-01-23 20:55+0300\n"
 "Last-Translator: Sergey Ptashnick <0comffdiz@inbox.ru>\n"
 "Language: ru\n"
 "MIME-Version: 1.0\n"
@@ -326,27 +326,15 @@
 msgid "Authentication is required to reload the systemd state."
 msgstr "Чтобы заставить systemd перечитать конфигурацию, необходимо пройти аутентификацию."
 
-<<<<<<< HEAD
-#: ../src/fsckd/fsckd.c:186
-msgid "Press Ctrl+C to cancel all filesystem checks in progress"
-msgstr "Чтобы прервать все запущенные проверки файловых систем, нажмите Ctrl+C"
-
-#: ../src/fsckd/fsckd.c:227
-=======
 #: ../src/fsckd/fsckd.c:297
 msgid "Press Ctrl+C to cancel all filesystem checks in progress"
 msgstr "Чтобы прервать все запущенные проверки файловых систем, нажмите Ctrl+C"
 
 # There is no difference between "на 2 дисках" (plural==1) and "на 5 дисках" (plural==2)
 #: ../src/fsckd/fsckd.c:343
->>>>>>> 282ef211
 #, c-format
 msgid "Checking in progress on %d disk (%3.1f%% complete)"
 msgid_plural "Checking in progress on %d disks (%3.1f%% complete)"
 msgstr[0] "Проверяется целостность файловой системы на %d диске (выполнено %3.1f%%)"
-<<<<<<< HEAD
 msgstr[1] "Проверяется целостность файловых систем на %d дисках (выполнено %3.1f%%)"
-=======
-msgstr[1] "Проверяется целостность файловых систем на %d дисках (выполнено %3.1f%%)"
-msgstr[2] "Проверяется целостность файловых систем на %d дисках (выполнено %3.1f%%)"
->>>>>>> 282ef211
+msgstr[2] "Проверяется целостность файловых систем на %d дисках (выполнено %3.1f%%)"