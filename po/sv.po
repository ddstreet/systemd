--- conflicted
+++ resolved
@@ -484,44 +484,6 @@
 msgid "Press Ctrl+C to cancel all filesystem checks in progress"
 msgstr "Tryck Ctrl+C för att avbryta alla pågående filsystemskontroller."
 
-<<<<<<< HEAD
-#: ../src/core/org.freedesktop.systemd1.policy.in.in.h:2
-msgid ""
-"Authentication is required to send the entered passphrase back to the system."
-msgstr ""
-"Autentisering krävs för att skicka tillbaka den angivna lösenfrasen till "
-"systemet."
-
-#: ../src/core/org.freedesktop.systemd1.policy.in.in.h:3
-msgid "Manage system services or units"
-msgstr "Hantera systemtjänster eller enheter"
-
-#: ../src/core/org.freedesktop.systemd1.policy.in.in.h:4
-msgid "Authentication is required to manage system services or units."
-msgstr "Autentisering krävs för att hantera systemtjänster eller enheter."
-
-#: ../src/core/org.freedesktop.systemd1.policy.in.in.h:5
-msgid "Manage system service or unit files"
-msgstr "Hantera systemtjänster eller enhetsfiler"
-
-#: ../src/core/org.freedesktop.systemd1.policy.in.in.h:6
-msgid "Authentication is required to manage system service or unit files."
-msgstr "Autentisering krävs för att hantera systemtjänster eller enhetsfiler."
-
-#: ../src/core/org.freedesktop.systemd1.policy.in.in.h:7
-msgid "Reload the systemd state"
-msgstr "Läs om tillståndet för systemd"
-
-#: ../src/core/org.freedesktop.systemd1.policy.in.in.h:8
-msgid "Authentication is required to reload the systemd state."
-msgstr "Autentisering krävs för att läsa om tillståndet för systemd."
-
-#: ../src/fsckd/fsckd.c:291
-msgid "Press Ctrl+C to cancel all filesystem checks in progress"
-msgstr "Tryck Ctrl+C för att avbryta alla pågående filsystemskontroller."
-
-=======
->>>>>>> df30ea52
 #: ../src/fsckd/fsckd.c:336
 #, c-format
 msgid "Checking in progress on %d disk (%3.1f%% complete)"
