--- conflicted
+++ resolved
@@ -502,21 +502,13 @@
 "Wymagane jest uwierzytelnienie, aby kontrolować, czy włączyć synchronizację "
 "czasu przez sieć."
 
-<<<<<<< HEAD
-#: ../src/fsckd/fsckd.c:291
-=======
 #: ../src/fsckd/fsckd.c:297
->>>>>>> 3f87dd87
 msgid "Press Ctrl+C to cancel all filesystem checks in progress"
 msgstr ""
 "Naciśnięcie klawiszy Ctrl+C anuluje wszystkie trwające procesy sprawdzania "
 "systemów plików"
 
-<<<<<<< HEAD
-#: ../src/fsckd/fsckd.c:336
-=======
 #: ../src/fsckd/fsckd.c:343
->>>>>>> 3f87dd87
 #, c-format
 msgid "Checking in progress on %d disk (%3.1f%% complete)"
 msgid_plural "Checking in progress on %d disks (%3.1f%% complete)"
