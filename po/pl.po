# translation of pl.po to Polish
# Piotr Drąg <piotrdrag@gmail.com>, 2011, 2013, 2014, 2015.
# Zbigniew Jędrzejewski-Szmek <zbyszek@in.waw.pl>, 2011.
#
msgid ""
msgstr ""
"Project-Id-Version: systemd\n"
"Report-Msgid-Bugs-To: \n"
"POT-Creation-Date: 2015-01-22 15:18+0100\n"
"PO-Revision-Date: 2015-01-22 15:12+0100\n"
"Last-Translator: Piotr Drąg <piotrdrag@gmail.com>\n"
"Language-Team: Polish <trans-pl@lists.fedoraproject.org>\n"
"Language: pl\n"
"MIME-Version: 1.0\n"
"Content-Type: text/plain; charset=UTF-8\n"
"Content-Transfer-Encoding: 8bit\n"

#: ../src/core/org.freedesktop.systemd1.policy.in.in.h:1
msgid "Send passphrase back to system"
msgstr "Wysłanie hasła z powrotem do systemu"

#: ../src/core/org.freedesktop.systemd1.policy.in.in.h:2
msgid ""
"Authentication is required to send the entered passphrase back to the system."
msgstr ""
"Wymagane jest uwierzytelnienie, aby wysłać podane hasło z powrotem do "
"systemu."

#: ../src/core/org.freedesktop.systemd1.policy.in.in.h:3
msgid "Manage system services or units"
msgstr "Zarządzanie usługami lub jednostkami systemu"

#: ../src/core/org.freedesktop.systemd1.policy.in.in.h:4
msgid "Authentication is required to manage system services or units."
msgstr ""
"Wymagane jest uwierzytelnienie, aby zarządzać usługami lub jednostkami "
"systemu."

#: ../src/core/org.freedesktop.systemd1.policy.in.in.h:5
msgid "Manage system service or unit files"
msgstr "Zarządzanie plikami usług lub jednostek systemu"

#: ../src/core/org.freedesktop.systemd1.policy.in.in.h:6
msgid "Authentication is required to manage system service or unit files."
msgstr ""
"Wymagane jest uwierzytelnienie, aby zarządzać plikami usług lub jednostek "
"systemu."

#: ../src/core/org.freedesktop.systemd1.policy.in.in.h:7
msgid "Reload the systemd state"
msgstr "Ponowne wczytanie stanu systemd"

#: ../src/core/org.freedesktop.systemd1.policy.in.in.h:8
msgid "Authentication is required to reload the systemd state."
msgstr "Wymagane jest uwierzytelnienie, aby ponownie wczytać stan systemd."

#: ../src/hostname/org.freedesktop.hostname1.policy.in.h:1
msgid "Set host name"
msgstr "Ustawienie nazwy komputera"

#: ../src/hostname/org.freedesktop.hostname1.policy.in.h:2
msgid "Authentication is required to set the local host name."
msgstr "Wymagane jest uwierzytelnienie, aby ustawić nazwę lokalnego komputera."

#: ../src/hostname/org.freedesktop.hostname1.policy.in.h:3
msgid "Set static host name"
msgstr "Ustawienie statycznej nazwy komputera"

#: ../src/hostname/org.freedesktop.hostname1.policy.in.h:4
msgid ""
"Authentication is required to set the statically configured local host name, "
"as well as the pretty host name."
msgstr ""
"Wymagane jest uwierzytelnienie, aby ustawić statycznie skonfigurowaną nazwę "
"lokalnego komputera, a także jego ładną nazwę."

#: ../src/hostname/org.freedesktop.hostname1.policy.in.h:5
msgid "Set machine information"
msgstr "Ustawienie informacji o komputerze"

#: ../src/hostname/org.freedesktop.hostname1.policy.in.h:6
msgid "Authentication is required to set local machine information."
msgstr ""
"Wymagane jest uwierzytelnienie, aby ustawić informacje o lokalnym komputerze."

#: ../src/import/org.freedesktop.import1.policy.in.h:1
msgid "Download a VM or container image"
msgstr "Pobranie obrazu maszyny wirtualnej lub kontenera"

#: ../src/import/org.freedesktop.import1.policy.in.h:2
msgid "Authentication is required to download a VM or container image"
msgstr ""
"Wymagane jest uwierzytelnienie, aby pobrać obraz maszyny wirtualnej lub "
"kontenera"

#: ../src/locale/org.freedesktop.locale1.policy.in.h:1
msgid "Set system locale"
msgstr "Ustawienie lokalizacji systemu"

#: ../src/locale/org.freedesktop.locale1.policy.in.h:2
msgid "Authentication is required to set the system locale."
msgstr "Wymagane jest uwierzytelnienie, aby ustawić lokalizację systemu."

#: ../src/locale/org.freedesktop.locale1.policy.in.h:3
msgid "Set system keyboard settings"
msgstr "Ustawienie klawiatury systemu"

#: ../src/locale/org.freedesktop.locale1.policy.in.h:4
msgid "Authentication is required to set the system keyboard settings."
msgstr "Wymagane jest uwierzytelnienie, aby ustawić klawiaturę systemu."

#: ../src/login/org.freedesktop.login1.policy.in.h:1
msgid "Allow applications to inhibit system shutdown"
msgstr "Zezwolenie programom na wstrzymywanie wyłączenia systemu"

#: ../src/login/org.freedesktop.login1.policy.in.h:2
msgid ""
"Authentication is required for an application to inhibit system shutdown."
msgstr "Program wymaga uwierzytelnienia, aby wstrzymać wyłączenie systemu."

#: ../src/login/org.freedesktop.login1.policy.in.h:3
msgid "Allow applications to delay system shutdown"
msgstr "Zezwolenie programom na opóźnienie wyłączenia systemu"

#: ../src/login/org.freedesktop.login1.policy.in.h:4
msgid "Authentication is required for an application to delay system shutdown."
msgstr "Program wymaga uwierzytelnienia, aby opóźnić wyłączenie systemu."

#: ../src/login/org.freedesktop.login1.policy.in.h:5
msgid "Allow applications to inhibit system sleep"
msgstr "Zezwolenie programom na wstrzymanie uśpienia systemu"

#: ../src/login/org.freedesktop.login1.policy.in.h:6
msgid "Authentication is required for an application to inhibit system sleep."
msgstr "Program wymaga uwierzytelnienia, aby wstrzymać uśpienie systemu."

#: ../src/login/org.freedesktop.login1.policy.in.h:7
msgid "Allow applications to delay system sleep"
msgstr "Zezwolenie programom na opóźnienie uśpienia systemu"

#: ../src/login/org.freedesktop.login1.policy.in.h:8
msgid "Authentication is required for an application to delay system sleep."
msgstr "Program wymaga uwierzytelnienia, aby opóźnić uśpienie systemu."

#: ../src/login/org.freedesktop.login1.policy.in.h:9
msgid "Allow applications to inhibit automatic system suspend"
msgstr "Zezwolenie programom na wstrzymanie automatycznego uśpienia systemu"

#: ../src/login/org.freedesktop.login1.policy.in.h:10
msgid ""
"Authentication is required for an application to inhibit automatic system "
"suspend."
msgstr ""
"Program wymaga uwierzytelnienia, aby wstrzymać automatyczne uśpienie systemu."

#: ../src/login/org.freedesktop.login1.policy.in.h:11
msgid "Allow applications to inhibit system handling of the power key"
msgstr ""
"Zezwolenie programom na wstrzymanie obsługi klawisza zasilania przez system"

#: ../src/login/org.freedesktop.login1.policy.in.h:12
msgid ""
"Authentication is required for an application to inhibit system handling of "
"the power key."
msgstr ""
"Program wymaga uwierzytelnienia, aby wstrzymać obsługę klawisza zasilania "
"przez system."

#: ../src/login/org.freedesktop.login1.policy.in.h:13
msgid "Allow applications to inhibit system handling of the suspend key"
msgstr ""
"Zezwolenie programom na wstrzymanie obsługi klawisza uśpienia przez system"

#: ../src/login/org.freedesktop.login1.policy.in.h:14
msgid ""
"Authentication is required for an application to inhibit system handling of "
"the suspend key."
msgstr ""
"Program wymaga uwierzytelnienia, aby wstrzymać obsługę klawisza uśpienia "
"przez system."

#: ../src/login/org.freedesktop.login1.policy.in.h:15
msgid "Allow applications to inhibit system handling of the hibernate key"
msgstr ""
"Zezwolenie programom na wstrzymanie obsługi klawisza hibernacji przez system"

#: ../src/login/org.freedesktop.login1.policy.in.h:16
msgid ""
"Authentication is required for an application to inhibit system handling of "
"the hibernate key."
msgstr ""
"Program wymaga uwierzytelnienia, aby wstrzymać obsługę klawisza hibernacji "
"przez system."

#: ../src/login/org.freedesktop.login1.policy.in.h:17
msgid "Allow applications to inhibit system handling of the lid switch"
msgstr ""
"Zezwolenie programom na wstrzymanie obsługi przełącznika pokrywy przez system"

#: ../src/login/org.freedesktop.login1.policy.in.h:18
msgid ""
"Authentication is required for an application to inhibit system handling of "
"the lid switch."
msgstr ""
"Program wymaga uwierzytelnienia, aby wstrzymać obsługę przełącznika pokrywy "
"przez system."

#: ../src/login/org.freedesktop.login1.policy.in.h:19
msgid "Allow non-logged-in users to run programs"
msgstr "Zezwolenie niezalogowanym użytkownikom na uruchamianie programów"

#: ../src/login/org.freedesktop.login1.policy.in.h:20
msgid "Authentication is required to run programs as a non-logged-in user."
msgstr ""
"Wymagane jest uwierzytelnienie, aby uruchamiać programy jako niezalogowany "
"użytkownik."

#: ../src/login/org.freedesktop.login1.policy.in.h:21
msgid "Allow attaching devices to seats"
msgstr "Zezwolenie na podłączanie urządzeń do stanowisk"

#: ../src/login/org.freedesktop.login1.policy.in.h:22
msgid "Authentication is required for attaching a device to a seat."
msgstr ""
"Wymagane jest uwierzytelnienie, aby podłączyć urządzenie do stanowiska."

#: ../src/login/org.freedesktop.login1.policy.in.h:23
msgid "Flush device to seat attachments"
msgstr "Usunięcie podłączenia urządzeń do stanowisk"

#: ../src/login/org.freedesktop.login1.policy.in.h:24
msgid ""
"Authentication is required for resetting how devices are attached to seats."
msgstr ""
"Wymagane jest uwierzytelnienie, aby ponownie ustawić sposób podłączenia "
"urządzeń do stanowisk."

#: ../src/login/org.freedesktop.login1.policy.in.h:25
msgid "Power off the system"
msgstr "Wyłączenie systemu"

#: ../src/login/org.freedesktop.login1.policy.in.h:26
msgid "Authentication is required for powering off the system."
msgstr "Wymagane jest uwierzytelnienie, aby wyłączyć system."

#: ../src/login/org.freedesktop.login1.policy.in.h:27
msgid "Power off the system while other users are logged in"
msgstr "Wyłączenie systemu, kiedy są zalogowani inni użytkownicy"

#: ../src/login/org.freedesktop.login1.policy.in.h:28
msgid ""
"Authentication is required for powering off the system while other users are "
"logged in."
msgstr ""
"Wymagane jest uwierzytelnienie, aby wyłączyć system, kiedy są zalogowani "
"inni użytkownicy."

#: ../src/login/org.freedesktop.login1.policy.in.h:29
msgid "Power off the system while an application asked to inhibit it"
msgstr "Wyłączenie systemu, kiedy program zażądał jego wstrzymania"

#: ../src/login/org.freedesktop.login1.policy.in.h:30
msgid ""
"Authentication is required for powering off the system while an application "
"asked to inhibit it."
msgstr ""
"Wymagane jest uwierzytelnienie, aby wyłączyć system, kiedy program zażądał "
"jego wstrzymania."

#: ../src/login/org.freedesktop.login1.policy.in.h:31
msgid "Reboot the system"
msgstr "Ponowne uruchomienie systemu"

#: ../src/login/org.freedesktop.login1.policy.in.h:32
msgid "Authentication is required for rebooting the system."
msgstr "Wymagane jest uwierzytelnienie, aby ponownie uruchomić system."

#: ../src/login/org.freedesktop.login1.policy.in.h:33
msgid "Reboot the system while other users are logged in"
msgstr "Ponowne uruchomienie systemu, kiedy są zalogowani inni użytkownicy"

#: ../src/login/org.freedesktop.login1.policy.in.h:34
msgid ""
"Authentication is required for rebooting the system while other users are "
"logged in."
msgstr ""
"Wymagane jest uwierzytelnienie, aby ponownie uruchomić system, kiedy są "
"zalogowani inni użytkownicy."

#: ../src/login/org.freedesktop.login1.policy.in.h:35
msgid "Reboot the system while an application asked to inhibit it"
msgstr "Ponowne uruchomienie systemu, kiedy program zażądał jego wstrzymania"

#: ../src/login/org.freedesktop.login1.policy.in.h:36
msgid ""
"Authentication is required for rebooting the system while an application "
"asked to inhibit it."
msgstr ""
"Wymagane jest uwierzytelnienie, aby ponownie uruchomić system, kiedy program "
"zażądał jego wstrzymania."

#: ../src/login/org.freedesktop.login1.policy.in.h:37
msgid "Suspend the system"
msgstr "Uśpienie systemu"

#: ../src/login/org.freedesktop.login1.policy.in.h:38
msgid "Authentication is required for suspending the system."
msgstr "Wymagane jest uwierzytelnienie, aby uśpić system."

#: ../src/login/org.freedesktop.login1.policy.in.h:39
msgid "Suspend the system while other users are logged in"
msgstr "Uśpienie systemu, kiedy są zalogowani inni użytkownicy"

#: ../src/login/org.freedesktop.login1.policy.in.h:40
msgid ""
"Authentication is required for suspending the system while other users are "
"logged in."
msgstr ""
"Wymagane jest uwierzytelnienie, aby uśpić system, kiedy są zalogowani inni "
"użytkownicy."

#: ../src/login/org.freedesktop.login1.policy.in.h:41
msgid "Suspend the system while an application asked to inhibit it"
msgstr "Uśpienie systemu, kiedy program zażądał jego wstrzymania"

#: ../src/login/org.freedesktop.login1.policy.in.h:42
msgid ""
"Authentication is required for suspending the system while an application "
"asked to inhibit it."
msgstr ""
"Wymagane jest uwierzytelnienie, aby uśpić system, kiedy program zażądał jego "
"wstrzymania."

#: ../src/login/org.freedesktop.login1.policy.in.h:43
msgid "Hibernate the system"
msgstr "Hibernacja systemu"

#: ../src/login/org.freedesktop.login1.policy.in.h:44
msgid "Authentication is required for hibernating the system."
msgstr "Wymagane jest uwierzytelnienie, aby zahibernować system."

#: ../src/login/org.freedesktop.login1.policy.in.h:45
msgid "Hibernate the system while other users are logged in"
msgstr "Hibernacja systemu, kiedy są zalogowani inni użytkownicy"

#: ../src/login/org.freedesktop.login1.policy.in.h:46
msgid ""
"Authentication is required for hibernating the system while other users are "
"logged in."
msgstr ""
"Wymagane jest uwierzytelnienie, aby zahibernować system, kiedy są zalogowani "
"inni użytkownicy."

#: ../src/login/org.freedesktop.login1.policy.in.h:47
msgid "Hibernate the system while an application asked to inhibit it"
msgstr "Hibernacja systemu, kiedy program zażądał jej wstrzymania"

#: ../src/login/org.freedesktop.login1.policy.in.h:48
msgid ""
"Authentication is required for hibernating the system while an application "
"asked to inhibit it."
msgstr ""
"Wymagane jest uwierzytelnienie, aby zahibernować system, kiedy program "
"zażądał jej wstrzymania."

#: ../src/machine/org.freedesktop.machine1.policy.in.h:1
msgid "Log into a local container"
msgstr "Logowanie do lokalnego kontenera"

#: ../src/machine/org.freedesktop.machine1.policy.in.h:2
msgid "Authentication is required to log into a local container"
msgstr ""
"Wymagane jest uwierzytelnienie, aby zalogować się do lokalnego kontenera"

#: ../src/timedate/org.freedesktop.timedate1.policy.in.h:1
msgid "Set system time"
msgstr "Ustawienie czasu systemu"

#: ../src/timedate/org.freedesktop.timedate1.policy.in.h:2
msgid "Authentication is required to set the system time."
msgstr "Wymagane jest uwierzytelnienie, aby ustawić czas systemu."

#: ../src/timedate/org.freedesktop.timedate1.policy.in.h:3
msgid "Set system timezone"
msgstr "Ustawienie strefy czasowej systemu"

#: ../src/timedate/org.freedesktop.timedate1.policy.in.h:4
msgid "Authentication is required to set the system timezone."
msgstr "Wymagane jest uwierzytelnienie, aby ustawić strefę czasową systemu."

#: ../src/timedate/org.freedesktop.timedate1.policy.in.h:5
msgid "Set RTC to local timezone or UTC"
msgstr "Ustawienie RTC na lokalną strefę czasową lub strefę UTC"

#: ../src/timedate/org.freedesktop.timedate1.policy.in.h:6
msgid ""
"Authentication is required to control whether the RTC stores the local or "
"UTC time."
msgstr ""
"Wymagane jest uwierzytelnienie, aby kontrolować, czy RTC przechowuje czas "
"lokalny lub czas UTC."

#: ../src/timedate/org.freedesktop.timedate1.policy.in.h:7
msgid "Turn network time synchronization on or off"
msgstr "Włączenie lub wyłączenie synchronizacji czasu przez sieć"

#: ../src/timedate/org.freedesktop.timedate1.policy.in.h:8
msgid ""
"Authentication is required to control whether network time synchronization "
"shall be enabled."
msgstr ""
"Wymagane jest uwierzytelnienie, aby kontrolować, czy włączyć synchronizację "
"czasu przez sieć."

<<<<<<< HEAD
#: ../src/fsckd/fsckd.c:186
msgid "Press Ctrl+C to cancel all filesystem checks in progress"
msgstr ""

#: ../src/fsckd/fsckd.c:227
#, c-format
msgid "Checking in progress on %d disk (%3.1f%% complete)"
msgid_plural "Checking in progress on %d disks (%3.1f%% complete)"
msgstr[0] ""
msgstr[1] ""
=======
#: ../src/fsckd/fsckd.c:291
msgid "Press Ctrl+C to cancel all filesystem checks in progress"
msgstr ""
"Naciśnięcie klawiszy Ctrl+C anuluje wszystkie trwające procesy sprawdzania "
"systemów plików"

#: ../src/fsckd/fsckd.c:336
#, c-format
msgid "Checking in progress on %d disk (%3.1f%% complete)"
msgid_plural "Checking in progress on %d disks (%3.1f%% complete)"
msgstr[0] "Trwa sprawdzanie %d dysku (ukończono %3.1f%%)"
msgstr[1] "Trwa sprawdzanie %d dysków (ukończono %3.1f%%)"
msgstr[2] "Trwa sprawdzanie %d dysków (ukończono %3.1f%%)"
>>>>>>> c2258d8f
<|MERGE_RESOLUTION|>--- conflicted
+++ resolved
@@ -412,18 +412,6 @@
 "Wymagane jest uwierzytelnienie, aby kontrolować, czy włączyć synchronizację "
 "czasu przez sieć."
 
-<<<<<<< HEAD
-#: ../src/fsckd/fsckd.c:186
-msgid "Press Ctrl+C to cancel all filesystem checks in progress"
-msgstr ""
-
-#: ../src/fsckd/fsckd.c:227
-#, c-format
-msgid "Checking in progress on %d disk (%3.1f%% complete)"
-msgid_plural "Checking in progress on %d disks (%3.1f%% complete)"
-msgstr[0] ""
-msgstr[1] ""
-=======
 #: ../src/fsckd/fsckd.c:291
 msgid "Press Ctrl+C to cancel all filesystem checks in progress"
 msgstr ""
@@ -436,5 +424,4 @@
 msgid_plural "Checking in progress on %d disks (%3.1f%% complete)"
 msgstr[0] "Trwa sprawdzanie %d dysku (ukończono %3.1f%%)"
 msgstr[1] "Trwa sprawdzanie %d dysków (ukończono %3.1f%%)"
-msgstr[2] "Trwa sprawdzanie %d dysków (ukończono %3.1f%%)"
->>>>>>> c2258d8f
+msgstr[2] "Trwa sprawdzanie %d dysków (ukończono %3.1f%%)"