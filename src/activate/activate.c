/*-*- Mode: C; c-basic-offset: 8; indent-tabs-mode: nil -*-*/

/***
  This file is part of systemd.

  Copyright 2013 Zbigniew Jędrzejewski-Szmek

  systemd is free software; you can redistribute it and/or modify it
  under the terms of the GNU Lesser General Public License as published by
  the Free Software Foundation; either version 2.1 of the License, or
  (at your option) any later version.

  systemd is distributed in the hope that it will be useful, but
  WITHOUT ANY WARRANTY; without even the implied warranty of
  MERCHANTABILITY or FITNESS FOR A PARTICULAR PURPOSE. See the GNU
  Lesser General Public License for more details.

  You should have received a copy of the GNU Lesser General Public License
  along with systemd; If not, see <http://www.gnu.org/licenses/>.
***/

#include <unistd.h>
#include <fcntl.h>
#include <sys/epoll.h>
#include <sys/prctl.h>
#include <sys/socket.h>
#include <sys/wait.h>
#include <getopt.h>

#include <systemd/sd-daemon.h>

#include "socket-util.h"
#include "build.h"
#include "log.h"
#include "strv.h"
#include "macro.h"

static char** arg_listen = NULL;
static bool arg_accept = false;
static char** arg_args = NULL;
static char** arg_setenv = NULL;

static int add_epoll(int epoll_fd, int fd) {
        struct epoll_event ev = {
                .events = EPOLLIN
        };
        int r;

        assert(epoll_fd >= 0);
        assert(fd >= 0);

        ev.data.fd = fd;
        r = epoll_ctl(epoll_fd, EPOLL_CTL_ADD, fd, &ev);
        if (r < 0) {
                log_error("Failed to add event on epoll fd:%d for fd:%d: %m", epoll_fd, fd);
                return -errno;
        }

        return 0;
}

static int open_sockets(int *epoll_fd, bool accept) {
        char **address;
        int n, fd, r;
        int count = 0;

        n = sd_listen_fds(true);
        if (n < 0) {
                log_error("Failed to read listening file descriptors from environment: %s",
                          strerror(-n));
                return n;
        }
        if (n > 0) {
                log_info("Received %i descriptors via the environment.", n);

                for (fd = SD_LISTEN_FDS_START; fd < SD_LISTEN_FDS_START + n; fd++) {
                        r = fd_cloexec(fd, arg_accept);
                        if (r < 0)
                                return r;

                        count ++;
                }
        }

        /* Close logging and all other descriptors */
        if (arg_listen) {
                int except[3 + n];

                for (fd = 0; fd < SD_LISTEN_FDS_START + n; fd++)
                        except[fd] = fd;

                log_close();
                close_all_fds(except, 3 + n);
        }

        /* Close logging and all other descriptors */
        if (arg_listen) {
                int except[3 + n];

                for (fd = 0; fd < SD_LISTEN_FDS_START + n; fd++)
                        except[fd] = fd;

                log_close();
                close_all_fds(except, 3 + n);
        }

        /** Note: we leak some fd's on error here. I doesn't matter
         *  much, since the program will exit immediately anyway, but
         *  would be a pain to fix.
         */

        STRV_FOREACH(address, arg_listen) {

                fd = make_socket_fd(LOG_DEBUG, *address, SOCK_STREAM | (arg_accept*SOCK_CLOEXEC));
                if (fd < 0) {
                        log_open();
                        log_error("Failed to open '%s': %s", *address, strerror(-fd));
                        return fd;
                }

                assert(fd == SD_LISTEN_FDS_START + count);
                count ++;
        }

        if (arg_listen)
                log_open();

        *epoll_fd = epoll_create1(EPOLL_CLOEXEC);
        if (*epoll_fd < 0) {
                log_error("Failed to create epoll object: %m");
                return -errno;
        }

        for (fd = SD_LISTEN_FDS_START; fd < SD_LISTEN_FDS_START + count; fd++) {
                _cleanup_free_ char *name = NULL;

                getsockname_pretty(fd, &name);
                log_info("Listening on %s as %i.", strna(name), fd);

                r = add_epoll(*epoll_fd, fd);
                if (r < 0)
                        return r;
        }

        return count;
}

static int launch(char* name, char **argv, char **env, int fds) {

        static const char* tocopy[] = {"TERM=", "PATH=", "USER=", "HOME="};
        _cleanup_strv_free_ char **envp = NULL;
        _cleanup_free_ char *tmp = NULL;
        unsigned n_env = 0, length;
        char **s;
        unsigned i;

        length = strv_length(arg_setenv);

        /* PATH, TERM, HOME, USER, LISTEN_FDS, LISTEN_PID, NULL */
        envp = new0(char *, length + 7);
        if (!envp)
                return log_oom();

        STRV_FOREACH(s, arg_setenv) {
                if (strchr(*s, '='))
                        envp[n_env++] = *s;
                else {
                        _cleanup_free_ char *p = strappend(*s, "=");
                        if (!p)
                                return log_oom();
                        envp[n_env] = strv_find_prefix(env, p);
                        if (envp[n_env])
                                n_env ++;
                }
        }

        for (i = 0; i < ELEMENTSOF(tocopy); i++) {
                envp[n_env] = strv_find_prefix(env, tocopy[i]);
                if (envp[n_env])
                        n_env ++;
        }

        if ((asprintf((char**)(envp + n_env++), "LISTEN_FDS=%d", fds) < 0) ||
            (asprintf((char**)(envp + n_env++), "LISTEN_PID=%d", getpid()) < 0))
                return log_oom();

        tmp = strv_join(argv, " ");
        if (!tmp)
                return log_oom();

        log_info("Execing %s (%s)", name, tmp);
        execvpe(name, argv, envp);
        log_error("Failed to execp %s (%s): %m", name, tmp);

        return -errno;
}

static int launch1(const char* child, char** argv, char **env, int fd) {
        _cleanup_free_ char *tmp = NULL;
        pid_t parent_pid, child_pid;
        int r;

        tmp = strv_join(argv, " ");
        if (!tmp)
                return log_oom();

        parent_pid = getpid();

        child_pid = fork();
        if (child_pid < 0) {
                log_error("Failed to fork: %m");
                return -errno;
        }

        /* In the child */
        if (child_pid == 0) {
                r = dup2(fd, STDIN_FILENO);
                if (r < 0) {
                        log_error("Failed to dup connection to stdin: %m");
                        _exit(EXIT_FAILURE);
                }

                r = dup2(fd, STDOUT_FILENO);
                if (r < 0) {
                        log_error("Failed to dup connection to stdout: %m");
                        _exit(EXIT_FAILURE);
                }

                r = close(fd);
                if (r < 0) {
                        log_error("Failed to close dupped connection: %m");
                        _exit(EXIT_FAILURE);
                }

                /* Make sure the child goes away when the parent dies */
                if (prctl(PR_SET_PDEATHSIG, SIGTERM) < 0)
                        _exit(EXIT_FAILURE);

                /* Check whether our parent died before we were able
                 * to set the death signal */
                if (getppid() != parent_pid)
                        _exit(EXIT_SUCCESS);

                execvp(child, argv);
                log_error("Failed to exec child %s: %m", child);
                _exit(EXIT_FAILURE);
        }

        log_info("Spawned %s (%s) as PID %d", child, tmp, child_pid);

        return 0;
}

static int do_accept(const char* name, char **argv, char **envp, int fd) {
        _cleanup_free_ char *local = NULL, *peer = NULL;
        int fd2;

        fd2 = accept(fd, NULL, NULL);
        if (fd2 < 0) {
                log_error("Failed to accept connection on fd:%d: %m", fd);
                return fd2;
        }

        getsockname_pretty(fd2, &local);
        getpeername_pretty(fd2, &peer);
        log_info("Connection from %s to %s", strna(peer), strna(local));

        return launch1(name, argv, envp, fd2);
}

/* SIGCHLD handler. */
static void sigchld_hdl(int sig, siginfo_t *t, void *data) {
        PROTECT_ERRNO;

        log_info("Child %d died with code %d", t->si_pid, t->si_status);
        /* Wait for a dead child. */
        waitpid(t->si_pid, NULL, 0);
}

static int install_chld_handler(void) {
        int r;
        struct sigaction act = {
                .sa_flags = SA_SIGINFO,
                .sa_sigaction = sigchld_hdl,
        };

        r = sigaction(SIGCHLD, &act, 0);
        if (r < 0)
                log_error("Failed to install SIGCHLD handler: %m");
        return r;
}

static int help(void) {
        printf("%s [OPTIONS...]\n\n"
               "Listen on sockets and launch child on connection.\n\n"
               "Options:\n"
<<<<<<< HEAD
               "  -l --listen=ADDR     Listen for raw connections at ADDR\n"
               "  -a --accept          Spawn separate child for each connection\n"
               "  -h --help            Show this help and exit\n"
               "  -E --environment=NAME[=VALUE]\n"
               "                       Pass an environment variable to children\n"
               "  --version            Print version string and exit\n"
=======
               "  -l --listen=ADDR         Listen for raw connections at ADDR\n"
               "  -a --accept              Spawn separate child for each connection\n"
               "  -h --help                Show this help and exit\n"
               "  -E --setenv=NAME[=VALUE] Pass an environment variable to children\n"
               "  --version                Print version string and exit\n"
>>>>>>> c17d7fc6
               "\n"
               "Note: file descriptors from sd_listen_fds() will be passed through.\n"
               , program_invocation_short_name
               );

        return 0;
}

static int parse_argv(int argc, char *argv[]) {
        enum {
                ARG_VERSION = 0x100,
        };

        static const struct option options[] = {
                { "help",        no_argument,       NULL, 'h'           },
                { "version",     no_argument,       NULL, ARG_VERSION   },
                { "listen",      required_argument, NULL, 'l'           },
                { "accept",      no_argument,       NULL, 'a'           },
                { "setenv",      required_argument, NULL, 'E'           },
                { "environment", required_argument, NULL, 'E'           }, /* alias */
                {}
        };

        int c;

        assert(argc >= 0);
        assert(argv);

        while ((c = getopt_long(argc, argv, "+hl:aE:", options, NULL)) >= 0)
                switch(c) {
                case 'h':
                        return help();

                case ARG_VERSION:
                        puts(PACKAGE_STRING);
                        puts(SYSTEMD_FEATURES);
                        return 0 /* done */;

                case 'l': {
                        int r = strv_extend(&arg_listen, optarg);
                        if (r < 0)
                                return r;

                        break;
                }

                case 'a':
                        arg_accept = true;
                        break;

                case 'E': {
                        int r = strv_extend(&arg_setenv, optarg);
                        if (r < 0)
                                return r;

                        break;
                }

                case '?':
                        return -EINVAL;

                default:
                        assert_not_reached("Unhandled option");
                }

        if (optind == argc) {
                log_error("Usage: %s [OPTION...] PROGRAM [OPTION...]",
                          program_invocation_short_name);
                return -EINVAL;
        }

        arg_args = argv + optind;

        return 1 /* work to do */;
}

int main(int argc, char **argv, char **envp) {
        int r, n;
        int epoll_fd = -1;

        log_parse_environment();
        log_open();

        r = parse_argv(argc, argv);
        if (r <= 0)
                return r == 0 ? EXIT_SUCCESS : EXIT_FAILURE;

        r = install_chld_handler();
        if (r < 0)
                return EXIT_FAILURE;

        n = open_sockets(&epoll_fd, arg_accept);
        if (n < 0)
                return EXIT_FAILURE;
        if (n == 0) {
                log_error("No sockets to listen on specified or passed in.");
                return EXIT_FAILURE;
        }

        for (;;) {
                struct epoll_event event;

                r = epoll_wait(epoll_fd, &event, 1, -1);
                if (r < 0) {
                        if (errno == EINTR)
                                continue;

                        log_error("epoll_wait() failed: %m");
                        return EXIT_FAILURE;
                }

                log_info("Communication attempt on fd %i.", event.data.fd);
                if (arg_accept) {
                        r = do_accept(argv[optind], argv + optind, envp,
                                      event.data.fd);
                        if (r < 0)
                                return EXIT_FAILURE;
                } else
                        break;
        }

        launch(argv[optind], argv + optind, envp, n);

        return EXIT_SUCCESS;
}<|MERGE_RESOLUTION|>--- conflicted
+++ resolved
@@ -80,17 +80,6 @@
 
                         count ++;
                 }
-        }
-
-        /* Close logging and all other descriptors */
-        if (arg_listen) {
-                int except[3 + n];
-
-                for (fd = 0; fd < SD_LISTEN_FDS_START + n; fd++)
-                        except[fd] = fd;
-
-                log_close();
-                close_all_fds(except, 3 + n);
         }
 
         /* Close logging and all other descriptors */
@@ -294,20 +283,11 @@
         printf("%s [OPTIONS...]\n\n"
                "Listen on sockets and launch child on connection.\n\n"
                "Options:\n"
-<<<<<<< HEAD
-               "  -l --listen=ADDR     Listen for raw connections at ADDR\n"
-               "  -a --accept          Spawn separate child for each connection\n"
-               "  -h --help            Show this help and exit\n"
-               "  -E --environment=NAME[=VALUE]\n"
-               "                       Pass an environment variable to children\n"
-               "  --version            Print version string and exit\n"
-=======
                "  -l --listen=ADDR         Listen for raw connections at ADDR\n"
                "  -a --accept              Spawn separate child for each connection\n"
                "  -h --help                Show this help and exit\n"
                "  -E --setenv=NAME[=VALUE] Pass an environment variable to children\n"
                "  --version                Print version string and exit\n"
->>>>>>> c17d7fc6
                "\n"
                "Note: file descriptors from sd_listen_fds() will be passed through.\n"
                , program_invocation_short_name
