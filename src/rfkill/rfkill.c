/* SPDX-License-Identifier: LGPL-2.1-or-later */

#include <fcntl.h>
#include <linux/rfkill.h>
#include <poll.h>
#include <sys/stat.h>
#include <sys/types.h>
#include <unistd.h>

#include "sd-daemon.h"
#include "sd-device.h"

#include "alloc-util.h"
#include "device-util.h"
#include "escape.h"
#include "fd-util.h"
#include "fileio.h"
#include "io-util.h"
#include "list.h"
#include "main-func.h"
#include "mkdir.h"
#include "parse-util.h"
#include "reboot-util.h"
#include "string-table.h"
#include "string-util.h"
#include "udev-util.h"
#include "util.h"

/* Note that any write is delayed until exit and the rfkill state will not be
 * stored for rfkill indices that disappear after a change. */
#define EXIT_USEC (5 * USEC_PER_SEC)

typedef struct write_queue_item {
        LIST_FIELDS(struct write_queue_item, queue);
        int rfkill_idx;
        char *file;
        int state;
} write_queue_item;

typedef struct Context {
        LIST_HEAD(write_queue_item, write_queue);
        int rfkill_fd;
} Context;

static struct write_queue_item* write_queue_item_free(struct write_queue_item *item) {
        if (!item)
                return NULL;

        free(item->file);
        return mfree(item);
}

static const char* const rfkill_type_table[NUM_RFKILL_TYPES] = {
        [RFKILL_TYPE_ALL] = "all",
        [RFKILL_TYPE_WLAN] = "wlan",
        [RFKILL_TYPE_BLUETOOTH] = "bluetooth",
        [RFKILL_TYPE_UWB] = "uwb",
        [RFKILL_TYPE_WIMAX] = "wimax",
        [RFKILL_TYPE_WWAN] = "wwan",
        [RFKILL_TYPE_GPS] = "gps",
        [RFKILL_TYPE_FM] = "fm",
        [RFKILL_TYPE_NFC] = "nfc",
};

DEFINE_PRIVATE_STRING_TABLE_LOOKUP_TO_STRING(rfkill_type, int);

static int find_device(
                const struct rfkill_event *event,
                sd_device **ret) {
        _cleanup_(sd_device_unrefp) sd_device *device = NULL;
        _cleanup_free_ char *sysname = NULL;
        const char *name;
        int r;

        assert(event);
        assert(ret);

        if (asprintf(&sysname, "rfkill%i", event->idx) < 0)
                return log_oom();

        r = sd_device_new_from_subsystem_sysname(&device, "rfkill", sysname);
        if (r < 0)
                return log_full_errno(IN_SET(r, -ENOENT, -ENXIO, -ENODEV) ? LOG_DEBUG : LOG_ERR, r,
                                      "Failed to open device '%s': %m", sysname);

        r = sd_device_get_sysattr_value(device, "name", &name);
        if (r < 0)
                return log_device_debug_errno(device, r, "Device has no name, ignoring: %m");

        log_device_debug(device, "Operating on rfkill device '%s'.", name);

        *ret = TAKE_PTR(device);
        return 0;
}

static int determine_state_file(
                const struct rfkill_event *event,
                char **ret) {

        _cleanup_(sd_device_unrefp) sd_device *d = NULL, *device = NULL;
        const char *path_id, *type;
        char *state_file;
        int r;

        assert(event);
        assert(ret);

        r = find_device(event, &d);
        if (r < 0)
                return r;

        r = device_wait_for_initialization(d, "rfkill", USEC_INFINITY, &device);
        if (r < 0)
                return r;

        assert_se(type = rfkill_type_to_string(event->type));

        if (sd_device_get_property_value(device, "ID_PATH", &path_id) >= 0) {
                _cleanup_free_ char *escaped_path_id = NULL;

                escaped_path_id = cescape(path_id);
                if (!escaped_path_id)
                        return log_oom();

                state_file = strjoin("/var/lib/systemd/rfkill/", escaped_path_id, ":", type);
        } else
                state_file = strjoin("/var/lib/systemd/rfkill/", type);

        if (!state_file)
                return log_oom();

        *ret = state_file;
        return 0;
}

static int load_state(Context *c, const struct rfkill_event *event) {
        _cleanup_free_ char *state_file = NULL, *value = NULL;
        int b, r;

        assert(c);
        assert(c->rfkill_fd >= 0);
        assert(event);

        if (shall_restore_state() == 0)
                return 0;

        r = determine_state_file(event, &state_file);
        if (r < 0)
                return r;

        r = read_one_line_file(state_file, &value);
        if (IN_SET(r, -ENOENT, 0)) {
                /* No state file or it's truncated? Then save the current state */

                r = write_string_file(state_file, one_zero(event->soft), WRITE_STRING_FILE_CREATE|WRITE_STRING_FILE_ATOMIC|WRITE_STRING_FILE_MKDIR_0755);
                if (r < 0)
                        return log_error_errno(r, "Failed to write state file %s: %m", state_file);

                log_debug("Saved state '%s' to %s.", one_zero(event->soft), state_file);
                return 0;
        }
        if (r < 0)
                return log_error_errno(r, "Failed to read state file %s: %m", state_file);

        b = parse_boolean(value);
        if (b < 0)
                return log_error_errno(b, "Failed to parse state file %s: %m", state_file);

        struct rfkill_event we = {
                .idx = event->idx,
                .op = RFKILL_OP_CHANGE,
                .soft = b,
        };
        assert_cc(offsetof(struct rfkill_event, op) < RFKILL_EVENT_SIZE_V1);
        assert_cc(offsetof(struct rfkill_event, soft) < RFKILL_EVENT_SIZE_V1);

        ssize_t l = write(c->rfkill_fd, &we, sizeof we);
        if (l < 0)
                return log_error_errno(errno, "Failed to restore rfkill state for %i: %m", event->idx);
<<<<<<< HEAD
        if (l < RFKILL_EVENT_SIZE_V1)
=======
        if ((size_t)l < RFKILL_EVENT_SIZE_V1) /* l cannot be < 0 here. Cast to fix -Werror=sign-compare */
>>>>>>> 082662e7
                return log_error_errno(SYNTHETIC_ERRNO(EIO),
                                       "Couldn't write rfkill event structure, too short (wrote %zd of %zu bytes).",
                                       l, sizeof we);
        log_debug("Writing struct rfkill_event successful (%zd of %zu bytes).", l, sizeof we);

        log_debug("Loaded state '%s' from %s.", one_zero(b), state_file);
        return 0;
}

static void save_state_queue_remove(Context *c, int idx, const char *state_file) {
        struct write_queue_item *item, *tmp;

        assert(c);

        LIST_FOREACH_SAFE(queue, item, tmp, c->write_queue) {
                if ((state_file && streq(item->file, state_file)) || idx == item->rfkill_idx) {
                        log_debug("Canceled previous save state of '%s' to %s.", one_zero(item->state), item->file);
                        LIST_REMOVE(queue, c->write_queue, item);
                        write_queue_item_free(item);
                }
        }
}

static int save_state_queue(Context *c, const struct rfkill_event *event) {
        _cleanup_free_ char *state_file = NULL;
        struct write_queue_item *item;
        int r;

        assert(c);
        assert(c->rfkill_fd >= 0);
        assert(event);

        r = determine_state_file(event, &state_file);
        if (r < 0)
                return r;

        save_state_queue_remove(c, event->idx, state_file);

        item = new0(struct write_queue_item, 1);
        if (!item)
                return -ENOMEM;

        item->file = TAKE_PTR(state_file);
        item->rfkill_idx = event->idx;
        item->state = event->soft;

        LIST_APPEND(queue, c->write_queue, item);

        return 0;
}

static int save_state_cancel(Context *c, const struct rfkill_event *event) {
        _cleanup_free_ char *state_file = NULL;
        int r;

        assert(c);
        assert(c->rfkill_fd >= 0);
        assert(event);

        r = determine_state_file(event, &state_file);
        save_state_queue_remove(c, event->idx, state_file);
        if (r < 0)
                return r;

        return 0;
}

static int save_state_write_one(struct write_queue_item *item) {
        int r;

        r = write_string_file(item->file, one_zero(item->state), WRITE_STRING_FILE_CREATE|WRITE_STRING_FILE_ATOMIC|WRITE_STRING_FILE_MKDIR_0755);
        if (r < 0)
                return log_error_errno(r, "Failed to write state file %s: %m", item->file);

        log_debug("Saved state '%s' to %s.", one_zero(item->state), item->file);
        return 0;
}

static void context_save_and_clear(Context *c) {
        struct write_queue_item *i;

        assert(c);

        while ((i = c->write_queue)) {
                LIST_REMOVE(queue, c->write_queue, i);
                (void) save_state_write_one(i);
                write_queue_item_free(i);
        }

        safe_close(c->rfkill_fd);
}

static int run(int argc, char *argv[]) {
        _cleanup_(context_save_and_clear) Context c = { .rfkill_fd = -1 };
        bool ready = false;
        int r, n;

        if (argc > 1)
                return log_error_errno(SYNTHETIC_ERRNO(EINVAL), "This program requires no arguments.");

        log_setup_service();

        umask(0022);

        n = sd_listen_fds(false);
        if (n < 0)
                return log_error_errno(n, "Failed to determine whether we got any file descriptors passed: %m");
        if (n > 1)
                return log_error_errno(SYNTHETIC_ERRNO(EINVAL), "Got too many file descriptors.");

        if (n == 0) {
                c.rfkill_fd = open("/dev/rfkill", O_RDWR|O_CLOEXEC|O_NOCTTY|O_NONBLOCK);
                if (c.rfkill_fd < 0) {
                        if (errno == ENOENT) {
                                log_debug_errno(errno, "Missing rfkill subsystem, or no device present, exiting.");
                                return 0;
                        }

                        return log_error_errno(errno, "Failed to open /dev/rfkill: %m");
                }
        } else {
                c.rfkill_fd = SD_LISTEN_FDS_START;

                r = fd_nonblock(c.rfkill_fd, 1);
                if (r < 0)
                        return log_error_errno(r, "Failed to make /dev/rfkill socket non-blocking: %m");
        }

        for (;;) {
                struct rfkill_event event = {};

                ssize_t l = read(c.rfkill_fd, &event, sizeof event);
                if (l < 0) {
                        if (errno != EAGAIN)
                                return log_error_errno(errno, "Failed to read from /dev/rfkill: %m");

                        if (!ready) {
                                /* Notify manager that we are now finished with processing whatever was
                                 * queued */
                                (void) sd_notify(false, "READY=1");
                                ready = true;
                        }

                        /* Hang around for a bit, maybe there's more coming */

                        r = fd_wait_for_event(c.rfkill_fd, POLLIN, EXIT_USEC);
                        if (r == -EINTR)
                                continue;
                        if (r < 0)
                                return log_error_errno(r, "Failed to poll() on device: %m");
                        if (r > 0)
                                continue;

                        log_debug("All events read and idle, exiting.");
                        break;
                }

<<<<<<< HEAD
                if (l < RFKILL_EVENT_SIZE_V1)
                        return log_error_errno(SYNTHETIC_ERRNO(EIO), "Short read of struct rfkill_event: (%zd < %d)",
                                               l, RFKILL_EVENT_SIZE_V1);
=======
                if ((size_t)l < RFKILL_EVENT_SIZE_V1) /* l cannot be < 0 here. Cast to fix -Werror=sign-compare */
                        return log_error_errno(SYNTHETIC_ERRNO(EIO), "Short read of struct rfkill_event: (%zd < %zu)",
                                               l, (size_t) RFKILL_EVENT_SIZE_V1); /* Casting necessary to make compiling with different kernel versions happy */
>>>>>>> 082662e7
                log_debug("Reading struct rfkill_event: got %zd bytes.", l);

                /* The event structure has more fields. We only care about the first few, so it's OK if we
                 * don't read the full structure. */
                assert_cc(offsetof(struct rfkill_event, op) < RFKILL_EVENT_SIZE_V1);
                assert_cc(offsetof(struct rfkill_event, type) < RFKILL_EVENT_SIZE_V1);

                const char *type = rfkill_type_to_string(event.type);
                if (!type) {
                        log_debug("An rfkill device of unknown type %i discovered, ignoring.", event.type);
                        continue;
                }

                switch (event.op) {

                case RFKILL_OP_ADD:
                        log_debug("A new rfkill device has been added with index %i and type %s.", event.idx, type);
                        (void) load_state(&c, &event);
                        break;

                case RFKILL_OP_DEL:
                        log_debug("An rfkill device has been removed with index %i and type %s", event.idx, type);
                        (void) save_state_cancel(&c, &event);
                        break;

                case RFKILL_OP_CHANGE:
                        log_debug("An rfkill device has changed state with index %i and type %s", event.idx, type);
                        (void) save_state_queue(&c, &event);
                        break;

                default:
                        log_debug("Unknown event %i from /dev/rfkill for index %i and type %s, ignoring.", event.op, event.idx, type);
                        break;
                }
        }

        return 0;
}

DEFINE_MAIN_FUNCTION(run);<|MERGE_RESOLUTION|>--- conflicted
+++ resolved
@@ -177,11 +177,7 @@
         ssize_t l = write(c->rfkill_fd, &we, sizeof we);
         if (l < 0)
                 return log_error_errno(errno, "Failed to restore rfkill state for %i: %m", event->idx);
-<<<<<<< HEAD
-        if (l < RFKILL_EVENT_SIZE_V1)
-=======
         if ((size_t)l < RFKILL_EVENT_SIZE_V1) /* l cannot be < 0 here. Cast to fix -Werror=sign-compare */
->>>>>>> 082662e7
                 return log_error_errno(SYNTHETIC_ERRNO(EIO),
                                        "Couldn't write rfkill event structure, too short (wrote %zd of %zu bytes).",
                                        l, sizeof we);
@@ -339,15 +335,9 @@
                         break;
                 }
 
-<<<<<<< HEAD
-                if (l < RFKILL_EVENT_SIZE_V1)
-                        return log_error_errno(SYNTHETIC_ERRNO(EIO), "Short read of struct rfkill_event: (%zd < %d)",
-                                               l, RFKILL_EVENT_SIZE_V1);
-=======
                 if ((size_t)l < RFKILL_EVENT_SIZE_V1) /* l cannot be < 0 here. Cast to fix -Werror=sign-compare */
                         return log_error_errno(SYNTHETIC_ERRNO(EIO), "Short read of struct rfkill_event: (%zd < %zu)",
                                                l, (size_t) RFKILL_EVENT_SIZE_V1); /* Casting necessary to make compiling with different kernel versions happy */
->>>>>>> 082662e7
                 log_debug("Reading struct rfkill_event: got %zd bytes.", l);
 
                 /* The event structure has more fields. We only care about the first few, so it's OK if we
