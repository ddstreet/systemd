/*-*- Mode: C; c-basic-offset: 8; indent-tabs-mode: nil -*-*/

/***
  This file is part of systemd.

  Copyright 2011 Lennart Poettering

  systemd is free software; you can redistribute it and/or modify it
  under the terms of the GNU Lesser General Public License as published by
  the Free Software Foundation; either version 2.1 of the License, or
  (at your option) any later version.

  systemd is distributed in the hope that it will be useful, but
  WITHOUT ANY WARRANTY; without even the implied warranty of
  MERCHANTABILITY or FITNESS FOR A PARTICULAR PURPOSE. See the GNU
  Lesser General Public License for more details.

  You should have received a copy of the GNU Lesser General Public License
  along with systemd; If not, see <http://www.gnu.org/licenses/>.
***/

#include <string.h>
#include <unistd.h>
#include <errno.h>

#include "sd-messages.h"

#include "util.h"
#include "mkdir.h"
#include "hashmap.h"
#include "strv.h"
#include "fileio.h"
#include "special.h"
#include "unit-name.h"
#include "machine.h"
#include "bus-util.h"
#include "bus-error.h"

Machine* machine_new(Manager *manager, const char *name) {
        Machine *m;

        assert(manager);
        assert(name);

        m = new0(Machine, 1);
        if (!m)
                return NULL;

        m->name = strdup(name);
        if (!m->name)
                goto fail;

        m->state_file = strappend("/run/systemd/machines/", m->name);
        if (!m->state_file)
                goto fail;

        if (hashmap_put(manager->machines, m->name, m) < 0)
                goto fail;

        m->class = _MACHINE_CLASS_INVALID;
        m->manager = manager;

        return m;

fail:
        free(m->state_file);
        free(m->name);
        free(m);

        return NULL;
}

void machine_free(Machine *m) {
        assert(m);

        if (m->in_gc_queue)
                LIST_REMOVE(gc_queue, m->manager->machine_gc_queue, m);

        if (m->unit) {
                hashmap_remove(m->manager->machine_units, m->unit);
                free(m->unit);
        }

        free(m->scope_job);

        hashmap_remove(m->manager->machines, m->name);

        if (m->leader > 0)
                hashmap_remove_value(m->manager->machine_leaders, UINT_TO_PTR(m->leader), m);

        sd_bus_message_unref(m->create_message);

        free(m->name);
        free(m->state_file);
        free(m->service);
        free(m->root_directory);
        free(m);
}

int machine_save(Machine *m) {
        _cleanup_free_ char *temp_path = NULL;
        _cleanup_fclose_ FILE *f = NULL;
        int r;

        assert(m);
        assert(m->state_file);

        if (!m->started)
                return 0;

        r = mkdir_safe_label("/run/systemd/machines", 0755, 0, 0);
        if (r < 0)
                goto finish;

        r = fopen_temporary(m->state_file, &f, &temp_path);
        if (r < 0)
                goto finish;

        fchmod(fileno(f), 0644);

        fprintf(f,
                "# This is private data. Do not parse.\n"
                "NAME=%s\n",
                m->name);

<<<<<<< HEAD
        if (m->scope) {
                _cleanup_free_ char *escaped;

                escaped = cescape(m->scope);
=======
        if (m->unit) {
                _cleanup_free_ char *escaped;

                escaped = cescape(m->unit);
>>>>>>> a8f3477d
                if (!escaped) {
                        r = -ENOMEM;
                        goto finish;
                }

<<<<<<< HEAD
                fprintf(f, "SCOPE=%s\n", escaped);
=======
                fprintf(f, "SCOPE=%s\n", escaped); /* We continue to call this "SCOPE=" because it is internal only, and we want to stay compatible with old files */
>>>>>>> a8f3477d
        }

        if (m->scope_job)
                fprintf(f, "SCOPE_JOB=%s\n", m->scope_job);

        if (m->service) {
                _cleanup_free_ char *escaped;

                escaped = cescape(m->service);
                if (!escaped) {
                        r = -ENOMEM;
                        goto finish;
                }
                fprintf(f, "SERVICE=%s\n", escaped);
        }
<<<<<<< HEAD

        if (m->root_directory) {
                _cleanup_free_ char *escaped;

=======

        if (m->root_directory) {
                _cleanup_free_ char *escaped;

>>>>>>> a8f3477d
                escaped = cescape(m->root_directory);
                if (!escaped) {
                        r = -ENOMEM;
                        goto finish;
                }
                fprintf(f, "ROOT=%s\n", escaped);
        }

        if (!sd_id128_equal(m->id, SD_ID128_NULL))
                fprintf(f, "ID=" SD_ID128_FORMAT_STR "\n", SD_ID128_FORMAT_VAL(m->id));

        if (m->leader != 0)
                fprintf(f, "LEADER="PID_FMT"\n", m->leader);

        if (m->class != _MACHINE_CLASS_INVALID)
                fprintf(f, "CLASS=%s\n", machine_class_to_string(m->class));

        if (dual_timestamp_is_set(&m->timestamp))
                fprintf(f,
                        "REALTIME="USEC_FMT"\n"
                        "MONOTONIC="USEC_FMT"\n",
                        m->timestamp.realtime,
                        m->timestamp.monotonic);

        fflush(f);

        if (ferror(f) || rename(temp_path, m->state_file) < 0) {
                r = -errno;
                unlink(m->state_file);
                unlink(temp_path);
        }

        if (m->unit) {
                char *sl;

                /* Create a symlink from the unit name to the machine
                 * name, so that we can quickly find the machine for
                 * each given unit */
                sl = strappenda("/run/systemd/machines/unit:", m->unit);
                symlink(m->name, sl);
        }

finish:
        if (r < 0)
                log_error("Failed to save machine data %s: %s", m->state_file, strerror(-r));

        return r;
}

static void machine_unlink(Machine *m) {
        assert(m);

        if (m->unit) {

                char *sl;

                sl = strappenda("/run/systemd/machines/unit:", m->unit);
                unlink(sl);
        }

        if (m->state_file)
                unlink(m->state_file);
}

int machine_load(Machine *m) {
        _cleanup_free_ char *realtime = NULL, *monotonic = NULL, *id = NULL, *leader = NULL, *class = NULL;
        int r;

        assert(m);

        r = parse_env_file(m->state_file, NEWLINE,
                           "SCOPE",     &m->unit,
                           "SCOPE_JOB", &m->scope_job,
                           "SERVICE",   &m->service,
                           "ROOT",      &m->root_directory,
                           "ID",        &id,
                           "LEADER",    &leader,
                           "CLASS",     &class,
                           "REALTIME",  &realtime,
                           "MONOTONIC", &monotonic,
                           NULL);
        if (r < 0) {
                if (r == -ENOENT)
                        return 0;

                log_error("Failed to read %s: %s", m->state_file, strerror(-r));
                return r;
        }

        if (id)
                sd_id128_from_string(id, &m->id);

        if (leader)
                parse_pid(leader, &m->leader);

        if (class) {
                MachineClass c;

                c = machine_class_from_string(class);
                if (c >= 0)
                        m->class = c;
        }

        if (realtime) {
                unsigned long long l;
                if (sscanf(realtime, "%llu", &l) > 0)
                        m->timestamp.realtime = l;
        }

        if (monotonic) {
                unsigned long long l;
                if (sscanf(monotonic, "%llu", &l) > 0)
                        m->timestamp.monotonic = l;
        }

        return r;
}

static int machine_start_scope(Machine *m, sd_bus_message *properties, sd_bus_error *error) {
        int r = 0;

        assert(m);

        if (!m->unit) {
                _cleanup_free_ char *escaped = NULL;
                char *scope, *description, *job = NULL;

                escaped = unit_name_escape(m->name);
                if (!escaped)
                        return log_oom();

                scope = strjoin("machine-", escaped, ".scope", NULL);
                if (!scope)
                        return log_oom();

                description = strappenda(m->class == MACHINE_VM ? "Virtual Machine " : "Container ", m->name);

                r = manager_start_scope(m->manager, scope, m->leader, SPECIAL_MACHINE_SLICE, description, properties, error, &job);
                if (r < 0) {
                        log_error("Failed to start machine scope: %s", bus_error_message(error, r));
                        free(scope);
                        return r;
                } else {
                        m->unit = scope;

                        free(m->scope_job);
                        m->scope_job = job;
                }
        }

        if (m->unit)
                hashmap_put(m->manager->machine_units, m->unit, m);

        return r;
}

int machine_start(Machine *m, sd_bus_message *properties, sd_bus_error *error) {
        int r;

        assert(m);

        if (m->started)
                return 0;

        r = hashmap_put(m->manager->machine_leaders, UINT_TO_PTR(m->leader), m);
        if (r < 0)
                return r;

        /* Create cgroup */
        r = machine_start_scope(m, properties, error);
        if (r < 0)
                return r;

        log_struct(LOG_INFO,
                   MESSAGE_ID(SD_MESSAGE_MACHINE_START),
                   "NAME=%s", m->name,
                   "LEADER="PID_FMT, m->leader,
                   "MESSAGE=New machine %s.", m->name,
                   NULL);

        if (!dual_timestamp_is_set(&m->timestamp))
                dual_timestamp_get(&m->timestamp);

        m->started = true;

        /* Save new machine data */
        machine_save(m);

        machine_send_signal(m, true);

        return 0;
}

static int machine_stop_scope(Machine *m) {
        _cleanup_bus_error_free_ sd_bus_error error = SD_BUS_ERROR_NULL;
        char *job = NULL;
        int r;

        assert(m);

        if (!m->unit)
                return 0;

        r = manager_stop_unit(m->manager, m->unit, &error, &job);
        if (r < 0) {
                log_error("Failed to stop machine scope: %s", bus_error_message(&error, r));
                return r;
        }

        free(m->scope_job);
        m->scope_job = job;

        return 0;
}

int machine_stop(Machine *m) {
        int r = 0, k;
        assert(m);

        if (m->started)
                log_struct(LOG_INFO,
                           MESSAGE_ID(SD_MESSAGE_MACHINE_STOP),
                           "NAME=%s", m->name,
                           "LEADER="PID_FMT, m->leader,
                           "MESSAGE=Machine %s terminated.", m->name,
                           NULL);

        /* Kill cgroup */
        k = machine_stop_scope(m);
        if (k < 0)
                r = k;

        machine_unlink(m);
        machine_add_to_gc_queue(m);

        if (m->started)
                machine_send_signal(m, false);

        m->started = false;

        return r;
}

bool machine_check_gc(Machine *m, bool drop_not_started) {
        assert(m);

        if (drop_not_started && !m->started)
                return false;

        if (m->scope_job && manager_job_is_active(m->manager, m->scope_job))
                return true;

        if (m->unit && manager_unit_is_active(m->manager, m->unit))
                return true;

        return false;
}

void machine_add_to_gc_queue(Machine *m) {
        assert(m);

        if (m->in_gc_queue)
                return;

        LIST_PREPEND(gc_queue, m->manager->machine_gc_queue, m);
        m->in_gc_queue = true;
}

MachineState machine_get_state(Machine *s) {
        assert(s);

        if (s->scope_job)
                return s->started ? MACHINE_OPENING : MACHINE_CLOSING;

        return MACHINE_RUNNING;
}

int machine_kill(Machine *m, KillWho who, int signo) {
        assert(m);

        if (!m->unit)
                return -ESRCH;

        if (who == KILL_LEADER) {
                /* If we shall simply kill the leader, do so directly */

                if (kill(m->leader, signo) < 0)
                        return -errno;
        }

        /* Otherwise make PID 1 do it for us, for the entire cgroup */
        return manager_kill_unit(m->manager, m->unit, signo, NULL);
}

static const char* const machine_class_table[_MACHINE_CLASS_MAX] = {
        [MACHINE_CONTAINER] = "container",
        [MACHINE_VM] = "vm"
};

DEFINE_STRING_TABLE_LOOKUP(machine_class, MachineClass);

static const char* const machine_state_table[_MACHINE_STATE_MAX] = {
        [MACHINE_OPENING] = "opening",
        [MACHINE_RUNNING] = "running",
        [MACHINE_CLOSING] = "closing"
};

DEFINE_STRING_TABLE_LOOKUP(machine_state, MachineState);

static const char* const kill_who_table[_KILL_WHO_MAX] = {
        [KILL_LEADER] = "leader",
        [KILL_ALL] = "all"
};

DEFINE_STRING_TABLE_LOOKUP(kill_who, KillWho);<|MERGE_RESOLUTION|>--- conflicted
+++ resolved
@@ -123,27 +123,16 @@
                 "NAME=%s\n",
                 m->name);
 
-<<<<<<< HEAD
-        if (m->scope) {
-                _cleanup_free_ char *escaped;
-
-                escaped = cescape(m->scope);
-=======
         if (m->unit) {
                 _cleanup_free_ char *escaped;
 
                 escaped = cescape(m->unit);
->>>>>>> a8f3477d
                 if (!escaped) {
                         r = -ENOMEM;
                         goto finish;
                 }
 
-<<<<<<< HEAD
-                fprintf(f, "SCOPE=%s\n", escaped);
-=======
                 fprintf(f, "SCOPE=%s\n", escaped); /* We continue to call this "SCOPE=" because it is internal only, and we want to stay compatible with old files */
->>>>>>> a8f3477d
         }
 
         if (m->scope_job)
@@ -159,17 +148,10 @@
                 }
                 fprintf(f, "SERVICE=%s\n", escaped);
         }
-<<<<<<< HEAD
 
         if (m->root_directory) {
                 _cleanup_free_ char *escaped;
 
-=======
-
-        if (m->root_directory) {
-                _cleanup_free_ char *escaped;
-
->>>>>>> a8f3477d
                 escaped = cescape(m->root_directory);
                 if (!escaped) {
                         r = -ENOMEM;
@@ -382,7 +364,7 @@
         free(m->scope_job);
         m->scope_job = job;
 
-        return 0;
+        return r;
 }
 
 int machine_stop(Machine *m) {
