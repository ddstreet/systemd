--- conflicted
+++ resolved
@@ -512,11 +512,7 @@
 #ifdef ENABLE_KDBUS
 #  define ADDRESS_FMT "x-machine-kernel:pid=%1$" PID_PRI ";x-machine-unix:pid=%1$" PID_PRI
 #else
-<<<<<<< HEAD
-        asprintf(&container_bus->address, "x-machine-unix:pid=" PID_FMT, m->leader);
-=======
 #  define ADDRESS_FMT "x-machine-unix:pid=%1$" PID_PRI
->>>>>>> 3f87dd87
 #endif
         if (asprintf(&address, ADDRESS_FMT, m->leader) < 0)
                 return log_oom();
