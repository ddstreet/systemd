/* SPDX-License-Identifier: LGPL-2.1-or-later */

#include <nss.h>
#include <pthread.h>
#include <string.h>

#include "env-util.h"
#include "errno-util.h"
#include "fd-util.h"
#include "log.h"
#include "macro.h"
#include "nss-systemd.h"
#include "nss-util.h"
#include "pthread-util.h"
#include "signal-util.h"
#include "strv.h"
#include "user-record-nss.h"
#include "user-util.h"
#include "userdb-glue.h"
#include "userdb.h"

static const struct passwd root_passwd = {
        .pw_name = (char*) "root",
        .pw_passwd = (char*) PASSWORD_SEE_SHADOW,
        .pw_uid = 0,
        .pw_gid = 0,
        .pw_gecos = (char*) "Super User",
        .pw_dir = (char*) "/root",
        .pw_shell = (char*) "/bin/sh",
};

static const struct spwd root_spwd = {
        .sp_namp = (char*) "root",
        .sp_pwdp = (char*) PASSWORD_LOCKED_AND_INVALID,
        .sp_lstchg = -1,
        .sp_min = -1,
        .sp_max = -1,
        .sp_warn = -1,
        .sp_inact = -1,
        .sp_expire = -1,
        .sp_flag = ULONG_MAX, /* this appears to be what everybody does ... */
};

static const struct passwd nobody_passwd = {
        .pw_name = (char*) NOBODY_USER_NAME,
        .pw_passwd = (char*) PASSWORD_LOCKED_AND_INVALID,
        .pw_uid = UID_NOBODY,
        .pw_gid = GID_NOBODY,
        .pw_gecos = (char*) "User Nobody",
        .pw_dir = (char*) "/",
        .pw_shell = (char*) NOLOGIN,
};

static const struct spwd nobody_spwd = {
        .sp_namp = (char*) NOBODY_USER_NAME,
        .sp_pwdp = (char*) PASSWORD_LOCKED_AND_INVALID,
        .sp_lstchg = -1,
        .sp_min = -1,
        .sp_max = -1,
        .sp_warn = -1,
        .sp_inact = -1,
        .sp_expire = -1,
        .sp_flag = ULONG_MAX, /* this appears to be what everybody does ... */
};

static const struct group root_group = {
        .gr_name = (char*) "root",
        .gr_gid = 0,
        .gr_passwd = (char*) PASSWORD_SEE_SHADOW,
        .gr_mem = (char*[]) { NULL },
};

static const struct sgrp root_sgrp = {
        .sg_namp = (char*) "root",
        .sg_passwd = (char*) PASSWORD_LOCKED_AND_INVALID,
};

static const struct group nobody_group = {
        .gr_name = (char*) NOBODY_GROUP_NAME,
        .gr_gid = GID_NOBODY,
        .gr_passwd = (char*) PASSWORD_LOCKED_AND_INVALID,
        .gr_mem = (char*[]) { NULL },
};

static const struct sgrp nobody_sgrp = {
        .sg_namp = (char*) NOBODY_GROUP_NAME,
        .sg_passwd = (char*) PASSWORD_LOCKED_AND_INVALID,
};

typedef struct GetentData {
        /* As explained in NOTES section of getpwent_r(3) as 'getpwent_r() is not really reentrant since it
         * shares the reading position in the stream with all other threads', we need to protect the data in
         * UserDBIterator from multithreaded programs which may call setpwent(), getpwent_r(), or endpwent()
         * simultaneously. So, each function locks the data by using the mutex below. */
        pthread_mutex_t mutex;
        UserDBIterator *iterator;

        /* Applies to group iterations only: true while we iterate over groups defined through NSS, false
         * otherwise. */
        bool by_membership;
} GetentData;

static GetentData getpwent_data = {
        .mutex = PTHREAD_MUTEX_INITIALIZER,
};

static GetentData getgrent_data = {
        .mutex = PTHREAD_MUTEX_INITIALIZER,
};

static GetentData getspent_data = {
        .mutex = PTHREAD_MUTEX_INITIALIZER,
};

static GetentData getsgent_data = {
        .mutex = PTHREAD_MUTEX_INITIALIZER,
};

static void setup_logging(void) {
        /* We need a dummy function because log_parse_environment is a macro. */
        log_parse_environment();
}

static void setup_logging_once(void) {
        static pthread_once_t once = PTHREAD_ONCE_INIT;
        assert_se(pthread_once(&once, setup_logging) == 0);
}

#define NSS_ENTRYPOINT_BEGIN                    \
        BLOCK_SIGNALS(NSS_SIGNALS_BLOCK);       \
        setup_logging_once()

NSS_GETPW_PROTOTYPES(systemd);
NSS_GETSP_PROTOTYPES(systemd);
NSS_GETGR_PROTOTYPES(systemd);
NSS_GETSG_PROTOTYPES(systemd);
NSS_PWENT_PROTOTYPES(systemd);
NSS_SPENT_PROTOTYPES(systemd);
NSS_GRENT_PROTOTYPES(systemd);
NSS_SGENT_PROTOTYPES(systemd);
NSS_INITGROUPS_PROTOTYPE(systemd);

/* Since our NSS functions implement reentrant glibc APIs, we have to guarantee
 * all the string pointers we return point into the buffer provided by the
 * caller, not into our own static memory. */

static enum nss_status copy_synthesized_passwd(
                struct passwd *dest,
                const struct passwd *src,
                char *buffer, size_t buflen,
                int *errnop) {

        size_t required;

        assert(dest);
        assert(src);
        assert(src->pw_name);
        assert(src->pw_passwd);
        assert(src->pw_gecos);
        assert(src->pw_dir);
        assert(src->pw_shell);

        required = strlen(src->pw_name) + 1;
        required += strlen(src->pw_passwd) + 1;
        required += strlen(src->pw_gecos) + 1;
        required += strlen(src->pw_dir) + 1;
        required += strlen(src->pw_shell) + 1;

        if (buflen < required) {
                *errnop = ERANGE;
                return NSS_STATUS_TRYAGAIN;
        }

        assert(buffer);

        *dest = *src;

        /* String fields point into the user-provided buffer */
        dest->pw_name = buffer;
        dest->pw_passwd = stpcpy(dest->pw_name, src->pw_name) + 1;
        dest->pw_gecos = stpcpy(dest->pw_passwd, src->pw_passwd) + 1;
        dest->pw_dir = stpcpy(dest->pw_gecos, src->pw_gecos) + 1;
        dest->pw_shell = stpcpy(dest->pw_dir, src->pw_dir) + 1;
        strcpy(dest->pw_shell, src->pw_shell);

        return NSS_STATUS_SUCCESS;
}

static enum nss_status copy_synthesized_spwd(
                struct spwd *dest,
                const struct spwd *src,
                char *buffer, size_t buflen,
                int *errnop) {

        size_t required;

        assert(dest);
        assert(src);
        assert(src->sp_namp);
        assert(src->sp_pwdp);

        required = strlen(src->sp_namp) + 1;
        required += strlen(src->sp_pwdp) + 1;

        if (buflen < required) {
                *errnop = ERANGE;
                return NSS_STATUS_TRYAGAIN;
        }

        assert(buffer);

        *dest = *src;

        /* String fields point into the user-provided buffer */
        dest->sp_namp = buffer;
        dest->sp_pwdp = stpcpy(dest->sp_namp, src->sp_namp) + 1;
        strcpy(dest->sp_pwdp, src->sp_pwdp);

        return NSS_STATUS_SUCCESS;
}

static enum nss_status copy_synthesized_group(
                struct group *dest,
                const struct group *src,
                char *buffer, size_t buflen,
                int *errnop) {

        size_t required;

        assert(dest);
        assert(src);
        assert(src->gr_name);
        assert(src->gr_passwd);
        assert(src->gr_mem);
        assert(!*src->gr_mem); /* Our synthesized records' gr_mem is always just NULL... */

        required = strlen(src->gr_name) + 1;
        required += strlen(src->gr_passwd) + 1;
        required += sizeof(char*); /* ...but that NULL still needs to be stored into the buffer! */

        if (buflen < ALIGN(required)) {
                *errnop = ERANGE;
                return NSS_STATUS_TRYAGAIN;
        }

        assert(buffer);

        *dest = *src;

        /* String fields point into the user-provided buffer */
        dest->gr_name = buffer;
        dest->gr_passwd = stpcpy(dest->gr_name, src->gr_name) + 1;
<<<<<<< HEAD
        dest->gr_mem = (char **) stpcpy(dest->gr_passwd, src->gr_passwd) + 1;
=======
        dest->gr_mem = ALIGN_PTR(stpcpy(dest->gr_passwd, src->gr_passwd) + 1);
>>>>>>> 2b8fa37d
        *dest->gr_mem = NULL;

        return NSS_STATUS_SUCCESS;
}

static enum nss_status copy_synthesized_sgrp(
                struct sgrp *dest,
                const struct sgrp *src,
                char *buffer, size_t buflen,
                int *errnop) {

        size_t required;

        assert(dest);
        assert(src);
        assert(src->sg_namp);
        assert(src->sg_passwd);

        required = strlen(src->sg_namp) + 1;
        required += strlen(src->sg_passwd) + 1;

        if (buflen < required) {
                *errnop = ERANGE;
                return NSS_STATUS_TRYAGAIN;
        }

        assert(buffer);

        *dest = *src;

        /* String fields point into the user-provided buffer */
        dest->sg_namp = buffer;
        dest->sg_passwd = stpcpy(dest->sg_namp, src->sg_namp) + 1;
        strcpy(dest->sg_passwd, src->sg_passwd);

        return NSS_STATUS_SUCCESS;
}

enum nss_status _nss_systemd_getpwnam_r(
                const char *name,
                struct passwd *pwd,
                char *buffer, size_t buflen,
                int *errnop) {

        enum nss_status status;
        int e;

        PROTECT_ERRNO;
        NSS_ENTRYPOINT_BEGIN;

        assert(name);
        assert(pwd);
        assert(errnop);

        /* If the username is not valid, then we don't know it. Ideally libc would filter these for us
         * anyway. We don't generate EINVAL here, because it isn't really out business to complain about
         * invalid user names. */
        if (!valid_user_group_name(name, VALID_USER_RELAX))
                return NSS_STATUS_NOTFOUND;

        /* Synthesize entries for the root and nobody users, in case they are missing in /etc/passwd */
        if (getenv_bool_secure("SYSTEMD_NSS_BYPASS_SYNTHETIC") <= 0) {

                if (streq(name, root_passwd.pw_name))
                        return copy_synthesized_passwd(pwd, &root_passwd, buffer, buflen, errnop);

                if (streq(name, nobody_passwd.pw_name)) {
                        if (!synthesize_nobody())
                                return NSS_STATUS_NOTFOUND;

                        return copy_synthesized_passwd(pwd, &nobody_passwd, buffer, buflen, errnop);
                }

        } else if (STR_IN_SET(name, root_passwd.pw_name, nobody_passwd.pw_name))
                return NSS_STATUS_NOTFOUND;

        status = userdb_getpwnam(name, pwd, buffer, buflen, &e);
        if (IN_SET(status, NSS_STATUS_UNAVAIL, NSS_STATUS_TRYAGAIN)) {
                UNPROTECT_ERRNO;
                *errnop = e;
                return status;
        }

        return status;
}

enum nss_status _nss_systemd_getpwuid_r(
                uid_t uid,
                struct passwd *pwd,
                char *buffer, size_t buflen,
                int *errnop) {

        enum nss_status status;
        int e;

        PROTECT_ERRNO;
        NSS_ENTRYPOINT_BEGIN;

        assert(pwd);
        assert(errnop);

        if (!uid_is_valid(uid))
                return NSS_STATUS_NOTFOUND;

        /* Synthesize data for the root user and for nobody in case they are missing from /etc/passwd */
        if (getenv_bool_secure("SYSTEMD_NSS_BYPASS_SYNTHETIC") <= 0) {

                if (uid == root_passwd.pw_uid)
                        return copy_synthesized_passwd(pwd, &root_passwd, buffer, buflen, errnop);

                if (uid == nobody_passwd.pw_uid) {
                        if (!synthesize_nobody())
                                return NSS_STATUS_NOTFOUND;

                        return copy_synthesized_passwd(pwd, &nobody_passwd, buffer, buflen, errnop);
                }

        } else if (uid == root_passwd.pw_uid || uid == nobody_passwd.pw_uid)
                return NSS_STATUS_NOTFOUND;

        status = userdb_getpwuid(uid, pwd, buffer, buflen, &e);
        if (IN_SET(status, NSS_STATUS_UNAVAIL, NSS_STATUS_TRYAGAIN)) {
                UNPROTECT_ERRNO;
                *errnop = e;
                return status;
        }

        return status;
}

enum nss_status _nss_systemd_getspnam_r(
                const char *name,
                struct spwd *spwd,
                char *buffer, size_t buflen,
                int *errnop) {

        enum nss_status status;
        int e;

        PROTECT_ERRNO;
        NSS_ENTRYPOINT_BEGIN;

        assert(name);
        assert(spwd);
        assert(errnop);

        if (!valid_user_group_name(name, VALID_USER_RELAX))
                return NSS_STATUS_NOTFOUND;

        /* Synthesize entries for the root and nobody users, in case they are missing in /etc/passwd */
        if (getenv_bool_secure("SYSTEMD_NSS_BYPASS_SYNTHETIC") <= 0) {

                if (streq(name, root_spwd.sp_namp))
                        return copy_synthesized_spwd(spwd, &root_spwd, buffer, buflen, errnop);

                if (streq(name, nobody_spwd.sp_namp)) {
                        if (!synthesize_nobody())
                                return NSS_STATUS_NOTFOUND;

                        return copy_synthesized_spwd(spwd, &nobody_spwd, buffer, buflen, errnop);
                }

        } else if (STR_IN_SET(name, root_spwd.sp_namp, nobody_spwd.sp_namp))
                return NSS_STATUS_NOTFOUND;

        status = userdb_getspnam(name, spwd, buffer, buflen, &e);
        if (IN_SET(status, NSS_STATUS_UNAVAIL, NSS_STATUS_TRYAGAIN)) {
                UNPROTECT_ERRNO;
                *errnop = e;
                return status;
        }

        return status;
}

#pragma GCC diagnostic ignored "-Wsizeof-pointer-memaccess"

enum nss_status _nss_systemd_getgrnam_r(
                const char *name,
                struct group *gr,
                char *buffer, size_t buflen,
                int *errnop) {

        enum nss_status status;
        int e;

        PROTECT_ERRNO;
        NSS_ENTRYPOINT_BEGIN;

        assert(name);
        assert(gr);
        assert(errnop);

        if (!valid_user_group_name(name, VALID_USER_RELAX))
                return NSS_STATUS_NOTFOUND;

        /* Synthesize records for root and nobody, in case they are missing from /etc/group */
        if (getenv_bool_secure("SYSTEMD_NSS_BYPASS_SYNTHETIC") <= 0) {

                if (streq(name, root_group.gr_name))
                        return copy_synthesized_group(gr, &root_group, buffer, buflen, errnop);

                if (streq(name, nobody_group.gr_name)) {
                        if (!synthesize_nobody())
                                return NSS_STATUS_NOTFOUND;

                        return copy_synthesized_group(gr, &nobody_group, buffer, buflen, errnop);
                }

        } else if (STR_IN_SET(name, root_group.gr_name, nobody_group.gr_name))
                return NSS_STATUS_NOTFOUND;

        status = userdb_getgrnam(name, gr, buffer, buflen, &e);
        if (IN_SET(status, NSS_STATUS_UNAVAIL, NSS_STATUS_TRYAGAIN)) {
                UNPROTECT_ERRNO;
                *errnop = e;
                return status;
        }

        return status;
}

enum nss_status _nss_systemd_getgrgid_r(
                gid_t gid,
                struct group *gr,
                char *buffer, size_t buflen,
                int *errnop) {

        enum nss_status status;
        int e;

        PROTECT_ERRNO;
        NSS_ENTRYPOINT_BEGIN;

        assert(gr);
        assert(errnop);

        if (!gid_is_valid(gid))
                return NSS_STATUS_NOTFOUND;

        /* Synthesize records for root and nobody, in case they are missing from /etc/group */
        if (getenv_bool_secure("SYSTEMD_NSS_BYPASS_SYNTHETIC") <= 0) {

                if (gid == root_group.gr_gid)
                        return copy_synthesized_group(gr, &root_group, buffer, buflen, errnop);

                if (gid == nobody_group.gr_gid) {
                        if (!synthesize_nobody())
                                return NSS_STATUS_NOTFOUND;

                        return copy_synthesized_group(gr, &nobody_group, buffer, buflen, errnop);
                }

        } else if (gid == root_group.gr_gid || gid == nobody_group.gr_gid)
                return NSS_STATUS_NOTFOUND;

        status = userdb_getgrgid(gid, gr, buffer, buflen, &e);
        if (IN_SET(status, NSS_STATUS_UNAVAIL, NSS_STATUS_TRYAGAIN)) {
                UNPROTECT_ERRNO;
                *errnop = e;
                return status;
        }

        return status;
}

enum nss_status _nss_systemd_getsgnam_r(
                const char *name,
                struct sgrp *sgrp,
                char *buffer, size_t buflen,
                int *errnop) {

        enum nss_status status;
        int e;

        PROTECT_ERRNO;
        NSS_ENTRYPOINT_BEGIN;

        assert(name);
        assert(sgrp);
        assert(errnop);

        if (!valid_user_group_name(name, VALID_USER_RELAX))
                return NSS_STATUS_NOTFOUND;

        /* Synthesize records for root and nobody, in case they are missing from /etc/group */
        if (getenv_bool_secure("SYSTEMD_NSS_BYPASS_SYNTHETIC") <= 0) {

                if (streq(name, root_sgrp.sg_namp))
                        return copy_synthesized_sgrp(sgrp, &root_sgrp, buffer, buflen, errnop);

                if (streq(name, nobody_sgrp.sg_namp)) {
                        if (!synthesize_nobody())
                                return NSS_STATUS_NOTFOUND;

                        return copy_synthesized_sgrp(sgrp, &nobody_sgrp, buffer, buflen, errnop);
                }

        } else if (STR_IN_SET(name, root_sgrp.sg_namp, nobody_sgrp.sg_namp))
                return NSS_STATUS_NOTFOUND;

        status = userdb_getsgnam(name, sgrp, buffer, buflen, &e);
        if (IN_SET(status, NSS_STATUS_UNAVAIL, NSS_STATUS_TRYAGAIN)) {
                UNPROTECT_ERRNO;
                *errnop = e;
                return status;
        }

        return status;
}

static enum nss_status nss_systemd_endent(GetentData *p) {
        PROTECT_ERRNO;
        NSS_ENTRYPOINT_BEGIN;

        assert(p);

        _cleanup_(pthread_mutex_unlock_assertp) pthread_mutex_t *_l = pthread_mutex_lock_assert(&p->mutex);
        (void) _l; /* make llvm shut up about _l not being used. */

        p->iterator = userdb_iterator_free(p->iterator);
        p->by_membership = false;

        return NSS_STATUS_SUCCESS;
}

enum nss_status _nss_systemd_endpwent(void) {
        return nss_systemd_endent(&getpwent_data);
}

enum nss_status _nss_systemd_endspent(void) {
        return nss_systemd_endent(&getspent_data);
}

enum nss_status _nss_systemd_endgrent(void) {
        return nss_systemd_endent(&getgrent_data);
}

enum nss_status _nss_systemd_endsgent(void) {
        return nss_systemd_endent(&getsgent_data);
}

enum nss_status _nss_systemd_setpwent(int stayopen) {
        int r;

        PROTECT_ERRNO;
        NSS_ENTRYPOINT_BEGIN;

        if (_nss_systemd_is_blocked())
                return NSS_STATUS_NOTFOUND;

        _cleanup_(pthread_mutex_unlock_assertp) pthread_mutex_t *_l = pthread_mutex_lock_assert(&getpwent_data.mutex);
        (void) _l; /* make llvm shut up about _l not being used. */

        getpwent_data.iterator = userdb_iterator_free(getpwent_data.iterator);
        getpwent_data.by_membership = false;

        /* Don't synthesize root/nobody when iterating. Let nss-files take care of that. If the two records
         * are missing there, then that's fine, after all getpwent() is known to be possibly incomplete
         * (think: LDAP/NIS type situations), and our synthesizing of root/nobody is a robustness fallback
         * only, which matters for getpwnam()/getpwuid() primarily, which are the main NSS entrypoints to the
         * user database. */
        r = userdb_all(nss_glue_userdb_flags() | USERDB_DONT_SYNTHESIZE, &getpwent_data.iterator);
        return r < 0 ? NSS_STATUS_UNAVAIL : NSS_STATUS_SUCCESS;
}

enum nss_status _nss_systemd_setgrent(int stayopen) {
        int r;

        PROTECT_ERRNO;
        NSS_ENTRYPOINT_BEGIN;

        if (_nss_systemd_is_blocked())
                return NSS_STATUS_NOTFOUND;

        _cleanup_(pthread_mutex_unlock_assertp) pthread_mutex_t *_l = pthread_mutex_lock_assert(&getgrent_data.mutex);
        (void) _l; /* make llvm shut up about _l not being used. */

        getgrent_data.iterator = userdb_iterator_free(getgrent_data.iterator);
        getgrent_data.by_membership = false;

        /* See _nss_systemd_setpwent() for an explanation why we use USERDB_DONT_SYNTHESIZE here */
        r = groupdb_all(nss_glue_userdb_flags() | USERDB_DONT_SYNTHESIZE, &getgrent_data.iterator);
        return r < 0 ? NSS_STATUS_UNAVAIL : NSS_STATUS_SUCCESS;
}

enum nss_status _nss_systemd_setspent(int stayopen) {
        int r;

        PROTECT_ERRNO;
        NSS_ENTRYPOINT_BEGIN;

        if (_nss_systemd_is_blocked())
                return NSS_STATUS_NOTFOUND;

        _cleanup_(pthread_mutex_unlock_assertp) pthread_mutex_t *_l = pthread_mutex_lock_assert(&getspent_data.mutex);
        (void) _l; /* make llvm shut up about _l not being used. */

        getspent_data.iterator = userdb_iterator_free(getspent_data.iterator);
        getspent_data.by_membership = false;

        /* See _nss_systemd_setpwent() for an explanation why we use USERDB_DONT_SYNTHESIZE here */
        r = userdb_all(nss_glue_userdb_flags() | USERDB_DONT_SYNTHESIZE, &getspent_data.iterator);
        return r < 0 ? NSS_STATUS_UNAVAIL : NSS_STATUS_SUCCESS;
}

enum nss_status _nss_systemd_setsgent(int stayopen) {
        int r;

        PROTECT_ERRNO;
        NSS_ENTRYPOINT_BEGIN;

        if (_nss_systemd_is_blocked())
                return NSS_STATUS_NOTFOUND;

        _cleanup_(pthread_mutex_unlock_assertp) pthread_mutex_t *_l = pthread_mutex_lock_assert(&getsgent_data.mutex);
        (void) _l; /* make llvm shut up about _l not being used. */

        getsgent_data.iterator = userdb_iterator_free(getsgent_data.iterator);
        getsgent_data.by_membership = false;

        /* See _nss_systemd_setpwent() for an explanation why we use USERDB_DONT_SYNTHESIZE here */
        r = groupdb_all(nss_glue_userdb_flags() | USERDB_DONT_SYNTHESIZE, &getsgent_data.iterator);
        return r < 0 ? NSS_STATUS_UNAVAIL : NSS_STATUS_SUCCESS;
}

enum nss_status _nss_systemd_getpwent_r(
                struct passwd *result,
                char *buffer, size_t buflen,
                int *errnop) {

        _cleanup_(user_record_unrefp) UserRecord *ur = NULL;
        int r;

        PROTECT_ERRNO;
        NSS_ENTRYPOINT_BEGIN;

        assert(result);
        assert(errnop);

        if (_nss_systemd_is_blocked())
                return NSS_STATUS_NOTFOUND;

        _cleanup_(pthread_mutex_unlock_assertp) pthread_mutex_t *_l = pthread_mutex_lock_assert(&getpwent_data.mutex);
        (void) _l; /* make llvm shut up about _l not being used. */

        if (!getpwent_data.iterator) {
                UNPROTECT_ERRNO;
                *errnop = EHOSTDOWN;
                return NSS_STATUS_UNAVAIL;
        }

        r = userdb_iterator_get(getpwent_data.iterator, &ur);
        if (r == -ESRCH)
                return NSS_STATUS_NOTFOUND;
        if (r < 0) {
                UNPROTECT_ERRNO;
                *errnop = -r;
                return NSS_STATUS_UNAVAIL;
        }

        r = nss_pack_user_record(ur, result, buffer, buflen);
        if (r < 0) {
                UNPROTECT_ERRNO;
                *errnop = -r;
                return NSS_STATUS_TRYAGAIN;
        }

        return NSS_STATUS_SUCCESS;
}

enum nss_status _nss_systemd_getgrent_r(
                struct group *result,
                char *buffer, size_t buflen,
                int *errnop) {

        _cleanup_(group_record_unrefp) GroupRecord *gr = NULL;
        _cleanup_free_ char **members = NULL;
        int r;

        PROTECT_ERRNO;
        NSS_ENTRYPOINT_BEGIN;

        assert(result);
        assert(errnop);

        if (_nss_systemd_is_blocked())
                return NSS_STATUS_NOTFOUND;

        _cleanup_(pthread_mutex_unlock_assertp) pthread_mutex_t *_l = pthread_mutex_lock_assert(&getgrent_data.mutex);
        (void) _l; /* make llvm shut up about _l not being used. */

        if (!getgrent_data.iterator) {
                UNPROTECT_ERRNO;
                *errnop = EHOSTDOWN;
                return NSS_STATUS_UNAVAIL;
        }

        if (!getgrent_data.by_membership) {
                r = groupdb_iterator_get(getgrent_data.iterator, &gr);
                if (r == -ESRCH) {
                        /* So we finished iterating native groups now. Let's now continue with iterating
                         * native memberships, and generate additional group entries for any groups
                         * referenced there that are defined in NSS only. This means for those groups there
                         * will be two or more entries generated during iteration, but this is apparently how
                         * this is supposed to work, and what other implementations do too. Clients are
                         * supposed to merge the group records found during iteration automatically. */
                        getgrent_data.iterator = userdb_iterator_free(getgrent_data.iterator);

                        r = membershipdb_all(nss_glue_userdb_flags(), &getgrent_data.iterator);
                        if (r < 0 && r != -ESRCH) {
                                UNPROTECT_ERRNO;
                                *errnop = -r;
                                return NSS_STATUS_UNAVAIL;
                        }

                        getgrent_data.by_membership = true;
                } else if (r < 0) {
                        UNPROTECT_ERRNO;
                        *errnop = -r;
                        return NSS_STATUS_UNAVAIL;
                } else if (!STR_IN_SET(gr->group_name, root_group.gr_name, nobody_group.gr_name)) {
                        r = membershipdb_by_group_strv(gr->group_name, nss_glue_userdb_flags(), &members);
                        if (r < 0 && r != -ESRCH) {
                                UNPROTECT_ERRNO;
                                *errnop = -r;
                                return NSS_STATUS_UNAVAIL;
                        }
                }
        }

        if (getgrent_data.by_membership) {
                _cleanup_(_nss_systemd_unblockp) bool blocked = false;

                if (!getgrent_data.iterator)
                        return NSS_STATUS_NOTFOUND;

                for (;;) {
                        _cleanup_free_ char *user_name = NULL, *group_name = NULL;

                        r = membershipdb_iterator_get(getgrent_data.iterator, &user_name, &group_name);
                        if (r == -ESRCH)
                                return NSS_STATUS_NOTFOUND;
                        if (r < 0) {
                                UNPROTECT_ERRNO;
                                *errnop = -r;
                                return NSS_STATUS_UNAVAIL;
                        }

                        if (STR_IN_SET(user_name, root_passwd.pw_name, nobody_passwd.pw_name))
                                continue;
                        if (STR_IN_SET(group_name, root_group.gr_name, nobody_group.gr_name))
                                continue;

                        /* We are about to recursively call into NSS, let's make sure we disable recursion into our own code. */
                        if (!blocked) {
                                r = _nss_systemd_block(true);
                                if (r < 0) {
                                        UNPROTECT_ERRNO;
                                        *errnop = -r;
                                        return NSS_STATUS_UNAVAIL;
                                }

                                blocked = true;
                        }

                        r = nss_group_record_by_name(group_name, false, &gr);
                        if (r == -ESRCH)
                                continue;
                        if (r < 0) {
                                log_debug_errno(r, "Failed to do NSS check for group '%s', ignoring: %m", group_name);
                                continue;
                        }

                        members = strv_new(user_name);
                        if (!members) {
                                UNPROTECT_ERRNO;
                                *errnop = ENOMEM;
                                return NSS_STATUS_TRYAGAIN;
                        }

                        /* Note that we currently generate one group entry per user that is part of a
                         * group. It's a bit ugly, but equivalent to generating a single entry with a set of
                         * members in them. */
                        break;
                }
        }

        r = nss_pack_group_record(gr, members, result, buffer, buflen);
        if (r < 0) {
                UNPROTECT_ERRNO;
                *errnop = -r;
                return NSS_STATUS_TRYAGAIN;
        }

        return NSS_STATUS_SUCCESS;
}

enum nss_status _nss_systemd_getspent_r(
                struct spwd *result,
                char *buffer, size_t buflen,
                int *errnop) {

        _cleanup_(user_record_unrefp) UserRecord *ur = NULL;
        int r;

        PROTECT_ERRNO;
        NSS_ENTRYPOINT_BEGIN;

        assert(result);
        assert(errnop);

        if (_nss_systemd_is_blocked())
                return NSS_STATUS_NOTFOUND;

        _cleanup_(pthread_mutex_unlock_assertp) pthread_mutex_t *_l = pthread_mutex_lock_assert(&getspent_data.mutex);
        (void) _l; /* make llvm shut up about _l not being used. */

        if (!getspent_data.iterator) {
                UNPROTECT_ERRNO;
                *errnop = EHOSTDOWN;
                return NSS_STATUS_UNAVAIL;
        }

        for (;;) {
                r = userdb_iterator_get(getspent_data.iterator, &ur);
                if (r == -ESRCH)
                        return NSS_STATUS_NOTFOUND;
                if (r < 0) {
                        UNPROTECT_ERRNO;
                        *errnop = -r;
                        return NSS_STATUS_UNAVAIL;
                }

                if (!ur->incomplete) /* don't synthesize shadow records for records where we couldn't read shadow data */
                        break;

                ur = user_record_unref(ur);
        }

        r = nss_pack_user_record_shadow(ur, result, buffer, buflen);
        if (r < 0) {
                UNPROTECT_ERRNO;
                *errnop = -r;
                return NSS_STATUS_TRYAGAIN;
        }

        return NSS_STATUS_SUCCESS;
}

enum nss_status _nss_systemd_getsgent_r(
                struct sgrp *result,
                char *buffer, size_t buflen,
                int *errnop) {

        _cleanup_(group_record_unrefp) GroupRecord *gr = NULL;
        int r;

        PROTECT_ERRNO;
        NSS_ENTRYPOINT_BEGIN;

        assert(result);
        assert(errnop);

        if (_nss_systemd_is_blocked())
                return NSS_STATUS_NOTFOUND;

        _cleanup_(pthread_mutex_unlock_assertp) pthread_mutex_t *_l = pthread_mutex_lock_assert(&getsgent_data.mutex);
        (void) _l; /* make llvm shut up about _l not being used. */

        if (!getsgent_data.iterator) {
                UNPROTECT_ERRNO;
                *errnop = EHOSTDOWN;
                return NSS_STATUS_UNAVAIL;
        }

        for (;;) {
                r = groupdb_iterator_get(getsgent_data.iterator, &gr);
                if (r == -ESRCH)
                        return NSS_STATUS_NOTFOUND;
                if (r < 0) {
                        UNPROTECT_ERRNO;
                        *errnop = -r;
                        return NSS_STATUS_UNAVAIL;
                }

                if (!gr->incomplete) /* don't synthesize shadow records for records where we couldn't read shadow data */
                        break;

                gr = group_record_unref(gr);
        }

        r = nss_pack_group_record_shadow(gr, result, buffer, buflen);
        if (r < 0) {
                UNPROTECT_ERRNO;
                *errnop = -r;
                return NSS_STATUS_TRYAGAIN;
        }

        return NSS_STATUS_SUCCESS;
}

enum nss_status _nss_systemd_initgroups_dyn(
                const char *user_name,
                gid_t gid,
                long *start,
                long *size,
                gid_t **groupsp,
                long int limit,
                int *errnop) {

        _cleanup_(userdb_iterator_freep) UserDBIterator *iterator = NULL;
        bool any = false;
        int r;

        PROTECT_ERRNO;
        NSS_ENTRYPOINT_BEGIN;

        assert(user_name);
        assert(start);
        assert(size);
        assert(groupsp);
        assert(errnop);

        if (!valid_user_group_name(user_name, VALID_USER_RELAX))
                return NSS_STATUS_NOTFOUND;

        /* Don't allow extending these two special users, the same as we won't resolve them via getpwnam() */
        if (STR_IN_SET(user_name, root_passwd.pw_name, nobody_passwd.pw_name))
                return NSS_STATUS_NOTFOUND;

        if (_nss_systemd_is_blocked())
                return NSS_STATUS_NOTFOUND;

        r = membershipdb_by_user(user_name, nss_glue_userdb_flags(), &iterator);
        if (r < 0) {
                UNPROTECT_ERRNO;
                *errnop = -r;
                return NSS_STATUS_UNAVAIL;
        }

        for (;;) {
                _cleanup_(group_record_unrefp) GroupRecord *g = NULL;
                _cleanup_free_ char *group_name = NULL;

                r = membershipdb_iterator_get(iterator, NULL, &group_name);
                if (r == -ESRCH)
                        break;
                if (r < 0) {
                        UNPROTECT_ERRNO;
                        *errnop = -r;
                        return NSS_STATUS_UNAVAIL;
                }

                /* The group might be defined via traditional NSS only, hence let's do a full look-up without
                 * disabling NSS. This means we are operating recursively here. */

                r = groupdb_by_name(group_name, (nss_glue_userdb_flags() & ~USERDB_EXCLUDE_NSS) | USERDB_SUPPRESS_SHADOW, &g);
                if (r == -ESRCH)
                        continue;
                if (r < 0) {
                        log_debug_errno(r, "Failed to resolve group '%s', ignoring: %m", group_name);
                        continue;
                }

                if (g->gid == gid)
                        continue;

                if (*start >= *size) {
                        gid_t *new_groups;
                        long new_size;

                        if (limit > 0 && *size >= limit) /* Reached the limit.? */
                                break;

                        if (*size > LONG_MAX/2) { /* Check for overflow */
                                UNPROTECT_ERRNO;
                                *errnop = ENOMEM;
                                return NSS_STATUS_TRYAGAIN;
                        }

                        new_size = *start * 2;
                        if (limit > 0 && new_size > limit)
                                new_size = limit;

                        /* Enlarge buffer */
                        new_groups = reallocarray(*groupsp, new_size, sizeof(**groupsp));
                        if (!new_groups) {
                                UNPROTECT_ERRNO;
                                *errnop = ENOMEM;
                                return NSS_STATUS_TRYAGAIN;
                        }

                        *groupsp = new_groups;
                        *size = new_size;
                }

                (*groupsp)[(*start)++] = g->gid;
                any = true;
        }

        return any ? NSS_STATUS_SUCCESS : NSS_STATUS_NOTFOUND;
}

static thread_local unsigned _blocked = 0;

_public_ int _nss_systemd_block(bool b) {

        /* This blocks recursively: it's blocked for as many times this function is called with `true` until
         * it is called an equal time with `false`. */

        if (b) {
                if (_blocked >= UINT_MAX)
                        return -EOVERFLOW;

                _blocked++;
        } else {
                if (_blocked <= 0)
                        return -EOVERFLOW;

                _blocked--;
        }

        return b; /* Return what is passed in, i.e. the new state from the PoV of the caller */
}

_public_ bool _nss_systemd_is_blocked(void) {
        return _blocked > 0;
}<|MERGE_RESOLUTION|>--- conflicted
+++ resolved
@@ -250,11 +250,7 @@
         /* String fields point into the user-provided buffer */
         dest->gr_name = buffer;
         dest->gr_passwd = stpcpy(dest->gr_name, src->gr_name) + 1;
-<<<<<<< HEAD
-        dest->gr_mem = (char **) stpcpy(dest->gr_passwd, src->gr_passwd) + 1;
-=======
         dest->gr_mem = ALIGN_PTR(stpcpy(dest->gr_passwd, src->gr_passwd) + 1);
->>>>>>> 2b8fa37d
         *dest->gr_mem = NULL;
 
         return NSS_STATUS_SUCCESS;
