/*-*- Mode: C; c-basic-offset: 8; indent-tabs-mode: nil -*-*/

/***
  This file is part of systemd.

  Copyright 2014 Kay Sievers, Lennart Poettering

  systemd is free software; you can redistribute it and/or modify it
  under the terms of the GNU Lesser General Public License as published by
  the Free Software Foundation; either version 2.1 of the License, or
  (at your option) any later version.

  systemd is distributed in the hope that it will be useful, but
  WITHOUT ANY WARRANTY; without even the implied warranty of
  MERCHANTABILITY or FITNESS FOR A PARTICULAR PURPOSE. See the GNU
  Lesser General Public License for more details.

  You should have received a copy of the GNU Lesser General Public License
  along with systemd; If not, see <http://www.gnu.org/licenses/>.
***/

#include <stdlib.h>
#include <errno.h>
#include <fcntl.h>
#include <unistd.h>
#include <string.h>
#include <time.h>
#include <math.h>
#include <arpa/inet.h>
#include <netinet/in.h>
#include <netinet/ip.h>
#include <sys/timerfd.h>
#include <sys/timex.h>
#include <sys/socket.h>
#include <resolv.h>
#include <sys/prctl.h>
#include <sys/types.h>
#include <grp.h>

#include "missing.h"
#include "util.h"
#include "sparse-endian.h"
#include "log.h"
#include "socket-util.h"
#include "list.h"
#include "ratelimit.h"
#include "strv.h"
#include "conf-parser.h"
#include "sd-event.h"
#include "sd-resolve.h"
#include "sd-daemon.h"
#include "sd-network.h"
#include "event-util.h"
#include "network-util.h"
#include "clock-util.h"
#include "capability.h"
#include "mkdir.h"
#include "timesyncd.h"

#define TIME_T_MAX (time_t)((1UL << ((sizeof(time_t) << 3) - 1)) - 1)

#ifndef ADJ_SETOFFSET
#define ADJ_SETOFFSET                   0x0100  /* add 'time' to current time */
#endif

/* expected accuracy of time synchronization; used to adjust the poll interval */
#define NTP_ACCURACY_SEC                0.2

/*
 * "A client MUST NOT under any conditions use a poll interval less
 * than 15 seconds."
 */
#define NTP_POLL_INTERVAL_MIN_SEC       32
#define NTP_POLL_INTERVAL_MAX_SEC       2048

/*
 * Maximum delta in seconds which the system clock is gradually adjusted
 * (slew) to approach the network time. Deltas larger that this are set by
 * letting the system time jump. The kernel's limit for adjtime is 0.5s.
 */
#define NTP_MAX_ADJUST                  0.4

/* NTP protocol, packet header */
#define NTP_LEAP_PLUSSEC                1
#define NTP_LEAP_MINUSSEC               2
#define NTP_LEAP_NOTINSYNC              3
#define NTP_MODE_CLIENT                 3
#define NTP_MODE_SERVER                 4
#define NTP_FIELD_LEAP(f)               (((f) >> 6) & 3)
#define NTP_FIELD_VERSION(f)            (((f) >> 3) & 7)
#define NTP_FIELD_MODE(f)               ((f) & 7)
#define NTP_FIELD(l, v, m)              (((l) << 6) | ((v) << 3) | (m))

/* Maximum acceptable root distance in seconds. */
#define NTP_MAX_ROOT_DISTANCE           5.0

/* Maximum number of missed replies before selecting another source. */
#define NTP_MAX_MISSED_REPLIES          2

/*
 * "NTP timestamps are represented as a 64-bit unsigned fixed-point number,
 * in seconds relative to 0h on 1 January 1900."
 */
#define OFFSET_1900_1970        2208988800UL

#define RETRY_USEC (30*USEC_PER_SEC)
#define RATELIMIT_INTERVAL_USEC (10*USEC_PER_SEC)
#define RATELIMIT_BURST 10

#define TIMEOUT_USEC (10*USEC_PER_SEC)

struct ntp_ts {
        be32_t sec;
        be32_t frac;
} _packed_;

struct ntp_ts_short {
        be16_t sec;
        be16_t frac;
} _packed_;

struct ntp_msg {
        uint8_t field;
        uint8_t stratum;
        int8_t poll;
        int8_t precision;
        struct ntp_ts_short root_delay;
        struct ntp_ts_short root_dispersion;
        char refid[4];
        struct ntp_ts reference_time;
        struct ntp_ts origin_time;
        struct ntp_ts recv_time;
        struct ntp_ts trans_time;
} _packed_;

static void manager_free(Manager *m);
DEFINE_TRIVIAL_CLEANUP_FUNC(Manager*, manager_free);
#define _cleanup_manager_free_ _cleanup_(manager_freep)

static int manager_arm_timer(Manager *m, usec_t next);
static int manager_clock_watch_setup(Manager *m);
static int manager_connect(Manager *m);
static void manager_disconnect(Manager *m);

static double ntp_ts_short_to_d(const struct ntp_ts_short *ts) {
        return be16toh(ts->sec) + (be16toh(ts->frac) / 65536.0);
}

static double ntp_ts_to_d(const struct ntp_ts *ts) {
        return be32toh(ts->sec) + ((double)be32toh(ts->frac) / UINT_MAX);
}

static double ts_to_d(const struct timespec *ts) {
        return ts->tv_sec + (1.0e-9 * ts->tv_nsec);
}

static double square(double d) {
        return d * d;
}

static int load_clock_timestamp(uid_t uid, gid_t gid) {
        _cleanup_close_ int fd = -1;
        usec_t min = TIME_EPOCH * USEC_PER_SEC;
        usec_t ct;
        int r;

        /* Let's try to make sure that the clock is always
         * monotonically increasing, by saving the clock whenever we
         * have a new NTP time, or when we shut down, and restoring it
         * when we start again. This is particularly helpful on
         * systems lacking a battery backed RTC. We also will adjust
         * the time to at least the build time of systemd. */

        fd = open("/var/lib/systemd/clock", O_RDWR|O_CLOEXEC, 0644);
        if (fd >= 0) {
                struct stat st;
                usec_t stamp;

                /* check if the recorded time is later than the compiled-in one */
                r = fstat(fd, &st);
                if (r >= 0) {
                        stamp = timespec_load(&st.st_mtim);
                        if (stamp > min)
                                min = stamp;
                }

                /* Try to fix the access mode, so that we can still
                   touch the file after dropping priviliges */
                fchmod(fd, 0644);
                fchown(fd, uid, gid);

        } else
                /* create stamp file with the compiled-in date */
                touch_file("/var/lib/systemd/clock", true, min, uid, gid, 0644);

        ct = now(CLOCK_REALTIME);
        if (ct < min) {
                struct timespec ts;
                char date[FORMAT_TIMESTAMP_MAX];

                log_info("System clock time unset or jumped backwards, restoring from recorded timestamp: %s",
                         format_timestamp(date, sizeof(date), min));

                if (clock_settime(CLOCK_REALTIME, timespec_store(&ts, min)) < 0)
                        log_error("Failed to restore system clock: %m");
        }

        return 0;
}

static int manager_timeout(sd_event_source *source, usec_t usec, void *userdata) {
        _cleanup_free_ char *pretty = NULL;
        Manager *m = userdata;

        assert(m);
        assert(m->current_server_name);
        assert(m->current_server_address);

        sockaddr_pretty(&m->current_server_address->sockaddr.sa, m->current_server_address->socklen, true, &pretty);
        log_info("Timed out waiting for reply from %s (%s).", strna(pretty), m->current_server_name->string);

        return manager_connect(m);
}

static int manager_send_request(Manager *m) {
        _cleanup_free_ char *pretty = NULL;
        struct ntp_msg ntpmsg = {
                /*
                 * "The client initializes the NTP message header, sends the request
                 * to the server, and strips the time of day from the Transmit
                 * Timestamp field of the reply.  For this purpose, all the NTP
                 * header fields are set to 0, except the Mode, VN, and optional
                 * Transmit Timestamp fields."
                 */
                .field = NTP_FIELD(0, 4, NTP_MODE_CLIENT),
        };
        ssize_t len;
        int r;

        assert(m);
        assert(m->current_server_name);
        assert(m->current_server_address);

        m->event_timeout = sd_event_source_unref(m->event_timeout);

        /*
         * Set transmit timestamp, remember it; the server will send that back
         * as the origin timestamp and we have an indication that this is the
         * matching answer to our request.
         *
         * The actual value does not matter, We do not care about the correct
         * NTP UINT_MAX fraction; we just pass the plain nanosecond value.
         */
        assert_se(clock_gettime(clock_boottime_or_monotonic(), &m->trans_time_mon) >= 0);
        assert_se(clock_gettime(CLOCK_REALTIME, &m->trans_time) >= 0);
        ntpmsg.trans_time.sec = htobe32(m->trans_time.tv_sec + OFFSET_1900_1970);
        ntpmsg.trans_time.frac = htobe32(m->trans_time.tv_nsec);

        sockaddr_pretty(&m->current_server_address->sockaddr.sa, m->current_server_address->socklen, true, &pretty);

        len = sendto(m->server_socket, &ntpmsg, sizeof(ntpmsg), MSG_DONTWAIT, &m->current_server_address->sockaddr.sa, m->current_server_address->socklen);
        if (len == sizeof(ntpmsg)) {
                m->pending = true;
                log_debug("Sent NTP request to %s (%s).", strna(pretty), m->current_server_name->string);
        } else {
                log_debug("Sending NTP request to %s (%s) failed: %m", strna(pretty), m->current_server_name->string);
                return manager_connect(m);
        }

        /* re-arm timer with increasing timeout, in case the packets never arrive back */
        if (m->retry_interval > 0) {
                if (m->retry_interval < NTP_POLL_INTERVAL_MAX_SEC * USEC_PER_SEC)
                        m->retry_interval *= 2;
        } else
                m->retry_interval = NTP_POLL_INTERVAL_MIN_SEC * USEC_PER_SEC;

        r = manager_arm_timer(m, m->retry_interval);
        if (r < 0) {
                log_error("Failed to rearm timer: %s", strerror(-r));
                return r;
        }

        m->missed_replies++;
        if (m->missed_replies > NTP_MAX_MISSED_REPLIES) {
                r = sd_event_add_time(
                                m->event,
                                &m->event_timeout,
                                clock_boottime_or_monotonic(),
                                now(clock_boottime_or_monotonic()) + TIMEOUT_USEC, 0,
                                manager_timeout, m);
                if (r < 0) {
                        log_error("Failed to arm timeout timer: %s", strerror(-r));
                        return r;
                }
        }

        return 0;
}

static int manager_timer(sd_event_source *source, usec_t usec, void *userdata) {
        Manager *m = userdata;

        assert(m);

        return manager_send_request(m);
}

static int manager_arm_timer(Manager *m, usec_t next) {
        int r;

        assert(m);
        assert(m->event_receive);

        if (next == 0) {
                m->event_timer = sd_event_source_unref(m->event_timer);
                return 0;
        }

        if (m->event_timer) {
                r = sd_event_source_set_time(m->event_timer, now(clock_boottime_or_monotonic()) + next);
                if (r < 0)
                        return r;

                return sd_event_source_set_enabled(m->event_timer, SD_EVENT_ONESHOT);
        }

        return sd_event_add_time(
                        m->event,
                        &m->event_timer,
                        clock_boottime_or_monotonic(),
                        now(clock_boottime_or_monotonic()) + next, 0,
                        manager_timer, m);
}

static int manager_clock_watch(sd_event_source *source, int fd, uint32_t revents, void *userdata) {
        Manager *m = userdata;

        assert(m);

        /* rearm timer */
        manager_clock_watch_setup(m);

        /* skip our own jumps */
        if (m->jumped) {
                m->jumped = false;
                return 0;
        }

        /* resync */
        log_info("System time changed. Resyncing.");
        m->poll_resync = true;

        return manager_send_request(m);
}

/* wake up when the system time changes underneath us */
static int manager_clock_watch_setup(Manager *m) {

        struct itimerspec its = {
                .it_value.tv_sec = TIME_T_MAX
        };

        int r;

        assert(m);

        m->event_clock_watch = sd_event_source_unref(m->event_clock_watch);
        safe_close(m->clock_watch_fd);

        m->clock_watch_fd = timerfd_create(CLOCK_REALTIME, TFD_NONBLOCK|TFD_CLOEXEC);
        if (m->clock_watch_fd < 0) {
                log_error("Failed to create timerfd: %m");
                return -errno;
        }

        if (timerfd_settime(m->clock_watch_fd, TFD_TIMER_ABSTIME|TFD_TIMER_CANCEL_ON_SET, &its, NULL) < 0) {
                log_error("Failed to set up timerfd: %m");
                return -errno;
        }

        r = sd_event_add_io(m->event, &m->event_clock_watch, m->clock_watch_fd, EPOLLIN, manager_clock_watch, m);
        if (r < 0) {
                log_error("Failed to create clock watch event source: %s", strerror(-r));
                return r;
        }

        return 0;
}

static int manager_adjust_clock(Manager *m, double offset, int leap_sec) {
        struct timex tmx = {};
        int r;

        assert(m);

        /*
         * For small deltas, tell the kernel to gradually adjust the system
         * clock to the NTP time, larger deltas are just directly set.
         *
         * Clear STA_UNSYNC, it will enable the kernel's 11-minute mode, which
         * syncs the system time periodically to the hardware clock.
         */
        if (fabs(offset) < NTP_MAX_ADJUST) {
                tmx.modes = ADJ_STATUS | ADJ_NANO | ADJ_OFFSET | ADJ_TIMECONST | ADJ_MAXERROR | ADJ_ESTERROR;
                tmx.status = STA_PLL;
                tmx.offset = offset * NSEC_PER_SEC;
                tmx.constant = log2i(m->poll_interval_usec / USEC_PER_SEC) - 4;
                tmx.maxerror = 0;
                tmx.esterror = 0;
                log_debug("  adjust (slew): %+.3f sec\n", offset);
        } else {
                tmx.modes = ADJ_SETOFFSET | ADJ_NANO;

                /* ADJ_NANO uses nanoseconds in the microseconds field */
                tmx.time.tv_sec = (long)offset;
                tmx.time.tv_usec = (offset - tmx.time.tv_sec) * NSEC_PER_SEC;

                /* the kernel expects -0.3s as {-1, 7000.000.000} */
                if (tmx.time.tv_usec < 0) {
                        tmx.time.tv_sec  -= 1;
                        tmx.time.tv_usec += NSEC_PER_SEC;
                }

                m->jumped = true;
                log_debug("  adjust (jump): %+.3f sec\n", offset);
        }

        switch (leap_sec) {
        case 1:
                tmx.status |= STA_INS;
                break;
        case -1:
                tmx.status |= STA_DEL;
                break;
        }

        r = clock_adjtime(CLOCK_REALTIME, &tmx);
        if (r < 0)
                return r;

        touch("/var/lib/systemd/clock");

        m->drift_ppm = tmx.freq / 65536;

        log_debug("  status       : %04i %s\n"
                  "  time now     : %li.%03llu\n"
                  "  constant     : %li\n"
                  "  offset       : %+.3f sec\n"
                  "  freq offset  : %+li (%i ppm)\n",
                  tmx.status, tmx.status & STA_UNSYNC ? "" : "sync",
                  tmx.time.tv_sec, (unsigned long long) (tmx.time.tv_usec / NSEC_PER_MSEC),
                  tmx.constant,
                  (double)tmx.offset / NSEC_PER_SEC,
                  tmx.freq, m->drift_ppm);

        return 0;
}

static bool manager_sample_spike_detection(Manager *m, double offset, double delay) {
        unsigned int i, idx_cur, idx_new, idx_min;
        double jitter;
        double j;

        assert(m);

        m->packet_count++;

        /* ignore initial sample */
        if (m->packet_count == 1)
                return false;

        /* store the current data in our samples array */
        idx_cur = m->samples_idx;
        idx_new = (idx_cur + 1) % ELEMENTSOF(m->samples);
        m->samples_idx = idx_new;
        m->samples[idx_new].offset = offset;
        m->samples[idx_new].delay = delay;

        /* calculate new jitter value from the RMS differences relative to the lowest delay sample */
        jitter = m->samples_jitter;
        for (idx_min = idx_cur, i = 0; i < ELEMENTSOF(m->samples); i++)
                if (m->samples[i].delay > 0 && m->samples[i].delay < m->samples[idx_min].delay)
                        idx_min = i;

        j = 0;
        for (i = 0; i < ELEMENTSOF(m->samples); i++)
                j += square(m->samples[i].offset - m->samples[idx_min].offset);
        m->samples_jitter = sqrt(j / (ELEMENTSOF(m->samples) - 1));

        /* ignore samples when resyncing */
        if (m->poll_resync)
                return false;

        /* always accept offset if we are farther off than the round-trip delay */
        if (fabs(offset) > delay)
                return false;

        /* we need a few samples before looking at them */
        if (m->packet_count < 4)
                return false;

        /* do not accept anything worse than the maximum possible error of the best sample */
        if (fabs(offset) > m->samples[idx_min].delay)
                return true;

        /* compare the difference between the current offset to the previous offset and jitter */
        return fabs(offset - m->samples[idx_cur].offset) > 3 * jitter;
}

static void manager_adjust_poll(Manager *m, double offset, bool spike) {
        assert(m);

        if (m->poll_resync) {
                m->poll_interval_usec = NTP_POLL_INTERVAL_MIN_SEC * USEC_PER_SEC;
                m->poll_resync = false;
                return;
        }

        /* set to minimal poll interval */
        if (!spike && fabs(offset) > NTP_ACCURACY_SEC) {
                m->poll_interval_usec = NTP_POLL_INTERVAL_MIN_SEC * USEC_PER_SEC;
                return;
        }

        /* increase polling interval */
        if (fabs(offset) < NTP_ACCURACY_SEC * 0.25) {
                if (m->poll_interval_usec < NTP_POLL_INTERVAL_MAX_SEC * USEC_PER_SEC)
                        m->poll_interval_usec *= 2;
                return;
        }

        /* decrease polling interval */
        if (spike || fabs(offset) > NTP_ACCURACY_SEC * 0.75) {
                if (m->poll_interval_usec > NTP_POLL_INTERVAL_MIN_SEC * USEC_PER_SEC)
                        m->poll_interval_usec /= 2;
                return;
        }
}

static bool sockaddr_equal(union sockaddr_union *a, union sockaddr_union *b) {
        assert(a);
        assert(b);

        if (a->sa.sa_family != b->sa.sa_family)
                return false;

        if (a->sa.sa_family == AF_INET)
                return a->in.sin_addr.s_addr == b->in.sin_addr.s_addr;

        if (a->sa.sa_family == AF_INET6)
                return memcmp(&a->in6.sin6_addr, &b->in6.sin6_addr, sizeof(a->in6.sin6_addr)) == 0;

        return false;
}

static int manager_receive_response(sd_event_source *source, int fd, uint32_t revents, void *userdata) {
        Manager *m = userdata;
        struct ntp_msg ntpmsg;

        struct iovec iov = {
                .iov_base = &ntpmsg,
                .iov_len = sizeof(ntpmsg),
        };
        union {
                struct cmsghdr cmsghdr;
                uint8_t buf[CMSG_SPACE(sizeof(struct timeval))];
        } control;
        union sockaddr_union server_addr;
        struct msghdr msghdr = {
                .msg_iov = &iov,
                .msg_iovlen = 1,
                .msg_control = &control,
                .msg_controllen = sizeof(control),
                .msg_name = &server_addr,
                .msg_namelen = sizeof(server_addr),
        };
        struct cmsghdr *cmsg;
        struct timespec *recv_time;
        ssize_t len;
        double origin, receive, trans, dest;
        double delay, offset;
        double root_distance;
        bool spike;
        int leap_sec;
        int r;

        assert(source);
        assert(m);

        if (revents & (EPOLLHUP|EPOLLERR)) {
                log_warning("Server connection returned error.");
                return manager_connect(m);
        }

        len = recvmsg(fd, &msghdr, MSG_DONTWAIT);
        if (len < 0) {
                if (errno == EAGAIN)
                        return 0;

                log_warning("Error receiving message. Disconnecting.");
                return manager_connect(m);
        }

        if (iov.iov_len < sizeof(struct ntp_msg)) {
                log_warning("Invalid response from server. Disconnecting.");
                return manager_connect(m);
        }

        if (!m->current_server_name ||
            !m->current_server_address ||
            !sockaddr_equal(&server_addr, &m->current_server_address->sockaddr)) {
                log_debug("Response from unknown server.");
                return 0;
        }

        recv_time = NULL;
        for (cmsg = CMSG_FIRSTHDR(&msghdr); cmsg; cmsg = CMSG_NXTHDR(&msghdr, cmsg)) {
                if (cmsg->cmsg_level != SOL_SOCKET)
                        continue;

                switch (cmsg->cmsg_type) {
                case SCM_TIMESTAMPNS:
                        recv_time = (struct timespec *) CMSG_DATA(cmsg);
                        break;
                }
        }
        if (!recv_time) {
                log_error("Invalid packet timestamp.");
                return -EINVAL;
        }

        if (!m->pending) {
                log_debug("Unexpected reply. Ignoring.");
                return 0;
        }

        m->missed_replies = 0;

        /* check our "time cookie" (we just stored nanoseconds in the fraction field) */
        if (be32toh(ntpmsg.origin_time.sec) != m->trans_time.tv_sec + OFFSET_1900_1970 ||
            be32toh(ntpmsg.origin_time.frac) != m->trans_time.tv_nsec) {
                log_debug("Invalid reply; not our transmit time. Ignoring.");
                return 0;
        }

        m->event_timeout = sd_event_source_unref(m->event_timeout);

        if (be32toh(ntpmsg.recv_time.sec) < TIME_EPOCH + OFFSET_1900_1970 ||
            be32toh(ntpmsg.trans_time.sec) < TIME_EPOCH + OFFSET_1900_1970) {
                log_debug("Invalid reply, returned times before epoch. Ignoring.");
                return manager_connect(m);
        }

        if (NTP_FIELD_LEAP(ntpmsg.field) == NTP_LEAP_NOTINSYNC ||
            ntpmsg.stratum == 0 || ntpmsg.stratum >= 16) {
                log_debug("Server is not synchronized. Disconnecting.");
                return manager_connect(m);
        }

        if (!IN_SET(NTP_FIELD_VERSION(ntpmsg.field), 3, 4)) {
                log_debug("Response NTPv%d. Disconnecting.", NTP_FIELD_VERSION(ntpmsg.field));
                return manager_connect(m);
        }

        if (NTP_FIELD_MODE(ntpmsg.field) != NTP_MODE_SERVER) {
                log_debug("Unsupported mode %d. Disconnecting.", NTP_FIELD_MODE(ntpmsg.field));
                return manager_connect(m);
        }

        root_distance = ntp_ts_short_to_d(&ntpmsg.root_delay) / 2 + ntp_ts_short_to_d(&ntpmsg.root_dispersion);
        if (root_distance > NTP_MAX_ROOT_DISTANCE) {
                log_debug("Server has too large root distance. Disconnecting.");
                return manager_connect(m);
        }

        /* valid packet */
        m->pending = false;
        m->retry_interval = 0;

        /* announce leap seconds */
        if (NTP_FIELD_LEAP(ntpmsg.field) & NTP_LEAP_PLUSSEC)
                leap_sec = 1;
        else if (NTP_FIELD_LEAP(ntpmsg.field) & NTP_LEAP_MINUSSEC)
                leap_sec = -1;
        else
                leap_sec = 0;

        /*
         * "Timestamp Name          ID   When Generated
         *  ------------------------------------------------------------
         *  Originate Timestamp     T1   time request sent by client
         *  Receive Timestamp       T2   time request received by server
         *  Transmit Timestamp      T3   time reply sent by server
         *  Destination Timestamp   T4   time reply received by client
         *
         *  The round-trip delay, d, and system clock offset, t, are defined as:
         *  d = (T4 - T1) - (T3 - T2)     t = ((T2 - T1) + (T3 - T4)) / 2"
         */
        origin = ts_to_d(&m->trans_time) + OFFSET_1900_1970;
        receive = ntp_ts_to_d(&ntpmsg.recv_time);
        trans = ntp_ts_to_d(&ntpmsg.trans_time);
        dest = ts_to_d(recv_time) + OFFSET_1900_1970;

        offset = ((receive - origin) + (trans - dest)) / 2;
        delay = (dest - origin) - (trans - receive);

        spike = manager_sample_spike_detection(m, offset, delay);

        manager_adjust_poll(m, offset, spike);

        log_debug("NTP response:\n"
                  "  leap         : %u\n"
                  "  version      : %u\n"
                  "  mode         : %u\n"
                  "  stratum      : %u\n"
                  "  precision    : %.6f sec (%d)\n"
                  "  root distance: %.6f sec\n"
                  "  reference    : %.4s\n"
                  "  origin       : %.3f\n"
                  "  receive      : %.3f\n"
                  "  transmit     : %.3f\n"
                  "  dest         : %.3f\n"
                  "  offset       : %+.3f sec\n"
                  "  delay        : %+.3f sec\n"
                  "  packet count : %"PRIu64"\n"
                  "  jitter       : %.3f%s\n"
                  "  poll interval: " USEC_FMT "\n",
                  NTP_FIELD_LEAP(ntpmsg.field),
                  NTP_FIELD_VERSION(ntpmsg.field),
                  NTP_FIELD_MODE(ntpmsg.field),
                  ntpmsg.stratum,
                  exp2(ntpmsg.precision), ntpmsg.precision,
                  root_distance,
                  ntpmsg.stratum == 1 ? ntpmsg.refid : "n/a",
                  origin - OFFSET_1900_1970,
                  receive - OFFSET_1900_1970,
                  trans - OFFSET_1900_1970,
                  dest - OFFSET_1900_1970,
                  offset, delay,
                  m->packet_count,
                  m->samples_jitter, spike ? " spike" : "",
                  m->poll_interval_usec / USEC_PER_SEC);

        if (!spike) {
                m->sync = true;
                r = manager_adjust_clock(m, offset, leap_sec);
                if (r < 0)
                        log_error("Failed to call clock_adjtime(): %m");
        }

        log_info("interval/delta/delay/jitter/drift " USEC_FMT "s/%+.3fs/%.3fs/%.3fs/%+ippm%s",
                 m->poll_interval_usec / USEC_PER_SEC, offset, delay, m->samples_jitter, m->drift_ppm,
                 spike ? " (ignored)" : "");

        r = manager_arm_timer(m, m->poll_interval_usec);
        if (r < 0) {
                log_error("Failed to rearm timer: %s", strerror(-r));
                return r;
        }

        return 0;
}

static int manager_listen_setup(Manager *m) {
        union sockaddr_union addr = {};
        static const int tos = IPTOS_LOWDELAY;
        static const int on = 1;
        int r;

        assert(m);

        assert(m->server_socket < 0);
        assert(!m->event_receive);
        assert(m->current_server_address);

        addr.sa.sa_family = m->current_server_address->sockaddr.sa.sa_family;

        m->server_socket = socket(addr.sa.sa_family, SOCK_DGRAM | SOCK_CLOEXEC, 0);
        if (m->server_socket < 0)
                return -errno;

        r = bind(m->server_socket, &addr.sa, m->current_server_address->socklen);
        if (r < 0)
                return -errno;

        r = setsockopt(m->server_socket, SOL_SOCKET, SO_TIMESTAMPNS, &on, sizeof(on));
        if (r < 0)
                return -errno;

        setsockopt(m->server_socket, IPPROTO_IP, IP_TOS, &tos, sizeof(tos));

        return sd_event_add_io(m->event, &m->event_receive, m->server_socket, EPOLLIN, manager_receive_response, m);
}

static int manager_begin(Manager *m) {
        _cleanup_free_ char *pretty = NULL;
        int r;

        assert(m);
        assert_return(m->current_server_name, -EHOSTUNREACH);
        assert_return(m->current_server_address, -EHOSTUNREACH);

        m->missed_replies = NTP_MAX_MISSED_REPLIES;
        if (m->poll_interval_usec == 0)
                m->poll_interval_usec = NTP_POLL_INTERVAL_MIN_SEC * USEC_PER_SEC;

        sockaddr_pretty(&m->current_server_address->sockaddr.sa, m->current_server_address->socklen, true, &pretty);
        log_info("Using NTP server %s (%s).", strna(pretty), m->current_server_name->string);
        sd_notifyf(false, "STATUS=Using Time Server %s (%s).", strna(pretty), m->current_server_name->string);

        r = manager_listen_setup(m);
        if (r < 0) {
                log_warning("Failed to setup connection socket: %s", strerror(-r));
                return r;
        }

        r = manager_clock_watch_setup(m);
        if (r < 0)
                return r;

        return manager_send_request(m);
}

static void server_name_flush_addresses(ServerName *n) {
        ServerAddress *a;

        assert(n);

        while ((a = n->addresses)) {
                LIST_REMOVE(addresses, n->addresses, a);
                free(a);
        }
}

static void manager_flush_names(Manager *m) {
        ServerName *n;

        assert(m);

        while ((n = m->servers)) {
                LIST_REMOVE(names, m->servers, n);
                free(n->string);
                server_name_flush_addresses(n);
                free(n);
        }
}

static int manager_resolve_handler(sd_resolve_query *q, int ret, const struct addrinfo *ai, void *userdata) {
        Manager *m = userdata;
        ServerAddress *a, *last = NULL;

        assert(q);
        assert(m);
        assert(m->current_server_name);

        m->resolve_query = sd_resolve_query_unref(m->resolve_query);

        if (ret != 0) {
                log_debug("Failed to resolve %s: %s", m->current_server_name->string, gai_strerror(ret));

                /* Try next host */
                return manager_connect(m);
        }

        server_name_flush_addresses(m->current_server_name);

        for (; ai; ai = ai->ai_next) {
                _cleanup_free_ char *pretty = NULL;

                assert(ai->ai_addr);
                assert(ai->ai_addrlen >= offsetof(struct sockaddr, sa_data));
                assert(ai->ai_addrlen <= sizeof(union sockaddr_union));

                if (!IN_SET(ai->ai_addr->sa_family, AF_INET, AF_INET6)) {
                        log_warning("Unsuitable address protocol for %s", m->current_server_name->string);
                        continue;
                }

                a = new0(ServerAddress, 1);
                if (!a)
                        return log_oom();

                memcpy(&a->sockaddr, ai->ai_addr, ai->ai_addrlen);
                a->socklen = ai->ai_addrlen;

                LIST_INSERT_AFTER(addresses, m->current_server_name->addresses, last, a);
                last = a;

                sockaddr_pretty(&a->sockaddr.sa, a->socklen, true, &pretty);
                log_debug("Resolved address %s for %s.", pretty, m->current_server_name->string);
        }

        if (!m->current_server_name->addresses) {
                log_error("Failed to find suitable address for host %s.", m->current_server_name->string);

                /* Try next host */
                return manager_connect(m);
        }

        m->current_server_address = m->current_server_name->addresses;

        return manager_begin(m);
}

static int manager_retry(sd_event_source *source, usec_t usec, void *userdata) {
        Manager *m = userdata;

        assert(m);

        return manager_connect(m);
}

static int manager_connect(Manager *m) {

        struct addrinfo hints = {
                .ai_flags = AI_NUMERICSERV|AI_ADDRCONFIG,
                .ai_socktype = SOCK_DGRAM,
        };
        int r;

        assert(m);

        manager_disconnect(m);

        m->event_retry = sd_event_source_unref(m->event_retry);
        if (!ratelimit_test(&m->ratelimit)) {
                log_debug("Slowing down attempts to contact servers.");

                r = sd_event_add_time(m->event, &m->event_retry, clock_boottime_or_monotonic(), now(clock_boottime_or_monotonic()) + RETRY_USEC, 0, manager_retry, m);
                if (r < 0) {
                        log_error("Failed to create retry timer: %s", strerror(-r));
                        return r;
                }

                return 0;
        }

        /* If we already are operating on some address, switch to the
         * next one. */
        if (m->current_server_address && m->current_server_address->addresses_next)
                m->current_server_address = m->current_server_address->addresses_next;
        else {
                /* Hmm, we are through all addresses, let's look for the next host instead */
                m->current_server_address = NULL;

                if (m->current_server_name && m->current_server_name->names_next)
                        m->current_server_name = m->current_server_name->names_next;
                else {

                        if (!m->servers) {
                                m->current_server_name = NULL;
                                log_debug("No server found.");
                                return 0;
                        }

                        if (!m->exhausted_servers && m->poll_interval_usec) {
                                log_debug("Waiting after exhausting servers.");
                                r = sd_event_add_time(m->event, &m->event_retry, clock_boottime_or_monotonic(), now(clock_boottime_or_monotonic()) + m->poll_interval_usec, 0, manager_retry, m);
                                if (r < 0) {
                                        log_error("Failed to create retry timer: %s", strerror(-r));
                                        return r;
                                }

                                m->exhausted_servers = true;

                                /* Increase the polling interval */
                                if (m->poll_interval_usec < NTP_POLL_INTERVAL_MAX_SEC * USEC_PER_SEC)
                                        m->poll_interval_usec *= 2;

                                return 0;
                        }

                        m->exhausted_servers = false;

                        m->current_server_name = m->servers;
                }

                /* Tell the resolver to reread /etc/resolv.conf, in
                 * case it changed. */
                res_init();

                r = sd_resolve_getaddrinfo(m->resolve, &m->resolve_query, m->current_server_name->string, "123", &hints, manager_resolve_handler, m);
                if (r < 0) {
                        log_error("Failed to create resolver: %s", strerror(-r));
                        return r;
                }

                return 1;
        }

        r = manager_begin(m);
        if (r < 0)
                return r;

        return 1;
}

static int manager_add_server(Manager *m, const char *server) {
        ServerName *n, *tail;

        assert(m);
        assert(server);

        n = new0(ServerName, 1);
        if (!n)
                return -ENOMEM;

        n->string = strdup(server);
        if (!n->string) {
                free(n);
                return -ENOMEM;
        }

        LIST_FIND_TAIL(names, m->servers, tail);
        LIST_INSERT_AFTER(names, m->servers, tail, n);

        return 0;
}

static int manager_add_server_string(Manager *m, const char *string) {
        char *w, *state;
        size_t l;
        int r;

        assert(m);
        assert(string);

        FOREACH_WORD_QUOTED(w, l, string, state) {
                char t[l+1];

                memcpy(t, w, l);
                t[l] = 0;

                r = manager_add_server(m, t);
                if (r < 0)
                        log_error("Failed to add server %s to configuration, ignoring: %s", t, strerror(-r));
        }

        return 0;
}

static void manager_disconnect(Manager *m) {
        assert(m);

        m->resolve_query = sd_resolve_query_unref(m->resolve_query);

        m->event_timer = sd_event_source_unref(m->event_timer);

        m->event_receive = sd_event_source_unref(m->event_receive);
        m->server_socket = safe_close(m->server_socket);

        m->event_clock_watch = sd_event_source_unref(m->event_clock_watch);
        m->clock_watch_fd = safe_close(m->clock_watch_fd);

        m->event_timeout = sd_event_source_unref(m->event_timeout);

        sd_notifyf(false, "STATUS=Idle.");
}

static int manager_new(Manager **ret) {
        _cleanup_manager_free_ Manager *m = NULL;
        int r;

        m = new0(Manager, 1);
        if (!m)
                return -ENOMEM;

        m->server_socket = m->clock_watch_fd = -1;

        RATELIMIT_INIT(m->ratelimit, RATELIMIT_INTERVAL_USEC, RATELIMIT_BURST);

        r = sd_event_default(&m->event);
        if (r < 0)
                return r;

        sd_event_set_watchdog(m->event, true);

        sd_event_add_signal(m->event, NULL, SIGTERM, NULL,  NULL);
        sd_event_add_signal(m->event, NULL, SIGINT, NULL, NULL);

        r = sd_resolve_default(&m->resolve);
        if (r < 0)
                return r;

        r = sd_resolve_attach_event(m->resolve, m->event, 0);
        if (r < 0)
                return r;

        *ret = m;
        m = NULL;

        return 0;
}

static void manager_free(Manager *m) {
        if (!m)
                return;

        manager_disconnect(m);
        manager_flush_names(m);

        sd_event_source_unref(m->event_retry);

        sd_event_source_unref(m->network_event_source);
        sd_network_monitor_unref(m->network_monitor);

        sd_resolve_unref(m->resolve);
        sd_event_unref(m->event);

        free(m);
}

int config_parse_servers(
                const char *unit,
                const char *filename,
                unsigned line,
                const char *section,
                unsigned section_line,
                const char *lvalue,
                int ltype,
                const char *rvalue,
                void *data,
                void *userdata) {

        Manager *m = userdata;

        assert(filename);
        assert(lvalue);
        assert(rvalue);

        manager_flush_names(m);
        manager_add_server_string(m, rvalue);

        return 0;
}

static int manager_parse_config_file(Manager *m) {
        static const char fn[] = "/etc/systemd/timesyncd.conf";
        _cleanup_fclose_ FILE *f = NULL;
        int r;

        assert(m);

        f = fopen(fn, "re");
        if (!f) {
                if (errno == ENOENT)
                        return 0;

                log_warning("Failed to open configuration file %s: %m", fn);
                return -errno;
        }

        r = config_parse(NULL, fn, f, "Time\0", config_item_perf_lookup,
                         (void*) timesyncd_gperf_lookup, false, false, m);
        if (r < 0)
                log_warning("Failed to parse configuration file: %s", strerror(-r));

        return r;
}

static bool network_is_online(void) {
        _cleanup_free_ char *state = NULL;
        int r;

        r = sd_network_get_operational_state(&state);
        if (r < 0) /* if we don't know anything, we consider the system online */
                return true;

        if (STR_IN_SET(state, "routable", "degraded"))
                return true;

        return false;
}

static int manager_network_event_handler(sd_event_source *s, int fd, uint32_t revents, void *userdata) {
        Manager *m = userdata;
        bool connected, online;
        int r;

        assert(m);

        sd_network_monitor_flush(m->network_monitor);

        /* check if the machine is online */
        online = network_is_online();

        /* check if the client is currently connected */
<<<<<<< HEAD
        connected = m->server_socket >= 0;
=======
        connected = (m->server_socket >= 0) || m->exhausted_servers;
>>>>>>> 3aa037aa

        if (connected && !online) {
                log_info("No network connectivity, watching for changes.");
                manager_disconnect(m);

        } else if (!connected && online) {
                log_info("Network configuration changed, trying to establish connection.");

                if (m->current_server_address)
                        r = manager_begin(m);
                else
                        r = manager_connect(m);
                if (r < 0)
                        return r;
        }

        return 0;
}

static int manager_network_monitor_listen(Manager *m) {
        int r, fd, events;

        assert(m);

        r = sd_network_monitor_new(NULL, &m->network_monitor);
        if (r < 0)
                return r;

        fd = sd_network_monitor_get_fd(m->network_monitor);
        if (fd < 0)
                return fd;

        events = sd_network_monitor_get_events(m->network_monitor);
        if (events < 0)
                return events;

        r = sd_event_add_io(m->event, &m->network_event_source, fd, events, manager_network_event_handler, m);
        if (r < 0)
                return r;

        return 0;
}

int main(int argc, char *argv[]) {
        _cleanup_manager_free_ Manager *m = NULL;
        const char *user = "systemd-timesync";
        uid_t uid;
        gid_t gid;
        int r;

        if (argc > 1) {
                log_error("This program does not take arguments.");
                return EXIT_FAILURE;
        }

        log_set_target(LOG_TARGET_AUTO);
        log_set_facility(LOG_CRON);
        log_parse_environment();
        log_open();

        umask(0022);

        r = get_user_creds(&user, &uid, &gid, NULL, NULL);
        if (r < 0) {
                log_error("Cannot resolve user name %s: %s", user, strerror(-r));
                return r;
        }

        r = load_clock_timestamp(uid, gid);
        if (r < 0)
                goto out;

        r = drop_privileges(uid, gid, (1ULL << CAP_SYS_TIME));
        if (r < 0)
                goto out;

        assert_se(sigprocmask_many(SIG_BLOCK, SIGTERM, SIGINT, -1) == 0);

        r = manager_new(&m);
        if (r < 0) {
                log_error("Failed to allocate manager: %s", strerror(-r));
                goto out;
        }

        manager_add_server_string(m, NTP_SERVERS);
        manager_parse_config_file(m);

        r = manager_network_monitor_listen(m);
        if (r < 0) {
                log_error("Failed to listen to networkd events: %s", strerror(-r));
                goto out;
        }

        log_debug("systemd-timesyncd running as pid %lu", (unsigned long) getpid());
        sd_notify(false, "READY=1");

        if (network_is_online()) {
                r = manager_connect(m);
                if (r < 0)
                        goto out;
        }

        r = sd_event_loop(m->event);
        if (r < 0) {
                log_error("Failed to run event loop: %s", strerror(-r));
                goto out;
        }

        sd_event_get_exit_code(m->event, &r);

        /* if we got an authoritative time, store it in the file system */
        if (m->sync)
                touch("/var/lib/systemd/clock");

out:
        sd_notify(false, "STATUS=Shutting down...");

        return r < 0 ? EXIT_FAILURE : EXIT_SUCCESS;
}<|MERGE_RESOLUTION|>--- conflicted
+++ resolved
@@ -1185,11 +1185,7 @@
         online = network_is_online();
 
         /* check if the client is currently connected */
-<<<<<<< HEAD
-        connected = m->server_socket >= 0;
-=======
         connected = (m->server_socket >= 0) || m->exhausted_servers;
->>>>>>> 3aa037aa
 
         if (connected && !online) {
                 log_info("No network connectivity, watching for changes.");
