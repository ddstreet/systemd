--- conflicted
+++ resolved
@@ -774,15 +774,10 @@
                 if (r >= 0)
                         core_message = strjoin("MESSAGE=Process ", context[CONTEXT_PID],
                                                " (", context[CONTEXT_COMM], ") of user ",
-<<<<<<< HEAD
-                                               context[CONTEXT_UID], " dumped core.\n\n",
-                                               stacktrace);
-=======
                                                context[CONTEXT_UID], " dumped core.",
                                                journald_crash ? "\nCoredump diverted to " : "",
                                                journald_crash ? filename : "",
                                                "\n\n", stacktrace);
->>>>>>> bcd5a6c7
                 else if (r == -EINVAL)
                         log_warning("Failed to generate stack trace: %s", dwfl_errmsg(dwfl_errno()));
                 else
@@ -794,11 +789,6 @@
         if (!core_message)
 #endif
 log:
-<<<<<<< HEAD
-        core_message = strjoin("MESSAGE=Process ", context[CONTEXT_PID], " (",
-                               context[CONTEXT_COMM], ") of user ",
-                               context[CONTEXT_UID], " dumped core.");
-=======
         core_message = strjoin("MESSAGE=Process ", context[CONTEXT_PID],
                                " (", context[CONTEXT_COMM], ") of user ",
                                context[CONTEXT_UID], " dumped core.",
@@ -814,7 +804,6 @@
                 return 0;
         }
 
->>>>>>> bcd5a6c7
         if (core_message)
                 IOVEC_SET_STRING(iovec[n_iovec++], core_message);
 
