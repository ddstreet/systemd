--- conflicted
+++ resolved
@@ -670,11 +670,7 @@
         log_debug("strings dedup'ed: %8zu bytes (%8zu)",
                   trie->strings->dedup_len, trie->strings->dedup_count);
 
-<<<<<<< HEAD
-        hwdb_bin = strjoin(arg_root, "/", arg_hwdb_bin_dir, "/hwdb.bin");
-=======
         hwdb_bin = path_join(arg_root, arg_hwdb_bin_dir, "hwdb.bin");
->>>>>>> 36219667
         if (!hwdb_bin)
                 return -ENOMEM;
 
