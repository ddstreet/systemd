--- conflicted
+++ resolved
@@ -74,11 +74,7 @@
         assert(argv);
 
         while ((c = getopt_long(argc, argv, "sr:h", options, NULL)) >= 0)
-<<<<<<< HEAD
-                switch(c) {
-=======
                 switch (c) {
->>>>>>> cfcc4d28
 
                 case 'h':
                         return help();
