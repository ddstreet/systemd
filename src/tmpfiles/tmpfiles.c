/***
  This file is part of systemd.

  Copyright 2010 Lennart Poettering, Kay Sievers
  Copyright 2015 Zbigniew Jędrzejewski-Szmek

  systemd is free software; you can redistribute it and/or modify it
  under the terms of the GNU Lesser General Public License as published by
  the Free Software Foundation; either version 2.1 of the License, or
  (at your option) any later version.

  systemd is distributed in the hope that it will be useful, but
  WITHOUT ANY WARRANTY; without even the implied warranty of
  MERCHANTABILITY or FITNESS FOR A PARTICULAR PURPOSE. See the GNU
  Lesser General Public License for more details.

  You should have received a copy of the GNU Lesser General Public License
  along with systemd; If not, see <http://www.gnu.org/licenses/>.
***/

#include <dirent.h>
#include <errno.h>
#include <fcntl.h>
#include <fnmatch.h>
#include <getopt.h>
#include <glob.h>
#include <limits.h>
#include <linux/fs.h>
#include <stdbool.h>
#include <stddef.h>
#include <stdio.h>
#include <stdlib.h>
#include <string.h>
#include <sys/stat.h>
#include <sys/xattr.h>
#include <time.h>
#include <unistd.h>

#include "acl-util.h"
#include "alloc-util.h"
#include "btrfs-util.h"
#include "capability-util.h"
#include "chattr-util.h"
#include "conf-files.h"
#include "copy.h"
#include "def.h"
#include "escape.h"
#include "fd-util.h"
#include "fileio.h"
#include "formats-util.h"
#include "fs-util.h"
#include "glob-util.h"
#include "io-util.h"
#include "label.h"
#include "log.h"
#include "macro.h"
#include "missing.h"
#include "mkdir.h"
#include "mount-util.h"
#include "parse-util.h"
#include "path-util.h"
#include "rm-rf.h"
#include "selinux-util.h"
#include "set.h"
#include "specifier.h"
#include "stat-util.h"
#include "stdio-util.h"
#include "string-table.h"
#include "string-util.h"
#include "strv.h"
#include "umask-util.h"
#include "user-util.h"
#include "util.h"

/* This reads all files listed in /etc/tmpfiles.d/?*.conf and creates
 * them in the file system. This is intended to be used to create
 * properly owned directories beneath /tmp, /var/tmp, /run, which are
 * volatile and hence need to be recreated on bootup. */

typedef enum ItemType {
        /* These ones take file names */
        CREATE_FILE = 'f',
        TRUNCATE_FILE = 'F',
        CREATE_DIRECTORY = 'd',
        TRUNCATE_DIRECTORY = 'D',
        CREATE_SUBVOLUME = 'v',
        CREATE_SUBVOLUME_INHERIT_QUOTA = 'q',
        CREATE_SUBVOLUME_NEW_QUOTA = 'Q',
        CREATE_FIFO = 'p',
        CREATE_SYMLINK = 'L',
        CREATE_CHAR_DEVICE = 'c',
        CREATE_BLOCK_DEVICE = 'b',
        COPY_FILES = 'C',

        /* These ones take globs */
        WRITE_FILE = 'w',
        SET_XATTR = 't',
        RECURSIVE_SET_XATTR = 'T',
        SET_ACL = 'a',
        RECURSIVE_SET_ACL = 'A',
        SET_ATTRIBUTE = 'h',
        RECURSIVE_SET_ATTRIBUTE = 'H',
        IGNORE_PATH = 'x',
        IGNORE_DIRECTORY_PATH = 'X',
        REMOVE_PATH = 'r',
        RECURSIVE_REMOVE_PATH = 'R',
        RELABEL_PATH = 'z',
        RECURSIVE_RELABEL_PATH = 'Z',
        ADJUST_MODE = 'm', /* legacy, 'z' is identical to this */
} ItemType;

typedef struct Item {
        ItemType type;

        char *path;
        char *argument;
        char **xattrs;
#ifdef HAVE_ACL
        acl_t acl_access;
        acl_t acl_default;
#endif
        uid_t uid;
        gid_t gid;
        mode_t mode;
        usec_t age;

        dev_t major_minor;
        unsigned attribute_value;
        unsigned attribute_mask;

        bool uid_set:1;
        bool gid_set:1;
        bool mode_set:1;
        bool age_set:1;
        bool mask_perms:1;
        bool attribute_set:1;

        bool keep_first_level:1;

        bool force:1;

        bool done:1;
} Item;

typedef struct ItemArray {
        Item *items;
        size_t count;
        size_t size;
} ItemArray;

static bool arg_create = false;
static bool arg_clean = false;
static bool arg_remove = false;
static bool arg_boot = false;

static char **arg_include_prefixes = NULL;
static char **arg_exclude_prefixes = NULL;
static char *arg_root = NULL;

static const char conf_file_dirs[] = CONF_PATHS_NULSTR("tmpfiles.d");

#define MAX_DEPTH 256

static OrderedHashmap *items = NULL, *globs = NULL;
static Set *unix_sockets = NULL;

static const Specifier specifier_table[] = {
        { 'm', specifier_machine_id, NULL },
        { 'b', specifier_boot_id, NULL },
        { 'H', specifier_host_name, NULL },
        { 'v', specifier_kernel_release, NULL },
        {}
};

static bool needs_glob(ItemType t) {
        return IN_SET(t,
                      WRITE_FILE,
                      IGNORE_PATH,
                      IGNORE_DIRECTORY_PATH,
                      REMOVE_PATH,
                      RECURSIVE_REMOVE_PATH,
                      ADJUST_MODE,
                      RELABEL_PATH,
                      RECURSIVE_RELABEL_PATH,
                      SET_XATTR,
                      RECURSIVE_SET_XATTR,
                      SET_ACL,
                      RECURSIVE_SET_ACL,
                      SET_ATTRIBUTE,
                      RECURSIVE_SET_ATTRIBUTE);
}

static bool takes_ownership(ItemType t) {
        return IN_SET(t,
                      CREATE_FILE,
                      TRUNCATE_FILE,
                      CREATE_DIRECTORY,
                      TRUNCATE_DIRECTORY,
                      CREATE_SUBVOLUME,
                      CREATE_SUBVOLUME_INHERIT_QUOTA,
                      CREATE_SUBVOLUME_NEW_QUOTA,
                      CREATE_FIFO,
                      CREATE_SYMLINK,
                      CREATE_CHAR_DEVICE,
                      CREATE_BLOCK_DEVICE,
                      COPY_FILES,
                      WRITE_FILE,
                      IGNORE_PATH,
                      IGNORE_DIRECTORY_PATH,
                      REMOVE_PATH,
                      RECURSIVE_REMOVE_PATH);
}

static struct Item* find_glob(OrderedHashmap *h, const char *match) {
        ItemArray *j;
        Iterator i;

        ORDERED_HASHMAP_FOREACH(j, h, i) {
                unsigned n;

                for (n = 0; n < j->count; n++) {
                        Item *item = j->items + n;

                        if (fnmatch(item->path, match, FNM_PATHNAME|FNM_PERIOD) == 0)
                                return item;
                }
        }

        return NULL;
}

static void load_unix_sockets(void) {
        _cleanup_fclose_ FILE *f = NULL;
        char line[LINE_MAX];

        if (unix_sockets)
                return;

        /* We maintain a cache of the sockets we found in
         * /proc/net/unix to speed things up a little. */

        unix_sockets = set_new(&string_hash_ops);
        if (!unix_sockets)
                return;

        f = fopen("/proc/net/unix", "re");
        if (!f)
                return;

        /* Skip header */
        if (!fgets(line, sizeof(line), f))
                goto fail;

        for (;;) {
                char *p, *s;
                int k;

                if (!fgets(line, sizeof(line), f))
                        break;

                truncate_nl(line);

                p = strchr(line, ':');
                if (!p)
                        continue;

                if (strlen(p) < 37)
                        continue;

                p += 37;
                p += strspn(p, WHITESPACE);
                p += strcspn(p, WHITESPACE); /* skip one more word */
                p += strspn(p, WHITESPACE);

                if (*p != '/')
                        continue;

                s = strdup(p);
                if (!s)
                        goto fail;

                path_kill_slashes(s);

                k = set_consume(unix_sockets, s);
                if (k < 0 && k != -EEXIST)
                        goto fail;
        }

        return;

fail:
        set_free_free(unix_sockets);
        unix_sockets = NULL;
}

static bool unix_socket_alive(const char *fn) {
        assert(fn);

        load_unix_sockets();

        if (unix_sockets)
                return !!set_get(unix_sockets, (char*) fn);

        /* We don't know, so assume yes */
        return true;
}

static int dir_is_mount_point(DIR *d, const char *subdir) {

        union file_handle_union h = FILE_HANDLE_INIT;
        int mount_id_parent, mount_id;
        int r_p, r;

        r_p = name_to_handle_at(dirfd(d), ".", &h.handle, &mount_id_parent, 0);
        if (r_p < 0)
                r_p = -errno;

        h.handle.handle_bytes = MAX_HANDLE_SZ;
        r = name_to_handle_at(dirfd(d), subdir, &h.handle, &mount_id, 0);
        if (r < 0)
                r = -errno;

        /* got no handle; make no assumptions, return error */
        if (r_p < 0 && r < 0)
                return r_p;

        /* got both handles; if they differ, it is a mount point */
        if (r_p >= 0 && r >= 0)
                return mount_id_parent != mount_id;

        /* got only one handle; assume different mount points if one
         * of both queries was not supported by the filesystem */
        if (r_p == -ENOSYS || r_p == -EOPNOTSUPP || r == -ENOSYS || r == -EOPNOTSUPP)
                return true;

        /* return error */
        if (r_p < 0)
                return r_p;
        return r;
}

static DIR* xopendirat_nomod(int dirfd, const char *path) {
        DIR *dir;

        dir = xopendirat(dirfd, path, O_NOFOLLOW|O_NOATIME);
        if (dir)
                return dir;

        log_debug_errno(errno, "Cannot open %sdirectory \"%s\": %m", dirfd == AT_FDCWD ? "" : "sub", path);
        if (errno != EPERM)
                return NULL;

        dir = xopendirat(dirfd, path, O_NOFOLLOW);
        if (!dir)
                log_debug_errno(errno, "Cannot open %sdirectory \"%s\": %m", dirfd == AT_FDCWD ? "" : "sub", path);

        return dir;
}

static DIR* opendir_nomod(const char *path) {
        return xopendirat_nomod(AT_FDCWD, path);
}

static int dir_cleanup(
                Item *i,
                const char *p,
                DIR *d,
                const struct stat *ds,
                usec_t cutoff,
                dev_t rootdev,
                bool mountpoint,
                int maxdepth,
                bool keep_this_level) {

        struct dirent *dent;
        struct timespec times[2];
        bool deleted = false;
        int r = 0;

        while ((dent = readdir(d))) {
                struct stat s;
                usec_t age;
                _cleanup_free_ char *sub_path = NULL;

                if (STR_IN_SET(dent->d_name, ".", ".."))
                        continue;

                if (fstatat(dirfd(d), dent->d_name, &s, AT_SYMLINK_NOFOLLOW) < 0) {
                        if (errno == ENOENT)
                                continue;

                        /* FUSE, NFS mounts, SELinux might return EACCES */
                        if (errno == EACCES)
                                log_debug_errno(errno, "stat(%s/%s) failed: %m", p, dent->d_name);
                        else
                                log_error_errno(errno, "stat(%s/%s) failed: %m", p, dent->d_name);
                        r = -errno;
                        continue;
                }

                /* Stay on the same filesystem */
                if (s.st_dev != rootdev) {
                        log_debug("Ignoring \"%s/%s\": different filesystem.", p, dent->d_name);
                        continue;
                }

                /* Try to detect bind mounts of the same filesystem instance; they
                 * do not differ in device major/minors. This type of query is not
                 * supported on all kernels or filesystem types though. */
                if (S_ISDIR(s.st_mode) && dir_is_mount_point(d, dent->d_name) > 0) {
                        log_debug("Ignoring \"%s/%s\": different mount of the same filesystem.",
                                  p, dent->d_name);
                        continue;
                }

                /* Do not delete read-only files owned by root */
                if (s.st_uid == 0 && !(s.st_mode & S_IWUSR)) {
                        log_debug("Ignoring \"%s/%s\": read-only and owner by root.", p, dent->d_name);
                        continue;
                }

                sub_path = strjoin(p, "/", dent->d_name, NULL);
                if (!sub_path) {
                        r = log_oom();
                        goto finish;
                }

                /* Is there an item configured for this path? */
                if (ordered_hashmap_get(items, sub_path)) {
                        log_debug("Ignoring \"%s\": a separate entry exists.", sub_path);
                        continue;
                }

                if (find_glob(globs, sub_path)) {
                        log_debug("Ignoring \"%s\": a separate glob exists.", sub_path);
                        continue;
                }

                if (S_ISDIR(s.st_mode)) {

                        if (mountpoint &&
                            streq(dent->d_name, "lost+found") &&
                            s.st_uid == 0) {
                                log_debug("Ignoring \"%s\".", sub_path);
                                continue;
                        }

                        if (maxdepth <= 0)
                                log_warning("Reached max depth on \"%s\".", sub_path);
                        else {
                                _cleanup_closedir_ DIR *sub_dir;
                                int q;

                                sub_dir = xopendirat_nomod(dirfd(d), dent->d_name);
                                if (!sub_dir) {
                                        if (errno != ENOENT)
                                                r = log_error_errno(errno, "opendir(%s) failed: %m", sub_path);

                                        continue;
                                }

                                q = dir_cleanup(i, sub_path, sub_dir, &s, cutoff, rootdev, false, maxdepth-1, false);
                                if (q < 0)
                                        r = q;
                        }

                        /* Note: if you are wondering why we don't
                         * support the sticky bit for excluding
                         * directories from cleaning like we do it for
                         * other file system objects: well, the sticky
                         * bit already has a meaning for directories,
                         * so we don't want to overload that. */

                        if (keep_this_level) {
                                log_debug("Keeping \"%s\".", sub_path);
                                continue;
                        }

                        /* Ignore ctime, we change it when deleting */
                        age = timespec_load(&s.st_mtim);
                        if (age >= cutoff) {
                                char a[FORMAT_TIMESTAMP_MAX];
                                /* Follows spelling in stat(1). */
                                log_debug("Directory \"%s\": modify time %s is too new.",
                                          sub_path,
                                          format_timestamp_us(a, sizeof(a), age));
                                continue;
                        }

                        age = timespec_load(&s.st_atim);
                        if (age >= cutoff) {
                                char a[FORMAT_TIMESTAMP_MAX];
                                log_debug("Directory \"%s\": access time %s is too new.",
                                          sub_path,
                                          format_timestamp_us(a, sizeof(a), age));
                                continue;
                        }

                        log_debug("Removing directory \"%s\".", sub_path);
                        if (unlinkat(dirfd(d), dent->d_name, AT_REMOVEDIR) < 0)
                                if (errno != ENOENT && errno != ENOTEMPTY) {
                                        log_error_errno(errno, "rmdir(%s): %m", sub_path);
                                        r = -errno;
                                }

                } else {
                        /* Skip files for which the sticky bit is
                         * set. These are semantics we define, and are
                         * unknown elsewhere. See XDG_RUNTIME_DIR
                         * specification for details. */
                        if (s.st_mode & S_ISVTX) {
                                log_debug("Skipping \"%s\": sticky bit set.", sub_path);
                                continue;
                        }

                        if (mountpoint && S_ISREG(s.st_mode))
                                if (s.st_uid == 0 && STR_IN_SET(dent->d_name,
                                                                ".journal",
                                                                "aquota.user",
                                                                "aquota.group")) {
                                        log_debug("Skipping \"%s\".", sub_path);
                                        continue;
                                }

                        /* Ignore sockets that are listed in /proc/net/unix */
                        if (S_ISSOCK(s.st_mode) && unix_socket_alive(sub_path)) {
                                log_debug("Skipping \"%s\": live socket.", sub_path);
                                continue;
                        }

                        /* Ignore device nodes */
                        if (S_ISCHR(s.st_mode) || S_ISBLK(s.st_mode)) {
                                log_debug("Skipping \"%s\": a device.", sub_path);
                                continue;
                        }

                        /* Keep files on this level around if this is
                         * requested */
                        if (keep_this_level) {
                                log_debug("Keeping \"%s\".", sub_path);
                                continue;
                        }

                        age = timespec_load(&s.st_mtim);
                        if (age >= cutoff) {
                                char a[FORMAT_TIMESTAMP_MAX];
                                /* Follows spelling in stat(1). */
                                log_debug("File \"%s\": modify time %s is too new.",
                                          sub_path,
                                          format_timestamp_us(a, sizeof(a), age));
                                continue;
                        }

                        age = timespec_load(&s.st_atim);
                        if (age >= cutoff) {
                                char a[FORMAT_TIMESTAMP_MAX];
                                log_debug("File \"%s\": access time %s is too new.",
                                          sub_path,
                                          format_timestamp_us(a, sizeof(a), age));
                                continue;
                        }

                        age = timespec_load(&s.st_ctim);
                        if (age >= cutoff) {
                                char a[FORMAT_TIMESTAMP_MAX];
                                log_debug("File \"%s\": change time %s is too new.",
                                          sub_path,
                                          format_timestamp_us(a, sizeof(a), age));
                                continue;
                        }

                        log_debug("unlink \"%s\"", sub_path);

                        if (unlinkat(dirfd(d), dent->d_name, 0) < 0)
                                if (errno != ENOENT)
                                        r = log_error_errno(errno, "unlink(%s): %m", sub_path);

                        deleted = true;
                }
        }

finish:
        if (deleted) {
                usec_t age1, age2;
                char a[FORMAT_TIMESTAMP_MAX], b[FORMAT_TIMESTAMP_MAX];

                /* Restore original directory timestamps */
                times[0] = ds->st_atim;
                times[1] = ds->st_mtim;

                age1 = timespec_load(&ds->st_atim);
                age2 = timespec_load(&ds->st_mtim);
                log_debug("Restoring access and modification time on \"%s\": %s, %s",
                          p,
                          format_timestamp_us(a, sizeof(a), age1),
                          format_timestamp_us(b, sizeof(b), age2));
                if (futimens(dirfd(d), times) < 0)
                        log_error_errno(errno, "utimensat(%s): %m", p);
        }

        return r;
}

static int fd_set_perms(Item *i, int fd, const struct stat *st) {
        _cleanup_free_ char *path = NULL;
<<<<<<< HEAD
=======
        struct stat stbuf;
>>>>>>> 3174ba5c
        int r;

        assert(i);
        assert(fd);

        r = fd_get_path(fd, &path);
        if (r < 0)
                 return r;
<<<<<<< HEAD
=======

        if (!st) {
                if (fstat(fd, &stbuf) < 0)
                        return log_error_errno(errno, "fstat(%s) failed: %m", path);
                st = &stbuf;
        }
>>>>>>> 3174ba5c

        if (S_ISLNK(st->st_mode))
                log_debug("Skipping mode an owner fix for symlink %s.", path);
        else {
                /* not using i->path directly because it may be a glob */
                if (i->mode_set) {
                        mode_t m = i->mode;

                        if (i->mask_perms) {
                                if (!(st->st_mode & 0111))
                                        m &= ~0111;
                                if (!(st->st_mode & 0222))
                                        m &= ~0222;
                                if (!(st->st_mode & 0444))
                                        m &= ~0444;
                                if (!S_ISDIR(st->st_mode))
                                        m &= ~07000; /* remove sticky/sgid/suid bit, unless directory */
                        }

                        if (m == (st->st_mode & 07777))
                                log_debug("\"%s\" has right mode %o", path, st->st_mode);
                        else {
                                char procfs_path[strlen("/proc/self/fd/") + DECIMAL_STR_MAX(int)];

                                log_debug("chmod \"%s\" to mode %o", path, m);
                                /* fchmodat() still doesn't have AT_EMPTY_PATH flag. */
                                xsprintf(procfs_path, "/proc/self/fd/%i", fd);

                                if (chmod(procfs_path, m) < 0)
                                        return log_error_errno(errno, "chmod() of %s via %s failed: %m", path, procfs_path);
                        }
                }

                if ((i->uid != st->st_uid || i->gid != st->st_gid) &&
                    (i->uid_set || i->gid_set)) {
                        log_debug("chown \"%s\" to "UID_FMT"."GID_FMT,
                                  path,
                                  i->uid_set ? i->uid : UID_INVALID,
                                  i->gid_set ? i->gid : GID_INVALID);
                        if (fchownat(fd,
                                     "",
                                     i->uid_set ? i->uid : UID_INVALID,
                                     i->gid_set ? i->gid : GID_INVALID,
                                     AT_EMPTY_PATH) < 0)
                                return log_error_errno(errno, "fchownat() of %s failed: %m", path);
                }
        }

        return label_fix(path, false, false);
}

<<<<<<< HEAD
static int path_set_perms(Item *i, const char *path) {
        _cleanup_close_ int fd = -1;
        struct stat st;
=======
static int path_open_parent_safe(const char *path) {
        _cleanup_free_ char *dn = NULL;
        int fd;

        if (path_equal(path, "/") || !path_is_safe(path)) {
                log_error("Failed to open parent of '%s': invalid path.", path);
                return -EINVAL;
        }

        dn = dirname_malloc(path);
        if (!dn)
                return log_oom();

        fd = chase_symlinks(dn, NULL, CHASE_OPEN|CHASE_SAFE, NULL);
        if (fd == -EPERM)
                return log_error_errno(fd, "Unsafe symlinks encountered in %s, refusing.", path);
        if (fd < 0)
                return log_error_errno(fd, "Failed to validate path %s: %m", path);

        return fd;
}

static int path_open_safe(const char *path) {
        int fd;

        /* path_open_safe() returns a file descriptor opened with O_PATH after
         * verifying that the path doesn't contain unsafe transitions, except
         * for its final component as the function does not follow symlink. */

        assert(path);

        if (!path_is_safe(path)) {
                log_error("Failed to open invalid path '%s'.", path);
                return -EINVAL;
        }

        fd = chase_symlinks(path, NULL, CHASE_OPEN|CHASE_SAFE|CHASE_NOFOLLOW, NULL);
        if (fd == -EPERM)
                return log_error_errno(fd, "Unsafe symlinks encountered in %s, refusing.", path);
        if (fd < 0)
                return log_error_errno(fd, "Failed to validate path %s: %m", path);

        return fd;
}

static int path_set_perms(Item *i, const char *path) {
        _cleanup_close_ int fd = -1;
>>>>>>> 3174ba5c

        assert(i);
        assert(path);

<<<<<<< HEAD
        fd = open(path, O_NOFOLLOW|O_CLOEXEC|O_PATH);
        if (fd < 0)
                return log_error_errno(errno, "Adjusting owner and mode for %s failed: %m", path);

        if (fstat(fd, &st) < 0)
                return log_error_errno(errno, "Failed to fstat() file %s: %m", path);

        return fd_set_perms(i, fd, &st);
=======
        fd = path_open_safe(path);
        if (fd < 0)
                return fd;

        return fd_set_perms(i, fd, NULL);
>>>>>>> 3174ba5c
}

static int parse_xattrs_from_arg(Item *i) {
        const char *p;
        int r;

        assert(i);
        assert(i->argument);

        p = i->argument;

        for (;;) {
                _cleanup_free_ char *name = NULL, *value = NULL, *xattr = NULL, *xattr_replaced = NULL;

                r = extract_first_word(&p, &xattr, NULL, EXTRACT_QUOTES|EXTRACT_CUNESCAPE);
                if (r < 0)
                        log_warning_errno(r, "Failed to parse extended attribute '%s', ignoring: %m", p);
                if (r <= 0)
                        break;

                r = specifier_printf(xattr, specifier_table, NULL, &xattr_replaced);
                if (r < 0)
                        return log_error_errno(r, "Failed to replace specifiers in extended attribute '%s': %m", xattr);

                r = split_pair(xattr_replaced, "=", &name, &value);
                if (r < 0) {
                        log_warning_errno(r, "Failed to parse extended attribute, ignoring: %s", xattr);
                        continue;
                }

                if (isempty(name) || isempty(value)) {
                        log_warning("Malformed extended attribute found, ignoring: %s", xattr);
                        continue;
                }

                if (strv_push_pair(&i->xattrs, name, value) < 0)
                        return log_oom();

                name = value = NULL;
        }

        return 0;
}

static int fd_set_xattrs(Item *i, int fd, const struct stat *st) {
        char procfs_path[strlen("/proc/self/fd/") + DECIMAL_STR_MAX(int)];
        _cleanup_free_ char *path = NULL;
        char **name, **value;
        int r;

        assert(i);
        assert(fd);

        r = fd_get_path(fd, &path);
        if (r < 0)
                return r;

        xsprintf(procfs_path, "/proc/self/fd/%i", fd);

        STRV_FOREACH_PAIR(name, value, i->xattrs) {
                int n;

                n = strlen(*value);
                log_debug("Setting extended attribute '%s=%s' on %s.", *name, *value, path);
                if (setxattr(procfs_path, *name, *value, n, 0) < 0) {
                        log_error("Setting extended attribute %s=%s on %s failed: %m", *name, *value, path);
                        return -errno;
                }
        }
        return 0;
}

static int path_set_xattrs(Item *i, const char *path) {
        _cleanup_close_ int fd = -1;

        assert(i);
        assert(path);

<<<<<<< HEAD
        fd = open(path, O_CLOEXEC|O_NOFOLLOW|O_PATH);
        if (fd < 0)
                return log_error_errno(errno, "Cannot open '%s': %m", path);
=======
        fd = path_open_safe(path);
        if (fd < 0)
                return fd;
>>>>>>> 3174ba5c

        return fd_set_xattrs(i, fd, NULL);
}

static int parse_acls_from_arg(Item *item) {
#ifdef HAVE_ACL
        int r;

        assert(item);

        /* If force (= modify) is set, we will not modify the acl
         * afterwards, so the mask can be added now if necessary. */

        r = parse_acl(item->argument, &item->acl_access, &item->acl_default, !item->force);
        if (r < 0)
                log_warning_errno(r, "Failed to parse ACL \"%s\": %m. Ignoring", item->argument);
#else
        log_warning_errno(ENOSYS, "ACLs are not supported. Ignoring");
#endif

        return 0;
}

#ifdef HAVE_ACL
static int path_set_acl(const char *path, const char *pretty, acl_type_t type, acl_t acl, bool modify) {
        _cleanup_(acl_free_charpp) char *t = NULL;
        _cleanup_(acl_freep) acl_t dup = NULL;
        int r;

        /* Returns 0 for success, positive error if already warned,
         * negative error otherwise. */

        if (modify) {
                r = acls_for_file(path, type, acl, &dup);
                if (r < 0)
                        return r;

                r = calc_acl_mask_if_needed(&dup);
                if (r < 0)
                        return r;
        } else {
                dup = acl_dup(acl);
                if (!dup)
                        return -errno;

                /* the mask was already added earlier if needed */
        }

        r = add_base_acls_if_needed(&dup, path);
        if (r < 0)
                return r;

        t = acl_to_any_text(dup, NULL, ',', TEXT_ABBREVIATE);
        log_debug("Setting %s ACL %s on %s.",
                  type == ACL_TYPE_ACCESS ? "access" : "default",
                  strna(t), pretty);

        r = acl_set_file(path, type, dup);
        if (r < 0)
                /* Return positive to indicate we already warned */
                return -log_error_errno(errno,
                                        "Setting %s ACL \"%s\" on %s failed: %m",
                                        type == ACL_TYPE_ACCESS ? "access" : "default",
                                        strna(t), pretty);

        return 0;
}
#endif

static int fd_set_acls(Item *item, int fd, const struct stat *st) {
        int r = 0;
#ifdef HAVE_ACL
        char procfs_path[strlen("/proc/self/fd/") + DECIMAL_STR_MAX(int)];
        _cleanup_free_ char *path = NULL;
<<<<<<< HEAD

        assert(item);
        assert(fd);
        assert(st);
=======
        struct stat stbuf;

        assert(item);
        assert(fd);
>>>>>>> 3174ba5c

        r = fd_get_path(fd, &path);
        if (r < 0)
                return r;
<<<<<<< HEAD
=======

        if (!st) {
                if (fstat(fd, &stbuf) < 0)
                        return log_error_errno(errno, "fstat(%s) failed: %m", path);
                st = &stbuf;
        }
>>>>>>> 3174ba5c

        if (S_ISLNK(st->st_mode)) {
                log_debug("Skipping ACL fix for symlink %s.", path);
                return 0;
        }

        xsprintf(procfs_path, "/proc/self/fd/%i", fd);

        if (item->acl_access)
                r = path_set_acl(procfs_path, path, ACL_TYPE_ACCESS, item->acl_access, item->force);

        if (r == 0 && item->acl_default)
                r = path_set_acl(procfs_path, path, ACL_TYPE_DEFAULT, item->acl_default, item->force);

        if (r > 0)
                return -r; /* already warned */
        if (r == -EOPNOTSUPP) {
                log_debug_errno(r, "ACLs not supported by file system at %s", path);
                return 0;
        }
        if (r < 0)
                return log_error_errno(r, "ACL operation on \"%s\" failed: %m", path);
#endif
        return r;
}

static int path_set_acls(Item *item, const char *path) {
        int r = 0;
#ifdef HAVE_ACL
        _cleanup_close_ int fd = -1;
<<<<<<< HEAD
        struct stat st;
=======
>>>>>>> 3174ba5c

        assert(item);
        assert(path);

<<<<<<< HEAD
        fd = open(path, O_NOFOLLOW|O_CLOEXEC|O_PATH);
        if (fd < 0)
                return log_error_errno(errno, "Adjusting ACL of %s failed: %m", path);

        if (fstat(fd, &st) < 0)
                return log_error_errno(errno, "Failed to fstat() file %s: %m", path);

        r = fd_set_acls(item, fd, &st);
=======
        fd = path_open_safe(path);
        if (fd < 0)
                return fd;

        r = fd_set_acls(item, fd, NULL);
>>>>>>> 3174ba5c
 #endif
         return r;
 }

#define ATTRIBUTES_ALL                          \
        (FS_NOATIME_FL      |                   \
         FS_SYNC_FL         |                   \
         FS_DIRSYNC_FL      |                   \
         FS_APPEND_FL       |                   \
         FS_COMPR_FL        |                   \
         FS_NODUMP_FL       |                   \
         FS_EXTENT_FL       |                   \
         FS_IMMUTABLE_FL    |                   \
         FS_JOURNAL_DATA_FL |                   \
         FS_SECRM_FL        |                   \
         FS_UNRM_FL         |                   \
         FS_NOTAIL_FL       |                   \
         FS_TOPDIR_FL       |                   \
         FS_NOCOW_FL)

static int parse_attribute_from_arg(Item *item) {

        static const struct {
                char character;
                unsigned value;
        } attributes[] = {
                { 'A', FS_NOATIME_FL },      /* do not update atime */
                { 'S', FS_SYNC_FL },         /* Synchronous updates */
                { 'D', FS_DIRSYNC_FL },      /* dirsync behaviour (directories only) */
                { 'a', FS_APPEND_FL },       /* writes to file may only append */
                { 'c', FS_COMPR_FL },        /* Compress file */
                { 'd', FS_NODUMP_FL },       /* do not dump file */
                { 'e', FS_EXTENT_FL },       /* Top of directory hierarchies*/
                { 'i', FS_IMMUTABLE_FL },    /* Immutable file */
                { 'j', FS_JOURNAL_DATA_FL }, /* Reserved for ext3 */
                { 's', FS_SECRM_FL },        /* Secure deletion */
                { 'u', FS_UNRM_FL },         /* Undelete */
                { 't', FS_NOTAIL_FL },       /* file tail should not be merged */
                { 'T', FS_TOPDIR_FL },       /* Top of directory hierarchies*/
                { 'C', FS_NOCOW_FL },        /* Do not cow file */
        };

        enum {
                MODE_ADD,
                MODE_DEL,
                MODE_SET
        } mode = MODE_ADD;

        unsigned value = 0, mask = 0;
        const char *p;

        assert(item);

        p = item->argument;
        if (p) {
                if (*p == '+') {
                        mode = MODE_ADD;
                        p++;
                } else if (*p == '-') {
                        mode = MODE_DEL;
                        p++;
                } else  if (*p == '=') {
                        mode = MODE_SET;
                        p++;
                }
        }

        if (isempty(p) && mode != MODE_SET) {
                log_error("Setting file attribute on '%s' needs an attribute specification.", item->path);
                return -EINVAL;
        }

        for (; p && *p ; p++) {
                unsigned i, v;

                for (i = 0; i < ELEMENTSOF(attributes); i++)
                        if (*p == attributes[i].character)
                                break;

                if (i >= ELEMENTSOF(attributes)) {
                        log_error("Unknown file attribute '%c' on '%s'.", *p, item->path);
                        return -EINVAL;
                }

                v = attributes[i].value;

                if (mode == MODE_ADD || mode == MODE_SET)
                        value |= v;
                else
                        value &= ~v;

                mask |= v;
        }

        if (mode == MODE_SET)
                mask |= ATTRIBUTES_ALL;

        assert(mask != 0);

        item->attribute_mask = mask;
        item->attribute_value = value;
        item->attribute_set = true;

        return 0;
}

static int fd_set_attribute(Item *item, int fd, const struct stat *st) {
        char procfs_path[strlen("/proc/self/fd/") + DECIMAL_STR_MAX(int)];
        _cleanup_close_ int procfs_fd = -1;
        _cleanup_free_ char *path = NULL;
<<<<<<< HEAD
=======
        struct stat stbuf;
>>>>>>> 3174ba5c
        unsigned f;
        int r;

        if (!item->attribute_set || item->attribute_mask == 0)
                return 0;

        r = fd_get_path(fd, &path);
        if (r < 0)
                return r;

<<<<<<< HEAD
=======
        if (!st) {
                if (fstat(fd, &stbuf) < 0)
                        return log_error_errno(errno, "fstat(%s) failed: %m", path);
                st = &stbuf;
        }

>>>>>>> 3174ba5c
        /* Issuing the file attribute ioctls on device nodes is not
         * safe, as that will be delivered to the drivers, not the
         * file system containing the device node. */
        if (!S_ISREG(st->st_mode) && !S_ISDIR(st->st_mode)) {
                log_error("Setting file flags is only supported on regular files and directories, cannot set on '%s'.", path);
                return -EINVAL;
        }

        f = item->attribute_value & item->attribute_mask;

        /* Mask away directory-specific flags */
        if (!S_ISDIR(st->st_mode))
                f &= ~FS_DIRSYNC_FL;

        xsprintf(procfs_path, "/proc/self/fd/%i", fd);

        procfs_fd = open(procfs_path, O_RDONLY|O_CLOEXEC|O_NOATIME);
        if (procfs_fd < 0)
                return -errno;

        r = chattr_fd(procfs_fd, f, item->attribute_mask);
        if (r < 0)
                log_full_errno(r == -ENOTTY ? LOG_DEBUG : LOG_WARNING,
                               r,
                               "Cannot set file attribute for '%s', value=0x%08x, mask=0x%08x: %m",
                               path, item->attribute_value, item->attribute_mask);

        return 0;
}

static int path_set_attribute(Item *item, const char *path) {
<<<<<<< HEAD
        _cleanup_close_ int fd = -1;
        struct stat st;

        if (!item->attribute_set || item->attribute_mask == 0)
                return 0;

        fd = open(path, O_CLOEXEC|O_NOFOLLOW|O_PATH);
        if (fd < 0)
                return log_error_errno(errno, "Cannot open '%s': %m", path);

        if (fstat(fd, &st) < 0)
                return log_error_errno(errno, "Cannot stat '%s': %m", path);

        return fd_set_attribute(item, fd, &st);
}

static int write_one_file(Item *i, const char *path) {
=======
>>>>>>> 3174ba5c
        _cleanup_close_ int fd = -1;

        if (!item->attribute_set || item->attribute_mask == 0)
                return 0;

        fd = path_open_safe(path);
        if (fd < 0)
                return fd;

        return fd_set_attribute(item, fd, NULL);
}

static int write_one_file(Item *i, const char *path) {
        _cleanup_close_ int fd = -1, dir_fd = -1;
        char *bn;
        int r;
        _cleanup_free_ char *unescaped = NULL, *replaced = NULL;

        assert(i);
        assert(path);
        assert(i->argument);
        assert(i->type == WRITE_FILE);

        /* Validate the path and keep the fd on the directory for opening the
         * file so we're sure that it can't be changed behind our back. */
        dir_fd = path_open_parent_safe(path);
        if (dir_fd < 0)
                return dir_fd;

        bn = basename(path);

        /* Follows symlinks */
        fd = openat(dir_fd, bn, O_NONBLOCK|O_CLOEXEC|O_WRONLY|O_NOCTTY, i->mode);
        if (fd < 0) {
                if (errno == ENOENT) {
                        log_debug_errno(errno, "Not writing missing file \"%s\": %m", path);
                        return 0;
                }
                return log_error_errno(errno, "Failed to open file \"%s\": %m", path);
        }

        /* 'w' is allowed to write into any kind of files. */
        log_debug("Writing to \"%s\".", path);

        r = cunescape(i->argument, 0, &unescaped);
        if (r < 0)
                return log_error_errno(r, "Failed to unescape parameter to write: %s", i->argument);

        r = specifier_printf(unescaped, specifier_table, NULL, &replaced);
        if (r < 0)
                return log_error_errno(r, "Failed to replace specifiers in parameter to write '%s': %m", unescaped);

        r = loop_write(fd, replaced, strlen(replaced), false);
        if (r < 0)
                return log_error_errno(r, "Failed to write file \"%s\": %m", path);

        return fd_set_perms(i, fd, NULL);
}

static int create_file(Item *i, const char *path) {
        _cleanup_close_ int fd = -1, dir_fd = -1;
        int r = 0;
        char *bn;

        assert(i);
        assert(path);
        assert(i->type == CREATE_FILE);

        /* 'f' operates on regular files exclusively. */

        /* Validate the path and keep the fd on the directory for opening the
         * file so we're sure that it can't be changed behind our back. */
        dir_fd = path_open_parent_safe(path);
        if (dir_fd < 0)
                return dir_fd;

        bn = basename(path);

        RUN_WITH_UMASK(0000) {
                mac_selinux_create_file_prepare(path, S_IFREG);
                fd = openat(dir_fd, bn, O_CREAT|O_APPEND|O_NOFOLLOW|O_NONBLOCK|O_CLOEXEC|O_WRONLY|O_NOCTTY, i->mode);
                mac_selinux_create_file_clear();
        }

        if (fd < 0)
                return log_error_errno(errno, "Failed to create file %s: %m", path);
        else {

                log_debug("\"%s\" has been created.", path);

                if (i->argument) {
                        _cleanup_free_ char *unescaped = NULL, *replaced = NULL;

                        log_debug("Writing to \"%s\".", path);

                        r = cunescape(i->argument, 0, &unescaped);
                        if (r < 0)
                                return log_error_errno(r, "Failed to unescape parameter to write: %s", i->argument);

                        r = specifier_printf(unescaped, specifier_table, NULL, &replaced);
                        if (r < 0)
                                return log_error_errno(r, "Failed to replace specifiers in parameter to write '%s': %m", unescaped);

                        r = loop_write(fd, replaced, strlen(replaced), false);
                        if (r < 0)
                                return log_error_errno(r, "Failed to write file \"%s\": %m", path);
                }
        }

        return fd_set_perms(i, fd, NULL);
}

static int truncate_file(Item *i, const char *path) {
        _cleanup_close_ int fd = -1, dir_fd = -1;
        struct stat stbuf, *st = NULL;
        bool erofs = false;
        int r = 0;
        char *bn;

        assert(i);
        assert(path);
        assert(i->type == TRUNCATE_FILE);

        /* We want to operate on regular file exclusively especially since
         * O_TRUNC is unspecified if the file is neither a regular file nor a
         * fifo nor a terminal device. Therefore we first open the file and make
         * sure it's a regular one before truncating it. */

        /* Validate the path and keep the fd on the directory for opening the
         * file so we're sure that it can't be changed behind our back. */
        dir_fd = path_open_parent_safe(path);
        if (dir_fd < 0)
                return dir_fd;

        bn = basename(path);

        RUN_WITH_UMASK(0000) {
                mac_selinux_create_file_prepare(path, S_IFREG);
                fd = openat(dir_fd, bn, O_CREAT|O_NOFOLLOW|O_NONBLOCK|O_CLOEXEC|O_WRONLY|O_NOCTTY, i->mode);
                mac_selinux_create_file_clear();
        }

        if (fd < 0) {
                if (errno != EROFS)
                        return log_error_errno(errno, "Failed to open/create file %s: %m", path);

                /* On a read-only filesystem, we don't want to fail if the
                 * target is already empty and the perms are set. So we still
                 * proceed with the sanity checks and let the remaining
                 * operations fail with EROFS if they try to modify the target
                 * file. */

                fd = openat(dir_fd, bn, O_NOFOLLOW|O_CLOEXEC|O_PATH, i->mode);
                if (fd < 0) {
                        if (errno == ENOENT) {
                                log_error("Cannot create file %s on a read-only file system.", path);
                                return -EROFS;
                        }

                        return log_error_errno(errno, "Failed to re-open file %s: %m", path);
                }

                erofs = true;
        }

        if (fstat(fd, &stbuf) < 0)
                return log_error_errno(errno, "stat(%s) failed: %m", path);

        if (!S_ISREG(stbuf.st_mode)) {
                log_error("%s exists and is not a regular file.", path);
                return -EEXIST;
        }

        if (stbuf.st_size > 0) {
                if (ftruncate(fd, 0) < 0) {
                        r = erofs ? -EROFS : -errno;
                        return log_error_errno(r, "Failed to truncate file %s: %m", path);
                }
        } else
                st = &stbuf;

        log_debug("\"%s\" has been created.", path);

        if (i->argument) {
               _cleanup_free_ char *unescaped = NULL, *replaced = NULL;

               log_debug("Writing to \"%s\".", path);

               r = cunescape(i->argument, 0, &unescaped);
               if (r < 0)
                       return log_error_errno(r, "Failed to unescape parameter to write: %s", i->argument);

               r = specifier_printf(unescaped, specifier_table, NULL, &replaced);
               if (r < 0)
                       return log_error_errno(r, "Failed to replace specifiers in parameter to write '%s': %m", unescaped);

                r = loop_write(fd, replaced, strlen(replaced), false);
                if (r < 0) {
                        r = erofs ? -EROFS : r;
                        return log_error_errno(r, "Failed to write file %s: %m", path);
                }
        }

        return fd_set_perms(i, fd, st);
}

static int copy_files(Item *i) {
        _cleanup_close_ int dfd = -1, fd = -1;
        char *bn;
        int r;
        _cleanup_free_ char *resolved = NULL;

        r = specifier_printf(i->argument, specifier_table, NULL, &resolved);
        if (r < 0)
                 return log_error_errno(r, "Failed to substitute specifiers in copy source %s: %m", i->argument);

        log_debug("Copying tree \"%s\" to \"%s\".", resolved, i->path);

        bn = basename(i->path);

        /* Validate the path and use the returned directory fd for copying the
         * target so we're sure that the path can't be changed behind our
         * back. */
        dfd = path_open_parent_safe(i->path);
        if (dfd < 0)
                return dfd;

        r = copy_tree_at(AT_FDCWD, resolved, dfd, bn, false);
        if (r < 0) {
                struct stat a, b;

                /* If the target already exists on read-only filesystems, trying
                 * to create the target will not fail with EEXIST but with
                 * EROFS. */
                if (r == -EROFS && faccessat(dfd, bn, F_OK, AT_SYMLINK_NOFOLLOW) == 0)
                        r = -EEXIST;

                if (r != -EEXIST)
                        return log_error_errno(r, "Failed to copy files to %s: %m", i->path);

                if (stat(resolved, &a) < 0)
                        return log_error_errno(errno, "stat(%s) failed: %m", resolved);

                if (fstatat(dfd, bn, &b, AT_SYMLINK_NOFOLLOW) < 0)
                        return log_error_errno(errno, "stat(%s) failed: %m", i->path);

                if ((a.st_mode ^ b.st_mode) & S_IFMT) {
                        log_debug("Can't copy to %s, file exists already and is of different type", i->path);
                        return 0;
                }
        }

        fd = openat(dfd, bn, O_NOFOLLOW|O_CLOEXEC|O_PATH);
        if (fd < 0)
                return log_error_errno(errno, "Failed to openat(%s): %m", i->path);

        return fd_set_perms(i, fd, NULL);
}

typedef enum {
        CREATION_NORMAL,
        CREATION_EXISTING,
        CREATION_FORCE,
        _CREATION_MODE_MAX,
        _CREATION_MODE_INVALID = -1
} CreationMode;

static const char *creation_mode_verb_table[_CREATION_MODE_MAX] = {
        [CREATION_NORMAL] = "Created",
        [CREATION_EXISTING] = "Found existing",
        [CREATION_FORCE] = "Created replacement",
};

DEFINE_PRIVATE_STRING_TABLE_LOOKUP_TO_STRING(creation_mode_verb, CreationMode);

static int create_directory_or_subvolume(const char *path, mode_t mode, bool subvol) {
        _cleanup_close_ int pfd = -1;
        CreationMode creation;
        int r;

        assert(path);

        pfd = path_open_parent_safe(path);
        if (pfd < 0)
                return pfd;

        if (subvol) {
                if (btrfs_is_subvol(empty_to_root(arg_root)) <= 0)

                        /* Don't create a subvolume unless the root directory is
                         * one, too. We do this under the assumption that if the
                         * root directory is just a plain directory (i.e. very
                         * light-weight), we shouldn't try to split it up into
                         * subvolumes (i.e. more heavy-weight). Thus, chroot()
                         * environments and suchlike will get a full brtfs
                         * subvolume set up below their tree only if they
                         * specifically set up a btrfs subvolume for the root
                         * dir too. */

                        subvol = false;
                else {
                        RUN_WITH_UMASK((~mode) & 0777)
                                r = btrfs_subvol_make_fd(pfd, basename(path));
                }
        } else
                r = 0;

        if (!subvol || r == -ENOTTY)
                RUN_WITH_UMASK(0000)
                        r = mkdirat_label(pfd, basename(path), mode);

        if (r < 0) {
                int k;

                if (!IN_SET(r, -EEXIST, -EROFS))
                        return log_error_errno(r, "Failed to create directory or subvolume \"%s\": %m", path);

                k = is_dir_fd(pfd);
                if (k == -ENOENT && r == -EROFS)
                        return log_error_errno(r, "%s does not exist and cannot be created as the file system is read-only.", path);
                if (k < 0)
                        return log_error_errno(k, "Failed to check if %s exists: %m", path);
                if (!k) {
                        log_warning("\"%s\" already exists and is not a directory.", path);
                        return -EEXIST;
                }

                creation = CREATION_EXISTING;
        } else
                creation = CREATION_NORMAL;

        log_debug("%s directory \"%s\".", creation_mode_verb_to_string(creation), path);

        r = openat(pfd, basename(path), O_NOCTTY|O_CLOEXEC|O_DIRECTORY);
        if (r < 0)
                return -errno;
        return r;
}

static int create_directory(Item *i, const char *path) {
        _cleanup_close_ int fd = -1;

        assert(i);
        assert(IN_SET(i->type, CREATE_DIRECTORY, TRUNCATE_DIRECTORY));

        fd = create_directory_or_subvolume(path, i->mode, false);
        if (fd == -EEXIST)
                return 0;
        if (fd < 0)
                return fd;

        return fd_set_perms(i, fd, NULL);
}

static int create_subvolume(Item *i, const char *path) {
        _cleanup_close_ int fd = -1;
        int r, q = 0;

        assert(i);
        assert(IN_SET(i->type, CREATE_SUBVOLUME, CREATE_SUBVOLUME_NEW_QUOTA, CREATE_SUBVOLUME_INHERIT_QUOTA));

        fd = create_directory_or_subvolume(path, i->mode, true);
        if (fd == -EEXIST)
                return 0;
        if (fd < 0)
                return fd;

        if (IN_SET(i->type, CREATE_SUBVOLUME_NEW_QUOTA, CREATE_SUBVOLUME_INHERIT_QUOTA)) {
                r = btrfs_subvol_auto_qgroup_fd(fd, 0, i->type == CREATE_SUBVOLUME_NEW_QUOTA);
                if (r == -ENOTTY)
                        log_debug_errno(r, "Couldn't adjust quota for subvolume \"%s\" (unsupported fs or dir not a subvolume): %m", i->path);
                else if (r == -EROFS)
                        log_debug_errno(r, "Couldn't adjust quota for subvolume \"%s\" (fs is read-only).", i->path);
                else if (r == -ENOPROTOOPT)
                        log_debug_errno(r, "Couldn't adjust quota for subvolume \"%s\" (quota support is disabled).", i->path);
                else if (r < 0)
                        q = log_error_errno(r, "Failed to adjust quota for subvolume \"%s\": %m", i->path);
                else if (r > 0)
                        log_debug("Adjusted quota for subvolume \"%s\".", i->path);
                else if (r == 0)
                        log_debug("Quota for subvolume \"%s\" already in place, no change made.", i->path);
        }

        r = fd_set_perms(i, fd, NULL);
        if (q < 0)
                return q;

        return r;
}

static int create_device(Item *i, mode_t file_type) {
        _cleanup_close_ int dfd = -1, fd = -1;
        CreationMode creation;
        char *bn;
        int r;

        assert(i);
        assert(IN_SET(file_type, S_IFBLK, S_IFCHR));

        bn = basename(i->path);

        /* Validate the path and use the returned directory fd for copying the
         * target so we're sure that the path can't be changed behind our
         * back. */
        dfd = path_open_parent_safe(i->path);
        if (dfd < 0)
                return dfd;

        RUN_WITH_UMASK(0000) {
                mac_selinux_create_file_prepare(i->path, file_type);
                r = mknodat(dfd, bn, i->mode | file_type, i->major_minor);
                mac_selinux_create_file_clear();
        }

        if (r < 0) {
                struct stat st;

                if (errno == EPERM) {
                        log_debug("We lack permissions, possibly because of cgroup configuration; "
                                  "skipping creation of device node %s.", i->path);
                        return 0;
                }

                if (errno != EEXIST)
                        return log_error_errno(errno, "Failed to create device node %s: %m", i->path);

                if (fstatat(dfd, bn, &st, 0) < 0)
                        return log_error_errno(errno, "stat(%s) failed: %m", i->path);

                if ((st.st_mode & S_IFMT) != file_type) {

                        if (i->force) {

                                RUN_WITH_UMASK(0000) {
                                        mac_selinux_create_file_prepare(i->path, file_type);
                                        /* FIXME: need to introduce mknodat_atomic() */
                                        r = mknod_atomic(i->path, i->mode | file_type, i->major_minor);
                                        mac_selinux_create_file_clear();
                                }

                                if (r < 0)
                                        return log_error_errno(r, "Failed to create device node \"%s\": %m", i->path);
                                creation = CREATION_FORCE;
                        } else {
                                log_debug("%s is not a device node.", i->path);
                                return 0;
                        }
                } else
                        creation = CREATION_EXISTING;
        } else
                creation = CREATION_NORMAL;

        log_debug("%s %s device node \"%s\" %u:%u.",
                  creation_mode_verb_to_string(creation),
                  i->type == CREATE_BLOCK_DEVICE ? "block" : "char",
                  i->path, major(i->mode), minor(i->mode));

        fd = openat(dfd, bn, O_NOFOLLOW|O_CLOEXEC|O_PATH);
        if (fd < 0)
                return log_error_errno(errno, "Failed to openat(%s): %m", i->path);

        return fd_set_perms(i, fd, NULL);
}

static int create_fifo(Item *i, const char *path) {
        _cleanup_close_ int pfd = -1, fd = -1;
        CreationMode creation;
        struct stat st;
        char *bn;
        int r;

        pfd = path_open_parent_safe(path);
        if (pfd < 0)
                return pfd;

        bn = basename(path);

        RUN_WITH_UMASK(0000) {
                mac_selinux_create_file_prepare(path, S_IFIFO);
                r = mkfifoat(pfd, bn, i->mode);
                mac_selinux_create_file_clear();
        }

        if (r < 0) {
                if (errno != EEXIST)
                        return log_error_errno(errno, "Failed to create fifo %s: %m", path);

                if (fstatat(pfd, bn, &st, AT_SYMLINK_NOFOLLOW) < 0)
                        return log_error_errno(errno, "stat(%s) failed: %m", path);

                if (!S_ISFIFO(st.st_mode)) {

                        if (i->force) {
                                RUN_WITH_UMASK(0000) {
                                        mac_selinux_create_file_prepare(path, S_IFIFO);
                                        r = mkfifoat_atomic(pfd, bn, i->mode);
                                        mac_selinux_create_file_clear();
                                }

                                if (r < 0)
                                        return log_error_errno(r, "Failed to create fifo %s: %m", path);
                                creation = CREATION_FORCE;
                        } else {
                                log_warning("\"%s\" already exists and is not a fifo.", path);
                                return 0;
                        }
                } else
                        creation = CREATION_EXISTING;
        } else
                creation = CREATION_NORMAL;

        log_debug("%s fifo \"%s\".", creation_mode_verb_to_string(creation), path);

        fd = openat(pfd, bn, O_NOFOLLOW|O_CLOEXEC|O_PATH);
        if (fd < 0)
                return log_error_errno(fd, "Failed to openat(%s): %m", path);

        return fd_set_perms(i, fd, NULL);
}

typedef int (*action_t)(Item *, const char *);
typedef int (*fdaction_t)(Item *, int fd, const struct stat *st);

<<<<<<< HEAD
static int item_do(Item *i, int fd, const struct stat *st, fdaction_t action) {
=======
static int item_do(Item *i, int fd, fdaction_t action) {
        struct stat st;
>>>>>>> 3174ba5c
        int r = 0, q;

        assert(i);
        assert(fd >= 0);
<<<<<<< HEAD
        assert(st);

        /* This returns the first error we run into, but nevertheless
         * tries to go on */
        r = action(i, fd, st);

        if (S_ISDIR(st->st_mode)) {
=======

        if (fstat(fd, &st) < 0) {
                r = -errno;
                goto finish;
        }

        /* This returns the first error we run into, but nevertheless
         * tries to go on */
        r = action(i, fd, &st);

        if (S_ISDIR(st.st_mode)) {
>>>>>>> 3174ba5c
                char procfs_path[strlen("/proc/self/fd/") + DECIMAL_STR_MAX(int)];
                _cleanup_closedir_ DIR *d = NULL;

                /* The passed 'fd' was opened with O_PATH. We need to convert
                 * it into a 'regular' fd before reading the directory content. */
                xsprintf(procfs_path, "/proc/self/fd/%i", fd);

                d = opendir(procfs_path);
                if (!d) {
                        r = r ?: -errno;
                        goto finish;
                }

                for (;;) {
                        struct dirent *de;
<<<<<<< HEAD
                        struct stat de_st;
                        int de_fd;

                        errno = 0;
                        de = readdir(d);
                        if (!de) {
                                if (errno > 0) {
                                        q = -errno;
                                        goto finish;
                                }

                                break;
                        }

=======
                        int de_fd;

                        errno = 0;
                        de = readdir(d);
                        if (!de) {
                                if (errno > 0) {
                                        q = -errno;
                                        goto finish;
                                }

                                break;
                        }

>>>>>>> 3174ba5c
                        if (STR_IN_SET(de->d_name, ".", ".."))
                                continue;

                        de_fd = openat(fd, de->d_name, O_NOFOLLOW|O_CLOEXEC|O_PATH);
<<<<<<< HEAD
                        if (de_fd >= 0 && fstat(de_fd, &de_st) >= 0)
                                /* pass ownership of dirent fd over  */
                                q = item_do(i, de_fd, &de_st, action);
=======
                        if (de_fd >= 0)
                                /* pass ownership of dirent fd over  */
                                q = item_do(i, de_fd, action);
>>>>>>> 3174ba5c
                        else
                                q = -errno;

                        if (q < 0 && r == 0)
                                r = q;
                }
        }

finish:
        safe_close(fd);
        return r;
}

static int glob_item(Item *i, action_t action) {
        _cleanup_globfree_ glob_t g = {
                .gl_closedir = (void (*)(void *)) closedir,
                .gl_readdir = (struct dirent *(*)(void *)) readdir,
                .gl_opendir = (void *(*)(const char *)) opendir_nomod,
                .gl_lstat = lstat,
                .gl_stat = stat,
        };
        int r = 0, k;
        char **fn;

        errno = 0;
        k = glob(i->path, GLOB_NOSORT|GLOB_BRACE|GLOB_ALTDIRFUNC, NULL, &g);
        if (k != 0 && k != GLOB_NOMATCH)
                return log_error_errno(errno ?: EIO, "glob(%s) failed: %m", i->path);

        STRV_FOREACH(fn, g.gl_pathv) {
                k = action(i, *fn);
                if (k < 0 && r == 0)
                        r = k;
<<<<<<< HEAD
        }

        return r;
}

static int glob_item_recursively(Item *i, fdaction_t action) {
        _cleanup_globfree_ glob_t g = {
                .gl_closedir = (void (*)(void *)) closedir,
                .gl_readdir = (struct dirent *(*)(void *)) readdir,
                .gl_opendir = (void *(*)(const char *)) opendir_nomod,
                .gl_lstat = lstat,
                .gl_stat = stat,
        };
        int r = 0, k;
        char **fn;

        errno = 0;
        k = glob(i->path, GLOB_NOSORT|GLOB_BRACE|GLOB_ALTDIRFUNC, NULL, &g);
        if (k != 0 && k != GLOB_NOMATCH)
                return log_error_errno(errno ?: EIO, "glob(%s) failed: %m", i->path);

        STRV_FOREACH(fn, g.gl_pathv) {
                _cleanup_close_ int fd = -1;
                struct stat st;

                /* Make sure we won't trigger/follow file object (such as
                 * device nodes, automounts, ...) pointed out by 'fn' with
                 * O_PATH. Note, when O_PATH is used, flags other than
                 * O_CLOEXEC, O_DIRECTORY, and O_NOFOLLOW are ignored. */

                fd = open(*fn, O_CLOEXEC|O_NOFOLLOW|O_PATH);
                if (fd < 0) {
                        r = r ?: -errno;
                        continue;
                }

                if (fstat(fd, &st) < 0) {
                        r = r ?: -errno;
                        continue;
                }

                k = item_do(i, fd, &st, action);
                if (k < 0 && r == 0)
                        r = k;

                /* we passed fd ownership to the previous call */
                fd = -1;
=======
>>>>>>> 3174ba5c
        }

        return r;
}

static int glob_item_recursively(Item *i, fdaction_t action) {
        _cleanup_globfree_ glob_t g = {
                .gl_closedir = (void (*)(void *)) closedir,
                .gl_readdir = (struct dirent *(*)(void *)) readdir,
                .gl_opendir = (void *(*)(const char *)) opendir_nomod,
                .gl_lstat = lstat,
                .gl_stat = stat,
        };
        int r = 0, k;
        char **fn;

        errno = 0;
        k = glob(i->path, GLOB_NOSORT|GLOB_BRACE|GLOB_ALTDIRFUNC, NULL, &g);
        if (k != 0 && k != GLOB_NOMATCH)
                return log_error_errno(errno ?: EIO, "glob(%s) failed: %m", i->path);

        STRV_FOREACH(fn, g.gl_pathv) {
                _cleanup_close_ int fd = -1;

                /* Make sure we won't trigger/follow file object (such as
                 * device nodes, automounts, ...) pointed out by 'fn' with
                 * O_PATH. Note, when O_PATH is used, flags other than
                 * O_CLOEXEC, O_DIRECTORY, and O_NOFOLLOW are ignored. */

                fd = open(*fn, O_CLOEXEC|O_NOFOLLOW|O_PATH);
                if (fd < 0) {
                        r = r ?: -errno;
                        continue;
                }

                k = item_do(i, fd, action);
                if (k < 0 && r == 0)
                        r = k;

                /* we passed fd ownership to the previous call */
                fd = -1;
        }

        return r;
}

static int create_item(Item *i) {
        _cleanup_free_ char *resolved = NULL;
        CreationMode creation;
        int r = 0;

        assert(i);

        log_debug("Running create action for entry %c %s", (char) i->type, i->path);

        switch (i->type) {

        case IGNORE_PATH:
        case IGNORE_DIRECTORY_PATH:
        case REMOVE_PATH:
        case RECURSIVE_REMOVE_PATH:
                return 0;

        case CREATE_FILE:
                r = create_file(i, i->path);
                if (r < 0)
                        return r;
                break;

        case TRUNCATE_FILE:
                r = truncate_file(i, i->path);
                if (r < 0)
                        return r;
                break;

        case COPY_FILES: {
                r = copy_files(i);
                if (r < 0)
                        return r;
                break;

        case WRITE_FILE:
                r = glob_item(i, write_one_file);
                if (r < 0)
                        return r;

                break;

        case CREATE_DIRECTORY:
        case TRUNCATE_DIRECTORY:
                RUN_WITH_UMASK(0000)
                        (void) mkdir_parents_label(i->path, 0755);

                r = create_directory(i, i->path);
                if (r < 0)
                        return r;
                break;

        case CREATE_SUBVOLUME:
        case CREATE_SUBVOLUME_INHERIT_QUOTA:
        case CREATE_SUBVOLUME_NEW_QUOTA:
                RUN_WITH_UMASK(0000)
                        mkdir_parents_label(i->path, 0755);

                r = create_subvolume(i, i->path);
                if (r < 0)
                        return r;
                break;

        case CREATE_FIFO:
                r = create_fifo(i, i->path);
                if (r < 0)
                        return r;
                break;
        }

        case CREATE_SYMLINK: {
                r = specifier_printf(i->argument, specifier_table, NULL, &resolved);
                if (r < 0)
                        return log_error_errno(r, "Failed to substitute specifiers in symlink target %s: %m", i->argument);

                mac_selinux_create_file_prepare(i->path, S_IFLNK);
                r = symlink(resolved, i->path);
                mac_selinux_create_file_clear();

                if (r < 0) {
                        _cleanup_free_ char *x = NULL;

                        if (errno != EEXIST)
                                return log_error_errno(errno, "symlink(%s, %s) failed: %m", resolved, i->path);

                        r = readlink_malloc(i->path, &x);
                        if (r < 0 || !streq(resolved, x)) {

                                if (i->force) {
                                        mac_selinux_create_file_prepare(i->path, S_IFLNK);
                                        r = symlink_atomic(resolved, i->path);
                                        mac_selinux_create_file_clear();

                                        if (r < 0)
                                                return log_error_errno(r, "symlink(%s, %s) failed: %m", resolved, i->path);

                                        creation = CREATION_FORCE;
                                } else {
                                        log_debug("\"%s\" is not a symlink or does not point to the correct path.", i->path);
                                        return 0;
                                }
                        } else
                                creation = CREATION_EXISTING;
                } else

                        creation = CREATION_NORMAL;
                log_debug("%s symlink \"%s\".", creation_mode_verb_to_string(creation), i->path);
                break;
        }

        case CREATE_BLOCK_DEVICE:
        case CREATE_CHAR_DEVICE:
                if (have_effective_cap(CAP_MKNOD) == 0) {
                        /* In a container we lack CAP_MKNOD. We
                        shouldn't attempt to create the device node in
                        that case to avoid noise, and we don't support
                        virtualized devices in containers anyway. */

                        log_debug("We lack CAP_MKNOD, skipping creation of device node %s.", i->path);
                        return 0;
                }

                r = create_device(i, i->type == CREATE_BLOCK_DEVICE ? S_IFBLK : S_IFCHR);
                if (r < 0)
                        return r;

                break;

        case ADJUST_MODE:
        case RELABEL_PATH:
                r = glob_item(i, path_set_perms);
                if (r < 0)
                        return r;
                break;

        case RECURSIVE_RELABEL_PATH:
                r = glob_item_recursively(i, fd_set_perms);
                if (r < 0)
                        return r;
                break;

        case SET_XATTR:
                r = glob_item(i, path_set_xattrs);
                if (r < 0)
                        return r;
                break;

        case RECURSIVE_SET_XATTR:
                r = glob_item_recursively(i, fd_set_xattrs);
                if (r < 0)
                        return r;
                break;

        case SET_ACL:
                r = glob_item(i, path_set_acls);
                if (r < 0)
                        return r;
                break;

        case RECURSIVE_SET_ACL:
                r = glob_item_recursively(i, fd_set_acls);
                if (r < 0)
                        return r;
                break;

        case SET_ATTRIBUTE:
                r = glob_item(i, path_set_attribute);
                if (r < 0)
                        return r;
                break;

        case RECURSIVE_SET_ATTRIBUTE:
                r = glob_item_recursively(i, fd_set_attribute);
                if (r < 0)
                        return r;
                break;
        }

        return 0;
}

static int remove_item_instance(Item *i, const char *instance) {
        int r;

        assert(i);

        switch (i->type) {

        case REMOVE_PATH:
                if (remove(instance) < 0 && errno != ENOENT)
                        return log_error_errno(errno, "rm(%s): %m", instance);

                break;

        case TRUNCATE_DIRECTORY:
        case RECURSIVE_REMOVE_PATH:
                /* FIXME: we probably should use dir_cleanup() here
                 * instead of rm_rf() so that 'x' is honoured. */
                log_debug("rm -rf \"%s\"", instance);
                r = rm_rf(instance, (i->type == RECURSIVE_REMOVE_PATH ? REMOVE_ROOT|REMOVE_SUBVOLUME : 0) | REMOVE_PHYSICAL);
                if (r < 0 && r != -ENOENT)
                        return log_error_errno(r, "rm_rf(%s): %m", instance);

                break;

        default:
                assert_not_reached("wut?");
        }

        return 0;
}

static int remove_item(Item *i) {
        int r = 0;

        assert(i);

        log_debug("Running remove action for entry %c %s", (char) i->type, i->path);

        switch (i->type) {

        case CREATE_FILE:
        case TRUNCATE_FILE:
        case CREATE_DIRECTORY:
        case CREATE_SUBVOLUME:
        case CREATE_SUBVOLUME_INHERIT_QUOTA:
        case CREATE_SUBVOLUME_NEW_QUOTA:
        case CREATE_FIFO:
        case CREATE_SYMLINK:
        case CREATE_CHAR_DEVICE:
        case CREATE_BLOCK_DEVICE:
        case IGNORE_PATH:
        case IGNORE_DIRECTORY_PATH:
        case ADJUST_MODE:
        case RELABEL_PATH:
        case RECURSIVE_RELABEL_PATH:
        case WRITE_FILE:
        case COPY_FILES:
        case SET_XATTR:
        case RECURSIVE_SET_XATTR:
        case SET_ACL:
        case RECURSIVE_SET_ACL:
        case SET_ATTRIBUTE:
        case RECURSIVE_SET_ATTRIBUTE:
                break;

        case REMOVE_PATH:
        case TRUNCATE_DIRECTORY:
        case RECURSIVE_REMOVE_PATH:
                r = glob_item(i, remove_item_instance);
                break;
        }

        return r;
}

static int clean_item_instance(Item *i, const char* instance) {
        _cleanup_closedir_ DIR *d = NULL;
        struct stat s, ps;
        bool mountpoint;
        usec_t cutoff, n;
        char timestamp[FORMAT_TIMESTAMP_MAX];

        assert(i);

        if (!i->age_set)
                return 0;

        n = now(CLOCK_REALTIME);
        if (n < i->age)
                return 0;

        cutoff = n - i->age;

        d = opendir_nomod(instance);
        if (!d) {
                if (errno == ENOENT || errno == ENOTDIR) {
                        log_debug_errno(errno, "Directory \"%s\": %m", instance);
                        return 0;
                }

                log_error_errno(errno, "Failed to open directory %s: %m", instance);
                return -errno;
        }

        if (fstat(dirfd(d), &s) < 0)
                return log_error_errno(errno, "stat(%s) failed: %m", i->path);

        if (!S_ISDIR(s.st_mode)) {
                log_error("%s is not a directory.", i->path);
                return -ENOTDIR;
        }

        if (fstatat(dirfd(d), "..", &ps, AT_SYMLINK_NOFOLLOW) != 0)
                return log_error_errno(errno, "stat(%s/..) failed: %m", i->path);

        mountpoint = s.st_dev != ps.st_dev || s.st_ino == ps.st_ino;

        log_debug("Cleanup threshold for %s \"%s\" is %s",
                  mountpoint ? "mount point" : "directory",
                  instance,
                  format_timestamp_us(timestamp, sizeof(timestamp), cutoff));

        return dir_cleanup(i, instance, d, &s, cutoff, s.st_dev, mountpoint,
                           MAX_DEPTH, i->keep_first_level);
}

static int clean_item(Item *i) {
        int r = 0;

        assert(i);

        log_debug("Running clean action for entry %c %s", (char) i->type, i->path);

        switch (i->type) {
        case CREATE_DIRECTORY:
        case CREATE_SUBVOLUME:
        case CREATE_SUBVOLUME_INHERIT_QUOTA:
        case CREATE_SUBVOLUME_NEW_QUOTA:
        case TRUNCATE_DIRECTORY:
        case IGNORE_PATH:
        case COPY_FILES:
                clean_item_instance(i, i->path);
                break;
        case IGNORE_DIRECTORY_PATH:
                r = glob_item(i, clean_item_instance);
                break;
        default:
                break;
        }

        return r;
}

static int process_item_array(ItemArray *array);

static int process_item(Item *i) {
        int r, q, p, t = 0;
        _cleanup_free_ char *prefix = NULL;

        assert(i);

        if (i->done)
                return 0;

        i->done = true;

        prefix = malloc(strlen(i->path) + 1);
        if (!prefix)
                return log_oom();

        PATH_FOREACH_PREFIX(prefix, i->path) {
                ItemArray *j;

                j = ordered_hashmap_get(items, prefix);
                if (j) {
                        int s;

                        s = process_item_array(j);
                        if (s < 0 && t == 0)
                                t = s;
                }
        }

        r = arg_create ? create_item(i) : 0;
        q = arg_remove ? remove_item(i) : 0;
        p = arg_clean ? clean_item(i) : 0;

        return t < 0 ? t :
                r < 0 ? r :
                q < 0 ? q :
                p;
}

static int process_item_array(ItemArray *array) {
        unsigned n;
        int r = 0, k;

        assert(array);

        for (n = 0; n < array->count; n++) {
                k = process_item(array->items + n);
                if (k < 0 && r == 0)
                        r = k;
        }

        return r;
}

static void item_free_contents(Item *i) {
        assert(i);
        free(i->path);
        free(i->argument);
        strv_free(i->xattrs);

#ifdef HAVE_ACL
        acl_free(i->acl_access);
        acl_free(i->acl_default);
#endif
}

static void item_array_free(ItemArray *a) {
        unsigned n;

        if (!a)
                return;

        for (n = 0; n < a->count; n++)
                item_free_contents(a->items + n);
        free(a->items);
        free(a);
}

static int item_compare(const void *a, const void *b) {
        const Item *x = a, *y = b;

        /* Make sure that the ownership taking item is put first, so
         * that we first create the node, and then can adjust it */

        if (takes_ownership(x->type) && !takes_ownership(y->type))
                return -1;
        if (!takes_ownership(x->type) && takes_ownership(y->type))
                return 1;

        return (int) x->type - (int) y->type;
}

static bool item_compatible(Item *a, Item *b) {
        assert(a);
        assert(b);
        assert(streq(a->path, b->path));

        if (takes_ownership(a->type) && takes_ownership(b->type))
                /* check if the items are the same */
                return  streq_ptr(a->argument, b->argument) &&

                        a->uid_set == b->uid_set &&
                        a->uid == b->uid &&

                        a->gid_set == b->gid_set &&
                        a->gid == b->gid &&

                        a->mode_set == b->mode_set &&
                        a->mode == b->mode &&

                        a->age_set == b->age_set &&
                        a->age == b->age &&

                        a->mask_perms == b->mask_perms &&

                        a->keep_first_level == b->keep_first_level &&

                        a->major_minor == b->major_minor;

        return true;
}

static bool should_include_path(const char *path) {
        char **prefix;

        STRV_FOREACH(prefix, arg_exclude_prefixes)
                if (path_startswith(path, *prefix)) {
                        log_debug("Entry \"%s\" matches exclude prefix \"%s\", skipping.",
                                  path, *prefix);
                        return false;
                }

        STRV_FOREACH(prefix, arg_include_prefixes)
                if (path_startswith(path, *prefix)) {
                        log_debug("Entry \"%s\" matches include prefix \"%s\".", path, *prefix);
                        return true;
                }

        /* no matches, so we should include this path only if we
         * have no whitelist at all */
        if (strv_length(arg_include_prefixes) == 0)
                return true;

        log_debug("Entry \"%s\" does not match any include prefix, skipping.", path);
        return false;
}

static int parse_line(const char *fname, unsigned line, const char *buffer) {

        _cleanup_free_ char *action = NULL, *mode = NULL, *user = NULL, *group = NULL, *age = NULL, *path = NULL;
        _cleanup_(item_free_contents) Item i = {};
        ItemArray *existing;
        OrderedHashmap *h;
        int r, pos;
        bool force = false, boot = false;

        assert(fname);
        assert(line >= 1);
        assert(buffer);

        r = extract_many_words(
                        &buffer,
                        NULL,
                        EXTRACT_QUOTES,
                        &action,
                        &path,
                        &mode,
                        &user,
                        &group,
                        &age,
                        NULL);
        if (r < 0)
                return log_error_errno(r, "[%s:%u] Failed to parse line: %m", fname, line);
        else if (r < 2) {
                log_error("[%s:%u] Syntax error.", fname, line);
                return -EIO;
        }

        if (!isempty(buffer) && !streq(buffer, "-")) {
                i.argument = strdup(buffer);
                if (!i.argument)
                        return log_oom();
        }

        if (isempty(action)) {
                log_error("[%s:%u] Command too short '%s'.", fname, line, action);
                return -EINVAL;
        }

        for (pos = 1; action[pos]; pos++) {
                if (action[pos] == '!' && !boot)
                        boot = true;
                else if (action[pos] == '+' && !force)
                        force = true;
                else {
                        log_error("[%s:%u] Unknown modifiers in command '%s'",
                                  fname, line, action);
                        return -EINVAL;
                }
        }

        if (boot && !arg_boot) {
                log_debug("Ignoring entry %s \"%s\" because --boot is not specified.",
                          action, path);
                return 0;
        }

        i.type = action[0];
        i.force = force;

        r = specifier_printf(path, specifier_table, NULL, &i.path);
        if (r < 0) {
                log_error("[%s:%u] Failed to replace specifiers: %s", fname, line, path);
                return r;
        }

        switch (i.type) {

        case CREATE_DIRECTORY:
        case CREATE_SUBVOLUME:
        case CREATE_SUBVOLUME_INHERIT_QUOTA:
        case CREATE_SUBVOLUME_NEW_QUOTA:
        case TRUNCATE_DIRECTORY:
        case CREATE_FIFO:
        case IGNORE_PATH:
        case IGNORE_DIRECTORY_PATH:
        case REMOVE_PATH:
        case RECURSIVE_REMOVE_PATH:
        case ADJUST_MODE:
        case RELABEL_PATH:
        case RECURSIVE_RELABEL_PATH:
                if (i.argument)
                        log_warning("[%s:%u] %c lines don't take argument fields, ignoring.", fname, line, i.type);

                break;

        case CREATE_FILE:
        case TRUNCATE_FILE:
                break;

        case CREATE_SYMLINK:
                if (!i.argument) {
                        i.argument = strappend("/usr/share/factory/", i.path);
                        if (!i.argument)
                                return log_oom();
                }
                break;

        case WRITE_FILE:
                if (!i.argument) {
                        log_error("[%s:%u] Write file requires argument.", fname, line);
                        return -EBADMSG;
                }
                break;

        case COPY_FILES:
                if (!i.argument) {
                        i.argument = strappend("/usr/share/factory/", i.path);
                        if (!i.argument)
                                return log_oom();
                } else if (!path_is_absolute(i.argument)) {
                        log_error("[%s:%u] Source path is not absolute.", fname, line);
                        return -EBADMSG;
                }

                path_kill_slashes(i.argument);
                break;

        case CREATE_CHAR_DEVICE:
        case CREATE_BLOCK_DEVICE: {
                unsigned major, minor;

                if (!i.argument) {
                        log_error("[%s:%u] Device file requires argument.", fname, line);
                        return -EBADMSG;
                }

                if (sscanf(i.argument, "%u:%u", &major, &minor) != 2) {
                        log_error("[%s:%u] Can't parse device file major/minor '%s'.", fname, line, i.argument);
                        return -EBADMSG;
                }

                i.major_minor = makedev(major, minor);
                break;
        }

        case SET_XATTR:
        case RECURSIVE_SET_XATTR:
                if (!i.argument) {
                        log_error("[%s:%u] Set extended attribute requires argument.", fname, line);
                        return -EBADMSG;
                }
                r = parse_xattrs_from_arg(&i);
                if (r < 0)
                        return r;
                break;

        case SET_ACL:
        case RECURSIVE_SET_ACL:
                if (!i.argument) {
                        log_error("[%s:%u] Set ACLs requires argument.", fname, line);
                        return -EBADMSG;
                }
                r = parse_acls_from_arg(&i);
                if (r < 0)
                        return r;
                break;

        case SET_ATTRIBUTE:
        case RECURSIVE_SET_ATTRIBUTE:
                if (!i.argument) {
                        log_error("[%s:%u] Set file attribute requires argument.", fname, line);
                        return -EBADMSG;
                }
                r = parse_attribute_from_arg(&i);
                if (r < 0)
                        return r;
                break;

        default:
                log_error("[%s:%u] Unknown command type '%c'.", fname, line, (char) i.type);
                return -EBADMSG;
        }

        if (!path_is_absolute(i.path)) {
                log_error("[%s:%u] Path '%s' not absolute.", fname, line, i.path);
                return -EBADMSG;
        }

        path_kill_slashes(i.path);

        if (!should_include_path(i.path))
                return 0;

        if (arg_root) {
                char *p;

                p = prefix_root(arg_root, i.path);
                if (!p)
                        return log_oom();

                free(i.path);
                i.path = p;
        }

        if (!isempty(user) && !streq(user, "-")) {
                const char *u = user;

                r = get_user_creds(&u, &i.uid, NULL, NULL, NULL);
                if (r < 0) {
                        log_error("[%s:%u] Unknown user '%s'.", fname, line, user);
                        return r;
                }

                i.uid_set = true;
        }

        if (!isempty(group) && !streq(group, "-")) {
                const char *g = group;

                r = get_group_creds(&g, &i.gid);
                if (r < 0) {
                        log_error("[%s:%u] Unknown group '%s'.", fname, line, group);
                        return r;
                }

                i.gid_set = true;
        }

        if (!isempty(mode) && !streq(mode, "-")) {
                const char *mm = mode;
                unsigned m;

                if (*mm == '~') {
                        i.mask_perms = true;
                        mm++;
                }

                if (parse_mode(mm, &m) < 0) {
                        log_error("[%s:%u] Invalid mode '%s'.", fname, line, mode);
                        return -EBADMSG;
                }

                i.mode = m;
                i.mode_set = true;
        } else
                i.mode = IN_SET(i.type, CREATE_DIRECTORY, TRUNCATE_DIRECTORY, CREATE_SUBVOLUME, CREATE_SUBVOLUME_INHERIT_QUOTA, CREATE_SUBVOLUME_NEW_QUOTA) ? 0755 : 0644;

        if (!isempty(age) && !streq(age, "-")) {
                const char *a = age;

                if (*a == '~') {
                        i.keep_first_level = true;
                        a++;
                }

                if (parse_sec(a, &i.age) < 0) {
                        log_error("[%s:%u] Invalid age '%s'.", fname, line, age);
                        return -EBADMSG;
                }

                i.age_set = true;
        }

        h = needs_glob(i.type) ? globs : items;

        existing = ordered_hashmap_get(h, i.path);
        if (existing) {
                unsigned n;

                for (n = 0; n < existing->count; n++) {
                        if (!item_compatible(existing->items + n, &i)) {
                                log_warning("[%s:%u] Duplicate line for path \"%s\", ignoring.",
                                            fname, line, i.path);
                                return 0;
                        }
                }
        } else {
                existing = new0(ItemArray, 1);
                r = ordered_hashmap_put(h, i.path, existing);
                if (r < 0)
                        return log_oom();
        }

        if (!GREEDY_REALLOC(existing->items, existing->size, existing->count + 1))
                return log_oom();

        memcpy(existing->items + existing->count++, &i, sizeof(i));

        /* Sort item array, to enforce stable ordering of application */
        qsort_safe(existing->items, existing->count, sizeof(Item), item_compare);

        zero(i);
        return 0;
}

static void help(void) {
        printf("%s [OPTIONS...] [CONFIGURATION FILE...]\n\n"
               "Creates, deletes and cleans up volatile and temporary files and directories.\n\n"
               "  -h --help                 Show this help\n"
               "     --version              Show package version\n"
               "     --create               Create marked files/directories\n"
               "     --clean                Clean up marked directories\n"
               "     --remove               Remove marked files/directories\n"
               "     --boot                 Execute actions only safe at boot\n"
               "     --prefix=PATH          Only apply rules with the specified prefix\n"
               "     --exclude-prefix=PATH  Ignore rules with the specified prefix\n"
               "     --root=PATH            Operate on an alternate filesystem root\n",
               program_invocation_short_name);
}

static int parse_argv(int argc, char *argv[]) {

        enum {
                ARG_VERSION = 0x100,
                ARG_CREATE,
                ARG_CLEAN,
                ARG_REMOVE,
                ARG_BOOT,
                ARG_PREFIX,
                ARG_EXCLUDE_PREFIX,
                ARG_ROOT,
        };

        static const struct option options[] = {
                { "help",           no_argument,         NULL, 'h'                },
                { "version",        no_argument,         NULL, ARG_VERSION        },
                { "create",         no_argument,         NULL, ARG_CREATE         },
                { "clean",          no_argument,         NULL, ARG_CLEAN          },
                { "remove",         no_argument,         NULL, ARG_REMOVE         },
                { "boot",           no_argument,         NULL, ARG_BOOT           },
                { "prefix",         required_argument,   NULL, ARG_PREFIX         },
                { "exclude-prefix", required_argument,   NULL, ARG_EXCLUDE_PREFIX },
                { "root",           required_argument,   NULL, ARG_ROOT           },
                {}
        };

        int c, r;

        assert(argc >= 0);
        assert(argv);

        while ((c = getopt_long(argc, argv, "h", options, NULL)) >= 0)

                switch (c) {

                case 'h':
                        help();
                        return 0;

                case ARG_VERSION:
                        return version();

                case ARG_CREATE:
                        arg_create = true;
                        break;

                case ARG_CLEAN:
                        arg_clean = true;
                        break;

                case ARG_REMOVE:
                        arg_remove = true;
                        break;

                case ARG_BOOT:
                        arg_boot = true;
                        break;

                case ARG_PREFIX:
                        if (strv_push(&arg_include_prefixes, optarg) < 0)
                                return log_oom();
                        break;

                case ARG_EXCLUDE_PREFIX:
                        if (strv_push(&arg_exclude_prefixes, optarg) < 0)
                                return log_oom();
                        break;

                case ARG_ROOT:
                        r = parse_path_argument_and_warn(optarg, true, &arg_root);
                        if (r < 0)
                                return r;
                        break;

                case '?':
                        return -EINVAL;

                default:
                        assert_not_reached("Unhandled option");
                }

        if (!arg_clean && !arg_create && !arg_remove) {
                log_error("You need to specify at least one of --clean, --create or --remove.");
                return -EINVAL;
        }

        return 1;
}

static int read_config_file(const char *fn, bool ignore_enoent) {
        _cleanup_fclose_ FILE *f = NULL;
        char line[LINE_MAX];
        Iterator iterator;
        unsigned v = 0;
        Item *i;
        int r;

        assert(fn);

        r = search_and_fopen_nulstr(fn, "re", arg_root, conf_file_dirs, &f);
        if (r < 0) {
                if (ignore_enoent && r == -ENOENT) {
                        log_debug_errno(r, "Failed to open \"%s\": %m", fn);
                        return 0;
                }

                return log_error_errno(r, "Failed to open '%s', ignoring: %m", fn);
        }
        log_debug("Reading config file \"%s\".", fn);

        FOREACH_LINE(line, f, break) {
                char *l;
                int k;

                v++;

                l = strstrip(line);
                if (*l == '#' || *l == 0)
                        continue;

                k = parse_line(fn, v, l);
                if (k < 0 && r == 0)
                        r = k;
        }

        /* we have to determine age parameter for each entry of type X */
        ORDERED_HASHMAP_FOREACH(i, globs, iterator) {
                Iterator iter;
                Item *j, *candidate_item = NULL;

                if (i->type != IGNORE_DIRECTORY_PATH)
                        continue;

                ORDERED_HASHMAP_FOREACH(j, items, iter) {
                        if (!IN_SET(j->type, CREATE_DIRECTORY, TRUNCATE_DIRECTORY, CREATE_SUBVOLUME, CREATE_SUBVOLUME_INHERIT_QUOTA, CREATE_SUBVOLUME_NEW_QUOTA))
                                continue;

                        if (path_equal(j->path, i->path)) {
                                candidate_item = j;
                                break;
                        }

                        if ((!candidate_item && path_startswith(i->path, j->path)) ||
                            (candidate_item && path_startswith(j->path, candidate_item->path) && (fnmatch(i->path, j->path, FNM_PATHNAME | FNM_PERIOD) == 0)))
                                candidate_item = j;
                }

                if (candidate_item && candidate_item->age_set) {
                        i->age = candidate_item->age;
                        i->age_set = true;
                }
        }

        if (ferror(f)) {
                log_error_errno(errno, "Failed to read from file %s: %m", fn);
                if (r == 0)
                        r = -EIO;
        }

        return r;
}

int main(int argc, char *argv[]) {
        int r, k;
        ItemArray *a;
        Iterator iterator;

        r = parse_argv(argc, argv);
        if (r <= 0)
                goto finish;

        log_set_target(LOG_TARGET_AUTO);
        log_parse_environment();
        log_open();

        umask(0022);

        mac_selinux_init(NULL);

        items = ordered_hashmap_new(&string_hash_ops);
        globs = ordered_hashmap_new(&string_hash_ops);

        if (!items || !globs) {
                r = log_oom();
                goto finish;
        }

        r = 0;

        if (optind < argc) {
                int j;

                for (j = optind; j < argc; j++) {
                        k = read_config_file(argv[j], false);
                        if (k < 0 && r == 0)
                                r = k;
                }

        } else {
                _cleanup_strv_free_ char **files = NULL;
                char **f;

                r = conf_files_list_nulstr(&files, ".conf", arg_root, conf_file_dirs);
                if (r < 0) {
                        log_error_errno(r, "Failed to enumerate tmpfiles.d files: %m");
                        goto finish;
                }

                STRV_FOREACH(f, files) {
                        k = read_config_file(*f, true);
                        if (k < 0 && r == 0)
                                r = k;
                }
        }

        /* The non-globbing ones usually create things, hence we apply
         * them first */
        ORDERED_HASHMAP_FOREACH(a, items, iterator) {
                k = process_item_array(a);
                if (k < 0 && r == 0)
                        r = k;
        }

        /* The globbing ones usually alter things, hence we apply them
         * second. */
        ORDERED_HASHMAP_FOREACH(a, globs, iterator) {
                k = process_item_array(a);
                if (k < 0 && r == 0)
                        r = k;
        }

finish:
        while ((a = ordered_hashmap_steal_first(items)))
                item_array_free(a);

        while ((a = ordered_hashmap_steal_first(globs)))
                item_array_free(a);

        ordered_hashmap_free(items);
        ordered_hashmap_free(globs);

        free(arg_include_prefixes);
        free(arg_exclude_prefixes);
        free(arg_root);

        set_free_free(unix_sockets);

        mac_selinux_finish();

        return r < 0 ? EXIT_FAILURE : EXIT_SUCCESS;
}<|MERGE_RESOLUTION|>--- conflicted
+++ resolved
@@ -603,10 +603,7 @@
 
 static int fd_set_perms(Item *i, int fd, const struct stat *st) {
         _cleanup_free_ char *path = NULL;
-<<<<<<< HEAD
-=======
         struct stat stbuf;
->>>>>>> 3174ba5c
         int r;
 
         assert(i);
@@ -615,15 +612,12 @@
         r = fd_get_path(fd, &path);
         if (r < 0)
                  return r;
-<<<<<<< HEAD
-=======
 
         if (!st) {
                 if (fstat(fd, &stbuf) < 0)
                         return log_error_errno(errno, "fstat(%s) failed: %m", path);
                 st = &stbuf;
         }
->>>>>>> 3174ba5c
 
         if (S_ISLNK(st->st_mode))
                 log_debug("Skipping mode an owner fix for symlink %s.", path);
@@ -675,11 +669,6 @@
         return label_fix(path, false, false);
 }
 
-<<<<<<< HEAD
-static int path_set_perms(Item *i, const char *path) {
-        _cleanup_close_ int fd = -1;
-        struct stat st;
-=======
 static int path_open_parent_safe(const char *path) {
         _cleanup_free_ char *dn = NULL;
         int fd;
@@ -727,27 +716,15 @@
 
 static int path_set_perms(Item *i, const char *path) {
         _cleanup_close_ int fd = -1;
->>>>>>> 3174ba5c
 
         assert(i);
         assert(path);
 
-<<<<<<< HEAD
-        fd = open(path, O_NOFOLLOW|O_CLOEXEC|O_PATH);
-        if (fd < 0)
-                return log_error_errno(errno, "Adjusting owner and mode for %s failed: %m", path);
-
-        if (fstat(fd, &st) < 0)
-                return log_error_errno(errno, "Failed to fstat() file %s: %m", path);
-
-        return fd_set_perms(i, fd, &st);
-=======
         fd = path_open_safe(path);
         if (fd < 0)
                 return fd;
 
         return fd_set_perms(i, fd, NULL);
->>>>>>> 3174ba5c
 }
 
 static int parse_xattrs_from_arg(Item *i) {
@@ -826,15 +803,9 @@
         assert(i);
         assert(path);
 
-<<<<<<< HEAD
-        fd = open(path, O_CLOEXEC|O_NOFOLLOW|O_PATH);
-        if (fd < 0)
-                return log_error_errno(errno, "Cannot open '%s': %m", path);
-=======
         fd = path_open_safe(path);
         if (fd < 0)
                 return fd;
->>>>>>> 3174ba5c
 
         return fd_set_xattrs(i, fd, NULL);
 }
@@ -909,30 +880,20 @@
 #ifdef HAVE_ACL
         char procfs_path[strlen("/proc/self/fd/") + DECIMAL_STR_MAX(int)];
         _cleanup_free_ char *path = NULL;
-<<<<<<< HEAD
+        struct stat stbuf;
 
         assert(item);
         assert(fd);
-        assert(st);
-=======
-        struct stat stbuf;
-
-        assert(item);
-        assert(fd);
->>>>>>> 3174ba5c
 
         r = fd_get_path(fd, &path);
         if (r < 0)
                 return r;
-<<<<<<< HEAD
-=======
 
         if (!st) {
                 if (fstat(fd, &stbuf) < 0)
                         return log_error_errno(errno, "fstat(%s) failed: %m", path);
                 st = &stbuf;
         }
->>>>>>> 3174ba5c
 
         if (S_ISLNK(st->st_mode)) {
                 log_debug("Skipping ACL fix for symlink %s.", path);
@@ -963,30 +924,15 @@
         int r = 0;
 #ifdef HAVE_ACL
         _cleanup_close_ int fd = -1;
-<<<<<<< HEAD
-        struct stat st;
-=======
->>>>>>> 3174ba5c
 
         assert(item);
         assert(path);
 
-<<<<<<< HEAD
-        fd = open(path, O_NOFOLLOW|O_CLOEXEC|O_PATH);
-        if (fd < 0)
-                return log_error_errno(errno, "Adjusting ACL of %s failed: %m", path);
-
-        if (fstat(fd, &st) < 0)
-                return log_error_errno(errno, "Failed to fstat() file %s: %m", path);
-
-        r = fd_set_acls(item, fd, &st);
-=======
         fd = path_open_safe(path);
         if (fd < 0)
                 return fd;
 
         r = fd_set_acls(item, fd, NULL);
->>>>>>> 3174ba5c
  #endif
          return r;
  }
@@ -1097,10 +1043,7 @@
         char procfs_path[strlen("/proc/self/fd/") + DECIMAL_STR_MAX(int)];
         _cleanup_close_ int procfs_fd = -1;
         _cleanup_free_ char *path = NULL;
-<<<<<<< HEAD
-=======
         struct stat stbuf;
->>>>>>> 3174ba5c
         unsigned f;
         int r;
 
@@ -1111,15 +1054,12 @@
         if (r < 0)
                 return r;
 
-<<<<<<< HEAD
-=======
         if (!st) {
                 if (fstat(fd, &stbuf) < 0)
                         return log_error_errno(errno, "fstat(%s) failed: %m", path);
                 st = &stbuf;
         }
 
->>>>>>> 3174ba5c
         /* Issuing the file attribute ioctls on device nodes is not
          * safe, as that will be delivered to the drivers, not the
          * file system containing the device node. */
@@ -1151,26 +1091,6 @@
 }
 
 static int path_set_attribute(Item *item, const char *path) {
-<<<<<<< HEAD
-        _cleanup_close_ int fd = -1;
-        struct stat st;
-
-        if (!item->attribute_set || item->attribute_mask == 0)
-                return 0;
-
-        fd = open(path, O_CLOEXEC|O_NOFOLLOW|O_PATH);
-        if (fd < 0)
-                return log_error_errno(errno, "Cannot open '%s': %m", path);
-
-        if (fstat(fd, &st) < 0)
-                return log_error_errno(errno, "Cannot stat '%s': %m", path);
-
-        return fd_set_attribute(item, fd, &st);
-}
-
-static int write_one_file(Item *i, const char *path) {
-=======
->>>>>>> 3174ba5c
         _cleanup_close_ int fd = -1;
 
         if (!item->attribute_set || item->attribute_mask == 0)
@@ -1694,25 +1614,12 @@
 typedef int (*action_t)(Item *, const char *);
 typedef int (*fdaction_t)(Item *, int fd, const struct stat *st);
 
-<<<<<<< HEAD
-static int item_do(Item *i, int fd, const struct stat *st, fdaction_t action) {
-=======
 static int item_do(Item *i, int fd, fdaction_t action) {
         struct stat st;
->>>>>>> 3174ba5c
         int r = 0, q;
 
         assert(i);
         assert(fd >= 0);
-<<<<<<< HEAD
-        assert(st);
-
-        /* This returns the first error we run into, but nevertheless
-         * tries to go on */
-        r = action(i, fd, st);
-
-        if (S_ISDIR(st->st_mode)) {
-=======
 
         if (fstat(fd, &st) < 0) {
                 r = -errno;
@@ -1724,7 +1631,6 @@
         r = action(i, fd, &st);
 
         if (S_ISDIR(st.st_mode)) {
->>>>>>> 3174ba5c
                 char procfs_path[strlen("/proc/self/fd/") + DECIMAL_STR_MAX(int)];
                 _cleanup_closedir_ DIR *d = NULL;
 
@@ -1740,8 +1646,6 @@
 
                 for (;;) {
                         struct dirent *de;
-<<<<<<< HEAD
-                        struct stat de_st;
                         int de_fd;
 
                         errno = 0;
@@ -1755,34 +1659,13 @@
                                 break;
                         }
 
-=======
-                        int de_fd;
-
-                        errno = 0;
-                        de = readdir(d);
-                        if (!de) {
-                                if (errno > 0) {
-                                        q = -errno;
-                                        goto finish;
-                                }
-
-                                break;
-                        }
-
->>>>>>> 3174ba5c
                         if (STR_IN_SET(de->d_name, ".", ".."))
                                 continue;
 
                         de_fd = openat(fd, de->d_name, O_NOFOLLOW|O_CLOEXEC|O_PATH);
-<<<<<<< HEAD
-                        if (de_fd >= 0 && fstat(de_fd, &de_st) >= 0)
-                                /* pass ownership of dirent fd over  */
-                                q = item_do(i, de_fd, &de_st, action);
-=======
                         if (de_fd >= 0)
                                 /* pass ownership of dirent fd over  */
                                 q = item_do(i, de_fd, action);
->>>>>>> 3174ba5c
                         else
                                 q = -errno;
 
@@ -1816,56 +1699,6 @@
                 k = action(i, *fn);
                 if (k < 0 && r == 0)
                         r = k;
-<<<<<<< HEAD
-        }
-
-        return r;
-}
-
-static int glob_item_recursively(Item *i, fdaction_t action) {
-        _cleanup_globfree_ glob_t g = {
-                .gl_closedir = (void (*)(void *)) closedir,
-                .gl_readdir = (struct dirent *(*)(void *)) readdir,
-                .gl_opendir = (void *(*)(const char *)) opendir_nomod,
-                .gl_lstat = lstat,
-                .gl_stat = stat,
-        };
-        int r = 0, k;
-        char **fn;
-
-        errno = 0;
-        k = glob(i->path, GLOB_NOSORT|GLOB_BRACE|GLOB_ALTDIRFUNC, NULL, &g);
-        if (k != 0 && k != GLOB_NOMATCH)
-                return log_error_errno(errno ?: EIO, "glob(%s) failed: %m", i->path);
-
-        STRV_FOREACH(fn, g.gl_pathv) {
-                _cleanup_close_ int fd = -1;
-                struct stat st;
-
-                /* Make sure we won't trigger/follow file object (such as
-                 * device nodes, automounts, ...) pointed out by 'fn' with
-                 * O_PATH. Note, when O_PATH is used, flags other than
-                 * O_CLOEXEC, O_DIRECTORY, and O_NOFOLLOW are ignored. */
-
-                fd = open(*fn, O_CLOEXEC|O_NOFOLLOW|O_PATH);
-                if (fd < 0) {
-                        r = r ?: -errno;
-                        continue;
-                }
-
-                if (fstat(fd, &st) < 0) {
-                        r = r ?: -errno;
-                        continue;
-                }
-
-                k = item_do(i, fd, &st, action);
-                if (k < 0 && r == 0)
-                        r = k;
-
-                /* we passed fd ownership to the previous call */
-                fd = -1;
-=======
->>>>>>> 3174ba5c
         }
 
         return r;
