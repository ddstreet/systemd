/*-*- Mode: C; c-basic-offset: 8; indent-tabs-mode: nil -*-*/

/***
  This file is part of systemd.

  Copyright 2010 Lennart Poettering, Kay Sievers
  Copyright 2015 Zbigniew Jędrzejewski-Szmek

  systemd is free software; you can redistribute it and/or modify it
  under the terms of the GNU Lesser General Public License as published by
  the Free Software Foundation; either version 2.1 of the License, or
  (at your option) any later version.

  systemd is distributed in the hope that it will be useful, but
  WITHOUT ANY WARRANTY; without even the implied warranty of
  MERCHANTABILITY or FITNESS FOR A PARTICULAR PURPOSE. See the GNU
  Lesser General Public License for more details.

  You should have received a copy of the GNU Lesser General Public License
  along with systemd; If not, see <http://www.gnu.org/licenses/>.
***/

#include <unistd.h>
#include <fcntl.h>
#include <errno.h>
#include <string.h>
#include <limits.h>
#include <dirent.h>
#include <stdio.h>
#include <stdlib.h>
#include <stddef.h>
#include <getopt.h>
#include <stdbool.h>
#include <time.h>
#include <glob.h>
#include <fnmatch.h>
#include <sys/stat.h>
#include <sys/xattr.h>
#include <linux/fs.h>

#include "log.h"
#include "util.h"
#include "macro.h"
#include "missing.h"
#include "mkdir.h"
#include "path-util.h"
#include "strv.h"
#include "label.h"
#include "set.h"
#include "conf-files.h"
#include "capability.h"
#include "specifier.h"
#include "build.h"
#include "copy.h"
#include "rm-rf.h"
#include "selinux-util.h"
#include "btrfs-util.h"
#include "acl-util.h"
#include "formats-util.h"

/* This reads all files listed in /etc/tmpfiles.d/?*.conf and creates
 * them in the file system. This is intended to be used to create
 * properly owned directories beneath /tmp, /var/tmp, /run, which are
 * volatile and hence need to be recreated on bootup. */

typedef enum ItemType {
        /* These ones take file names */
        CREATE_FILE = 'f',
        TRUNCATE_FILE = 'F',
        CREATE_DIRECTORY = 'd',
        TRUNCATE_DIRECTORY = 'D',
        CREATE_SUBVOLUME = 'v',
        CREATE_FIFO = 'p',
        CREATE_SYMLINK = 'L',
        CREATE_CHAR_DEVICE = 'c',
        CREATE_BLOCK_DEVICE = 'b',
        COPY_FILES = 'C',

        /* These ones take globs */
        WRITE_FILE = 'w',
        SET_XATTR = 't',
        RECURSIVE_SET_XATTR = 'T',
        SET_ACL = 'a',
        RECURSIVE_SET_ACL = 'A',
        SET_ATTRIBUTE = 'h',
        RECURSIVE_SET_ATTRIBUTE = 'H',
        IGNORE_PATH = 'x',
        IGNORE_DIRECTORY_PATH = 'X',
        REMOVE_PATH = 'r',
        RECURSIVE_REMOVE_PATH = 'R',
        RELABEL_PATH = 'z',
        RECURSIVE_RELABEL_PATH = 'Z',
        ADJUST_MODE = 'm', /* legacy, 'z' is identical to this */
} ItemType;

typedef struct Item {
        ItemType type;

        char *path;
        char *argument;
        char **xattrs;
#ifdef HAVE_ACL
        acl_t acl_access;
        acl_t acl_default;
#endif
        uid_t uid;
        gid_t gid;
        mode_t mode;
        usec_t age;

        dev_t major_minor;
        unsigned attribute_value;
        unsigned attribute_mask;

        bool uid_set:1;
        bool gid_set:1;
        bool mode_set:1;
        bool age_set:1;
        bool mask_perms:1;
        bool attribute_set:1;

        bool keep_first_level:1;

        bool force:1;

        bool done:1;
} Item;

typedef struct ItemArray {
        Item *items;
        size_t count;
        size_t size;
} ItemArray;

static bool arg_create = false;
static bool arg_clean = false;
static bool arg_remove = false;
static bool arg_boot = false;

static char **arg_include_prefixes = NULL;
static char **arg_exclude_prefixes = NULL;
static char *arg_root = NULL;

static const char conf_file_dirs[] = CONF_DIRS_NULSTR("tmpfiles");

#define MAX_DEPTH 256

static OrderedHashmap *items = NULL, *globs = NULL;
static Set *unix_sockets = NULL;

static const Specifier specifier_table[] = {
        { 'm', specifier_machine_id, NULL },
        { 'b', specifier_boot_id, NULL },
        { 'H', specifier_host_name, NULL },
        { 'v', specifier_kernel_release, NULL },
        {}
};

static bool needs_glob(ItemType t) {
        return IN_SET(t,
                      WRITE_FILE,
                      IGNORE_PATH,
                      IGNORE_DIRECTORY_PATH,
                      REMOVE_PATH,
                      RECURSIVE_REMOVE_PATH,
                      ADJUST_MODE,
                      RELABEL_PATH,
                      RECURSIVE_RELABEL_PATH,
                      SET_XATTR,
                      RECURSIVE_SET_XATTR,
                      SET_ACL,
                      RECURSIVE_SET_ACL,
                      SET_ATTRIBUTE,
                      RECURSIVE_SET_ATTRIBUTE);
}

static bool takes_ownership(ItemType t) {
        return IN_SET(t,
                      CREATE_FILE,
                      TRUNCATE_FILE,
                      CREATE_DIRECTORY,
                      TRUNCATE_DIRECTORY,
                      CREATE_SUBVOLUME,
                      CREATE_FIFO,
                      CREATE_SYMLINK,
                      CREATE_CHAR_DEVICE,
                      CREATE_BLOCK_DEVICE,
                      COPY_FILES,
                      WRITE_FILE,
                      IGNORE_PATH,
                      IGNORE_DIRECTORY_PATH,
                      REMOVE_PATH,
                      RECURSIVE_REMOVE_PATH);
}

static struct Item* find_glob(OrderedHashmap *h, const char *match) {
        ItemArray *j;
        Iterator i;

        ORDERED_HASHMAP_FOREACH(j, h, i) {
                unsigned n;

                for (n = 0; n < j->count; n++) {
                        Item *item = j->items + n;

                        if (fnmatch(item->path, match, FNM_PATHNAME|FNM_PERIOD) == 0)
                                return item;
                }
        }

        return NULL;
}

static void load_unix_sockets(void) {
        _cleanup_fclose_ FILE *f = NULL;
        char line[LINE_MAX];

        if (unix_sockets)
                return;

        /* We maintain a cache of the sockets we found in
         * /proc/net/unix to speed things up a little. */

        unix_sockets = set_new(&string_hash_ops);
        if (!unix_sockets)
                return;

        f = fopen("/proc/net/unix", "re");
        if (!f)
                return;

        /* Skip header */
        if (!fgets(line, sizeof(line), f))
                goto fail;

        for (;;) {
                char *p, *s;
                int k;

                if (!fgets(line, sizeof(line), f))
                        break;

                truncate_nl(line);

                p = strchr(line, ':');
                if (!p)
                        continue;

                if (strlen(p) < 37)
                        continue;

                p += 37;
                p += strspn(p, WHITESPACE);
                p += strcspn(p, WHITESPACE); /* skip one more word */
                p += strspn(p, WHITESPACE);

                if (*p != '/')
                        continue;

                s = strdup(p);
                if (!s)
                        goto fail;

                path_kill_slashes(s);

                k = set_consume(unix_sockets, s);
                if (k < 0 && k != -EEXIST)
                        goto fail;
        }

        return;

fail:
        set_free_free(unix_sockets);
        unix_sockets = NULL;
}

static bool unix_socket_alive(const char *fn) {
        assert(fn);

        load_unix_sockets();

        if (unix_sockets)
                return !!set_get(unix_sockets, (char*) fn);

        /* We don't know, so assume yes */
        return true;
}

static int dir_is_mount_point(DIR *d, const char *subdir) {

        union file_handle_union h = FILE_HANDLE_INIT;
        int mount_id_parent, mount_id;
        int r_p, r;

        r_p = name_to_handle_at(dirfd(d), ".", &h.handle, &mount_id_parent, 0);
        if (r_p < 0)
                r_p = -errno;

        h.handle.handle_bytes = MAX_HANDLE_SZ;
        r = name_to_handle_at(dirfd(d), subdir, &h.handle, &mount_id, 0);
        if (r < 0)
                r = -errno;

        /* got no handle; make no assumptions, return error */
        if (r_p < 0 && r < 0)
                return r_p;

        /* got both handles; if they differ, it is a mount point */
        if (r_p >= 0 && r >= 0)
                return mount_id_parent != mount_id;

        /* got only one handle; assume different mount points if one
         * of both queries was not supported by the filesystem */
        if (r_p == -ENOSYS || r_p == -EOPNOTSUPP || r == -ENOSYS || r == -EOPNOTSUPP)
                return true;

        /* return error */
        if (r_p < 0)
                return r_p;
        return r;
}

static DIR* xopendirat_nomod(int dirfd, const char *path) {
        DIR *dir;

        dir = xopendirat(dirfd, path, O_NOFOLLOW|O_NOATIME);
        if (dir)
                return dir;

        log_debug_errno(errno, "Cannot open %sdirectory \"%s\": %m", dirfd == AT_FDCWD ? "" : "sub", path);
        if (errno != EPERM)
                return NULL;

        dir = xopendirat(dirfd, path, O_NOFOLLOW);
        if (!dir)
                log_debug_errno(errno, "Cannot open %sdirectory \"%s\": %m", dirfd == AT_FDCWD ? "" : "sub", path);

        return dir;
}

static DIR* opendir_nomod(const char *path) {
        return xopendirat_nomod(AT_FDCWD, path);
}

static int dir_cleanup(
                Item *i,
                const char *p,
                DIR *d,
                const struct stat *ds,
                usec_t cutoff,
                dev_t rootdev,
                bool mountpoint,
                int maxdepth,
                bool keep_this_level) {

        struct dirent *dent;
        struct timespec times[2];
        bool deleted = false;
        int r = 0;

        while ((dent = readdir(d))) {
                struct stat s;
                usec_t age;
                _cleanup_free_ char *sub_path = NULL;

                if (STR_IN_SET(dent->d_name, ".", ".."))
                        continue;

                if (fstatat(dirfd(d), dent->d_name, &s, AT_SYMLINK_NOFOLLOW) < 0) {
                        if (errno == ENOENT)
                                continue;

                        /* FUSE, NFS mounts, SELinux might return EACCES */
                        if (errno == EACCES)
                                log_debug_errno(errno, "stat(%s/%s) failed: %m", p, dent->d_name);
                        else
                                log_error_errno(errno, "stat(%s/%s) failed: %m", p, dent->d_name);
                        r = -errno;
                        continue;
                }

                /* Stay on the same filesystem */
                if (s.st_dev != rootdev) {
                        log_debug("Ignoring \"%s/%s\": different filesystem.", p, dent->d_name);
                        continue;
                }

                /* Try to detect bind mounts of the same filesystem instance; they
                 * do not differ in device major/minors. This type of query is not
                 * supported on all kernels or filesystem types though. */
                if (S_ISDIR(s.st_mode) && dir_is_mount_point(d, dent->d_name) > 0) {
                        log_debug("Ignoring \"%s/%s\": different mount of the same filesystem.",
                                  p, dent->d_name);
                        continue;
                }

                /* Do not delete read-only files owned by root */
                if (s.st_uid == 0 && !(s.st_mode & S_IWUSR)) {
                        log_debug("Ignoring \"%s/%s\": read-only and owner by root.", p, dent->d_name);
                        continue;
                }

                sub_path = strjoin(p, "/", dent->d_name, NULL);
                if (!sub_path) {
                        r = log_oom();
                        goto finish;
                }

                /* Is there an item configured for this path? */
                if (ordered_hashmap_get(items, sub_path)) {
                        log_debug("Ignoring \"%s\": a separate entry exists.", sub_path);
                        continue;
                }

                if (find_glob(globs, sub_path)) {
                        log_debug("Ignoring \"%s\": a separate glob exists.", sub_path);
                        continue;
                }

                if (S_ISDIR(s.st_mode)) {

                        if (mountpoint &&
                            streq(dent->d_name, "lost+found") &&
                            s.st_uid == 0) {
                                log_debug("Ignoring \"%s\".", sub_path);
                                continue;
                        }

                        if (maxdepth <= 0)
                                log_warning("Reached max depth on \"%s\".", sub_path);
                        else {
                                _cleanup_closedir_ DIR *sub_dir;
                                int q;

                                sub_dir = xopendirat_nomod(dirfd(d), dent->d_name);
                                if (!sub_dir) {
                                        if (errno != ENOENT)
                                                r = log_error_errno(errno, "opendir(%s) failed: %m", sub_path);

                                        continue;
                                }

                                q = dir_cleanup(i, sub_path, sub_dir, &s, cutoff, rootdev, false, maxdepth-1, false);
                                if (q < 0)
                                        r = q;
                        }

                        /* Note: if you are wondering why we don't
                         * support the sticky bit for excluding
                         * directories from cleaning like we do it for
                         * other file system objects: well, the sticky
                         * bit already has a meaning for directories,
                         * so we don't want to overload that. */

                        if (keep_this_level) {
                                log_debug("Keeping \"%s\".", sub_path);
                                continue;
                        }

                        /* Ignore ctime, we change it when deleting */
                        age = timespec_load(&s.st_mtim);
                        if (age >= cutoff) {
                                char a[FORMAT_TIMESTAMP_MAX];
                                /* Follows spelling in stat(1). */
                                log_debug("Directory \"%s\": modify time %s is too new.",
                                          sub_path,
                                          format_timestamp_us(a, sizeof(a), age));
                                continue;
                        }

                        age = timespec_load(&s.st_atim);
                        if (age >= cutoff) {
                                char a[FORMAT_TIMESTAMP_MAX];
                                log_debug("Directory \"%s\": access time %s is too new.",
                                          sub_path,
                                          format_timestamp_us(a, sizeof(a), age));
                                continue;
                        }

                        log_debug("Removing directory \"%s\".", sub_path);
                        if (unlinkat(dirfd(d), dent->d_name, AT_REMOVEDIR) < 0)
                                if (errno != ENOENT && errno != ENOTEMPTY) {
                                        log_error_errno(errno, "rmdir(%s): %m", sub_path);
                                        r = -errno;
                                }

                } else {
                        /* Skip files for which the sticky bit is
                         * set. These are semantics we define, and are
                         * unknown elsewhere. See XDG_RUNTIME_DIR
                         * specification for details. */
                        if (s.st_mode & S_ISVTX) {
                                log_debug("Skipping \"%s\": sticky bit set.", sub_path);
                                continue;
                        }

                        if (mountpoint && S_ISREG(s.st_mode))
                                if ((streq(dent->d_name, ".journal") && s.st_uid == 0) ||
                                    streq(dent->d_name, "aquota.user") ||
                                    streq(dent->d_name, "aquota.group")) {
                                        log_debug("Skipping \"%s\".", sub_path);
                                        continue;
                                }

                        /* Ignore sockets that are listed in /proc/net/unix */
                        if (S_ISSOCK(s.st_mode) && unix_socket_alive(sub_path)) {
                                log_debug("Skipping \"%s\": live socket.", sub_path);
                                continue;
                        }

                        /* Ignore device nodes */
                        if (S_ISCHR(s.st_mode) || S_ISBLK(s.st_mode)) {
                                log_debug("Skipping \"%s\": a device.", sub_path);
                                continue;
                        }

                        /* Keep files on this level around if this is
                         * requested */
                        if (keep_this_level) {
                                log_debug("Keeping \"%s\".", sub_path);
                                continue;
                        }

                        age = timespec_load(&s.st_mtim);
                        if (age >= cutoff) {
                                char a[FORMAT_TIMESTAMP_MAX];
                                /* Follows spelling in stat(1). */
                                log_debug("File \"%s\": modify time %s is too new.",
                                          sub_path,
                                          format_timestamp_us(a, sizeof(a), age));
                                continue;
                        }

                        age = timespec_load(&s.st_atim);
                        if (age >= cutoff) {
                                char a[FORMAT_TIMESTAMP_MAX];
                                log_debug("File \"%s\": access time %s is too new.",
                                          sub_path,
                                          format_timestamp_us(a, sizeof(a), age));
                                continue;
                        }

                        age = timespec_load(&s.st_ctim);
                        if (age >= cutoff) {
                                char a[FORMAT_TIMESTAMP_MAX];
                                log_debug("File \"%s\": change time %s is too new.",
                                          sub_path,
                                          format_timestamp_us(a, sizeof(a), age));
                                continue;
                        }

                        log_debug("unlink \"%s\"", sub_path);

                        if (unlinkat(dirfd(d), dent->d_name, 0) < 0)
                                if (errno != ENOENT)
                                        r = log_error_errno(errno, "unlink(%s): %m", sub_path);

                        deleted = true;
                }
        }

finish:
        if (deleted) {
                usec_t age1, age2;
                char a[FORMAT_TIMESTAMP_MAX], b[FORMAT_TIMESTAMP_MAX];

                /* Restore original directory timestamps */
                times[0] = ds->st_atim;
                times[1] = ds->st_mtim;

                age1 = timespec_load(&ds->st_atim);
                age2 = timespec_load(&ds->st_mtim);
                log_debug("Restoring access and modification time on \"%s\": %s, %s",
                          p,
                          format_timestamp_us(a, sizeof(a), age1),
                          format_timestamp_us(b, sizeof(b), age2));
                if (futimens(dirfd(d), times) < 0)
                        log_error_errno(errno, "utimensat(%s): %m", p);
        }

        return r;
}

static int path_set_perms(Item *i, const char *path) {
        _cleanup_close_ int fd = -1;
        struct stat st;

        assert(i);
        assert(path);

        /* We open the file with O_PATH here, to make the operation
         * somewhat atomic. Also there's unfortunately no fchmodat()
         * with AT_SYMLINK_NOFOLLOW, hence we emulate it here via
         * O_PATH. */

        fd = open(path, O_RDONLY|O_NOFOLLOW|O_CLOEXEC|O_PATH|O_NOATIME);
        if (fd < 0)
                return log_error_errno(errno, "Adjusting owner and mode for %s failed: %m", path);

        if (fstatat(fd, "", &st, AT_EMPTY_PATH) < 0)
                return log_error_errno(errno, "Failed to fstat() file %s: %m", path);

        if (S_ISLNK(st.st_mode))
                log_debug("Skipping mode an owner fix for symlink %s.", path);
        else {
                char fn[strlen("/proc/self/fd/") + DECIMAL_STR_MAX(int)];
                xsprintf(fn, "/proc/self/fd/%i", fd);

                /* not using i->path directly because it may be a glob */
                if (i->mode_set) {
                        mode_t m = i->mode;

                        if (i->mask_perms) {
                                if (!(st.st_mode & 0111))
                                        m &= ~0111;
                                if (!(st.st_mode & 0222))
                                m &= ~0222;
                                if (!(st.st_mode & 0444))
                                        m &= ~0444;
                                if (!S_ISDIR(st.st_mode))
                                        m &= ~07000; /* remove sticky/sgid/suid bit, unless directory */
                        }

                        if (m == (st.st_mode & 07777))
                                log_debug("\"%s\" has right mode %o", path, st.st_mode);
                        else {
                                log_debug("chmod \"%s\" to mode %o", path, m);
                                if (chmod(fn, m) < 0)
                                        return log_error_errno(errno, "chmod(%s) failed: %m", path);
                        }
                }

                if ((i->uid != st.st_uid || i->gid != st.st_gid) &&
                    (i->uid_set || i->gid_set)) {
                        log_debug("chown \"%s\" to "UID_FMT"."GID_FMT,
                                  path,
                                  i->uid_set ? i->uid : UID_INVALID,
                                  i->gid_set ? i->gid : GID_INVALID);
                        if (chown(fn,
                                  i->uid_set ? i->uid : UID_INVALID,
                                  i->gid_set ? i->gid : GID_INVALID) < 0)
                        return log_error_errno(errno, "chown(%s) failed: %m", path);
                }
        }

        fd = safe_close(fd);

        return label_fix(path, false, false);
}

static int parse_xattrs_from_arg(Item *i) {
        const char *p;
        int r;

        assert(i);
        assert(i->argument);

        p = i->argument;

        for (;;) {
                _cleanup_free_ char *name = NULL, *value = NULL, *xattr = NULL, *xattr_replaced = NULL;

                r = unquote_first_word(&p, &xattr, UNQUOTE_CUNESCAPE);
                if (r < 0)
                        log_warning_errno(r, "Failed to parse extended attribute '%s', ignoring: %m", p);
                if (r <= 0)
                        break;

                r = specifier_printf(xattr, specifier_table, NULL, &xattr_replaced);
                if (r < 0)
                        return log_error_errno(r, "Failed to replace specifiers in extended attribute '%s': %m", xattr);

                r = split_pair(xattr_replaced, "=", &name, &value);
                if (r < 0) {
                        log_warning_errno(r, "Failed to parse extended attribute, ignoring: %s", xattr);
                        continue;
                }

                if (isempty(name) || isempty(value)) {
                        log_warning("Malformed extended attribute found, ignoring: %s", xattr);
                        continue;
                }

                if (strv_push_pair(&i->xattrs, name, value) < 0)
                        return log_oom();

                name = value = NULL;
        }

        return 0;
}

static int path_set_xattrs(Item *i, const char *path) {
        char **name, **value;

        assert(i);
        assert(path);

        STRV_FOREACH_PAIR(name, value, i->xattrs) {
                int n;

                n = strlen(*value);
                log_debug("Setting extended attribute '%s=%s' on %s.", *name, *value, path);
                if (lsetxattr(path, *name, *value, n, 0) < 0) {
                        log_error("Setting extended attribute %s=%s on %s failed: %m", *name, *value, path);
                        return -errno;
                }
        }
        return 0;
}

static int parse_acls_from_arg(Item *item) {
#ifdef HAVE_ACL
        int r;

        assert(item);

        /* If force (= modify) is set, we will not modify the acl
         * afterwards, so the mask can be added now if necessary. */

        r = parse_acl(item->argument, &item->acl_access, &item->acl_default, !item->force);
        if (r < 0)
<<<<<<< HEAD
                log_warning_errno(r, "Failed to parse ACL \"%s\": %m. Ignoring",
                                  item->argument);
=======
                log_warning_errno(r, "Failed to parse ACL \"%s\": %m. Ignoring", item->argument);
>>>>>>> 3f87dd87
#else
        log_warning_errno(ENOSYS, "ACLs are not supported. Ignoring");
#endif

        return 0;
}

#ifdef HAVE_ACL
static int path_set_acl(const char *path, const char *pretty, acl_type_t type, acl_t acl, bool modify) {
        _cleanup_(acl_free_charpp) char *t = NULL;
        _cleanup_(acl_freep) acl_t dup = NULL;
        int r;

        /* Returns 0 for success, positive error if already warned,
         * negative error otherwise. */

        /* Returns 0 for success, positive error if already warned,
         * negative error otherwise. */

        if (modify) {
                r = acls_for_file(path, type, acl, &dup);
                if (r < 0)
                        return r;

                r = calc_acl_mask_if_needed(&dup);
                if (r < 0)
                        return r;
        } else {
                dup = acl_dup(acl);
                if (!dup)
                        return -errno;

                /* the mask was already added earlier if needed */
        }

        r = add_base_acls_if_needed(&dup, path);
        if (r < 0)
                return r;

        t = acl_to_any_text(dup, NULL, ',', TEXT_ABBREVIATE);
        log_debug("Setting %s ACL %s on %s.",
                  type == ACL_TYPE_ACCESS ? "access" : "default",
                  strna(t), pretty);

        r = acl_set_file(path, type, dup);
        if (r < 0)
<<<<<<< HEAD
                return -log_error_errno(errno,
                                        "Setting %s ACL \"%s\" on %s failed: %m",
                                        type == ACL_TYPE_ACCESS ? "access" : "default",
                                        strna(t), path);
=======
                /* Return positive to indicate we already warned */
                return -log_error_errno(errno,
                                        "Setting %s ACL \"%s\" on %s failed: %m",
                                        type == ACL_TYPE_ACCESS ? "access" : "default",
                                        strna(t), pretty);
>>>>>>> 3f87dd87

        return 0;
}
#endif

static int path_set_acls(Item *item, const char *path) {
        int r = 0;
#ifdef HAVE_ACL
<<<<<<< HEAD
        assert(item);
        assert(path);

        if (item->acl_access)
                r = path_set_acl(path, ACL_TYPE_ACCESS, item->acl_access, item->force);

        if (r == 0 && item->acl_default)
                r = path_set_acl(path, ACL_TYPE_DEFAULT, item->acl_default, item->force);
=======
        char fn[strlen("/proc/self/fd/") + DECIMAL_STR_MAX(int)];
        _cleanup_close_ int fd = -1;
        struct stat st;

        assert(item);
        assert(path);

        fd = open(path, O_RDONLY|O_NOFOLLOW|O_CLOEXEC|O_PATH|O_NOATIME);
        if (fd < 0)
                return log_error_errno(errno, "Adjusting ACL of %s failed: %m", path);

        if (fstatat(fd, "", &st, AT_EMPTY_PATH) < 0)
                return log_error_errno(errno, "Failed to fstat() file %s: %m", path);

        if (S_ISLNK(st.st_mode)) {
                log_debug("Skipping ACL fix for symlink %s.", path);
                return 0;
        }

        xsprintf(fn, "/proc/self/fd/%i", fd);

        if (item->acl_access)
                r = path_set_acl(fn, path, ACL_TYPE_ACCESS, item->acl_access, item->force);

        if (r == 0 && item->acl_default)
                r = path_set_acl(fn, path, ACL_TYPE_DEFAULT, item->acl_default, item->force);

        if (r > 0)
                return -r; /* already warned */
        else if (r == -EOPNOTSUPP) {
                log_debug_errno(r, "ACLs not supported by file system at %s", path);
                return 0;
        } else if (r < 0)
                log_error_errno(r, "ACL operation on \"%s\" failed: %m", path);
#endif
        return r;
}

#define ATTRIBUTES_ALL                          \
        (FS_NOATIME_FL      |                   \
         FS_SYNC_FL         |                   \
         FS_DIRSYNC_FL      |                   \
         FS_APPEND_FL       |                   \
         FS_COMPR_FL        |                   \
         FS_NODUMP_FL       |                   \
         FS_EXTENT_FL       |                   \
         FS_IMMUTABLE_FL    |                   \
         FS_JOURNAL_DATA_FL |                   \
         FS_SECRM_FL        |                   \
         FS_UNRM_FL         |                   \
         FS_NOTAIL_FL       |                   \
         FS_TOPDIR_FL       |                   \
         FS_NOCOW_FL)

static int parse_attribute_from_arg(Item *item) {

        static const struct {
                char character;
                unsigned value;
        } attributes[] = {
                { 'A', FS_NOATIME_FL },      /* do not update atime */
                { 'S', FS_SYNC_FL },         /* Synchronous updates */
                { 'D', FS_DIRSYNC_FL },      /* dirsync behaviour (directories only) */
                { 'a', FS_APPEND_FL },       /* writes to file may only append */
                { 'c', FS_COMPR_FL },        /* Compress file */
                { 'd', FS_NODUMP_FL },       /* do not dump file */
                { 'e', FS_EXTENT_FL },       /* Top of directory hierarchies*/
                { 'i', FS_IMMUTABLE_FL },    /* Immutable file */
                { 'j', FS_JOURNAL_DATA_FL }, /* Reserved for ext3 */
                { 's', FS_SECRM_FL },        /* Secure deletion */
                { 'u', FS_UNRM_FL },         /* Undelete */
                { 't', FS_NOTAIL_FL },       /* file tail should not be merged */
                { 'T', FS_TOPDIR_FL },       /* Top of directory hierarchies*/
                { 'C', FS_NOCOW_FL },        /* Do not cow file */
        };

        enum {
                MODE_ADD,
                MODE_DEL,
                MODE_SET
        } mode = MODE_ADD;

        unsigned value = 0, mask = 0;
        const char *p;

        assert(item);

        p = item->argument;
        if (p) {
                if (*p == '+') {
                        mode = MODE_ADD;
                        p++;
                } else if (*p == '-') {
                        mode = MODE_DEL;
                        p++;
                } else  if (*p == '=') {
                        mode = MODE_SET;
                        p++;
                }
        }

        if (isempty(p) && mode != MODE_SET) {
                log_error("Setting file attribute on '%s' needs an attribute specification.", item->path);
                return -EINVAL;
        }

        for (; p && *p ; p++) {
                unsigned i, v;

                for (i = 0; i < ELEMENTSOF(attributes); i++)
                        if (*p == attributes[i].character)
                                break;

                if (i >= ELEMENTSOF(attributes)) {
                        log_error("Unknown file attribute '%c' on '%s'.", *p, item->path);
                        return -EINVAL;
                }

                v = attributes[i].value;

                if (mode == MODE_ADD || mode == MODE_SET)
                        value |= v;
                else
                        value &= ~v;

                mask |= v;
        }

        if (mode == MODE_SET)
                mask |= ATTRIBUTES_ALL;

        assert(mask != 0);

        item->attribute_mask = mask;
        item->attribute_value = value;
        item->attribute_set = true;

        return 0;
}

static int path_set_attribute(Item *item, const char *path) {
        _cleanup_close_ int fd = -1;
        struct stat st;
        unsigned f;
        int r;

        if (!item->attribute_set || item->attribute_mask == 0)
                return 0;

        fd = open(path, O_RDONLY|O_NONBLOCK|O_CLOEXEC|O_NOATIME|O_NOFOLLOW);
        if (fd < 0) {
                if (errno == ELOOP)
                        return log_error_errno(errno, "Skipping file attributes adjustment on symlink %s.", path);

                return log_error_errno(errno, "Cannot open '%s': %m", path);
        }

        if (fstat(fd, &st) < 0)
                return log_error_errno(errno, "Cannot stat '%s': %m", path);

        /* Issuing the file attribute ioctls on device nodes is not
         * safe, as that will be delivered to the drivers, not the
         * file system containing the device node. */
        if (!S_ISREG(st.st_mode) && !S_ISDIR(st.st_mode)) {
                log_error("Setting file flags is only supported on regular files and directories, cannot set on '%s'.", path);
                return -EINVAL;
        }

        f = item->attribute_value & item->attribute_mask;

        /* Mask away directory-specific flags */
        if (!S_ISDIR(st.st_mode))
                f &= ~FS_DIRSYNC_FL;

        r = chattr_fd(fd, f, item->attribute_mask);
        if (r < 0)
                return log_error_errno(r,
                        "Cannot set file attribute for '%s', value=0x%08x, mask=0x%08x: %m",
                        path, item->attribute_value, item->attribute_mask);
>>>>>>> 3f87dd87

        if (r > 0)
                return -r; /* already warned */
        else if (r == -ENOTSUP) {
                log_debug_errno(r, "ACLs not supported by file system at %s", path);
                return 0;
        } else if (r < 0)
                log_error_errno(r, "ACL operation on \"%s\" failed: %m", path);
#endif
        return r;
}

static int write_one_file(Item *i, const char *path) {
        _cleanup_close_ int fd = -1;
        int flags, r = 0;
        struct stat st;

        assert(i);
        assert(path);

        flags = i->type == CREATE_FILE ? O_CREAT|O_APPEND|O_NOFOLLOW :
                i->type == TRUNCATE_FILE ? O_CREAT|O_TRUNC|O_NOFOLLOW : 0;

        RUN_WITH_UMASK(0000) {
                mac_selinux_create_file_prepare(path, S_IFREG);
                fd = open(path, flags|O_NDELAY|O_CLOEXEC|O_WRONLY|O_NOCTTY, i->mode);
                mac_selinux_create_file_clear();
        }

        if (fd < 0) {
                if (i->type == WRITE_FILE && errno == ENOENT) {
                        log_debug_errno(errno, "Not writing \"%s\": %m", path);
                        return 0;
                }

                r = -errno;
                if (!i->argument && errno == EROFS && stat(path, &st) == 0 &&
                    (i->type == CREATE_FILE || st.st_size == 0))
                        goto check_mode;

                return log_error_errno(r, "Failed to create file %s: %m", path);
        }

        if (i->argument) {
                _cleanup_free_ char *unescaped = NULL, *replaced = NULL;

                log_debug("%s to \"%s\".", i->type == CREATE_FILE ? "Appending" : "Writing", path);

                r = cunescape(i->argument, 0, &unescaped);
                if (r < 0)
                        return log_error_errno(r, "Failed to unescape parameter to write: %s", i->argument);

                r = specifier_printf(unescaped, specifier_table, NULL, &replaced);
                if (r < 0)
                        return log_error_errno(r, "Failed to replace specifiers in parameter to write '%s': %m", unescaped);

                r = loop_write(fd, replaced, strlen(replaced), false);
                if (r < 0)
                        return log_error_errno(r, "Failed to write file \"%s\": %m", path);
        } else
                log_debug("\"%s\" has been created.", path);

        fd = safe_close(fd);

        if (stat(path, &st) < 0)
                return log_error_errno(errno, "stat(%s) failed: %m", path);

 check_mode:
        if (!S_ISREG(st.st_mode)) {
                log_error("%s is not a file.", path);
                return -EEXIST;
        }

        r = path_set_perms(i, path);
        if (r < 0)
                return r;

        return 0;
}

typedef int (*action_t)(Item *, const char *);

static int item_do_children(Item *i, const char *path, action_t action) {
        _cleanup_closedir_ DIR *d;
        int r = 0;

        assert(i);
        assert(path);

        /* This returns the first error we run into, but nevertheless
         * tries to go on */

        d = opendir_nomod(path);
        if (!d)
                return errno == ENOENT || errno == ENOTDIR ? 0 : -errno;

        for (;;) {
                _cleanup_free_ char *p = NULL;
                struct dirent *de;
                int q;

                errno = 0;
                de = readdir(d);
                if (!de) {
                        if (errno != 0 && r == 0)
                                r = -errno;

                        break;
                }

                if (STR_IN_SET(de->d_name, ".", ".."))
                        continue;

                p = strjoin(path, "/", de->d_name, NULL);
                if (!p)
                        return -ENOMEM;

                q = action(i, p);
                if (q < 0 && q != -ENOENT && r == 0)
                        r = q;

                if (IN_SET(de->d_type, DT_UNKNOWN, DT_DIR)) {
                        q = item_do_children(i, p, action);
                        if (q < 0 && r == 0)
                                r = q;
                }
        }

        return r;
}

static int glob_item(Item *i, action_t action, bool recursive) {
        _cleanup_globfree_ glob_t g = {
                .gl_closedir = (void (*)(void *)) closedir,
                .gl_readdir = (struct dirent *(*)(void *)) readdir,
                .gl_opendir = (void *(*)(const char *)) opendir_nomod,
                .gl_lstat = lstat,
                .gl_stat = stat,
        };
        int r = 0, k;
        char **fn;

        errno = 0;
        k = glob(i->path, GLOB_NOSORT|GLOB_BRACE|GLOB_ALTDIRFUNC, NULL, &g);
        if (k != 0 && k != GLOB_NOMATCH)
                return log_error_errno(errno ?: EIO, "glob(%s) failed: %m", i->path);

        STRV_FOREACH(fn, g.gl_pathv) {
                k = action(i, *fn);
                if (k < 0 && r == 0)
                        r = k;

                if (recursive) {
                        k = item_do_children(i, *fn, action);
                        if (k < 0 && r == 0)
                                r = k;
                }
        }

        return r;
}

typedef enum {
        CREATION_NORMAL,
        CREATION_EXISTING,
        CREATION_FORCE,
        _CREATION_MODE_MAX,
        _CREATION_MODE_INVALID = -1
} CreationMode;

static const char *creation_mode_verb_table[_CREATION_MODE_MAX] = {
        [CREATION_NORMAL] = "Created",
        [CREATION_EXISTING] = "Found existing",
        [CREATION_FORCE] = "Created replacement",
};

DEFINE_PRIVATE_STRING_TABLE_LOOKUP_TO_STRING(creation_mode_verb, CreationMode);

static int create_item(Item *i) {
        _cleanup_free_ char *resolved = NULL;
        struct stat st;
        int r = 0;
        CreationMode creation;

        assert(i);

        log_debug("Running create action for entry %c %s", (char) i->type, i->path);

        switch (i->type) {

        case IGNORE_PATH:
        case IGNORE_DIRECTORY_PATH:
        case REMOVE_PATH:
        case RECURSIVE_REMOVE_PATH:
                return 0;

        case CREATE_FILE:
        case TRUNCATE_FILE:
                r = write_one_file(i, i->path);
                if (r < 0)
                        return r;
                break;

        case COPY_FILES: {
                r = specifier_printf(i->argument, specifier_table, NULL, &resolved);
                if (r < 0)
                        return log_error_errno(r, "Failed to substitute specifiers in copy source %s: %m", i->argument);

                log_debug("Copying tree \"%s\" to \"%s\".", resolved, i->path);
                r = copy_tree(resolved, i->path, false);

                if (r == -EROFS && stat(i->path, &st) == 0)
                        r = -EEXIST;

                if (r < 0) {
                        struct stat a, b;

                        if (r != -EEXIST)
                                return log_error_errno(r, "Failed to copy files to %s: %m", i->path);

                        if (stat(resolved, &a) < 0)
                                return log_error_errno(errno, "stat(%s) failed: %m", resolved);

                        if (stat(i->path, &b) < 0)
                                return log_error_errno(errno, "stat(%s) failed: %m", i->path);

                        if ((a.st_mode ^ b.st_mode) & S_IFMT) {
                                log_debug("Can't copy to %s, file exists already and is of different type", i->path);
                                return 0;
                        }
                }

                r = path_set_perms(i, i->path);
                if (r < 0)
                        return r;

                break;

        case WRITE_FILE:
                r = glob_item(i, write_one_file, false);
                if (r < 0)
                        return r;

                break;

        case CREATE_DIRECTORY:
        case TRUNCATE_DIRECTORY:
        case CREATE_SUBVOLUME:

                RUN_WITH_UMASK(0000)
                        mkdir_parents_label(i->path, 0755);

                if (i->type == CREATE_SUBVOLUME)
                        RUN_WITH_UMASK((~i->mode) & 0777) {
                                r = btrfs_subvol_make(i->path);
                                log_debug_errno(r, "Creating subvolume \"%s\": %m", i->path);
                        }
                else
                        r = 0;

                if (IN_SET(i->type, CREATE_DIRECTORY, TRUNCATE_DIRECTORY) || r == -ENOTTY)
                        RUN_WITH_UMASK(0000)
                                r = mkdir_label(i->path, i->mode);

                if (r < 0) {
                        int k;

                        if (r != -EEXIST && r != -EROFS)
                                return log_error_errno(r, "Failed to create directory or subvolume \"%s\": %m", i->path);

                        k = is_dir(i->path, false);
                        if (k == -ENOENT && r == -EROFS)
                                return log_error_errno(r, "%s does not exist and cannot be created as the file system is read-only.", i->path);
                        if (k < 0)
                                return log_error_errno(k, "Failed to check if %s exists: %m", i->path);
                        if (!k) {
                                log_warning("\"%s\" already exists and is not a directory.", i->path);
                                return 0;
                        }

                        creation = CREATION_EXISTING;
                } else
                        creation = CREATION_NORMAL;

                log_debug("%s directory \"%s\".", creation_mode_verb_to_string(creation), i->path);

                r = path_set_perms(i, i->path);
                if (r < 0)
                        return r;

                break;

        case CREATE_FIFO:

                RUN_WITH_UMASK(0000) {
                        mac_selinux_create_file_prepare(i->path, S_IFIFO);
                        r = mkfifo(i->path, i->mode);
                        mac_selinux_create_file_clear();
                }

                if (r < 0) {
                        if (errno != EEXIST)
                                return log_error_errno(errno, "Failed to create fifo %s: %m", i->path);

                        if (lstat(i->path, &st) < 0)
                                return log_error_errno(errno, "stat(%s) failed: %m", i->path);

                        if (!S_ISFIFO(st.st_mode)) {

                                if (i->force) {
                                        RUN_WITH_UMASK(0000) {
                                                mac_selinux_create_file_prepare(i->path, S_IFIFO);
                                                r = mkfifo_atomic(i->path, i->mode);
                                                mac_selinux_create_file_clear();
                                        }

                                        if (r < 0)
                                                return log_error_errno(r, "Failed to create fifo %s: %m", i->path);
                                        creation = CREATION_FORCE;
                                } else {
                                        log_warning("\"%s\" already exists and is not a fifo.", i->path);
                                        return 0;
                                }
                        } else
                                creation = CREATION_EXISTING;
                } else
                        creation = CREATION_NORMAL;
                log_debug("%s fifo \"%s\".", creation_mode_verb_to_string(creation), i->path);

                r = path_set_perms(i, i->path);
                if (r < 0)
                        return r;

                break;
        }

        case CREATE_SYMLINK: {
                r = specifier_printf(i->argument, specifier_table, NULL, &resolved);
                if (r < 0)
                        return log_error_errno(r, "Failed to substitute specifiers in symlink target %s: %m", i->argument);

                mac_selinux_create_file_prepare(i->path, S_IFLNK);
                r = symlink(resolved, i->path);
                mac_selinux_create_file_clear();

                if (r < 0) {
                        _cleanup_free_ char *x = NULL;

                        if (errno != EEXIST)
                                return log_error_errno(errno, "symlink(%s, %s) failed: %m", resolved, i->path);

                        r = readlink_malloc(i->path, &x);
                        if (r < 0 || !streq(resolved, x)) {

                                if (i->force) {
                                        mac_selinux_create_file_prepare(i->path, S_IFLNK);
                                        r = symlink_atomic(resolved, i->path);
                                        mac_selinux_create_file_clear();

                                        if (r < 0)
                                                return log_error_errno(r, "symlink(%s, %s) failed: %m", resolved, i->path);

                                        creation = CREATION_FORCE;
                                } else {
                                        log_debug("\"%s\" is not a symlink or does not point to the correct path.", i->path);
                                        return 0;
                                }
                        } else
                                creation = CREATION_EXISTING;
                } else

                        creation = CREATION_NORMAL;
                log_debug("%s symlink \"%s\".", creation_mode_verb_to_string(creation), i->path);
                break;
        }

        case CREATE_BLOCK_DEVICE:
        case CREATE_CHAR_DEVICE: {
                mode_t file_type;

                if (have_effective_cap(CAP_MKNOD) == 0) {
                        /* In a container we lack CAP_MKNOD. We
                        shouldn't attempt to create the device node in
                        that case to avoid noise, and we don't support
                        virtualized devices in containers anyway. */

                        log_debug("We lack CAP_MKNOD, skipping creation of device node %s.", i->path);
                        return 0;
                }

                file_type = i->type == CREATE_BLOCK_DEVICE ? S_IFBLK : S_IFCHR;

                RUN_WITH_UMASK(0000) {
                        mac_selinux_create_file_prepare(i->path, file_type);
                        r = mknod(i->path, i->mode | file_type, i->major_minor);
                        mac_selinux_create_file_clear();
                }

                if (r < 0) {
                        if (errno == EPERM) {
                                log_debug("We lack permissions, possibly because of cgroup configuration; "
                                          "skipping creation of device node %s.", i->path);
                                return 0;
                        }

                        if (errno != EEXIST)
                                return log_error_errno(errno, "Failed to create device node %s: %m", i->path);

                        if (lstat(i->path, &st) < 0)
                                return log_error_errno(errno, "stat(%s) failed: %m", i->path);

                        if ((st.st_mode & S_IFMT) != file_type) {

                                if (i->force) {

                                        RUN_WITH_UMASK(0000) {
                                                mac_selinux_create_file_prepare(i->path, file_type);
                                                r = mknod_atomic(i->path, i->mode | file_type, i->major_minor);
                                                mac_selinux_create_file_clear();
                                        }

                                        if (r < 0)
                                                return log_error_errno(r, "Failed to create device node \"%s\": %m", i->path);
                                        creation = CREATION_FORCE;
                                } else {
                                        log_debug("%s is not a device node.", i->path);
                                        return 0;
                                }
                        } else
                                creation = CREATION_EXISTING;
                } else
                        creation = CREATION_NORMAL;

                log_debug("%s %s device node \"%s\" %u:%u.",
                          creation_mode_verb_to_string(creation),
                          i->type == CREATE_BLOCK_DEVICE ? "block" : "char",
                          i->path, major(i->mode), minor(i->mode));

                r = path_set_perms(i, i->path);
                if (r < 0)
                        return r;

                break;
        }

        case ADJUST_MODE:
        case RELABEL_PATH:
                r = glob_item(i, path_set_perms, false);
                if (r < 0)
                        return r;
                break;

        case RECURSIVE_RELABEL_PATH:
                r = glob_item(i, path_set_perms, true);
                if (r < 0)
                        return r;
                break;

        case SET_XATTR:
                r = glob_item(i, path_set_xattrs, false);
                if (r < 0)
                        return r;
                break;

        case RECURSIVE_SET_XATTR:
                r = glob_item(i, path_set_xattrs, true);
                if (r < 0)
                        return r;
                break;

        case SET_ACL:
                r = glob_item(i, path_set_acls, false);
                if (r < 0)
                        return r;
                break;

        case RECURSIVE_SET_ACL:
                r = glob_item(i, path_set_acls, true);
                if (r < 0)
                        return r;
                break;

<<<<<<< HEAD
=======
        case SET_ATTRIBUTE:
                r = glob_item(i, path_set_attribute, false);
                if (r < 0)
                        return r;
                break;

        case RECURSIVE_SET_ATTRIBUTE:
                r = glob_item(i, path_set_attribute, true);
                if (r < 0)
                        return r;
                break;
        }

>>>>>>> 3f87dd87
        return 0;
}

static int remove_item_instance(Item *i, const char *instance) {
        int r;

        assert(i);

        switch (i->type) {

        case REMOVE_PATH:
                if (remove(instance) < 0 && errno != ENOENT)
                        return log_error_errno(errno, "rm(%s): %m", instance);

                break;

        case TRUNCATE_DIRECTORY:
        case RECURSIVE_REMOVE_PATH:
                /* FIXME: we probably should use dir_cleanup() here
                 * instead of rm_rf() so that 'x' is honoured. */
                log_debug("rm -rf \"%s\"", instance);
                r = rm_rf(instance, (i->type == RECURSIVE_REMOVE_PATH ? REMOVE_ROOT : 0) | REMOVE_PHYSICAL);
                if (r < 0 && r != -ENOENT)
                        return log_error_errno(r, "rm_rf(%s): %m", instance);

                break;

        default:
                assert_not_reached("wut?");
        }

        return 0;
}

static int remove_item(Item *i) {
        int r = 0;

        assert(i);

        log_debug("Running remove action for entry %c %s", (char) i->type, i->path);

        switch (i->type) {

        case CREATE_FILE:
        case TRUNCATE_FILE:
        case CREATE_DIRECTORY:
        case CREATE_SUBVOLUME:
        case CREATE_FIFO:
        case CREATE_SYMLINK:
        case CREATE_CHAR_DEVICE:
        case CREATE_BLOCK_DEVICE:
        case IGNORE_PATH:
        case IGNORE_DIRECTORY_PATH:
        case ADJUST_MODE:
        case RELABEL_PATH:
        case RECURSIVE_RELABEL_PATH:
        case WRITE_FILE:
        case COPY_FILES:
        case SET_XATTR:
        case RECURSIVE_SET_XATTR:
        case SET_ACL:
        case RECURSIVE_SET_ACL:
        case SET_ATTRIBUTE:
        case RECURSIVE_SET_ATTRIBUTE:
                break;

        case REMOVE_PATH:
        case TRUNCATE_DIRECTORY:
        case RECURSIVE_REMOVE_PATH:
                r = glob_item(i, remove_item_instance, false);
                break;
        }

        return r;
}

static int clean_item_instance(Item *i, const char* instance) {
        _cleanup_closedir_ DIR *d = NULL;
        struct stat s, ps;
        bool mountpoint;
        usec_t cutoff, n;
        char timestamp[FORMAT_TIMESTAMP_MAX];

        assert(i);

        if (!i->age_set)
                return 0;

        n = now(CLOCK_REALTIME);
        if (n < i->age)
                return 0;

        cutoff = n - i->age;

        d = opendir_nomod(instance);
        if (!d) {
                if (errno == ENOENT || errno == ENOTDIR) {
                        log_debug_errno(errno, "Directory \"%s\": %m", instance);
                        return 0;
                }

                log_error_errno(errno, "Failed to open directory %s: %m", instance);
                return -errno;
        }

        if (fstat(dirfd(d), &s) < 0)
                return log_error_errno(errno, "stat(%s) failed: %m", i->path);

        if (!S_ISDIR(s.st_mode)) {
                log_error("%s is not a directory.", i->path);
                return -ENOTDIR;
        }

        if (fstatat(dirfd(d), "..", &ps, AT_SYMLINK_NOFOLLOW) != 0)
                return log_error_errno(errno, "stat(%s/..) failed: %m", i->path);

        mountpoint = s.st_dev != ps.st_dev ||
                     (s.st_dev == ps.st_dev && s.st_ino == ps.st_ino);

        log_debug("Cleanup threshold for %s \"%s\" is %s",
                  mountpoint ? "mount point" : "directory",
                  instance,
                  format_timestamp_us(timestamp, sizeof(timestamp), cutoff));

        return dir_cleanup(i, instance, d, &s, cutoff, s.st_dev, mountpoint,
                           MAX_DEPTH, i->keep_first_level);
}

static int clean_item(Item *i) {
        int r = 0;

        assert(i);

        log_debug("Running clean action for entry %c %s", (char) i->type, i->path);

        switch (i->type) {
        case CREATE_DIRECTORY:
        case CREATE_SUBVOLUME:
        case TRUNCATE_DIRECTORY:
        case IGNORE_PATH:
        case COPY_FILES:
                clean_item_instance(i, i->path);
                break;
        case IGNORE_DIRECTORY_PATH:
                r = glob_item(i, clean_item_instance, false);
                break;
        default:
                break;
        }

        return r;
}

static int process_item_array(ItemArray *array);

static int process_item(Item *i) {
        int r, q, p, t = 0;
        _cleanup_free_ char *prefix = NULL;

        assert(i);

        if (i->done)
                return 0;

        i->done = true;

        prefix = malloc(strlen(i->path) + 1);
        if (!prefix)
                return log_oom();

        PATH_FOREACH_PREFIX(prefix, i->path) {
                ItemArray *j;

                j = ordered_hashmap_get(items, prefix);
                if (j) {
                        int s;

                        s = process_item_array(j);
                        if (s < 0 && t == 0)
                                t = s;
                }
        }

        r = arg_create ? create_item(i) : 0;
        q = arg_remove ? remove_item(i) : 0;
        p = arg_clean ? clean_item(i) : 0;

        return t < 0 ? t :
                r < 0 ? r :
                q < 0 ? q :
                p;
}

static int process_item_array(ItemArray *array) {
        unsigned n;
        int r = 0, k;

        assert(array);

        for (n = 0; n < array->count; n++) {
                k = process_item(array->items + n);
                if (k < 0 && r == 0)
                        r = k;
        }

        return r;
}

static void item_free_contents(Item *i) {
        assert(i);
        free(i->path);
        free(i->argument);
        strv_free(i->xattrs);

#ifdef HAVE_ACL
        acl_free(i->acl_access);
        acl_free(i->acl_default);
#endif
}

static void item_array_free(ItemArray *a) {
        unsigned n;

        if (!a)
                return;

        for (n = 0; n < a->count; n++)
                item_free_contents(a->items + n);
        free(a->items);
        free(a);
}

static int item_compare(const void *a, const void *b) {
        const Item *x = a, *y = b;

        /* Make sure that the ownership taking item is put first, so
         * that we first create the node, and then can adjust it */

        if (takes_ownership(x->type) && !takes_ownership(y->type))
                return -1;
        if (!takes_ownership(x->type) && takes_ownership(y->type))
                return 1;

        return (int) x->type - (int) y->type;
}

static bool item_compatible(Item *a, Item *b) {
        assert(a);
        assert(b);
        assert(streq(a->path, b->path));

        if (takes_ownership(a->type) && takes_ownership(b->type))
                /* check if the items are the same */
                return  streq_ptr(a->argument, b->argument) &&

                        a->uid_set == b->uid_set &&
                        a->uid == b->uid &&

                        a->gid_set == b->gid_set &&
                        a->gid == b->gid &&

                        a->mode_set == b->mode_set &&
                        a->mode == b->mode &&

                        a->age_set == b->age_set &&
                        a->age == b->age &&

                        a->mask_perms == b->mask_perms &&

                        a->keep_first_level == b->keep_first_level &&

                        a->major_minor == b->major_minor;

        return true;
}

static bool should_include_path(const char *path) {
        char **prefix;

        STRV_FOREACH(prefix, arg_exclude_prefixes)
                if (path_startswith(path, *prefix)) {
                        log_debug("Entry \"%s\" matches exclude prefix \"%s\", skipping.",
                                  path, *prefix);
                        return false;
                }

        STRV_FOREACH(prefix, arg_include_prefixes)
                if (path_startswith(path, *prefix)) {
                        log_debug("Entry \"%s\" matches include prefix \"%s\".", path, *prefix);
                        return true;
                }

        /* no matches, so we should include this path only if we
         * have no whitelist at all */
        if (strv_length(arg_include_prefixes) == 0)
                return true;

        log_debug("Entry \"%s\" does not match any include prefix, skipping.", path);
        return false;
}

static int parse_line(const char *fname, unsigned line, const char *buffer) {

        _cleanup_free_ char *action = NULL, *mode = NULL, *user = NULL, *group = NULL, *age = NULL, *path = NULL;
        _cleanup_(item_free_contents) Item i = {};
        ItemArray *existing;
        OrderedHashmap *h;
        int r, pos;
        bool force = false, boot = false;

        assert(fname);
        assert(line >= 1);
        assert(buffer);

        r = unquote_many_words(
                        &buffer,
                        0,
                        &action,
                        &path,
                        &mode,
                        &user,
                        &group,
                        &age,
                        NULL);
        if (r < 0)
                return log_error_errno(r, "[%s:%u] Failed to parse line: %m", fname, line);
        else if (r < 2) {
                log_error("[%s:%u] Syntax error.", fname, line);
                return -EIO;
        }

        if (!isempty(buffer) && !streq(buffer, "-")) {
                i.argument = strdup(buffer);
                if (!i.argument)
                        return log_oom();
        }

        if (isempty(action)) {
                log_error("[%s:%u] Command too short '%s'.", fname, line, action);
                return -EINVAL;
        }

        for (pos = 1; action[pos]; pos++) {
                if (action[pos] == '!' && !boot)
                        boot = true;
                else if (action[pos] == '+' && !force)
                        force = true;
                else {
                        log_error("[%s:%u] Unknown modifiers in command '%s'",
                                  fname, line, action);
                        return -EINVAL;
                }
        }

        if (boot && !arg_boot) {
                log_debug("Ignoring entry %s \"%s\" because --boot is not specified.",
                          action, path);
                return 0;
        }

        i.type = action[0];
        i.force = force;

        r = specifier_printf(path, specifier_table, NULL, &i.path);
        if (r < 0) {
                log_error("[%s:%u] Failed to replace specifiers: %s", fname, line, path);
                return r;
        }

        switch (i.type) {

        case CREATE_DIRECTORY:
        case CREATE_SUBVOLUME:
        case TRUNCATE_DIRECTORY:
        case CREATE_FIFO:
        case IGNORE_PATH:
        case IGNORE_DIRECTORY_PATH:
        case REMOVE_PATH:
        case RECURSIVE_REMOVE_PATH:
        case ADJUST_MODE:
        case RELABEL_PATH:
        case RECURSIVE_RELABEL_PATH:
                if (i.argument)
                        log_warning("[%s:%u] %c lines don't take argument fields, ignoring.", fname, line, i.type);

                break;

        case CREATE_FILE:
        case TRUNCATE_FILE:
                break;

        case CREATE_SYMLINK:
                if (!i.argument) {
                        i.argument = strappend("/usr/share/factory/", i.path);
                        if (!i.argument)
                                return log_oom();
                }
                break;

        case WRITE_FILE:
                if (!i.argument) {
                        log_error("[%s:%u] Write file requires argument.", fname, line);
                        return -EBADMSG;
                }
                break;

        case COPY_FILES:
                if (!i.argument) {
                        i.argument = strappend("/usr/share/factory/", i.path);
                        if (!i.argument)
                                return log_oom();
                } else if (!path_is_absolute(i.argument)) {
                        log_error("[%s:%u] Source path is not absolute.", fname, line);
                        return -EBADMSG;
                }

                path_kill_slashes(i.argument);
                break;

        case CREATE_CHAR_DEVICE:
        case CREATE_BLOCK_DEVICE: {
                unsigned major, minor;

                if (!i.argument) {
                        log_error("[%s:%u] Device file requires argument.", fname, line);
                        return -EBADMSG;
                }

                if (sscanf(i.argument, "%u:%u", &major, &minor) != 2) {
                        log_error("[%s:%u] Can't parse device file major/minor '%s'.", fname, line, i.argument);
                        return -EBADMSG;
                }

                i.major_minor = makedev(major, minor);
                break;
        }

        case SET_XATTR:
        case RECURSIVE_SET_XATTR:
                if (!i.argument) {
                        log_error("[%s:%u] Set extended attribute requires argument.", fname, line);
                        return -EBADMSG;
                }
                r = parse_xattrs_from_arg(&i);
                if (r < 0)
                        return r;
                break;

        case SET_ACL:
        case RECURSIVE_SET_ACL:
                if (!i.argument) {
                        log_error("[%s:%u] Set ACLs requires argument.", fname, line);
                        return -EBADMSG;
                }
                r = parse_acls_from_arg(&i);
                if (r < 0)
                        return r;
                break;

        case SET_ATTRIBUTE:
        case RECURSIVE_SET_ATTRIBUTE:
                if (!i.argument) {
                        log_error("[%s:%u] Set file attribute requires argument.", fname, line);
                        return -EBADMSG;
                }
                r = parse_attribute_from_arg(&i);
                if (r < 0)
                        return r;
                break;

        default:
                log_error("[%s:%u] Unknown command type '%c'.", fname, line, (char) i.type);
                return -EBADMSG;
        }

        if (!path_is_absolute(i.path)) {
                log_error("[%s:%u] Path '%s' not absolute.", fname, line, i.path);
                return -EBADMSG;
        }

        path_kill_slashes(i.path);

        if (!should_include_path(i.path))
                return 0;

        if (arg_root) {
                char *p;

                p = prefix_root(arg_root, i.path);
                if (!p)
                        return log_oom();

                free(i.path);
                i.path = p;
        }

        if (!isempty(user) && !streq(user, "-")) {
                const char *u = user;

                r = get_user_creds(&u, &i.uid, NULL, NULL, NULL);
                if (r < 0) {
                        log_error("[%s:%u] Unknown user '%s'.", fname, line, user);
                        return r;
                }

                i.uid_set = true;
        }

        if (!isempty(group) && !streq(group, "-")) {
                const char *g = group;

                r = get_group_creds(&g, &i.gid);
                if (r < 0) {
                        log_error("[%s:%u] Unknown group '%s'.", fname, line, group);
                        return r;
                }

                i.gid_set = true;
        }

        if (!isempty(mode) && !streq(mode, "-")) {
                const char *mm = mode;
                unsigned m;

                if (*mm == '~') {
                        i.mask_perms = true;
                        mm++;
                }

                if (parse_mode(mm, &m) < 0) {
                        log_error("[%s:%u] Invalid mode '%s'.", fname, line, mode);
                        return -EBADMSG;
                }

                i.mode = m;
                i.mode_set = true;
        } else
                i.mode = IN_SET(i.type, CREATE_DIRECTORY, CREATE_SUBVOLUME, TRUNCATE_DIRECTORY)
                        ? 0755 : 0644;

        if (!isempty(age) && !streq(age, "-")) {
                const char *a = age;

                if (*a == '~') {
                        i.keep_first_level = true;
                        a++;
                }

                if (parse_sec(a, &i.age) < 0) {
                        log_error("[%s:%u] Invalid age '%s'.", fname, line, age);
                        return -EBADMSG;
                }

                i.age_set = true;
        }

        h = needs_glob(i.type) ? globs : items;

        existing = ordered_hashmap_get(h, i.path);
        if (existing) {
                unsigned n;

                for (n = 0; n < existing->count; n++) {
                        if (!item_compatible(existing->items + n, &i)) {
                                log_warning("[%s:%u] Duplicate line for path \"%s\", ignoring.",
                                            fname, line, i.path);
                                return 0;
                        }
                }
        } else {
                existing = new0(ItemArray, 1);
                r = ordered_hashmap_put(h, i.path, existing);
                if (r < 0)
                        return log_oom();
        }

        if (!GREEDY_REALLOC(existing->items, existing->size, existing->count + 1))
                return log_oom();

        memcpy(existing->items + existing->count++, &i, sizeof(i));

        /* Sort item array, to enforce stable ordering of application */
        qsort_safe(existing->items, existing->count, sizeof(Item), item_compare);

        zero(i);
        return 0;
}

static void help(void) {
        printf("%s [OPTIONS...] [CONFIGURATION FILE...]\n\n"
               "Creates, deletes and cleans up volatile and temporary files and directories.\n\n"
               "  -h --help                 Show this help\n"
               "     --version              Show package version\n"
               "     --create               Create marked files/directories\n"
               "     --clean                Clean up marked directories\n"
               "     --remove               Remove marked files/directories\n"
               "     --boot                 Execute actions only safe at boot\n"
               "     --prefix=PATH          Only apply rules with the specified prefix\n"
               "     --exclude-prefix=PATH  Ignore rules with the specified prefix\n"
               "     --root=PATH            Operate on an alternate filesystem root\n",
               program_invocation_short_name);
}

static int parse_argv(int argc, char *argv[]) {

        enum {
                ARG_VERSION = 0x100,
                ARG_CREATE,
                ARG_CLEAN,
                ARG_REMOVE,
                ARG_BOOT,
                ARG_PREFIX,
                ARG_EXCLUDE_PREFIX,
                ARG_ROOT,
        };

        static const struct option options[] = {
                { "help",           no_argument,         NULL, 'h'                },
                { "version",        no_argument,         NULL, ARG_VERSION        },
                { "create",         no_argument,         NULL, ARG_CREATE         },
                { "clean",          no_argument,         NULL, ARG_CLEAN          },
                { "remove",         no_argument,         NULL, ARG_REMOVE         },
                { "boot",           no_argument,         NULL, ARG_BOOT           },
                { "prefix",         required_argument,   NULL, ARG_PREFIX         },
                { "exclude-prefix", required_argument,   NULL, ARG_EXCLUDE_PREFIX },
                { "root",           required_argument,   NULL, ARG_ROOT           },
                {}
        };

        int c;

        assert(argc >= 0);
        assert(argv);

        while ((c = getopt_long(argc, argv, "h", options, NULL)) >= 0)

                switch (c) {

                case 'h':
                        help();
                        return 0;

                case ARG_VERSION:
                        puts(PACKAGE_STRING);
                        puts(SYSTEMD_FEATURES);
                        return 0;

                case ARG_CREATE:
                        arg_create = true;
                        break;

                case ARG_CLEAN:
                        arg_clean = true;
                        break;

                case ARG_REMOVE:
                        arg_remove = true;
                        break;

                case ARG_BOOT:
                        arg_boot = true;
                        break;

                case ARG_PREFIX:
                        if (strv_push(&arg_include_prefixes, optarg) < 0)
                                return log_oom();
                        break;

                case ARG_EXCLUDE_PREFIX:
                        if (strv_push(&arg_exclude_prefixes, optarg) < 0)
                                return log_oom();
                        break;

                case ARG_ROOT:
                        free(arg_root);
                        arg_root = path_make_absolute_cwd(optarg);
                        if (!arg_root)
                                return log_oom();

                        path_kill_slashes(arg_root);
                        break;

                case '?':
                        return -EINVAL;

                default:
                        assert_not_reached("Unhandled option");
                }

        if (!arg_clean && !arg_create && !arg_remove) {
                log_error("You need to specify at least one of --clean, --create or --remove.");
                return -EINVAL;
        }

        return 1;
}

static int read_config_file(const char *fn, bool ignore_enoent) {
        _cleanup_fclose_ FILE *f = NULL;
        char line[LINE_MAX];
        Iterator iterator;
        unsigned v = 0;
        Item *i;
        int r;

        assert(fn);

        r = search_and_fopen_nulstr(fn, "re", arg_root, conf_file_dirs, &f);
        if (r < 0) {
                if (ignore_enoent && r == -ENOENT) {
                        log_debug_errno(r, "Failed to open \"%s\": %m", fn);
                        return 0;
                }

                return log_error_errno(r, "Failed to open '%s', ignoring: %m", fn);
        }
        log_debug("Reading config file \"%s\".", fn);

        FOREACH_LINE(line, f, break) {
                char *l;
                int k;

                v++;

                l = strstrip(line);
                if (*l == '#' || *l == 0)
                        continue;

                k = parse_line(fn, v, l);
                if (k < 0 && r == 0)
                        r = k;
        }

        /* we have to determine age parameter for each entry of type X */
        ORDERED_HASHMAP_FOREACH(i, globs, iterator) {
                Iterator iter;
                Item *j, *candidate_item = NULL;

                if (i->type != IGNORE_DIRECTORY_PATH)
                        continue;

                ORDERED_HASHMAP_FOREACH(j, items, iter) {
                        if (j->type != CREATE_DIRECTORY && j->type != TRUNCATE_DIRECTORY && j->type != CREATE_SUBVOLUME)
                                continue;

                        if (path_equal(j->path, i->path)) {
                                candidate_item = j;
                                break;
                        }

                        if ((!candidate_item && path_startswith(i->path, j->path)) ||
                            (candidate_item && path_startswith(j->path, candidate_item->path) && (fnmatch(i->path, j->path, FNM_PATHNAME | FNM_PERIOD) == 0)))
                                candidate_item = j;
                }

                if (candidate_item && candidate_item->age_set) {
                        i->age = candidate_item->age;
                        i->age_set = true;
                }
        }

        if (ferror(f)) {
                log_error_errno(errno, "Failed to read from file %s: %m", fn);
                if (r == 0)
                        r = -EIO;
        }

        return r;
}

int main(int argc, char *argv[]) {
        int r, k;
        ItemArray *a;
        Iterator iterator;

        r = parse_argv(argc, argv);
        if (r <= 0)
                goto finish;

        log_set_target(LOG_TARGET_AUTO);
        log_parse_environment();
        log_open();

        umask(0022);

        mac_selinux_init(NULL);

        items = ordered_hashmap_new(&string_hash_ops);
        globs = ordered_hashmap_new(&string_hash_ops);

        if (!items || !globs) {
                r = log_oom();
                goto finish;
        }

        r = 0;

        if (optind < argc) {
                int j;

                for (j = optind; j < argc; j++) {
                        k = read_config_file(argv[j], false);
                        if (k < 0 && r == 0)
                                r = k;
                }

        } else {
                _cleanup_strv_free_ char **files = NULL;
                char **f;

                r = conf_files_list_nulstr(&files, ".conf", arg_root, conf_file_dirs);
                if (r < 0) {
                        log_error_errno(r, "Failed to enumerate tmpfiles.d files: %m");
                        goto finish;
                }

                STRV_FOREACH(f, files) {
                        k = read_config_file(*f, true);
                        if (k < 0 && r == 0)
                                r = k;
                }
        }

        /* The non-globbing ones usually create things, hence we apply
         * them first */
        ORDERED_HASHMAP_FOREACH(a, items, iterator) {
                k = process_item_array(a);
                if (k < 0 && r == 0)
                        r = k;
        }

        /* The globbing ones usually alter things, hence we apply them
         * second. */
        ORDERED_HASHMAP_FOREACH(a, globs, iterator) {
                k = process_item_array(a);
                if (k < 0 && r == 0)
                        r = k;
        }

finish:
        while ((a = ordered_hashmap_steal_first(items)))
                item_array_free(a);

        while ((a = ordered_hashmap_steal_first(globs)))
                item_array_free(a);

        ordered_hashmap_free(items);
        ordered_hashmap_free(globs);

        free(arg_include_prefixes);
        free(arg_exclude_prefixes);
        free(arg_root);

        set_free_free(unix_sockets);

        mac_selinux_finish();

        return r < 0 ? EXIT_FAILURE : EXIT_SUCCESS;
}<|MERGE_RESOLUTION|>--- conflicted
+++ resolved
@@ -721,12 +721,7 @@
 
         r = parse_acl(item->argument, &item->acl_access, &item->acl_default, !item->force);
         if (r < 0)
-<<<<<<< HEAD
-                log_warning_errno(r, "Failed to parse ACL \"%s\": %m. Ignoring",
-                                  item->argument);
-=======
                 log_warning_errno(r, "Failed to parse ACL \"%s\": %m. Ignoring", item->argument);
->>>>>>> 3f87dd87
 #else
         log_warning_errno(ENOSYS, "ACLs are not supported. Ignoring");
 #endif
@@ -743,9 +738,6 @@
         /* Returns 0 for success, positive error if already warned,
          * negative error otherwise. */
 
-        /* Returns 0 for success, positive error if already warned,
-         * negative error otherwise. */
-
         if (modify) {
                 r = acls_for_file(path, type, acl, &dup);
                 if (r < 0)
@@ -773,18 +765,11 @@
 
         r = acl_set_file(path, type, dup);
         if (r < 0)
-<<<<<<< HEAD
-                return -log_error_errno(errno,
-                                        "Setting %s ACL \"%s\" on %s failed: %m",
-                                        type == ACL_TYPE_ACCESS ? "access" : "default",
-                                        strna(t), path);
-=======
                 /* Return positive to indicate we already warned */
                 return -log_error_errno(errno,
                                         "Setting %s ACL \"%s\" on %s failed: %m",
                                         type == ACL_TYPE_ACCESS ? "access" : "default",
                                         strna(t), pretty);
->>>>>>> 3f87dd87
 
         return 0;
 }
@@ -793,16 +778,6 @@
 static int path_set_acls(Item *item, const char *path) {
         int r = 0;
 #ifdef HAVE_ACL
-<<<<<<< HEAD
-        assert(item);
-        assert(path);
-
-        if (item->acl_access)
-                r = path_set_acl(path, ACL_TYPE_ACCESS, item->acl_access, item->force);
-
-        if (r == 0 && item->acl_default)
-                r = path_set_acl(path, ACL_TYPE_DEFAULT, item->acl_default, item->force);
-=======
         char fn[strlen("/proc/self/fd/") + DECIMAL_STR_MAX(int)];
         _cleanup_close_ int fd = -1;
         struct stat st;
@@ -982,17 +957,8 @@
                 return log_error_errno(r,
                         "Cannot set file attribute for '%s', value=0x%08x, mask=0x%08x: %m",
                         path, item->attribute_value, item->attribute_mask);
->>>>>>> 3f87dd87
-
-        if (r > 0)
-                return -r; /* already warned */
-        else if (r == -ENOTSUP) {
-                log_debug_errno(r, "ACLs not supported by file system at %s", path);
-                return 0;
-        } else if (r < 0)
-                log_error_errno(r, "ACL operation on \"%s\" failed: %m", path);
-#endif
-        return r;
+
+        return 0;
 }
 
 static int write_one_file(Item *i, const char *path) {
@@ -1465,8 +1431,6 @@
                         return r;
                 break;
 
-<<<<<<< HEAD
-=======
         case SET_ATTRIBUTE:
                 r = glob_item(i, path_set_attribute, false);
                 if (r < 0)
@@ -1480,7 +1444,6 @@
                 break;
         }
 
->>>>>>> 3f87dd87
         return 0;
 }
 
