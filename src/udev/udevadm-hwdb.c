--- conflicted
+++ resolved
@@ -526,20 +526,14 @@
 static void help(void) {
         printf("Usage: udevadm hwdb OPTIONS\n"
                "  -u,--update          update the hardware database\n"
-               "  --usr                generate in " UDEVLIBEXECDIR " instead of /etc/udev\n"
                "  -t,--test=MODALIAS   query database and print result\n"
                "  -r,--root=PATH       alternative root path in the filesystem\n"
                "  -h,--help\n\n");
 }
 
 static int adm_hwdb(struct udev *udev, int argc, char *argv[]) {
-        enum {
-                ARG_USR = 0x100,
-        };
-
         static const struct option options[] = {
                 { "update", no_argument,       NULL, 'u' },
-                { "usr",    no_argument,       NULL, ARG_USR },
                 { "test",   required_argument, NULL, 't' },
                 { "root",   required_argument, NULL, 'r' },
                 { "help",   no_argument,       NULL, 'h' },
@@ -547,7 +541,6 @@
         };
         const char *test = NULL;
         const char *root = "";
-        const char *hwdb_bin_dir = "/etc/udev";
         bool update = false;
         struct trie *trie = NULL;
         int err, c;
@@ -557,9 +550,6 @@
                 switch(c) {
                 case 'u':
                         update = true;
-                        break;
-                case ARG_USR:
-                        hwdb_bin_dir = UDEVLIBEXECDIR;
                         break;
                 case 't':
                         test = optarg;
@@ -634,12 +624,7 @@
                 log_debug("strings dedup'ed: %8zu bytes (%8zu)",
                           trie->strings->dedup_len, trie->strings->dedup_count);
 
-<<<<<<< HEAD
-                hwdb_bin = strjoin(root, "/", hwdb_bin_dir, "/hwdb.bin", NULL);
-                if (!hwdb_bin) {
-=======
                 if (asprintf(&hwdb_bin, "%s/" UDEVLIBEXECDIR "/hwdb.bin", root) < 0) {
->>>>>>> 5f578db9
                         rc = EXIT_FAILURE;
                         goto out;
                 }
