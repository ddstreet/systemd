--- conflicted
+++ resolved
@@ -750,12 +750,6 @@
 static int rename_netif(struct udev_event *event)
 {
         struct udev_device *dev = event->dev;
-<<<<<<< HEAD
-        int sk;
-        struct ifreq ifr;
-        int loop;
-        int err;
-=======
         _cleanup_rtnl_unref_ sd_rtnl *rtnl = NULL;
         char name[IFNAMSIZ];
         const char *oldname;
@@ -766,7 +760,6 @@
 
         log_debug("changing net interface name from '%s' to '%s'",
                   oldname, event->name);
->>>>>>> c17d7fc6
 
         strscpy(name, IFNAMSIZ, event->name);
 
@@ -780,57 +773,6 @@
                 goto out;
         }
 
-<<<<<<< HEAD
-        memset(&ifr, 0x00, sizeof(struct ifreq));
-        strscpy(ifr.ifr_name, IFNAMSIZ, udev_device_get_sysname(dev));
-        strscpy(ifr.ifr_newname, IFNAMSIZ, event->name);
-        err = ioctl(sk, SIOCSIFNAME, &ifr);
-        if (err == 0) {
-                print_kmsg("renamed network interface %s to %s\n", ifr.ifr_name, ifr.ifr_newname);
-                goto out;
-        }
-
-        /* keep trying if the destination interface name already exists */
-        err = -errno;
-        if (err != -EEXIST)
-                goto out;
-
-        /* free our own name, another process may wait for us */
-        snprintf(ifr.ifr_newname, IFNAMSIZ, "rename%u", udev_device_get_ifindex(dev));
-        err = ioctl(sk, SIOCSIFNAME, &ifr);
-        if (err < 0) {
-                err = -errno;
-                goto out;
-        }
-
-        /* log temporary name */
-        print_kmsg("renamed network interface %s to %s\n", ifr.ifr_name, ifr.ifr_newname);
-
-        /* wait a maximum of 90 seconds for our target to become available */
-        strscpy(ifr.ifr_name, IFNAMSIZ, ifr.ifr_newname);
-        strscpy(ifr.ifr_newname, IFNAMSIZ, event->name);
-        loop = 90 * 20;
-        while (loop--) {
-                const struct timespec duration = { 0, 1000 * 1000 * 1000 / 20 };
-
-                nanosleep(&duration, NULL);
-
-                err = ioctl(sk, SIOCSIFNAME, &ifr);
-                if (err == 0) {
-                        print_kmsg("renamed network interface %s to %s\n", ifr.ifr_name, ifr.ifr_newname);
-                        break;
-                }
-                err = -errno;
-                if (err != -EEXIST)
-                        break;
-        }
-
-out:
-        if (err < 0)
-                log_error("error changing net interface name %s to %s: %m\n", ifr.ifr_name, ifr.ifr_newname);
-        close(sk);
-        return err;
-=======
         /* keep trying if the destination interface name already exists */
         if (r != -EEXIST)
                 goto out;
@@ -865,7 +807,6 @@
         if (r < 0)
                 log_error("error changing net interface name %s to %s: %m\n", oldname, name);
         return r;
->>>>>>> c17d7fc6
 }
 
 void udev_event_execute_rules(struct udev_event *event, struct udev_rules *rules, const sigset_t *sigmask)
