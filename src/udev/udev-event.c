--- conflicted
+++ resolved
@@ -788,11 +788,7 @@
         strscpy(ifr.ifr_newname, IFNAMSIZ, event->name);
         err = ioctl(sk, SIOCSIFNAME, &ifr);
         if (err == 0) {
-<<<<<<< HEAD
-                print_kmsg("renamed network interface %s to %s\n", ifr.ifr_name, ifr.ifr_newname);
-=======
                 rename_netif_kernel_log(ifr);
->>>>>>> fb29f3f4
                 goto out;
         }
 
@@ -810,11 +806,7 @@
         }
 
         /* log temporary name */
-<<<<<<< HEAD
-        print_kmsg("renamed network interface %s to %s\n", ifr.ifr_name, ifr.ifr_newname);
-=======
         rename_netif_kernel_log(ifr);
->>>>>>> fb29f3f4
 
         /* wait a maximum of 90 seconds for our target to become available */
         strscpy(ifr.ifr_name, IFNAMSIZ, ifr.ifr_newname);
@@ -824,16 +816,9 @@
                 const struct timespec duration = { 0, 1000 * 1000 * 1000 / 20 };
 
                 nanosleep(&duration, NULL);
-<<<<<<< HEAD
-
-                err = ioctl(sk, SIOCSIFNAME, &ifr);
-                if (err == 0) {
-                        print_kmsg("renamed network interface %s to %s\n", ifr.ifr_name, ifr.ifr_newname);
-=======
                 err = ioctl(sk, SIOCSIFNAME, &ifr);
                 if (err == 0) {
                         rename_netif_kernel_log(ifr);
->>>>>>> fb29f3f4
                         break;
                 }
                 err = -errno;
