/* SPDX-License-Identifier: GPL-2.0+ */

#include <ctype.h>
#include <errno.h>
#include <fcntl.h>
#include <net/if.h>
#include <stddef.h>
#include <stdio.h>
#include <stdlib.h>
#include <unistd.h>

#include "sd-event.h"

#include "alloc-util.h"
#include "device-private.h"
#include "device-util.h"
#include "fd-util.h"
#include "format-util.h"
#include "libudev-util.h"
#include "netlink-util.h"
#include "path-util.h"
#include "process-util.h"
#include "rlimit-util.h"
#include "signal-util.h"
#include "stdio-util.h"
#include "string-util.h"
#include "strv.h"
#include "strxcpyx.h"
#include "udev-builtin.h"
#include "udev-node.h"
#include "udev-watch.h"
#include "udev.h"

typedef struct Spawn {
        const char *cmd;
        pid_t pid;
        usec_t timeout_warn_usec;
        usec_t timeout_usec;
        usec_t event_birth_usec;
        bool accept_failure;
        int fd_stdout;
        int fd_stderr;
        char *result;
        size_t result_size;
        size_t result_len;
} Spawn;

UdevEvent *udev_event_new(sd_device *dev, usec_t exec_delay_usec, sd_netlink *rtnl) {
        UdevEvent *event;

        assert(dev);

        event = new(UdevEvent, 1);
        if (!event)
                return NULL;

        *event = (UdevEvent) {
                .dev = sd_device_ref(dev),
                .birth_usec = now(CLOCK_MONOTONIC),
                .exec_delay_usec = exec_delay_usec,
                .rtnl = sd_netlink_ref(rtnl),
        };

        return event;
}

UdevEvent *udev_event_free(UdevEvent *event) {
        if (!event)
                return NULL;

        sd_device_unref(event->dev);
        sd_device_unref(event->dev_db_clone);
        sd_netlink_unref(event->rtnl);
        hashmap_free_free_key(event->run_list);
        hashmap_free_free_free(event->seclabel_list);
        free(event->program_result);
        free(event->name);

        return mfree(event);
}

enum subst_type {
        SUBST_DEVNODE,
        SUBST_ATTR,
        SUBST_ENV,
        SUBST_KERNEL,
        SUBST_KERNEL_NUMBER,
        SUBST_DRIVER,
        SUBST_DEVPATH,
        SUBST_ID,
        SUBST_MAJOR,
        SUBST_MINOR,
        SUBST_RESULT,
        SUBST_PARENT,
        SUBST_NAME,
        SUBST_LINKS,
        SUBST_ROOT,
        SUBST_SYS,
};

struct subst_map_entry {
        const char *name;
        const char fmt;
        enum subst_type type;
};

static const struct subst_map_entry map[] = {
           { .name = "devnode",  .fmt = 'N', .type = SUBST_DEVNODE },
           { .name = "tempnode", .fmt = 'N', .type = SUBST_DEVNODE },
           { .name = "attr",     .fmt = 's', .type = SUBST_ATTR },
           { .name = "sysfs",    .fmt = 's', .type = SUBST_ATTR },
           { .name = "env",      .fmt = 'E', .type = SUBST_ENV },
           { .name = "kernel",   .fmt = 'k', .type = SUBST_KERNEL },
           { .name = "number",   .fmt = 'n', .type = SUBST_KERNEL_NUMBER },
           { .name = "driver",   .fmt = 'd', .type = SUBST_DRIVER },
           { .name = "devpath",  .fmt = 'p', .type = SUBST_DEVPATH },
           { .name = "id",       .fmt = 'b', .type = SUBST_ID },
           { .name = "major",    .fmt = 'M', .type = SUBST_MAJOR },
           { .name = "minor",    .fmt = 'm', .type = SUBST_MINOR },
           { .name = "result",   .fmt = 'c', .type = SUBST_RESULT },
           { .name = "parent",   .fmt = 'P', .type = SUBST_PARENT },
           { .name = "name",     .fmt = 'D', .type = SUBST_NAME },
           { .name = "links",    .fmt = 'L', .type = SUBST_LINKS },
           { .name = "root",     .fmt = 'r', .type = SUBST_ROOT },
           { .name = "sys",      .fmt = 'S', .type = SUBST_SYS },
};

static ssize_t subst_format_var(UdevEvent *event,
                                const struct subst_map_entry *entry, char *attr,
                                char *dest, size_t l) {
        sd_device *parent, *dev = event->dev;
        const char *val = NULL;
        char *s = dest;
        dev_t devnum;
        int r;

        assert(entry);

        switch (entry->type) {
        case SUBST_DEVPATH:
                r = sd_device_get_devpath(dev, &val);
                if (r < 0)
                        return r;
                l = strpcpy(&s, l, val);
                break;
        case SUBST_KERNEL:
                r = sd_device_get_sysname(dev, &val);
                if (r < 0)
                        return r;
                l = strpcpy(&s, l, val);
                break;
        case SUBST_KERNEL_NUMBER:
                r = sd_device_get_sysnum(dev, &val);
                if (r < 0)
                        return r == -ENOENT ? 0 : r;
                l = strpcpy(&s, l, val);
                break;
        case SUBST_ID:
                if (!event->dev_parent)
                        return 0;
                r = sd_device_get_sysname(event->dev_parent, &val);
                if (r < 0)
                        return r;
                l = strpcpy(&s, l, val);
                break;
        case SUBST_DRIVER:
                if (!event->dev_parent)
                        return 0;
                r = sd_device_get_driver(event->dev_parent, &val);
                if (r < 0)
                        return r == -ENOENT ? 0 : r;
                l = strpcpy(&s, l, val);
                break;
        case SUBST_MAJOR:
        case SUBST_MINOR: {
                char buf[DECIMAL_STR_MAX(unsigned)];

                r = sd_device_get_devnum(dev, &devnum);
                if (r < 0 && r != -ENOENT)
                        return r;
                xsprintf(buf, "%u", r < 0 ? 0 : entry->type == SUBST_MAJOR ? major(devnum) : minor(devnum));
                l = strpcpy(&s, l, buf);
                break;
        }
        case SUBST_RESULT: {
                char *rest;
                int i;

                if (!event->program_result)
                        return 0;

                /* get part of the result string */
                i = 0;
                if (attr)
                        i = strtoul(attr, &rest, 10);
                if (i > 0) {
                        char result[UTIL_PATH_SIZE], tmp[UTIL_PATH_SIZE], *cpos;

                        strscpy(result, sizeof(result), event->program_result);
                        cpos = result;
                        while (--i) {
                                while (cpos[0] != '\0' && !isspace(cpos[0]))
                                        cpos++;
                                while (isspace(cpos[0]))
                                        cpos++;
                                if (cpos[0] == '\0')
                                        break;
                        }
                        if (i > 0) {
                                log_error("requested part of result string not found");
                                break;
                        }
                        strscpy(tmp, sizeof(tmp), cpos);
                        /* %{2+}c copies the whole string from the second part on */
                        if (rest[0] != '+') {
                                cpos = strchr(tmp, ' ');
                                if (cpos)
                                        cpos[0] = '\0';
                        }
                        l = strpcpy(&s, l, tmp);
                } else
                        l = strpcpy(&s, l, event->program_result);
                break;
        }
        case SUBST_ATTR: {
                char vbuf[UTIL_NAME_SIZE];
                size_t len;
                int count;

                if (!attr)
                        return -EINVAL;

                /* try to read the value specified by "[dmi/id]product_name" */
                if (util_resolve_subsys_kernel(attr, vbuf, sizeof(vbuf), true) == 0)
                        val = vbuf;

                /* try to read the attribute the device */
                if (!val)
                        (void) sd_device_get_sysattr_value(dev, attr, &val);

                /* try to read the attribute of the parent device, other matches have selected */
                if (!val && event->dev_parent && event->dev_parent != dev)
                        (void) sd_device_get_sysattr_value(event->dev_parent, attr, &val);

                if (!val)
                        return 0;

                /* strip trailing whitespace, and replace unwanted characters */
                if (val != vbuf)
                        strscpy(vbuf, sizeof(vbuf), val);
                len = strlen(vbuf);
                while (len > 0 && isspace(vbuf[--len]))
                        vbuf[len] = '\0';
                count = util_replace_chars(vbuf, UDEV_ALLOWED_CHARS_INPUT);
                if (count > 0)
                        log_device_debug(dev, "%i character(s) replaced", count);
                l = strpcpy(&s, l, vbuf);
                break;
        }
        case SUBST_PARENT:
                r = sd_device_get_parent(dev, &parent);
                if (r < 0)
                        return r == -ENODEV ? 0 : r;
                r = sd_device_get_devname(parent, &val);
                if (r < 0)
                        return r == -ENOENT ? 0 : r;
                l = strpcpy(&s, l, val + STRLEN("/dev/"));
                break;
        case SUBST_DEVNODE:
                r = sd_device_get_devname(dev, &val);
                if (r < 0)
                        return r == -ENOENT ? 0 : r;
                l = strpcpy(&s, l, val);
                break;
        case SUBST_NAME:
                if (event->name)
                        l = strpcpy(&s, l, event->name);
                else if (sd_device_get_devname(dev, &val) >= 0)
                        l = strpcpy(&s, l, val + STRLEN("/dev/"));
                else {
                        r = sd_device_get_sysname(dev, &val);
                        if (r < 0)
                                return r;
                        l = strpcpy(&s, l, val);
                }
                break;
        case SUBST_LINKS:
                FOREACH_DEVICE_DEVLINK(dev, val)
                        if (s == dest)
                                l = strpcpy(&s, l, val + STRLEN("/dev/"));
                        else
                                l = strpcpyl(&s, l, " ", val + STRLEN("/dev/"), NULL);
                break;
        case SUBST_ROOT:
                l = strpcpy(&s, l, "/dev");
                break;
        case SUBST_SYS:
                l = strpcpy(&s, l, "/sys");
                break;
        case SUBST_ENV:
                if (!attr)
                        return 0;
                r = sd_device_get_property_value(dev, attr, &val);
                if (r < 0)
                        return r == -ENOENT ? 0 : r;
                l = strpcpy(&s, l, val);
                break;
        default:
                assert_not_reached("Unknown format substitution type");
        }

        return s - dest;
}

ssize_t udev_event_apply_format(UdevEvent *event,
                                const char *src, char *dest, size_t size,
                                bool replace_whitespace) {
        const char *from;
        char *s;
        size_t l;

        assert(event);
        assert(event->dev);
        assert(src);
        assert(dest);
        assert(size > 0);

        from = src;
        s = dest;
        l = size;

        for (;;) {
                const struct subst_map_entry *entry = NULL;
                char attrbuf[UTIL_PATH_SIZE], *attr;
                bool format_dollar = false;
                ssize_t subst_len;

                while (from[0] != '\0') {
                        if (from[0] == '$') {
                                /* substitute named variable */
                                unsigned i;

                                if (from[1] == '$') {
                                        from++;
                                        goto copy;
                                }

                                for (i = 0; i < ELEMENTSOF(map); i++) {
                                        if (startswith(&from[1], map[i].name)) {
                                                entry = &map[i];
                                                from += strlen(map[i].name)+1;
                                                format_dollar = true;
                                                goto subst;
                                        }
                                }
                        } else if (from[0] == '%') {
                                /* substitute format char */
                                unsigned i;

                                if (from[1] == '%') {
                                        from++;
                                        goto copy;
                                }

                                for (i = 0; i < ELEMENTSOF(map); i++) {
                                        if (from[1] == map[i].fmt) {
                                                entry = &map[i];
                                                from += 2;
                                                goto subst;
                                        }
                                }
                        }
copy:
                        /* copy char */
                        if (l < 2) /* need space for this char and the terminating NUL */
                                goto out;
                        s[0] = from[0];
                        from++;
                        s++;
                        l--;
                }

                goto out;
subst:
                /* extract possible $format{attr} */
                if (from[0] == '{') {
                        unsigned i;

                        from++;
                        for (i = 0; from[i] != '}'; i++)
                                if (from[i] == '\0') {
                                        log_error("missing closing brace for format '%s'", src);
                                        goto out;
                                }

                        if (i >= sizeof(attrbuf))
                                goto out;
                        memcpy(attrbuf, from, i);
                        attrbuf[i] = '\0';
                        from += i+1;
                        attr = attrbuf;
                } else
                        attr = NULL;

                subst_len = subst_format_var(event, entry, attr, s, l);
                if (subst_len < 0) {
                        if (format_dollar)
                                log_device_warning_errno(event->dev, subst_len, "Failed to substitute variable '$%s', ignoring: %m", entry->name);
                        else
                                log_device_warning_errno(event->dev, subst_len, "Failed to apply format '%%%c', ignoring: %m", entry->fmt);

                        continue;
                }

                /* SUBST_RESULT handles spaces itself */
                if (replace_whitespace && entry->type != SUBST_RESULT)
                        /* util_replace_whitespace can replace in-place,
                         * and does nothing if subst_len == 0
                         */
                        subst_len = util_replace_whitespace(s, s, subst_len);

                s += subst_len;
                l -= subst_len;
        }

out:
        assert(l >= 1);
        s[0] = '\0';
        return l;
}

static int on_spawn_io(sd_event_source *s, int fd, uint32_t revents, void *userdata) {
        Spawn *spawn = userdata;
        char buf[4096], *p;
        size_t size;
        ssize_t l;

        assert(spawn);
        assert(fd == spawn->fd_stdout || fd == spawn->fd_stderr);
        assert(!spawn->result || spawn->result_len < spawn->result_size);

        if (fd == spawn->fd_stdout && spawn->result) {
                p = spawn->result + spawn->result_len;
                size = spawn->result_size - spawn->result_len;
        } else {
                p = buf;
                size = sizeof(buf);
        }

        l = read(fd, p, size - 1);
        if (l < 0) {
                if (errno != EAGAIN)
                        log_error_errno(errno, "Failed to read stdout of '%s': %m", spawn->cmd);

                return 0;
        }

        p[l] = '\0';
        if (fd == spawn->fd_stdout && spawn->result)
                spawn->result_len += l;

        /* Log output only if we watch stderr. */
        if (l > 0 && spawn->fd_stderr >= 0) {
                _cleanup_strv_free_ char **v = NULL;
                char **q;

                v = strv_split_newlines(p);
                if (!v)
                        return 0;

                STRV_FOREACH(q, v)
                        log_debug("'%s'(%s) '%s'", spawn->cmd,
                                  fd == spawn->fd_stdout ? "out" : "err", *q);
        }

        return 0;
}

static int on_spawn_timeout(sd_event_source *s, uint64_t usec, void *userdata) {
        Spawn *spawn = userdata;
        char timeout[FORMAT_TIMESPAN_MAX];

        assert(spawn);

        kill_and_sigcont(spawn->pid, SIGKILL);

        log_error("Spawned process '%s' ["PID_FMT"] timed out after %s, killing", spawn->cmd, spawn->pid,
                  format_timespan(timeout, sizeof(timeout), spawn->timeout_usec, USEC_PER_SEC));

        return 1;
}

static int on_spawn_timeout_warning(sd_event_source *s, uint64_t usec, void *userdata) {
        Spawn *spawn = userdata;
        char timeout[FORMAT_TIMESPAN_MAX];

        assert(spawn);

        log_warning("Spawned process '%s' ["PID_FMT"] is taking longer than %s to complete", spawn->cmd, spawn->pid,
                    format_timespan(timeout, sizeof(timeout), spawn->timeout_warn_usec, USEC_PER_SEC));

        return 1;
}

static int on_spawn_sigchld(sd_event_source *s, const siginfo_t *si, void *userdata) {
        Spawn *spawn = userdata;

        assert(spawn);

        switch (si->si_code) {
        case CLD_EXITED:
                if (si->si_status == 0) {
                        log_debug("Process '%s' succeeded.", spawn->cmd);
                        sd_event_exit(sd_event_source_get_event(s), 0);

                        return 1;
                }

                log_full(spawn->accept_failure ? LOG_DEBUG : LOG_WARNING,
                         "Process '%s' failed with exit code %i.", spawn->cmd, si->si_status);
                break;
        case CLD_KILLED:
        case CLD_DUMPED:
                log_warning("Process '%s' terminated by signal %s.", spawn->cmd, signal_to_string(si->si_status));

                break;
        default:
                log_error("Process '%s' failed due to unknown reason.", spawn->cmd);
        }

        sd_event_exit(sd_event_source_get_event(s), -EIO);

        return 1;
}

static int spawn_wait(Spawn *spawn) {
        _cleanup_(sd_event_unrefp) sd_event *e = NULL;
        int r, ret;

        assert(spawn);

        r = sd_event_new(&e);
        if (r < 0)
                return r;

        if (spawn->timeout_usec > 0) {
                usec_t usec, age_usec;

                usec = now(CLOCK_MONOTONIC);
                age_usec = usec - spawn->event_birth_usec;
                if (age_usec < spawn->timeout_usec) {
                        if (spawn->timeout_warn_usec > 0 &&
                            spawn->timeout_warn_usec < spawn->timeout_usec &&
                            spawn->timeout_warn_usec > age_usec) {
                                spawn->timeout_warn_usec -= age_usec;

                                r = sd_event_add_time(e, NULL, CLOCK_MONOTONIC,
                                                      usec + spawn->timeout_warn_usec, USEC_PER_SEC,
                                                      on_spawn_timeout_warning, spawn);
                                if (r < 0)
                                        return r;
                        }

                        spawn->timeout_usec -= age_usec;

                        r = sd_event_add_time(e, NULL, CLOCK_MONOTONIC,
                                              usec + spawn->timeout_usec, USEC_PER_SEC, on_spawn_timeout, spawn);
                        if (r < 0)
                                return r;
                }
        }

        if (spawn->fd_stdout >= 0) {
                r = sd_event_add_io(e, NULL, spawn->fd_stdout, EPOLLIN, on_spawn_io, spawn);
                if (r < 0)
                        return r;
        }

        if (spawn->fd_stderr >= 0) {
                r = sd_event_add_io(e, NULL, spawn->fd_stderr, EPOLLIN, on_spawn_io, spawn);
                if (r < 0)
                        return r;
        }

        r = sd_event_add_child(e, NULL, spawn->pid, WEXITED, on_spawn_sigchld, spawn);
        if (r < 0)
                return r;

        r = sd_event_loop(e);
        if (r < 0)
                return r;

        r = sd_event_get_exit_code(e, &ret);
        if (r < 0)
                return r;

        return ret;
}

int udev_event_spawn(UdevEvent *event,
                     usec_t timeout_usec,
                     bool accept_failure,
                     const char *cmd,
                     char *result, size_t ressize) {
        _cleanup_close_pair_ int outpipe[2] = {-1, -1}, errpipe[2] = {-1, -1};
        _cleanup_strv_free_ char **argv = NULL;
        char **envp = NULL;
        Spawn spawn;
        pid_t pid;
        int r;

        assert(event);
        assert(event->dev);
        assert(result || ressize == 0);

        /* pipes from child to parent */
        if (result || log_get_max_level() >= LOG_INFO)
                if (pipe2(outpipe, O_NONBLOCK|O_CLOEXEC) != 0)
                        return log_error_errno(errno, "Failed to create pipe for command '%s': %m", cmd);

        if (log_get_max_level() >= LOG_INFO)
                if (pipe2(errpipe, O_NONBLOCK|O_CLOEXEC) != 0)
                        return log_error_errno(errno, "Failed to create pipe for command '%s': %m", cmd);

        argv = strv_split_full(cmd, NULL, SPLIT_QUOTES|SPLIT_RELAX);
        if (!argv)
                return log_oom();

        if (isempty(argv[0]))
                return log_error_errno(SYNTHETIC_ERRNO(EINVAL),
                                       "Invalid command '%s'", cmd);

        /* allow programs in /usr/lib/udev/ to be called without the path */
        if (!path_is_absolute(argv[0])) {
                char *program;

                program = path_join(UDEVLIBEXECDIR, argv[0]);
                if (!program)
                        return log_oom();

                free_and_replace(argv[0], program);
        }

        r = device_get_properties_strv(event->dev, &envp);
        if (r < 0)
                return log_device_error_errno(event->dev, r, "Failed to get device properties");

        log_debug("Starting '%s'", cmd);

        r = safe_fork("(spawn)", FORK_RESET_SIGNALS|FORK_DEATHSIG|FORK_LOG, &pid);
        if (r < 0)
                return log_error_errno(r, "Failed to fork() to execute command '%s': %m", cmd);
        if (r == 0) {
                if (rearrange_stdio(-1, outpipe[WRITE_END], errpipe[WRITE_END]) < 0)
                        _exit(EXIT_FAILURE);

                (void) close_all_fds(NULL, 0);
                (void) rlimit_nofile_safe();

                execve(argv[0], argv, envp);
                _exit(EXIT_FAILURE);
        }

        /* parent closed child's ends of pipes */
        outpipe[WRITE_END] = safe_close(outpipe[WRITE_END]);
        errpipe[WRITE_END] = safe_close(errpipe[WRITE_END]);

        spawn = (Spawn) {
                .cmd = cmd,
                .pid = pid,
                .accept_failure = accept_failure,
                .timeout_warn_usec = udev_warn_timeout(timeout_usec),
                .timeout_usec = timeout_usec,
                .event_birth_usec = event->birth_usec,
                .fd_stdout = outpipe[READ_END],
                .fd_stderr = errpipe[READ_END],
                .result = result,
                .result_size = ressize,
        };
        r = spawn_wait(&spawn);
        if (r < 0)
                return log_error_errno(r, "Failed to wait spawned command '%s': %m", cmd);

        if (result)
                result[spawn.result_len] = '\0';

        return r;
}

static int rename_netif(UdevEvent *event) {
        sd_device *dev = event->dev;
        const char *action, *oldname;
        char name[IFNAMSIZ];
        int ifindex, r;
        int loop;

        if (!event->name)
                return 0; /* No new name is requested. */

        r = sd_device_get_sysname(dev, &oldname);
        if (r < 0)
                return log_device_error_errno(dev, r, "Failed to get sysname: %m");

        if (streq(event->name, oldname))
                return 0; /* The interface name is already requested name. */

        r = sd_device_get_property_value(dev, "ACTION", &action);
        if (r < 0)
                return log_device_error_errno(dev, r, "Failed to get property 'ACTION': %m");

        if (!streq(action, "add"))
                return 0; /* Rename the interface only when it is added. */

        r = sd_device_get_ifindex(dev, &ifindex);
        if (r == -ENOENT)
                return 0; /* Device is not a network interface. */
        if (r < 0)
                return log_device_error_errno(dev, r, "Failed to get ifindex: %m");

        strscpy(name, IFNAMSIZ, event->name);

        r = rtnl_set_link_name(&event->rtnl, ifindex, name);
        if (r >= 0) {
                r = device_rename(dev, event->name);
                if (r < 0)
                        return log_warning_errno(r, "Network interface %i is renamed from '%s' to '%s', but could not update sd_device object: %m", ifindex, oldname, name);

                log_device_debug(dev, "Network interface %i is renamed from '%s' to '%s'", ifindex, oldname, name);

                return 1;
        }
<<<<<<< HEAD

        /* keep trying if the destination interface name already exists */
        if (r != -EEXIST)
                goto out;

=======

        /* keep trying if the destination interface name already exists */
        if (r != -EEXIST)
                goto out;

>>>>>>> 2e1b7349
        /* free our own name, another process may wait for us */
        snprintf(name, IFNAMSIZ, "rename%u", ifindex);
        r = rtnl_set_link_name(&event->rtnl, ifindex, name);
        if (r < 0)
                goto out;

        /* log temporary name */
        log_device_debug(dev, "Network interface %i is renamed from '%s' to '%s'", ifindex, oldname, name);

        /* wait a maximum of 90 seconds for our target to become available */
        strscpy(name, IFNAMSIZ, event->name);
        loop = 90 * 20;
        while (loop--) {
                const struct timespec duration = { 0, 1000 * 1000 * 1000 / 20 };

                nanosleep(&duration, NULL);

                r = rtnl_set_link_name(&event->rtnl, ifindex, name);
                if (r >= 0) {
                        r = device_rename(dev, event->name);
                        if (r < 0)
                                return log_warning_errno(r, "Network interface %i is renamed from '%s' to '%s', but could not update sd_device object: %m", ifindex, oldname, name);

                        log_device_debug(dev, "Network interface %i is renamed from '%s' to '%s'", ifindex, oldname, name);

                        return 1;
                }
                if (r != -EEXIST)
                        goto out;
        }

out:
        if (r < 0)
                return log_device_error_errno(dev, r, "Failed to rename network interface %i from '%s' to '%s': %m", ifindex, oldname, name);
        return r;
}

static int update_devnode(UdevEvent *event) {
        sd_device *dev = event->dev;
        const char *action;
        bool apply;
        int r;

        r = sd_device_get_devnum(dev, NULL);
        if (r == -ENOENT)
                return 0;
        if (r < 0)
                return log_device_error_errno(dev, r, "Failed to get devnum: %m");

        /* remove/update possible left-over symlinks from old database entry */
        if (event->dev_db_clone)
                (void) udev_node_update_old_links(dev, event->dev_db_clone);

        if (!event->owner_set) {
                r = device_get_devnode_uid(dev, &event->uid);
                if (r < 0 && r != -ENOENT)
                        return log_device_error_errno(dev, r, "Failed to get devnode UID: %m");
        }

        if (!event->group_set) {
                r = device_get_devnode_gid(dev, &event->gid);
                if (r < 0 && r != -ENOENT)
                        return log_device_error_errno(dev, r, "Failed to get devnode GID: %m");
        }

        if (!event->mode_set) {
                r = device_get_devnode_mode(dev, &event->mode);
                if (r < 0 && r != -ENOENT)
                        return log_device_error_errno(dev, r, "Failed to get devnode mode: %m");
                if (r == -ENOENT) {
                        if (event->gid > 0)
                                /* default 0660 if a group is assigned */
                                event->mode = 0660;
                        else
                                /* default 0600 */
                                event->mode = 0600;
                }
        }

        r = sd_device_get_property_value(dev, "ACTION", &action);
        if (r < 0)
                return log_device_error_errno(dev, r, "Failed to get property 'ACTION': %m");

        apply = streq(action, "add") || event->owner_set || event->group_set || event->mode_set;
        return udev_node_add(dev, apply, event->mode, event->uid, event->gid, event->seclabel_list);
}

static void event_execute_rules_on_remove(
                UdevEvent *event,
                usec_t timeout_usec,
                Hashmap *properties_list,
                UdevRules *rules) {

        sd_device *dev = event->dev;
        int r;

        r = device_read_db_internal(dev, true);
        if (r < 0)
                log_device_debug_errno(dev, r, "Failed to read database under /run/udev/data/: %m");

        r = device_tag_index(dev, NULL, false);
        if (r < 0)
                log_device_debug_errno(dev, r, "Failed to remove corresponding tag files under /run/udev/tag/, ignoring: %m");

        r = device_delete_db(dev);
        if (r < 0)
                log_device_debug_errno(dev, r, "Failed to delete database under /run/udev/data/, ignoring: %m");

        if (sd_device_get_devnum(dev, NULL) >= 0)
                (void) udev_watch_end(dev);

        (void) udev_rules_apply_to_event(rules, event, timeout_usec, properties_list);

        if (sd_device_get_devnum(dev, NULL) >= 0)
                (void) udev_node_remove(dev);
}

int udev_event_execute_rules(UdevEvent *event,
                             usec_t timeout_usec,
                             Hashmap *properties_list,
                             UdevRules *rules) {
        sd_device *dev = event->dev;
        const char *subsystem, *action;
        int r;

        assert(event);
        assert(rules);

        r = sd_device_get_subsystem(dev, &subsystem);
        if (r < 0)
                return log_device_error_errno(dev, r, "Failed to get subsystem: %m");

        r = sd_device_get_property_value(dev, "ACTION", &action);
        if (r < 0)
                return log_device_error_errno(dev, r, "Failed to get property 'ACTION': %m");

        if (streq(action, "remove")) {
                event_execute_rules_on_remove(event, timeout_usec, properties_list, rules);
                return 0;
        }

        r = device_clone_with_db(dev, &event->dev_db_clone);
        if (r < 0)
                log_device_debug_errno(dev, r, "Failed to clone sd_device object, ignoring: %m");

        if (event->dev_db_clone) {
                r = sd_device_get_devnum(dev, NULL);
                if (r < 0) {
                        if (r != -ENOENT)
                                log_device_debug_errno(dev, r, "Failed to get devnum, ignoring: %m");

                        if (streq(action, "move")) {
                                r = device_copy_properties(dev, event->dev_db_clone);
                                if (r < 0)
                                        log_device_debug_errno(dev, r, "Failed to copy properties from cloned device, ignoring: %m");
                        }
                } else
                        /* Disable watch during event processing. */
                        (void) udev_watch_end(event->dev_db_clone);
        }

        (void) udev_rules_apply_to_event(rules, event, timeout_usec, properties_list);

        (void) rename_netif(event);
        (void) update_devnode(event);

        /* preserve old, or get new initialization timestamp */
        r = device_ensure_usec_initialized(dev, event->dev_db_clone);
        if (r < 0)
                log_device_debug_errno(dev, r, "Failed to set initialization timestamp, ignoring: %m");

        /* (re)write database file */
        r = device_tag_index(dev, event->dev_db_clone, true);
        if (r < 0)
                log_device_debug_errno(dev, r, "Failed to update tags under /run/udev/tag/, ignoring: %m");

        r = device_update_db(dev);
        if (r < 0)
                log_device_debug_errno(dev, r, "Failed to update database under /run/udev/data/, ignoring: %m");

        device_set_is_initialized(dev);

        event->dev_db_clone = sd_device_unref(event->dev_db_clone);

        return 0;
}

void udev_event_execute_run(UdevEvent *event, usec_t timeout_usec) {
        const char *cmd;
        void *val;
        Iterator i;

        HASHMAP_FOREACH_KEY(val, cmd, event->run_list, i) {
                enum udev_builtin_cmd builtin_cmd = PTR_TO_INT(val);
                char command[UTIL_PATH_SIZE];

                udev_event_apply_format(event, cmd, command, sizeof(command), false);

                if (builtin_cmd >= 0 && builtin_cmd < _UDEV_BUILTIN_MAX)
                        udev_builtin_run(event->dev, builtin_cmd, command, false);
                else {
                        if (event->exec_delay_usec > 0) {
                                log_debug("delay execution of '%s'", command);
                                (void) usleep(event->exec_delay_usec);
                        }

                        udev_event_spawn(event, timeout_usec, false, command, NULL, 0);
                }
        }
}<|MERGE_RESOLUTION|>--- conflicted
+++ resolved
@@ -729,19 +729,11 @@
 
                 return 1;
         }
-<<<<<<< HEAD
 
         /* keep trying if the destination interface name already exists */
         if (r != -EEXIST)
                 goto out;
 
-=======
-
-        /* keep trying if the destination interface name already exists */
-        if (r != -EEXIST)
-                goto out;
-
->>>>>>> 2e1b7349
         /* free our own name, another process may wait for us */
         snprintf(name, IFNAMSIZ, "rename%u", ifindex);
         r = rtnl_set_link_name(&event->rtnl, ifindex, name);
