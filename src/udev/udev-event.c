--- conflicted
+++ resolved
@@ -687,17 +687,11 @@
         sd_device *dev = event->dev;
         const char *action, *oldname;
         char name[IFNAMSIZ];
-<<<<<<< HEAD
-        const char *oldname;
-        int r;
-        int loop;
-=======
         int ifindex, r;
         int loop;
 
         if (!event->name)
                 return 0; /* No new name is requested. */
->>>>>>> 9612f8cb
 
         r = sd_device_get_sysname(dev, &oldname);
         if (r < 0)
@@ -721,12 +715,6 @@
 
         strscpy(name, IFNAMSIZ, event->name);
 
-<<<<<<< HEAD
-        r = rtnl_set_link_name(&event->rtnl, udev_device_get_ifindex(dev), name);
-        if (r >= 0) {
-                log_debug("renamed network interface %s to %s\n", oldname, name);
-                goto out;
-=======
         r = rtnl_set_link_name(&event->rtnl, ifindex, name);
         if (r >= 0) {
                 r = device_rename(dev, event->name);
@@ -736,7 +724,6 @@
                 log_device_debug(dev, "Network interface %i is renamed from '%s' to '%s'", ifindex, oldname, name);
 
                 return 1;
->>>>>>> 9612f8cb
         }
 
         /* keep trying if the destination interface name already exists */
@@ -744,15 +731,6 @@
                 goto out;
 
         /* free our own name, another process may wait for us */
-<<<<<<< HEAD
-        snprintf(name, IFNAMSIZ, "rename%u", udev_device_get_ifindex(dev));
-        r = rtnl_set_link_name(&event->rtnl, udev_device_get_ifindex(dev), name);
-        if (r < 0)
-                  goto out;
-
-        /* log temporary name */
-        log_debug("renamed network interface %s to %s\n", oldname, name);
-=======
         snprintf(name, IFNAMSIZ, "rename%u", ifindex);
         r = rtnl_set_link_name(&event->rtnl, ifindex, name);
         if (r < 0)
@@ -760,7 +738,6 @@
 
         /* log temporary name */
         log_device_debug(dev, "Network interface %i is renamed from '%s' to '%s'", ifindex, oldname, name);
->>>>>>> 9612f8cb
 
         /* wait a maximum of 90 seconds for our target to become available */
         strscpy(name, IFNAMSIZ, event->name);
@@ -770,15 +747,6 @@
 
                 nanosleep(&duration, NULL);
 
-<<<<<<< HEAD
-                r = rtnl_set_link_name(&event->rtnl, udev_device_get_ifindex(dev), name);
-                if (r >= 0) {
-                        log_debug("renamed network interface %s to %s\n", oldname, name);
-                        break;
-                }
-                if (r != -EEXIST)
-                        break;
-=======
                 r = rtnl_set_link_name(&event->rtnl, ifindex, name);
                 if (r >= 0) {
                         r = device_rename(dev, event->name);
@@ -791,17 +759,11 @@
                 }
                 if (r != -EEXIST)
                         goto out;
->>>>>>> 9612f8cb
         }
 
 out:
         if (r < 0)
-<<<<<<< HEAD
-                log_error("error changing net interface name '%s' to '%s': %s",
-                          oldname, name, strerror(-r));
-=======
                 return log_device_error_errno(dev, r, "Failed to rename network interface %i from '%s' to '%s': %m", ifindex, oldname, name);
->>>>>>> 9612f8cb
         return r;
 }
 
