--- conflicted
+++ resolved
@@ -812,52 +812,10 @@
                         break;
         }
 
-<<<<<<< HEAD
-        r = rtnl_set_link_name(rtnl, udev_device_get_ifindex(dev), name);
-        if (r >= 0) {
-                print_kmsg("renamed network interface %s to %s\n", oldname, name);
-                goto out;
-        }
-
-        /* keep trying if the destination interface name already exists */
-        if (r != -EEXIST)
-                goto out;
-
-        /* free our own name, another process may wait for us */
-        snprintf(name, IFNAMSIZ, "rename%u", udev_device_get_ifindex(dev));
-        r = rtnl_set_link_name(rtnl, udev_device_get_ifindex(dev), name);
-        if (r < 0)
-          goto out;
-
-        /* log temporary name */
-        print_kmsg("renamed network interface %s to %s\n", oldname, name);
-
-        /* wait a maximum of 90 seconds for our target to become available */
-        strscpy(name, IFNAMSIZ, event->name);
-        loop = 90 * 20;
-        while (loop--) {
-                const struct timespec duration = { 0, 1000 * 1000 * 1000 / 20 };
-
-                nanosleep(&duration, NULL);
-
-                r = rtnl_set_link_name(rtnl, udev_device_get_ifindex(dev), name);
-                if (r >= 0) {
-                        print_kmsg("renamed network interface %s to %s\n", oldname, name);
-                        break;
-                }
-                if (r != -EEXIST)
-                        break;
-        }
-
-out:
-        if (r < 0)
-                log_error("error changing net interface name %s to %s: %m\n", oldname, name);
-=======
 out:
         if (r < 0)
                 log_error("error changing net interface name '%s' to '%s': %s",
                           oldname, name, strerror(-r));
->>>>>>> f76907f1
         return r;
 }
 
