/*
 * Copyright (C) 2004-2012 Kay Sievers <kay@vrfy.org>
 * Copyright (C) 2004 Chris Friesen <chris_friesen@sympatico.ca>
 * Copyright (C) 2009 Canonical Ltd.
 * Copyright (C) 2009 Scott James Remnant <scott@netsplit.com>
 *
 * This program is free software: you can redistribute it and/or modify
 * it under the terms of the GNU General Public License as published by
 * the Free Software Foundation, either version 2 of the License, or
 * (at your option) any later version.
 *
 * This program is distributed in the hope that it will be useful,
 * but WITHOUT ANY WARRANTY; without even the implied warranty of
 * MERCHANTABILITY or FITNESS FOR A PARTICULAR PURPOSE.  See the
 * GNU General Public License for more details.
 *
 * You should have received a copy of the GNU General Public License
 * along with this program.  If not, see <http://www.gnu.org/licenses/>.
 */

#include <stddef.h>
#include <signal.h>
#include <unistd.h>
#include <errno.h>
#include <stdio.h>
#include <stdlib.h>
#include <stdbool.h>
#include <string.h>
#include <ctype.h>
#include <fcntl.h>
#include <time.h>
#include <getopt.h>
#include <dirent.h>
#include <sys/file.h>
#include <sys/time.h>
#include <sys/prctl.h>
#include <sys/socket.h>
#include <sys/un.h>
#include <sys/signalfd.h>
#include <sys/epoll.h>
#include <sys/mount.h>
#include <sys/poll.h>
#include <sys/wait.h>
#include <sys/stat.h>
#include <sys/ioctl.h>
#include <sys/inotify.h>
#include <sys/utsname.h>

#include "udev.h"
#include "udev-util.h"
#include "sd-daemon.h"
#include "cgroup-util.h"
#include "dev-setup.h"
#include "fileio.h"

static bool debug;

void udev_main_log(struct udev *udev, int priority,
                   const char *file, int line, const char *fn,
                   const char *format, va_list args)
{
        log_metav(priority, file, line, fn, format, args);
}

static struct udev_rules *rules;
static struct udev_ctrl *udev_ctrl;
static struct udev_monitor *monitor;
static int worker_watch[2] = { -1, -1 };
static int fd_signal = -1;
static int fd_ep = -1;
static int fd_inotify = -1;
static bool stop_exec_queue;
static bool reload;
static int children;
static int children_max;
static int exec_delay;
static sigset_t sigmask_orig;
static UDEV_LIST(event_list);
static UDEV_LIST(worker_list);
static char *udev_cgroup;
static bool udev_exit;

enum event_state {
        EVENT_UNDEF,
        EVENT_QUEUED,
        EVENT_RUNNING,
};

struct event {
        struct udev_list_node node;
        struct udev *udev;
        struct udev_device *dev;
        enum event_state state;
        int exitcode;
        unsigned long long int delaying_seqnum;
        unsigned long long int seqnum;
        const char *devpath;
        size_t devpath_len;
        const char *devpath_old;
        dev_t devnum;
        int ifindex;
        bool is_block;
#ifdef HAVE_FIRMWARE
        bool nodelay;
#endif
};

static inline struct event *node_to_event(struct udev_list_node *node)
{
        return container_of(node, struct event, node);
}

static void event_queue_cleanup(struct udev *udev, enum event_state type);

enum worker_state {
        WORKER_UNDEF,
        WORKER_RUNNING,
        WORKER_IDLE,
        WORKER_KILLED,
};

struct worker {
        struct udev_list_node node;
        struct udev *udev;
        int refcount;
        pid_t pid;
        struct udev_monitor *monitor;
        enum worker_state state;
        struct event *event;
        usec_t event_start_usec;
};

/* passed from worker to main process */
struct worker_message {
        pid_t pid;
        int exitcode;
};

static inline struct worker *node_to_worker(struct udev_list_node *node)
{
        return container_of(node, struct worker, node);
}

static void event_queue_delete(struct event *event)
{
        udev_list_node_remove(&event->node);
        udev_device_unref(event->dev);
        free(event);
}

static struct worker *worker_ref(struct worker *worker)
{
        worker->refcount++;
        return worker;
}

static void worker_cleanup(struct worker *worker)
{
        udev_list_node_remove(&worker->node);
        udev_monitor_unref(worker->monitor);
        children--;
        free(worker);
}

static void worker_unref(struct worker *worker)
{
        worker->refcount--;
        if (worker->refcount > 0)
                return;
        log_debug("worker [%u] cleaned up", worker->pid);
        worker_cleanup(worker);
}

static void worker_list_cleanup(struct udev *udev)
{
        struct udev_list_node *loop, *tmp;

        udev_list_node_foreach_safe(loop, tmp, &worker_list) {
                struct worker *worker = node_to_worker(loop);

                worker_cleanup(worker);
        }
}

static void worker_new(struct event *event)
{
        struct udev *udev = event->udev;
        struct worker *worker;
        struct udev_monitor *worker_monitor;
        pid_t pid;

        /* listen for new events */
        worker_monitor = udev_monitor_new_from_netlink(udev, NULL);
        if (worker_monitor == NULL)
                return;
        /* allow the main daemon netlink address to send devices to the worker */
        udev_monitor_allow_unicast_sender(worker_monitor, monitor);
        udev_monitor_enable_receiving(worker_monitor);

        worker = new0(struct worker, 1);
        if (worker == NULL) {
                udev_monitor_unref(worker_monitor);
                return;
        }
        /* worker + event reference */
        worker->refcount = 2;
        worker->udev = udev;

        pid = fork();
        switch (pid) {
        case 0: {
                struct udev_device *dev = NULL;
                int fd_monitor;
                struct epoll_event ep_signal, ep_monitor;
                sigset_t mask;
                int rc = EXIT_SUCCESS;

                /* take initial device from queue */
                dev = event->dev;
                event->dev = NULL;

                free(worker);
                worker_list_cleanup(udev);
                event_queue_cleanup(udev, EVENT_UNDEF);
                udev_monitor_unref(monitor);
                udev_ctrl_unref(udev_ctrl);
                close(fd_signal);
                close(fd_ep);
                close(worker_watch[READ_END]);

                sigfillset(&mask);
                fd_signal = signalfd(-1, &mask, SFD_NONBLOCK|SFD_CLOEXEC);
                if (fd_signal < 0) {
                        log_error("error creating signalfd %m");
                        rc = 2;
                        goto out;
                }

                fd_ep = epoll_create1(EPOLL_CLOEXEC);
                if (fd_ep < 0) {
                        log_error("error creating epoll fd: %m");
                        rc = 3;
                        goto out;
                }

                memzero(&ep_signal, sizeof(struct epoll_event));
                ep_signal.events = EPOLLIN;
                ep_signal.data.fd = fd_signal;

                fd_monitor = udev_monitor_get_fd(worker_monitor);
                memzero(&ep_monitor, sizeof(struct epoll_event));
                ep_monitor.events = EPOLLIN;
                ep_monitor.data.fd = fd_monitor;

                if (epoll_ctl(fd_ep, EPOLL_CTL_ADD, fd_signal, &ep_signal) < 0 ||
                    epoll_ctl(fd_ep, EPOLL_CTL_ADD, fd_monitor, &ep_monitor) < 0) {
                        log_error("fail to add fds to epoll: %m");
                        rc = 4;
                        goto out;
                }

                /* request TERM signal if parent exits */
                prctl(PR_SET_PDEATHSIG, SIGTERM);

                /* reset OOM score, we only protect the main daemon */
                write_string_file("/proc/self/oom_score_adj", "0");

                for (;;) {
                        struct udev_event *udev_event;
                        struct worker_message msg;
<<<<<<< HEAD
=======
                        int fd_lock = -1;
>>>>>>> c17d7fc6
                        int err = 0;

                        log_debug("seq %llu running", udev_device_get_seqnum(dev));
                        udev_event = udev_event_new(dev);
                        if (udev_event == NULL) {
                                rc = 5;
                                goto out;
                        }

                        /* needed for SIGCHLD/SIGTERM in spawn() */
                        udev_event->fd_signal = fd_signal;

                        if (exec_delay > 0)
                                udev_event->exec_delay = exec_delay;

                        /*
                         * Take a "read lock" on the device node; this establishes
                         * a concept of device "ownership" to serialize device
                         * access. External processes holding a "write lock" will
                         * cause udev to skip the event handling; in the case udev
                         * acquired the lock, the external process will block until
                         * udev has finished its event handling.
                         */

                        /*
                         * <kabi_> since we make check - device seems unused - we try
                         *         ioctl to deactivate - and device is found to be opened
                         * <kay> sure, you try to take a write lock
                         * <kay> if you get it udev is out
                         * <kay> if you can't get it, udev is busy
                         * <kabi_> we cannot deactivate openned device  (as it is in-use)
                         * <kay> maybe we should just exclude dm from that thing entirely
                         * <kabi_> IMHO this sounds like a good plan for this moment
                         */
                        if (streq_ptr("block", udev_device_get_subsystem(dev)) &&
                            !startswith(udev_device_get_sysname(dev), "dm-")) {
                                struct udev_device *d = dev;

                                if (streq_ptr("partition", udev_device_get_devtype(d)))
                                        d = udev_device_get_parent(d);

                                if (d) {
                                        fd_lock = open(udev_device_get_devnode(d), O_RDONLY|O_CLOEXEC|O_NOFOLLOW|O_NONBLOCK);
                                        if (fd_lock >= 0 && flock(fd_lock, LOCK_SH|LOCK_NB) < 0) {
                                                log_debug("Unable to flock(%s), skipping event handling: %m", udev_device_get_devnode(d));
                                                err = -EWOULDBLOCK;
                                                fd_lock = safe_close(fd_lock);
                                                goto skip;
                                        }
                                }
                        }

                        /* apply rules, create node, symlinks */
                        udev_event_execute_rules(udev_event, rules, &sigmask_orig);

                        udev_event_execute_run(udev_event, &sigmask_orig);

                        /* apply/restore inotify watch */
                        if (udev_event->inotify_watch) {
                                udev_watch_begin(udev, dev);
                                udev_device_update_db(dev);
                        }

                        safe_close(fd_lock);

                        /* send processed event back to libudev listeners */
                        udev_monitor_send_device(worker_monitor, NULL, dev);

skip:
                        /* send udevd the result of the event execution */
                        memzero(&msg, sizeof(struct worker_message));
                        msg.exitcode = err;
                        msg.pid = getpid();
                        send(worker_watch[WRITE_END], &msg, sizeof(struct worker_message), 0);

                        log_debug("seq %llu processed with %i", udev_device_get_seqnum(dev), err);

                        udev_device_unref(dev);
                        dev = NULL;

                        if (udev_event->sigterm) {
                                udev_event_unref(udev_event);
                                goto out;
                        }

                        udev_event_unref(udev_event);

                        /* wait for more device messages from main udevd, or term signal */
                        while (dev == NULL) {
                                struct epoll_event ev[4];
                                int fdcount;
                                int i;

                                fdcount = epoll_wait(fd_ep, ev, ELEMENTSOF(ev), -1);
                                if (fdcount < 0) {
                                        if (errno == EINTR)
                                                continue;
                                        log_error("failed to poll: %m");
                                        goto out;
                                }

                                for (i = 0; i < fdcount; i++) {
                                        if (ev[i].data.fd == fd_monitor && ev[i].events & EPOLLIN) {
                                                dev = udev_monitor_receive_device(worker_monitor);
                                                break;
                                        } else if (ev[i].data.fd == fd_signal && ev[i].events & EPOLLIN) {
                                                struct signalfd_siginfo fdsi;
                                                ssize_t size;

                                                size = read(fd_signal, &fdsi, sizeof(struct signalfd_siginfo));
                                                if (size != sizeof(struct signalfd_siginfo))
                                                        continue;
                                                switch (fdsi.ssi_signo) {
                                                case SIGTERM:
                                                        goto out;
                                                }
                                        }
                                }
                        }
                }
out:
                udev_device_unref(dev);
                safe_close(fd_signal);
                safe_close(fd_ep);
                close(fd_inotify);
                close(worker_watch[WRITE_END]);
                udev_rules_unref(rules);
                udev_builtin_exit(udev);
                udev_monitor_unref(worker_monitor);
                udev_unref(udev);
                log_close();
                exit(rc);
        }
        case -1:
                udev_monitor_unref(worker_monitor);
                event->state = EVENT_QUEUED;
                free(worker);
                log_error("fork of child failed: %m");
                break;
        default:
                /* close monitor, but keep address around */
                udev_monitor_disconnect(worker_monitor);
                worker->monitor = worker_monitor;
                worker->pid = pid;
                worker->state = WORKER_RUNNING;
                worker->event_start_usec = now(CLOCK_MONOTONIC);
                worker->event = event;
                event->state = EVENT_RUNNING;
                udev_list_node_append(&worker->node, &worker_list);
                children++;
                log_debug("seq %llu forked new worker [%u]", udev_device_get_seqnum(event->dev), pid);
                break;
        }
}

static void event_run(struct event *event)
{
        struct udev_list_node *loop;

        udev_list_node_foreach(loop, &worker_list) {
                struct worker *worker = node_to_worker(loop);
                ssize_t count;

                if (worker->state != WORKER_IDLE)
                        continue;

                count = udev_monitor_send_device(monitor, worker->monitor, event->dev);
                if (count < 0) {
                        log_error("worker [%u] did not accept message %zi (%m), kill it", worker->pid, count);
                        kill(worker->pid, SIGKILL);
                        worker->state = WORKER_KILLED;
                        continue;
                }
                worker_ref(worker);
                worker->event = event;
                worker->state = WORKER_RUNNING;
                worker->event_start_usec = now(CLOCK_MONOTONIC);
                event->state = EVENT_RUNNING;
                return;
        }

        if (children >= children_max) {
                if (children_max > 1)
                        log_debug("maximum number (%i) of children reached", children);
                return;
        }

        /* start new worker and pass initial device */
        worker_new(event);
}

static int event_queue_insert(struct udev_device *dev)
{
        struct event *event;

        event = new0(struct event, 1);
        if (event == NULL)
                return -1;

        event->udev = udev_device_get_udev(dev);
        event->dev = dev;
        event->seqnum = udev_device_get_seqnum(dev);
        event->devpath = udev_device_get_devpath(dev);
        event->devpath_len = strlen(event->devpath);
        event->devpath_old = udev_device_get_devpath_old(dev);
        event->devnum = udev_device_get_devnum(dev);
        event->is_block = streq("block", udev_device_get_subsystem(dev));
        event->ifindex = udev_device_get_ifindex(dev);
#ifdef HAVE_FIRMWARE
        if (streq(udev_device_get_subsystem(dev), "firmware"))
                event->nodelay = true;
#endif

        log_debug("seq %llu queued, '%s' '%s'", udev_device_get_seqnum(dev),
             udev_device_get_action(dev), udev_device_get_subsystem(dev));

        event->state = EVENT_QUEUED;
        udev_list_node_append(&event->node, &event_list);
        return 0;
}

static void worker_kill(struct udev *udev)
{
        struct udev_list_node *loop;

        udev_list_node_foreach(loop, &worker_list) {
                struct worker *worker = node_to_worker(loop);

                if (worker->state == WORKER_KILLED)
                        continue;

                worker->state = WORKER_KILLED;
                kill(worker->pid, SIGTERM);
        }
}

/* lookup event for identical, parent, child device */
static bool is_devpath_busy(struct event *event)
{
        struct udev_list_node *loop;
        size_t common;

        /* check if queue contains events we depend on */
        udev_list_node_foreach(loop, &event_list) {
                struct event *loop_event = node_to_event(loop);

                /* we already found a later event, earlier can not block us, no need to check again */
                if (loop_event->seqnum < event->delaying_seqnum)
                        continue;

                /* event we checked earlier still exists, no need to check again */
                if (loop_event->seqnum == event->delaying_seqnum)
                        return true;

                /* found ourself, no later event can block us */
                if (loop_event->seqnum >= event->seqnum)
                        break;

                /* check major/minor */
                if (major(event->devnum) != 0 && event->devnum == loop_event->devnum && event->is_block == loop_event->is_block)
                        return true;

                /* check network device ifindex */
                if (event->ifindex != 0 && event->ifindex == loop_event->ifindex)
                        return true;

                /* check our old name */
                if (event->devpath_old != NULL && streq(loop_event->devpath, event->devpath_old)) {
                        event->delaying_seqnum = loop_event->seqnum;
                        return true;
                }

                /* compare devpath */
                common = MIN(loop_event->devpath_len, event->devpath_len);

                /* one devpath is contained in the other? */
                if (memcmp(loop_event->devpath, event->devpath, common) != 0)
                        continue;

                /* identical device event found */
                if (loop_event->devpath_len == event->devpath_len) {
                        /* devices names might have changed/swapped in the meantime */
                        if (major(event->devnum) != 0 && (event->devnum != loop_event->devnum || event->is_block != loop_event->is_block))
                                continue;
                        if (event->ifindex != 0 && event->ifindex != loop_event->ifindex)
                                continue;
                        event->delaying_seqnum = loop_event->seqnum;
                        return true;
                }

#ifdef HAVE_FIRMWARE
                /* allow to bypass the dependency tracking */
                if (event->nodelay)
                        continue;
#endif

                /* parent device event found */
                if (event->devpath[common] == '/') {
                        event->delaying_seqnum = loop_event->seqnum;
                        return true;
                }

                /* child device event found */
                if (loop_event->devpath[common] == '/') {
                        event->delaying_seqnum = loop_event->seqnum;
                        return true;
                }

                /* no matching device */
                continue;
        }

        return false;
}

static void event_queue_start(struct udev *udev)
{
        struct udev_list_node *loop;

        udev_list_node_foreach(loop, &event_list) {
                struct event *event = node_to_event(loop);

                if (event->state != EVENT_QUEUED)
                        continue;

                /* do not start event if parent or child event is still running */
                if (is_devpath_busy(event))
                        continue;

                event_run(event);
        }
}

static void event_queue_cleanup(struct udev *udev, enum event_state match_type)
{
        struct udev_list_node *loop, *tmp;

        udev_list_node_foreach_safe(loop, tmp, &event_list) {
                struct event *event = node_to_event(loop);

                if (match_type != EVENT_UNDEF && match_type != event->state)
                        continue;

                event_queue_delete(event);
        }
}

static void worker_returned(int fd_worker)
{
        for (;;) {
                struct worker_message msg;
                ssize_t size;
                struct udev_list_node *loop;

                size = recv(fd_worker, &msg, sizeof(struct worker_message), MSG_DONTWAIT);
                if (size != sizeof(struct worker_message))
                        break;

                /* lookup worker who sent the signal */
                udev_list_node_foreach(loop, &worker_list) {
                        struct worker *worker = node_to_worker(loop);

                        if (worker->pid != msg.pid)
                                continue;

                        /* worker returned */
                        if (worker->event) {
                                worker->event->exitcode = msg.exitcode;
                                event_queue_delete(worker->event);
                                worker->event = NULL;
                        }
                        if (worker->state != WORKER_KILLED)
                                worker->state = WORKER_IDLE;
                        worker_unref(worker);
                        break;
                }
        }
}

/* receive the udevd message from userspace */
static struct udev_ctrl_connection *handle_ctrl_msg(struct udev_ctrl *uctrl)
{
        struct udev *udev = udev_ctrl_get_udev(uctrl);
        struct udev_ctrl_connection *ctrl_conn;
        struct udev_ctrl_msg *ctrl_msg = NULL;
        const char *str;
        int i;

        ctrl_conn = udev_ctrl_get_connection(uctrl);
        if (ctrl_conn == NULL)
                goto out;

        ctrl_msg = udev_ctrl_receive_msg(ctrl_conn);
        if (ctrl_msg == NULL)
                goto out;

        i = udev_ctrl_get_set_log_level(ctrl_msg);
        if (i >= 0) {
                log_debug("udevd message (SET_LOG_LEVEL) received, log_priority=%i", i);
                log_set_max_level(i);
                udev_set_log_priority(udev, i);
                worker_kill(udev);
        }

        if (udev_ctrl_get_stop_exec_queue(ctrl_msg) > 0) {
                log_debug("udevd message (STOP_EXEC_QUEUE) received");
                stop_exec_queue = true;
        }

        if (udev_ctrl_get_start_exec_queue(ctrl_msg) > 0) {
                log_debug("udevd message (START_EXEC_QUEUE) received");
                stop_exec_queue = false;
        }

        if (udev_ctrl_get_reload(ctrl_msg) > 0) {
                log_debug("udevd message (RELOAD) received");
                reload = true;
        }

        str = udev_ctrl_get_set_env(ctrl_msg);
        if (str != NULL) {
                char *key;

                key = strdup(str);
                if (key != NULL) {
                        char *val;

                        val = strchr(key, '=');
                        if (val != NULL) {
                                val[0] = '\0';
                                val = &val[1];
                                if (val[0] == '\0') {
                                        log_debug("udevd message (ENV) received, unset '%s'", key);
                                        udev_add_property(udev, key, NULL);
                                } else {
                                        log_debug("udevd message (ENV) received, set '%s=%s'", key, val);
                                        udev_add_property(udev, key, val);
                                }
                        } else {
                                log_error("wrong key format '%s'", key);
                        }
                        free(key);
                }
                worker_kill(udev);
        }

        i = udev_ctrl_get_set_children_max(ctrl_msg);
        if (i >= 0) {
                log_debug("udevd message (SET_MAX_CHILDREN) received, children_max=%i", i);
                children_max = i;
        }

        if (udev_ctrl_get_ping(ctrl_msg) > 0)
                log_debug("udevd message (SYNC) received");

        if (udev_ctrl_get_exit(ctrl_msg) > 0) {
                log_debug("udevd message (EXIT) received");
                udev_exit = true;
                /* keep reference to block the client until we exit */
                udev_ctrl_connection_ref(ctrl_conn);
        }
out:
        udev_ctrl_msg_unref(ctrl_msg);
        return udev_ctrl_connection_unref(ctrl_conn);
}

static int synthesize_change(struct udev_device *dev) {
        char filename[UTIL_PATH_SIZE];
        int r;

        if (streq_ptr("block", udev_device_get_subsystem(dev)) &&
            streq_ptr("disk", udev_device_get_devtype(dev)) &&
            !startswith(udev_device_get_sysname(dev), "dm-")) {
                bool part_table_read = false;
                bool has_partitions = false;
                int fd;
                struct udev *udev = udev_device_get_udev(dev);
                _cleanup_udev_enumerate_unref_ struct udev_enumerate *e = NULL;
                struct udev_list_entry *item;

                /*
                 * Try to re-read the partition table. This only succeeds if
                 * none of the devices is busy. The kernel returns 0 if no
                 * partition table is found, and we will not get an event for
                 * the disk.
                 */
                fd = open(udev_device_get_devnode(dev), O_RDONLY|O_CLOEXEC|O_NOFOLLOW|O_NONBLOCK);
                if (fd >= 0) {
                        r = flock(fd, LOCK_EX|LOCK_NB);
                        if (r >= 0)
                                r = ioctl(fd, BLKRRPART, 0);

                        close(fd);
                        if (r >= 0)
                                part_table_read = true;
                }

                /* search for partitions */
                e = udev_enumerate_new(udev);
                if (!e)
                        return -ENOMEM;

                r = udev_enumerate_add_match_parent(e, dev);
                if (r < 0)
                        return r;

                r = udev_enumerate_add_match_subsystem(e, "block");
                if (r < 0)
                        return r;

                r = udev_enumerate_scan_devices(e);
                if (r < 0)
                        return r;

                udev_list_entry_foreach(item, udev_enumerate_get_list_entry(e)) {
                        _cleanup_udev_device_unref_ struct udev_device *d = NULL;

                        d = udev_device_new_from_syspath(udev, udev_list_entry_get_name(item));
                        if (!d)
                                continue;

                        if (!streq_ptr("partition", udev_device_get_devtype(d)))
                                continue;

                        has_partitions = true;
                        break;
                }

                /*
                 * We have partitions and re-read the table, the kernel already sent
                 * out a "change" event for the disk, and "remove/add" for all
                 * partitions.
                 */
                if (part_table_read && has_partitions)
                        return 0;

                /*
                 * We have partitions but re-reading the partition table did not
                 * work, synthesize "change" for the disk and all partitions.
                 */
                log_debug("device %s closed, synthesising 'change'", udev_device_get_devnode(dev));
                strscpyl(filename, sizeof(filename), udev_device_get_syspath(dev), "/uevent", NULL);
                write_string_file(filename, "change");

                udev_list_entry_foreach(item, udev_enumerate_get_list_entry(e)) {
                        _cleanup_udev_device_unref_ struct udev_device *d = NULL;

                        d = udev_device_new_from_syspath(udev, udev_list_entry_get_name(item));
                        if (!d)
                                continue;

                        if (!streq_ptr("partition", udev_device_get_devtype(d)))
                                continue;

                        log_debug("device %s closed, synthesising partition '%s' 'change'",
                                  udev_device_get_devnode(dev), udev_device_get_devnode(d));
                        strscpyl(filename, sizeof(filename), udev_device_get_syspath(d), "/uevent", NULL);
                        write_string_file(filename, "change");
                }

                return 0;
        }

        log_debug("device %s closed, synthesising 'change'", udev_device_get_devnode(dev));
        strscpyl(filename, sizeof(filename), udev_device_get_syspath(dev), "/uevent", NULL);
        write_string_file(filename, "change");

        return 0;
}

static int handle_inotify(struct udev *udev)
{
        int nbytes, pos;
        char *buf;
        struct inotify_event *ev;
        int r;

        r = ioctl(fd_inotify, FIONREAD, &nbytes);
        if (r < 0 || nbytes <= 0)
                return -errno;

        buf = malloc(nbytes);
        if (!buf) {
                log_error("error getting buffer for inotify");
                return -ENOMEM;
        }

        nbytes = read(fd_inotify, buf, nbytes);

        for (pos = 0; pos < nbytes; pos += sizeof(struct inotify_event) + ev->len) {
                struct udev_device *dev;

                ev = (struct inotify_event *)(buf + pos);
                dev = udev_watch_lookup(udev, ev->wd);
                if (!dev)
                        continue;

                log_debug("inotify event: %x for %s", ev->mask, udev_device_get_devnode(dev));
                if (ev->mask & IN_CLOSE_WRITE)
                        synthesize_change(dev);
                else if (ev->mask & IN_IGNORED)
                        udev_watch_end(udev, dev);

                udev_device_unref(dev);
        }

        free(buf);
        return 0;
}

static void handle_signal(struct udev *udev, int signo)
{
        switch (signo) {
        case SIGINT:
        case SIGTERM:
                udev_exit = true;
                break;
        case SIGCHLD:
                for (;;) {
                        pid_t pid;
                        int status;
                        struct udev_list_node *loop, *tmp;

                        pid = waitpid(-1, &status, WNOHANG);
                        if (pid <= 0)
                                break;

                        udev_list_node_foreach_safe(loop, tmp, &worker_list) {
                                struct worker *worker = node_to_worker(loop);

                                if (worker->pid != pid)
                                        continue;
                                log_debug("worker [%u] exit", pid);

                                if (WIFEXITED(status)) {
                                        if (WEXITSTATUS(status) != 0)
                                                log_error("worker [%u] exit with return code %i",
                                                          pid, WEXITSTATUS(status));
                                } else if (WIFSIGNALED(status)) {
                                        log_error("worker [%u] terminated by signal %i (%s)",
                                                  pid, WTERMSIG(status), strsignal(WTERMSIG(status)));
                                } else if (WIFSTOPPED(status)) {
                                        log_error("worker [%u] stopped", pid);
                                } else if (WIFCONTINUED(status)) {
                                        log_error("worker [%u] continued", pid);
                                } else {
                                        log_error("worker [%u] exit with status 0x%04x", pid, status);
                                }

                                if (!WIFEXITED(status) || WEXITSTATUS(status) != 0) {
                                        if (worker->event) {
                                                log_error("worker [%u] failed while handling '%s'",
                                                          pid, worker->event->devpath);
                                                worker->event->exitcode = -32;
                                                event_queue_delete(worker->event);

                                                /* drop reference taken for state 'running' */
                                                worker_unref(worker);
                                        }
                                }
                                worker_unref(worker);
                                break;
                        }
                }
                break;
        case SIGHUP:
                reload = true;
                break;
        }
}

static int systemd_fds(struct udev *udev, int *rctrl, int *rnetlink)
{
        int ctrl = -1, netlink = -1;
        int fd, n;

        n = sd_listen_fds(true);
        if (n <= 0)
                return -1;

        for (fd = SD_LISTEN_FDS_START; fd < n + SD_LISTEN_FDS_START; fd++) {
                if (sd_is_socket(fd, AF_LOCAL, SOCK_SEQPACKET, -1)) {
                        if (ctrl >= 0)
                                return -1;
                        ctrl = fd;
                        continue;
                }

                if (sd_is_socket(fd, AF_NETLINK, SOCK_RAW, -1)) {
                        if (netlink >= 0)
                                return -1;
                        netlink = fd;
                        continue;
                }

                return -1;
        }

        if (ctrl < 0 || netlink < 0)
                return -1;

        log_debug("ctrl=%i netlink=%i", ctrl, netlink);
        *rctrl = ctrl;
        *rnetlink = netlink;
        return 0;
}

/*
 * read the kernel commandline, in case we need to get into debug mode
 *   udev.log-priority=<level>              syslog priority
 *   udev.children-max=<number of workers>  events are fully serialized if set to 1
 *   udev.exec-delay=<number of seconds>    delay execution of every executed program
 */
static void kernel_cmdline_options(struct udev *udev)
{
        _cleanup_free_ char *line = NULL;
        char *w, *state;
        size_t l;
        int r;

        r = proc_cmdline(&line);
        if (r < 0)
                log_warning("Failed to read /proc/cmdline, ignoring: %s", strerror(-r));
        if (r <= 0)
                return;

        FOREACH_WORD_QUOTED(w, l, line, state) {
                char *s, *opt;

                s = strndup(w, l);
                if (!s)
                        break;

                /* accept the same options for the initrd, prefixed with "rd." */
                if (in_initrd() && startswith(s, "rd."))
                        opt = s + 3;
                else
                        opt = s;

                if (startswith(opt, "udev.log-priority=")) {
                        int prio;

                        prio = util_log_priority(opt + 18);
                        log_set_max_level(prio);
                        udev_set_log_priority(udev, prio);
                } else if (startswith(opt, "udev.children-max=")) {
                        children_max = strtoul(opt + 18, NULL, 0);
                } else if (startswith(opt, "udev.exec-delay=")) {
                        exec_delay = strtoul(opt + 16, NULL, 0);
                }

                free(s);
        }
}

int main(int argc, char *argv[])
{
        struct udev *udev;
        sigset_t mask;
        int daemonize = false;
        int resolve_names = 1;
        static const struct option options[] = {
                { "daemon", no_argument, NULL, 'd' },
                { "debug", no_argument, NULL, 'D' },
                { "children-max", required_argument, NULL, 'c' },
                { "exec-delay", required_argument, NULL, 'e' },
                { "resolve-names", required_argument, NULL, 'N' },
                { "help", no_argument, NULL, 'h' },
                { "version", no_argument, NULL, 'V' },
                {}
        };
        int fd_ctrl = -1;
        int fd_netlink = -1;
        int fd_worker = -1;
        struct epoll_event ep_ctrl, ep_inotify, ep_signal, ep_netlink, ep_worker;
        struct udev_ctrl_connection *ctrl_conn = NULL;
        int rc = 1;

        udev = udev_new();
        if (udev == NULL)
                goto exit;

        log_set_target(LOG_TARGET_AUTO);
        log_parse_environment();
        log_open();

        udev_set_log_fn(udev, udev_main_log);
        log_set_max_level(udev_get_log_priority(udev));

        log_debug("version %s", VERSION);
        label_init("/dev");

        for (;;) {
                int option;

                option = getopt_long(argc, argv, "c:de:DtN:hV", options, NULL);
                if (option == -1)
                        break;

                switch (option) {
                case 'd':
                        daemonize = true;
                        break;
                case 'c':
                        children_max = strtoul(optarg, NULL, 0);
                        break;
                case 'e':
                        exec_delay = strtoul(optarg, NULL, 0);
                        break;
                case 'D':
                        debug = true;
                        log_set_max_level(LOG_DEBUG);
                        udev_set_log_priority(udev, LOG_DEBUG);
                        break;
                case 'N':
                        if (streq(optarg, "early")) {
                                resolve_names = 1;
                        } else if (streq(optarg, "late")) {
                                resolve_names = 0;
                        } else if (streq(optarg, "never")) {
                                resolve_names = -1;
                        } else {
                                fprintf(stderr, "resolve-names must be early, late or never\n");
                                log_error("resolve-names must be early, late or never");
                                goto exit;
                        }
                        break;
                case 'h':
                        printf("Usage: udevd OPTIONS\n"
                               "  --daemon\n"
                               "  --debug\n"
                               "  --children-max=<maximum number of workers>\n"
                               "  --exec-delay=<seconds to wait before executing RUN=>\n"
                               "  --resolve-names=early|late|never\n"
                               "  --version\n"
                               "  --help\n"
                               "\n");
                        goto exit;
                case 'V':
                        printf("%s\n", VERSION);
                        goto exit;
                default:
                        goto exit;
                }
        }

        kernel_cmdline_options(udev);

        if (getuid() != 0) {
                fprintf(stderr, "root privileges required\n");
                log_error("root privileges required");
                goto exit;
        }

        /* set umask before creating any file/directory */
        chdir("/");
        umask(022);

        mkdir("/run/udev", 0755);

        dev_setup(NULL);

        /* before opening new files, make sure std{in,out,err} fds are in a sane state */
        if (daemonize) {
                int fd;

                fd = open("/dev/null", O_RDWR);
                if (fd >= 0) {
                        if (write(STDOUT_FILENO, 0, 0) < 0)
                                dup2(fd, STDOUT_FILENO);
                        if (write(STDERR_FILENO, 0, 0) < 0)
                                dup2(fd, STDERR_FILENO);
                        if (fd > STDERR_FILENO)
                                close(fd);
                } else {
                        fprintf(stderr, "cannot open /dev/null\n");
                        log_error("cannot open /dev/null");
                }
        }

        if (systemd_fds(udev, &fd_ctrl, &fd_netlink) >= 0) {
                /* get control and netlink socket from systemd */
                udev_ctrl = udev_ctrl_new_from_fd(udev, fd_ctrl);
                if (udev_ctrl == NULL) {
                        log_error("error taking over udev control socket");
                        rc = 1;
                        goto exit;
                }

                monitor = udev_monitor_new_from_netlink_fd(udev, "kernel", fd_netlink);
                if (monitor == NULL) {
                        log_error("error taking over netlink socket");
                        rc = 3;
                        goto exit;
                }

                /* get our own cgroup, we regularly kill everything udev has left behind */
                if (cg_pid_get_path(SYSTEMD_CGROUP_CONTROLLER, 0, &udev_cgroup) < 0)
                        udev_cgroup = NULL;
        } else {
                /* open control and netlink socket */
                udev_ctrl = udev_ctrl_new(udev);
                if (udev_ctrl == NULL) {
                        fprintf(stderr, "error initializing udev control socket");
                        log_error("error initializing udev control socket");
                        rc = 1;
                        goto exit;
                }
                fd_ctrl = udev_ctrl_get_fd(udev_ctrl);

                monitor = udev_monitor_new_from_netlink(udev, "kernel");
                if (monitor == NULL) {
                        fprintf(stderr, "error initializing netlink socket\n");
                        log_error("error initializing netlink socket");
                        rc = 3;
                        goto exit;
                }
                fd_netlink = udev_monitor_get_fd(monitor);
        }

        if (udev_monitor_enable_receiving(monitor) < 0) {
                fprintf(stderr, "error binding netlink socket\n");
                log_error("error binding netlink socket");
                rc = 3;
                goto exit;
        }

        if (udev_ctrl_enable_receiving(udev_ctrl) < 0) {
                fprintf(stderr, "error binding udev control socket\n");
                log_error("error binding udev control socket");
                rc = 1;
                goto exit;
        }

        udev_monitor_set_receive_buffer_size(monitor, 128 * 1024 * 1024);

        if (daemonize) {
                pid_t pid;

                pid = fork();
                switch (pid) {
                case 0:
                        break;
                case -1:
                        log_error("fork of daemon failed: %m");
                        rc = 4;
                        goto exit;
                default:
                        rc = EXIT_SUCCESS;
                        goto exit_daemonize;
                }

                setsid();

                write_string_file("/proc/self/oom_score_adj", "-1000");
        } else {
                sd_notify(1, "READY=1");
        }

        print_kmsg("starting version " VERSION "\n");

        if (!debug) {
                int fd;

                fd = open("/dev/null", O_RDWR);
                if (fd >= 0) {
                        dup2(fd, STDIN_FILENO);
                        dup2(fd, STDOUT_FILENO);
                        dup2(fd, STDERR_FILENO);
                        close(fd);
                }
        }

        fd_inotify = udev_watch_init(udev);
        if (fd_inotify < 0) {
                fprintf(stderr, "error initializing inotify\n");
                log_error("error initializing inotify");
                rc = 4;
                goto exit;
        }
        udev_watch_restore(udev);

        /* block and listen to all signals on signalfd */
        sigfillset(&mask);
        sigprocmask(SIG_SETMASK, &mask, &sigmask_orig);
        fd_signal = signalfd(-1, &mask, SFD_NONBLOCK|SFD_CLOEXEC);
        if (fd_signal < 0) {
                fprintf(stderr, "error creating signalfd\n");
                log_error("error creating signalfd");
                rc = 5;
                goto exit;
        }

        /* unnamed socket from workers to the main daemon */
        if (socketpair(AF_LOCAL, SOCK_DGRAM|SOCK_CLOEXEC, 0, worker_watch) < 0) {
                fprintf(stderr, "error creating socketpair\n");
                log_error("error creating socketpair");
                rc = 6;
                goto exit;
        }
        fd_worker = worker_watch[READ_END];

        udev_builtin_init(udev);

        rules = udev_rules_new(udev, resolve_names);
        if (rules == NULL) {
                log_error("error reading rules");
                goto exit;
        }

        memzero(&ep_ctrl, sizeof(struct epoll_event));
        ep_ctrl.events = EPOLLIN;
        ep_ctrl.data.fd = fd_ctrl;

        memzero(&ep_inotify, sizeof(struct epoll_event));
        ep_inotify.events = EPOLLIN;
        ep_inotify.data.fd = fd_inotify;

        memzero(&ep_signal, sizeof(struct epoll_event));
        ep_signal.events = EPOLLIN;
        ep_signal.data.fd = fd_signal;

        memzero(&ep_netlink, sizeof(struct epoll_event));
        ep_netlink.events = EPOLLIN;
        ep_netlink.data.fd = fd_netlink;

        memzero(&ep_worker, sizeof(struct epoll_event));
        ep_worker.events = EPOLLIN;
        ep_worker.data.fd = fd_worker;

        fd_ep = epoll_create1(EPOLL_CLOEXEC);
        if (fd_ep < 0) {
                log_error("error creating epoll fd: %m");
                goto exit;
        }
        if (epoll_ctl(fd_ep, EPOLL_CTL_ADD, fd_ctrl, &ep_ctrl) < 0 ||
            epoll_ctl(fd_ep, EPOLL_CTL_ADD, fd_inotify, &ep_inotify) < 0 ||
            epoll_ctl(fd_ep, EPOLL_CTL_ADD, fd_signal, &ep_signal) < 0 ||
            epoll_ctl(fd_ep, EPOLL_CTL_ADD, fd_netlink, &ep_netlink) < 0 ||
            epoll_ctl(fd_ep, EPOLL_CTL_ADD, fd_worker, &ep_worker) < 0) {
                log_error("fail to add fds to epoll: %m");
                goto exit;
        }

        if (children_max <= 0) {
                cpu_set_t cpu_set;

                children_max = 8;

                if (sched_getaffinity(0, sizeof (cpu_set), &cpu_set) == 0) {
                        children_max +=  CPU_COUNT(&cpu_set) * 2;
                }
        }
        log_debug("set children_max to %u", children_max);

        rc = udev_rules_apply_static_dev_perms(rules);
        if (rc < 0)
                log_error("failed to apply permissions on static device nodes - %s", strerror(-rc));

        udev_list_node_init(&event_list);
        udev_list_node_init(&worker_list);

        for (;;) {
                static usec_t last_usec;
                struct epoll_event ev[8];
                int fdcount;
                int timeout;
                bool is_worker, is_signal, is_inotify, is_netlink, is_ctrl;
                int i;

                if (udev_exit) {
                        /* close sources of new events and discard buffered events */
                        if (fd_ctrl >= 0) {
                                epoll_ctl(fd_ep, EPOLL_CTL_DEL, fd_ctrl, NULL);
                                fd_ctrl = -1;
                        }
                        if (monitor != NULL) {
                                epoll_ctl(fd_ep, EPOLL_CTL_DEL, fd_netlink, NULL);
                                udev_monitor_unref(monitor);
                                monitor = NULL;
                        }
                        if (fd_inotify >= 0) {
                                epoll_ctl(fd_ep, EPOLL_CTL_DEL, fd_inotify, NULL);
                                close(fd_inotify);
                                fd_inotify = -1;
                        }

                        /* discard queued events and kill workers */
                        event_queue_cleanup(udev, EVENT_QUEUED);
                        worker_kill(udev);

                        /* exit after all has cleaned up */
                        if (udev_list_node_is_empty(&event_list) && children == 0)
                                break;

                        /* timeout at exit for workers to finish */
                        timeout = 30 * MSEC_PER_SEC;
                } else if (udev_list_node_is_empty(&event_list) && children == 0) {
                        /* we are idle */
                        timeout = -1;

                        /* cleanup possible left-over processes in our cgroup */
                        if (udev_cgroup)
                                cg_kill(SYSTEMD_CGROUP_CONTROLLER, udev_cgroup, SIGKILL, false, true, NULL);
                } else {
                        /* kill idle or hanging workers */
                        timeout = 3 * MSEC_PER_SEC;
                }

                /* tell settle that we are busy or idle */
                if (!udev_list_node_is_empty(&event_list)) {
                        int fd;

                        fd = open("/run/udev/queue", O_WRONLY|O_CREAT|O_CLOEXEC|O_TRUNC|O_NOFOLLOW, 0444);
                        if (fd >= 0)
                                close(fd);
                } else {
                        unlink("/run/udev/queue");
                }

                fdcount = epoll_wait(fd_ep, ev, ELEMENTSOF(ev), timeout);
                if (fdcount < 0)
                        continue;

                if (fdcount == 0) {
                        struct udev_list_node *loop;

                        /* timeout */
                        if (udev_exit) {
                                log_error("timeout, giving up waiting for workers to finish");
                                break;
                        }

                        /* kill idle workers */
                        if (udev_list_node_is_empty(&event_list)) {
                                log_debug("cleanup idle workers");
                                worker_kill(udev);
                        }

                        /* check for hanging events */
                        udev_list_node_foreach(loop, &worker_list) {
                                struct worker *worker = node_to_worker(loop);

                                if (worker->state != WORKER_RUNNING)
                                        continue;

                                if ((now(CLOCK_MONOTONIC) - worker->event_start_usec) > 30 * USEC_PER_SEC) {
                                        log_error("worker [%u] %s timeout; kill it", worker->pid,
                                            worker->event ? worker->event->devpath : "<idle>");
                                        kill(worker->pid, SIGKILL);
                                        worker->state = WORKER_KILLED;

                                        /* drop reference taken for state 'running' */
                                        worker_unref(worker);
                                        if (worker->event) {
                                                log_error("seq %llu '%s' killed", udev_device_get_seqnum(worker->event->dev), worker->event->devpath);
                                                worker->event->exitcode = -64;
                                                event_queue_delete(worker->event);
                                                worker->event = NULL;
                                        }
                                }
                        }

                }

                is_worker = is_signal = is_inotify = is_netlink = is_ctrl = false;
                for (i = 0; i < fdcount; i++) {
                        if (ev[i].data.fd == fd_worker && ev[i].events & EPOLLIN)
                                is_worker = true;
                        else if (ev[i].data.fd == fd_netlink && ev[i].events & EPOLLIN)
                                is_netlink = true;
                        else if (ev[i].data.fd == fd_signal && ev[i].events & EPOLLIN)
                                is_signal = true;
                        else if (ev[i].data.fd == fd_inotify && ev[i].events & EPOLLIN)
                                is_inotify = true;
                        else if (ev[i].data.fd == fd_ctrl && ev[i].events & EPOLLIN)
                                is_ctrl = true;
                }

                /* check for changed config, every 3 seconds at most */
                if ((now(CLOCK_MONOTONIC) - last_usec) > 3 * USEC_PER_SEC) {
                        if (udev_rules_check_timestamp(rules))
                                reload = true;
                        if (udev_builtin_validate(udev))
                                reload = true;

                        last_usec = now(CLOCK_MONOTONIC);
                }

                /* reload requested, HUP signal received, rules changed, builtin changed */
                if (reload) {
                        worker_kill(udev);
                        rules = udev_rules_unref(rules);
                        udev_builtin_exit(udev);
                        reload = false;
                }

                /* event has finished */
                if (is_worker)
                        worker_returned(fd_worker);

                if (is_netlink) {
                        struct udev_device *dev;

                        dev = udev_monitor_receive_device(monitor);
                        if (dev != NULL) {
                                udev_device_set_usec_initialized(dev, now(CLOCK_MONOTONIC));
                                if (event_queue_insert(dev) < 0)
                                        udev_device_unref(dev);
                        }
                }

                /* start new events */
                if (!udev_list_node_is_empty(&event_list) && !udev_exit && !stop_exec_queue) {
                        udev_builtin_init(udev);
                        if (rules == NULL)
                                rules = udev_rules_new(udev, resolve_names);
                        if (rules != NULL)
                                event_queue_start(udev);
                }

                if (is_signal) {
                        struct signalfd_siginfo fdsi;
                        ssize_t size;

                        size = read(fd_signal, &fdsi, sizeof(struct signalfd_siginfo));
                        if (size == sizeof(struct signalfd_siginfo))
                                handle_signal(udev, fdsi.ssi_signo);
                }

                /* we are shutting down, the events below are not handled anymore */
                if (udev_exit)
                        continue;

                /* device node watch */
                if (is_inotify)
                        handle_inotify(udev);

                /*
                 * This needs to be after the inotify handling, to make sure,
                 * that the ping is send back after the possibly generated
                 * "change" events by the inotify device node watch.
                 *
                 * A single time we may receive a client connection which we need to
                 * keep open to block the client. It will be closed right before we
                 * exit.
                 */
                if (is_ctrl)
                        ctrl_conn = handle_ctrl_msg(udev_ctrl);
        }

        rc = EXIT_SUCCESS;
exit:
        udev_ctrl_cleanup(udev_ctrl);
        unlink("/run/udev/queue");
exit_daemonize:
        if (fd_ep >= 0)
                close(fd_ep);
        worker_list_cleanup(udev);
        event_queue_cleanup(udev, EVENT_UNDEF);
        udev_rules_unref(rules);
        udev_builtin_exit(udev);
        if (fd_signal >= 0)
                close(fd_signal);
        if (worker_watch[READ_END] >= 0)
                close(worker_watch[READ_END]);
        if (worker_watch[WRITE_END] >= 0)
                close(worker_watch[WRITE_END]);
        udev_monitor_unref(monitor);
        udev_ctrl_connection_unref(ctrl_conn);
        udev_ctrl_unref(udev_ctrl);
        label_finish();
        udev_unref(udev);
        log_close();
        return rc;
}<|MERGE_RESOLUTION|>--- conflicted
+++ resolved
@@ -268,10 +268,7 @@
                 for (;;) {
                         struct udev_event *udev_event;
                         struct worker_message msg;
-<<<<<<< HEAD
-=======
                         int fd_lock = -1;
->>>>>>> c17d7fc6
                         int err = 0;
 
                         log_debug("seq %llu running", udev_device_get_seqnum(dev));
