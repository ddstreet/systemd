/*
 * Copyright (C) 2004-2012 Kay Sievers <kay@vrfy.org>
 * Copyright (C) 2004 Chris Friesen <chris_friesen@sympatico.ca>
 * Copyright (C) 2009 Canonical Ltd.
 * Copyright (C) 2009 Scott James Remnant <scott@netsplit.com>
 *
 * This program is free software: you can redistribute it and/or modify
 * it under the terms of the GNU General Public License as published by
 * the Free Software Foundation, either version 2 of the License, or
 * (at your option) any later version.
 *
 * This program is distributed in the hope that it will be useful,
 * but WITHOUT ANY WARRANTY; without even the implied warranty of
 * MERCHANTABILITY or FITNESS FOR A PARTICULAR PURPOSE.  See the
 * GNU General Public License for more details.
 *
 * You should have received a copy of the GNU General Public License
 * along with this program.  If not, see <http://www.gnu.org/licenses/>.
 */

#include <stddef.h>
#include <signal.h>
#include <unistd.h>
#include <errno.h>
#include <stdio.h>
#include <stdlib.h>
#include <stdbool.h>
#include <string.h>
#include <fcntl.h>
#include <getopt.h>
#include <sys/file.h>
#include <sys/time.h>
#include <sys/prctl.h>
#include <sys/socket.h>
#include <sys/signalfd.h>
#include <sys/epoll.h>
#include <sys/mount.h>
#include <sys/wait.h>
#include <sys/stat.h>
#include <sys/ioctl.h>
#include <sys/inotify.h>

#include "sd-daemon.h"
#include "sd-event.h"

#include "terminal-util.h"
#include "signal-util.h"
#include "event-util.h"
#include "netlink-util.h"
#include "cgroup-util.h"
#include "process-util.h"
#include "dev-setup.h"
#include "fileio.h"
#include "selinux-util.h"
#include "udev.h"
#include "udev-util.h"
#include "formats-util.h"
#include "hashmap.h"

static bool arg_debug = false;
static int arg_daemonize = false;
static int arg_resolve_names = 1;
static unsigned arg_children_max;
static int arg_exec_delay;
static usec_t arg_event_timeout_usec = 180 * USEC_PER_SEC;
static usec_t arg_event_timeout_warn_usec = 180 * USEC_PER_SEC / 3;

typedef struct Manager {
        struct udev *udev;
        sd_event *event;
        Hashmap *workers;
        struct udev_list_node events;
        const char *cgroup;
        pid_t pid; /* the process that originally allocated the manager object */

        struct udev_rules *rules;
        struct udev_list properties;

        struct udev_monitor *monitor;
        struct udev_ctrl *ctrl;
        struct udev_ctrl_connection *ctrl_conn_blocking;
        int fd_inotify;
        int worker_watch[2];

        sd_event_source *ctrl_event;
        sd_event_source *uevent_event;
        sd_event_source *inotify_event;

        usec_t last_usec;

        bool stop_exec_queue:1;
        bool exit:1;
} Manager;

enum event_state {
        EVENT_UNDEF,
        EVENT_QUEUED,
        EVENT_RUNNING,
};

struct event {
        struct udev_list_node node;
        Manager *manager;
        struct udev *udev;
        struct udev_device *dev;
        struct udev_device *dev_kernel;
        struct worker *worker;
        enum event_state state;
        unsigned long long int delaying_seqnum;
        unsigned long long int seqnum;
        const char *devpath;
        size_t devpath_len;
        const char *devpath_old;
        dev_t devnum;
        int ifindex;
        bool is_block;
        sd_event_source *timeout_warning;
        sd_event_source *timeout;
};

static inline struct event *node_to_event(struct udev_list_node *node) {
        return container_of(node, struct event, node);
}

static void event_queue_cleanup(Manager *manager, enum event_state type);

enum worker_state {
        WORKER_UNDEF,
        WORKER_RUNNING,
        WORKER_IDLE,
        WORKER_KILLED,
};

struct worker {
        Manager *manager;
        struct udev_list_node node;
        int refcount;
        pid_t pid;
        struct udev_monitor *monitor;
        enum worker_state state;
        struct event *event;
};

/* passed from worker to main process */
struct worker_message {
};

static void event_free(struct event *event) {
        int r;

        if (!event)
                return;

        udev_list_node_remove(&event->node);
        udev_device_unref(event->dev);
        udev_device_unref(event->dev_kernel);

        sd_event_source_unref(event->timeout_warning);
        sd_event_source_unref(event->timeout);

        if (event->worker)
                event->worker->event = NULL;

        assert(event->manager);

        if (udev_list_node_is_empty(&event->manager->events)) {
                /* only clean up the queue from the process that created it */
                if (event->manager->pid == getpid()) {
                        r = unlink("/run/udev/queue");
                        if (r < 0)
                                log_warning_errno(errno, "could not unlink /run/udev/queue: %m");
                }
        }

        free(event);
}

static void worker_free(struct worker *worker) {
        if (!worker)
                return;

        assert(worker->manager);

        hashmap_remove(worker->manager->workers, UINT_TO_PTR(worker->pid));
        udev_monitor_unref(worker->monitor);
        event_free(worker->event);

        free(worker);
}

static void manager_workers_free(Manager *manager) {
        struct worker *worker;
        Iterator i;

        assert(manager);

        HASHMAP_FOREACH(worker, manager->workers, i)
                worker_free(worker);

        manager->workers = hashmap_free(manager->workers);
}

static int worker_new(struct worker **ret, Manager *manager, struct udev_monitor *worker_monitor, pid_t pid) {
        _cleanup_free_ struct worker *worker = NULL;
        int r;

        assert(ret);
        assert(manager);
        assert(worker_monitor);
        assert(pid > 1);

        worker = new0(struct worker, 1);
        if (!worker)
                return -ENOMEM;

        worker->refcount = 1;
        worker->manager = manager;
        /* close monitor, but keep address around */
        udev_monitor_disconnect(worker_monitor);
        worker->monitor = udev_monitor_ref(worker_monitor);
        worker->pid = pid;

        r = hashmap_ensure_allocated(&manager->workers, NULL);
        if (r < 0)
                return r;

        r = hashmap_put(manager->workers, UINT_TO_PTR(pid), worker);
        if (r < 0)
                return r;

        *ret = worker;
        worker = NULL;

        return 0;
}

static int on_event_timeout(sd_event_source *s, uint64_t usec, void *userdata) {
        struct event *event = userdata;

        assert(event);
        assert(event->worker);

        kill_and_sigcont(event->worker->pid, SIGKILL);
        event->worker->state = WORKER_KILLED;

        log_error("seq %llu '%s' killed", udev_device_get_seqnum(event->dev), event->devpath);

        return 1;
}

static int on_event_timeout_warning(sd_event_source *s, uint64_t usec, void *userdata) {
        struct event *event = userdata;

        assert(event);

        log_warning("seq %llu '%s' is taking a long time", udev_device_get_seqnum(event->dev), event->devpath);

        return 1;
}

static void worker_attach_event(struct worker *worker, struct event *event) {
        sd_event *e;
        uint64_t usec;
        int r;

        assert(worker);
        assert(worker->manager);
        assert(event);
        assert(!event->worker);
        assert(!worker->event);

        worker->state = WORKER_RUNNING;
        worker->event = event;
        event->state = EVENT_RUNNING;
        event->worker = worker;

        e = worker->manager->event;

        r = sd_event_now(e, clock_boottime_or_monotonic(), &usec);
        if (r < 0)
                return;

        (void) sd_event_add_time(e, &event->timeout_warning, clock_boottime_or_monotonic(),
                                 usec + arg_event_timeout_warn_usec, USEC_PER_SEC, on_event_timeout_warning, event);

        (void) sd_event_add_time(e, &event->timeout, clock_boottime_or_monotonic(),
                                 usec + arg_event_timeout_usec, USEC_PER_SEC, on_event_timeout, event);
}

static void manager_free(Manager *manager) {
        if (!manager)
                return;

        udev_builtin_exit(manager->udev);

        sd_event_source_unref(manager->ctrl_event);
        sd_event_source_unref(manager->uevent_event);
        sd_event_source_unref(manager->inotify_event);

        udev_unref(manager->udev);
        sd_event_unref(manager->event);
        manager_workers_free(manager);
        event_queue_cleanup(manager, EVENT_UNDEF);

        udev_monitor_unref(manager->monitor);
        udev_ctrl_unref(manager->ctrl);
        udev_ctrl_connection_unref(manager->ctrl_conn_blocking);

        udev_list_cleanup(&manager->properties);
        udev_rules_unref(manager->rules);

        safe_close(manager->fd_inotify);
        safe_close_pair(manager->worker_watch);

        free(manager);
}

DEFINE_TRIVIAL_CLEANUP_FUNC(Manager*, manager_free);

static int worker_send_message(int fd) {
        struct worker_message message = {};

        return loop_write(fd, &message, sizeof(message), false);
}

static void worker_spawn(Manager *manager, struct event *event) {
        struct udev *udev = event->udev;
        _cleanup_udev_monitor_unref_ struct udev_monitor *worker_monitor = NULL;
        pid_t pid;

        /* listen for new events */
        worker_monitor = udev_monitor_new_from_netlink(udev, NULL);
        if (worker_monitor == NULL)
                return;
        /* allow the main daemon netlink address to send devices to the worker */
        udev_monitor_allow_unicast_sender(worker_monitor, manager->monitor);
        udev_monitor_enable_receiving(worker_monitor);

        pid = fork();
        switch (pid) {
        case 0: {
                struct udev_device *dev = NULL;
                _cleanup_netlink_unref_ sd_netlink *rtnl = NULL;
                int fd_monitor;
                _cleanup_close_ int fd_signal = -1, fd_ep = -1;
                struct epoll_event ep_signal = { .events = EPOLLIN };
                struct epoll_event ep_monitor = { .events = EPOLLIN };
                sigset_t mask;
                int r = 0;

                /* take initial device from queue */
                dev = event->dev;
                event->dev = NULL;

                unsetenv("NOTIFY_SOCKET");

                manager_workers_free(manager);
                event_queue_cleanup(manager, EVENT_UNDEF);

                manager->monitor = udev_monitor_unref(manager->monitor);
                manager->ctrl_conn_blocking = udev_ctrl_connection_unref(manager->ctrl_conn_blocking);
                manager->ctrl = udev_ctrl_unref(manager->ctrl);
                manager->ctrl_conn_blocking = udev_ctrl_connection_unref(manager->ctrl_conn_blocking);
                manager->worker_watch[READ_END] = safe_close(manager->worker_watch[READ_END]);

                manager->ctrl_event = sd_event_source_unref(manager->ctrl_event);
                manager->uevent_event = sd_event_source_unref(manager->uevent_event);
                manager->inotify_event = sd_event_source_unref(manager->inotify_event);

                manager->event = sd_event_unref(manager->event);

                sigfillset(&mask);
                fd_signal = signalfd(-1, &mask, SFD_NONBLOCK|SFD_CLOEXEC);
                if (fd_signal < 0) {
                        r = log_error_errno(errno, "error creating signalfd %m");
                        goto out;
                }
                ep_signal.data.fd = fd_signal;

                fd_monitor = udev_monitor_get_fd(worker_monitor);
                ep_monitor.data.fd = fd_monitor;

                fd_ep = epoll_create1(EPOLL_CLOEXEC);
                if (fd_ep < 0) {
                        r = log_error_errno(errno, "error creating epoll fd: %m");
                        goto out;
                }

                if (epoll_ctl(fd_ep, EPOLL_CTL_ADD, fd_signal, &ep_signal) < 0 ||
                    epoll_ctl(fd_ep, EPOLL_CTL_ADD, fd_monitor, &ep_monitor) < 0) {
                        r = log_error_errno(errno, "fail to add fds to epoll: %m");
                        goto out;
                }

                /* request TERM signal if parent exits */
                prctl(PR_SET_PDEATHSIG, SIGTERM);

                /* reset OOM score, we only protect the main daemon */
                write_string_file("/proc/self/oom_score_adj", "0");

                for (;;) {
                        struct udev_event *udev_event;
                        int fd_lock = -1;

                        assert(dev);

                        log_debug("seq %llu running", udev_device_get_seqnum(dev));
                        udev_event = udev_event_new(dev);
                        if (udev_event == NULL) {
                                r = -ENOMEM;
                                goto out;
                        }

                        if (arg_exec_delay > 0)
                                udev_event->exec_delay = arg_exec_delay;

                        /*
                         * Take a shared lock on the device node; this establishes
                         * a concept of device "ownership" to serialize device
                         * access. External processes holding an exclusive lock will
                         * cause udev to skip the event handling; in the case udev
                         * acquired the lock, the external process can block until
                         * udev has finished its event handling.
                         */
                        if (!streq_ptr(udev_device_get_action(dev), "remove") &&
                            streq_ptr("block", udev_device_get_subsystem(dev)) &&
                            !startswith(udev_device_get_sysname(dev), "dm-") &&
                            !startswith(udev_device_get_sysname(dev), "md")) {
                                struct udev_device *d = dev;

                                if (streq_ptr("partition", udev_device_get_devtype(d)))
                                        d = udev_device_get_parent(d);

                                if (d) {
                                        fd_lock = open(udev_device_get_devnode(d), O_RDONLY|O_CLOEXEC|O_NOFOLLOW|O_NONBLOCK);
                                        if (fd_lock >= 0 && flock(fd_lock, LOCK_SH|LOCK_NB) < 0) {
                                                log_debug_errno(errno, "Unable to flock(%s), skipping event handling: %m", udev_device_get_devnode(d));
                                                fd_lock = safe_close(fd_lock);
                                                goto skip;
                                        }
                                }
                        }

                        /* needed for renaming netifs */
                        udev_event->rtnl = rtnl;

                        /* apply rules, create node, symlinks */
                        udev_event_execute_rules(udev_event,
                                                 arg_event_timeout_usec, arg_event_timeout_warn_usec,
                                                 &manager->properties,
                                                 manager->rules);

                        udev_event_execute_run(udev_event,
                                               arg_event_timeout_usec, arg_event_timeout_warn_usec);

                        if (udev_event->rtnl)
                                /* in case rtnl was initialized */
                                rtnl = sd_netlink_ref(udev_event->rtnl);

                        /* apply/restore inotify watch */
                        if (udev_event->inotify_watch) {
                                udev_watch_begin(udev, dev);
                                udev_device_update_db(dev);
                        }

                        safe_close(fd_lock);

                        /* send processed event back to libudev listeners */
                        udev_monitor_send_device(worker_monitor, NULL, dev);

skip:
                        log_debug("seq %llu processed", udev_device_get_seqnum(dev));

                        /* send udevd the result of the event execution */
                        r = worker_send_message(manager->worker_watch[WRITE_END]);
                        if (r < 0)
                                log_error_errno(r, "failed to send result of seq %llu to main daemon: %m",
                                                udev_device_get_seqnum(dev));

                        udev_device_unref(dev);
                        dev = NULL;

                        udev_event_unref(udev_event);

                        /* wait for more device messages from main udevd, or term signal */
                        while (dev == NULL) {
                                struct epoll_event ev[4];
                                int fdcount;
                                int i;

                                fdcount = epoll_wait(fd_ep, ev, ELEMENTSOF(ev), -1);
                                if (fdcount < 0) {
                                        if (errno == EINTR)
                                                continue;
                                        r = log_error_errno(errno, "failed to poll: %m");
                                        goto out;
                                }

                                for (i = 0; i < fdcount; i++) {
                                        if (ev[i].data.fd == fd_monitor && ev[i].events & EPOLLIN) {
                                                dev = udev_monitor_receive_device(worker_monitor);
                                                break;
                                        } else if (ev[i].data.fd == fd_signal && ev[i].events & EPOLLIN) {
                                                struct signalfd_siginfo fdsi;
                                                ssize_t size;

                                                size = read(fd_signal, &fdsi, sizeof(struct signalfd_siginfo));
                                                if (size != sizeof(struct signalfd_siginfo))
                                                        continue;
                                                switch (fdsi.ssi_signo) {
                                                case SIGTERM:
                                                        goto out;
                                                }
                                        }
                                }
                        }
                }
out:
                udev_device_unref(dev);
                manager_free(manager);
                log_close();
                _exit(r < 0 ? EXIT_FAILURE : EXIT_SUCCESS);
        }
        case -1:
                event->state = EVENT_QUEUED;
                log_error_errno(errno, "fork of child failed: %m");
                break;
        default:
        {
                struct worker *worker;
                int r;

                r = worker_new(&worker, manager, worker_monitor, pid);
                if (r < 0)
                        return;

                worker_attach_event(worker, event);

                log_debug("seq %llu forked new worker ["PID_FMT"]", udev_device_get_seqnum(event->dev), pid);
                break;
        }
        }
}

static void event_run(Manager *manager, struct event *event) {
        struct worker *worker;
        Iterator i;

        assert(manager);
        assert(event);

        HASHMAP_FOREACH(worker, manager->workers, i) {
                ssize_t count;

                if (worker->state != WORKER_IDLE)
                        continue;

                count = udev_monitor_send_device(manager->monitor, worker->monitor, event->dev);
                if (count < 0) {
                        log_error_errno(errno, "worker ["PID_FMT"] did not accept message %zi (%m), kill it",
                                        worker->pid, count);
                        kill(worker->pid, SIGKILL);
                        worker->state = WORKER_KILLED;
                        continue;
                }
                worker_attach_event(worker, event);
                return;
        }

        if (hashmap_size(manager->workers) >= arg_children_max) {
                if (arg_children_max > 1)
                        log_debug("maximum number (%i) of children reached", hashmap_size(manager->workers));
                return;
        }

        /* start new worker and pass initial device */
        worker_spawn(manager, event);
}

static int event_queue_insert(Manager *manager, struct udev_device *dev) {
        struct event *event;
        int r;

        assert(manager);
        assert(dev);

        /* only one process can add events to the queue */
        if (manager->pid == 0)
                manager->pid = getpid();

        assert(manager->pid == getpid());

        event = new0(struct event, 1);
        if (!event)
                return -ENOMEM;

        event->udev = udev_device_get_udev(dev);
        event->manager = manager;
        event->dev = dev;
        event->dev_kernel = udev_device_shallow_clone(dev);
        udev_device_copy_properties(event->dev_kernel, dev);
        event->seqnum = udev_device_get_seqnum(dev);
        event->devpath = udev_device_get_devpath(dev);
        event->devpath_len = strlen(event->devpath);
        event->devpath_old = udev_device_get_devpath_old(dev);
        event->devnum = udev_device_get_devnum(dev);
        event->is_block = streq("block", udev_device_get_subsystem(dev));
        event->ifindex = udev_device_get_ifindex(dev);

        log_debug("seq %llu queued, '%s' '%s'", udev_device_get_seqnum(dev),
             udev_device_get_action(dev), udev_device_get_subsystem(dev));

        event->state = EVENT_QUEUED;

        if (udev_list_node_is_empty(&manager->events)) {
                r = touch("/run/udev/queue");
                if (r < 0)
                        log_warning_errno(r, "could not touch /run/udev/queue: %m");
        }

        udev_list_node_append(&event->node, &manager->events);

        return 0;
}

static void manager_kill_workers(Manager *manager) {
        struct worker *worker;
        Iterator i;

        assert(manager);

        HASHMAP_FOREACH(worker, manager->workers, i) {
                if (worker->state == WORKER_KILLED)
                        continue;

                worker->state = WORKER_KILLED;
                kill(worker->pid, SIGTERM);
        }
}

/* lookup event for identical, parent, child device */
static bool is_devpath_busy(Manager *manager, struct event *event) {
        struct udev_list_node *loop;
        size_t common;

        /* check if queue contains events we depend on */
        udev_list_node_foreach(loop, &manager->events) {
                struct event *loop_event = node_to_event(loop);

                /* we already found a later event, earlier can not block us, no need to check again */
                if (loop_event->seqnum < event->delaying_seqnum)
                        continue;

                /* event we checked earlier still exists, no need to check again */
                if (loop_event->seqnum == event->delaying_seqnum)
                        return true;

                /* found ourself, no later event can block us */
                if (loop_event->seqnum >= event->seqnum)
                        break;

                /* check major/minor */
                if (major(event->devnum) != 0 && event->devnum == loop_event->devnum && event->is_block == loop_event->is_block)
                        return true;

                /* check network device ifindex */
                if (event->ifindex != 0 && event->ifindex == loop_event->ifindex)
                        return true;

                /* check our old name */
                if (event->devpath_old != NULL && streq(loop_event->devpath, event->devpath_old)) {
                        event->delaying_seqnum = loop_event->seqnum;
                        return true;
                }

                /* compare devpath */
                common = MIN(loop_event->devpath_len, event->devpath_len);

                /* one devpath is contained in the other? */
                if (memcmp(loop_event->devpath, event->devpath, common) != 0)
                        continue;

                /* identical device event found */
                if (loop_event->devpath_len == event->devpath_len) {
                        /* devices names might have changed/swapped in the meantime */
                        if (major(event->devnum) != 0 && (event->devnum != loop_event->devnum || event->is_block != loop_event->is_block))
                                continue;
                        if (event->ifindex != 0 && event->ifindex != loop_event->ifindex)
                                continue;
                        event->delaying_seqnum = loop_event->seqnum;
                        return true;
                }

                /* parent device event found */
                if (event->devpath[common] == '/') {
                        event->delaying_seqnum = loop_event->seqnum;
                        return true;
                }

                /* child device event found */
                if (loop_event->devpath[common] == '/') {
                        event->delaying_seqnum = loop_event->seqnum;
                        return true;
                }

                /* no matching device */
                continue;
        }

        return false;
}

static int on_exit_timeout(sd_event_source *s, uint64_t usec, void *userdata) {
        Manager *manager = userdata;

        assert(manager);

        log_error_errno(ETIMEDOUT, "giving up waiting for workers to finish");

        sd_event_exit(manager->event, -ETIMEDOUT);

        return 1;
}

static void manager_exit(Manager *manager) {
        uint64_t usec;
        int r;

        assert(manager);

        manager->exit = true;

        sd_notify(false,
                  "STOPPING=1\n"
                  "STATUS=Starting shutdown...");

        /* close sources of new events and discard buffered events */
        manager->ctrl_event = sd_event_source_unref(manager->ctrl_event);
        manager->ctrl = udev_ctrl_unref(manager->ctrl);

        manager->inotify_event = sd_event_source_unref(manager->inotify_event);
        manager->fd_inotify = safe_close(manager->fd_inotify);

        manager->uevent_event = sd_event_source_unref(manager->uevent_event);
        manager->monitor = udev_monitor_unref(manager->monitor);

        /* discard queued events and kill workers */
        event_queue_cleanup(manager, EVENT_QUEUED);
        manager_kill_workers(manager);

        r = sd_event_now(manager->event, clock_boottime_or_monotonic(), &usec);
        if (r < 0)
                return;

        r = sd_event_add_time(manager->event, NULL, clock_boottime_or_monotonic(),
                              usec + 30 * USEC_PER_SEC, USEC_PER_SEC, on_exit_timeout, manager);
        if (r < 0)
                return;
}

/* reload requested, HUP signal received, rules changed, builtin changed */
static void manager_reload(Manager *manager) {

        assert(manager);

        sd_notify(false,
                  "RELOADING=1\n"
                  "STATUS=Flushing configuration...");

        manager_kill_workers(manager);
        manager->rules = udev_rules_unref(manager->rules);
        udev_builtin_exit(manager->udev);

        sd_notify(false,
                  "READY=1\n"
                  "STATUS=Processing...");
}

static void event_queue_start(Manager *manager) {
        struct udev_list_node *loop;
        usec_t usec;
        int r;

        assert(manager);

        if (udev_list_node_is_empty(&manager->events) ||
            manager->exit || manager->stop_exec_queue)
                return;

        r = sd_event_now(manager->event, clock_boottime_or_monotonic(), &usec);
        if (r >= 0) {
                /* check for changed config, every 3 seconds at most */
                if (manager->last_usec == 0 ||
                    (usec - manager->last_usec) > 3 * USEC_PER_SEC) {
                        if (udev_rules_check_timestamp(manager->rules) ||
                            udev_builtin_validate(manager->udev))
                                manager_reload(manager);

                        manager->last_usec = usec;
                }
        }

        udev_builtin_init(manager->udev);

        if (!manager->rules) {
                manager->rules = udev_rules_new(manager->udev, arg_resolve_names);
                if (!manager->rules)
                        return;
        }

        udev_list_node_foreach(loop, &manager->events) {
                struct event *event = node_to_event(loop);

                if (event->state != EVENT_QUEUED)
                        continue;

                /* do not start event if parent or child event is still running */
                if (is_devpath_busy(manager, event))
                        continue;

                event_run(manager, event);
        }
}

static void event_queue_cleanup(Manager *manager, enum event_state match_type) {
        struct udev_list_node *loop, *tmp;

        udev_list_node_foreach_safe(loop, tmp, &manager->events) {
                struct event *event = node_to_event(loop);

                if (match_type != EVENT_UNDEF && match_type != event->state)
                        continue;

                event_free(event);
        }
}

static int on_worker(sd_event_source *s, int fd, uint32_t revents, void *userdata) {
        Manager *manager = userdata;

        assert(manager);

        for (;;) {
                struct worker_message msg;
                struct iovec iovec = {
                        .iov_base = &msg,
                        .iov_len = sizeof(msg),
                };
                union {
                        struct cmsghdr cmsghdr;
                        uint8_t buf[CMSG_SPACE(sizeof(struct ucred))];
                } control = {};
                struct msghdr msghdr = {
                        .msg_iov = &iovec,
                        .msg_iovlen = 1,
                        .msg_control = &control,
                        .msg_controllen = sizeof(control),
                };
                struct cmsghdr *cmsg;
                ssize_t size;
                struct ucred *ucred = NULL;
                struct worker *worker;

                size = recvmsg(fd, &msghdr, MSG_DONTWAIT);
                if (size < 0) {
                        if (errno == EINTR)
                                continue;
                        else if (errno == EAGAIN)
                                /* nothing more to read */
                                break;

                        return log_error_errno(errno, "failed to receive message: %m");
                } else if (size != sizeof(struct worker_message)) {
                        log_warning_errno(EIO, "ignoring worker message with invalid size %zi bytes", size);
                        continue;
                }

                CMSG_FOREACH(cmsg, &msghdr) {
                        if (cmsg->cmsg_level == SOL_SOCKET &&
                            cmsg->cmsg_type == SCM_CREDENTIALS &&
                            cmsg->cmsg_len == CMSG_LEN(sizeof(struct ucred)))
                                ucred = (struct ucred*) CMSG_DATA(cmsg);
                }

                if (!ucred || ucred->pid <= 0) {
                        log_warning_errno(EIO, "ignoring worker message without valid PID");
                        continue;
                }

                /* lookup worker who sent the signal */
                worker = hashmap_get(manager->workers, UINT_TO_PTR(ucred->pid));
                if (!worker) {
                        log_debug("worker ["PID_FMT"] returned, but is no longer tracked", ucred->pid);
                        continue;
                }

                if (worker->state != WORKER_KILLED)
                        worker->state = WORKER_IDLE;

                /* worker returned */
                event_free(worker->event);
        }

        /* we have free workers, try to schedule events */
        event_queue_start(manager);

        return 1;
}

static int on_uevent(sd_event_source *s, int fd, uint32_t revents, void *userdata) {
        Manager *manager = userdata;
        struct udev_device *dev;
        int r;

        assert(manager);

        dev = udev_monitor_receive_device(manager->monitor);
        if (dev) {
                udev_device_ensure_usec_initialized(dev, NULL);
                r = event_queue_insert(manager, dev);
                if (r < 0)
                        udev_device_unref(dev);
                else
                        /* we have fresh events, try to schedule them */
                        event_queue_start(manager);
        }

        return 1;
}

/* receive the udevd message from userspace */
static int on_ctrl_msg(sd_event_source *s, int fd, uint32_t revents, void *userdata) {
        Manager *manager = userdata;
        _cleanup_udev_ctrl_connection_unref_ struct udev_ctrl_connection *ctrl_conn = NULL;
        _cleanup_udev_ctrl_msg_unref_ struct udev_ctrl_msg *ctrl_msg = NULL;
        const char *str;
        int i;

        assert(manager);

        ctrl_conn = udev_ctrl_get_connection(manager->ctrl);
        if (!ctrl_conn)
                return 1;

        ctrl_msg = udev_ctrl_receive_msg(ctrl_conn);
        if (!ctrl_msg)
                return 1;

        i = udev_ctrl_get_set_log_level(ctrl_msg);
        if (i >= 0) {
                log_debug("udevd message (SET_LOG_LEVEL) received, log_priority=%i", i);
                log_set_max_level(i);
                manager_kill_workers(manager);
        }

        if (udev_ctrl_get_stop_exec_queue(ctrl_msg) > 0) {
                log_debug("udevd message (STOP_EXEC_QUEUE) received");
                manager->stop_exec_queue = true;
        }

        if (udev_ctrl_get_start_exec_queue(ctrl_msg) > 0) {
                log_debug("udevd message (START_EXEC_QUEUE) received");
                manager->stop_exec_queue = false;
                event_queue_start(manager);
        }

        if (udev_ctrl_get_reload(ctrl_msg) > 0) {
                log_debug("udevd message (RELOAD) received");
                manager_reload(manager);
        }

        str = udev_ctrl_get_set_env(ctrl_msg);
        if (str != NULL) {
                _cleanup_free_ char *key = NULL;

                key = strdup(str);
                if (key) {
                        char *val;

                        val = strchr(key, '=');
                        if (val != NULL) {
                                val[0] = '\0';
                                val = &val[1];
                                if (val[0] == '\0') {
                                        log_debug("udevd message (ENV) received, unset '%s'", key);
                                        udev_list_entry_add(&manager->properties, key, NULL);
                                } else {
                                        log_debug("udevd message (ENV) received, set '%s=%s'", key, val);
                                        udev_list_entry_add(&manager->properties, key, val);
                                }
                        } else
                                log_error("wrong key format '%s'", key);
                }
                manager_kill_workers(manager);
        }

        i = udev_ctrl_get_set_children_max(ctrl_msg);
        if (i >= 0) {
                log_debug("udevd message (SET_MAX_CHILDREN) received, children_max=%i", i);
                arg_children_max = i;
        }

        if (udev_ctrl_get_ping(ctrl_msg) > 0)
                log_debug("udevd message (SYNC) received");

        if (udev_ctrl_get_exit(ctrl_msg) > 0) {
                log_debug("udevd message (EXIT) received");
                manager_exit(manager);
                /* keep reference to block the client until we exit
                   TODO: deal with several blocking exit requests */
                manager->ctrl_conn_blocking = udev_ctrl_connection_ref(ctrl_conn);
        }

        return 1;
}

static int synthesize_change(struct udev_device *dev) {
        char filename[UTIL_PATH_SIZE];
        int r;

        if (streq_ptr("block", udev_device_get_subsystem(dev)) &&
            streq_ptr("disk", udev_device_get_devtype(dev)) &&
            !startswith(udev_device_get_sysname(dev), "dm-")) {
                bool part_table_read = false;
                bool has_partitions = false;
                int fd;
                struct udev *udev = udev_device_get_udev(dev);
                _cleanup_udev_enumerate_unref_ struct udev_enumerate *e = NULL;
                struct udev_list_entry *item;

                /*
                 * Try to re-read the partition table. This only succeeds if
                 * none of the devices is busy. The kernel returns 0 if no
                 * partition table is found, and we will not get an event for
                 * the disk.
                 */
                fd = open(udev_device_get_devnode(dev), O_RDONLY|O_CLOEXEC|O_NOFOLLOW|O_NONBLOCK);
                if (fd >= 0) {
                        r = flock(fd, LOCK_EX|LOCK_NB);
                        if (r >= 0)
                                r = ioctl(fd, BLKRRPART, 0);

                        close(fd);
                        if (r >= 0)
                                part_table_read = true;
                }

                /* search for partitions */
                e = udev_enumerate_new(udev);
                if (!e)
                        return -ENOMEM;

                r = udev_enumerate_add_match_parent(e, dev);
                if (r < 0)
                        return r;

                r = udev_enumerate_add_match_subsystem(e, "block");
                if (r < 0)
                        return r;

                r = udev_enumerate_scan_devices(e);
                if (r < 0)
                        return r;

                udev_list_entry_foreach(item, udev_enumerate_get_list_entry(e)) {
                        _cleanup_udev_device_unref_ struct udev_device *d = NULL;

                        d = udev_device_new_from_syspath(udev, udev_list_entry_get_name(item));
                        if (!d)
                                continue;

                        if (!streq_ptr("partition", udev_device_get_devtype(d)))
                                continue;

                        has_partitions = true;
                        break;
                }

                /*
                 * We have partitions and re-read the table, the kernel already sent
                 * out a "change" event for the disk, and "remove/add" for all
                 * partitions.
                 */
                if (part_table_read && has_partitions)
                        return 0;

                /*
                 * We have partitions but re-reading the partition table did not
                 * work, synthesize "change" for the disk and all partitions.
                 */
                log_debug("device %s closed, synthesising 'change'", udev_device_get_devnode(dev));
                strscpyl(filename, sizeof(filename), udev_device_get_syspath(dev), "/uevent", NULL);
                write_string_file(filename, "change");

                udev_list_entry_foreach(item, udev_enumerate_get_list_entry(e)) {
                        _cleanup_udev_device_unref_ struct udev_device *d = NULL;

                        d = udev_device_new_from_syspath(udev, udev_list_entry_get_name(item));
                        if (!d)
                                continue;

                        if (!streq_ptr("partition", udev_device_get_devtype(d)))
                                continue;

                        log_debug("device %s closed, synthesising partition '%s' 'change'",
                                  udev_device_get_devnode(dev), udev_device_get_devnode(d));
                        strscpyl(filename, sizeof(filename), udev_device_get_syspath(d), "/uevent", NULL);
                        write_string_file(filename, "change");
                }

                return 0;
        }

        log_debug("device %s closed, synthesising 'change'", udev_device_get_devnode(dev));
        strscpyl(filename, sizeof(filename), udev_device_get_syspath(dev), "/uevent", NULL);
        write_string_file(filename, "change");

        return 0;
}

static int on_inotify(sd_event_source *s, int fd, uint32_t revents, void *userdata) {
        Manager *manager = userdata;
        union inotify_event_buffer buffer;
        struct inotify_event *e;
        ssize_t l;

        assert(manager);

        l = read(fd, &buffer, sizeof(buffer));
        if (l < 0) {
                if (errno == EAGAIN || errno == EINTR)
                        return 1;

                return log_error_errno(errno, "Failed to read inotify fd: %m");
        }

        FOREACH_INOTIFY_EVENT(e, buffer, l) {
                _cleanup_udev_device_unref_ struct udev_device *dev = NULL;

                dev = udev_watch_lookup(manager->udev, e->wd);
                if (!dev)
                        continue;

                log_debug("inotify event: %x for %s", e->mask, udev_device_get_devnode(dev));
                if (e->mask & IN_CLOSE_WRITE) {
                        synthesize_change(dev);

                        /* settle might be waiting on us to determine the queue
                         * state. If we just handled an inotify event, we might have
                         * generated a "change" event, but we won't have queued up
                         * the resultant uevent yet. Do that.
                         */
                        on_uevent(NULL, -1, 0, manager);
                } else if (e->mask & IN_IGNORED)
                        udev_watch_end(manager->udev, dev);
        }

        return 1;
}

static int on_sigterm(sd_event_source *s, const struct signalfd_siginfo *si, void *userdata) {
        Manager *manager = userdata;

        assert(manager);

        manager_exit(manager);

        return 1;
}

static int on_sighup(sd_event_source *s, const struct signalfd_siginfo *si, void *userdata) {
        Manager *manager = userdata;

        assert(manager);

        manager_reload(manager);

        return 1;
}

static int on_sigchld(sd_event_source *s, const struct signalfd_siginfo *si, void *userdata) {
        Manager *manager = userdata;

        assert(manager);

        for (;;) {
                pid_t pid;
                int status;
                struct worker *worker;

                pid = waitpid(-1, &status, WNOHANG);
                if (pid <= 0)
                        break;

                worker = hashmap_get(manager->workers, UINT_TO_PTR(pid));
                if (!worker) {
                        log_warning("worker ["PID_FMT"] is unknown, ignoring", pid);
                        continue;
                }

                if (WIFEXITED(status)) {
                        if (WEXITSTATUS(status) == 0)
                                log_debug("worker ["PID_FMT"] exited", pid);
                        else
                                log_warning("worker ["PID_FMT"] exited with return code %i", pid, WEXITSTATUS(status));
                } else if (WIFSIGNALED(status)) {
                        log_warning("worker ["PID_FMT"] terminated by signal %i (%s)", pid, WTERMSIG(status), strsignal(WTERMSIG(status)));
                } else if (WIFSTOPPED(status)) {
                        log_info("worker ["PID_FMT"] stopped", pid);
                        continue;
                } else if (WIFCONTINUED(status)) {
                        log_info("worker ["PID_FMT"] continued", pid);
                        continue;
                } else
                        log_warning("worker ["PID_FMT"] exit with status 0x%04x", pid, status);

                if (!WIFEXITED(status) || WEXITSTATUS(status) != 0) {
                        if (worker->event) {
                                log_error("worker ["PID_FMT"] failed while handling '%s'", pid, worker->event->devpath);
                                /* delete state from disk */
                                udev_device_delete_db(worker->event->dev);
                                udev_device_tag_index(worker->event->dev, NULL, false);
                                /* forward kernel event without amending it */
                                udev_monitor_send_device(manager->monitor, NULL, worker->event->dev_kernel);
                        }
                }

                worker_free(worker);
        }

        /* we can start new workers, try to schedule events */
        event_queue_start(manager);

        return 1;
}

static int on_post(sd_event_source *s, void *userdata) {
        Manager *manager = userdata;
        int r;

        assert(manager);

        if (udev_list_node_is_empty(&manager->events)) {
                /* no pending events */
                if (!hashmap_isempty(manager->workers)) {
                        /* there are idle workers */
                        log_debug("cleanup idle workers");
                        manager_kill_workers(manager);
                } else {
                        /* we are idle */
                        if (manager->exit) {
                                r = sd_event_exit(manager->event, 0);
                                if (r < 0)
                                        return r;
                        } else if (manager->cgroup)
                                /* cleanup possible left-over processes in our cgroup */
                                cg_kill(SYSTEMD_CGROUP_CONTROLLER, manager->cgroup, SIGKILL, false, true, NULL);
                }
        }

        return 1;
}

static int listen_fds(int *rctrl, int *rnetlink) {
        _cleanup_udev_unref_ struct udev *udev = NULL;
        int ctrl_fd = -1, netlink_fd = -1;
        int fd, n, r;

        assert(rctrl);
        assert(rnetlink);

        n = sd_listen_fds(true);
        if (n < 0)
                return n;

        for (fd = SD_LISTEN_FDS_START; fd < n + SD_LISTEN_FDS_START; fd++) {
                if (sd_is_socket(fd, AF_LOCAL, SOCK_SEQPACKET, -1)) {
                        if (ctrl_fd >= 0)
                                return -EINVAL;
                        ctrl_fd = fd;
                        continue;
                }

                if (sd_is_socket(fd, AF_NETLINK, SOCK_RAW, -1)) {
                        if (netlink_fd >= 0)
                                return -EINVAL;
                        netlink_fd = fd;
                        continue;
                }

                return -EINVAL;
        }

        if (ctrl_fd < 0) {
                _cleanup_udev_ctrl_unref_ struct udev_ctrl *ctrl = NULL;

                udev = udev_new();
                if (!udev)
                        return -ENOMEM;

                ctrl = udev_ctrl_new(udev);
                if (!ctrl)
                        return log_error_errno(EINVAL, "error initializing udev control socket");

                r = udev_ctrl_enable_receiving(ctrl);
                if (r < 0)
                        return log_error_errno(EINVAL, "error binding udev control socket");

                fd = udev_ctrl_get_fd(ctrl);
                if (fd < 0)
                        return log_error_errno(EIO, "could not get ctrl fd");

                ctrl_fd = fcntl(fd, F_DUPFD_CLOEXEC, 3);
                if (ctrl_fd < 0)
                        return log_error_errno(errno, "could not dup ctrl fd: %m");
        }

        if (netlink_fd < 0) {
                _cleanup_udev_monitor_unref_ struct udev_monitor *monitor = NULL;

                if (!udev) {
                        udev = udev_new();
                        if (!udev)
                                return -ENOMEM;
                }

                monitor = udev_monitor_new_from_netlink(udev, "kernel");
                if (!monitor)
                        return log_error_errno(EINVAL, "error initializing netlink socket");

                (void) udev_monitor_set_receive_buffer_size(monitor, 128 * 1024 * 1024);

                r = udev_monitor_enable_receiving(monitor);
                if (r < 0)
                        return log_error_errno(EINVAL, "error binding netlink socket");

                fd = udev_monitor_get_fd(monitor);
                if (fd < 0)
                        return log_error_errno(netlink_fd, "could not get uevent fd: %m");

                netlink_fd = fcntl(fd, F_DUPFD_CLOEXEC, 3);
                if (ctrl_fd < 0)
                        return log_error_errno(errno, "could not dup netlink fd: %m");
        }

        *rctrl = ctrl_fd;
        *rnetlink = netlink_fd;

        return 0;
}

/*
 * read the kernel command line, in case we need to get into debug mode
 *   udev.log-priority=<level>                 syslog priority
 *   udev.children-max=<number of workers>     events are fully serialized if set to 1
 *   udev.exec-delay=<number of seconds>       delay execution of every executed program
 *   udev.event-timeout=<number of seconds>    seconds to wait before terminating an event
 */
static int parse_proc_cmdline_item(const char *key, const char *value) {
        int r;

        assert(key);

        if (!value)
                return 0;

        if (startswith(key, "rd."))
                key += strlen("rd.");

        if (startswith(key, "udev."))
                key += strlen("udev.");
        else
                return 0;

        if (streq(key, "log-priority")) {
                int prio;

                prio = util_log_priority(value);
                log_set_max_level(prio);
        } else if (streq(key, "children-max")) {
                r = safe_atou(value, &arg_children_max);
                if (r < 0)
                        log_warning("invalid udev.children-max ignored: %s", value);
        } else if (streq(key, "exec-delay")) {
                r = safe_atoi(value, &arg_exec_delay);
                if (r < 0)
                        log_warning("invalid udev.exec-delay ignored: %s", value);
        } else if (streq(key, "event-timeout")) {
                r = safe_atou64(value, &arg_event_timeout_usec);
                if (r < 0)
                        log_warning("invalid udev.event-timeout ignored: %s", value);
                else {
                        arg_event_timeout_usec *= USEC_PER_SEC;
                        arg_event_timeout_warn_usec = (arg_event_timeout_usec / 3) ? : 1;
                }
        }

        return 0;
}

static void help(void) {
        printf("%s [OPTIONS...]\n\n"
               "Manages devices.\n\n"
               "  -h --help                   Print this message\n"
               "     --version                Print version of the program\n"
               "     --daemon                 Detach and run in the background\n"
               "     --debug                  Enable debug output\n"
               "     --children-max=INT       Set maximum number of workers\n"
               "     --exec-delay=SECONDS     Seconds to wait before executing RUN=\n"
               "     --event-timeout=SECONDS  Seconds to wait before terminating an event\n"
               "     --resolve-names=early|late|never\n"
               "                              When to resolve users and groups\n"
               , program_invocation_short_name);
}

static int parse_argv(int argc, char *argv[]) {
        static const struct option options[] = {
                { "daemon",             no_argument,            NULL, 'd' },
                { "debug",              no_argument,            NULL, 'D' },
                { "children-max",       required_argument,      NULL, 'c' },
                { "exec-delay",         required_argument,      NULL, 'e' },
                { "event-timeout",      required_argument,      NULL, 't' },
                { "resolve-names",      required_argument,      NULL, 'N' },
                { "help",               no_argument,            NULL, 'h' },
                { "version",            no_argument,            NULL, 'V' },
                {}
        };

        int c;

        assert(argc >= 0);
        assert(argv);

        while ((c = getopt_long(argc, argv, "c:de:DtN:hV", options, NULL)) >= 0) {
                int r;

                switch (c) {

                case 'd':
                        arg_daemonize = true;
                        break;
                case 'c':
                        r = safe_atou(optarg, &arg_children_max);
                        if (r < 0)
                                log_warning("Invalid --children-max ignored: %s", optarg);
                        break;
                case 'e':
                        r = safe_atoi(optarg, &arg_exec_delay);
                        if (r < 0)
                                log_warning("Invalid --exec-delay ignored: %s", optarg);
                        break;
                case 't':
                        r = safe_atou64(optarg, &arg_event_timeout_usec);
                        if (r < 0)
                                log_warning("Invalid --event-timeout ignored: %s", optarg);
                        else {
                                arg_event_timeout_usec *= USEC_PER_SEC;
                                arg_event_timeout_warn_usec = (arg_event_timeout_usec / 3) ? : 1;
                        }
                        break;
                case 'D':
                        arg_debug = true;
                        break;
                case 'N':
                        if (streq(optarg, "early")) {
                                arg_resolve_names = 1;
                        } else if (streq(optarg, "late")) {
                                arg_resolve_names = 0;
                        } else if (streq(optarg, "never")) {
                                arg_resolve_names = -1;
                        } else {
                                log_error("resolve-names must be early, late or never");
                                return 0;
                        }
                        break;
                case 'h':
                        help();
                        return 0;
                case 'V':
                        printf("%s\n", VERSION);
                        return 0;
                case '?':
                        return -EINVAL;
                default:
                        assert_not_reached("Unhandled option");

                }
        }

        return 1;
}

static int manager_new(Manager **ret, int fd_ctrl, int fd_uevent, const char *cgroup) {
        _cleanup_(manager_freep) Manager *manager = NULL;
<<<<<<< HEAD
=======
        int r, fd_worker, one = 1;
>>>>>>> fd82d167

        assert(ret);
        assert(fd_ctrl >= 0);
        assert(fd_uevent >= 0);

        manager = new0(Manager, 1);
        if (!manager)
                return log_oom();

<<<<<<< HEAD
        manager->fd_ep = -1;
        manager->fd_ctrl = -1;
        manager->fd_uevent = -1;
        manager->fd_signal = -1;
=======
>>>>>>> fd82d167
        manager->fd_inotify = -1;
        manager->worker_watch[WRITE_END] = -1;
        manager->worker_watch[READ_END] = -1;

        manager->udev = udev_new();
        if (!manager->udev)
                return log_error_errno(errno, "could not allocate udev context: %m");

        udev_builtin_init(manager->udev);

        manager->rules = udev_rules_new(manager->udev, arg_resolve_names);
        if (!manager->rules)
                return log_error_errno(ENOMEM, "error reading rules");

        udev_list_node_init(&manager->events);
        udev_list_init(manager->udev, &manager->properties, true);

<<<<<<< HEAD
        *ret = manager;
        manager = NULL;

        return 0;
}

static int manager_listen(Manager *manager) {
        struct epoll_event ep_ctrl = { .events = EPOLLIN };
        struct epoll_event ep_inotify = { .events = EPOLLIN };
        struct epoll_event ep_signal = { .events = EPOLLIN };
        struct epoll_event ep_netlink = { .events = EPOLLIN };
        struct epoll_event ep_worker = { .events = EPOLLIN };
        sigset_t mask;
        int r, one = 1;

        assert(manager);

        r = systemd_fds(&manager->fd_ctrl, &manager->fd_uevent);
        if (r >= 0) {
                /* get control and netlink socket from systemd */
                manager->ctrl = udev_ctrl_new_from_fd(manager->udev, manager->fd_ctrl);
                if (!manager->ctrl)
                        return log_error_errno(EINVAL, "error taking over udev control socket");

                manager->monitor = udev_monitor_new_from_netlink_fd(manager->udev, "kernel", manager->fd_uevent);
                if (!manager->monitor)
                        return log_error_errno(EINVAL, "error taking over netlink socket");

                /* get our own cgroup, we regularly kill everything udev has left behind */
                r = cg_pid_get_path(SYSTEMD_CGROUP_CONTROLLER, 0, &manager->cgroup);
                if (r < 0)
                        log_warning_errno(r, "failed to get cgroup: %m");
        } else {
                /* open control and netlink socket */
                manager->ctrl = udev_ctrl_new(manager->udev);
                if (!manager->ctrl)
                        return log_error_errno(EINVAL, "error initializing udev control socket");

                manager->fd_ctrl = udev_ctrl_get_fd(manager->ctrl);

                manager->monitor = udev_monitor_new_from_netlink(manager->udev, "kernel");
                if (!manager->monitor)
                        return log_error_errno(EINVAL, "error initializing netlink socket");

                manager->fd_uevent = udev_monitor_get_fd(manager->monitor);

                (void) udev_monitor_set_receive_buffer_size(manager->monitor, 128 * 1024 * 1024);
        }
=======
        manager->cgroup = cgroup;
>>>>>>> fd82d167

        manager->ctrl = udev_ctrl_new_from_fd(manager->udev, fd_ctrl);
        if (!manager->ctrl)
                return log_error_errno(EINVAL, "error taking over udev control socket");

        manager->monitor = udev_monitor_new_from_netlink_fd(manager->udev, "kernel", fd_uevent);
        if (!manager->monitor)
                return log_error_errno(EINVAL, "error taking over netlink socket");

        /* unnamed socket from workers to the main daemon */
        r = socketpair(AF_LOCAL, SOCK_DGRAM|SOCK_CLOEXEC, 0, manager->worker_watch);
        if (r < 0)
                return log_error_errno(errno, "error creating socketpair: %m");

        fd_worker = manager->worker_watch[READ_END];

        r = setsockopt(fd_worker, SOL_SOCKET, SO_PASSCRED, &one, sizeof(one));
        if (r < 0)
                return log_error_errno(errno, "could not enable SO_PASSCRED: %m");

        manager->fd_inotify = udev_watch_init(manager->udev);
        if (manager->fd_inotify < 0)
                return log_error_errno(ENOMEM, "error initializing inotify");

        udev_watch_restore(manager->udev);

        /* block and listen to all signals on signalfd */
        assert_se(sigprocmask_many(SIG_BLOCK, NULL, SIGTERM, SIGINT, SIGHUP, SIGCHLD, -1) >= 0);

        r = sd_event_default(&manager->event);
        if (r < 0)
                return log_error_errno(errno, "could not allocate event loop: %m");

        r = sd_event_add_signal(manager->event, NULL, SIGINT, on_sigterm, manager);
        if (r < 0)
                return log_error_errno(r, "error creating sigint event source: %m");

        r = sd_event_add_signal(manager->event, NULL, SIGTERM, on_sigterm, manager);
        if (r < 0)
                return log_error_errno(r, "error creating sigterm event source: %m");

        r = sd_event_add_signal(manager->event, NULL, SIGHUP, on_sighup, manager);
        if (r < 0)
                return log_error_errno(r, "error creating sighup event source: %m");

        r = sd_event_add_signal(manager->event, NULL, SIGCHLD, on_sigchld, manager);
        if (r < 0)
                return log_error_errno(r, "error creating sigchld event source: %m");

        r = sd_event_set_watchdog(manager->event, true);
        if (r < 0)
                return log_error_errno(r, "error creating watchdog event source: %m");

        r = sd_event_add_io(manager->event, &manager->ctrl_event, fd_ctrl, EPOLLIN, on_ctrl_msg, manager);
        if (r < 0)
                return log_error_errno(r, "error creating ctrl event source: %m");

        /* This needs to be after the inotify and uevent handling, to make sure
         * that the ping is send back after fully processing the pending uevents
         * (including the synthetic ones we may create due to inotify events).
         */
        r = sd_event_source_set_priority(manager->ctrl_event, SD_EVENT_PRIORITY_IDLE);
        if (r < 0)
                return log_error_errno(r, "cold not set IDLE event priority for ctrl event source: %m");

        r = sd_event_add_io(manager->event, &manager->inotify_event, manager->fd_inotify, EPOLLIN, on_inotify, manager);
        if (r < 0)
                return log_error_errno(r, "error creating inotify event source: %m");

        r = sd_event_add_io(manager->event, &manager->uevent_event, fd_uevent, EPOLLIN, on_uevent, manager);
        if (r < 0)
                return log_error_errno(r, "error creating uevent event source: %m");

        r = sd_event_add_io(manager->event, NULL, fd_worker, EPOLLIN, on_worker, manager);
        if (r < 0)
                return log_error_errno(r, "error creating worker event source: %m");

        r = sd_event_add_post(manager->event, NULL, on_post, manager);
        if (r < 0)
                return log_error_errno(r, "error creating post event source: %m");

<<<<<<< HEAD
=======
        *ret = manager;
        manager = NULL;

>>>>>>> fd82d167
        return 0;
}

int main(int argc, char *argv[]) {
        _cleanup_(manager_freep) Manager *manager = NULL;
        _cleanup_free_ char *cgroup = NULL;
        int r, fd_ctrl, fd_uevent;

        log_set_target(LOG_TARGET_AUTO);
        log_parse_environment();
        log_open();

        r = parse_argv(argc, argv);
        if (r <= 0)
                goto exit;

        r = parse_proc_cmdline(parse_proc_cmdline_item);
        if (r < 0)
                log_warning_errno(r, "failed to parse kernel command line, ignoring: %m");

        if (arg_debug)
                log_set_max_level(LOG_DEBUG);

        if (getuid() != 0) {
                r = log_error_errno(EPERM, "root privileges required");
                goto exit;
        }

        if (arg_children_max == 0) {
                cpu_set_t cpu_set;

                arg_children_max = 8;

                if (sched_getaffinity(0, sizeof (cpu_set), &cpu_set) == 0) {
                        arg_children_max += CPU_COUNT(&cpu_set) * 2;
                }

                log_debug("set children_max to %u", arg_children_max);
        }

        /* set umask before creating any file/directory */
        r = chdir("/");
        if (r < 0) {
                r = log_error_errno(errno, "could not change dir to /: %m");
                goto exit;
        }

        umask(022);

        r = mac_selinux_init("/dev");
        if (r < 0) {
                log_error_errno(r, "could not initialize labelling: %m");
                goto exit;
        }

        r = mkdir("/run/udev", 0755);
        if (r < 0 && errno != EEXIST) {
                r = log_error_errno(errno, "could not create /run/udev: %m");
                goto exit;
        }

        dev_setup(NULL, UID_INVALID, GID_INVALID);

        if (getppid() == 1) {
                /* get our own cgroup, we regularly kill everything udev has left behind
                   we only do this on systemd systems, and only if we are directly spawned
                   by PID1. otherwise we are not guaranteed to have a dedicated cgroup */
                r = cg_pid_get_path(SYSTEMD_CGROUP_CONTROLLER, 0, &cgroup);
                if (r < 0)
                        log_warning_errno(r, "failed to get cgroup: %m");
        }

        r = listen_fds(&fd_ctrl, &fd_uevent);
        if (r < 0) {
                r = log_error_errno(r, "could not listen on fds: %m");
                goto exit;
        }

        if (arg_daemonize) {
                pid_t pid;

                log_info("starting version " VERSION);

                /* connect /dev/null to stdin, stdout, stderr */
                if (log_get_max_level() < LOG_DEBUG)
                        (void) make_null_stdio();

                pid = fork();
                switch (pid) {
                case 0:
                        break;
                case -1:
                        r = log_error_errno(errno, "fork of daemon failed: %m");
                        goto exit;
                default:
                        mac_selinux_finish();
                        log_close();
                        _exit(EXIT_SUCCESS);
                }

                setsid();

                write_string_file("/proc/self/oom_score_adj", "-1000");
<<<<<<< HEAD
        } else
                sd_notify(1, "READY=1");

        r = manager_listen(manager);
        if (r < 0)
                return log_error_errno(r, "failed to set up fds and listen for events: %m");

        for (;;) {
                static usec_t last_usec;
                struct epoll_event ev[8];
                int fdcount;
                int timeout;
                bool is_worker, is_signal, is_inotify, is_uevent, is_ctrl;
                int i;

                if (manager->exit) {
                        /* close sources of new events and discard buffered events */
                        if (manager->fd_ctrl >= 0) {
                                epoll_ctl(manager->fd_ep, EPOLL_CTL_DEL, manager->fd_ctrl, NULL);
                                manager->fd_ctrl = safe_close(manager->fd_ctrl);
                        }

                        if (manager->monitor) {
                                epoll_ctl(manager->fd_ep, EPOLL_CTL_DEL, manager->fd_uevent, NULL);
                                manager->monitor = udev_monitor_unref(manager->monitor);
                        }

                        if (manager->fd_inotify >= 0) {
                                epoll_ctl(manager->fd_ep, EPOLL_CTL_DEL, manager->fd_inotify, NULL);
                                manager->fd_inotify = safe_close(manager->fd_inotify);
                        }

                        /* discard queued events and kill workers */
                        event_queue_cleanup(manager, EVENT_QUEUED);
                        manager_kill_workers(manager);

                        /* exit after all has cleaned up */
                        if (udev_list_node_is_empty(&manager->events) && hashmap_isempty(manager->workers))
                                break;

                        /* timeout at exit for workers to finish */
                        timeout = 30 * MSEC_PER_SEC;
                } else if (udev_list_node_is_empty(&manager->events) && hashmap_isempty(manager->workers)) {
                        /* we are idle */
                        timeout = -1;

                        /* cleanup possible left-over processes in our cgroup */
                        if (manager->cgroup)
                                cg_kill(SYSTEMD_CGROUP_CONTROLLER, manager->cgroup, SIGKILL, false, true, NULL);
                } else {
                        /* kill idle or hanging workers */
                        timeout = 3 * MSEC_PER_SEC;
                }

                fdcount = epoll_wait(manager->fd_ep, ev, ELEMENTSOF(ev), timeout);
                if (fdcount < 0)
                        continue;

                if (fdcount == 0) {
                        struct worker *worker;
                        Iterator j;

                        /* timeout */
                        if (manager->exit) {
                                log_error("timeout, giving up waiting for workers to finish");
                                break;
                        }

                        /* kill idle workers */
                        if (udev_list_node_is_empty(&manager->events)) {
                                log_debug("cleanup idle workers");
                                manager_kill_workers(manager);
                        }

                        /* check for hanging events */
                        HASHMAP_FOREACH(worker, manager->workers, j) {
                                struct event *event = worker->event;
                                usec_t ts;

                                if (worker->state != WORKER_RUNNING)
                                        continue;

                                assert(event);

                                ts = now(CLOCK_MONOTONIC);

                                if ((ts - event->start_usec) > arg_event_timeout_warn_usec) {
                                        if ((ts - event->start_usec) > arg_event_timeout_usec)
                                                on_event_timeout(NULL, 0, event);
                                        else if (!event->warned) {
                                                on_event_timeout_warning(NULL, 0, event);
                                                event->warned = true;
                                        }
                                }
                        }

                }

                is_worker = is_signal = is_inotify = is_uevent = is_ctrl = false;
                for (i = 0; i < fdcount; i++) {
                        if (ev[i].data.fd == manager->fd_worker && ev[i].events & EPOLLIN)
                                is_worker = true;
                        else if (ev[i].data.fd == manager->fd_uevent && ev[i].events & EPOLLIN)
                                is_uevent = true;
                        else if (ev[i].data.fd == manager->fd_signal && ev[i].events & EPOLLIN)
                                is_signal = true;
                        else if (ev[i].data.fd == manager->fd_inotify && ev[i].events & EPOLLIN)
                                is_inotify = true;
                        else if (ev[i].data.fd == manager->fd_ctrl && ev[i].events & EPOLLIN)
                                is_ctrl = true;
                }

                /* check for changed config, every 3 seconds at most */
                if ((now(CLOCK_MONOTONIC) - last_usec) > 3 * USEC_PER_SEC) {
                        if (udev_rules_check_timestamp(manager->rules))
                                manager->reload = true;
                        if (udev_builtin_validate(manager->udev))
                                manager->reload = true;

                        last_usec = now(CLOCK_MONOTONIC);
                }

                /* reload requested, HUP signal received, rules changed, builtin changed */
                if (manager->reload) {
                        manager_kill_workers(manager);
                        manager->rules = udev_rules_unref(manager->rules);
                        udev_builtin_exit(manager->udev);
                        manager->reload = false;
                }

                /* event has finished */
                if (is_worker)
                        on_worker(NULL, manager->fd_worker, 0, manager);

                /* uevent from kernel */
                if (is_uevent)
                        on_uevent(NULL, manager->fd_uevent, 0, manager);

                /* start new events */
                if (!udev_list_node_is_empty(&manager->events) && !manager->exit && !manager->stop_exec_queue) {
                        udev_builtin_init(manager->udev);
                        if (!manager->rules)
                                manager->rules = udev_rules_new(manager->udev, arg_resolve_names);
                        if (manager->rules)
                                event_queue_start(manager);
                }
=======
        }
>>>>>>> fd82d167

        r = manager_new(&manager, fd_ctrl, fd_uevent, cgroup);
        if (r < 0) {
                r = log_error_errno(r, "failed to allocate manager object: %m");
                goto exit;
        }

        r = udev_rules_apply_static_dev_perms(manager->rules);
        if (r < 0)
                log_error_errno(r, "failed to apply permissions on static device nodes: %m");

        (void) sd_notify(false,
                         "READY=1\n"
                         "STATUS=Processing...");

        r = sd_event_loop(manager->event);
        if (r < 0) {
                log_error_errno(r, "event loop failed: %m");
                goto exit;
        }

        sd_event_get_exit_code(manager->event, &r);

exit:
        sd_notify(false,
                  "STOPPING=1\n"
                  "STATUS=Shutting down...");

        if (manager)
                udev_ctrl_cleanup(manager->ctrl);
        mac_selinux_finish();
        log_close();
        return r < 0 ? EXIT_FAILURE : EXIT_SUCCESS;
}<|MERGE_RESOLUTION|>--- conflicted
+++ resolved
@@ -1492,10 +1492,7 @@
 
 static int manager_new(Manager **ret, int fd_ctrl, int fd_uevent, const char *cgroup) {
         _cleanup_(manager_freep) Manager *manager = NULL;
-<<<<<<< HEAD
-=======
         int r, fd_worker, one = 1;
->>>>>>> fd82d167
 
         assert(ret);
         assert(fd_ctrl >= 0);
@@ -1505,13 +1502,6 @@
         if (!manager)
                 return log_oom();
 
-<<<<<<< HEAD
-        manager->fd_ep = -1;
-        manager->fd_ctrl = -1;
-        manager->fd_uevent = -1;
-        manager->fd_signal = -1;
-=======
->>>>>>> fd82d167
         manager->fd_inotify = -1;
         manager->worker_watch[WRITE_END] = -1;
         manager->worker_watch[READ_END] = -1;
@@ -1529,58 +1519,7 @@
         udev_list_node_init(&manager->events);
         udev_list_init(manager->udev, &manager->properties, true);
 
-<<<<<<< HEAD
-        *ret = manager;
-        manager = NULL;
-
-        return 0;
-}
-
-static int manager_listen(Manager *manager) {
-        struct epoll_event ep_ctrl = { .events = EPOLLIN };
-        struct epoll_event ep_inotify = { .events = EPOLLIN };
-        struct epoll_event ep_signal = { .events = EPOLLIN };
-        struct epoll_event ep_netlink = { .events = EPOLLIN };
-        struct epoll_event ep_worker = { .events = EPOLLIN };
-        sigset_t mask;
-        int r, one = 1;
-
-        assert(manager);
-
-        r = systemd_fds(&manager->fd_ctrl, &manager->fd_uevent);
-        if (r >= 0) {
-                /* get control and netlink socket from systemd */
-                manager->ctrl = udev_ctrl_new_from_fd(manager->udev, manager->fd_ctrl);
-                if (!manager->ctrl)
-                        return log_error_errno(EINVAL, "error taking over udev control socket");
-
-                manager->monitor = udev_monitor_new_from_netlink_fd(manager->udev, "kernel", manager->fd_uevent);
-                if (!manager->monitor)
-                        return log_error_errno(EINVAL, "error taking over netlink socket");
-
-                /* get our own cgroup, we regularly kill everything udev has left behind */
-                r = cg_pid_get_path(SYSTEMD_CGROUP_CONTROLLER, 0, &manager->cgroup);
-                if (r < 0)
-                        log_warning_errno(r, "failed to get cgroup: %m");
-        } else {
-                /* open control and netlink socket */
-                manager->ctrl = udev_ctrl_new(manager->udev);
-                if (!manager->ctrl)
-                        return log_error_errno(EINVAL, "error initializing udev control socket");
-
-                manager->fd_ctrl = udev_ctrl_get_fd(manager->ctrl);
-
-                manager->monitor = udev_monitor_new_from_netlink(manager->udev, "kernel");
-                if (!manager->monitor)
-                        return log_error_errno(EINVAL, "error initializing netlink socket");
-
-                manager->fd_uevent = udev_monitor_get_fd(manager->monitor);
-
-                (void) udev_monitor_set_receive_buffer_size(manager->monitor, 128 * 1024 * 1024);
-        }
-=======
         manager->cgroup = cgroup;
->>>>>>> fd82d167
 
         manager->ctrl = udev_ctrl_new_from_fd(manager->udev, fd_ctrl);
         if (!manager->ctrl)
@@ -1662,12 +1601,9 @@
         if (r < 0)
                 return log_error_errno(r, "error creating post event source: %m");
 
-<<<<<<< HEAD
-=======
         *ret = manager;
         manager = NULL;
 
->>>>>>> fd82d167
         return 0;
 }
 
@@ -1771,156 +1707,7 @@
                 setsid();
 
                 write_string_file("/proc/self/oom_score_adj", "-1000");
-<<<<<<< HEAD
-        } else
-                sd_notify(1, "READY=1");
-
-        r = manager_listen(manager);
-        if (r < 0)
-                return log_error_errno(r, "failed to set up fds and listen for events: %m");
-
-        for (;;) {
-                static usec_t last_usec;
-                struct epoll_event ev[8];
-                int fdcount;
-                int timeout;
-                bool is_worker, is_signal, is_inotify, is_uevent, is_ctrl;
-                int i;
-
-                if (manager->exit) {
-                        /* close sources of new events and discard buffered events */
-                        if (manager->fd_ctrl >= 0) {
-                                epoll_ctl(manager->fd_ep, EPOLL_CTL_DEL, manager->fd_ctrl, NULL);
-                                manager->fd_ctrl = safe_close(manager->fd_ctrl);
-                        }
-
-                        if (manager->monitor) {
-                                epoll_ctl(manager->fd_ep, EPOLL_CTL_DEL, manager->fd_uevent, NULL);
-                                manager->monitor = udev_monitor_unref(manager->monitor);
-                        }
-
-                        if (manager->fd_inotify >= 0) {
-                                epoll_ctl(manager->fd_ep, EPOLL_CTL_DEL, manager->fd_inotify, NULL);
-                                manager->fd_inotify = safe_close(manager->fd_inotify);
-                        }
-
-                        /* discard queued events and kill workers */
-                        event_queue_cleanup(manager, EVENT_QUEUED);
-                        manager_kill_workers(manager);
-
-                        /* exit after all has cleaned up */
-                        if (udev_list_node_is_empty(&manager->events) && hashmap_isempty(manager->workers))
-                                break;
-
-                        /* timeout at exit for workers to finish */
-                        timeout = 30 * MSEC_PER_SEC;
-                } else if (udev_list_node_is_empty(&manager->events) && hashmap_isempty(manager->workers)) {
-                        /* we are idle */
-                        timeout = -1;
-
-                        /* cleanup possible left-over processes in our cgroup */
-                        if (manager->cgroup)
-                                cg_kill(SYSTEMD_CGROUP_CONTROLLER, manager->cgroup, SIGKILL, false, true, NULL);
-                } else {
-                        /* kill idle or hanging workers */
-                        timeout = 3 * MSEC_PER_SEC;
-                }
-
-                fdcount = epoll_wait(manager->fd_ep, ev, ELEMENTSOF(ev), timeout);
-                if (fdcount < 0)
-                        continue;
-
-                if (fdcount == 0) {
-                        struct worker *worker;
-                        Iterator j;
-
-                        /* timeout */
-                        if (manager->exit) {
-                                log_error("timeout, giving up waiting for workers to finish");
-                                break;
-                        }
-
-                        /* kill idle workers */
-                        if (udev_list_node_is_empty(&manager->events)) {
-                                log_debug("cleanup idle workers");
-                                manager_kill_workers(manager);
-                        }
-
-                        /* check for hanging events */
-                        HASHMAP_FOREACH(worker, manager->workers, j) {
-                                struct event *event = worker->event;
-                                usec_t ts;
-
-                                if (worker->state != WORKER_RUNNING)
-                                        continue;
-
-                                assert(event);
-
-                                ts = now(CLOCK_MONOTONIC);
-
-                                if ((ts - event->start_usec) > arg_event_timeout_warn_usec) {
-                                        if ((ts - event->start_usec) > arg_event_timeout_usec)
-                                                on_event_timeout(NULL, 0, event);
-                                        else if (!event->warned) {
-                                                on_event_timeout_warning(NULL, 0, event);
-                                                event->warned = true;
-                                        }
-                                }
-                        }
-
-                }
-
-                is_worker = is_signal = is_inotify = is_uevent = is_ctrl = false;
-                for (i = 0; i < fdcount; i++) {
-                        if (ev[i].data.fd == manager->fd_worker && ev[i].events & EPOLLIN)
-                                is_worker = true;
-                        else if (ev[i].data.fd == manager->fd_uevent && ev[i].events & EPOLLIN)
-                                is_uevent = true;
-                        else if (ev[i].data.fd == manager->fd_signal && ev[i].events & EPOLLIN)
-                                is_signal = true;
-                        else if (ev[i].data.fd == manager->fd_inotify && ev[i].events & EPOLLIN)
-                                is_inotify = true;
-                        else if (ev[i].data.fd == manager->fd_ctrl && ev[i].events & EPOLLIN)
-                                is_ctrl = true;
-                }
-
-                /* check for changed config, every 3 seconds at most */
-                if ((now(CLOCK_MONOTONIC) - last_usec) > 3 * USEC_PER_SEC) {
-                        if (udev_rules_check_timestamp(manager->rules))
-                                manager->reload = true;
-                        if (udev_builtin_validate(manager->udev))
-                                manager->reload = true;
-
-                        last_usec = now(CLOCK_MONOTONIC);
-                }
-
-                /* reload requested, HUP signal received, rules changed, builtin changed */
-                if (manager->reload) {
-                        manager_kill_workers(manager);
-                        manager->rules = udev_rules_unref(manager->rules);
-                        udev_builtin_exit(manager->udev);
-                        manager->reload = false;
-                }
-
-                /* event has finished */
-                if (is_worker)
-                        on_worker(NULL, manager->fd_worker, 0, manager);
-
-                /* uevent from kernel */
-                if (is_uevent)
-                        on_uevent(NULL, manager->fd_uevent, 0, manager);
-
-                /* start new events */
-                if (!udev_list_node_is_empty(&manager->events) && !manager->exit && !manager->stop_exec_queue) {
-                        udev_builtin_init(manager->udev);
-                        if (!manager->rules)
-                                manager->rules = udev_rules_new(manager->udev, arg_resolve_names);
-                        if (manager->rules)
-                                event_queue_start(manager);
-                }
-=======
-        }
->>>>>>> fd82d167
+        }
 
         r = manager_new(&manager, fd_ctrl, fd_uevent, cgroup);
         if (r < 0) {
