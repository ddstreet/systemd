--- conflicted
+++ resolved
@@ -978,10 +978,6 @@
 
                         prio = util_log_priority(value);
                         log_set_max_level(prio);
-<<<<<<< HEAD
-                        udev_set_log_priority(udev, prio);
-=======
->>>>>>> ec266923
                 } else if ((value = startswith(opt, "udev.children-max="))) {
                         r = safe_atoi(value, &arg_children_max);
                         if (r < 0)
