--- conflicted
+++ resolved
@@ -519,11 +519,7 @@
                 } else if (streq(subsys, "scsi_tape")) {
                         handle_scsi_tape(parent, &path);
                 } else if (streq(subsys, "scsi")) {
-<<<<<<< HEAD
-                        parent = handle_scsi(parent, &path);
-=======
                         parent = handle_scsi(parent, &path, &supported_parent);
->>>>>>> e6002522
                         supported_transport = true;
                 } else if (streq(subsys, "cciss")) {
                         parent = handle_cciss(parent, &path);
