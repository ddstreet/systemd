--- conflicted
+++ resolved
@@ -309,39 +309,6 @@
         return type == NET_ADDR_RANDOM;
 }
 
-<<<<<<< HEAD
-static bool should_rename(sd_device *device, bool respect_predictable) {
-        const char *s;
-        unsigned type;
-        int r;
-
-        /* if we can't get the assgin type, assume we should rename */
-        if (sd_device_get_sysattr_value(device, "name_assign_type", &s) < 0)
-                return true;
-
-        r = safe_atou(s, &type);
-        if (r < 0)
-                return true;
-
-        switch (type) {
-        case NET_NAME_USER:
-        case NET_NAME_RENAMED:
-                /* these were already named by userspace, do not touch again */
-                return false;
-        case NET_NAME_PREDICTABLE:
-                /* the kernel claims to have given a predictable name */
-                if (respect_predictable)
-                        return false;
-                _fallthrough_;
-        case NET_NAME_ENUM:
-        default:
-                /* the name is known to be bad, or of an unknown type */
-                return true;
-        }
-}
-
-=======
->>>>>>> 0b829a99
 static int get_mac(sd_device *device, bool want_random,
                    struct ether_addr *mac) {
         int r;
@@ -475,14 +442,6 @@
                         }
                 }
 
-<<<<<<< HEAD
-        if (should_rename(device, respect_predictable)) {
-                /* if not set by policy, fall back manually set name */
-                if (!new_name)
-                        new_name = config->name;
-        } else
-                new_name = NULL;
-=======
         if (new_name)
                 log_device_debug(device, "Policy *%s* yields \"%s\".", name_policy_to_string(policy), new_name);
         else if (config->name) {
@@ -491,7 +450,6 @@
         } else
                 log_device_debug(device, "Policies didn't yield a name and Name= is not given, not renaming.");
  no_rename:
->>>>>>> 0b829a99
 
         switch (config->mac_policy) {
                 case MACPOLICY_PERSISTENT:
