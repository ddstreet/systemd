/*
 * expose input properties via udev
 *
 * Copyright (C) 2009 Martin Pitt <martin.pitt@ubuntu.com>
 * Portions Copyright (C) 2004 David Zeuthen, <david@fubar.dk>
 * Copyright (C) 2011 Kay Sievers <kay@vrfy.org>
 * Copyright (C) 2014 Carlos Garnacho <carlosg@gnome.org>
 * Copyright (C) 2014 David Herrmann <dh.herrmann@gmail.com>
 *
 * This program is free software: you can redistribute it and/or modify
 * it under the terms of the GNU General Public License as published by
 * the Free Software Foundation, either version 2 of the License, or
 * (at your option) any later version.
 *
 * This program is distributed in the hope that it will be useful,
 * but WITHOUT ANY WARRANTY; without even the implied warranty of
 * MERCHANTABILITY or FITNESS FOR A PARTICULAR PURPOSE.  See the
 * GNU General Public License for more details.
 *
 * You should have received a copy of the GNU General Public License
 * along with this program.  If not, see <http://www.gnu.org/licenses/>.
 */

#include <stdio.h>
#include <stdlib.h>
#include <stdarg.h>
#include <unistd.h>
#include <string.h>
#include <errno.h>
#include <linux/limits.h>
#include <linux/input.h>

#include "udev.h"
#include "util.h"

/* we must use this kernel-compatible implementation */
#define BITS_PER_LONG (sizeof(unsigned long) * 8)
#define NBITS(x) ((((x)-1)/BITS_PER_LONG)+1)
#define OFF(x)  ((x)%BITS_PER_LONG)
#define BIT(x)  (1UL<<OFF(x))
#define LONG(x) ((x)/BITS_PER_LONG)
#define test_bit(bit, array)    ((array[LONG(bit)] >> OFF(bit)) & 1)

static inline int abs_size_mm(const struct input_absinfo *absinfo) {
        /* Resolution is defined to be in units/mm for ABS_X/Y */
        return (absinfo->maximum - absinfo->minimum) / absinfo->resolution;
}

static void extract_info(struct udev_device *dev, const char *devpath, bool test) {
        char width[DECIMAL_STR_MAX(int)], height[DECIMAL_STR_MAX(int)];
        struct input_absinfo xabsinfo = {}, yabsinfo = {};
        _cleanup_close_ int fd = -1;

        fd = open(devpath, O_RDONLY|O_CLOEXEC);
        if (fd < 0)
                return;

        if (ioctl(fd, EVIOCGABS(ABS_X), &xabsinfo) < 0 ||
            ioctl(fd, EVIOCGABS(ABS_Y), &yabsinfo) < 0)
                return;

        if (xabsinfo.resolution <= 0 || yabsinfo.resolution <= 0)
                return;

        snprintf(width, sizeof(width), "%d", abs_size_mm(&xabsinfo));
        snprintf(height, sizeof(height), "%d", abs_size_mm(&yabsinfo));

        udev_builtin_add_property(dev, test, "ID_INPUT_WIDTH_MM", width);
        udev_builtin_add_property(dev, test, "ID_INPUT_HEIGHT_MM", height);
}

/*
 * Read a capability attribute and return bitmask.
 * @param dev udev_device
 * @param attr sysfs attribute name (e. g. "capabilities/key")
 * @param bitmask: Output array which has a sizeof of bitmask_size
 */
static void get_cap_mask(struct udev_device *dev,
                         struct udev_device *pdev, const char* attr,
                         unsigned long *bitmask, size_t bitmask_size,
                         bool test) {
        const char *v;
        char text[4096];
        unsigned i;
        char* word;
        unsigned long val;

        v = udev_device_get_sysattr_value(pdev, attr);
        if (!v)
                v = "";

        snprintf(text, sizeof(text), "%s", v);
        log_debug("%s raw kernel attribute: %s", attr, text);

        memzero(bitmask, bitmask_size);
        i = 0;
        while ((word = strrchr(text, ' ')) != NULL) {
                val = strtoul (word+1, NULL, 16);
                if (i < bitmask_size/sizeof(unsigned long))
                        bitmask[i] = val;
                else
                        log_debug("ignoring %s block %lX which is larger than maximum size", attr, val);
                *word = '\0';
                ++i;
        }
        val = strtoul (text, NULL, 16);
        if (i < bitmask_size / sizeof(unsigned long))
                bitmask[i] = val;
        else
                log_debug("ignoring %s block %lX which is larger than maximum size", attr, val);

        if (test) {
                /* printf pattern with the right unsigned long number of hex chars */
                snprintf(text, sizeof(text), "  bit %%4u: %%0%zulX\n", 2 * sizeof(unsigned long));
                log_debug("%s decoded bit map:", attr);
                val = bitmask_size / sizeof (unsigned long);
                /* skip over leading zeros */
                while (bitmask[val-1] == 0 && val > 0)
                        --val;
                for (i = 0; i < val; ++i) {
                        DISABLE_WARNING_FORMAT_NONLITERAL;
                        log_debug(text, i * BITS_PER_LONG, bitmask[i]);
                        REENABLE_WARNING;
                }
        }
}

/* pointer devices */
static bool test_pointers(struct udev_device *dev,
                          const unsigned long* bitmask_ev,
                          const unsigned long* bitmask_abs,
                          const unsigned long* bitmask_key,
                          const unsigned long* bitmask_rel,
                          const unsigned long* bitmask_props,
                          bool test) {
        bool has_abs_coordinates = false;
        bool has_rel_coordinates = false;
        bool has_mt_coordinates = false;
        bool has_joystick_axes_or_buttons = false;
        bool is_direct = false;
        bool has_touch = false;
        bool has_3d_coordinates = false;
        bool has_keys = false;
        bool stylus_or_pen = false;
        bool finger_but_no_pen = false;
        bool has_mouse_button = false;
        bool is_mouse = false;
        bool is_touchpad = false;
        bool is_touchscreen = false;
        bool is_tablet = false;
        bool is_joystick = false;
        bool is_accelerometer = false;
        bool is_pointing_stick= false;

        has_keys = test_bit(EV_KEY, bitmask_ev);
        has_abs_coordinates = test_bit(ABS_X, bitmask_abs) && test_bit(ABS_Y, bitmask_abs);
        has_3d_coordinates = has_abs_coordinates && test_bit(ABS_Z, bitmask_abs);
        is_accelerometer = test_bit(INPUT_PROP_ACCELEROMETER, bitmask_props);

        if (!has_keys && has_3d_coordinates)
                is_accelerometer = true;

        if (is_accelerometer) {
                udev_builtin_add_property(dev, test, "ID_INPUT_ACCELEROMETER", "1");
                return true;
        }

        is_pointing_stick = test_bit(INPUT_PROP_POINTING_STICK, bitmask_props);
        stylus_or_pen = test_bit(BTN_STYLUS, bitmask_key) || test_bit(BTN_TOOL_PEN, bitmask_key);
        finger_but_no_pen = test_bit(BTN_TOOL_FINGER, bitmask_key) && !test_bit(BTN_TOOL_PEN, bitmask_key);
        has_mouse_button = test_bit(BTN_LEFT, bitmask_key);
        has_rel_coordinates = test_bit(EV_REL, bitmask_ev) && test_bit(REL_X, bitmask_rel) && test_bit(REL_Y, bitmask_rel);
        has_mt_coordinates = test_bit(ABS_MT_POSITION_X, bitmask_abs) && test_bit(ABS_MT_POSITION_Y, bitmask_abs);

        /* unset has_mt_coordinates if devices claims to have all abs axis */
        if(has_mt_coordinates && test_bit(ABS_MT_SLOT, bitmask_abs) && test_bit(ABS_MT_SLOT - 1, bitmask_abs))
                has_mt_coordinates = false;
        is_direct = test_bit(INPUT_PROP_DIRECT, bitmask_props);
        has_touch = test_bit(BTN_TOUCH, bitmask_key);
        /* joysticks don't necessarily have buttons; e. g.
         * rudders/pedals are joystick-like, but buttonless; they have
         * other fancy axes */
        has_joystick_axes_or_buttons = test_bit(BTN_TRIGGER, bitmask_key) ||
                                       test_bit(BTN_A, bitmask_key) ||
                                       test_bit(BTN_1, bitmask_key) ||
                                       test_bit(ABS_RX, bitmask_abs) ||
                                       test_bit(ABS_RY, bitmask_abs) ||
                                       test_bit(ABS_RZ, bitmask_abs) ||
                                       test_bit(ABS_THROTTLE, bitmask_abs) ||
                                       test_bit(ABS_RUDDER, bitmask_abs) ||
                                       test_bit(ABS_WHEEL, bitmask_abs) ||
                                       test_bit(ABS_GAS, bitmask_abs) ||
                                       test_bit(ABS_BRAKE, bitmask_abs);

        if (has_abs_coordinates) {
                if (stylus_or_pen)
                        is_tablet = true;
                else if (finger_but_no_pen && !is_direct)
                        is_touchpad = true;
                else if (has_mouse_button)
                        /* This path is taken by VMware's USB mouse, which has
                         * absolute axes, but no touch/pressure button. */
                        is_mouse = true;
                else if (has_touch)
                        is_touchscreen = true;
                else if (has_joystick_axes_or_buttons)
                        is_joystick = true;
        }
        if (has_mt_coordinates && is_direct)
                is_touchscreen = true;
<<<<<<< HEAD

        if (has_rel_coordinates && has_mouse_button)
                is_mouse = true;

=======

        if (has_rel_coordinates && has_mouse_button)
                is_mouse = true;

>>>>>>> 62ff8574
        if (is_pointing_stick)
                udev_builtin_add_property(dev, test, "ID_INPUT_POINTINGSTICK", "1");
        if (is_mouse)
                udev_builtin_add_property(dev, test, "ID_INPUT_MOUSE", "1");
        if (is_touchpad)
                udev_builtin_add_property(dev, test, "ID_INPUT_TOUCHPAD", "1");
        if (is_touchscreen)
                udev_builtin_add_property(dev, test, "ID_INPUT_TOUCHSCREEN", "1");
        if (is_joystick)
                udev_builtin_add_property(dev, test, "ID_INPUT_JOYSTICK", "1");
        if (is_tablet)
                udev_builtin_add_property(dev, test, "ID_INPUT_TABLET", "1");

        return is_tablet || is_mouse || is_touchpad || is_touchscreen || is_joystick || is_pointing_stick;
}

/* key like devices */
static bool test_key(struct udev_device *dev,
                     const unsigned long* bitmask_ev,
                     const unsigned long* bitmask_key,
                     bool test) {
        unsigned i;
        unsigned long found;
        unsigned long mask;
        bool ret = false;

        /* do we have any KEY_* capability? */
        if (!test_bit(EV_KEY, bitmask_ev)) {
                log_debug("test_key: no EV_KEY capability");
                return false;
        }

        /* only consider KEY_* here, not BTN_* */
        found = 0;
        for (i = 0; i < BTN_MISC/BITS_PER_LONG; ++i) {
                found |= bitmask_key[i];
                log_debug("test_key: checking bit block %lu for any keys; found=%i", (unsigned long)i*BITS_PER_LONG, found > 0);
        }
        /* If there are no keys in the lower block, check the higher block */
        if (!found) {
                for (i = KEY_OK; i < BTN_TRIGGER_HAPPY; ++i) {
                        if (test_bit(i, bitmask_key)) {
                                log_debug("test_key: Found key %x in high block", i);
                                found = 1;
                                break;
                        }
                }
        }

        if (found > 0) {
                udev_builtin_add_property(dev, test, "ID_INPUT_KEY", "1");
                ret = true;
        }

        /* the first 32 bits are ESC, numbers, and Q to D; if we have all of
         * those, consider it a full keyboard; do not test KEY_RESERVED, though */
        mask = 0xFFFFFFFE;
        if ((bitmask_key[0] & mask) == mask) {
                udev_builtin_add_property(dev, test, "ID_INPUT_KEYBOARD", "1");
                ret = true;
        }

        return ret;
}

static int builtin_input_id(struct udev_device *dev, int argc, char *argv[], bool test) {
        struct udev_device *pdev;
        unsigned long bitmask_ev[NBITS(EV_MAX)];
        unsigned long bitmask_abs[NBITS(ABS_MAX)];
        unsigned long bitmask_key[NBITS(KEY_MAX)];
        unsigned long bitmask_rel[NBITS(REL_MAX)];
        unsigned long bitmask_props[NBITS(INPUT_PROP_MAX)];
        const char *sysname, *devnode;
        bool is_pointer;
        bool is_key;

        assert(dev);

        /* walk up the parental chain until we find the real input device; the
         * argument is very likely a subdevice of this, like eventN */
        pdev = dev;
        while (pdev != NULL && udev_device_get_sysattr_value(pdev, "capabilities/ev") == NULL)
                pdev = udev_device_get_parent_with_subsystem_devtype(pdev, "input", NULL);

        if (pdev) {
                /* Use this as a flag that input devices were detected, so that this
                 * program doesn't need to be called more than once per device */
                udev_builtin_add_property(dev, test, "ID_INPUT", "1");
                get_cap_mask(dev, pdev, "capabilities/ev", bitmask_ev, sizeof(bitmask_ev), test);
                get_cap_mask(dev, pdev, "capabilities/abs", bitmask_abs, sizeof(bitmask_abs), test);
                get_cap_mask(dev, pdev, "capabilities/rel", bitmask_rel, sizeof(bitmask_rel), test);
                get_cap_mask(dev, pdev, "capabilities/key", bitmask_key, sizeof(bitmask_key), test);
                get_cap_mask(dev, pdev, "properties", bitmask_props, sizeof(bitmask_props), test);
                is_pointer = test_pointers(dev, bitmask_ev, bitmask_abs,
                                           bitmask_key, bitmask_rel,
                                           bitmask_props, test);
                is_key = test_key(dev, bitmask_ev, bitmask_key, test);
                /* Some evdev nodes have only a scrollwheel */
                if (!is_pointer && !is_key && test_bit(EV_REL, bitmask_ev) &&
                    (test_bit(REL_WHEEL, bitmask_rel) || test_bit(REL_HWHEEL, bitmask_rel)))
                        udev_builtin_add_property(dev, test, "ID_INPUT_KEY", "1");
        }

        devnode = udev_device_get_devnode(dev);
        sysname = udev_device_get_sysname(dev);
        if (devnode && sysname && startswith(sysname, "event"))
                extract_info(dev, devnode, test);

        return EXIT_SUCCESS;
}

const struct udev_builtin udev_builtin_input_id = {
        .name = "input_id",
        .cmd = builtin_input_id,
        .help = "Input device properties",
};<|MERGE_RESOLUTION|>--- conflicted
+++ resolved
@@ -208,17 +208,10 @@
         }
         if (has_mt_coordinates && is_direct)
                 is_touchscreen = true;
-<<<<<<< HEAD
 
         if (has_rel_coordinates && has_mouse_button)
                 is_mouse = true;
 
-=======
-
-        if (has_rel_coordinates && has_mouse_button)
-                is_mouse = true;
-
->>>>>>> 62ff8574
         if (is_pointing_stick)
                 udev_builtin_add_property(dev, test, "ID_INPUT_POINTINGSTICK", "1");
         if (is_mouse)
