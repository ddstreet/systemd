/***
  This file is part of systemd.

  Copyright 2012 Kay Sievers <kay@vrfy.org>

  systemd is free software; you can redistribute it and/or modify it
  under the terms of the GNU Lesser General Public License as published by
  the Free Software Foundation; either version 2.1 of the License, or
  (at your option) any later version.

  systemd is distributed in the hope that it will be useful, but
  WITHOUT ANY WARRANTY; without even the implied warranty of
  MERCHANTABILITY or FITNESS FOR A PARTICULAR PURPOSE. See the GNU
  Lesser General Public License for more details.

  You should have received a copy of the GNU Lesser General Public License
  along with systemd; If not, see <http://www.gnu.org/licenses/>.
***/

/*
 * Predictable network interface device names based on:
 *  - firmware/bios-provided index numbers for on-board devices
 *  - firmware-provided pci-express hotplug slot index number
 *  - physical/geographical location of the hardware
 *  - the interface's MAC address
 *
 * http://www.freedesktop.org/wiki/Software/systemd/PredictableNetworkInterfaceNames
 *
 * Two character prefixes based on the type of interface:
 *   en -- ethernet
 *   sl -- serial line IP (slip)
 *   wl -- wlan
 *   ww -- wwan
 *
 * Type of names:
 *   b<number>                             -- BCMA bus core number
 *   ccw<name>                             -- CCW bus group name
 *   o<index>                              -- on-board device index number
 *   s<slot>[f<function>][d<dev_id>]       -- hotplug slot index number
 *   x<MAC>                                -- MAC address
 *   [P<domain>]p<bus>s<slot>[f<function>][d<dev_id>]
 *                                         -- PCI geographical location
 *   [P<domain>]p<bus>s<slot>[f<function>][u<port>][..][c<config>][i<interface>]
 *                                         -- USB port number chain
 *
 * All multi-function PCI devices will carry the [f<function>] number in the
 * device name, including the function 0 device.
 *
 * When using PCI geography, The PCI domain is only prepended when it is not 0.
 *
 * For USB devices the full chain of port numbers of hubs is composed. If the
 * name gets longer than the maximum number of 15 characters, the name is not
 * exported.
 * The usual USB configuration == 1 and interface == 0 values are suppressed.
 *
 * PCI ethernet card with firmware index "1":
 *   ID_NET_NAME_ONBOARD=eno1
 *   ID_NET_NAME_ONBOARD_LABEL=Ethernet Port 1
 *
 * PCI ethernet card in hotplug slot with firmware index number:
 *   /sys/devices/pci0000:00/0000:00:1c.3/0000:05:00.0/net/ens1
 *   ID_NET_NAME_MAC=enx000000000466
 *   ID_NET_NAME_PATH=enp5s0
 *   ID_NET_NAME_SLOT=ens1
 *
 * PCI ethernet multi-function card with 2 ports:
 *   /sys/devices/pci0000:00/0000:00:1c.0/0000:02:00.0/net/enp2s0f0
 *   ID_NET_NAME_MAC=enx78e7d1ea46da
 *   ID_NET_NAME_PATH=enp2s0f0
 *   /sys/devices/pci0000:00/0000:00:1c.0/0000:02:00.1/net/enp2s0f1
 *   ID_NET_NAME_MAC=enx78e7d1ea46dc
 *   ID_NET_NAME_PATH=enp2s0f1
 *
 * PCI wlan card:
 *   /sys/devices/pci0000:00/0000:00:1c.1/0000:03:00.0/net/wlp3s0
 *   ID_NET_NAME_MAC=wlx0024d7e31130
 *   ID_NET_NAME_PATH=wlp3s0
 *
 * USB built-in 3G modem:
 *   /sys/devices/pci0000:00/0000:00:1d.0/usb2/2-1/2-1.4/2-1.4:1.6/net/wwp0s29u1u4i6
 *   ID_NET_NAME_MAC=wwx028037ec0200
 *   ID_NET_NAME_PATH=wwp0s29u1u4i6
 *
 * USB Android phone:
 *   /sys/devices/pci0000:00/0000:00:1d.0/usb2/2-1/2-1.2/2-1.2:1.0/net/enp0s29u1u2
 *   ID_NET_NAME_MAC=enxd626b3450fb5
 *   ID_NET_NAME_PATH=enp0s29u1u2
 */

#include <stdio.h>
#include <stdlib.h>
#include <stdarg.h>
#include <unistd.h>
#include <string.h>
#include <errno.h>
#include <net/if.h>
#include <net/if_arp.h>
#include <linux/pci_regs.h>

#include "udev.h"
#include "fileio.h"

enum netname_type{
        NET_UNDEF,
        NET_PCI,
        NET_USB,
        NET_BCMA,
<<<<<<< HEAD
=======
        NET_VIRTIO,
>>>>>>> a8f3477d
        NET_CCWGROUP,
};

struct netnames {
        enum netname_type type;

        uint8_t mac[6];
        bool mac_valid;

        struct udev_device *pcidev;
        char pci_slot[IFNAMSIZ];
        char pci_path[IFNAMSIZ];
        char pci_onboard[IFNAMSIZ];
        const char *pci_onboard_label;

        char usb_ports[IFNAMSIZ];
        char bcma_core[IFNAMSIZ];
<<<<<<< HEAD

        char ccw_core[IFNAMSIZ];
=======
        char ccw_group[IFNAMSIZ];
>>>>>>> a8f3477d
};

/* retrieve on-board index number and label from firmware */
static int dev_pci_onboard(struct udev_device *dev, struct netnames *names) {
        const char *index;
        int idx;

        /* ACPI _DSM  -- device specific method for naming a PCI or PCI Express device */
        index = udev_device_get_sysattr_value(names->pcidev, "acpi_index");
        /* SMBIOS type 41 -- Onboard Devices Extended Information */
        if (!index)
                index = udev_device_get_sysattr_value(names->pcidev, "index");
        if (!index)
                return -ENOENT;
        idx = strtoul(index, NULL, 0);
        if (idx <= 0)
                return -EINVAL;
        snprintf(names->pci_onboard, sizeof(names->pci_onboard), "o%d", idx);

        names->pci_onboard_label = udev_device_get_sysattr_value(names->pcidev, "label");
        return 0;
}

/* read the 256 bytes PCI configuration space to check the multi-function bit */
static bool is_pci_multifunction(struct udev_device *dev) {
        char filename[256];
        FILE *f = NULL;
        char config[64];
        bool multi = false;

        snprintf(filename, sizeof(filename), "%s/config", udev_device_get_syspath(dev));
        f = fopen(filename, "re");
        if (!f)
                goto out;
        if (fread(&config, sizeof(config), 1, f) != 1)
                goto out;

        /* bit 0-6 header type, bit 7 multi/single function device */
        if ((config[PCI_HEADER_TYPE] & 0x80) != 0)
                multi = true;
out:
        if (f)
                fclose(f);
        return multi;
}

static int dev_pci_slot(struct udev_device *dev, struct netnames *names) {
        struct udev *udev = udev_device_get_udev(names->pcidev);
        unsigned domain, bus, slot, func, dev_id = 0;
        size_t l;
        char *s;
        const char *attr;
        struct udev_device *pci = NULL;
        char slots[256], str[256];
        _cleanup_closedir_ DIR *dir = NULL;
        struct dirent *dent;
        int hotplug_slot = 0, err = 0;

        if (sscanf(udev_device_get_sysname(names->pcidev), "%x:%x:%x.%u", &domain, &bus, &slot, &func) != 4)
                return -ENOENT;

        /* kernel provided multi-device index */
        attr = udev_device_get_sysattr_value(dev, "dev_id");
        if (attr)
                dev_id = strtol(attr, NULL, 16);

        /* compose a name based on the raw kernel's PCI bus, slot numbers */
        s = names->pci_path;
        l = sizeof(names->pci_path);
        if (domain > 0)
                l = strpcpyf(&s, l, "P%d", domain);
        l = strpcpyf(&s, l, "p%ds%d", bus, slot);
        if (func > 0 || is_pci_multifunction(names->pcidev))
                l = strpcpyf(&s, l, "f%d", func);
        if (dev_id > 0)
                l = strpcpyf(&s, l, "d%d", dev_id);
        if (l == 0)
                names->pci_path[0] = '\0';

        /* ACPI _SUN  -- slot user number */
        pci = udev_device_new_from_subsystem_sysname(udev, "subsystem", "pci");
        if (!pci) {
                err = -ENOENT;
                goto out;
        }
        snprintf(slots, sizeof(slots), "%s/slots", udev_device_get_syspath(pci));
        dir = opendir(slots);
        if (!dir) {
                err = -errno;
                goto out;
        }

        for (dent = readdir(dir); dent != NULL; dent = readdir(dir)) {
                int i;
                char *rest;
                char *address;

                if (dent->d_name[0] == '.')
                        continue;
                i = strtol(dent->d_name, &rest, 10);
                if (rest[0] != '\0')
                        continue;
                if (i < 1)
                        continue;
                snprintf(str, sizeof(str), "%s/%s/address", slots, dent->d_name);
                if (read_one_line_file(str, &address) >= 0) {
                        /* match slot address with device by stripping the function */
                        if (strneq(address, udev_device_get_sysname(names->pcidev), strlen(address)))
                                hotplug_slot = i;
                        free(address);
                }

                if (hotplug_slot > 0)
                        break;
        }

        if (hotplug_slot > 0) {
                s = names->pci_slot;
                l = sizeof(names->pci_slot);
                if (domain > 0)
                        l = strpcpyf(&s, l, "P%d", domain);
                l = strpcpyf(&s, l, "s%d", hotplug_slot);
                if (func > 0 || is_pci_multifunction(names->pcidev))
                        l = strpcpyf(&s, l, "f%d", func);
                if (dev_id > 0)
                        l = strpcpyf(&s, l, "d%d", dev_id);
                if (l == 0)
                        names->pci_path[0] = '\0';
        }
out:
        udev_device_unref(pci);
        return err;
}

static int names_pci(struct udev_device *dev, struct netnames *names) {
        struct udev_device *parent;

        parent = udev_device_get_parent(dev);
        if (!parent)
                return -ENOENT;
        /* check if our direct parent is a PCI device with no other bus in-between */
        if (streq_ptr("pci", udev_device_get_subsystem(parent))) {
                names->type = NET_PCI;
                names->pcidev = parent;
        } else {
                names->pcidev = udev_device_get_parent_with_subsystem_devtype(dev, "pci", NULL);
                if (!names->pcidev)
                        return -ENOENT;
        }
        dev_pci_onboard(dev, names);
        dev_pci_slot(dev, names);
        return 0;
}

static int names_usb(struct udev_device *dev, struct netnames *names) {
        struct udev_device *usbdev;
        char name[256];
        char *ports;
        char *config;
        char *interf;
        size_t l;
        char *s;

        usbdev = udev_device_get_parent_with_subsystem_devtype(dev, "usb", "usb_interface");
        if (!usbdev)
                return -ENOENT;

        /* get USB port number chain, configuration, interface */
        strscpy(name, sizeof(name), udev_device_get_sysname(usbdev));
        s = strchr(name, '-');
        if (!s)
                return -EINVAL;
        ports = s+1;

        s = strchr(ports, ':');
        if (!s)
                return -EINVAL;
        s[0] = '\0';
        config = s+1;

        s = strchr(config, '.');
        if (!s)
                return -EINVAL;
        s[0] = '\0';
        interf = s+1;

        /* prefix every port number in the chain with "u"*/
        s = ports;
        while ((s = strchr(s, '.')))
                s[0] = 'u';
        s = names->usb_ports;
        l = strpcpyl(&s, sizeof(names->usb_ports), "u", ports, NULL);

        /* append USB config number, suppress the common config == 1 */
        if (!streq(config, "1"))
                l = strpcpyl(&s, sizeof(names->usb_ports), "c", config, NULL);

        /* append USB interface number, suppress the interface == 0 */
        if (!streq(interf, "0"))
                l = strpcpyl(&s, sizeof(names->usb_ports), "i", interf, NULL);
        if (l == 0)
                return -ENAMETOOLONG;

        names->type = NET_USB;
        return 0;
}

static int names_bcma(struct udev_device *dev, struct netnames *names) {
        struct udev_device *bcmadev;
        unsigned int core;

        bcmadev = udev_device_get_parent_with_subsystem_devtype(dev, "bcma", NULL);
        if (!bcmadev)
                return -ENOENT;

        /* bus num:core num */
        if (sscanf(udev_device_get_sysname(bcmadev), "bcma%*u:%u", &core) != 1)
                return -EINVAL;
        /* suppress the common core == 0 */
        if (core > 0)
                snprintf(names->bcma_core, sizeof(names->bcma_core), "b%u", core);

        names->type = NET_BCMA;
        return 0;
}

static int names_ccw(struct  udev_device *dev, struct netnames *names) {
        struct udev_device *cdev;
        const char *bus_id;
        size_t bus_id_len;
        int rc;

        /* Retrieve the associated CCW device */
        cdev = udev_device_get_parent(dev);
        if (!cdev)
                return -ENOENT;

        /* Network devices are always grouped CCW devices */
        if (!streq_ptr("ccwgroup", udev_device_get_subsystem(cdev)))
                return -ENOENT;

        /* Retrieve bus-ID of the grouped CCW device.  The bus-ID uniquely
         * identifies the network device on the Linux on System z channel
         * subsystem.  Note that the bus-ID contains lowercase characters.
         */
        bus_id = udev_device_get_sysname(cdev);
        if (!bus_id)
                return -ENOENT;

        /* Check the length of the bus-ID.  Rely on that the kernel provides
         * a correct bus-ID; alternatively, improve this check and parse and
         * verify each bus-ID part...
         */
        bus_id_len = strlen(bus_id);
        if (!bus_id_len || bus_id_len < 8 || bus_id_len > 9)
                return -EINVAL;

        /* Store the CCW bus-ID for use as network device name */
<<<<<<< HEAD
        rc = snprintf(names->ccw_core, sizeof(names->ccw_core), "ccw%s", bus_id);
        if (rc >= 0 && rc < (int)sizeof(names->ccw_core))
=======
        rc = snprintf(names->ccw_group, sizeof(names->ccw_group), "ccw%s", bus_id);
        if (rc >= 0 && rc < (int)sizeof(names->ccw_group))
>>>>>>> a8f3477d
                names->type = NET_CCWGROUP;
        return 0;
}

static int names_mac(struct udev_device *dev, struct netnames *names) {
        const char *s;
        unsigned int i;
        unsigned int a1, a2, a3, a4, a5, a6;

        /* check for NET_ADDR_PERM, skip random MAC addresses */
        s = udev_device_get_sysattr_value(dev, "addr_assign_type");
        if (!s)
                return EXIT_FAILURE;
        i = strtoul(s, NULL, 0);
        if (i != 0)
                return 0;

        s = udev_device_get_sysattr_value(dev, "address");
        if (!s)
                return -ENOENT;
        if (sscanf(s, "%x:%x:%x:%x:%x:%x", &a1, &a2, &a3, &a4, &a5, &a6) != 6)
                return -EINVAL;

        /* skip empty MAC addresses */
        if (a1 + a2 + a3 + a4 + a5 + a6 == 0)
                return -EINVAL;

        names->mac[0] = a1;
        names->mac[1] = a2;
        names->mac[2] = a3;
        names->mac[3] = a4;
        names->mac[4] = a5;
        names->mac[5] = a6;
        names->mac_valid = true;
        return 0;
}

/* IEEE Organizationally Unique Identifier vendor string */
static int ieee_oui(struct udev_device *dev, struct netnames *names, bool test) {
        char str[32];

        if (!names->mac_valid)
                return -ENOENT;
        /* skip commonly misused 00:00:00 (Xerox) prefix */
        if (memcmp(names->mac, "\0\0\0", 3) == 0)
                return -EINVAL;
        snprintf(str, sizeof(str), "OUI:%02X%02X%02X%02X%02X%02X",
                 names->mac[0], names->mac[1], names->mac[2],
                 names->mac[3], names->mac[4], names->mac[5]);
        udev_builtin_hwdb_lookup(dev, NULL, str, NULL, test);
        return 0;
}

static int builtin_net_id(struct udev_device *dev, int argc, char *argv[], bool test) {
        const char *s;
        const char *p;
        unsigned int i;
        const char *devtype;
        const char *prefix = "en";
        struct netnames names = {};
        int err;

        /* handle only ARPHRD_ETHER and ARPHRD_SLIP devices */
        s = udev_device_get_sysattr_value(dev, "type");
        if (!s)
                return EXIT_FAILURE;
        i = strtoul(s, NULL, 0);
        switch (i) {
<<<<<<< HEAD
        case 1: /* ARPHRD_ETHER */
                prefix = "en";
                break;
        case 256: /* ARPHRD_SLIP */
=======
        case ARPHRD_ETHER:
                prefix = "en";
                break;
        case ARPHRD_SLIP:
>>>>>>> a8f3477d
                prefix = "sl";
                break;
        default:
                return 0;
        }

        /* skip stacked devices, like VLANs, ... */
        s = udev_device_get_sysattr_value(dev, "ifindex");
        if (!s)
                return EXIT_FAILURE;
        p = udev_device_get_sysattr_value(dev, "iflink");
        if (!p)
                return EXIT_FAILURE;
        if (!streq(s, p))
                return 0;

        devtype = udev_device_get_devtype(dev);
        if (devtype) {
                if (streq("wlan", devtype))
                        prefix = "wl";
                else if (streq("wwan", devtype))
                        prefix = "ww";
        }

        err = names_mac(dev, &names);
        if (err >= 0 && names.mac_valid) {
                char str[IFNAMSIZ];

                snprintf(str, sizeof(str), "%sx%02x%02x%02x%02x%02x%02x", prefix,
                         names.mac[0], names.mac[1], names.mac[2],
                         names.mac[3], names.mac[4], names.mac[5]);
                udev_builtin_add_property(dev, test, "ID_NET_NAME_MAC", str);

                ieee_oui(dev, &names, test);
        }

        /* get path names for Linux on System z network devices */
        err = names_ccw(dev, &names);
        if (err >= 0 && names.type == NET_CCWGROUP) {
                char str[IFNAMSIZ];

<<<<<<< HEAD
                if (snprintf(str, sizeof(str), "%s%s", prefix, names.ccw_core) < (int)sizeof(str))
=======
                if (snprintf(str, sizeof(str), "%s%s", prefix, names.ccw_group) < (int)sizeof(str))
>>>>>>> a8f3477d
                        udev_builtin_add_property(dev, test, "ID_NET_NAME_PATH", str);
                goto out;
        }

        /* get PCI based path names, we compose only PCI based paths */
        err = names_pci(dev, &names);
        if (err < 0)
                goto out;

        /* plain PCI device */
        if (names.type == NET_PCI) {
                char str[IFNAMSIZ];

                if (names.pci_onboard[0])
                        if (snprintf(str, sizeof(str), "%s%s", prefix, names.pci_onboard) < (int)sizeof(str))
                                udev_builtin_add_property(dev, test, "ID_NET_NAME_ONBOARD", str);

                if (names.pci_onboard_label)
                        if (snprintf(str, sizeof(str), "%s%s", prefix, names.pci_onboard_label) < (int)sizeof(str))
                                udev_builtin_add_property(dev, test, "ID_NET_LABEL_ONBOARD", str);

                if (names.pci_path[0])
                        if (snprintf(str, sizeof(str), "%s%s", prefix, names.pci_path) < (int)sizeof(str))
                                udev_builtin_add_property(dev, test, "ID_NET_NAME_PATH", str);

                if (names.pci_slot[0])
                        if (snprintf(str, sizeof(str), "%s%s", prefix, names.pci_slot) < (int)sizeof(str))
                                udev_builtin_add_property(dev, test, "ID_NET_NAME_SLOT", str);
                goto out;
        }

        /* USB device */
        err = names_usb(dev, &names);
        if (err >= 0 && names.type == NET_USB) {
                char str[IFNAMSIZ];

                if (names.pci_path[0])
                        if (snprintf(str, sizeof(str), "%s%s%s", prefix, names.pci_path, names.usb_ports) < (int)sizeof(str))
                                udev_builtin_add_property(dev, test, "ID_NET_NAME_PATH", str);

                if (names.pci_slot[0])
                        if (snprintf(str, sizeof(str), "%s%s%s", prefix, names.pci_slot, names.usb_ports) < (int)sizeof(str))
                                udev_builtin_add_property(dev, test, "ID_NET_NAME_SLOT", str);
                goto out;
        }

        /* Broadcom bus */
        err = names_bcma(dev, &names);
        if (err >= 0 && names.type == NET_BCMA) {
                char str[IFNAMSIZ];

                if (names.pci_path[0])
                        if (snprintf(str, sizeof(str), "%s%s%s", prefix, names.pci_path, names.bcma_core) < (int)sizeof(str))
                                udev_builtin_add_property(dev, test, "ID_NET_NAME_PATH", str);

                if (names.pci_slot[0])
                        if (snprintf(str, sizeof(str), "%s%s%s", prefix, names.pci_slot, names.bcma_core) < (int)sizeof(str))
                                udev_builtin_add_property(dev, test, "ID_NET_NAME_SLOT", str);
                goto out;
        }
out:
        return EXIT_SUCCESS;
}

const struct udev_builtin udev_builtin_net_id = {
        .name = "net_id",
        .cmd = builtin_net_id,
        .help = "network device properties",
};<|MERGE_RESOLUTION|>--- conflicted
+++ resolved
@@ -105,10 +105,7 @@
         NET_PCI,
         NET_USB,
         NET_BCMA,
-<<<<<<< HEAD
-=======
         NET_VIRTIO,
->>>>>>> a8f3477d
         NET_CCWGROUP,
 };
 
@@ -126,12 +123,7 @@
 
         char usb_ports[IFNAMSIZ];
         char bcma_core[IFNAMSIZ];
-<<<<<<< HEAD
-
-        char ccw_core[IFNAMSIZ];
-=======
         char ccw_group[IFNAMSIZ];
->>>>>>> a8f3477d
 };
 
 /* retrieve on-board index number and label from firmware */
@@ -390,13 +382,8 @@
                 return -EINVAL;
 
         /* Store the CCW bus-ID for use as network device name */
-<<<<<<< HEAD
-        rc = snprintf(names->ccw_core, sizeof(names->ccw_core), "ccw%s", bus_id);
-        if (rc >= 0 && rc < (int)sizeof(names->ccw_core))
-=======
         rc = snprintf(names->ccw_group, sizeof(names->ccw_group), "ccw%s", bus_id);
         if (rc >= 0 && rc < (int)sizeof(names->ccw_group))
->>>>>>> a8f3477d
                 names->type = NET_CCWGROUP;
         return 0;
 }
@@ -465,17 +452,10 @@
                 return EXIT_FAILURE;
         i = strtoul(s, NULL, 0);
         switch (i) {
-<<<<<<< HEAD
-        case 1: /* ARPHRD_ETHER */
-                prefix = "en";
-                break;
-        case 256: /* ARPHRD_SLIP */
-=======
         case ARPHRD_ETHER:
                 prefix = "en";
                 break;
         case ARPHRD_SLIP:
->>>>>>> a8f3477d
                 prefix = "sl";
                 break;
         default:
@@ -517,11 +497,7 @@
         if (err >= 0 && names.type == NET_CCWGROUP) {
                 char str[IFNAMSIZ];
 
-<<<<<<< HEAD
-                if (snprintf(str, sizeof(str), "%s%s", prefix, names.ccw_core) < (int)sizeof(str))
-=======
                 if (snprintf(str, sizeof(str), "%s%s", prefix, names.ccw_group) < (int)sizeof(str))
->>>>>>> a8f3477d
                         udev_builtin_add_property(dev, test, "ID_NET_NAME_PATH", str);
                 goto out;
         }
