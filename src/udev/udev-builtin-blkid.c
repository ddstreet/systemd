/*
 * probe disks for filesystems and partitions
 *
 * Copyright (C) 2011 Kay Sievers <kay@vrfy.org>
 * Copyright (C) 2011 Karel Zak <kzak@redhat.com>
 *
 * This program is free software: you can redistribute it and/or modify
 * it under the terms of the GNU General Public License as published by
 * the Free Software Foundation, either version 2 of the License, or
 * (at your option) any later version.
 *
 * This program is distributed in the hope that it will be useful,
 * but WITHOUT ANY WARRANTY; without even the implied warranty of
 * MERCHANTABILITY or FITNESS FOR A PARTICULAR PURPOSE.  See the
 * GNU General Public License for more details.
 *
 * You should have received a copy of the GNU General Public License
 * along with this program.  If not, see <http://www.gnu.org/licenses/>.
 */

#include <stdio.h>
#include <stdlib.h>
#include <stdarg.h>
#include <unistd.h>
#include <string.h>
#include <errno.h>
#include <fcntl.h>
#include <getopt.h>
#include <sys/stat.h>
#include <blkid/blkid.h>

#include "sd-id128.h"
#include "gpt.h"
#include "efivars.h"
#include "udev.h"

static void print_property(struct udev_device *dev, bool test, const char *name, const char *value)
{
        char s[256];

        s[0] = '\0';

        if (streq(name, "TYPE")) {
                udev_builtin_add_property(dev, test, "ID_FS_TYPE", value);

        } else if (streq(name, "USAGE")) {
                udev_builtin_add_property(dev, test, "ID_FS_USAGE", value);

        } else if (streq(name, "VERSION")) {
                udev_builtin_add_property(dev, test, "ID_FS_VERSION", value);

        } else if (streq(name, "UUID")) {
                blkid_safe_string(value, s, sizeof(s));
                udev_builtin_add_property(dev, test, "ID_FS_UUID", s);
                blkid_encode_string(value, s, sizeof(s));
                udev_builtin_add_property(dev, test, "ID_FS_UUID_ENC", s);

        } else if (streq(name, "UUID_SUB")) {
                blkid_safe_string(value, s, sizeof(s));
                udev_builtin_add_property(dev, test, "ID_FS_UUID_SUB", s);
                blkid_encode_string(value, s, sizeof(s));
                udev_builtin_add_property(dev, test, "ID_FS_UUID_SUB_ENC", s);

        } else if (streq(name, "LABEL")) {
                blkid_safe_string(value, s, sizeof(s));
                udev_builtin_add_property(dev, test, "ID_FS_LABEL", s);
                blkid_encode_string(value, s, sizeof(s));
                udev_builtin_add_property(dev, test, "ID_FS_LABEL_ENC", s);

        } else if (streq(name, "PTTYPE")) {
                udev_builtin_add_property(dev, test, "ID_PART_TABLE_TYPE", value);

        } else if (streq(name, "PTUUID")) {
                udev_builtin_add_property(dev, test, "ID_PART_TABLE_UUID", value);

        } else if (streq(name, "PART_ENTRY_NAME")) {
                blkid_encode_string(value, s, sizeof(s));
                udev_builtin_add_property(dev, test, "ID_PART_ENTRY_NAME", s);

        } else if (streq(name, "PART_ENTRY_TYPE")) {
                blkid_encode_string(value, s, sizeof(s));
                udev_builtin_add_property(dev, test, "ID_PART_ENTRY_TYPE", s);

        } else if (startswith(name, "PART_ENTRY_")) {
                strscpyl(s, sizeof(s), "ID_", name, NULL);
                udev_builtin_add_property(dev, test, s, value);

        } else if (streq(name, "SYSTEM_ID")) {
                blkid_encode_string(value, s, sizeof(s));
                udev_builtin_add_property(dev, test, "ID_FS_SYSTEM_ID", s);

        } else if (streq(name, "PUBLISHER_ID")) {
                blkid_encode_string(value, s, sizeof(s));
                udev_builtin_add_property(dev, test, "ID_FS_PUBLISHER_ID", s);

        } else if (streq(name, "APPLICATION_ID")) {
                blkid_encode_string(value, s, sizeof(s));
                udev_builtin_add_property(dev, test, "ID_FS_APPLICATION_ID", s);

        } else if (streq(name, "BOOT_SYSTEM_ID")) {
                blkid_encode_string(value, s, sizeof(s));
                udev_builtin_add_property(dev, test, "ID_FS_BOOT_SYSTEM_ID", s);
        }
}

static int find_gpt_root(struct udev_device *dev, blkid_probe pr, bool test) {

#if defined(GPT_ROOT_NATIVE) && defined(ENABLE_EFI)

        _cleanup_free_ char *root_id = NULL;
        bool found_esp = false;
        blkid_partlist pl;
        int i, nvals, r;

        assert(pr);

        /* Iterate through the partitions on this disk, and see if the
         * EFI ESP we booted from is on it. If so, find the first root
         * disk, and add a property indicating its partition UUID. */

        errno = 0;
        pl = blkid_probe_get_partitions(pr);
        if (!pl)
                return errno ? -errno : -ENOMEM;

        nvals = blkid_partlist_numof_partitions(pl);
        for (i = 0; i < nvals; i++) {
                blkid_partition pp;
                const char *stype, *sid;
                sd_id128_t type;

                pp = blkid_partlist_get_partition(pl, i);
                if (!pp)
                        continue;

                sid = blkid_partition_get_uuid(pp);
                if (!sid)
                        continue;

                stype = blkid_partition_get_type_string(pp);
                if (!stype)
                        continue;

                if (sd_id128_from_string(stype, &type) < 0)
                        continue;

                if (sd_id128_equal(type, GPT_ESP)) {
                        sd_id128_t id, esp;

                        /* We found an ESP, let's see if it matches
                         * the ESP we booted from. */

                        if (sd_id128_from_string(sid, &id) < 0)
                                continue;

                        r = efi_loader_get_device_part_uuid(&esp);
                        if (r < 0)
                                return r;

                        if (sd_id128_equal(id, esp))
                                found_esp = true;

                } else if (sd_id128_equal(type, GPT_ROOT_NATIVE)) {

                        /* We found a suitable root partition, let's
                         * remember the first one. */

                        if (!root_id) {
                                root_id = strdup(sid);
                                if (!root_id)
                                        return -ENOMEM;
                        }
                }
        }

        /* We found the ESP on this disk, and also found a root
         * partition, nice! Let's export its UUID */
        if (found_esp && root_id)
                udev_builtin_add_property(dev, test, "ID_PART_GPT_AUTO_ROOT_UUID", root_id);
#endif

        return 0;
}

static int probe_superblocks(blkid_probe pr)
{
        struct stat st;
        int rc;

        if (fstat(blkid_probe_get_fd(pr), &st))
                return -1;

        blkid_probe_enable_partitions(pr, 1);

        if (!S_ISCHR(st.st_mode) &&
            blkid_probe_get_size(pr) <= 1024 * 1440 &&
            blkid_probe_is_wholedisk(pr)) {
                /*
                 * check if the small disk is partitioned, if yes then
                 * don't probe for filesystems.
                 */
                blkid_probe_enable_superblocks(pr, 0);

                rc = blkid_do_fullprobe(pr);
                if (rc < 0)
                        return rc;        /* -1 = error, 1 = nothing, 0 = success */

                if (blkid_probe_lookup_value(pr, "PTTYPE", NULL, NULL) == 0)
                        return 0;        /* partition table detected */
        }

        blkid_probe_set_partitions_flags(pr, BLKID_PARTS_ENTRY_DETAILS);
        blkid_probe_enable_superblocks(pr, 1);

        return blkid_do_safeprobe(pr);
}

static int builtin_blkid(struct udev_device *dev, int argc, char *argv[], bool test)
{
        const char *root_partition;
        int64_t offset = 0;
        bool noraid = false;
        _cleanup_close_ int fd = -1;
        blkid_probe pr;
        const char *data;
        const char *name;
        int nvals;
        int i;
        int err = 0;
        bool is_gpt = false;

        static const struct option options[] = {
                { "offset", optional_argument, NULL, 'o' },
                { "noraid", no_argument, NULL, 'R' },
                {}
        };

        for (;;) {
                int option;

                option = getopt_long(argc, argv, "oR", options, NULL);
                if (option == -1)
                        break;

                switch (option) {
                case 'o':
                        offset = strtoull(optarg, NULL, 0);
                        break;
                case 'R':
                        noraid = true;
                        break;
                }
        }

        pr = blkid_new_probe();
        if (!pr)
                return EXIT_FAILURE;

        blkid_probe_set_superblocks_flags(pr,
                BLKID_SUBLKS_LABEL | BLKID_SUBLKS_UUID |
                BLKID_SUBLKS_TYPE | BLKID_SUBLKS_SECTYPE |
                BLKID_SUBLKS_USAGE | BLKID_SUBLKS_VERSION);

        if (noraid)
                blkid_probe_filter_superblocks_usage(pr, BLKID_FLTR_NOTIN, BLKID_USAGE_RAID);

        fd = open(udev_device_get_devnode(dev), O_RDONLY|O_CLOEXEC);
        if (fd < 0) {
                fprintf(stderr, "error: %s: %m\n", udev_device_get_devnode(dev));
                goto out;
        }

        err = blkid_probe_set_device(pr, fd, offset, 0);
        if (err < 0)
                goto out;

<<<<<<< HEAD
        log_debug("probe %s %sraid offset=%llu",
=======
        log_debug("probe %s %sraid offset=%"PRIu64,
>>>>>>> c17d7fc6
                  udev_device_get_devnode(dev),
                  noraid ? "no" : "", offset);

        err = probe_superblocks(pr);
        if (err < 0)
                goto out;

        /* If we are a partition then our parent passed on the root
         * partition UUID to us */
        root_partition = udev_device_get_property_value(dev, "ID_PART_GPT_AUTO_ROOT_UUID");

        nvals = blkid_probe_numof_values(pr);
        for (i = 0; i < nvals; i++) {
                if (blkid_probe_get_value(pr, i, &name, &data, NULL))
                        continue;

                print_property(dev, test, name, data);

                /* Is this a disk with GPT partition table? */
                if (streq(name, "PTTYPE") && streq(data, "gpt"))
                        is_gpt = true;

                /* Is this a partition that matches the root partition
                 * property we inherited from our parent? */
                if (root_partition && streq(name, "PART_ENTRY_UUID") && streq(data, root_partition))
                        udev_builtin_add_property(dev, test, "ID_PART_GPT_AUTO_ROOT", "1");
        }

        if (is_gpt)
                find_gpt_root(dev, pr, test);

        blkid_free_probe(pr);
out:
        if (err < 0)
                return EXIT_FAILURE;

        return EXIT_SUCCESS;
}

const struct udev_builtin udev_builtin_blkid = {
        .name = "blkid",
        .cmd = builtin_blkid,
        .help = "filesystem and partition probing",
        .run_once = true,
};<|MERGE_RESOLUTION|>--- conflicted
+++ resolved
@@ -274,11 +274,7 @@
         if (err < 0)
                 goto out;
 
-<<<<<<< HEAD
-        log_debug("probe %s %sraid offset=%llu",
-=======
         log_debug("probe %s %sraid offset=%"PRIu64,
->>>>>>> c17d7fc6
                   udev_device_get_devnode(dev),
                   noraid ? "no" : "", offset);
 
