--- conflicted
+++ resolved
@@ -45,12 +45,6 @@
 
                 r = write_string_file(filename, action, WRITE_STRING_FILE_DISABLE_BUFFER);
                 if (r < 0) {
-<<<<<<< HEAD
-                        bool ignore = IN_SET(r, -ENOENT, -EACCES, -ENODEV);
-
-                        log_full_errno(ignore ? LOG_DEBUG : LOG_ERR, r,
-                                       "Failed to write '%s' to '%s': %m", action, filename);
-=======
                         bool ignore = IN_SET(r, -ENOENT, -EACCES, -ENODEV, -EROFS);
 
                         log_full_errno(ignore ? LOG_DEBUG : LOG_ERR, r,
@@ -58,7 +52,6 @@
                                        action, filename, ignore ? ", ignoring" : "");
                         if (r == -EROFS)
                                 return 0; /* Read only filesystem. Return earlier. */
->>>>>>> 6363f39e
                         if (ret == 0 && !ignore)
                                 ret = r;
                         continue;
