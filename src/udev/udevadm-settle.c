--- conflicted
+++ resolved
@@ -87,42 +87,9 @@
                 }
         }
 
-<<<<<<< HEAD
-        udev_queue = udev_queue_new(udev);
-        if (udev_queue == NULL)
-                exit(2);
-
-        if (start > 0) {
-                unsigned long long kernel_seq;
-
-                kernel_seq = udev_queue_get_kernel_seqnum(udev_queue);
-
-                /* unless specified, the last event is the current kernel seqnum */
-                if (end == 0)
-                        end = udev_queue_get_kernel_seqnum(udev_queue);
-
-                if (start > end) {
-                        log_error("seq-start larger than seq-end, ignoring");
-                        start = 0;
-                        end = 0;
-                }
-
-                if (start > kernel_seq || end > kernel_seq) {
-                        log_error("seq-start or seq-end larger than current kernel value, ignoring");
-                        start = 0;
-                        end = 0;
-                }
-                log_debug("start=%llu end=%llu current=%llu", (unsigned long long)start, (unsigned long long)end, kernel_seq);
-        } else {
-                if (end > 0) {
-                        log_error("seq-end needs seq-start parameter, ignoring");
-                        end = 0;
-                }
-=======
         if (optind < argc) {
                 fprintf(stderr, "Extraneous argument: '%s'\n", argv[optind]);
                 exit(EXIT_FAILURE);
->>>>>>> c17d7fc6
         }
 
         /* guarantee that the udev daemon isn't pre-processing */
@@ -145,16 +112,7 @@
         pfd[0].fd = inotify_init1(IN_CLOEXEC);
         if (pfd[0].fd < 0) {
                 log_error("inotify_init failed: %m");
-<<<<<<< HEAD
-        } else {
-                if (inotify_add_watch(pfd[0].fd, "/run/udev" , IN_MOVED_TO) < 0) {
-                        log_error("watching /run/udev failed");
-                        close(pfd[0].fd);
-                        pfd[0].fd = -1;
-                }
-=======
                 goto out;
->>>>>>> c17d7fc6
         }
 
         if (inotify_add_watch(pfd[0].fd, "/run/udev/queue" , IN_DELETE) < 0) {
@@ -178,27 +136,9 @@
                         break;
                 }
 
-<<<<<<< HEAD
-                if (timeout > 0) {
-                        usec_t age_usec;
-
-                        age_usec = now(CLOCK_MONOTONIC) - start_usec;
-                        if (age_usec / (1000 * 1000) >= timeout) {
-                                struct udev_list_entry *list_entry;
-
-                                if (!quiet && udev_queue_get_queued_list_entry(udev_queue) != NULL) {
-                                        log_debug("timeout waiting for udev queue");
-                                        printf("\nudevadm settle - timeout of %i seconds reached, the event queue contains:\n", timeout);
-                                        udev_list_entry_foreach(list_entry, udev_queue_get_queued_list_entry(udev_queue))
-                                                printf("  %s (%s)\n",
-                                                udev_list_entry_get_name(list_entry),
-                                                udev_list_entry_get_value(list_entry));
-                                }
-=======
                 /* wake up when "queue" file is deleted */
                 if (poll(pfd, 1, 100) > 0 && pfd[0].revents & POLLIN) {
                         char buf[sizeof(struct inotify_event) + PATH_MAX];
->>>>>>> c17d7fc6
 
                         read(pfd[0].fd, buf, sizeof(buf));
                 }
