/*
 * Copyright (C) 2003-2012 Kay Sievers <kay@vrfy.org>
 *
 * This program is free software: you can redistribute it and/or modify
 * it under the terms of the GNU General Public License as published by
 * the Free Software Foundation, either version 2 of the License, or
 * (at your option) any later version.
 *
 * This program is distributed in the hope that it will be useful,
 * but WITHOUT ANY WARRANTY; without even the implied warranty of
 * MERCHANTABILITY or FITNESS FOR A PARTICULAR PURPOSE.  See the
 * GNU General Public License for more details.
 *
 * You should have received a copy of the GNU General Public License
 * along with this program.  If not, see <http://www.gnu.org/licenses/>.
 */

#include <stddef.h>
#include <limits.h>
#include <stdlib.h>
#include <stdbool.h>
#include <string.h>
#include <stdio.h>
#include <fcntl.h>
#include <ctype.h>
#include <unistd.h>
#include <errno.h>
#include <dirent.h>
#include <fnmatch.h>
#include <time.h>

#include "udev.h"
#include "path-util.h"
#include "conf-files.h"
#include "strbuf.h"
#include "strv.h"
#include "util.h"

#define PREALLOC_TOKEN          2048

struct uid_gid {
        unsigned int name_off;
        union {
                uid_t uid;
                gid_t gid;
        };
};

static const char* const rules_dirs[] = {
        "/etc/udev/rules.d",
        "/run/udev/rules.d",
        UDEVLIBEXECDIR "/rules.d",
        NULL};

struct udev_rules {
        struct udev *udev;
        usec_t dirs_ts_usec;
        int resolve_names;

        /* every key in the rules file becomes a token */
        struct token *tokens;
        unsigned int token_cur;
        unsigned int token_max;

        /* all key strings are copied and de-duplicated in a single continuous string buffer */
        struct strbuf *strbuf;

        /* during rule parsing, uid/gid lookup results are cached */
        struct uid_gid *uids;
        unsigned int uids_cur;
        unsigned int uids_max;
        struct uid_gid *gids;
        unsigned int gids_cur;
        unsigned int gids_max;
};

static char *rules_str(struct udev_rules *rules, unsigned int off) {
        return rules->strbuf->buf + off;
}

static unsigned int rules_add_string(struct udev_rules *rules, const char *s) {
        return strbuf_add_string(rules->strbuf, s, strlen(s));
}

/* KEY=="", KEY!="", KEY+="", KEY="", KEY:="" */
enum operation_type {
        OP_UNSET,

        OP_MATCH,
        OP_NOMATCH,
        OP_MATCH_MAX,

        OP_ADD,
        OP_ASSIGN,
        OP_ASSIGN_FINAL,
};

enum string_glob_type {
        GL_UNSET,
        GL_PLAIN,                       /* no special chars */
        GL_GLOB,                        /* shell globs ?,*,[] */
        GL_SPLIT,                       /* multi-value A|B */
        GL_SPLIT_GLOB,                  /* multi-value with glob A*|B* */
        GL_SOMETHING,                   /* commonly used "?*" */
};

enum string_subst_type {
        SB_UNSET,
        SB_NONE,
        SB_FORMAT,
        SB_SUBSYS,
};

/* tokens of a rule are sorted/handled in this order */
enum token_type {
        TK_UNSET,
        TK_RULE,

        TK_M_ACTION,                    /* val */
        TK_M_DEVPATH,                   /* val */
        TK_M_KERNEL,                    /* val */
        TK_M_DEVLINK,                   /* val */
        TK_M_NAME,                      /* val */
        TK_M_ENV,                       /* val, attr */
        TK_M_TAG,                       /* val */
        TK_M_SUBSYSTEM,                 /* val */
        TK_M_DRIVER,                    /* val */
        TK_M_WAITFOR,                   /* val */
        TK_M_ATTR,                      /* val, attr */

        TK_M_PARENTS_MIN,
        TK_M_KERNELS,                   /* val */
        TK_M_SUBSYSTEMS,                /* val */
        TK_M_DRIVERS,                   /* val */
        TK_M_ATTRS,                     /* val, attr */
        TK_M_TAGS,                      /* val */
        TK_M_PARENTS_MAX,

        TK_M_TEST,                      /* val, mode_t */
        TK_M_EVENT_TIMEOUT,             /* int */
        TK_M_PROGRAM,                   /* val */
        TK_M_IMPORT_FILE,               /* val */
        TK_M_IMPORT_PROG,               /* val */
        TK_M_IMPORT_BUILTIN,            /* val */
        TK_M_IMPORT_DB,                 /* val */
        TK_M_IMPORT_CMDLINE,            /* val */
        TK_M_IMPORT_PARENT,             /* val */
        TK_M_RESULT,                    /* val */
        TK_M_MAX,

        TK_A_STRING_ESCAPE_NONE,
        TK_A_STRING_ESCAPE_REPLACE,
        TK_A_DB_PERSIST,
        TK_A_INOTIFY_WATCH,             /* int */
        TK_A_DEVLINK_PRIO,              /* int */
        TK_A_OWNER,                     /* val */
        TK_A_GROUP,                     /* val */
        TK_A_MODE,                      /* val */
        TK_A_OWNER_ID,                  /* uid_t */
        TK_A_GROUP_ID,                  /* gid_t */
        TK_A_MODE_ID,                   /* mode_t */
        TK_A_TAG,                       /* val */
        TK_A_STATIC_NODE,               /* val */
        TK_A_SECLABEL,                  /* val, attr */
        TK_A_ENV,                       /* val, attr */
        TK_A_NAME,                      /* val */
        TK_A_DEVLINK,                   /* val */
        TK_A_ATTR,                      /* val, attr */
        TK_A_RUN_BUILTIN,               /* val, bool */
        TK_A_RUN_PROGRAM,               /* val, bool */
        TK_A_GOTO,                      /* size_t */

        TK_END,
};

/* we try to pack stuff in a way that we take only 12 bytes per token */
struct token {
        union {
                unsigned char type;                /* same in rule and key */
                struct {
                        enum token_type type:8;
                        bool can_set_name:1;
                        bool has_static_node:1;
                        unsigned int unused:6;
                        unsigned short token_count;
                        unsigned int label_off;
                        unsigned short filename_off;
                        unsigned short filename_line;
                } rule;
                struct {
                        enum token_type type:8;
                        enum operation_type op:8;
                        enum string_glob_type glob:8;
                        enum string_subst_type subst:4;
                        enum string_subst_type attrsubst:4;
                        unsigned int value_off;
                        union {
                                unsigned int attr_off;
                                unsigned int rule_goto;
                                mode_t  mode;
                                uid_t uid;
                                gid_t gid;
                                int devlink_prio;
                                int event_timeout;
                                int watch;
                                enum udev_builtin_cmd builtin_cmd;
                        };
                } key;
        };
};

#define MAX_TK                64
struct rule_tmp {
        struct udev_rules *rules;
        struct token rule;
        struct token token[MAX_TK];
        unsigned int token_cur;
};

#ifdef DEBUG
static const char *operation_str(enum operation_type type)
{
        static const char *operation_strs[] = {
                [OP_UNSET] =            "UNSET",
                [OP_MATCH] =            "match",
                [OP_NOMATCH] =          "nomatch",
                [OP_MATCH_MAX] =        "MATCH_MAX",

                [OP_ADD] =              "add",
                [OP_ASSIGN] =           "assign",
                [OP_ASSIGN_FINAL] =     "assign-final",
}        ;

        return operation_strs[type];
}

static const char *string_glob_str(enum string_glob_type type)
{
        static const char *string_glob_strs[] = {
                [GL_UNSET] =            "UNSET",
                [GL_PLAIN] =            "plain",
                [GL_GLOB] =             "glob",
                [GL_SPLIT] =            "split",
                [GL_SPLIT_GLOB] =       "split-glob",
                [GL_SOMETHING] =        "split-glob",
        };

        return string_glob_strs[type];
}

static const char *token_str(enum token_type type)
{
        static const char *token_strs[] = {
                [TK_UNSET] =                    "UNSET",
                [TK_RULE] =                     "RULE",

                [TK_M_ACTION] =                 "M ACTION",
                [TK_M_DEVPATH] =                "M DEVPATH",
                [TK_M_KERNEL] =                 "M KERNEL",
                [TK_M_DEVLINK] =                "M DEVLINK",
                [TK_M_NAME] =                   "M NAME",
                [TK_M_ENV] =                    "M ENV",
                [TK_M_TAG] =                    "M TAG",
                [TK_M_SUBSYSTEM] =              "M SUBSYSTEM",
                [TK_M_DRIVER] =                 "M DRIVER",
                [TK_M_WAITFOR] =                "M WAITFOR",
                [TK_M_ATTR] =                   "M ATTR",

                [TK_M_PARENTS_MIN] =            "M PARENTS_MIN",
                [TK_M_KERNELS] =                "M KERNELS",
                [TK_M_SUBSYSTEMS] =             "M SUBSYSTEMS",
                [TK_M_DRIVERS] =                "M DRIVERS",
                [TK_M_ATTRS] =                  "M ATTRS",
                [TK_M_TAGS] =                   "M TAGS",
                [TK_M_PARENTS_MAX] =            "M PARENTS_MAX",

                [TK_M_TEST] =                   "M TEST",
                [TK_M_EVENT_TIMEOUT] =          "M EVENT_TIMEOUT",
                [TK_M_PROGRAM] =                "M PROGRAM",
                [TK_M_IMPORT_FILE] =            "M IMPORT_FILE",
                [TK_M_IMPORT_PROG] =            "M IMPORT_PROG",
                [TK_M_IMPORT_BUILTIN] =         "M IMPORT_BUILTIN",
                [TK_M_IMPORT_DB] =              "M IMPORT_DB",
                [TK_M_IMPORT_CMDLINE] =         "M IMPORT_CMDLINE",
                [TK_M_IMPORT_PARENT] =          "M IMPORT_PARENT",
                [TK_M_RESULT] =                 "M RESULT",
                [TK_M_MAX] =                    "M MAX",

                [TK_A_STRING_ESCAPE_NONE] =     "A STRING_ESCAPE_NONE",
                [TK_A_STRING_ESCAPE_REPLACE] =  "A STRING_ESCAPE_REPLACE",
                [TK_A_DB_PERSIST] =             "A DB_PERSIST",
                [TK_A_INOTIFY_WATCH] =          "A INOTIFY_WATCH",
                [TK_A_DEVLINK_PRIO] =           "A DEVLINK_PRIO",
                [TK_A_OWNER] =                  "A OWNER",
                [TK_A_GROUP] =                  "A GROUP",
                [TK_A_MODE] =                   "A MODE",
                [TK_A_OWNER_ID] =               "A OWNER_ID",
                [TK_A_GROUP_ID] =               "A GROUP_ID",
                [TK_A_STATIC_NODE] =            "A STATIC_NODE",
                [TK_A_SECLABEL] =               "A SECLABEL",
                [TK_A_MODE_ID] =                "A MODE_ID",
                [TK_A_ENV] =                    "A ENV",
                [TK_A_TAG] =                    "A ENV",
                [TK_A_NAME] =                   "A NAME",
                [TK_A_DEVLINK] =                "A DEVLINK",
                [TK_A_ATTR] =                   "A ATTR",
                [TK_A_RUN_BUILTIN] =            "A RUN_BUILTIN",
                [TK_A_RUN_PROGRAM] =            "A RUN_PROGRAM",
                [TK_A_GOTO] =                   "A GOTO",

                [TK_END] =                      "END",
        };

        return token_strs[type];
}

static void dump_token(struct udev_rules *rules, struct token *token)
{
        enum token_type type = token->type;
        enum operation_type op = token->key.op;
        enum string_glob_type glob = token->key.glob;
        const char *value = str(rules, token->key.value_off);
        const char *attr = &rules->buf[token->key.attr_off];

        switch (type) {
        case TK_RULE:
                {
                        const char *tks_ptr = (char *)rules->tokens;
                        const char *tk_ptr = (char *)token;
                        unsigned int idx = (tk_ptr - tks_ptr) / sizeof(struct token);

                        log_debug("* RULE %s:%u, token: %u, count: %u, label: '%s'",
                                  &rules->buf[token->rule.filename_off], token->rule.filename_line,
                                  idx, token->rule.token_count,
                                  &rules->buf[token->rule.label_off]);
                        break;
                }
        case TK_M_ACTION:
        case TK_M_DEVPATH:
        case TK_M_KERNEL:
        case TK_M_SUBSYSTEM:
        case TK_M_DRIVER:
        case TK_M_WAITFOR:
        case TK_M_DEVLINK:
        case TK_M_NAME:
        case TK_M_KERNELS:
        case TK_M_SUBSYSTEMS:
        case TK_M_DRIVERS:
        case TK_M_TAGS:
        case TK_M_PROGRAM:
        case TK_M_IMPORT_FILE:
        case TK_M_IMPORT_PROG:
        case TK_M_IMPORT_DB:
        case TK_M_IMPORT_CMDLINE:
        case TK_M_IMPORT_PARENT:
        case TK_M_RESULT:
        case TK_A_NAME:
        case TK_A_DEVLINK:
        case TK_A_OWNER:
        case TK_A_GROUP:
        case TK_A_MODE:
        case TK_A_RUN_BUILTIN:
        case TK_A_RUN_PROGRAM:
                log_debug("%s %s '%s'(%s)",
                          token_str(type), operation_str(op), value, string_glob_str(glob));
                break;
        case TK_M_IMPORT_BUILTIN:
                log_debug("%s %i '%s'", token_str(type), token->key.builtin_cmd, value);
                break;
        case TK_M_ATTR:
        case TK_M_ATTRS:
        case TK_M_ENV:
        case TK_A_ATTR:
        case TK_A_ENV:
                log_debug("%s %s '%s' '%s'(%s)",
                          token_str(type), operation_str(op), attr, value, string_glob_str(glob));
                break;
        case TK_M_TAG:
        case TK_A_TAG:
                log_debug("%s %s '%s'", token_str(type), operation_str(op), value);
                break;
        case TK_A_STRING_ESCAPE_NONE:
        case TK_A_STRING_ESCAPE_REPLACE:
        case TK_A_DB_PERSIST:
                log_debug("%s", token_str(type));
                break;
        case TK_M_TEST:
                log_debug("%s %s '%s'(%s) %#o",
                          token_str(type), operation_str(op), value, string_glob_str(glob), token->key.mode);
                break;
        case TK_A_INOTIFY_WATCH:
                log_debug("%s %u", token_str(type), token->key.watch);
                break;
        case TK_A_DEVLINK_PRIO:
                log_debug("%s %u", token_str(type), token->key.devlink_prio);
                break;
        case TK_A_OWNER_ID:
                log_debug("%s %s %u", token_str(type), operation_str(op), token->key.uid);
                break;
        case TK_A_GROUP_ID:
                log_debug("%s %s %u", token_str(type), operation_str(op), token->key.gid);
                break;
        case TK_A_MODE_ID:
                log_debug("%s %s %#o", token_str(type), operation_str(op), token->key.mode);
                break;
        case TK_A_STATIC_NODE:
                log_debug("%s '%s'", token_str(type), value);
                break;
        case TK_A_SECLABEL:
                log_debug("%s %s '%s' '%s'", token_str(type), operation_str(op), attr, value);
                break;
        case TK_M_EVENT_TIMEOUT:
                log_debug("%s %u", token_str(type), token->key.event_timeout);
                break;
        case TK_A_GOTO:
                log_debug("%s '%s' %u", token_str(type), value, token->key.rule_goto);
                break;
        case TK_END:
                log_debug("* %s", token_str(type));
                break;
        case TK_M_PARENTS_MIN:
        case TK_M_PARENTS_MAX:
        case TK_M_MAX:
        case TK_UNSET:
                log_debug("unknown type %u", type);
                break;
        }
}

static void dump_rules(struct udev_rules *rules)
{
        unsigned int i;

        log_debug("dumping %u (%zu bytes) tokens, %u (%zu bytes) strings",
                  rules->token_cur,
                  rules->token_cur * sizeof(struct token),
                  rules->buf_count,
                  rules->buf_cur);
        for (i = 0; i < rules->token_cur; i++)
                dump_token(rules, &rules->tokens[i]);
}
#else
static inline void dump_token(struct udev_rules *rules, struct token *token) {}
static inline void dump_rules(struct udev_rules *rules) {}
#endif /* DEBUG */

static int add_token(struct udev_rules *rules, struct token *token)
{
        /* grow buffer if needed */
        if (rules->token_cur+1 >= rules->token_max) {
                struct token *tokens;
                unsigned int add;

                /* double the buffer size */
                add = rules->token_max;
                if (add < 8)
                        add = 8;

                tokens = realloc(rules->tokens, (rules->token_max + add ) * sizeof(struct token));
                if (tokens == NULL)
                        return -1;
                rules->tokens = tokens;
                rules->token_max += add;
        }
        memcpy(&rules->tokens[rules->token_cur], token, sizeof(struct token));
        rules->token_cur++;
        return 0;
}

static uid_t add_uid(struct udev_rules *rules, const char *owner)
{
        unsigned int i;
        uid_t uid;
        unsigned int off;

        /* lookup, if we know it already */
        for (i = 0; i < rules->uids_cur; i++) {
                off = rules->uids[i].name_off;
                if (streq(rules_str(rules, off), owner)) {
                        uid = rules->uids[i].uid;
                        return uid;
                }
        }
        uid = util_lookup_user(rules->udev, owner);

        /* grow buffer if needed */
        if (rules->uids_cur+1 >= rules->uids_max) {
                struct uid_gid *uids;
                unsigned int add;

                /* double the buffer size */
                add = rules->uids_max;
                if (add < 1)
                        add = 8;

                uids = realloc(rules->uids, (rules->uids_max + add ) * sizeof(struct uid_gid));
                if (uids == NULL)
                        return uid;
                rules->uids = uids;
                rules->uids_max += add;
        }
        rules->uids[rules->uids_cur].uid = uid;
        off = rules_add_string(rules, owner);
        if (off <= 0)
                return uid;
        rules->uids[rules->uids_cur].name_off = off;
        rules->uids_cur++;
        return uid;
}

static gid_t add_gid(struct udev_rules *rules, const char *group)
{
        unsigned int i;
        gid_t gid;
        unsigned int off;

        /* lookup, if we know it already */
        for (i = 0; i < rules->gids_cur; i++) {
                off = rules->gids[i].name_off;
                if (streq(rules_str(rules, off), group)) {
                        gid = rules->gids[i].gid;
                        return gid;
                }
        }
        gid = util_lookup_group(rules->udev, group);

        /* grow buffer if needed */
        if (rules->gids_cur+1 >= rules->gids_max) {
                struct uid_gid *gids;
                unsigned int add;

                /* double the buffer size */
                add = rules->gids_max;
                if (add < 1)
                        add = 8;

                gids = realloc(rules->gids, (rules->gids_max + add ) * sizeof(struct uid_gid));
                if (gids == NULL)
                        return gid;
                rules->gids = gids;
                rules->gids_max += add;
        }
        rules->gids[rules->gids_cur].gid = gid;
        off = rules_add_string(rules, group);
        if (off <= 0)
                return gid;
        rules->gids[rules->gids_cur].name_off = off;
        rules->gids_cur++;
        return gid;
}

static int import_property_from_string(struct udev_device *dev, char *line)
{
        char *key;
        char *val;
        size_t len;
        struct udev_list_entry *entry;

        /* find key */
        key = line;
        while (isspace(key[0]))
                key++;

        /* comment or empty line */
        if (key[0] == '#' || key[0] == '\0')
                return -1;

        /* split key/value */
        val = strchr(key, '=');
        if (val == NULL)
                return -1;
        val[0] = '\0';
        val++;

        /* find value */
        while (isspace(val[0]))
                val++;

        /* terminate key */
        len = strlen(key);
        if (len == 0)
                return -1;
        while (isspace(key[len-1]))
                len--;
        key[len] = '\0';

        /* terminate value */
        len = strlen(val);
        if (len == 0)
                return -1;
        while (isspace(val[len-1]))
                len--;
        val[len] = '\0';

        if (len == 0)
                return -1;

        /* unquote */
        if (val[0] == '"' || val[0] == '\'') {
                if (val[len-1] != val[0]) {
                        log_debug("inconsistent quoting: '%s', skip", line);
                        return -1;
                }
                val[len-1] = '\0';
                val++;
        }

        entry = udev_device_add_property(dev, key, val);
        /* store in db, skip private keys */
        if (key[0] != '.')
                udev_list_entry_set_num(entry, true);

        return 0;
}

static int import_file_into_properties(struct udev_device *dev, const char *filename)
{
        FILE *f;
        char line[UTIL_LINE_SIZE];

        f = fopen(filename, "re");
        if (f == NULL)
                return -1;
        while (fgets(line, sizeof(line), f) != NULL)
                import_property_from_string(dev, line);
        fclose(f);
        return 0;
}

static int import_program_into_properties(struct udev_event *event, const char *program, const sigset_t *sigmask)
{
        struct udev_device *dev = event->dev;
        char **envp;
        char result[UTIL_LINE_SIZE];
        char *line;
        int err;

        envp = udev_device_get_properties_envp(dev);
        err = udev_event_spawn(event, program, envp, sigmask, result, sizeof(result));
        if (err < 0)
                return err;

        line = result;
        while (line != NULL) {
                char *pos;

                pos = strchr(line, '\n');
                if (pos != NULL) {
                        pos[0] = '\0';
                        pos = &pos[1];
                }
                import_property_from_string(dev, line);
                line = pos;
        }
        return 0;
}

static int import_parent_into_properties(struct udev_device *dev, const char *filter)
{
        struct udev_device *dev_parent;
        struct udev_list_entry *list_entry;

        dev_parent = udev_device_get_parent(dev);
        if (dev_parent == NULL)
                return -1;

        udev_list_entry_foreach(list_entry, udev_device_get_properties_list_entry(dev_parent)) {
                const char *key = udev_list_entry_get_name(list_entry);
                const char *val = udev_list_entry_get_value(list_entry);

                if (fnmatch(filter, key, 0) == 0) {
                        struct udev_list_entry *entry;

                        entry = udev_device_add_property(dev, key, val);
                        /* store in db, skip private keys */
                        if (key[0] != '.')
                                udev_list_entry_set_num(entry, true);
                }
        }
        return 0;
}

#define WAIT_LOOP_PER_SECOND                50
static int wait_for_file(struct udev_device *dev, const char *file, int timeout)
{
        char filepath[UTIL_PATH_SIZE];
        char devicepath[UTIL_PATH_SIZE];
        struct stat stats;
        int loop = timeout * WAIT_LOOP_PER_SECOND;

        /* a relative path is a device attribute */
        devicepath[0] = '\0';
        if (file[0] != '/') {
                strscpyl(devicepath, sizeof(devicepath), udev_device_get_syspath(dev), NULL);
                strscpyl(filepath, sizeof(filepath), devicepath, "/", file, NULL);
                file = filepath;
        }

        while (--loop) {
                const struct timespec duration = { 0, 1000 * 1000 * 1000 / WAIT_LOOP_PER_SECOND };

                /* lookup file */
                if (stat(file, &stats) == 0) {
                        log_debug("file '%s' appeared after %i loops", file, (timeout * WAIT_LOOP_PER_SECOND) - loop-1);
                        return 0;
                }
                /* make sure, the device did not disappear in the meantime */
                if (devicepath[0] != '\0' && stat(devicepath, &stats) != 0) {
                        log_debug("device disappeared while waiting for '%s'", file);
                        return -2;
                }
                log_debug("wait for '%s' for %i mseconds", file, 1000 / WAIT_LOOP_PER_SECOND);
                nanosleep(&duration, NULL);
        }
        log_debug("waiting for '%s' failed", file);
        return -1;
}

static int attr_subst_subdir(char *attr, size_t len)
{
        bool found = false;

        if (strstr(attr, "/*/")) {
                char *pos;
                char dirname[UTIL_PATH_SIZE];
                const char *tail;
                DIR *dir;

                strscpy(dirname, sizeof(dirname), attr);
                pos = strstr(dirname, "/*/");
                if (pos == NULL)
                        return -1;
                pos[0] = '\0';
                tail = &pos[2];
                dir = opendir(dirname);
                if (dir != NULL) {
                        struct dirent *dent;

                        for (dent = readdir(dir); dent != NULL; dent = readdir(dir)) {
                                struct stat stats;

                                if (dent->d_name[0] == '.')
                                        continue;
                                strscpyl(attr, len, dirname, "/", dent->d_name, tail, NULL);
                                if (stat(attr, &stats) == 0) {
                                        found = true;
                                        break;
                                }
                        }
                        closedir(dir);
                }
        }

        return found;
}

static int get_key(struct udev *udev, char **line, char **key, enum operation_type *op, char **value)
{
        char *linepos;
        char *temp;

        linepos = *line;
        if (linepos == NULL || linepos[0] == '\0')
                return -1;

        /* skip whitespace */
        while (isspace(linepos[0]) || linepos[0] == ',')
                linepos++;

        /* get the key */
        if (linepos[0] == '\0')
                return -1;
        *key = linepos;

        for (;;) {
                linepos++;
                if (linepos[0] == '\0')
                        return -1;
                if (isspace(linepos[0]))
                        break;
                if (linepos[0] == '=')
                        break;
                if ((linepos[0] == '+') || (linepos[0] == '!') || (linepos[0] == ':'))
                        if (linepos[1] == '=')
                                break;
        }

        /* remember end of key */
        temp = linepos;

        /* skip whitespace after key */
        while (isspace(linepos[0]))
                linepos++;
        if (linepos[0] == '\0')
                return -1;

        /* get operation type */
        if (linepos[0] == '=' && linepos[1] == '=') {
                *op = OP_MATCH;
                linepos += 2;
        } else if (linepos[0] == '!' && linepos[1] == '=') {
                *op = OP_NOMATCH;
                linepos += 2;
        } else if (linepos[0] == '+' && linepos[1] == '=') {
                *op = OP_ADD;
                linepos += 2;
        } else if (linepos[0] == '=') {
                *op = OP_ASSIGN;
                linepos++;
        } else if (linepos[0] == ':' && linepos[1] == '=') {
                *op = OP_ASSIGN_FINAL;
                linepos += 2;
        } else
                return -1;

        /* terminate key */
        temp[0] = '\0';

        /* skip whitespace after operator */
        while (isspace(linepos[0]))
                linepos++;
        if (linepos[0] == '\0')
                return -1;

        /* get the value */
        if (linepos[0] == '"')
                linepos++;
        else
                return -1;
        *value = linepos;

        /* terminate */
        temp = strchr(linepos, '"');
        if (!temp)
                return -1;
        temp[0] = '\0';
        temp++;

        /* move line to next key */
        *line = temp;
        return 0;
}

/* extract possible KEY{attr} */
static const char *get_key_attribute(struct udev *udev, char *str)
{
        char *pos;
        char *attr;

        attr = strchr(str, '{');
        if (attr != NULL) {
                attr++;
                pos = strchr(attr, '}');
                if (pos == NULL) {
                        log_error("missing closing brace for format");
                        return NULL;
                }
                pos[0] = '\0';
                return attr;
        }
        return NULL;
}

static int rule_add_key(struct rule_tmp *rule_tmp, enum token_type type,
                        enum operation_type op,
                        const char *value, const void *data)
{
        struct token *token = &rule_tmp->token[rule_tmp->token_cur];
        const char *attr = NULL;

        memzero(token, sizeof(struct token));

        switch (type) {
        case TK_M_ACTION:
        case TK_M_DEVPATH:
        case TK_M_KERNEL:
        case TK_M_SUBSYSTEM:
        case TK_M_DRIVER:
        case TK_M_WAITFOR:
        case TK_M_DEVLINK:
        case TK_M_NAME:
        case TK_M_KERNELS:
        case TK_M_SUBSYSTEMS:
        case TK_M_DRIVERS:
        case TK_M_TAGS:
        case TK_M_PROGRAM:
        case TK_M_IMPORT_FILE:
        case TK_M_IMPORT_PROG:
        case TK_M_IMPORT_DB:
        case TK_M_IMPORT_CMDLINE:
        case TK_M_IMPORT_PARENT:
        case TK_M_RESULT:
        case TK_A_OWNER:
        case TK_A_GROUP:
        case TK_A_MODE:
        case TK_A_DEVLINK:
        case TK_A_NAME:
        case TK_A_GOTO:
        case TK_M_TAG:
        case TK_A_TAG:
        case TK_A_STATIC_NODE:
                token->key.value_off = rules_add_string(rule_tmp->rules, value);
                break;
        case TK_M_IMPORT_BUILTIN:
                token->key.value_off = rules_add_string(rule_tmp->rules, value);
                token->key.builtin_cmd = *(enum udev_builtin_cmd *)data;
                break;
        case TK_M_ENV:
        case TK_M_ATTR:
        case TK_M_ATTRS:
        case TK_A_ATTR:
        case TK_A_ENV:
        case TK_A_SECLABEL:
                attr = data;
                token->key.value_off = rules_add_string(rule_tmp->rules, value);
                token->key.attr_off = rules_add_string(rule_tmp->rules, attr);
                break;
        case TK_M_TEST:
                token->key.value_off = rules_add_string(rule_tmp->rules, value);
                if (data != NULL)
                        token->key.mode = *(mode_t *)data;
                break;
        case TK_A_STRING_ESCAPE_NONE:
        case TK_A_STRING_ESCAPE_REPLACE:
        case TK_A_DB_PERSIST:
                break;
        case TK_A_RUN_BUILTIN:
        case TK_A_RUN_PROGRAM:
                token->key.builtin_cmd = *(enum udev_builtin_cmd *)data;
                token->key.value_off = rules_add_string(rule_tmp->rules, value);
                break;
        case TK_A_INOTIFY_WATCH:
        case TK_A_DEVLINK_PRIO:
                token->key.devlink_prio = *(int *)data;
                break;
        case TK_A_OWNER_ID:
                token->key.uid = *(uid_t *)data;
                break;
        case TK_A_GROUP_ID:
                token->key.gid = *(gid_t *)data;
                break;
        case TK_A_MODE_ID:
                token->key.mode = *(mode_t *)data;
                break;
        case TK_M_EVENT_TIMEOUT:
                token->key.event_timeout = *(int *)data;
                break;
        case TK_RULE:
        case TK_M_PARENTS_MIN:
        case TK_M_PARENTS_MAX:
        case TK_M_MAX:
        case TK_END:
        case TK_UNSET:
                log_error("wrong type %u", type);
                return -1;
        }

        if (value != NULL && type < TK_M_MAX) {
                /* check if we need to split or call fnmatch() while matching rules */
                enum string_glob_type glob;
                int has_split;
                int has_glob;

                has_split = (strchr(value, '|') != NULL);
                has_glob = string_is_glob(value);
                if (has_split && has_glob) {
                        glob = GL_SPLIT_GLOB;
                } else if (has_split) {
                        glob = GL_SPLIT;
                } else if (has_glob) {
                        if (streq(value, "?*"))
                                glob = GL_SOMETHING;
                        else
                                glob = GL_GLOB;
                } else {
                        glob = GL_PLAIN;
                }
                token->key.glob = glob;
        }

        if (value != NULL && type > TK_M_MAX) {
                /* check if assigned value has substitution chars */
                if (value[0] == '[')
                        token->key.subst = SB_SUBSYS;
                else if (strchr(value, '%') != NULL || strchr(value, '$') != NULL)
                        token->key.subst = SB_FORMAT;
                else
                        token->key.subst = SB_NONE;
        }

        if (attr != NULL) {
                /* check if property/attribute name has substitution chars */
                if (attr[0] == '[')
                        token->key.attrsubst = SB_SUBSYS;
                else if (strchr(attr, '%') != NULL || strchr(attr, '$') != NULL)
                        token->key.attrsubst = SB_FORMAT;
                else
                        token->key.attrsubst = SB_NONE;
        }

        token->key.type = type;
        token->key.op = op;
        rule_tmp->token_cur++;
        if (rule_tmp->token_cur >= ELEMENTSOF(rule_tmp->token)) {
                log_error("temporary rule array too small");
                return -1;
        }
        return 0;
}

static int sort_token(struct udev_rules *rules, struct rule_tmp *rule_tmp)
{
        unsigned int i;
        unsigned int start = 0;
        unsigned int end = rule_tmp->token_cur;

        for (i = 0; i < rule_tmp->token_cur; i++) {
                enum token_type next_val = TK_UNSET;
                unsigned int next_idx = 0;
                unsigned int j;

                /* find smallest value */
                for (j = start; j < end; j++) {
                        if (rule_tmp->token[j].type == TK_UNSET)
                                continue;
                        if (next_val == TK_UNSET || rule_tmp->token[j].type < next_val) {
                                next_val = rule_tmp->token[j].type;
                                next_idx = j;
                        }
                }

                /* add token and mark done */
                if (add_token(rules, &rule_tmp->token[next_idx]) != 0)
                        return -1;
                rule_tmp->token[next_idx].type = TK_UNSET;

                /* shrink range */
                if (next_idx == start)
                        start++;
                if (next_idx+1 == end)
                        end--;
        }
        return 0;
}

static int add_rule(struct udev_rules *rules, char *line,
                    const char *filename, unsigned int filename_off, unsigned int lineno)
{
        char *linepos;
        const char *attr;
        struct rule_tmp rule_tmp;

        memzero(&rule_tmp, sizeof(struct rule_tmp));
        rule_tmp.rules = rules;
        rule_tmp.rule.type = TK_RULE;
        /* the offset in the rule is limited to unsigned short */
        if (filename_off < USHRT_MAX)
                rule_tmp.rule.rule.filename_off = filename_off;
        rule_tmp.rule.rule.filename_line = lineno;

        linepos = line;
        for (;;) {
                char *key;
                char *value;
                enum operation_type op;

                if (get_key(rules->udev, &linepos, &key, &op, &value) != 0) {
                        /* Avoid erroring on trailing whitespace. This is probably rare
                         * so save the work for the error case instead of always trying
                         * to strip the trailing whitespace with strstrip(). */
                        while (isblank(*linepos))
                                linepos++;

                        /* If we aren't at the end of the line, this is a parsing error.
                         * Make a best effort to describe where the problem is. */
                        if (*linepos != '\n') {
                                char buf[2] = {linepos[1]};
                                _cleanup_free_ char *tmp;

                                tmp = cescape(buf);
                                log_error("invalid key/value pair in file %s on line %u,"
                                          "starting at character %tu ('%s')\n",
                                          filename, lineno, linepos - line + 1, tmp);
                                if (linepos[1] == '#')
                                        log_error("hint: comments can only start at beginning of line");
                        }
                        break;
                }

                if (streq(key, "ACTION")) {
                        if (op > OP_MATCH_MAX) {
                                log_error("invalid ACTION operation");
                                goto invalid;
                        }
                        rule_add_key(&rule_tmp, TK_M_ACTION, op, value, NULL);
                        continue;
                }

                if (streq(key, "DEVPATH")) {
                        if (op > OP_MATCH_MAX) {
                                log_error("invalid DEVPATH operation");
                                goto invalid;
                        }
                        rule_add_key(&rule_tmp, TK_M_DEVPATH, op, value, NULL);
                        continue;
                }

                if (streq(key, "KERNEL")) {
                        if (op > OP_MATCH_MAX) {
                                log_error("invalid KERNEL operation");
                                goto invalid;
                        }
                        rule_add_key(&rule_tmp, TK_M_KERNEL, op, value, NULL);
                        continue;
                }

                if (streq(key, "SUBSYSTEM")) {
                        if (op > OP_MATCH_MAX) {
                                log_error("invalid SUBSYSTEM operation");
                                goto invalid;
                        }
                        /* bus, class, subsystem events should all be the same */
                        if (streq(value, "subsystem") ||
                            streq(value, "bus") ||
                            streq(value, "class")) {
                                if (streq(value, "bus") || streq(value, "class"))
                                        log_error("'%s' must be specified as 'subsystem' "
                                            "please fix it in %s:%u", value, filename, lineno);
                                rule_add_key(&rule_tmp, TK_M_SUBSYSTEM, op, "subsystem|class|bus", NULL);
                        } else
                                rule_add_key(&rule_tmp, TK_M_SUBSYSTEM, op, value, NULL);
                        continue;
                }

                if (streq(key, "DRIVER")) {
                        if (op > OP_MATCH_MAX) {
                                log_error("invalid DRIVER operation");
                                goto invalid;
                        }
                        rule_add_key(&rule_tmp, TK_M_DRIVER, op, value, NULL);
                        continue;
                }

                if (startswith(key, "ATTR{")) {
                        attr = get_key_attribute(rules->udev, key + strlen("ATTR"));
                        if (attr == NULL) {
                                log_error("error parsing ATTR attribute");
                                goto invalid;
                        }
                        if (op < OP_MATCH_MAX) {
                                rule_add_key(&rule_tmp, TK_M_ATTR, op, value, attr);
                        } else {
                                rule_add_key(&rule_tmp, TK_A_ATTR, op, value, attr);
                        }
                        continue;
                }

                if (startswith(key, "SECLABEL{")) {
                        attr = get_key_attribute(rules->udev, key + strlen("SECLABEL"));
                        if (!attr) {
                                log_error("error parsing SECLABEL attribute");
                                goto invalid;
                        }

                        rule_add_key(&rule_tmp, TK_A_SECLABEL, op, value, attr);
                        continue;
                }

                if (streq(key, "KERNELS")) {
                        if (op > OP_MATCH_MAX) {
                                log_error("invalid KERNELS operation");
                                goto invalid;
                        }
                        rule_add_key(&rule_tmp, TK_M_KERNELS, op, value, NULL);
                        continue;
                }

                if (streq(key, "SUBSYSTEMS")) {
                        if (op > OP_MATCH_MAX) {
                                log_error("invalid SUBSYSTEMS operation");
                                goto invalid;
                        }
                        rule_add_key(&rule_tmp, TK_M_SUBSYSTEMS, op, value, NULL);
                        continue;
                }

                if (streq(key, "DRIVERS")) {
                        if (op > OP_MATCH_MAX) {
                                log_error("invalid DRIVERS operation");
                                goto invalid;
                        }
                        rule_add_key(&rule_tmp, TK_M_DRIVERS, op, value, NULL);
                        continue;
                }

                if (startswith(key, "ATTRS{")) {
                        if (op > OP_MATCH_MAX) {
                                log_error("invalid ATTRS operation");
                                goto invalid;
                        }
                        attr = get_key_attribute(rules->udev, key + strlen("ATTRS"));
                        if (attr == NULL) {
                                log_error("error parsing ATTRS attribute");
                                goto invalid;
                        }
                        if (startswith(attr, "device/"))
                                log_error("the 'device' link may not be available in a future kernel, "
                                    "please fix it in %s:%u", filename, lineno);
                        else if (strstr(attr, "../") != NULL)
                                log_error("do not reference parent sysfs directories directly, "
                                    "it may break with a future kernel, please fix it in %s:%u", filename, lineno);
                        rule_add_key(&rule_tmp, TK_M_ATTRS, op, value, attr);
                        continue;
                }

                if (streq(key, "TAGS")) {
                        if (op > OP_MATCH_MAX) {
                                log_error("invalid TAGS operation");
                                goto invalid;
                        }
                        rule_add_key(&rule_tmp, TK_M_TAGS, op, value, NULL);
                        continue;
                }

                if (startswith(key, "ENV{")) {
                        attr = get_key_attribute(rules->udev, key + strlen("ENV"));
                        if (attr == NULL) {
                                log_error("error parsing ENV attribute");
                                goto invalid;
                        }
                        if (op < OP_MATCH_MAX) {
                                if (rule_add_key(&rule_tmp, TK_M_ENV, op, value, attr) != 0)
                                        goto invalid;
                        } else {
                                static const char *blacklist[] = {
                                        "ACTION",
                                        "SUBSYSTEM",
                                        "DEVTYPE",
                                        "MAJOR",
                                        "MINOR",
                                        "DRIVER",
                                        "IFINDEX",
                                        "DEVNAME",
                                        "DEVLINKS",
                                        "DEVPATH",
                                        "TAGS",
                                };
                                unsigned int i;

                                for (i = 0; i < ELEMENTSOF(blacklist); i++) {
                                        if (!streq(attr, blacklist[i]))
                                                continue;
                                        log_error("invalid ENV attribute, '%s' can not be set %s:%u", attr, filename, lineno);
                                        goto invalid;
                                }
                                if (rule_add_key(&rule_tmp, TK_A_ENV, op, value, attr) != 0)
                                        goto invalid;
                        }
                        continue;
                }

                if (streq(key, "TAG")) {
                        if (op < OP_MATCH_MAX)
                                rule_add_key(&rule_tmp, TK_M_TAG, op, value, NULL);
                        else
                                rule_add_key(&rule_tmp, TK_A_TAG, op, value, NULL);
                        continue;
                }

                if (streq(key, "PROGRAM")) {
                        rule_add_key(&rule_tmp, TK_M_PROGRAM, op, value, NULL);
                        continue;
                }

                if (streq(key, "RESULT")) {
                        if (op > OP_MATCH_MAX) {
                                log_error("invalid RESULT operation");
                                goto invalid;
                        }
                        rule_add_key(&rule_tmp, TK_M_RESULT, op, value, NULL);
                        continue;
                }

                if (startswith(key, "IMPORT")) {
                        attr = get_key_attribute(rules->udev, key + strlen("IMPORT"));
                        if (attr == NULL) {
                                log_error("IMPORT{} type missing, ignoring IMPORT %s:%u", filename, lineno);
                                continue;
                        }
                        if (streq(attr, "program")) {
                                /* find known built-in command */
                                if (value[0] != '/') {
                                        enum udev_builtin_cmd cmd;

                                        cmd = udev_builtin_lookup(value);
                                        if (cmd < UDEV_BUILTIN_MAX) {
                                                log_debug("IMPORT found builtin '%s', replacing %s:%u",
                                                          value, filename, lineno);
                                                rule_add_key(&rule_tmp, TK_M_IMPORT_BUILTIN, op, value, &cmd);
                                                continue;
                                        }
                                }
                                rule_add_key(&rule_tmp, TK_M_IMPORT_PROG, op, value, NULL);
                        } else if (streq(attr, "builtin")) {
                                enum udev_builtin_cmd cmd = udev_builtin_lookup(value);

                                if (cmd < UDEV_BUILTIN_MAX)
                                        rule_add_key(&rule_tmp, TK_M_IMPORT_BUILTIN, op, value, &cmd);
                                else
                                        log_error("IMPORT{builtin}: '%s' unknown %s:%u", value, filename, lineno);
                        } else if (streq(attr, "file")) {
                                rule_add_key(&rule_tmp, TK_M_IMPORT_FILE, op, value, NULL);
                        } else if (streq(attr, "db")) {
                                rule_add_key(&rule_tmp, TK_M_IMPORT_DB, op, value, NULL);
                        } else if (streq(attr, "cmdline")) {
                                rule_add_key(&rule_tmp, TK_M_IMPORT_CMDLINE, op, value, NULL);
                        } else if (streq(attr, "parent")) {
                                rule_add_key(&rule_tmp, TK_M_IMPORT_PARENT, op, value, NULL);
                        } else
                                log_error("IMPORT{} unknown type, ignoring IMPORT %s:%u", filename, lineno);
                        continue;
                }

                if (startswith(key, "TEST")) {
                        mode_t mode = 0;

                        if (op > OP_MATCH_MAX) {
                                log_error("invalid TEST operation");
                                goto invalid;
                        }
                        attr = get_key_attribute(rules->udev, key + strlen("TEST"));
                        if (attr != NULL) {
                                mode = strtol(attr, NULL, 8);
                                rule_add_key(&rule_tmp, TK_M_TEST, op, value, &mode);
                        } else {
                                rule_add_key(&rule_tmp, TK_M_TEST, op, value, NULL);
                        }
                        continue;
                }

                if (startswith(key, "RUN")) {
                        attr = get_key_attribute(rules->udev, key + strlen("RUN"));
                        if (attr == NULL)
                                attr = "program";

                        if (streq(attr, "builtin")) {
                                enum udev_builtin_cmd cmd = udev_builtin_lookup(value);

                                if (cmd < UDEV_BUILTIN_MAX)
                                        rule_add_key(&rule_tmp, TK_A_RUN_BUILTIN, op, value, &cmd);
                                else
                                        log_error("IMPORT{builtin}: '%s' unknown %s:%u", value, filename, lineno);
                        } else if (streq(attr, "program")) {
                                enum udev_builtin_cmd cmd = UDEV_BUILTIN_MAX;

                                rule_add_key(&rule_tmp, TK_A_RUN_PROGRAM, op, value, &cmd);
                        } else {
                                log_error("RUN{} unknown type, ignoring RUN %s:%u", filename, lineno);
                        }

                        continue;
                }

                if (streq(key, "WAIT_FOR") || streq(key, "WAIT_FOR_SYSFS")) {
                        rule_add_key(&rule_tmp, TK_M_WAITFOR, 0, value, NULL);
                        continue;
                }

                if (streq(key, "LABEL")) {
                        rule_tmp.rule.rule.label_off = rules_add_string(rules, value);
                        continue;
                }

                if (streq(key, "GOTO")) {
                        rule_add_key(&rule_tmp, TK_A_GOTO, 0, value, NULL);
                        continue;
                }

                if (startswith(key, "NAME")) {
                        if (op < OP_MATCH_MAX) {
                                rule_add_key(&rule_tmp, TK_M_NAME, op, value, NULL);
                        } else {
                                if (streq(value, "%k")) {
                                        log_error("NAME=\"%%k\" is ignored, because it breaks kernel supplied names, "
                                            "please remove it from %s:%u\n", filename, lineno);
                                        continue;
                                }
                                if (value[0] == '\0') {
                                        log_debug("NAME=\"\" is ignored, because udev will not delete any device nodes, "
                                                  "please remove it from %s:%u\n", filename, lineno);
                                        continue;
                                }
                                rule_add_key(&rule_tmp, TK_A_NAME, op, value, NULL);
                        }
                        rule_tmp.rule.rule.can_set_name = true;
                        continue;
                }

                if (streq(key, "SYMLINK")) {
                        if (op < OP_MATCH_MAX)
                                rule_add_key(&rule_tmp, TK_M_DEVLINK, op, value, NULL);
                        else
                                rule_add_key(&rule_tmp, TK_A_DEVLINK, op, value, NULL);
                        rule_tmp.rule.rule.can_set_name = true;
                        continue;
                }

                if (streq(key, "OWNER")) {
                        uid_t uid;
                        char *endptr;

                        uid = strtoul(value, &endptr, 10);
                        if (endptr[0] == '\0') {
                                rule_add_key(&rule_tmp, TK_A_OWNER_ID, op, NULL, &uid);
                        } else if ((rules->resolve_names > 0) && strchr("$%", value[0]) == NULL) {
                                uid = add_uid(rules, value);
                                rule_add_key(&rule_tmp, TK_A_OWNER_ID, op, NULL, &uid);
                        } else if (rules->resolve_names >= 0) {
                                rule_add_key(&rule_tmp, TK_A_OWNER, op, value, NULL);
                        }
                        rule_tmp.rule.rule.can_set_name = true;
                        continue;
                }

                if (streq(key, "GROUP")) {
                        gid_t gid;
                        char *endptr;

                        gid = strtoul(value, &endptr, 10);
                        if (endptr[0] == '\0') {
                                rule_add_key(&rule_tmp, TK_A_GROUP_ID, op, NULL, &gid);
                        } else if ((rules->resolve_names > 0) && strchr("$%", value[0]) == NULL) {
                                gid = add_gid(rules, value);
                                rule_add_key(&rule_tmp, TK_A_GROUP_ID, op, NULL, &gid);
                        } else if (rules->resolve_names >= 0) {
                                rule_add_key(&rule_tmp, TK_A_GROUP, op, value, NULL);
                        }
                        rule_tmp.rule.rule.can_set_name = true;
                        continue;
                }

                if (streq(key, "MODE")) {
                        mode_t mode;
                        char *endptr;

                        mode = strtol(value, &endptr, 8);
                        if (endptr[0] == '\0')
                                rule_add_key(&rule_tmp, TK_A_MODE_ID, op, NULL, &mode);
                        else
                                rule_add_key(&rule_tmp, TK_A_MODE, op, value, NULL);
                        rule_tmp.rule.rule.can_set_name = true;
                        continue;
                }

                if (streq(key, "OPTIONS")) {
                        const char *pos;

                        pos = strstr(value, "link_priority=");
                        if (pos != NULL) {
                                int prio = atoi(&pos[strlen("link_priority=")]);

                                rule_add_key(&rule_tmp, TK_A_DEVLINK_PRIO, op, NULL, &prio);
                        }

                        pos = strstr(value, "event_timeout=");
                        if (pos != NULL) {
                                int tout = atoi(&pos[strlen("event_timeout=")]);

                                rule_add_key(&rule_tmp, TK_M_EVENT_TIMEOUT, op, NULL, &tout);
                        }

                        pos = strstr(value, "string_escape=");
                        if (pos != NULL) {
                                pos = &pos[strlen("string_escape=")];
                                if (startswith(pos, "none"))
                                        rule_add_key(&rule_tmp, TK_A_STRING_ESCAPE_NONE, op, NULL, NULL);
                                else if (startswith(pos, "replace"))
                                        rule_add_key(&rule_tmp, TK_A_STRING_ESCAPE_REPLACE, op, NULL, NULL);
                        }

                        pos = strstr(value, "db_persist");
                        if (pos != NULL)
                                rule_add_key(&rule_tmp, TK_A_DB_PERSIST, op, NULL, NULL);

                        pos = strstr(value, "nowatch");
                        if (pos != NULL) {
                                const int off = 0;

                                rule_add_key(&rule_tmp, TK_A_INOTIFY_WATCH, op, NULL, &off);
                        } else {
                                pos = strstr(value, "watch");
                                if (pos != NULL) {
                                        const int on = 1;

                                        rule_add_key(&rule_tmp, TK_A_INOTIFY_WATCH, op, NULL, &on);
                                }
                        }

                        pos = strstr(value, "static_node=");
                        if (pos != NULL) {
                                rule_add_key(&rule_tmp, TK_A_STATIC_NODE, op, &pos[strlen("static_node=")], NULL);
                                rule_tmp.rule.rule.has_static_node = true;
                        }

                        continue;
                }

                log_error("unknown key '%s' in %s:%u", key, filename, lineno);
                goto invalid;
        }

        /* add rule token */
        rule_tmp.rule.rule.token_count = 1 + rule_tmp.token_cur;
        if (add_token(rules, &rule_tmp.rule) != 0)
                goto invalid;

        /* add tokens to list, sorted by type */
        if (sort_token(rules, &rule_tmp) != 0)
                goto invalid;

        return 0;
invalid:
        log_error("invalid rule '%s:%u'", filename, lineno);
        return -1;
}

static int parse_file(struct udev_rules *rules, const char *filename)
{
        FILE *f;
        unsigned int first_token;
        unsigned int filename_off;
        char line[UTIL_LINE_SIZE];
        int line_nr = 0;
        unsigned int i;

        if (null_or_empty_path(filename)) {
                log_debug("skip empty file: %s", filename);
                return 0;
        }
        log_debug("read rules file: %s", filename);

        f = fopen(filename, "re");
        if (f == NULL)
                return -1;

        first_token = rules->token_cur;
        filename_off = rules_add_string(rules, filename);

        while (fgets(line, sizeof(line), f) != NULL) {
                char *key;
                size_t len;

                /* skip whitespace */
                line_nr++;
                key = line;
                while (isspace(key[0]))
                        key++;

                /* comment */
                if (key[0] == '#')
                        continue;

                len = strlen(line);
                if (len < 3)
                        continue;

                /* continue reading if backslash+newline is found */
                while (line[len-2] == '\\') {
                        if (fgets(&line[len-2], (sizeof(line)-len)+2, f) == NULL)
                                break;
                        if (strlen(&line[len-2]) < 2)
                                break;
                        line_nr++;
                        len = strlen(line);
                }

                if (len+1 >= sizeof(line)) {
                        log_error("line too long '%s':%u, ignored", filename, line_nr);
                        continue;
                }
                add_rule(rules, key, filename, filename_off, line_nr);
        }
        fclose(f);

        /* link GOTOs to LABEL rules in this file to be able to fast-forward */
        for (i = first_token+1; i < rules->token_cur; i++) {
                if (rules->tokens[i].type == TK_A_GOTO) {
                        char *label = rules_str(rules, rules->tokens[i].key.value_off);
                        unsigned int j;

                        for (j = i+1; j < rules->token_cur; j++) {
                                if (rules->tokens[j].type != TK_RULE)
                                        continue;
                                if (rules->tokens[j].rule.label_off == 0)
                                        continue;
                                if (!streq(label, rules_str(rules, rules->tokens[j].rule.label_off)))
                                        continue;
                                rules->tokens[i].key.rule_goto = j;
                                break;
                        }
                        if (rules->tokens[i].key.rule_goto == 0)
                                log_error("GOTO '%s' has no matching label in: '%s'", label, filename);
                }
        }
        return 0;
}

struct udev_rules *udev_rules_new(struct udev *udev, int resolve_names)
{
        struct udev_rules *rules;
        struct udev_list file_list;
        struct token end_token;
        char **files, **f;
        int r;

        rules = new0(struct udev_rules, 1);
        if (rules == NULL)
                return NULL;
        rules->udev = udev;
        rules->resolve_names = resolve_names;
        udev_list_init(udev, &file_list, true);

        /* init token array and string buffer */
        rules->tokens = malloc(PREALLOC_TOKEN * sizeof(struct token));
        if (rules->tokens == NULL)
                return udev_rules_unref(rules);
        rules->token_max = PREALLOC_TOKEN;

        rules->strbuf = strbuf_new();
        if (!rules->strbuf)
                return udev_rules_unref(rules);

<<<<<<< HEAD
        rules->dirs = strv_new("/etc/udev/rules.d",
                               "/run/udev/rules.d",
                               UDEVLIBEXECDIR "/rules.d",
                               NULL);
        if (!rules->dirs) {
                log_error("failed to build config directory array");
                return udev_rules_unref(rules);
        }
        if (!path_strv_canonicalize_absolute(rules->dirs, NULL)) {
                log_error("failed to canonicalize config directories\n");
                return udev_rules_unref(rules);
        }
        strv_uniq(rules->dirs);

        rules->dirs_ts_usec = calloc(strv_length(rules->dirs), sizeof(usec_t));
        if(!rules->dirs_ts_usec)
                return udev_rules_unref(rules);
=======
>>>>>>> a8f3477d
        udev_rules_check_timestamp(rules);

        r = conf_files_list_strv(&files, ".rules", NULL, rules_dirs);
        if (r < 0) {
                log_error("failed to enumerate rules files: %s", strerror(-r));
                return udev_rules_unref(rules);
        }

        /*
         * The offset value in the rules strct is limited; add all
         * rules file names to the beginning of the string buffer.
         */
        STRV_FOREACH(f, files)
                rules_add_string(rules, *f);

        STRV_FOREACH(f, files)
                parse_file(rules, *f);

        strv_free(files);

        memzero(&end_token, sizeof(struct token));
        end_token.type = TK_END;
        add_token(rules, &end_token);
        log_debug("rules contain %zu bytes tokens (%u * %zu bytes), %zu bytes strings",
                  rules->token_max * sizeof(struct token), rules->token_max, sizeof(struct token), rules->strbuf->len);

        /* cleanup temporary strbuf data */
        log_debug("%zu strings (%zu bytes), %zu de-duplicated (%zu bytes), %zu trie nodes used",
                  rules->strbuf->in_count, rules->strbuf->in_len,
                  rules->strbuf->dedup_count, rules->strbuf->dedup_len, rules->strbuf->nodes_count);
        strbuf_complete(rules->strbuf);

        /* cleanup uid/gid cache */
        free(rules->uids);
        rules->uids = NULL;
        rules->uids_cur = 0;
        rules->uids_max = 0;
        free(rules->gids);
        rules->gids = NULL;
        rules->gids_cur = 0;
        rules->gids_max = 0;

        dump_rules(rules);
        return rules;
}

struct udev_rules *udev_rules_unref(struct udev_rules *rules)
{
        if (rules == NULL)
                return NULL;
        free(rules->tokens);
        strbuf_cleanup(rules->strbuf);
        free(rules->uids);
        free(rules->gids);
        free(rules);
        return NULL;
}

bool udev_rules_check_timestamp(struct udev_rules *rules)
{
        if (!rules)
                return false;

        return paths_check_timestamp(rules_dirs, &rules->dirs_ts_usec, true);
}

static int match_key(struct udev_rules *rules, struct token *token, const char *val)
{
        char *key_value = rules_str(rules, token->key.value_off);
        char *pos;
        bool match = false;

        if (val == NULL)
                val = "";

        switch (token->key.glob) {
        case GL_PLAIN:
                match = (streq(key_value, val));
                break;
        case GL_GLOB:
                match = (fnmatch(key_value, val, 0) == 0);
                break;
        case GL_SPLIT:
                {
                        const char *s;
                        size_t len;

                        s = rules_str(rules, token->key.value_off);
                        len = strlen(val);
                        for (;;) {
                                const char *next;

                                next = strchr(s, '|');
                                if (next != NULL) {
                                        size_t matchlen = (size_t)(next - s);

                                        match = (matchlen == len && strneq(s, val, matchlen));
                                        if (match)
                                                break;
                                } else {
                                        match = (streq(s, val));
                                        break;
                                }
                                s = &next[1];
                        }
                        break;
                }
        case GL_SPLIT_GLOB:
                {
                        char value[UTIL_PATH_SIZE];

                        strscpy(value, sizeof(value), rules_str(rules, token->key.value_off));
                        key_value = value;
                        while (key_value != NULL) {
                                pos = strchr(key_value, '|');
                                if (pos != NULL) {
                                        pos[0] = '\0';
                                        pos = &pos[1];
                                }
                                match = (fnmatch(key_value, val, 0) == 0);
                                if (match)
                                        break;
                                key_value = pos;
                        }
                        break;
                }
        case GL_SOMETHING:
                match = (val[0] != '\0');
                break;
        case GL_UNSET:
                return -1;
        }

        if (match && (token->key.op == OP_MATCH))
                return 0;
        if (!match && (token->key.op == OP_NOMATCH))
                return 0;
        return -1;
}

static int match_attr(struct udev_rules *rules, struct udev_device *dev, struct udev_event *event, struct token *cur)
{
        const char *name;
        char nbuf[UTIL_NAME_SIZE];
        const char *value;
        char vbuf[UTIL_NAME_SIZE];
        size_t len;

        name = rules_str(rules, cur->key.attr_off);
        switch (cur->key.attrsubst) {
        case SB_FORMAT:
                udev_event_apply_format(event, name, nbuf, sizeof(nbuf));
                name = nbuf;
                /* fall through */
        case SB_NONE:
                value = udev_device_get_sysattr_value(dev, name);
                if (value == NULL)
                        return -1;
                break;
        case SB_SUBSYS:
                if (util_resolve_subsys_kernel(event->udev, name, vbuf, sizeof(vbuf), 1) != 0)
                        return -1;
                value = vbuf;
                break;
        default:
                return -1;
        }

        /* remove trailing whitespace, if not asked to match for it */
        len = strlen(value);
        if (len > 0 && isspace(value[len-1])) {
                const char *key_value;
                size_t klen;

                key_value = rules_str(rules, cur->key.value_off);
                klen = strlen(key_value);
                if (klen > 0 && !isspace(key_value[klen-1])) {
                        if (value != vbuf) {
                                strscpy(vbuf, sizeof(vbuf), value);
                                value = vbuf;
                        }
                        while (len > 0 && isspace(vbuf[--len]))
                                vbuf[len] = '\0';
                }
        }

        return match_key(rules, cur, value);
}

enum escape_type {
        ESCAPE_UNSET,
        ESCAPE_NONE,
        ESCAPE_REPLACE,
};

int udev_rules_apply_to_event(struct udev_rules *rules, struct udev_event *event, const sigset_t *sigmask)
{
        struct token *cur;
        struct token *rule;
        enum escape_type esc = ESCAPE_UNSET;
        bool can_set_name;

        if (rules->tokens == NULL)
                return -1;

        can_set_name = ((!streq(udev_device_get_action(event->dev), "remove")) &&
                        (major(udev_device_get_devnum(event->dev)) > 0 ||
                         udev_device_get_ifindex(event->dev) > 0));

        /* loop through token list, match, run actions or forward to next rule */
        cur = &rules->tokens[0];
        rule = cur;
        for (;;) {
                dump_token(rules, cur);
                switch (cur->type) {
                case TK_RULE:
                        /* current rule */
                        rule = cur;
                        /* possibly skip rules which want to set NAME, SYMLINK, OWNER, GROUP, MODE */
                        if (!can_set_name && rule->rule.can_set_name)
                                goto nomatch;
                        esc = ESCAPE_UNSET;
                        break;
                case TK_M_ACTION:
                        if (match_key(rules, cur, udev_device_get_action(event->dev)) != 0)
                                goto nomatch;
                        break;
                case TK_M_DEVPATH:
                        if (match_key(rules, cur, udev_device_get_devpath(event->dev)) != 0)
                                goto nomatch;
                        break;
                case TK_M_KERNEL:
                        if (match_key(rules, cur, udev_device_get_sysname(event->dev)) != 0)
                                goto nomatch;
                        break;
                case TK_M_DEVLINK: {
                        struct udev_list_entry *list_entry;
                        bool match = false;

                        udev_list_entry_foreach(list_entry, udev_device_get_devlinks_list_entry(event->dev)) {
                                const char *devlink;

                                devlink =  udev_list_entry_get_name(list_entry) + strlen("/dev/");
                                if (match_key(rules, cur, devlink) == 0) {
                                        match = true;
                                        break;
                                }
                        }
                        if (!match)
                                goto nomatch;
                        break;
                }
                case TK_M_NAME:
                        if (match_key(rules, cur, event->name) != 0)
                                goto nomatch;
                        break;
                case TK_M_ENV: {
                        const char *key_name = rules_str(rules, cur->key.attr_off);
                        const char *value;

                        value = udev_device_get_property_value(event->dev, key_name);
                        if (value == NULL)
                                value = "";
                        if (match_key(rules, cur, value))
                                goto nomatch;
                        break;
                }
                case TK_M_TAG: {
                        struct udev_list_entry *list_entry;
                        bool match = false;

                        udev_list_entry_foreach(list_entry, udev_device_get_tags_list_entry(event->dev)) {
                                if (streq(rules_str(rules, cur->key.value_off), udev_list_entry_get_name(list_entry))) {
                                        match = true;
                                        break;
                                }
                        }
                        if (!match && (cur->key.op != OP_NOMATCH))
                                goto nomatch;
                        break;
                }
                case TK_M_SUBSYSTEM:
                        if (match_key(rules, cur, udev_device_get_subsystem(event->dev)) != 0)
                                goto nomatch;
                        break;
                case TK_M_DRIVER:
                        if (match_key(rules, cur, udev_device_get_driver(event->dev)) != 0)
                                goto nomatch;
                        break;
                case TK_M_WAITFOR: {
                        char filename[UTIL_PATH_SIZE];
                        int found;

                        udev_event_apply_format(event, rules_str(rules, cur->key.value_off), filename, sizeof(filename));
                        found = (wait_for_file(event->dev, filename, 10) == 0);
                        if (!found && (cur->key.op != OP_NOMATCH))
                                goto nomatch;
                        break;
                }
                case TK_M_ATTR:
                        if (match_attr(rules, event->dev, event, cur) != 0)
                                goto nomatch;
                        break;
                case TK_M_KERNELS:
                case TK_M_SUBSYSTEMS:
                case TK_M_DRIVERS:
                case TK_M_ATTRS:
                case TK_M_TAGS: {
                        struct token *next;

                        /* get whole sequence of parent matches */
                        next = cur;
                        while (next->type > TK_M_PARENTS_MIN && next->type < TK_M_PARENTS_MAX)
                                next++;

                        /* loop over parents */
                        event->dev_parent = event->dev;
                        for (;;) {
                                struct token *key;

                                /* loop over sequence of parent match keys */
                                for (key = cur; key < next; key++ ) {
                                        dump_token(rules, key);
                                        switch(key->type) {
                                        case TK_M_KERNELS:
                                                if (match_key(rules, key, udev_device_get_sysname(event->dev_parent)) != 0)
                                                        goto try_parent;
                                                break;
                                        case TK_M_SUBSYSTEMS:
                                                if (match_key(rules, key, udev_device_get_subsystem(event->dev_parent)) != 0)
                                                        goto try_parent;
                                                break;
                                        case TK_M_DRIVERS:
                                                if (match_key(rules, key, udev_device_get_driver(event->dev_parent)) != 0)
                                                        goto try_parent;
                                                break;
                                        case TK_M_ATTRS:
                                                if (match_attr(rules, event->dev_parent, event, key) != 0)
                                                        goto try_parent;
                                                break;
                                        case TK_M_TAGS: {
                                                bool match = udev_device_has_tag(event->dev_parent, rules_str(rules, cur->key.value_off));

                                                if (match && key->key.op == OP_NOMATCH)
                                                        goto try_parent;
                                                if (!match && key->key.op == OP_MATCH)
                                                        goto try_parent;
                                                break;
                                        }
                                        default:
                                                goto nomatch;
                                        }
                                }
                                break;

                        try_parent:
                                event->dev_parent = udev_device_get_parent(event->dev_parent);
                                if (event->dev_parent == NULL)
                                        goto nomatch;
                        }
                        /* move behind our sequence of parent match keys */
                        cur = next;
                        continue;
                }
                case TK_M_TEST: {
                        char filename[UTIL_PATH_SIZE];
                        struct stat statbuf;
                        int match;

                        udev_event_apply_format(event, rules_str(rules, cur->key.value_off), filename, sizeof(filename));
                        if (util_resolve_subsys_kernel(event->udev, filename, filename, sizeof(filename), 0) != 0) {
                                if (filename[0] != '/') {
                                        char tmp[UTIL_PATH_SIZE];

                                        strscpy(tmp, sizeof(tmp), filename);
                                        strscpyl(filename, sizeof(filename),
                                                      udev_device_get_syspath(event->dev), "/", tmp, NULL);
                                }
                        }
                        attr_subst_subdir(filename, sizeof(filename));

                        match = (stat(filename, &statbuf) == 0);
                        if (match && cur->key.mode > 0)
                                match = ((statbuf.st_mode & cur->key.mode) > 0);
                        if (match && cur->key.op == OP_NOMATCH)
                                goto nomatch;
                        if (!match && cur->key.op == OP_MATCH)
                                goto nomatch;
                        break;
                }
                case TK_M_EVENT_TIMEOUT:
                        log_debug("OPTIONS event_timeout=%u", cur->key.event_timeout);
                        event->timeout_usec = cur->key.event_timeout * 1000 * 1000;
                        break;
                case TK_M_PROGRAM: {
                        char program[UTIL_PATH_SIZE];
                        char **envp;
                        char result[UTIL_LINE_SIZE];

                        free(event->program_result);
                        event->program_result = NULL;
                        udev_event_apply_format(event, rules_str(rules, cur->key.value_off), program, sizeof(program));
                        envp = udev_device_get_properties_envp(event->dev);
                        log_debug("PROGRAM '%s' %s:%u",
                                  program,
                                  rules_str(rules, rule->rule.filename_off),
                                  rule->rule.filename_line);

                        if (udev_event_spawn(event, program, envp, sigmask, result, sizeof(result)) < 0) {
                                if (cur->key.op != OP_NOMATCH)
                                        goto nomatch;
                        } else {
                                int count;

                                util_remove_trailing_chars(result, '\n');
                                if (esc == ESCAPE_UNSET || esc == ESCAPE_REPLACE) {
                                        count = util_replace_chars(result, UDEV_ALLOWED_CHARS_INPUT);
                                        if (count > 0)
                                                log_debug("%i character(s) replaced" , count);
                                }
                                event->program_result = strdup(result);
                                if (cur->key.op == OP_NOMATCH)
                                        goto nomatch;
                        }
                        break;
                }
                case TK_M_IMPORT_FILE: {
                        char import[UTIL_PATH_SIZE];

                        udev_event_apply_format(event, rules_str(rules, cur->key.value_off), import, sizeof(import));
                        if (import_file_into_properties(event->dev, import) != 0)
                                if (cur->key.op != OP_NOMATCH)
                                        goto nomatch;
                        break;
                }
                case TK_M_IMPORT_PROG: {
                        char import[UTIL_PATH_SIZE];

                        udev_event_apply_format(event, rules_str(rules, cur->key.value_off), import, sizeof(import));
                        log_debug("IMPORT '%s' %s:%u",
                                  import,
                                  rules_str(rules, rule->rule.filename_off),
                                  rule->rule.filename_line);

                        if (import_program_into_properties(event, import, sigmask) != 0)
                                if (cur->key.op != OP_NOMATCH)
                                        goto nomatch;
                        break;
                }
                case TK_M_IMPORT_BUILTIN: {
                        char command[UTIL_PATH_SIZE];

                        if (udev_builtin_run_once(cur->key.builtin_cmd)) {
                                /* check if we ran already */
                                if (event->builtin_run & (1 << cur->key.builtin_cmd)) {
                                        log_debug("IMPORT builtin skip '%s' %s:%u",
                                                  udev_builtin_name(cur->key.builtin_cmd),
                                                  rules_str(rules, rule->rule.filename_off),
                                                  rule->rule.filename_line);
                                        /* return the result from earlier run */
                                        if (event->builtin_ret & (1 << cur->key.builtin_cmd))
                                        if (cur->key.op != OP_NOMATCH)
                                                        goto nomatch;
                                        break;
                                }
                                /* mark as ran */
                                event->builtin_run |= (1 << cur->key.builtin_cmd);
                        }

                        udev_event_apply_format(event, rules_str(rules, cur->key.value_off), command, sizeof(command));
                        log_debug("IMPORT builtin '%s' %s:%u",
                                  udev_builtin_name(cur->key.builtin_cmd),
                                  rules_str(rules, rule->rule.filename_off),
                                  rule->rule.filename_line);

                        if (udev_builtin_run(event->dev, cur->key.builtin_cmd, command, false) != 0) {
                                /* remember failure */
                                log_debug("IMPORT builtin '%s' returned non-zero",
                                          udev_builtin_name(cur->key.builtin_cmd));
                                event->builtin_ret |= (1 << cur->key.builtin_cmd);
                                if (cur->key.op != OP_NOMATCH)
                                        goto nomatch;
                        }
                        break;
                }
                case TK_M_IMPORT_DB: {
                        const char *key = rules_str(rules, cur->key.value_off);
                        const char *value;

                        value = udev_device_get_property_value(event->dev_db, key);
                        if (value != NULL) {
                                struct udev_list_entry *entry;

                                entry = udev_device_add_property(event->dev, key, value);
                                udev_list_entry_set_num(entry, true);
                        } else {
                                if (cur->key.op != OP_NOMATCH)
                                        goto nomatch;
                        }
                        break;
                }
                case TK_M_IMPORT_CMDLINE: {
                        FILE *f;
                        bool imported = false;

                        f = fopen("/proc/cmdline", "re");
                        if (f != NULL) {
                                char cmdline[4096];

                                if (fgets(cmdline, sizeof(cmdline), f) != NULL) {
                                        const char *key = rules_str(rules, cur->key.value_off);
                                        char *pos;

                                        pos = strstr(cmdline, key);
                                        if (pos != NULL) {
                                                struct udev_list_entry *entry;

                                                pos += strlen(key);
                                                if (pos[0] == '\0' || isspace(pos[0])) {
                                                        /* we import simple flags as 'FLAG=1' */
                                                        entry = udev_device_add_property(event->dev, key, "1");
                                                        udev_list_entry_set_num(entry, true);
                                                        imported = true;
                                                } else if (pos[0] == '=') {
                                                        const char *value;

                                                        pos++;
                                                        value = pos;
                                                        while (pos[0] != '\0' && !isspace(pos[0]))
                                                                pos++;
                                                        pos[0] = '\0';
                                                        entry = udev_device_add_property(event->dev, key, value);
                                                        udev_list_entry_set_num(entry, true);
                                                        imported = true;
                                                }
                                        }
                                }
                                fclose(f);
                        }
                        if (!imported && cur->key.op != OP_NOMATCH)
                                goto nomatch;
                        break;
                }
                case TK_M_IMPORT_PARENT: {
                        char import[UTIL_PATH_SIZE];

                        udev_event_apply_format(event, rules_str(rules, cur->key.value_off), import, sizeof(import));
                        if (import_parent_into_properties(event->dev, import) != 0)
                                if (cur->key.op != OP_NOMATCH)
                                        goto nomatch;
                        break;
                }
                case TK_M_RESULT:
                        if (match_key(rules, cur, event->program_result) != 0)
                                goto nomatch;
                        break;
                case TK_A_STRING_ESCAPE_NONE:
                        esc = ESCAPE_NONE;
                        break;
                case TK_A_STRING_ESCAPE_REPLACE:
                        esc = ESCAPE_REPLACE;
                        break;
                case TK_A_DB_PERSIST:
                        udev_device_set_db_persist(event->dev);
                        break;
                case TK_A_INOTIFY_WATCH:
                        if (event->inotify_watch_final)
                                break;
                        if (cur->key.op == OP_ASSIGN_FINAL)
                                event->inotify_watch_final = true;
                        event->inotify_watch = cur->key.watch;
                        break;
                case TK_A_DEVLINK_PRIO:
                        udev_device_set_devlink_priority(event->dev, cur->key.devlink_prio);
                        break;
                case TK_A_OWNER: {
                        char owner[UTIL_NAME_SIZE];

                        if (event->owner_final)
                                break;
                        if (cur->key.op == OP_ASSIGN_FINAL)
                                event->owner_final = true;
                        udev_event_apply_format(event, rules_str(rules, cur->key.value_off), owner, sizeof(owner));
                        event->owner_set = true;
                        event->uid = util_lookup_user(event->udev, owner);
                        log_debug("OWNER %u %s:%u",
                                  event->uid,
                                  rules_str(rules, rule->rule.filename_off),
                                  rule->rule.filename_line);
                        break;
                }
                case TK_A_GROUP: {
                        char group[UTIL_NAME_SIZE];

                        if (event->group_final)
                                break;
                        if (cur->key.op == OP_ASSIGN_FINAL)
                                event->group_final = true;
                        udev_event_apply_format(event, rules_str(rules, cur->key.value_off), group, sizeof(group));
                        event->group_set = true;
                        event->gid = util_lookup_group(event->udev, group);
                        log_debug("GROUP %u %s:%u",
                                  event->gid,
                                  rules_str(rules, rule->rule.filename_off),
                                  rule->rule.filename_line);
                        break;
                }
                case TK_A_MODE: {
                        char mode_str[UTIL_NAME_SIZE];
                        mode_t mode;
                        char *endptr;

                        if (event->mode_final)
                                break;
                        udev_event_apply_format(event, rules_str(rules, cur->key.value_off), mode_str, sizeof(mode_str));
                        mode = strtol(mode_str, &endptr, 8);
                        if (endptr[0] != '\0') {
                                log_error("ignoring invalid mode '%s'", mode_str);
                                break;
                        }
                        if (cur->key.op == OP_ASSIGN_FINAL)
                                event->mode_final = true;
                        event->mode_set = true;
                        event->mode = mode;
                        log_debug("MODE %#o %s:%u",
                                  event->mode,
                                  rules_str(rules, rule->rule.filename_off),
                                  rule->rule.filename_line);
                        break;
                }
                case TK_A_OWNER_ID:
                        if (event->owner_final)
                                break;
                        if (cur->key.op == OP_ASSIGN_FINAL)
                                event->owner_final = true;
                        event->owner_set = true;
                        event->uid = cur->key.uid;
                        log_debug("OWNER %u %s:%u",
                                  event->uid,
                                  rules_str(rules, rule->rule.filename_off),
                                  rule->rule.filename_line);
                        break;
                case TK_A_GROUP_ID:
                        if (event->group_final)
                                break;
                        if (cur->key.op == OP_ASSIGN_FINAL)
                                event->group_final = true;
                        event->group_set = true;
                        event->gid = cur->key.gid;
                        log_debug("GROUP %u %s:%u",
                                  event->gid,
                                  rules_str(rules, rule->rule.filename_off),
                                  rule->rule.filename_line);
                        break;
                case TK_A_MODE_ID:
                        if (event->mode_final)
                                break;
                        if (cur->key.op == OP_ASSIGN_FINAL)
                                event->mode_final = true;
                        event->mode_set = true;
                        event->mode = cur->key.mode;
                        log_debug("MODE %#o %s:%u",
                                  event->mode,
                                  rules_str(rules, rule->rule.filename_off),
                                  rule->rule.filename_line);
                        break;
                case TK_A_SECLABEL: {
                        const char *name, *label;

                        name = rules_str(rules, cur->key.attr_off);
                        label = rules_str(rules, cur->key.value_off);
                        if (cur->key.op == OP_ASSIGN || cur->key.op == OP_ASSIGN_FINAL)
                                udev_list_cleanup(&event->seclabel_list);
                        udev_list_entry_add(&event->seclabel_list, name, label);
                        log_debug("SECLABEL{%s}='%s' %s:%u",
                                  name, label,
                                  rules_str(rules, rule->rule.filename_off),
                                  rule->rule.filename_line);
                        break;
                }
                case TK_A_ENV: {
                        const char *name = rules_str(rules, cur->key.attr_off);
                        char *value = rules_str(rules, cur->key.value_off);
                        char value_new[UTIL_NAME_SIZE];
                        const char *value_old = NULL;
                        struct udev_list_entry *entry;

                        if (value[0] == '\0') {
                                if (cur->key.op == OP_ADD)
                                        break;
                                udev_device_add_property(event->dev, name, NULL);
                                break;
                        }

                        if (cur->key.op == OP_ADD)
                                value_old = udev_device_get_property_value(event->dev, name);
                        if (value_old) {
                                char temp[UTIL_NAME_SIZE];

                                /* append value separated by space */
                                udev_event_apply_format(event, value, temp, sizeof(temp));
                                strscpyl(value_new, sizeof(value_new), value_old, " ", temp, NULL);
                        } else
                                udev_event_apply_format(event, value, value_new, sizeof(value_new));

                        entry = udev_device_add_property(event->dev, name, value_new);
                        /* store in db, skip private keys */
                        if (name[0] != '.')
                                udev_list_entry_set_num(entry, true);
                        break;
                }
                case TK_A_TAG: {
                        char tag[UTIL_PATH_SIZE];
                        const char *p;

                        udev_event_apply_format(event, rules_str(rules, cur->key.value_off), tag, sizeof(tag));
                        if (cur->key.op == OP_ASSIGN || cur->key.op == OP_ASSIGN_FINAL)
                                udev_device_cleanup_tags_list(event->dev);
                        for (p = tag; *p != '\0'; p++) {
                                if ((*p >= 'a' && *p <= 'z') ||
                                    (*p >= 'A' && *p <= 'Z') ||
                                    (*p >= '0' && *p <= '9') ||
                                    *p == '-' || *p == '_')
                                        continue;
                                log_error("ignoring invalid tag name '%s'", tag);
                                break;
                        }
                        udev_device_add_tag(event->dev, tag);
                        break;
                }
                case TK_A_NAME: {
                        const char *name  = rules_str(rules, cur->key.value_off);

                        char name_str[UTIL_PATH_SIZE];
                        int count;

                        if (event->name_final)
                                break;
                        if (cur->key.op == OP_ASSIGN_FINAL)
                                event->name_final = true;
                        udev_event_apply_format(event, name, name_str, sizeof(name_str));
                        if (esc == ESCAPE_UNSET || esc == ESCAPE_REPLACE) {
                                count = util_replace_chars(name_str, "/");
                                if (count > 0)
                                        log_debug("%i character(s) replaced", count);
                        }
                        if (major(udev_device_get_devnum(event->dev)) &&
                            (!streq(name_str, udev_device_get_devnode(event->dev) + strlen("/dev/")))) {
                                log_error("NAME=\"%s\" ignored, kernel device nodes "
                                    "can not be renamed; please fix it in %s:%u\n", name,
                                    rules_str(rules, rule->rule.filename_off), rule->rule.filename_line);
                                break;
                        }
                        free(event->name);
                        event->name = strdup(name_str);
                        log_debug("NAME '%s' %s:%u",
                                  event->name,
                                  rules_str(rules, rule->rule.filename_off),
                                  rule->rule.filename_line);
                        break;
                }
                case TK_A_DEVLINK: {
                        char temp[UTIL_PATH_SIZE];
                        char filename[UTIL_PATH_SIZE];
                        char *pos, *next;
                        int count = 0;

                        if (event->devlink_final)
                                break;
                        if (major(udev_device_get_devnum(event->dev)) == 0)
                                break;
                        if (cur->key.op == OP_ASSIGN_FINAL)
                                event->devlink_final = true;
                        if (cur->key.op == OP_ASSIGN || cur->key.op == OP_ASSIGN_FINAL)
                                udev_device_cleanup_devlinks_list(event->dev);

                        /* allow  multiple symlinks separated by spaces */
                        udev_event_apply_format(event, rules_str(rules, cur->key.value_off), temp, sizeof(temp));
                        if (esc == ESCAPE_UNSET)
                                count = util_replace_chars(temp, "/ ");
                        else if (esc == ESCAPE_REPLACE)
                                count = util_replace_chars(temp, "/");
                        if (count > 0)
                                log_debug("%i character(s) replaced" , count);
                        pos = temp;
                        while (isspace(pos[0]))
                                pos++;
                        next = strchr(pos, ' ');
                        while (next != NULL) {
                                next[0] = '\0';
                                log_debug("LINK '%s' %s:%u", pos,
                                          rules_str(rules, rule->rule.filename_off), rule->rule.filename_line);
                                strscpyl(filename, sizeof(filename), "/dev/", pos, NULL);
                                udev_device_add_devlink(event->dev, filename);
                                while (isspace(next[1]))
                                        next++;
                                pos = &next[1];
                                next = strchr(pos, ' ');
                        }
                        if (pos[0] != '\0') {
                                log_debug("LINK '%s' %s:%u", pos,
                                          rules_str(rules, rule->rule.filename_off), rule->rule.filename_line);
                                strscpyl(filename, sizeof(filename), "/dev/", pos, NULL);
                                udev_device_add_devlink(event->dev, filename);
                        }
                        break;
                }
                case TK_A_ATTR: {
                        const char *key_name = rules_str(rules, cur->key.attr_off);
                        char attr[UTIL_PATH_SIZE];
                        char value[UTIL_NAME_SIZE];
                        FILE *f;

                        if (util_resolve_subsys_kernel(event->udev, key_name, attr, sizeof(attr), 0) != 0)
                                strscpyl(attr, sizeof(attr), udev_device_get_syspath(event->dev), "/", key_name, NULL);
                        attr_subst_subdir(attr, sizeof(attr));

                        udev_event_apply_format(event, rules_str(rules, cur->key.value_off), value, sizeof(value));
                        log_debug("ATTR '%s' writing '%s' %s:%u", attr, value,
                                  rules_str(rules, rule->rule.filename_off),
                                  rule->rule.filename_line);
                        f = fopen(attr, "we");
                        if (f != NULL) {
                                if (fprintf(f, "%s", value) <= 0)
                                        log_error("error writing ATTR{%s}: %m", attr);
                                fclose(f);
                        } else {
                                log_error("error opening ATTR{%s} for writing: %m", attr);
                        }
                        break;
                }
                case TK_A_RUN_BUILTIN:
                case TK_A_RUN_PROGRAM: {
                        struct udev_list_entry *entry;

                        if (cur->key.op == OP_ASSIGN || cur->key.op == OP_ASSIGN_FINAL)
                                udev_list_cleanup(&event->run_list);
                        log_debug("RUN '%s' %s:%u",
                                  rules_str(rules, cur->key.value_off),
                                  rules_str(rules, rule->rule.filename_off),
                                  rule->rule.filename_line);
                        entry = udev_list_entry_add(&event->run_list, rules_str(rules, cur->key.value_off), NULL);
                        udev_list_entry_set_num(entry, cur->key.builtin_cmd);
                        break;
                }
                case TK_A_GOTO:
                        if (cur->key.rule_goto == 0)
                                break;
                        cur = &rules->tokens[cur->key.rule_goto];
                        continue;
                case TK_END:
                        return 0;

                case TK_M_PARENTS_MIN:
                case TK_M_PARENTS_MAX:
                case TK_M_MAX:
                case TK_UNSET:
                        log_error("wrong type %u", cur->type);
                        goto nomatch;
                }

                cur++;
                continue;
        nomatch:
                /* fast-forward to next rule */
                cur = rule + rule->rule.token_count;
        }
}

int udev_rules_apply_static_dev_perms(struct udev_rules *rules)
{
        struct token *cur;
        struct token *rule;
        uid_t uid = 0;
        gid_t gid = 0;
        mode_t mode = 0;
        _cleanup_strv_free_ char **tags = NULL;
        char **t;
        FILE *f = NULL;
        _cleanup_free_ char *path = NULL;
        int r = 0;

        if (rules->tokens == NULL)
                return 0;

        cur = &rules->tokens[0];
        rule = cur;
        for (;;) {
                switch (cur->type) {
                case TK_RULE:
                        /* current rule */
                        rule = cur;

                        /* skip rules without a static_node tag */
                        if (!rule->rule.has_static_node)
                                goto next;

                        uid = 0;
                        gid = 0;
                        mode = 0;
                        strv_free(tags);
                        tags = NULL;
                        break;
                case TK_A_OWNER_ID:
                        uid = cur->key.uid;
                        break;
                case TK_A_GROUP_ID:
                        gid = cur->key.gid;
                        break;
                case TK_A_MODE_ID:
                        mode = cur->key.mode;
                        break;
                case TK_A_TAG:
                        r = strv_extend(&tags, rules_str(rules, cur->key.value_off));
                        if (r < 0)
                                goto finish;

                        break;
                case TK_A_STATIC_NODE: {
                        char device_node[UTIL_PATH_SIZE];
                        char tags_dir[UTIL_PATH_SIZE];
                        char tag_symlink[UTIL_PATH_SIZE];
                        struct stat stats;

                        /* we assure, that the permissions tokens are sorted before the static token */

                        if (mode == 0 && uid == 0 && gid == 0 && tags == NULL)
                                goto next;

                        strscpyl(device_node, sizeof(device_node), "/dev/", rules_str(rules, cur->key.value_off), NULL);
                        if (stat(device_node, &stats) != 0)
                                break;
                        if (!S_ISBLK(stats.st_mode) && !S_ISCHR(stats.st_mode))
                                break;

                        /* export the tags to a directory as symlinks, allowing otherwise dead nodes to be tagged */
                        if (tags) {
                                STRV_FOREACH(t, tags) {
                                        _cleanup_free_ char *unescaped_filename = NULL;

                                        strscpyl(tags_dir, sizeof(tags_dir), "/run/udev/static_node-tags/", *t, "/", NULL);
                                        r = mkdir_p(tags_dir, 0755);
                                        if (r < 0) {
                                                log_error("failed to create %s: %s", tags_dir, strerror(-r));
                                                return r;
                                        }

                                        unescaped_filename = xescape(rules_str(rules, cur->key.value_off), "/.");

                                        strscpyl(tag_symlink, sizeof(tag_symlink), tags_dir, unescaped_filename, NULL);
                                        r = symlink(device_node, tag_symlink);
                                        if (r < 0 && errno != EEXIST) {
                                                log_error("failed to create symlink %s -> %s: %m", tag_symlink, device_node);
                                                return -errno;
                                        } else
                                                r = 0;
                                }
                        }

                        /* don't touch the permissions if only the tags were set */
                        if (mode == 0 && uid == 0 && gid == 0)
                                break;

                        if (mode == 0) {
                                if (gid > 0)
                                        mode = 0660;
                                else
                                        mode = 0600;
                        }
                        if (mode != (stats.st_mode & 01777)) {
                                r = chmod(device_node, mode);
                                if (r < 0) {
                                        log_error("failed to chmod '%s' %#o", device_node, mode);
                                        return -errno;
                                } else
                                        log_debug("chmod '%s' %#o", device_node, mode);
                        }

                        if ((uid != 0 && uid != stats.st_uid) || (gid != 0 && gid != stats.st_gid)) {
                                r = chown(device_node, uid, gid);
                                if (r < 0) {
                                        log_error("failed to chown '%s' %u %u ", device_node, uid, gid);
                                        return -errno;
                                } else
                                        log_debug("chown '%s' %u %u", device_node, uid, gid);
                        }

                        utimensat(AT_FDCWD, device_node, NULL, 0);
                        break;
                }
                case TK_END:
                        goto finish;
                }

                cur++;
                continue;
next:
                /* fast-forward to next rule */
                cur = rule + rule->rule.token_count;
                continue;
        }

finish:
        if (f) {
                fflush(f);
                fchmod(fileno(f), 0644);
                if (ferror(f) || rename(path, "/run/udev/static_node-tags") < 0) {
                        r = -errno;
                        unlink("/run/udev/static_node-tags");
                        unlink(path);
                }
                fclose(f);
        }

        return r;
}<|MERGE_RESOLUTION|>--- conflicted
+++ resolved
@@ -1630,26 +1630,6 @@
         if (!rules->strbuf)
                 return udev_rules_unref(rules);
 
-<<<<<<< HEAD
-        rules->dirs = strv_new("/etc/udev/rules.d",
-                               "/run/udev/rules.d",
-                               UDEVLIBEXECDIR "/rules.d",
-                               NULL);
-        if (!rules->dirs) {
-                log_error("failed to build config directory array");
-                return udev_rules_unref(rules);
-        }
-        if (!path_strv_canonicalize_absolute(rules->dirs, NULL)) {
-                log_error("failed to canonicalize config directories\n");
-                return udev_rules_unref(rules);
-        }
-        strv_uniq(rules->dirs);
-
-        rules->dirs_ts_usec = calloc(strv_length(rules->dirs), sizeof(usec_t));
-        if(!rules->dirs_ts_usec)
-                return udev_rules_unref(rules);
-=======
->>>>>>> a8f3477d
         udev_rules_check_timestamp(rules);
 
         r = conf_files_list_strv(&files, ".rules", NULL, rules_dirs);
