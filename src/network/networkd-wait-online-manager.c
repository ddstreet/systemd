--- conflicted
+++ resolved
@@ -42,11 +42,7 @@
         if (link->flags & IFF_LOOPBACK)
                 return true;
 
-<<<<<<< HEAD
-        /* if interfaces are given on the commandlin, ignore all others */
-=======
         /* if interfaces are given on the command line, ignore all others */
->>>>>>> b5c55519
         if (m->interfaces && !strv_contains(m->interfaces, link->ifname))
                 return true;
 
