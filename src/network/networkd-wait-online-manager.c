/*-*- Mode: C; c-basic-offset: 8; indent-tabs-mode: nil -*-*/

/***
  This file is part of systemd.

  Copyright 2013 Tom Gundersen <teg@jklm.no>

  systemd is free software; you can redistribute it and/or modify it
  under the terms of the GNU Lesser General Public License as published by
  the Free Software Foundation; either version 2.1 of the License, or
  (at your option) any later version.

  systemd is distributed in the hope that it will be useful, but
  WITHOUT ANY WARRANTY; without even the implied warranty of
  MERCHANTABILITY or FITNESS FOR A PARTICULAR PURPOSE. See the GNU
  Lesser General Public License for more details.

  You should have received a copy of the GNU Lesser General Public License
  along with systemd; If not, see <http://www.gnu.org/licenses/>.
***/

#include <netinet/ether.h>
#include <linux/if.h>
#include <fnmatch.h>

#include "netlink-util.h"

#include "network-internal.h"
#include "networkd-wait-online-link.h"
#include "networkd-wait-online.h"

#include "util.h"
#include "time-util.h"

bool manager_ignore_link(Manager *m, Link *link) {
        char **ignore;

        assert(m);
        assert(link);

        /* always ignore the loopback interface */
        if (link->flags & IFF_LOOPBACK)
                return true;

<<<<<<< HEAD
        /* if interfaces are given on the commandlin, ignore all others */
=======
        /* if interfaces are given on the command line, ignore all others */
>>>>>>> 3ee534a7
        if (m->interfaces && !strv_contains(m->interfaces, link->ifname))
                return true;

        /* ignore interfaces we explicitly are asked to ignore */
        STRV_FOREACH(ignore, m->ignore)
                if (fnmatch(*ignore, link->ifname, 0) == 0)
                        return true;

        return false;
}

bool manager_all_configured(Manager *m) {
        Iterator i;
        Link *l;
        char **ifname;
        bool one_ready = false;

        /* wait for all the links given on the command line to appear */
        STRV_FOREACH(ifname, m->interfaces) {
                l = hashmap_get(m->links_by_name, *ifname);
                if (!l) {
                        log_debug("still waiting for %s", *ifname);
                        return false;
                }
        }

        /* wait for all links networkd manages to be in admin state 'configured'
           and at least one link to gain a carrier */
        HASHMAP_FOREACH(l, m->links, i) {
                if (manager_ignore_link(m, l)) {
                        log_info("ignoring: %s", l->ifname);
                        continue;
                }

                if (!l->state) {
                        log_debug("link %s has not yet been processed by udev",
                                  l->ifname);
                        return false;
                }

                if (STR_IN_SET(l->state, "configuring", "pending")) {
                        log_debug("link %s is being processed by networkd",
                                  l->ifname);
                        return false;
                }

                if (l->operational_state &&
                    STR_IN_SET(l->operational_state, "degraded", "routable"))
                        /* we wait for at least one link to be ready,
                           regardless of who manages it */
                        one_ready = true;
        }

        return one_ready;
}

static int manager_process_link(sd_netlink *rtnl, sd_netlink_message *mm, void *userdata) {
        Manager *m = userdata;
        uint16_t type;
        Link *l;
        const char *ifname;
        int ifindex, r;

        assert(rtnl);
        assert(m);
        assert(mm);

        r = sd_netlink_message_get_type(mm, &type);
        if (r < 0)
                goto fail;

        r = sd_rtnl_message_link_get_ifindex(mm, &ifindex);
        if (r < 0)
                goto fail;

        r = sd_netlink_message_read_string(mm, IFLA_IFNAME, &ifname);
        if (r < 0)
                goto fail;

        l = hashmap_get(m->links, INT_TO_PTR(ifindex));

        switch (type) {

        case RTM_NEWLINK:
                if (!l) {
                        log_debug("Found link %i", ifindex);

                        r = link_new(m, &l, ifindex, ifname);
                        if (r < 0)
                                goto fail;

                        r = link_update_monitor(l);
                        if (r < 0)
                                goto fail;
                }

                r = link_update_rtnl(l, mm);
                if (r < 0)
                        goto fail;

                break;

        case RTM_DELLINK:
                if (l) {
                        log_debug("Removing link %i", l->ifindex);
                        link_free(l);
                }

                break;
        }

        return 0;

fail:
        log_warning_errno(r, "Failed to process RTNL link message: %m");
        return 0;
}

static int on_rtnl_event(sd_netlink *rtnl, sd_netlink_message *mm, void *userdata) {
        Manager *m = userdata;
        int r;

        r = manager_process_link(rtnl, mm, m);
        if (r < 0)
                return r;

        if (manager_all_configured(m))
                sd_event_exit(m->event, 0);

        return 1;
}

static int manager_rtnl_listen(Manager *m) {
        _cleanup_netlink_message_unref_ sd_netlink_message *req = NULL, *reply = NULL;
        sd_netlink_message *i;
        int r;

        assert(m);

        /* First, subscribe to interfaces coming and going */
        r = sd_netlink_open(&m->rtnl);
        if (r < 0)
                return r;

        r = sd_netlink_attach_event(m->rtnl, m->event, 0);
        if (r < 0)
                return r;

        r = sd_netlink_add_match(m->rtnl, RTM_NEWLINK, on_rtnl_event, m);
        if (r < 0)
                return r;

        r = sd_netlink_add_match(m->rtnl, RTM_DELLINK, on_rtnl_event, m);
        if (r < 0)
                return r;

        /* Then, enumerate all links */
        r = sd_rtnl_message_new_link(m->rtnl, &req, RTM_GETLINK, 0);
        if (r < 0)
                return r;

        r = sd_netlink_message_request_dump(req, true);
        if (r < 0)
                return r;

        r = sd_netlink_call(m->rtnl, req, 0, &reply);
        if (r < 0)
                return r;

        for (i = reply; i; i = sd_netlink_message_next(i)) {
                r = manager_process_link(m->rtnl, i, m);
                if (r < 0)
                        return r;
        }

        return r;
}

static int on_network_event(sd_event_source *s, int fd, uint32_t revents, void *userdata) {
        Manager *m = userdata;
        Iterator i;
        Link *l;
        int r;

        assert(m);

        sd_network_monitor_flush(m->network_monitor);

        HASHMAP_FOREACH(l, m->links, i) {
                r = link_update_monitor(l);
                if (r < 0)
                        log_warning_errno(r, "Failed to update monitor information for %i: %m", l->ifindex);
        }

        if (manager_all_configured(m))
                sd_event_exit(m->event, 0);

        return 0;
}

static int manager_network_monitor_listen(Manager *m) {
        int r, fd, events;

        assert(m);

        r = sd_network_monitor_new(&m->network_monitor, NULL);
        if (r < 0)
                return r;

        fd = sd_network_monitor_get_fd(m->network_monitor);
        if (fd < 0)
                return fd;

        events = sd_network_monitor_get_events(m->network_monitor);
        if (events < 0)
                return events;

        r = sd_event_add_io(m->event, &m->network_monitor_event_source,
                            fd, events, &on_network_event, m);
        if (r < 0)
                return r;

        return 0;
}

int manager_new(Manager **ret, char **interfaces, char **ignore, usec_t timeout) {
        _cleanup_(manager_freep) Manager *m = NULL;
        int r;

        assert(ret);

        m = new0(Manager, 1);
        if (!m)
                return -ENOMEM;

        m->interfaces = interfaces;
        m->ignore = ignore;

        r = sd_event_default(&m->event);
        if (r < 0)
                return r;

        sd_event_add_signal(m->event, NULL, SIGTERM, NULL,  NULL);
        sd_event_add_signal(m->event, NULL, SIGINT, NULL, NULL);

        if (timeout > 0) {
                usec_t usec;

                usec = now(clock_boottime_or_monotonic()) + timeout;

                r = sd_event_add_time(m->event, NULL, clock_boottime_or_monotonic(), usec, 0, NULL, INT_TO_PTR(-ETIMEDOUT));
                if (r < 0)
                        return r;
        }

        sd_event_set_watchdog(m->event, true);

        r = manager_network_monitor_listen(m);
        if (r < 0)
                return r;

        r = manager_rtnl_listen(m);
        if (r < 0)
                return r;

        *ret = m;
        m = NULL;

        return 0;
}

void manager_free(Manager *m) {
        Link *l;

        if (!m)
                return;

        while ((l = hashmap_first(m->links)))
               link_free(l);
        hashmap_free(m->links);
        hashmap_free(m->links_by_name);

        sd_event_source_unref(m->network_monitor_event_source);
        sd_network_monitor_unref(m->network_monitor);

        sd_event_source_unref(m->rtnl_event_source);
        sd_netlink_unref(m->rtnl);

        sd_event_unref(m->event);
        free(m);

        return;
}<|MERGE_RESOLUTION|>--- conflicted
+++ resolved
@@ -42,11 +42,7 @@
         if (link->flags & IFF_LOOPBACK)
                 return true;
 
-<<<<<<< HEAD
-        /* if interfaces are given on the commandlin, ignore all others */
-=======
         /* if interfaces are given on the command line, ignore all others */
->>>>>>> 3ee534a7
         if (m->interfaces && !strv_contains(m->interfaces, link->ifname))
                 return true;
 
