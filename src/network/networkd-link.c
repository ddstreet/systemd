--- conflicted
+++ resolved
@@ -612,30 +612,6 @@
         return 1;
 }
 
-static int link_get_address_handler(sd_rtnl *rtnl, sd_rtnl_message *m, void *userdata) {
-        _cleanup_link_unref_ Link *link = userdata;
-        int r;
-
-        assert(rtnl);
-        assert(m);
-        assert(link);
-        assert(link->manager);
-
-        for (; m; m = sd_rtnl_message_next(m)) {
-                r = sd_rtnl_message_get_errno(m);
-                if (r < 0) {
-                        log_debug_link(link, "getting address failed: %s", strerror(-r));
-                        continue;
-                }
-
-                r = link_rtnl_process_address(rtnl, m, link->manager);
-                if (r < 0)
-                        log_warning_link(link, "could not process address: %s", strerror(-r));
-        }
-
-        return 1;
-}
-
 static int address_handler(sd_rtnl *rtnl, sd_rtnl_message *m, void *userdata) {
         _cleanup_link_unref_ Link *link = userdata;
         int r;
@@ -661,11 +637,7 @@
                                 link->ifname, strerror(-r),
                                 "ERRNO=%d", -r,
                                 NULL);
-<<<<<<< HEAD
-        if (r >= 0) {
-=======
         else if (r >= 0) {
->>>>>>> f76907f1
                 /* calling handler directly so take a ref */
                 link_ref(link);
                 link_get_address_handler(rtnl, m, link);
@@ -1495,19 +1467,11 @@
         switch (type) {
         case RTM_NEWADDR:
                 if (!address_dropped)
-<<<<<<< HEAD
-                        log_debug_link(link, "added address: %s/%u", buf,
-                                       address->prefixlen);
-                else
-                        log_debug_link(link, "updated address: %s/%u", buf,
-                                       address->prefixlen);
-=======
                         log_debug_link(link, "added address: %s/%u (valid for %s)",
                                        buf, address->prefixlen, valid_str);
                 else
                         log_debug_link(link, "updated address: %s/%u (valid for %s)",
                                        buf, address->prefixlen, valid_str);
->>>>>>> f76907f1
 
                 LIST_PREPEND(addresses, link->addresses, address);
                 address = NULL;
@@ -1517,15 +1481,6 @@
                 break;
         case RTM_DELADDR:
                 if (address_dropped) {
-<<<<<<< HEAD
-                        log_debug_link(link, "removed address: %s/%u", buf,
-                                       address->prefixlen);
-
-                        link_save(link);
-                } else
-                        log_warning_link(link, "removing non-existent address: %s/%u",
-                                         buf, address->prefixlen);
-=======
                         log_debug_link(link, "removed address: %s/%u (valid for %s)",
                                        buf, address->prefixlen, valid_str);
 
@@ -1534,7 +1489,6 @@
                         log_warning_link(link,
                                          "removing non-existent address: %s/%u (valid for %s)",
                                          buf, address->prefixlen, valid_str);
->>>>>>> f76907f1
 
                 break;
         default:
