/* SPDX-License-Identifier: LGPL-2.1+ */

#include <netinet/in.h>
#include <linux/if.h>
#include <linux/if_arp.h>
#include <unistd.h>

#include "alloc-util.h"
#include "bus-util.h"
#include "dhcp-identifier.h"
#include "dhcp-lease-internal.h"
#include "env-file.h"
#include "fd-util.h"
#include "fileio.h"
#include "missing_network.h"
#include "netdev/bond.h"
#include "netdev/bridge.h"
#include "netdev/ipvlan.h"
#include "netdev/vrf.h"
#include "netlink-util.h"
#include "network-internal.h"
#include "networkd-can.h"
#include "networkd-dhcp-server.h"
#include "networkd-dhcp4.h"
#include "networkd-dhcp6.h"
#include "networkd-ipv4ll.h"
#include "networkd-ipv6-proxy-ndp.h"
#include "networkd-link-bus.h"
#include "networkd-link.h"
#include "networkd-lldp-tx.h"
#include "networkd-manager.h"
#include "networkd-ndisc.h"
#include "networkd-neighbor.h"
#include "networkd-radv.h"
#include "networkd-routing-policy-rule.h"
#include "set.h"
#include "socket-util.h"
#include "stdio-util.h"
#include "string-table.h"
#include "strv.h"
#include "sysctl-util.h"
#include "tmpfile-util.h"
#include "udev-util.h"
#include "util.h"
#include "virt.h"

uint32_t link_get_vrf_table(Link *link) {
        return link->network->vrf ? VRF(link->network->vrf)->table : RT_TABLE_MAIN;
}

uint32_t link_get_dhcp_route_table(Link *link) {
        /* When the interface is part of an VRF use the VRFs routing table, unless
         * another table is explicitly specified. */
        if (link->network->dhcp_route_table_set)
                return link->network->dhcp_route_table;
        return link_get_vrf_table(link);
}

uint32_t link_get_ipv6_accept_ra_route_table(Link *link) {
        if (link->network->ipv6_accept_ra_route_table_set)
                return link->network->ipv6_accept_ra_route_table;
        return link_get_vrf_table(link);
}

DUID* link_get_duid(Link *link) {
        if (link->network->duid.type != _DUID_TYPE_INVALID)
                return &link->network->duid;
        else
                return &link->manager->duid;
}

int link_sysctl_ipv6_enabled(Link *link) {
        _cleanup_free_ char *value = NULL;
        int r;

<<<<<<< HEAD
        r = sysctl_read_ip_property(AF_INET6, link->ifname, "disable_ipv6", &value);
        if (r < 0)
                return log_link_warning_errno(link, r,
                                              "Failed to read net.ipv6.conf.%s.disable_ipv6 sysctl property: %m",
                                              link->ifname);
=======
        assert(link);
        assert(link->ifname);

        if (link->sysctl_ipv6_enabled >= 0)
                return link->sysctl_ipv6_enabled;

        const char *ifname = link->ifname; /* work around bogus gcc warning */
        r = sysctl_read_ip_property(AF_INET6, ifname, "disable_ipv6", &value);
        if (r < 0)
                return log_link_warning_errno(link, r,
                                              "Failed to read net.ipv6.conf.%s.disable_ipv6 sysctl property: %m",
                                              ifname);
>>>>>>> aa8c231a

        link->sysctl_ipv6_enabled = value[0] == '0';
        return link->sysctl_ipv6_enabled;
}

static bool link_dhcp6_enabled(Link *link) {
        assert(link);

        if (!socket_ipv6_is_supported())
                return false;

        if (link->flags & IFF_LOOPBACK)
                return false;

        if (!link->network)
                return false;

        if (link->network->bond)
                return false;

<<<<<<< HEAD
=======
        if (link->iftype == ARPHRD_CAN)
                return false;

>>>>>>> aa8c231a
        if (link_sysctl_ipv6_enabled(link) == 0)
                return false;

        return link->network->dhcp & ADDRESS_FAMILY_IPV6;
}

static bool link_dhcp4_enabled(Link *link) {
        assert(link);

        if (link->flags & IFF_LOOPBACK)
                return false;

        if (!link->network)
                return false;

        if (link->network->bond)
                return false;

        if (link->iftype == ARPHRD_CAN)
                return false;

        return link->network->dhcp & ADDRESS_FAMILY_IPV4;
}

static bool link_dhcp4_server_enabled(Link *link) {
        assert(link);

        if (link->flags & IFF_LOOPBACK)
                return false;

        if (!link->network)
                return false;

        if (link->network->bond)
                return false;

        if (link->iftype == ARPHRD_CAN)
                return false;

        return link->network->dhcp_server;
}

bool link_ipv4ll_enabled(Link *link, AddressFamily mask) {
        assert(link);
        assert((mask & ~(ADDRESS_FAMILY_IPV4 | ADDRESS_FAMILY_FALLBACK_IPV4)) == 0);

        if (link->flags & IFF_LOOPBACK)
                return false;

        if (!link->network)
                return false;

        if (link->iftype == ARPHRD_CAN)
                return false;

        if (STRPTR_IN_SET(link->kind,
                          "vrf", "wireguard", "ipip", "gre", "ip6gre","ip6tnl", "sit", "vti",
                          "vti6", "nlmon", "xfrm"))
                return false;

        /* L3 or L3S mode do not support ARP. */
        if (IN_SET(link_get_ipvlan_mode(link), NETDEV_IPVLAN_MODE_L3, NETDEV_IPVLAN_MODE_L3S))
                return false;

        if (link->network->bond)
                return false;

        return link->network->link_local & mask;
}

static bool link_ipv6ll_enabled(Link *link) {
        assert(link);

        if (!socket_ipv6_is_supported())
                return false;

        if (link->flags & IFF_LOOPBACK)
                return false;

        if (!link->network)
                return false;

        if (link->iftype == ARPHRD_CAN)
                return false;

        if (STRPTR_IN_SET(link->kind, "vrf", "wireguard", "ipip", "gre", "sit", "vti", "nlmon"))
                return false;

        if (link->network->bond)
                return false;

        if (link_sysctl_ipv6_enabled(link) == 0)
                return false;

        return link->network->link_local & ADDRESS_FAMILY_IPV6;
}

static bool link_ipv6_enabled(Link *link) {
        assert(link);

        if (!socket_ipv6_is_supported())
                return false;

        if (link->network->bond)
                return false;

        if (link_sysctl_ipv6_enabled(link) == 0)
<<<<<<< HEAD
=======
                return false;

        if (link->iftype == ARPHRD_CAN)
>>>>>>> aa8c231a
                return false;

        /* DHCPv6 client will not be started if no IPv6 link-local address is configured. */
        return link_ipv6ll_enabled(link) || network_has_static_ipv6_addresses(link->network);
}

static bool link_radv_enabled(Link *link) {
        assert(link);

        if (!link_ipv6ll_enabled(link))
                return false;

        return link->network->router_prefix_delegation != RADV_PREFIX_DELEGATION_NONE;
}

static bool link_ipv4_forward_enabled(Link *link) {
        assert(link);

        if (link->flags & IFF_LOOPBACK)
                return false;

        if (!link->network)
                return false;

        if (link->network->ip_forward == _ADDRESS_FAMILY_INVALID)
                return false;

        return link->network->ip_forward & ADDRESS_FAMILY_IPV4;
}

static bool link_ipv6_forward_enabled(Link *link) {
        assert(link);

        if (!socket_ipv6_is_supported())
                return false;

        if (link->flags & IFF_LOOPBACK)
                return false;

        if (!link->network)
                return false;

        if (link->network->ip_forward == _ADDRESS_FAMILY_INVALID)
                return false;

        if (link_sysctl_ipv6_enabled(link) == 0)
                return false;

        return link->network->ip_forward & ADDRESS_FAMILY_IPV6;
}

static bool link_proxy_arp_enabled(Link *link) {
        assert(link);

        if (link->flags & IFF_LOOPBACK)
                return false;

        if (!link->network)
                return false;

        if (link->network->proxy_arp < 0)
                return false;

        return true;
}

static bool link_ipv6_accept_ra_enabled(Link *link) {
        assert(link);

        if (!socket_ipv6_is_supported())
                return false;

        if (link->flags & IFF_LOOPBACK)
                return false;

        if (!link->network)
                return false;

        if (!link_ipv6ll_enabled(link))
                return false;

        /* If unset use system default (enabled if local forwarding is disabled.
         * disabled if local forwarding is enabled).
         * If set, ignore or enforce RA independent of local forwarding state.
         */
        if (link->network->ipv6_accept_ra < 0)
                /* default to accept RA if ip_forward is disabled and ignore RA if ip_forward is enabled */
                return !link_ipv6_forward_enabled(link);
        else if (link->network->ipv6_accept_ra > 0)
                /* accept RA even if ip_forward is enabled */
                return true;
        else
                /* ignore RA */
                return false;
}

static IPv6PrivacyExtensions link_ipv6_privacy_extensions(Link *link) {
        assert(link);

        if (!socket_ipv6_is_supported())
                return _IPV6_PRIVACY_EXTENSIONS_INVALID;

        if (link->flags & IFF_LOOPBACK)
                return _IPV6_PRIVACY_EXTENSIONS_INVALID;

        if (!link->network)
                return _IPV6_PRIVACY_EXTENSIONS_INVALID;

        return link->network->ipv6_privacy_extensions;
}

static int link_enable_ipv6(Link *link) {
        bool disabled;
        int r;

        if (link->flags & IFF_LOOPBACK)
                return 0;

        disabled = !link_ipv6_enabled(link);

        r = sysctl_write_ip_property_boolean(AF_INET6, link->ifname, "disable_ipv6", disabled);
        if (r < 0)
                log_link_warning_errno(link, r, "Cannot %s IPv6: %m", enable_disable(!disabled));
        else
                log_link_info(link, "IPv6 successfully %sd", enable_disable(!disabled));

        return 0;
}

static bool link_is_enslaved(Link *link) {
        if (link->flags & IFF_SLAVE)
                /* Even if the link is not managed by networkd, honor IFF_SLAVE flag. */
                return true;

        if (!link->network)
                return false;

        if (link->master_ifindex > 0 && link->network->bridge)
                return true;

        /* TODO: add conditions for other netdevs. */

        return false;
}

static void link_update_master_operstate(Link *link, NetDev *netdev) {
        Link *master;

        if (!netdev)
                return;

        if (link_get(link->manager, netdev->ifindex, &master) < 0)
                return;

        link_update_operstate(master, true);
}

void link_update_operstate(Link *link, bool also_update_master) {
        LinkOperationalState operstate;
        LinkCarrierState carrier_state;
        LinkAddressState address_state;
        _cleanup_strv_free_ char **p = NULL;
        uint8_t scope = RT_SCOPE_NOWHERE;
        bool changed = false;
        Address *address;
        Iterator i;

        assert(link);

        if (link->kernel_operstate == IF_OPER_DORMANT)
                carrier_state = LINK_CARRIER_STATE_DORMANT;
        else if (link_has_carrier(link)) {
                if (link_is_enslaved(link))
                        carrier_state = LINK_CARRIER_STATE_ENSLAVED;
                else
                        carrier_state = LINK_CARRIER_STATE_CARRIER;
        } else if (link->flags & IFF_UP)
                carrier_state = LINK_CARRIER_STATE_NO_CARRIER;
        else
                carrier_state = LINK_CARRIER_STATE_OFF;

        if (carrier_state >= LINK_CARRIER_STATE_CARRIER) {
                Link *slave;

                SET_FOREACH(slave, link->slaves, i) {
                        link_update_operstate(slave, false);

                        if (slave->carrier_state < LINK_CARRIER_STATE_CARRIER)
                                carrier_state = LINK_CARRIER_STATE_DEGRADED_CARRIER;
                }
        }

        SET_FOREACH(address, link->addresses, i) {
                if (!address_is_ready(address))
                        continue;

                if (address->scope < scope)
                        scope = address->scope;
        }

        /* for operstate we also take foreign addresses into account */
        SET_FOREACH(address, link->addresses_foreign, i) {
                if (!address_is_ready(address))
                        continue;

                if (address->scope < scope)
                        scope = address->scope;
        }

        if (scope < RT_SCOPE_SITE)
                /* universally accessible addresses found */
                address_state = LINK_ADDRESS_STATE_ROUTABLE;
        else if (scope < RT_SCOPE_HOST)
                /* only link or site local addresses found */
                address_state = LINK_ADDRESS_STATE_DEGRADED;
        else
                /* no useful addresses found */
                address_state = LINK_ADDRESS_STATE_OFF;

        /* Mapping of address and carrier state vs operational state
         *                                                     carrier state
         *                          | off | no-carrier | dormant | degraded-carrier | carrier  | enslaved
         *                 ------------------------------------------------------------------------------
         *                 off      | off | no-carrier | dormant | degraded-carrier | carrier  | enslaved
         * address_state   degraded | off | no-carrier | dormant | degraded-carrier | degraded | enslaved
         *                 routable | off | no-carrier | dormant | degraded-carrier | routable | routable
         */

        if (carrier_state < LINK_CARRIER_STATE_CARRIER || address_state == LINK_ADDRESS_STATE_OFF)
                operstate = (LinkOperationalState) carrier_state;
        else if (address_state == LINK_ADDRESS_STATE_ROUTABLE)
                operstate = LINK_OPERSTATE_ROUTABLE;
        else if (carrier_state == LINK_CARRIER_STATE_CARRIER)
                operstate = LINK_OPERSTATE_DEGRADED;
        else
                operstate = LINK_OPERSTATE_ENSLAVED;

        if (link->carrier_state != carrier_state) {
                link->carrier_state = carrier_state;
                changed = true;
                if (strv_extend(&p, "CarrierState") < 0)
                        log_oom();
        }

        if (link->address_state != address_state) {
                link->address_state = address_state;
                changed = true;
                if (strv_extend(&p, "AddressState") < 0)
                        log_oom();
        }

        if (link->operstate != operstate) {
                link->operstate = operstate;
                changed = true;
                if (strv_extend(&p, "OperationalState") < 0)
                        log_oom();
        }

        if (p)
                link_send_changed_strv(link, p);
        if (changed)
                link_dirty(link);

        if (also_update_master && link->network) {
                link_update_master_operstate(link, link->network->bond);
                link_update_master_operstate(link, link->network->bridge);
        }
}

#define FLAG_STRING(string, flag, old, new) \
        (((old ^ new) & flag) \
                ? ((old & flag) ? (" -" string) : (" +" string)) \
                : "")

static int link_update_flags(Link *link, sd_netlink_message *m, bool force_update_operstate) {
        unsigned flags, unknown_flags_added, unknown_flags_removed, unknown_flags;
        uint8_t operstate;
        int r;

        assert(link);

        r = sd_rtnl_message_link_get_flags(m, &flags);
        if (r < 0)
                return log_link_warning_errno(link, r, "Could not get link flags: %m");

        r = sd_netlink_message_read_u8(m, IFLA_OPERSTATE, &operstate);
        if (r < 0)
                /* if we got a message without operstate, take it to mean
                   the state was unchanged */
                operstate = link->kernel_operstate;

        if (!force_update_operstate && (link->flags == flags) && (link->kernel_operstate == operstate))
                return 0;

        if (link->flags != flags) {
                log_link_debug(link, "Flags change:%s%s%s%s%s%s%s%s%s%s%s%s%s%s%s%s%s%s%s",
                               FLAG_STRING("LOOPBACK", IFF_LOOPBACK, link->flags, flags),
                               FLAG_STRING("MASTER", IFF_MASTER, link->flags, flags),
                               FLAG_STRING("SLAVE", IFF_SLAVE, link->flags, flags),
                               FLAG_STRING("UP", IFF_UP, link->flags, flags),
                               FLAG_STRING("DORMANT", IFF_DORMANT, link->flags, flags),
                               FLAG_STRING("LOWER_UP", IFF_LOWER_UP, link->flags, flags),
                               FLAG_STRING("RUNNING", IFF_RUNNING, link->flags, flags),
                               FLAG_STRING("MULTICAST", IFF_MULTICAST, link->flags, flags),
                               FLAG_STRING("BROADCAST", IFF_BROADCAST, link->flags, flags),
                               FLAG_STRING("POINTOPOINT", IFF_POINTOPOINT, link->flags, flags),
                               FLAG_STRING("PROMISC", IFF_PROMISC, link->flags, flags),
                               FLAG_STRING("ALLMULTI", IFF_ALLMULTI, link->flags, flags),
                               FLAG_STRING("PORTSEL", IFF_PORTSEL, link->flags, flags),
                               FLAG_STRING("AUTOMEDIA", IFF_AUTOMEDIA, link->flags, flags),
                               FLAG_STRING("DYNAMIC", IFF_DYNAMIC, link->flags, flags),
                               FLAG_STRING("NOARP", IFF_NOARP, link->flags, flags),
                               FLAG_STRING("NOTRAILERS", IFF_NOTRAILERS, link->flags, flags),
                               FLAG_STRING("DEBUG", IFF_DEBUG, link->flags, flags),
                               FLAG_STRING("ECHO", IFF_ECHO, link->flags, flags));

                unknown_flags = ~(IFF_LOOPBACK | IFF_MASTER | IFF_SLAVE | IFF_UP |
                                  IFF_DORMANT | IFF_LOWER_UP | IFF_RUNNING |
                                  IFF_MULTICAST | IFF_BROADCAST | IFF_POINTOPOINT |
                                  IFF_PROMISC | IFF_ALLMULTI | IFF_PORTSEL |
                                  IFF_AUTOMEDIA | IFF_DYNAMIC | IFF_NOARP |
                                  IFF_NOTRAILERS | IFF_DEBUG | IFF_ECHO);
                unknown_flags_added = ((link->flags ^ flags) & flags & unknown_flags);
                unknown_flags_removed = ((link->flags ^ flags) & link->flags & unknown_flags);

                /* link flags are currently at most 18 bits, let's align to
                 * printing 20 */
                if (unknown_flags_added)
                        log_link_debug(link,
                                       "Unknown link flags gained: %#.5x (ignoring)",
                                       unknown_flags_added);

                if (unknown_flags_removed)
                        log_link_debug(link,
                                       "Unknown link flags lost: %#.5x (ignoring)",
                                       unknown_flags_removed);
        }

        link->flags = flags;
        link->kernel_operstate = operstate;

        link_update_operstate(link, true);

        return 0;
}

static int link_new(Manager *manager, sd_netlink_message *message, Link **ret) {
        _cleanup_(link_unrefp) Link *link = NULL;
        uint16_t type;
        const char *ifname, *kind = NULL;
        int r, ifindex;
        unsigned short iftype;

        assert(manager);
        assert(message);
        assert(ret);

        /* check for link kind */
        r = sd_netlink_message_enter_container(message, IFLA_LINKINFO);
        if (r == 0) {
                (void) sd_netlink_message_read_string(message, IFLA_INFO_KIND, &kind);
                r = sd_netlink_message_exit_container(message);
                if (r < 0)
                        return r;
        }

        r = sd_netlink_message_get_type(message, &type);
        if (r < 0)
                return r;
        else if (type != RTM_NEWLINK)
                return -EINVAL;

        r = sd_rtnl_message_link_get_ifindex(message, &ifindex);
        if (r < 0)
                return r;
        else if (ifindex <= 0)
                return -EINVAL;

        r = sd_rtnl_message_link_get_type(message, &iftype);
        if (r < 0)
                return r;

        r = sd_netlink_message_read_string(message, IFLA_IFNAME, &ifname);
        if (r < 0)
                return r;

        link = new(Link, 1);
        if (!link)
                return -ENOMEM;

        *link = (Link) {
                .n_ref = 1,
                .manager = manager,
                .state = LINK_STATE_PENDING,
                .ifindex = ifindex,
                .iftype = iftype,
                .sysctl_ipv6_enabled = -1,
<<<<<<< HEAD
=======

                .n_dns = (unsigned) -1,
                .dns_default_route = -1,
                .llmnr = _RESOLVE_SUPPORT_INVALID,
                .mdns = _RESOLVE_SUPPORT_INVALID,
                .dnssec_mode = _DNSSEC_MODE_INVALID,
                .dns_over_tls_mode = _DNS_OVER_TLS_MODE_INVALID,
>>>>>>> aa8c231a
        };

        link->ifname = strdup(ifname);
        if (!link->ifname)
                return -ENOMEM;

        if (kind) {
                link->kind = strdup(kind);
                if (!link->kind)
                        return -ENOMEM;
        }

        r = sd_netlink_message_read_u32(message, IFLA_MASTER, (uint32_t *)&link->master_ifindex);
        if (r < 0)
                log_link_debug_errno(link, r, "New device has no master, continuing without");

        r = sd_netlink_message_read_ether_addr(message, IFLA_ADDRESS, &link->mac);
        if (r < 0)
                log_link_debug_errno(link, r, "MAC address not found for new device, continuing without");

        if (asprintf(&link->state_file, "/run/systemd/netif/links/%d", link->ifindex) < 0)
                return -ENOMEM;

        if (asprintf(&link->lease_file, "/run/systemd/netif/leases/%d", link->ifindex) < 0)
                return -ENOMEM;

        if (asprintf(&link->lldp_file, "/run/systemd/netif/lldp/%d", link->ifindex) < 0)
                return -ENOMEM;

        r = hashmap_ensure_allocated(&manager->links, NULL);
        if (r < 0)
                return r;

        r = hashmap_put(manager->links, INT_TO_PTR(link->ifindex), link);
        if (r < 0)
                return r;

        r = link_update_flags(link, message, false);
        if (r < 0)
                return r;

        *ret = TAKE_PTR(link);

        return 0;
}

void link_ntp_settings_clear(Link *link) {
        link->ntp = strv_free(link->ntp);
}

void link_dns_settings_clear(Link *link) {
        link->dns = mfree(link->dns);
        link->n_dns = (unsigned) -1;

        link->search_domains = ordered_set_free_free(link->search_domains);
        link->route_domains = ordered_set_free_free(link->route_domains);

        link->dns_default_route = -1;
        link->llmnr = _RESOLVE_SUPPORT_INVALID;
        link->mdns = _RESOLVE_SUPPORT_INVALID;
        link->dnssec_mode = _DNSSEC_MODE_INVALID;
        link->dns_over_tls_mode = _DNS_OVER_TLS_MODE_INVALID;

        link->dnssec_negative_trust_anchors = set_free_free(link->dnssec_negative_trust_anchors);
}

static Link *link_free(Link *link) {
        Address *address;

        assert(link);

        link_ntp_settings_clear(link);
        link_dns_settings_clear(link);

        link->routes = set_free_with_destructor(link->routes, route_free);
        link->routes_foreign = set_free_with_destructor(link->routes_foreign, route_free);

        link->neighbors = set_free_with_destructor(link->neighbors, neighbor_free);
        link->neighbors_foreign = set_free_with_destructor(link->neighbors_foreign, neighbor_free);

        link->addresses = set_free_with_destructor(link->addresses, address_free);
        link->addresses_foreign = set_free_with_destructor(link->addresses_foreign, address_free);

        while ((address = link->pool_addresses)) {
                LIST_REMOVE(addresses, link->pool_addresses, address);
                address_free(address);
        }

        sd_dhcp_server_unref(link->dhcp_server);
        sd_dhcp_client_unref(link->dhcp_client);
        sd_dhcp_lease_unref(link->dhcp_lease);
        set_free(link->dhcp_routes);

        link_lldp_emit_stop(link);

        free(link->lease_file);

        sd_lldp_unref(link->lldp);
        free(link->lldp_file);

        ndisc_flush(link);

        sd_ipv4ll_unref(link->ipv4ll);
        sd_dhcp6_client_unref(link->dhcp6_client);
        sd_ndisc_unref(link->ndisc);
        sd_radv_unref(link->radv);

        free(link->ifname);
        free(link->kind);

        (void) unlink(link->state_file);
        free(link->state_file);

        sd_device_unref(link->sd_device);

        hashmap_free(link->bound_to_links);
        hashmap_free(link->bound_by_links);

        set_free_with_destructor(link->slaves, link_unref);

        network_unref(link->network);

        return mfree(link);
}

DEFINE_TRIVIAL_REF_UNREF_FUNC(Link, link, link_free);

int link_get(Manager *m, int ifindex, Link **ret) {
        Link *link;

        assert(m);
        assert(ifindex);
        assert(ret);

        link = hashmap_get(m->links, INT_TO_PTR(ifindex));
        if (!link)
                return -ENODEV;

        *ret = link;

        return 0;
}

void link_set_state(Link *link, LinkState state) {
        assert(link);

        if (link->state == state)
                return;

        log_link_debug(link, "State changed: %s -> %s",
                       link_state_to_string(link->state),
                       link_state_to_string(state));

        link->state = state;

        link_send_changed(link, "AdministrativeState", NULL);
}

static void link_enter_unmanaged(Link *link) {
        assert(link);

        link_set_state(link, LINK_STATE_UNMANAGED);

        link_dirty(link);
}

int link_stop_clients(Link *link, bool may_keep_dhcp) {
        int r = 0, k;

        assert(link);
        assert(link->manager);
        assert(link->manager->event);

        dhcp4_release_old_lease(link);

        if (link->dhcp_client && (!may_keep_dhcp || !link->network ||
                                  !FLAGS_SET(link->network->keep_configuration, KEEP_CONFIGURATION_DHCP_ON_STOP))) {
                k = sd_dhcp_client_stop(link->dhcp_client);
                if (k < 0)
                        r = log_link_warning_errno(link, k, "Could not stop DHCPv4 client: %m");
        }

        if (link->ipv4ll) {
                k = sd_ipv4ll_stop(link->ipv4ll);
                if (k < 0)
                        r = log_link_warning_errno(link, k, "Could not stop IPv4 link-local: %m");
        }

        if (link->dhcp6_client) {
                k = sd_dhcp6_client_stop(link->dhcp6_client);
                if (k < 0)
                        r = log_link_warning_errno(link, k, "Could not stop DHCPv6 client: %m");
        }

        if (link->ndisc) {
                k = sd_ndisc_stop(link->ndisc);
                if (k < 0)
                        r = log_link_warning_errno(link, k, "Could not stop IPv6 Router Discovery: %m");
        }

        if (link->radv) {
                k = sd_radv_stop(link->radv);
                if (k < 0)
                        r = log_link_warning_errno(link, k, "Could not stop IPv6 Router Advertisement: %m");
        }

        link_lldp_emit_stop(link);
        return r;
}

void link_enter_failed(Link *link) {
        assert(link);

        if (IN_SET(link->state, LINK_STATE_FAILED, LINK_STATE_LINGER))
                return;

        log_link_warning(link, "Failed");

        link_set_state(link, LINK_STATE_FAILED);

        link_stop_clients(link, false);

        link_dirty(link);
}

static int link_join_netdevs_after_configured(Link *link) {
        NetDev *netdev;
        Iterator i;
        int r;

        HASHMAP_FOREACH(netdev, link->network->stacked_netdevs, i) {
                if (netdev->ifindex > 0)
                        /* Assume already enslaved. */
                        continue;

                if (netdev_get_create_type(netdev) != NETDEV_CREATE_AFTER_CONFIGURED)
                        continue;

                log_struct(LOG_DEBUG,
                           LOG_LINK_INTERFACE(link),
                           LOG_NETDEV_INTERFACE(netdev),
                           LOG_LINK_MESSAGE(link, "Enslaving by '%s'", netdev->ifname));

                r = netdev_join(netdev, link, NULL);
                if (r < 0)
                        return log_struct_errno(LOG_WARNING, r,
                                                LOG_LINK_INTERFACE(link),
                                                LOG_NETDEV_INTERFACE(netdev),
                                                LOG_LINK_MESSAGE(link, "Could not join netdev '%s': %m", netdev->ifname));
        }

        return 0;
}

static void link_enter_configured(Link *link) {
        assert(link);
        assert(link->network);

        if (link->state != LINK_STATE_CONFIGURING)
                return;

        log_link_info(link, "Configured");

        link_set_state(link, LINK_STATE_CONFIGURED);

        (void) link_join_netdevs_after_configured(link);

        link_dirty(link);
}

static int link_request_set_routing_policy_rule(Link *link) {
        RoutingPolicyRule *rule, *rrule = NULL;
        int r;

        assert(link);
        assert(link->network);

        link->routing_policy_rules_configured = false;

        LIST_FOREACH(rules, rule, link->network->rules) {
                r = routing_policy_rule_get(link->manager, rule, &rrule);
                if (r >= 0) {
                        if (r == 0)
                                (void) routing_policy_rule_make_local(link->manager, rrule);
                        continue;
                }

<<<<<<< HEAD
                r = routing_policy_rule_configure(rule, link, NULL, false);
                if (r < 0) {
                        log_link_warning_errno(link, r, "Could not set routing policy rules: %m");
                        link_enter_failed(link);
                        return r;
                }
=======
                r = routing_policy_rule_configure(rule, link, NULL);
                if (r < 0)
                        return log_link_warning_errno(link, r, "Could not set routing policy rules: %m");
>>>>>>> aa8c231a
                if (r > 0)
                        link->routing_policy_rule_messages++;
        }

        routing_policy_rule_purge(link->manager, link);
        if (link->routing_policy_rule_messages == 0) {
                link->routing_policy_rules_configured = true;
                link_check_ready(link);
        } else {
                log_link_debug(link, "Setting routing policy rules");
                link_set_state(link, LINK_STATE_CONFIGURING);
        }

        return 0;
}

static int route_handler(sd_netlink *rtnl, sd_netlink_message *m, Link *link) {
        int r;

        assert(link);
        assert(link->route_messages > 0);
        assert(IN_SET(link->state, LINK_STATE_CONFIGURING,
                      LINK_STATE_FAILED, LINK_STATE_LINGER));

        link->route_messages--;

        if (IN_SET(link->state, LINK_STATE_FAILED, LINK_STATE_LINGER))
                return 1;

        r = sd_netlink_message_get_errno(m);
        if (r < 0 && r != -EEXIST) {
                log_link_warning_errno(link, r, "Could not set route: %m");
                link_enter_failed(link);
                return 1;
        }

        if (link->route_messages == 0) {
                log_link_debug(link, "Routes set");
                link->static_routes_configured = true;
                link_check_ready(link);
        }

        return 1;
}

int link_request_set_routes(Link *link) {
        enum {
                PHASE_NON_GATEWAY, /* First phase: Routes without a gateway */
                PHASE_GATEWAY,     /* Second phase: Routes with a gateway */
                _PHASE_MAX
        } phase;
        Route *rt;
        int r;

        assert(link);
        assert(link->network);
        assert(link->addresses_configured);
        assert(link->address_messages == 0);
        assert(link->state != _LINK_STATE_INVALID);

        link->static_routes_configured = false;

        if (!link_has_carrier(link) && !link->network->configure_without_carrier)
                /* During configuring addresses, the link lost its carrier. As networkd is dropping
                 * the addresses now, let's not configure the routes either. */
                return 0;

        r = link_request_set_routing_policy_rule(link);
        if (r < 0)
                return r;

        /* First add the routes that enable us to talk to gateways, then add in the others that need a gateway. */
        for (phase = 0; phase < _PHASE_MAX; phase++)
                LIST_FOREACH(routes, rt, link->network->static_routes) {

                        if (in_addr_is_null(rt->family, &rt->gw) != (phase == PHASE_NON_GATEWAY))
                                continue;

                        r = route_configure(rt, link, route_handler);
<<<<<<< HEAD
                        if (r < 0) {
                                log_link_warning_errno(link, r, "Could not set routes: %m");
                                link_enter_failed(link);
                                return r;
                        }
=======
                        if (r < 0)
                                return log_link_warning_errno(link, r, "Could not set routes: %m");
>>>>>>> aa8c231a
                        if (r > 0)
                                link->route_messages++;
                }

        if (link->route_messages == 0) {
                link->static_routes_configured = true;
                link_check_ready(link);
        } else {
                log_link_debug(link, "Setting routes");
                link_set_state(link, LINK_STATE_CONFIGURING);
        }

        return 0;
}

void link_check_ready(Link *link) {
        Address *a;
        Iterator i;
        int r;

        assert(link);

        if (IN_SET(link->state, LINK_STATE_FAILED, LINK_STATE_LINGER))
                return;

        if (!link->network)
                return;

        if (!link->addresses_configured)
                return;

        if (!link->neighbors_configured)
                return;

        SET_FOREACH(a, link->addresses, i)
                if (!address_is_ready(a))
                        return;

        if (!link->addresses_ready) {
                link->addresses_ready = true;
                r = link_request_set_routes(link);
                if (r < 0)
                        link_enter_failed(link);
                return;
        }

        if (!link->static_routes_configured)
                return;

        if (!link->routing_policy_rules_configured)
                return;

        if (link_has_carrier(link) || !link->network->configure_without_carrier) {

                if (link_ipv4ll_enabled(link, ADDRESS_FAMILY_IPV4) && !(link->ipv4ll_address && link->ipv4ll_route))
                        return;

                if (link_ipv6ll_enabled(link) &&
                    in_addr_is_null(AF_INET6, (const union in_addr_union*) &link->ipv6ll_address))
                        return;

                if ((link_dhcp4_enabled(link) || link_dhcp6_enabled(link)) &&
                    !link->dhcp4_configured &&
                    !link->dhcp6_configured &&
                    !(link_ipv4ll_enabled(link, ADDRESS_FAMILY_FALLBACK_IPV4) && link->ipv4ll_address && link->ipv4ll_route))
                        /* When DHCP is enabled, at least one protocol must provide an address, or
                         * an IPv4ll fallback address must be configured. */
                        return;

                if (link_ipv6_accept_ra_enabled(link) && !link->ndisc_configured)
                        return;
        }

        if (link->state != LINK_STATE_CONFIGURED)
                link_enter_configured(link);

        return;
}

static int link_request_set_neighbors(Link *link) {
        Neighbor *neighbor;
        int r;

        assert(link);
        assert(link->network);
        assert(link->state != _LINK_STATE_INVALID);

        link->neighbors_configured = false;

        LIST_FOREACH(neighbors, neighbor, link->network->neighbors) {
                r = neighbor_configure(neighbor, link, NULL);
                if (r < 0)
                        return log_link_warning_errno(link, r, "Could not set neighbor: %m");
        }

        if (link->neighbor_messages == 0) {
                link->neighbors_configured = true;
                link_check_ready(link);
        } else {
                log_link_debug(link, "Setting neighbors");
                link_set_state(link, LINK_STATE_CONFIGURING);
        }

        return 0;
}

static int address_handler(sd_netlink *rtnl, sd_netlink_message *m, Link *link) {
        int r;

        assert(rtnl);
        assert(m);
        assert(link);
        assert(link->ifname);
        assert(link->address_messages > 0);
        assert(IN_SET(link->state, LINK_STATE_CONFIGURING,
               LINK_STATE_FAILED, LINK_STATE_LINGER));

        link->address_messages--;

        if (IN_SET(link->state, LINK_STATE_FAILED, LINK_STATE_LINGER))
                return 1;

        r = sd_netlink_message_get_errno(m);
        if (r < 0 && r != -EEXIST) {
                log_link_warning_errno(link, r, "could not set address: %m");
                link_enter_failed(link);
                return 1;
        } else if (r >= 0)
                (void) manager_rtnl_process_address(rtnl, m, link->manager);

        if (link->address_messages == 0) {
                log_link_debug(link, "Addresses set");
                link->addresses_configured = true;
                link_check_ready(link);
        }

        return 1;
}

static int link_set_bridge_fdb(Link *link) {
        FdbEntry *fdb_entry;
        int r;

        LIST_FOREACH(static_fdb_entries, fdb_entry, link->network->static_fdb_entries) {
                r = fdb_entry_configure(link, fdb_entry);
                if (r < 0)
                        return log_link_error_errno(link, r, "Failed to add MAC entry to static MAC table: %m");
        }

        return 0;
}

static int link_request_set_addresses(Link *link) {
        AddressLabel *label;
        Address *ad;
        int r;

        assert(link);
        assert(link->network);
        assert(link->state != _LINK_STATE_INVALID);

        /* Reset all *_configured flags we are configuring. */
        link->addresses_configured = false;
        link->addresses_ready = false;
        link->neighbors_configured = false;
        link->static_routes_configured = false;
        link->routing_policy_rules_configured = false;

        r = link_set_bridge_fdb(link);
        if (r < 0)
                return r;

        r = link_request_set_neighbors(link);
        if (r < 0)
                return r;

        LIST_FOREACH(addresses, ad, link->network->static_addresses) {
                bool update;

                update = address_get(link, ad->family, &ad->in_addr, ad->prefixlen, NULL) > 0;

                r = address_configure(ad, link, address_handler, update);
<<<<<<< HEAD
                if (r < 0) {
                        log_link_warning_errno(link, r, "Could not set addresses: %m");
                        link_enter_failed(link);
                        return r;
                }
=======
                if (r < 0)
                        return log_link_warning_errno(link, r, "Could not set addresses: %m");
>>>>>>> aa8c231a
                if (r > 0)
                        link->address_messages++;
        }

        LIST_FOREACH(labels, label, link->network->address_labels) {
                r = address_label_configure(label, link, NULL, false);
                if (r < 0)
                        return log_link_warning_errno(link, r, "Could not set address label: %m");

                link->address_label_messages++;
        }

        /* now that we can figure out a default address for the dhcp server,
           start it */
        if (link_dhcp4_server_enabled(link) && (link->flags & IFF_UP)) {
                r = dhcp4_server_configure(link);
                if (r < 0)
                        return r;
                log_link_debug(link, "Offering DHCPv4 leases");
        }

        if (link->address_messages == 0) {
                link->addresses_configured = true;
                link_check_ready(link);
        } else {
                log_link_debug(link, "Setting addresses");
                link_set_state(link, LINK_STATE_CONFIGURING);
        }

        return 0;
}

static int link_set_bridge_vlan(Link *link) {
        int r;

        r = br_vlan_configure(link, link->network->pvid, link->network->br_vid_bitmap, link->network->br_untagged_bitmap);
        if (r < 0)
                log_link_error_errno(link, r, "Failed to assign VLANs to bridge port: %m");

        return r;
}

static int link_set_proxy_arp(Link *link) {
        int r;

        if (!link_proxy_arp_enabled(link))
                return 0;

        r = sysctl_write_ip_property_boolean(AF_INET, link->ifname, "proxy_arp", link->network->proxy_arp > 0);
        if (r < 0)
                log_link_warning_errno(link, r, "Cannot configure proxy ARP for interface: %m");

        return 0;
}

static int link_configure_after_setting_mtu(Link *link);

static int set_mtu_handler(sd_netlink *rtnl, sd_netlink_message *m, Link *link) {
        int r;

        assert(m);
        assert(link);
        assert(link->ifname);

        link->setting_mtu = false;

        if (IN_SET(link->state, LINK_STATE_FAILED, LINK_STATE_LINGER))
                return 1;

        r = sd_netlink_message_get_errno(m);
        if (r < 0)
                log_link_warning_errno(link, r, "Could not set MTU, ignoring: %m");
        else
                log_link_debug(link, "Setting MTU done.");

        if (link->state == LINK_STATE_INITIALIZED) {
                r = link_configure_after_setting_mtu(link);
                if (r < 0)
                        link_enter_failed(link);
        }

        return 1;
}

int link_set_mtu(Link *link, uint32_t mtu) {
        _cleanup_(sd_netlink_message_unrefp) sd_netlink_message *req = NULL;
        int r;

        assert(link);
        assert(link->manager);
        assert(link->manager->rtnl);

        if (mtu == 0 || link->setting_mtu)
                return 0;

        if (link->mtu == mtu)
                return 0;

        log_link_debug(link, "Setting MTU: %" PRIu32, mtu);

        r = sd_rtnl_message_new_link(link->manager->rtnl, &req, RTM_SETLINK, link->ifindex);
        if (r < 0)
                return log_link_error_errno(link, r, "Could not allocate RTM_SETLINK message: %m");

        /* If IPv6 not configured (no static IPv6 address and IPv6LL autoconfiguration is disabled)
         * for this interface, then disable IPv6 else enable it. */
        (void) link_enable_ipv6(link);

        /* IPv6 protocol requires a minimum MTU of IPV6_MTU_MIN(1280) bytes
         * on the interface. Bump up MTU bytes to IPV6_MTU_MIN. */
        if (link_ipv6_enabled(link) && mtu < IPV6_MIN_MTU) {

                log_link_warning(link, "Bumping MTU to " STRINGIFY(IPV6_MIN_MTU) ", as "
                                 "IPv6 is requested and requires a minimum MTU of " STRINGIFY(IPV6_MIN_MTU) " bytes: %m");

                mtu = IPV6_MIN_MTU;
        }

        r = sd_netlink_message_append_u32(req, IFLA_MTU, mtu);
        if (r < 0)
                return log_link_error_errno(link, r, "Could not append MTU: %m");

        r = netlink_call_async(link->manager->rtnl, NULL, req, set_mtu_handler,
                               link_netlink_destroy_callback, link);
        if (r < 0)
                return log_link_error_errno(link, r, "Could not send rtnetlink message: %m");

        link_ref(link);
        link->setting_mtu = true;

        return 0;
}

static bool link_reduces_vlan_mtu(Link *link) {
        /* See netif_reduces_vlan_mtu() in kernel. */
        return streq_ptr(link->kind, "macsec");
}

static uint32_t link_get_requested_mtu_by_stacked_netdevs(Link *link) {
        uint32_t mtu = 0;
        NetDev *dev;
        Iterator i;

        HASHMAP_FOREACH(dev, link->network->stacked_netdevs, i)
                if (dev->kind == NETDEV_KIND_VLAN && dev->mtu > 0)
                        /* See vlan_dev_change_mtu() in kernel. */
                        mtu = MAX(mtu, link_reduces_vlan_mtu(link) ? dev->mtu + 4 : dev->mtu);

                else if (dev->kind == NETDEV_KIND_MACVLAN && dev->mtu > mtu)
                        /* See macvlan_change_mtu() in kernel. */
                        mtu = dev->mtu;

        return mtu;
}

static int link_configure_mtu(Link *link) {
        uint32_t mtu;

        assert(link);
        assert(link->network);

        if (link->network->mtu > 0)
                return link_set_mtu(link, link->network->mtu);

        mtu = link_get_requested_mtu_by_stacked_netdevs(link);
        if (link->mtu >= mtu)
                return 0;

        log_link_notice(link, "Bumping MTU bytes from %"PRIu32" to %"PRIu32" because of stacked device. "
                        "If it is not desired, then please explicitly specify MTUBytes= setting.",
                        link->mtu, mtu);

        return link_set_mtu(link, mtu);
}

static int set_flags_handler(sd_netlink *rtnl, sd_netlink_message *m, Link *link) {
        int r;

        assert(m);
        assert(link);
        assert(link->ifname);

        if (IN_SET(link->state, LINK_STATE_FAILED, LINK_STATE_LINGER))
                return 1;

        r = sd_netlink_message_get_errno(m);
        if (r < 0)
                log_link_warning_errno(link, r, "Could not set link flags, ignoring: %m");

        return 1;
}

static int link_set_flags(Link *link) {
        _cleanup_(sd_netlink_message_unrefp) sd_netlink_message *req = NULL;
        unsigned ifi_change = 0;
        unsigned ifi_flags = 0;
        int r;

        assert(link);
        assert(link->manager);
        assert(link->manager->rtnl);

        if (link->flags & IFF_LOOPBACK)
                return 0;

        if (!link->network)
                return 0;

        if (link->network->arp < 0 && link->network->multicast < 0 && link->network->allmulticast < 0)
                return 0;

        r = sd_rtnl_message_new_link(link->manager->rtnl, &req, RTM_SETLINK, link->ifindex);
        if (r < 0)
                return log_link_error_errno(link, r, "Could not allocate RTM_SETLINK message: %m");

        if (link->network->arp >= 0) {
                ifi_change |= IFF_NOARP;
                SET_FLAG(ifi_flags, IFF_NOARP, link->network->arp == 0);
        }

        if (link->network->multicast >= 0) {
                ifi_change |= IFF_MULTICAST;
                SET_FLAG(ifi_flags, IFF_MULTICAST, link->network->multicast);
        }

        if (link->network->allmulticast >= 0) {
                ifi_change |= IFF_ALLMULTI;
                SET_FLAG(ifi_flags, IFF_ALLMULTI, link->network->allmulticast);
        }

        r = sd_rtnl_message_link_set_flags(req, ifi_flags, ifi_change);
        if (r < 0)
                return log_link_error_errno(link, r, "Could not set link flags: %m");

        r = netlink_call_async(link->manager->rtnl, NULL, req, set_flags_handler,
                               link_netlink_destroy_callback, link);
        if (r < 0)
                return log_link_error_errno(link, r, "Could not send rtnetlink message: %m");

        link_ref(link);

        return 0;
}

static int link_acquire_ipv6_conf(Link *link) {
        int r;

        assert(link);

        if (link_ipv6_accept_ra_enabled(link)) {
                assert(link->ndisc);

                log_link_debug(link, "Discovering IPv6 routers");

                r = sd_ndisc_start(link->ndisc);
                if (r < 0 && r != -EBUSY)
                        return log_link_warning_errno(link, r, "Could not start IPv6 Router Discovery: %m");
        }

        if (link_radv_enabled(link)) {
                assert(link->radv);
                assert(in_addr_is_link_local(AF_INET6, (const union in_addr_union*)&link->ipv6ll_address) > 0);

                log_link_debug(link, "Starting IPv6 Router Advertisements");

                r = sd_radv_start(link->radv);
                if (r < 0 && r != -EBUSY)
                        return log_link_warning_errno(link, r, "Could not start IPv6 Router Advertisement: %m");
        }

        (void) dhcp6_request_prefix_delegation(link);

        return 0;
}

static int link_acquire_ipv4_conf(Link *link) {
        int r;

        assert(link);
        assert(link->manager);
        assert(link->manager->event);

        if (link_ipv4ll_enabled(link, ADDRESS_FAMILY_IPV4)) {
                assert(link->ipv4ll);

                log_link_debug(link, "Acquiring IPv4 link-local address");

                r = sd_ipv4ll_start(link->ipv4ll);
                if (r < 0)
                        return log_link_warning_errno(link, r, "Could not acquire IPv4 link-local address: %m");
        }

        if (link_dhcp4_enabled(link)) {
                assert(link->dhcp_client);

                log_link_debug(link, "Acquiring DHCPv4 lease");

                r = sd_dhcp_client_start(link->dhcp_client);
                if (r < 0)
                        return log_link_warning_errno(link, r, "Could not acquire DHCPv4 lease: %m");
        }

        return 0;
}

static int link_acquire_conf(Link *link) {
        int r;

        assert(link);

        r = link_acquire_ipv4_conf(link);
        if (r < 0)
                return r;

        if (!in_addr_is_null(AF_INET6, (const union in_addr_union*) &link->ipv6ll_address)) {
                r = link_acquire_ipv6_conf(link);
                if (r < 0)
                        return r;
        }

        if (link_lldp_emit_enabled(link)) {
                r = link_lldp_emit_start(link);
                if (r < 0)
                        return log_link_warning_errno(link, r, "Failed to start LLDP transmission: %m");
        }

        return 0;
}

bool link_has_carrier(Link *link) {
        /* see Documentation/networking/operstates.txt in the kernel sources */

        if (link->kernel_operstate == IF_OPER_UP)
                return true;

        if (link->kernel_operstate == IF_OPER_UNKNOWN)
                /* operstate may not be implemented, so fall back to flags */
                if (FLAGS_SET(link->flags, IFF_LOWER_UP | IFF_RUNNING) &&
                    !FLAGS_SET(link->flags, IFF_DORMANT))
                        return true;

        return false;
}

static int link_address_genmode_handler(sd_netlink *rtnl, sd_netlink_message *m, Link *link) {
        int r;

        assert(link);

        if (IN_SET(link->state, LINK_STATE_FAILED, LINK_STATE_LINGER))
                return 1;

        r = sd_netlink_message_get_errno(m);
        if (r < 0)
                log_link_warning_errno(link, r, "Could not set address genmode for interface, ignoring: %m");

        return 1;
}

static int link_configure_addrgen_mode(Link *link) {
        _cleanup_(sd_netlink_message_unrefp) sd_netlink_message *req = NULL;
        uint8_t ipv6ll_mode;
        int r;

        assert(link);
        assert(link->network);
        assert(link->manager);
        assert(link->manager->rtnl);

        if (!socket_ipv6_is_supported())
                return 0;

        log_link_debug(link, "Setting address genmode for link");

        r = sd_rtnl_message_new_link(link->manager->rtnl, &req, RTM_SETLINK, link->ifindex);
        if (r < 0)
                return log_link_error_errno(link, r, "Could not allocate RTM_SETLINK message: %m");

        r = sd_netlink_message_open_container(req, IFLA_AF_SPEC);
        if (r < 0)
                return log_link_error_errno(link, r, "Could not open IFLA_AF_SPEC container: %m");

        r = sd_netlink_message_open_container(req, AF_INET6);
        if (r < 0)
                return log_link_error_errno(link, r, "Could not open AF_INET6 container: %m");

        if (!link_ipv6ll_enabled(link))
                ipv6ll_mode = IN6_ADDR_GEN_MODE_NONE;
        else if (sysctl_read_ip_property(AF_INET6, link->ifname, "stable_secret", NULL) < 0)
                /* The file may not exist. And event if it exists, when stable_secret is unset,
                 * reading the file fails with EIO. */
                ipv6ll_mode = IN6_ADDR_GEN_MODE_EUI64;
        else
                ipv6ll_mode = IN6_ADDR_GEN_MODE_STABLE_PRIVACY;

        r = sd_netlink_message_append_u8(req, IFLA_INET6_ADDR_GEN_MODE, ipv6ll_mode);
        if (r < 0)
                return log_link_error_errno(link, r, "Could not append IFLA_INET6_ADDR_GEN_MODE: %m");

        r = sd_netlink_message_close_container(req);
        if (r < 0)
                return log_link_error_errno(link, r, "Could not close AF_INET6 container: %m");

        r = sd_netlink_message_close_container(req);
        if (r < 0)
                return log_link_error_errno(link, r, "Could not close IFLA_AF_SPEC container: %m");

        r = netlink_call_async(link->manager->rtnl, NULL, req, link_address_genmode_handler,
                               link_netlink_destroy_callback, link);
        if (r < 0)
                return log_link_error_errno(link, r, "Could not send rtnetlink message: %m");

        link_ref(link);

        return 0;
}

static int link_up_handler(sd_netlink *rtnl, sd_netlink_message *m, Link *link) {
        int r;

        assert(link);

        if (IN_SET(link->state, LINK_STATE_FAILED, LINK_STATE_LINGER))
                return 1;

        r = sd_netlink_message_get_errno(m);
        if (r < 0)
                /* we warn but don't fail the link, as it may be brought up later */
                log_link_warning_errno(link, r, "Could not bring up interface: %m");

        return 1;
}

static int link_up(Link *link) {
        _cleanup_(sd_netlink_message_unrefp) sd_netlink_message *req = NULL;
        int r;

        assert(link);
        assert(link->network);
        assert(link->manager);
        assert(link->manager->rtnl);
<<<<<<< HEAD

        log_link_debug(link, "Bringing link up");

        r = sd_rtnl_message_new_link(link->manager->rtnl, &req, RTM_SETLINK, link->ifindex);
        if (r < 0)
                return log_link_error_errno(link, r, "Could not allocate RTM_SETLINK message: %m");

        /* set it free if not enslaved with networkd */
        if (!link->network->bridge && !link->network->bond && !link->network->vrf) {
                r = sd_netlink_message_append_u32(req, IFLA_MASTER, 0);
                if (r < 0)
                        return log_link_error_errno(link, r, "Could not append IFLA_MASTER attribute: %m");
        }

        r = sd_rtnl_message_link_set_flags(req, IFF_UP, IFF_UP);
        if (r < 0)
                return log_link_error_errno(link, r, "Could not set link flags: %m");

        if (link->network->mac) {
                r = sd_netlink_message_append_ether_addr(req, IFLA_ADDRESS, link->network->mac);
                if (r < 0)
                        return log_link_error_errno(link, r, "Could not set MAC address: %m");
        }

        r = netlink_call_async(link->manager->rtnl, NULL, req, link_up_handler,
                               link_netlink_destroy_callback, link);
        if (r < 0)
                return log_link_error_errno(link, r, "Could not send rtnetlink message: %m");

        link_ref(link);

        return 0;
}

static int link_up_can(Link *link) {
        _cleanup_(sd_netlink_message_unrefp) sd_netlink_message *req = NULL;
        int r;

        assert(link);

        log_link_debug(link, "Bringing CAN link up");

        r = sd_rtnl_message_new_link(link->manager->rtnl, &req, RTM_SETLINK, link->ifindex);
        if (r < 0)
                return log_link_error_errno(link, r, "Could not allocate RTM_SETLINK message: %m");

        r = sd_rtnl_message_link_set_flags(req, IFF_UP, IFF_UP);
        if (r < 0)
                return log_link_error_errno(link, r, "Could not set link flags: %m");

        r = netlink_call_async(link->manager->rtnl, NULL, req, link_up_handler,
                               link_netlink_destroy_callback, link);
        if (r < 0)
                return log_link_error_errno(link, r, "Could not send rtnetlink message: %m");

        link_ref(link);

        return 0;
}

static int link_set_can(Link *link) {
        _cleanup_(sd_netlink_message_unrefp) sd_netlink_message *m = NULL;
        int r;

        assert(link);
        assert(link->network);
        assert(link->manager);
        assert(link->manager->rtnl);

        log_link_debug(link, "link_set_can");

        r = sd_rtnl_message_new_link(link->manager->rtnl, &m, RTM_NEWLINK, link->ifindex);
        if (r < 0)
                return log_link_error_errno(link, r, "Failed to allocate netlink message: %m");

        r = sd_netlink_message_set_flags(m, NLM_F_REQUEST | NLM_F_ACK);
        if (r < 0)
                return log_link_error_errno(link, r, "Could not set netlink flags: %m");

        r = sd_netlink_message_open_container(m, IFLA_LINKINFO);
        if (r < 0)
                return log_link_error_errno(link, r, "Failed to open netlink container: %m");

        r = sd_netlink_message_open_container_union(m, IFLA_INFO_DATA, link->kind);
        if (r < 0)
                return log_link_error_errno(link, r, "Could not append IFLA_INFO_DATA attribute: %m");

        if (link->network->can_bitrate > 0 || link->network->can_sample_point > 0) {
                struct can_bittiming bt = {
                        .bitrate = link->network->can_bitrate,
                        .sample_point = link->network->can_sample_point,
                };

                if (link->network->can_bitrate > UINT32_MAX) {
                        log_link_error(link, "bitrate (%zu) too big.", link->network->can_bitrate);
                        return -ERANGE;
                }

                log_link_debug(link, "Setting bitrate = %d bit/s", bt.bitrate);
                if (link->network->can_sample_point > 0)
                        log_link_debug(link, "Setting sample point = %d.%d%%", bt.sample_point / 10, bt.sample_point % 10);
                else
                        log_link_debug(link, "Using default sample point");

                r = sd_netlink_message_append_data(m, IFLA_CAN_BITTIMING, &bt, sizeof(bt));
                if (r < 0)
                        return log_link_error_errno(link, r, "Could not append IFLA_CAN_BITTIMING attribute: %m");
        }

        if (link->network->can_restart_us > 0) {
                char time_string[FORMAT_TIMESPAN_MAX];
                uint64_t restart_ms;

                if (link->network->can_restart_us == USEC_INFINITY)
                        restart_ms = 0;
                else
                        restart_ms = DIV_ROUND_UP(link->network->can_restart_us, USEC_PER_MSEC);

                format_timespan(time_string, FORMAT_TIMESPAN_MAX, restart_ms * 1000, MSEC_PER_SEC);

                if (restart_ms > UINT32_MAX) {
                        log_link_error(link, "restart timeout (%s) too big.", time_string);
                        return -ERANGE;
                }

                log_link_debug(link, "Setting restart = %s", time_string);

                r = sd_netlink_message_append_u32(m, IFLA_CAN_RESTART_MS, restart_ms);
                if (r < 0)
                        return log_link_error_errno(link, r, "Could not append IFLA_CAN_RESTART_MS attribute: %m");
        }
=======
>>>>>>> aa8c231a

        log_link_debug(link, "Bringing link up");

        r = sd_rtnl_message_new_link(link->manager->rtnl, &req, RTM_SETLINK, link->ifindex);
        if (r < 0)
                return log_link_error_errno(link, r, "Could not allocate RTM_SETLINK message: %m");

        /* set it free if not enslaved with networkd */
        if (!link->network->bridge && !link->network->bond && !link->network->vrf) {
                r = sd_netlink_message_append_u32(req, IFLA_MASTER, 0);
                if (r < 0)
                        return log_link_error_errno(link, r, "Could not append IFLA_MASTER attribute: %m");
        }

        r = sd_rtnl_message_link_set_flags(req, IFF_UP, IFF_UP);
        if (r < 0)
                return log_link_error_errno(link, r, "Could not set link flags: %m");

        if (link->network->mac) {
                r = sd_netlink_message_append_ether_addr(req, IFLA_ADDRESS, link->network->mac);
                if (r < 0)
                        return log_link_error_errno(link, r, "Could not set MAC address: %m");
        }

        r = netlink_call_async(link->manager->rtnl, NULL, req, link_up_handler,
                               link_netlink_destroy_callback, link);
        if (r < 0)
                return log_link_error_errno(link, r, "Could not send rtnetlink message: %m");

        link_ref(link);

        return 0;
}

static int link_down_handler(sd_netlink *rtnl, sd_netlink_message *m, Link *link) {
        int r;

        assert(link);

        if (IN_SET(link->state, LINK_STATE_FAILED, LINK_STATE_LINGER))
                return 1;

        r = sd_netlink_message_get_errno(m);
        if (r < 0)
                log_link_warning_errno(link, r, "Could not bring down interface: %m");

        return 1;
}

int link_down(Link *link, link_netlink_message_handler_t callback) {
        _cleanup_(sd_netlink_message_unrefp) sd_netlink_message *req = NULL;
        int r;

        assert(link);
        assert(link->manager);
        assert(link->manager->rtnl);

        log_link_debug(link, "Bringing link down");

        r = sd_rtnl_message_new_link(link->manager->rtnl, &req,
                                     RTM_SETLINK, link->ifindex);
        if (r < 0)
                return log_link_error_errno(link, r, "Could not allocate RTM_SETLINK message: %m");

        r = sd_rtnl_message_link_set_flags(req, 0, IFF_UP);
        if (r < 0)
                return log_link_error_errno(link, r, "Could not set link flags: %m");

        r = netlink_call_async(link->manager->rtnl, NULL, req,
                               callback ?: link_down_handler,
                               link_netlink_destroy_callback, link);
        if (r < 0)
                return log_link_error_errno(link, r, "Could not send rtnetlink message: %m");

        link_ref(link);

        return 0;
}

static int link_handle_bound_to_list(Link *link) {
        Link *l;
        Iterator i;
        int r;
        bool required_up = false;
        bool link_is_up = false;

        assert(link);

        if (hashmap_isempty(link->bound_to_links))
                return 0;

        if (link->flags & IFF_UP)
                link_is_up = true;

        HASHMAP_FOREACH (l, link->bound_to_links, i)
                if (link_has_carrier(l)) {
                        required_up = true;
                        break;
                }

        if (!required_up && link_is_up) {
                r = link_down(link, NULL);
                if (r < 0)
                        return r;
        } else if (required_up && !link_is_up) {
                r = link_up(link);
                if (r < 0)
                        return r;
        }

        return 0;
}

static int link_handle_bound_by_list(Link *link) {
        Iterator i;
        Link *l;
        int r;

        assert(link);

        if (hashmap_isempty(link->bound_by_links))
                return 0;

        HASHMAP_FOREACH (l, link->bound_by_links, i) {
                r = link_handle_bound_to_list(l);
                if (r < 0)
                        return r;
        }

        return 0;
}

static int link_put_carrier(Link *link, Link *carrier, Hashmap **h) {
        int r;

        assert(link);
        assert(carrier);

        if (link == carrier)
                return 0;

        if (hashmap_get(*h, INT_TO_PTR(carrier->ifindex)))
                return 0;

        r = hashmap_ensure_allocated(h, NULL);
        if (r < 0)
                return r;

        r = hashmap_put(*h, INT_TO_PTR(carrier->ifindex), carrier);
        if (r < 0)
                return r;

        return 0;
}

static int link_new_bound_by_list(Link *link) {
        Manager *m;
        Link *carrier;
        Iterator i;
        int r;
        bool list_updated = false;

        assert(link);
        assert(link->manager);

        m = link->manager;

        HASHMAP_FOREACH(carrier, m->links, i) {
                if (!carrier->network)
                        continue;

                if (strv_isempty(carrier->network->bind_carrier))
                        continue;

                if (strv_fnmatch(carrier->network->bind_carrier, link->ifname, 0)) {
                        r = link_put_carrier(link, carrier, &link->bound_by_links);
                        if (r < 0)
                                return r;

                        list_updated = true;
                }
        }

        if (list_updated)
                link_dirty(link);

        HASHMAP_FOREACH(carrier, link->bound_by_links, i) {
                r = link_put_carrier(carrier, link, &carrier->bound_to_links);
                if (r < 0)
                        return r;

                link_dirty(carrier);
        }

        return 0;
}

static int link_new_bound_to_list(Link *link) {
        Manager *m;
        Link *carrier;
        Iterator i;
        int r;
        bool list_updated = false;

        assert(link);
        assert(link->manager);

        if (!link->network)
                return 0;

        if (strv_isempty(link->network->bind_carrier))
                return 0;

        m = link->manager;

        HASHMAP_FOREACH (carrier, m->links, i) {
                if (strv_fnmatch(link->network->bind_carrier, carrier->ifname, 0)) {
                        r = link_put_carrier(link, carrier, &link->bound_to_links);
                        if (r < 0)
                                return r;

                        list_updated = true;
                }
        }

        if (list_updated)
                link_dirty(link);

        HASHMAP_FOREACH (carrier, link->bound_to_links, i) {
                r = link_put_carrier(carrier, link, &carrier->bound_by_links);
                if (r < 0)
                        return r;

                link_dirty(carrier);
        }

        return 0;
}

static int link_new_carrier_maps(Link *link) {
        int r;

        r = link_new_bound_by_list(link);
        if (r < 0)
                return r;

        r = link_handle_bound_by_list(link);
        if (r < 0)
                return r;

        r = link_new_bound_to_list(link);
        if (r < 0)
                return r;

        r = link_handle_bound_to_list(link);
        if (r < 0)
                return r;

        return 0;
}

static void link_free_bound_to_list(Link *link) {
        Link *bound_to;
        Iterator i;

        HASHMAP_FOREACH (bound_to, link->bound_to_links, i) {
                hashmap_remove(link->bound_to_links, INT_TO_PTR(bound_to->ifindex));

                if (hashmap_remove(bound_to->bound_by_links, INT_TO_PTR(link->ifindex)))
                        link_dirty(bound_to);
        }

        return;
}

static void link_free_bound_by_list(Link *link) {
        Link *bound_by;
        Iterator i;

        HASHMAP_FOREACH (bound_by, link->bound_by_links, i) {
                hashmap_remove(link->bound_by_links, INT_TO_PTR(bound_by->ifindex));

                if (hashmap_remove(bound_by->bound_to_links, INT_TO_PTR(link->ifindex))) {
                        link_dirty(bound_by);
                        link_handle_bound_to_list(bound_by);
                }
        }

        return;
}

static void link_free_carrier_maps(Link *link) {
        bool list_updated = false;

        assert(link);

        if (!hashmap_isempty(link->bound_to_links)) {
                link_free_bound_to_list(link);
                list_updated = true;
        }

        if (!hashmap_isempty(link->bound_by_links)) {
                link_free_bound_by_list(link);
                list_updated = true;
        }

        if (list_updated)
                link_dirty(link);

        return;
}

static int link_append_to_master(Link *link, NetDev *netdev) {
        Link *master;
        int r;

        assert(link);
        assert(netdev);

        r = link_get(link->manager, netdev->ifindex, &master);
        if (r < 0)
                return r;

        r = set_ensure_allocated(&master->slaves, NULL);
        if (r < 0)
                return r;

        r = set_put(master->slaves, link);
        if (r < 0)
                return r;
        if (r == 0)
                return 0;

        link_ref(link);
        return 0;
}

static void link_drop_from_master(Link *link, NetDev *netdev) {
        Link *master;

        assert(link);

        if (!link->manager || !netdev)
                return;

        if (link_get(link->manager, netdev->ifindex, &master) < 0)
                return;

        link_unref(set_remove(master->slaves, link));
}

static void link_detach_from_manager(Link *link) {
        if (!link || !link->manager)
                return;

        link_unref(set_remove(link->manager->links_requesting_uuid, link));
        link_clean(link);

        /* The following must be called at last. */
        assert_se(hashmap_remove(link->manager->links, INT_TO_PTR(link->ifindex)) == link);
        link_unref(link);
}

void link_drop(Link *link) {
        if (!link || link->state == LINK_STATE_LINGER)
                return;

        link_set_state(link, LINK_STATE_LINGER);

        link_free_carrier_maps(link);

        if (link->network) {
                link_drop_from_master(link, link->network->bridge);
                link_drop_from_master(link, link->network->bond);
        }

        log_link_debug(link, "Link removed");

        (void) unlink(link->state_file);
        link_detach_from_manager(link);
}

static int link_joined(Link *link) {
        int r;

        assert(link);
        assert(link->network);

        if (!hashmap_isempty(link->bound_to_links)) {
                r = link_handle_bound_to_list(link);
                if (r < 0)
                        return r;
        } else if (!(link->flags & IFF_UP)) {
                r = link_up(link);
                if (r < 0) {
                        link_enter_failed(link);
                        return r;
                }
        }

        if (link->network->bridge) {
                r = link_set_bridge(link);
                if (r < 0)
                        log_link_error_errno(link, r, "Could not set bridge message: %m");

                r = link_append_to_master(link, link->network->bridge);
                if (r < 0)
                        log_link_error_errno(link, r, "Failed to add to bridge master's slave list: %m");
        }

        if (link->network->bond) {
                r = link_set_bond(link);
                if (r < 0)
                        log_link_error_errno(link, r, "Could not set bond message: %m");

                r = link_append_to_master(link, link->network->bond);
                if (r < 0)
                        log_link_error_errno(link, r, "Failed to add to bond master's slave list: %m");
        }

        if (link->network->use_br_vlan &&
            (link->network->bridge || streq_ptr("bridge", link->kind))) {
                r = link_set_bridge_vlan(link);
                if (r < 0)
                        log_link_error_errno(link, r, "Could not set bridge vlan: %m");
        }

        /* Skip setting up addresses until it gets carrier,
           or it would try to set addresses twice,
           which is bad for non-idempotent steps. */
        if (!link_has_carrier(link) && !link->network->configure_without_carrier)
                return 0;

        link_set_state(link, LINK_STATE_CONFIGURING);
        return link_request_set_addresses(link);
}

static int netdev_join_handler(sd_netlink *rtnl, sd_netlink_message *m, Link *link) {
        int r;

        assert(link);
        assert(link->network);
        assert(link->enslaving > 0);

        link->enslaving--;

        if (IN_SET(link->state, LINK_STATE_FAILED, LINK_STATE_LINGER))
                return 1;

        r = sd_netlink_message_get_errno(m);
        if (r < 0 && r != -EEXIST) {
                log_link_error_errno(link, r, "Could not join netdev: %m");
                link_enter_failed(link);
                return 1;
        }

        log_link_debug(link, "Joined netdev");

        if (link->enslaving == 0) {
                r = link_joined(link);
                if (r < 0)
                        link_enter_failed(link);
        }

        return 1;
}

static int link_enter_join_netdev(Link *link) {
        NetDev *netdev;
        Iterator i;
        int r;

        assert(link);
        assert(link->network);
        assert(link->state == LINK_STATE_INITIALIZED);

        link_set_state(link, LINK_STATE_CONFIGURING);

        link_dirty(link);
        link->enslaving = 0;

        if (link->network->bond) {
                if (link->network->bond->state == NETDEV_STATE_READY &&
                    link->network->bond->ifindex == link->master_ifindex)
                        return link_joined(link);

                log_struct(LOG_DEBUG,
                           LOG_LINK_INTERFACE(link),
                           LOG_NETDEV_INTERFACE(link->network->bond),
                           LOG_LINK_MESSAGE(link, "Enslaving by '%s'", link->network->bond->ifname));

                link->enslaving++;

                r = netdev_join(link->network->bond, link, netdev_join_handler);
                if (r < 0) {
                        log_struct_errno(LOG_WARNING, r,
                                         LOG_LINK_INTERFACE(link),
                                         LOG_NETDEV_INTERFACE(link->network->bond),
                                         LOG_LINK_MESSAGE(link, "Could not join netdev '%s': %m", link->network->bond->ifname));
                        link_enter_failed(link);
                        return r;
                }
        }

        if (link->network->bridge) {
                log_struct(LOG_DEBUG,
                           LOG_LINK_INTERFACE(link),
                           LOG_NETDEV_INTERFACE(link->network->bridge),
                           LOG_LINK_MESSAGE(link, "Enslaving by '%s'", link->network->bridge->ifname));

                link->enslaving++;

                r = netdev_join(link->network->bridge, link, netdev_join_handler);
                if (r < 0) {
                        log_struct_errno(LOG_WARNING, r,
                                         LOG_LINK_INTERFACE(link),
                                         LOG_NETDEV_INTERFACE(link->network->bridge),
                                         LOG_LINK_MESSAGE(link, "Could not join netdev '%s': %m", link->network->bridge->ifname));
                        link_enter_failed(link);
                        return r;
                }
        }

        if (link->network->vrf) {
                log_struct(LOG_DEBUG,
                           LOG_LINK_INTERFACE(link),
                           LOG_NETDEV_INTERFACE(link->network->vrf),
                           LOG_LINK_MESSAGE(link, "Enslaving by '%s'", link->network->vrf->ifname));

                link->enslaving++;

                r = netdev_join(link->network->vrf, link, netdev_join_handler);
                if (r < 0) {
                        log_struct_errno(LOG_WARNING, r,
                                         LOG_LINK_INTERFACE(link),
                                         LOG_NETDEV_INTERFACE(link->network->vrf),
                                         LOG_LINK_MESSAGE(link, "Could not join netdev '%s': %m", link->network->vrf->ifname));
                        link_enter_failed(link);
                        return r;
                }
        }

        HASHMAP_FOREACH(netdev, link->network->stacked_netdevs, i) {

                if (netdev->ifindex > 0)
                        /* Assume already enslaved. */
                        continue;

                if (netdev_get_create_type(netdev) != NETDEV_CREATE_STACKED)
                        continue;

                log_struct(LOG_DEBUG,
                           LOG_LINK_INTERFACE(link),
                           LOG_NETDEV_INTERFACE(netdev),
                           LOG_LINK_MESSAGE(link, "Enslaving by '%s'", netdev->ifname));

                link->enslaving++;

                r = netdev_join(netdev, link, netdev_join_handler);
                if (r < 0) {
                        log_struct_errno(LOG_WARNING, r,
                                         LOG_LINK_INTERFACE(link),
                                         LOG_NETDEV_INTERFACE(netdev),
                                         LOG_LINK_MESSAGE(link, "Could not join netdev '%s': %m", netdev->ifname));
                        link_enter_failed(link);
                        return r;
                }
        }

        if (link->enslaving == 0)
                return link_joined(link);

        return 0;
}

static int link_set_ipv4_forward(Link *link) {
        int r;

        if (!link_ipv4_forward_enabled(link))
                return 0;

        /* We propagate the forwarding flag from one interface to the
         * global setting one way. This means: as long as at least one
         * interface was configured at any time that had IP forwarding
         * enabled the setting will stay on for good. We do this
         * primarily to keep IPv4 and IPv6 packet forwarding behaviour
         * somewhat in sync (see below). */

        r = sysctl_write_ip_property(AF_INET, NULL, "ip_forward", "1");
        if (r < 0)
                log_link_warning_errno(link, r, "Cannot turn on IPv4 packet forwarding, ignoring: %m");

        return 0;
}

static int link_set_ipv6_forward(Link *link) {
        int r;

        if (!link_ipv6_forward_enabled(link))
                return 0;

        /* On Linux, the IPv6 stack does not know a per-interface
         * packet forwarding setting: either packet forwarding is on
         * for all, or off for all. We hence don't bother with a
         * per-interface setting, but simply propagate the interface
         * flag, if it is set, to the global flag, one-way. Note that
         * while IPv4 would allow a per-interface flag, we expose the
         * same behaviour there and also propagate the setting from
         * one to all, to keep things simple (see above). */

        r = sysctl_write_ip_property(AF_INET6, "all", "forwarding", "1");
        if (r < 0)
                log_link_warning_errno(link, r, "Cannot configure IPv6 packet forwarding, ignoring: %m");

        return 0;
}

static int link_set_ipv6_privacy_extensions(Link *link) {
        IPv6PrivacyExtensions s;
        int r;

        s = link_ipv6_privacy_extensions(link);
        if (s < 0)
                return 0;

        r = sysctl_write_ip_property_int(AF_INET6, link->ifname, "use_tempaddr", (int) link->network->ipv6_privacy_extensions);
        if (r < 0)
                log_link_warning_errno(link, r, "Cannot configure IPv6 privacy extension for interface: %m");

        return 0;
}

static int link_set_ipv6_accept_ra(Link *link) {
        int r;

        /* Make this a NOP if IPv6 is not available */
        if (!socket_ipv6_is_supported())
                return 0;

        if (link->flags & IFF_LOOPBACK)
                return 0;

        if (!link->network)
                return 0;

        r = sysctl_write_ip_property(AF_INET6, link->ifname, "accept_ra", "0");
        if (r < 0)
                log_link_warning_errno(link, r, "Cannot disable kernel IPv6 accept_ra for interface: %m");

        return 0;
}

static int link_set_ipv6_dad_transmits(Link *link) {
        int r;

        /* Make this a NOP if IPv6 is not available */
        if (!socket_ipv6_is_supported())
                return 0;

        if (link->flags & IFF_LOOPBACK)
                return 0;

        if (!link->network)
                return 0;

        if (link->network->ipv6_dad_transmits < 0)
                return 0;

        r = sysctl_write_ip_property_int(AF_INET6, link->ifname, "dad_transmits", link->network->ipv6_dad_transmits);
        if (r < 0)
                log_link_warning_errno(link, r, "Cannot set IPv6 dad transmits for interface: %m");

        return 0;
}

static int link_set_ipv6_hop_limit(Link *link) {
        int r;

        /* Make this a NOP if IPv6 is not available */
        if (!socket_ipv6_is_supported())
                return 0;

        if (link->flags & IFF_LOOPBACK)
                return 0;

        if (!link->network)
                return 0;

        if (link->network->ipv6_hop_limit < 0)
                return 0;

        r = sysctl_write_ip_property_int(AF_INET6, link->ifname, "hop_limit", link->network->ipv6_hop_limit);
        if (r < 0)
                log_link_warning_errno(link, r, "Cannot set IPv6 hop limit for interface: %m");

        return 0;
}

static int link_set_ipv6_mtu(Link *link) {
        int r;

        /* Make this a NOP if IPv6 is not available */
        if (!socket_ipv6_is_supported())
                return 0;

        if (link->flags & IFF_LOOPBACK)
                return 0;

        if (link->network->ipv6_mtu == 0)
                return 0;

        r = sysctl_write_ip_property_uint32(AF_INET6, link->ifname, "mtu", link->network->ipv6_mtu);
        if (r < 0)
                log_link_warning_errno(link, r, "Cannot set IPv6 MTU for interface: %m");

        return 0;
}

static bool link_is_static_address_configured(Link *link, Address *address) {
        Address *net_address;

        assert(link);
        assert(address);

        if (!link->network)
                return false;

        LIST_FOREACH(addresses, net_address, link->network->static_addresses)
                if (address_equal(net_address, address))
                        return true;

        return false;
}

static bool link_is_neighbor_configured(Link *link, Neighbor *neighbor) {
        Neighbor *net_neighbor;

        assert(link);
        assert(neighbor);

        if (!link->network)
                return false;

        LIST_FOREACH(neighbors, net_neighbor, link->network->neighbors)
                if (neighbor_equal(net_neighbor, neighbor))
                        return true;

        return false;
}

static bool link_is_static_route_configured(Link *link, Route *route) {
        Route *net_route;

        assert(link);
        assert(route);

        if (!link->network)
                return false;

        LIST_FOREACH(routes, net_route, link->network->static_routes)
                if (route_equal(net_route, route))
                        return true;

        return false;
}

static bool link_address_is_dynamic(Link *link, Address *address) {
        Route *route;
        Iterator i;

        assert(link);
        assert(address);

        if (address->cinfo.ifa_prefered != CACHE_INFO_INFINITY_LIFE_TIME)
                return true;

        /* Even when the address is leased from a DHCP server, networkd assign the address
         * without lifetime when KeepConfiguration=dhcp. So, let's check that we have
         * corresponding routes with RTPROT_DHCP. */
        SET_FOREACH(route, link->routes_foreign, i) {
                if (route->protocol != RTPROT_DHCP)
                        continue;

                if (address->family != route->family)
                        continue;

                if (in_addr_equal(address->family, &address->in_addr, &route->prefsrc))
                        return true;
        }

        return false;
}

static int link_drop_foreign_config(Link *link) {
        Address *address;
        Neighbor *neighbor;
        Route *route;
        Iterator i;
        int r;

        SET_FOREACH(address, link->addresses_foreign, i) {
                /* we consider IPv6LL addresses to be managed by the kernel */
                if (address->family == AF_INET6 && in_addr_is_link_local(AF_INET6, &address->in_addr) == 1)
                        continue;

                if (link_address_is_dynamic(link, address)) {
                        if (FLAGS_SET(link->network->keep_configuration, KEEP_CONFIGURATION_DHCP))
                                continue;
                } else if (FLAGS_SET(link->network->keep_configuration, KEEP_CONFIGURATION_STATIC))
                        continue;

                if (link_is_static_address_configured(link, address)) {
                        r = address_add(link, address->family, &address->in_addr, address->prefixlen, NULL);
                        if (r < 0)
                                return log_link_error_errno(link, r, "Failed to add address: %m");
                } else {
                        r = address_remove(address, link, NULL);
                        if (r < 0)
                                return r;
                }
        }

        SET_FOREACH(neighbor, link->neighbors_foreign, i) {
                if (link_is_neighbor_configured(link, neighbor)) {
                        r = neighbor_add(link, neighbor->family, &neighbor->in_addr, &neighbor->lladdr, neighbor->lladdr_size, NULL);
                        if (r < 0)
                                return r;
                } else {
                        r = neighbor_remove(neighbor, link, NULL);
                        if (r < 0)
                                return r;
                }
        }

        SET_FOREACH(route, link->routes_foreign, i) {
                /* do not touch routes managed by the kernel */
                if (route->protocol == RTPROT_KERNEL)
                        continue;

                /* do not touch multicast route added by kernel */
                /* FIXME: Why the kernel adds this route with protocol RTPROT_BOOT??? We need to investigate that.
                 * https://tools.ietf.org/html/rfc4862#section-5.4 may explain why. */
                if (route->protocol == RTPROT_BOOT &&
                    route->family == AF_INET6 &&
                    route->dst_prefixlen == 8 &&
                    in_addr_equal(AF_INET6, &route->dst, &(union in_addr_union) { .in6 = {{{ 0xff,0,0,0, 0,0,0,0, 0,0,0,0, 0,0,0,0 }}} }))
                        continue;

                if (route->protocol == RTPROT_STATIC &&
                    FLAGS_SET(link->network->keep_configuration, KEEP_CONFIGURATION_STATIC))
                        continue;

                if (route->protocol == RTPROT_DHCP &&
                    FLAGS_SET(link->network->keep_configuration, KEEP_CONFIGURATION_DHCP))
                        continue;

                if (link_is_static_route_configured(link, route)) {
                        r = route_add(link, route->family, &route->dst, route->dst_prefixlen, &route->gw, route->tos, route->priority, route->table, NULL);
                        if (r < 0)
                                return r;
                } else {
                        r = route_remove(route, link, NULL);
                        if (r < 0)
                                return r;
                }
        }

        return 0;
}

static int link_drop_config(Link *link) {
        Address *address, *pool_address;
        Neighbor *neighbor;
        Route *route;
        Iterator i;
        int r;

        SET_FOREACH(address, link->addresses, i) {
                /* we consider IPv6LL addresses to be managed by the kernel */
                if (address->family == AF_INET6 && in_addr_is_link_local(AF_INET6, &address->in_addr) == 1)
                        continue;

                r = address_remove(address, link, NULL);
                if (r < 0)
                        return r;

                /* If this address came from an address pool, clean up the pool */
                LIST_FOREACH(addresses, pool_address, link->pool_addresses) {
                        if (address_equal(address, pool_address)) {
                                LIST_REMOVE(addresses, link->pool_addresses, pool_address);
                                address_free(pool_address);
                                break;
                        }
                }
        }

        SET_FOREACH(neighbor, link->neighbors, i) {
                r = neighbor_remove(neighbor, link, NULL);
                if (r < 0)
                        return r;
        }

        SET_FOREACH(route, link->routes, i) {
                /* do not touch routes managed by the kernel */
                if (route->protocol == RTPROT_KERNEL)
                        continue;

                r = route_remove(route, link, NULL);
                if (r < 0)
                        return r;
        }

        ndisc_flush(link);

        return 0;
}

static int link_configure(Link *link) {
        int r;

        assert(link);
        assert(link->network);
        assert(link->state == LINK_STATE_INITIALIZED);

        if (link->iftype == ARPHRD_CAN)
                return link_configure_can(link);

        /* Drop foreign config, but ignore loopback or critical devices.
         * We do not want to remove loopback address or addresses used for root NFS. */
        if (!(link->flags & IFF_LOOPBACK) &&
            link->network->keep_configuration != KEEP_CONFIGURATION_YES) {
                r = link_drop_foreign_config(link);
                if (r < 0)
                        return r;
        }

        r = link_set_proxy_arp(link);
        if (r < 0)
               return r;

        r = ipv6_proxy_ndp_addresses_configure(link);
        if (r < 0)
                return r;

        r = link_set_ipv4_forward(link);
        if (r < 0)
                return r;

        r = link_set_ipv6_forward(link);
        if (r < 0)
                return r;

        r = link_set_ipv6_privacy_extensions(link);
        if (r < 0)
                return r;

        r = link_set_ipv6_accept_ra(link);
        if (r < 0)
                return r;

        r = link_set_ipv6_dad_transmits(link);
        if (r < 0)
                return r;

        r = link_set_ipv6_hop_limit(link);
        if (r < 0)
                return r;

        r = link_set_flags(link);
        if (r < 0)
                return r;

        r = link_set_ipv6_mtu(link);
        if (r < 0)
                return r;

        if (link_ipv4ll_enabled(link, ADDRESS_FAMILY_IPV4 | ADDRESS_FAMILY_FALLBACK_IPV4)) {
                r = ipv4ll_configure(link);
                if (r < 0)
                        return r;
        }

        if (link_dhcp4_enabled(link)) {
                r = dhcp4_set_promote_secondaries(link);
                if (r < 0)
                        return r;

                r = dhcp4_configure(link);
                if (r < 0)
                        return r;
        }

        if (link_dhcp4_server_enabled(link)) {
                r = sd_dhcp_server_new(&link->dhcp_server, link->ifindex);
                if (r < 0)
                        return r;

                r = sd_dhcp_server_attach_event(link->dhcp_server, NULL, 0);
                if (r < 0)
                        return r;
        }

        if (link_dhcp6_enabled(link) ||
            link_ipv6_accept_ra_enabled(link)) {
                r = dhcp6_configure(link);
                if (r < 0)
                        return r;
        }

        if (link_ipv6_accept_ra_enabled(link)) {
                r = ndisc_configure(link);
                if (r < 0)
                        return r;
        }

        if (link_radv_enabled(link)) {
                r = radv_configure(link);
                if (r < 0)
                        return r;
        }

        if (link_lldp_rx_enabled(link)) {
                r = link_lldp_rx_configure(link);
                if (r < 0)
                        return r;
        }

        r = link_configure_mtu(link);
        if (r < 0)
                return r;

        r = link_configure_addrgen_mode(link);
        if (r < 0)
                return r;

        return link_configure_after_setting_mtu(link);
}

static int link_configure_after_setting_mtu(Link *link) {
        int r;

        assert(link);
        assert(link->network);
        assert(link->state == LINK_STATE_INITIALIZED);

        if (link->setting_mtu)
                return 0;

        if (link_has_carrier(link) || link->network->configure_without_carrier) {
                r = link_acquire_conf(link);
                if (r < 0)
                        return r;
        }

        return link_enter_join_netdev(link);
}

static int duid_set_uuid(DUID *duid, sd_id128_t uuid) {
        assert(duid);

        if (duid->raw_data_len > 0)
                return 0;

        if (duid->type != DUID_TYPE_UUID)
                return -EINVAL;

        memcpy(&duid->raw_data, &uuid, sizeof(sd_id128_t));
        duid->raw_data_len = sizeof(sd_id128_t);

        return 1;
}

int get_product_uuid_handler(sd_bus_message *m, void *userdata, sd_bus_error *ret_error) {
        Manager *manager = userdata;
        const sd_bus_error *e;
        const void *a;
        size_t sz;
        DUID *duid;
        Link *link;
        int r;

        assert(m);
        assert(manager);

        e = sd_bus_message_get_error(m);
        if (e) {
                log_error_errno(sd_bus_error_get_errno(e),
                                "Could not get product UUID. Falling back to use machine-app-specific ID as DUID-UUID: %s",
                                e->message);
                goto configure;
        }

        r = sd_bus_message_read_array(m, 'y', &a, &sz);
        if (r < 0)
                goto configure;

        if (sz != sizeof(sd_id128_t)) {
                log_error("Invalid product UUID. Falling back to use machine-app-specific ID as DUID-UUID.");
                goto configure;
        }

        memcpy(&manager->product_uuid, a, sz);
        while ((duid = set_steal_first(manager->duids_requesting_uuid)))
                (void) duid_set_uuid(duid, manager->product_uuid);

        manager->duids_requesting_uuid = set_free(manager->duids_requesting_uuid);

configure:
        while ((link = set_steal_first(manager->links_requesting_uuid))) {
                link_unref(link);

                r = link_configure(link);
                if (r < 0)
                        link_enter_failed(link);
        }

        manager->links_requesting_uuid = set_free(manager->links_requesting_uuid);

        /* To avoid calling GetProductUUID() bus method so frequently, set the flag below
         * even if the method fails. */
        manager->has_product_uuid = true;

        return 1;
}

static bool link_requires_uuid(Link *link) {
        const DUID *duid;

        assert(link);
        assert(link->manager);
        assert(link->network);

        duid = link_get_duid(link);
        if (duid->type != DUID_TYPE_UUID || duid->raw_data_len != 0)
                return false;

        if (link_dhcp4_enabled(link) && IN_SET(link->network->dhcp_client_identifier, DHCP_CLIENT_ID_DUID, DHCP_CLIENT_ID_DUID_ONLY))
                return true;

        if (link_dhcp6_enabled(link) || link_ipv6_accept_ra_enabled(link))
                return true;

        return false;
}

static int link_configure_duid(Link *link) {
        Manager *m;
        DUID *duid;
        int r;

        assert(link);
        assert(link->manager);
        assert(link->network);

        m = link->manager;
        duid = link_get_duid(link);

        if (!link_requires_uuid(link))
                return 1;

        if (m->has_product_uuid) {
                (void) duid_set_uuid(duid, m->product_uuid);
                return 1;
        }

        if (!m->links_requesting_uuid) {
                r = manager_request_product_uuid(m, link);
                if (r < 0) {
                        if (r == -ENOMEM)
                                return r;

                        log_link_warning_errno(link, r,
                                               "Failed to get product UUID. Falling back to use machine-app-specific ID as DUID-UUID: %m");
                        return 1;
                }
        } else {
                r = set_put(m->links_requesting_uuid, link);
                if (r < 0)
                        return log_oom();

                r = set_put(m->duids_requesting_uuid, duid);
                if (r < 0)
                        return log_oom();

                link_ref(link);
        }

        return 0;
}

static int link_initialized_and_synced(Link *link) {
        Network *network;
        int r;

        assert(link);
        assert(link->ifname);
        assert(link->manager);

        /* We may get called either from the asynchronous netlink callback,
         * or directly for link_add() if running in a container. See link_add(). */
        if (!IN_SET(link->state, LINK_STATE_PENDING, LINK_STATE_INITIALIZED))
                return 0;

        log_link_debug(link, "Link state is up-to-date");
        link_set_state(link, LINK_STATE_INITIALIZED);

        r = link_new_bound_by_list(link);
        if (r < 0)
                return r;

        r = link_handle_bound_by_list(link);
        if (r < 0)
                return r;

        if (!link->network) {
                r = network_get(link->manager, link->sd_device, link->ifname,
                                &link->mac, &network);
                if (r == -ENOENT) {
                        link_enter_unmanaged(link);
                        return 0;
                } else if (r == 0 && network->unmanaged) {
                        link_enter_unmanaged(link);
                        return 0;
                } else if (r < 0)
                        return r;

                if (link->flags & IFF_LOOPBACK) {
                        if (network->link_local != ADDRESS_FAMILY_NO)
                                log_link_debug(link, "Ignoring link-local autoconfiguration for loopback link");

                        if (network->dhcp != ADDRESS_FAMILY_NO)
                                log_link_debug(link, "Ignoring DHCP clients for loopback link");

                        if (network->dhcp_server)
                                log_link_debug(link, "Ignoring DHCP server for loopback link");
                }

                r = network_apply(network, link);
                if (r < 0)
                        return r;
        }

        r = link_new_bound_to_list(link);
        if (r < 0)
                return r;

        /* link_configure_duid() returns 0 if it requests product UUID. In that case,
         * link_configure() is called later asynchronously. */
        r = link_configure_duid(link);
        if (r <= 0)
                return r;

        r = link_configure(link);
        if (r < 0)
                return r;

        return 0;
}

static int link_initialized_handler(sd_netlink *rtnl, sd_netlink_message *m, Link *link) {
        int r;

        r = link_initialized_and_synced(link);
        if (r < 0)
                link_enter_failed(link);
        return 1;
}

int link_initialized(Link *link, sd_device *device) {
        _cleanup_(sd_netlink_message_unrefp) sd_netlink_message *req = NULL;
        int r;

        assert(link);
        assert(link->manager);
        assert(link->manager->rtnl);
        assert(device);

        if (link->state != LINK_STATE_PENDING)
                return 0;

        if (link->sd_device)
                return 0;

        log_link_debug(link, "udev initialized link");
        link_set_state(link, LINK_STATE_INITIALIZED);

        link->sd_device = sd_device_ref(device);

        /* udev has initialized the link, but we don't know if we have yet
         * processed the NEWLINK messages with the latest state. Do a GETLINK,
         * when it returns we know that the pending NEWLINKs have already been
         * processed and that we are up-to-date */

        r = sd_rtnl_message_new_link(link->manager->rtnl, &req, RTM_GETLINK,
                                     link->ifindex);
        if (r < 0)
                return r;

        r = netlink_call_async(link->manager->rtnl, NULL, req, link_initialized_handler,
                               link_netlink_destroy_callback, link);
        if (r < 0)
                return r;

        link_ref(link);

        return 0;
}

static int link_load(Link *link) {
        _cleanup_free_ char *network_file = NULL,
                            *addresses = NULL,
                            *routes = NULL,
                            *dhcp4_address = NULL,
                            *ipv4ll_address = NULL;
        union in_addr_union address;
        union in_addr_union route_dst;
        const char *p;
        int r;

        assert(link);

        r = parse_env_file(NULL, link->state_file,
                           "NETWORK_FILE", &network_file,
                           "ADDRESSES", &addresses,
                           "ROUTES", &routes,
                           "DHCP4_ADDRESS", &dhcp4_address,
                           "IPV4LL_ADDRESS", &ipv4ll_address);
        if (r < 0 && r != -ENOENT)
                return log_link_error_errno(link, r, "Failed to read %s: %m", link->state_file);

        if (network_file) {
                Network *network;
                char *suffix;

                /* drop suffix */
                suffix = strrchr(network_file, '.');
                if (!suffix) {
                        log_link_debug(link, "Failed to get network name from %s", network_file);
                        goto network_file_fail;
                }
                *suffix = '\0';

                r = network_get_by_name(link->manager, basename(network_file), &network);
                if (r < 0) {
                        log_link_debug_errno(link, r, "Failed to get network %s: %m", basename(network_file));
                        goto network_file_fail;
                }

                r = network_apply(network, link);
                if (r < 0)
                        return log_link_error_errno(link, r, "Failed to apply network %s: %m", basename(network_file));
        }

network_file_fail:

        if (addresses) {
                p = addresses;

                for (;;) {
                        _cleanup_free_ char *address_str = NULL;
                        char *prefixlen_str;
                        int family;
                        unsigned char prefixlen;

                        r = extract_first_word(&p, &address_str, NULL, 0);
                        if (r < 0) {
                                log_link_debug_errno(link, r, "Failed to extract next address string: %m");
                                continue;
                        }
                        if (r == 0)
                                break;

                        prefixlen_str = strchr(address_str, '/');
                        if (!prefixlen_str) {
                                log_link_debug(link, "Failed to parse address and prefix length %s", address_str);
                                continue;
                        }

                        *prefixlen_str++ = '\0';

                        r = sscanf(prefixlen_str, "%hhu", &prefixlen);
                        if (r != 1) {
                                log_link_error(link, "Failed to parse prefixlen %s", prefixlen_str);
                                continue;
                        }

                        r = in_addr_from_string_auto(address_str, &family, &address);
                        if (r < 0) {
                                log_link_debug_errno(link, r, "Failed to parse address %s: %m", address_str);
                                continue;
                        }

                        r = address_add(link, family, &address, prefixlen, NULL);
                        if (r < 0)
                                return log_link_error_errno(link, r, "Failed to add address: %m");
                }
        }

        if (routes) {
                p = routes;

                for (;;) {
                        Route *route;
                        _cleanup_free_ char *route_str = NULL;
                        _cleanup_(sd_event_source_unrefp) sd_event_source *expire = NULL;
                        usec_t lifetime;
                        char *prefixlen_str;
                        int family;
                        unsigned char prefixlen, tos, table;
                        uint32_t priority;

                        r = extract_first_word(&p, &route_str, NULL, 0);
                        if (r < 0) {
                                log_link_debug_errno(link, r, "Failed to extract next route string: %m");
                                continue;
                        }
                        if (r == 0)
                                break;

                        prefixlen_str = strchr(route_str, '/');
                        if (!prefixlen_str) {
                                log_link_debug(link, "Failed to parse route %s", route_str);
                                continue;
                        }

                        *prefixlen_str++ = '\0';

                        r = sscanf(prefixlen_str, "%hhu/%hhu/%"SCNu32"/%hhu/"USEC_FMT, &prefixlen, &tos, &priority, &table, &lifetime);
                        if (r != 5) {
                                log_link_debug(link,
                                               "Failed to parse destination prefix length, tos, priority, table or expiration %s",
                                               prefixlen_str);
                                continue;
                        }

                        r = in_addr_from_string_auto(route_str, &family, &route_dst);
                        if (r < 0) {
                                log_link_debug_errno(link, r, "Failed to parse route destination %s: %m", route_str);
                                continue;
                        }

                        r = route_add(link, family, &route_dst, prefixlen, NULL, tos, priority, table, &route);
                        if (r < 0)
                                return log_link_error_errno(link, r, "Failed to add route: %m");

                        if (lifetime != USEC_INFINITY && !kernel_route_expiration_supported()) {
                                r = sd_event_add_time(link->manager->event, &expire, clock_boottime_or_monotonic(), lifetime,
                                                      0, route_expire_handler, route);
                                if (r < 0)
                                        log_link_warning_errno(link, r, "Could not arm route expiration handler: %m");
                        }

                        route->lifetime = lifetime;
                        sd_event_source_unref(route->expire);
                        route->expire = TAKE_PTR(expire);
                }
        }

        if (dhcp4_address) {
                r = in_addr_from_string(AF_INET, dhcp4_address, &address);
                if (r < 0) {
                        log_link_debug_errno(link, r, "Failed to parse DHCPv4 address %s: %m", dhcp4_address);
                        goto dhcp4_address_fail;
                }

                r = sd_dhcp_client_new(&link->dhcp_client, link->network ? link->network->dhcp_anonymize : 0);
                if (r < 0)
                        return log_link_error_errno(link, r, "Failed to create DHCPv4 client: %m");

                r = sd_dhcp_client_set_request_address(link->dhcp_client, &address.in);
                if (r < 0)
                        return log_link_error_errno(link, r, "Failed to set initial DHCPv4 address %s: %m", dhcp4_address);
        }

dhcp4_address_fail:

        if (ipv4ll_address) {
                r = in_addr_from_string(AF_INET, ipv4ll_address, &address);
                if (r < 0) {
                        log_link_debug_errno(link, r, "Failed to parse IPv4LL address %s: %m", ipv4ll_address);
                        goto ipv4ll_address_fail;
                }

                r = sd_ipv4ll_new(&link->ipv4ll);
                if (r < 0)
                        return log_link_error_errno(link, r, "Failed to create IPv4LL client: %m");

                r = sd_ipv4ll_set_address(link->ipv4ll, &address.in);
                if (r < 0)
                        return log_link_error_errno(link, r, "Failed to set initial IPv4LL address %s: %m", ipv4ll_address);
        }

ipv4ll_address_fail:

        return 0;
}

int link_add(Manager *m, sd_netlink_message *message, Link **ret) {
        _cleanup_(sd_device_unrefp) sd_device *device = NULL;
        char ifindex_str[2 + DECIMAL_STR_MAX(int)];
        Link *link;
        int r;

        assert(m);
        assert(m->rtnl);
        assert(message);
        assert(ret);

        r = link_new(m, message, ret);
        if (r < 0)
                return r;

        link = *ret;

        log_link_debug(link, "Link %d added", link->ifindex);

        r = link_load(link);
        if (r < 0)
                return r;

        if (detect_container() <= 0) {
                /* not in a container, udev will be around */
                sprintf(ifindex_str, "n%d", link->ifindex);
                r = sd_device_new_from_device_id(&device, ifindex_str);
                if (r < 0) {
                        log_link_warning_errno(link, r, "Could not find device: %m");
                        goto failed;
                }

                r = sd_device_get_is_initialized(device);
                if (r < 0) {
                        log_link_warning_errno(link, r, "Could not determine whether the device is initialized or not: %m");
                        goto failed;
                }
                if (r == 0) {
                        /* not yet ready */
                        log_link_debug(link, "link pending udev initialization...");
                        return 0;
                }

                r = device_is_renaming(device);
                if (r < 0) {
                        log_link_warning_errno(link, r, "Failed to determine the device is renamed or not: %m");
                        goto failed;
                }
                if (r > 0) {
                        log_link_debug(link, "Interface is under renaming, pending initialization.");
                        return 0;
                }

                r = link_initialized(link, device);
                if (r < 0)
                        goto failed;
        } else {
                r = link_initialized_and_synced(link);
                if (r < 0)
                        goto failed;
        }

        return 0;
failed:
        link_enter_failed(link);
        return r;
}

int link_ipv6ll_gained(Link *link, const struct in6_addr *address) {
        int r;

        assert(link);

        log_link_info(link, "Gained IPv6LL");

        link->ipv6ll_address = *address;
        link_check_ready(link);

        if (IN_SET(link->state, LINK_STATE_CONFIGURING, LINK_STATE_CONFIGURED)) {
                r = link_acquire_ipv6_conf(link);
                if (r < 0) {
                        link_enter_failed(link);
                        return r;
                }
        }

        return 0;
}

static int link_carrier_gained(Link *link) {
        int r;

        assert(link);

        if (IN_SET(link->state, LINK_STATE_CONFIGURING, LINK_STATE_CONFIGURED)) {
                r = link_acquire_conf(link);
                if (r < 0) {
                        link_enter_failed(link);
                        return r;
                }

                link_set_state(link, LINK_STATE_CONFIGURING);
                r = link_request_set_addresses(link);
                if (r < 0)
                        return r;
        }

        r = link_handle_bound_by_list(link);
        if (r < 0)
                return r;

        return 0;
}

static int link_carrier_lost(Link *link) {
        int r;

        assert(link);

        if (link->network && link->network->ignore_carrier_loss)
                return 0;

        /* Some devices reset itself while setting the MTU. This causes the DHCP client fall into a loop.
         * setting_mtu keep track whether the device got reset because of setting MTU and does not drop the
         * configuration and stop the clients as well. */
        if (link->setting_mtu)
                return 0;

        r = link_stop_clients(link, false);
        if (r < 0) {
                link_enter_failed(link);
                return r;
        }

        if (link_dhcp4_server_enabled(link))
                (void) sd_dhcp_server_stop(link->dhcp_server);

        r = link_drop_config(link);
        if (r < 0)
                return r;

        if (!IN_SET(link->state, LINK_STATE_UNMANAGED, LINK_STATE_PENDING)) {
                log_link_debug(link, "State is %s, dropping config", link_state_to_string(link->state));
                r = link_drop_foreign_config(link);
                if (r < 0)
                        return r;
        }

        r = link_handle_bound_by_list(link);
        if (r < 0)
                return r;

        return 0;
}

int link_carrier_reset(Link *link) {
        int r;

        assert(link);

        if (link_has_carrier(link)) {
                r = link_carrier_lost(link);
                if (r < 0)
                        return r;

                r = link_carrier_gained(link);
                if (r < 0)
                        return r;

                log_link_info(link, "Reset carrier");
        }

        return 0;
}

int link_update(Link *link, sd_netlink_message *m) {
        struct ether_addr mac;
        const char *ifname;
        uint32_t mtu;
        bool had_carrier, carrier_gained, carrier_lost;
        int old_master, r;

        assert(link);
        assert(link->ifname);
        assert(m);

        if (link->state == LINK_STATE_LINGER) {
                log_link_info(link, "Link re-added");
                link_set_state(link, LINK_STATE_CONFIGURING);

                r = link_new_carrier_maps(link);
                if (r < 0)
                        return r;
        }

        r = sd_netlink_message_read_string(m, IFLA_IFNAME, &ifname);
        if (r >= 0 && !streq(ifname, link->ifname)) {
                Manager *manager = link->manager;

                log_link_info(link, "Interface name change detected, %s has been renamed to %s.", link->ifname, ifname);

                link_drop(link);
                r = link_add(manager, m, &link);
                if (r < 0)
                        return r;
        }

        r = sd_netlink_message_read_u32(m, IFLA_MTU, &mtu);
        if (r >= 0 && mtu > 0) {
                link->mtu = mtu;
                if (link->original_mtu == 0) {
                        link->original_mtu = mtu;
                        log_link_debug(link, "Saved original MTU: %" PRIu32, link->original_mtu);
                }

                if (link->dhcp_client) {
                        r = sd_dhcp_client_set_mtu(link->dhcp_client,
                                                   link->mtu);
                        if (r < 0)
                                return log_link_warning_errno(link, r, "Could not update MTU in DHCP client: %m");
                }

                if (link->radv) {
                        r = sd_radv_set_mtu(link->radv, link->mtu);
                        if (r < 0)
                                return log_link_warning_errno(link, r, "Could not set MTU for Router Advertisement: %m");
                }
        }

        /* The kernel may broadcast NEWLINK messages without the MAC address
           set, simply ignore them. */
        r = sd_netlink_message_read_ether_addr(m, IFLA_ADDRESS, &mac);
        if (r >= 0) {
                if (memcmp(link->mac.ether_addr_octet, mac.ether_addr_octet,
                           ETH_ALEN)) {

                        memcpy(link->mac.ether_addr_octet, mac.ether_addr_octet,
                               ETH_ALEN);

                        log_link_debug(link, "MAC address: "
                                       "%02hhx:%02hhx:%02hhx:%02hhx:%02hhx:%02hhx",
                                       mac.ether_addr_octet[0],
                                       mac.ether_addr_octet[1],
                                       mac.ether_addr_octet[2],
                                       mac.ether_addr_octet[3],
                                       mac.ether_addr_octet[4],
                                       mac.ether_addr_octet[5]);

                        if (link->ipv4ll) {
                                r = sd_ipv4ll_set_mac(link->ipv4ll, &link->mac);
                                if (r < 0)
                                        return log_link_warning_errno(link, r, "Could not update MAC address in IPv4LL client: %m");
                        }

                        if (link->dhcp_client) {
                                r = sd_dhcp_client_set_mac(link->dhcp_client,
                                                           (const uint8_t *) &link->mac,
                                                           sizeof (link->mac),
                                                           ARPHRD_ETHER);
                                if (r < 0)
                                        return log_link_warning_errno(link, r, "Could not update MAC address in DHCP client: %m");

                                r = dhcp4_set_client_identifier(link);
                                if (r < 0)
                                        return r;
                        }

                        if (link->dhcp6_client) {
                                const DUID* duid = link_get_duid(link);

                                r = sd_dhcp6_client_set_mac(link->dhcp6_client,
                                                            (const uint8_t *) &link->mac,
                                                            sizeof (link->mac),
                                                            ARPHRD_ETHER);
                                if (r < 0)
                                        return log_link_warning_errno(link, r, "Could not update MAC address in DHCPv6 client: %m");

                                if (link->network->iaid_set) {
                                        r = sd_dhcp6_client_set_iaid(link->dhcp6_client,
                                                                     link->network->iaid);
                                        if (r < 0)
                                                return log_link_warning_errno(link, r, "Could not update DHCPv6 IAID: %m");
                                }

                                r = sd_dhcp6_client_set_duid(link->dhcp6_client,
                                                             duid->type,
                                                             duid->raw_data_len > 0 ? duid->raw_data : NULL,
                                                             duid->raw_data_len);
                                if (r < 0)
                                        return log_link_warning_errno(link, r, "Could not update DHCPv6 DUID: %m");
                        }

                        if (link->radv) {
                                r = sd_radv_set_mac(link->radv, &link->mac);
                                if (r < 0)
                                        return log_link_warning_errno(link, r, "Could not update MAC for Router Advertisement: %m");
                        }

                        if (link->ndisc) {
                                r = sd_ndisc_set_mac(link->ndisc, &link->mac);
                                if (r < 0)
                                        return log_link_warning_errno(link, r, "Could not update MAC for ndisc: %m");
                        }
                }
        }

        old_master = link->master_ifindex;
        (void) sd_netlink_message_read_u32(m, IFLA_MASTER, (uint32_t *) &link->master_ifindex);

        had_carrier = link_has_carrier(link);

        r = link_update_flags(link, m, old_master != link->master_ifindex);
        if (r < 0)
                return r;

        r = link_update_lldp(link);
        if (r < 0)
                return r;

        carrier_gained = !had_carrier && link_has_carrier(link);
        carrier_lost = had_carrier && !link_has_carrier(link);

        if (carrier_gained) {
                log_link_info(link, "Gained carrier");

                r = link_carrier_gained(link);
                if (r < 0)
                        return r;
        } else if (carrier_lost) {
                log_link_info(link, "Lost carrier");

                r = link_carrier_lost(link);
                if (r < 0)
                        return r;
        }

        return 0;
}

static void print_link_hashmap(FILE *f, const char *prefix, Hashmap* h) {
        bool space = false;
        Iterator i;
        Link *link;

        assert(f);
        assert(prefix);

        if (hashmap_isempty(h))
                return;

        fputs(prefix, f);
        HASHMAP_FOREACH(link, h, i) {
                if (space)
                        fputc(' ', f);

                fprintf(f, "%i", link->ifindex);
                space = true;
        }

        fputc('\n', f);
}

static void link_save_dns(FILE *f, struct in_addr_data *dns, unsigned n_dns, bool *space) {
        unsigned j;
        int r;

        for (j = 0; j < n_dns; j++) {
                _cleanup_free_ char *b = NULL;

                r = in_addr_to_string(dns[j].family, &dns[j].address, &b);
                if (r < 0) {
                        log_debug_errno(r, "Failed to format address, ignoring: %m");
                        continue;
                }

                if (*space)
                        fputc(' ', f);
                fputs(b, f);
                *space = true;
        }
}

int link_save(Link *link) {
        _cleanup_free_ char *temp_path = NULL;
        _cleanup_fclose_ FILE *f = NULL;
        const char *admin_state, *oper_state, *carrier_state, *address_state;
        Address *a;
        Route *route;
        Iterator i;
        int r;

        assert(link);
        assert(link->state_file);
        assert(link->lease_file);
        assert(link->manager);

        if (link->state == LINK_STATE_LINGER) {
                (void) unlink(link->state_file);
                return 0;
        }

        link_lldp_save(link);

        admin_state = link_state_to_string(link->state);
        assert(admin_state);

        oper_state = link_operstate_to_string(link->operstate);
        assert(oper_state);

        carrier_state = link_carrier_state_to_string(link->carrier_state);
        assert(carrier_state);

        address_state = link_address_state_to_string(link->address_state);
        assert(address_state);

        r = fopen_temporary(link->state_file, &f, &temp_path);
        if (r < 0)
                goto fail;

        (void) fchmod(fileno(f), 0644);

        fprintf(f,
                "# This is private data. Do not parse.\n"
                "ADMIN_STATE=%s\n"
                "OPER_STATE=%s\n"
                "CARRIER_STATE=%s\n"
                "ADDRESS_STATE=%s\n",
                admin_state, oper_state, carrier_state, address_state);

        if (link->network) {
                char **dhcp6_domains = NULL, **dhcp_domains = NULL;
                const char *dhcp_domainname = NULL, *p;
                sd_dhcp6_lease *dhcp6_lease = NULL;
                bool space;

                fprintf(f, "REQUIRED_FOR_ONLINE=%s\n",
                        yes_no(link->network->required_for_online));

                fprintf(f, "REQUIRED_OPER_STATE_FOR_ONLINE=%s\n",
                        strempty(link_operstate_to_string(link->network->required_operstate_for_online)));

                if (link->dhcp6_client) {
                        r = sd_dhcp6_client_get_lease(link->dhcp6_client, &dhcp6_lease);
                        if (r < 0 && r != -ENOMSG)
                                log_link_debug(link, "No DHCPv6 lease");
                }

                fprintf(f, "NETWORK_FILE=%s\n", link->network->filename);

                fputs("DNS=", f);
                space = false;

                if (link->n_dns != (unsigned) -1)
                        link_save_dns(f, link->dns, link->n_dns, &space);
                else
                        link_save_dns(f, link->network->dns, link->network->n_dns, &space);

                if (link->network->dhcp_use_dns &&
                    link->dhcp_lease) {
                        const struct in_addr *addresses;

                        r = sd_dhcp_lease_get_dns(link->dhcp_lease, &addresses);
                        if (r > 0)
                                if (serialize_in_addrs(f, addresses, r, space, in4_addr_is_non_local) > 0)
                                        space = true;
                }

                if (link->network->dhcp6_use_dns && dhcp6_lease) {
                        struct in6_addr *in6_addrs;

                        r = sd_dhcp6_lease_get_dns(dhcp6_lease, &in6_addrs);
                        if (r > 0) {
                                if (space)
                                        fputc(' ', f);
                                serialize_in6_addrs(f, in6_addrs, r);
                                space = true;
                        }
                }

                /* Make sure to flush out old entries before we use the NDISC data */
                ndisc_vacuum(link);

                if (link->network->ipv6_accept_ra_use_dns && link->ndisc_rdnss) {
                        NDiscRDNSS *dd;

                        SET_FOREACH(dd, link->ndisc_rdnss, i) {
                                if (space)
                                        fputc(' ', f);

                                serialize_in6_addrs(f, &dd->address, 1);
                                space = true;
                        }
                }

                fputc('\n', f);

                fputs("NTP=", f);
                space = false;
                fputstrv(f, link->ntp ?: link->network->ntp, NULL, &space);

                if (link->network->dhcp_use_ntp &&
                    link->dhcp_lease) {
                        const struct in_addr *addresses;

                        r = sd_dhcp_lease_get_ntp(link->dhcp_lease, &addresses);
                        if (r > 0)
                                if (serialize_in_addrs(f, addresses, r, space, in4_addr_is_non_local) > 0)
                                        space = true;
                }

                if (link->network->dhcp6_use_ntp && dhcp6_lease) {
                        struct in6_addr *in6_addrs;
                        char **hosts;

                        r = sd_dhcp6_lease_get_ntp_addrs(dhcp6_lease,
                                                         &in6_addrs);
                        if (r > 0) {
                                if (space)
                                        fputc(' ', f);
                                serialize_in6_addrs(f, in6_addrs, r);
                                space = true;
                        }

                        r = sd_dhcp6_lease_get_ntp_fqdn(dhcp6_lease, &hosts);
                        if (r > 0)
                                fputstrv(f, hosts, NULL, &space);
                }

                fputc('\n', f);

                if (link->network->dhcp_use_domains != DHCP_USE_DOMAINS_NO) {
                        if (link->dhcp_lease) {
                                (void) sd_dhcp_lease_get_domainname(link->dhcp_lease, &dhcp_domainname);
                                (void) sd_dhcp_lease_get_search_domains(link->dhcp_lease, &dhcp_domains);
                        }
                        if (dhcp6_lease)
                                (void) sd_dhcp6_lease_get_domains(dhcp6_lease, &dhcp6_domains);
                }

                fputs("DOMAINS=", f);
                space = false;
                ORDERED_SET_FOREACH(p, link->search_domains ?: link->network->search_domains, i)
                        fputs_with_space(f, p, NULL, &space);

                if (link->network->dhcp_use_domains == DHCP_USE_DOMAINS_YES) {
                        if (dhcp_domainname)
                                fputs_with_space(f, dhcp_domainname, NULL, &space);
                        if (dhcp_domains)
                                fputstrv(f, dhcp_domains, NULL, &space);
                        if (dhcp6_domains)
                                fputstrv(f, dhcp6_domains, NULL, &space);
                }

                if (link->network->ipv6_accept_ra_use_domains == DHCP_USE_DOMAINS_YES) {
                        NDiscDNSSL *dd;

                        SET_FOREACH(dd, link->ndisc_dnssl, i)
                                fputs_with_space(f, NDISC_DNSSL_DOMAIN(dd), NULL, &space);
                }

                fputc('\n', f);

                fputs("ROUTE_DOMAINS=", f);
                space = false;
                ORDERED_SET_FOREACH(p, link->route_domains ?: link->network->route_domains, i)
                        fputs_with_space(f, p, NULL, &space);

                if (link->network->dhcp_use_domains == DHCP_USE_DOMAINS_ROUTE) {
                        if (dhcp_domainname)
                                fputs_with_space(f, dhcp_domainname, NULL, &space);
                        if (dhcp_domains)
                                fputstrv(f, dhcp_domains, NULL, &space);
                        if (dhcp6_domains)
                                fputstrv(f, dhcp6_domains, NULL, &space);
                }

                if (link->network->ipv6_accept_ra_use_domains == DHCP_USE_DOMAINS_ROUTE) {
                        NDiscDNSSL *dd;

                        SET_FOREACH(dd, link->ndisc_dnssl, i)
                                fputs_with_space(f, NDISC_DNSSL_DOMAIN(dd), NULL, &space);
                }

                fputc('\n', f);

                fprintf(f, "LLMNR=%s\n",
                        resolve_support_to_string(link->llmnr >= 0 ? link->llmnr : link->network->llmnr));
                fprintf(f, "MDNS=%s\n",
                        resolve_support_to_string(link->mdns >= 0 ? link->mdns : link->network->mdns));
                if (link->dns_default_route >= 0)
                        fprintf(f, "DNS_DEFAULT_ROUTE=%s\n", yes_no(link->dns_default_route));
                else if (link->network->dns_default_route >= 0)
                        fprintf(f, "DNS_DEFAULT_ROUTE=%s\n", yes_no(link->network->dns_default_route));

                if (link->dns_over_tls_mode != _DNS_OVER_TLS_MODE_INVALID)
                        fprintf(f, "DNS_OVER_TLS=%s\n",
                                dns_over_tls_mode_to_string(link->dns_over_tls_mode));
                else if (link->network->dns_over_tls_mode != _DNS_OVER_TLS_MODE_INVALID)
                        fprintf(f, "DNS_OVER_TLS=%s\n",
                                dns_over_tls_mode_to_string(link->network->dns_over_tls_mode));

                if (link->dnssec_mode != _DNSSEC_MODE_INVALID)
                        fprintf(f, "DNSSEC=%s\n",
                                dnssec_mode_to_string(link->dnssec_mode));
                else if (link->network->dnssec_mode != _DNSSEC_MODE_INVALID)
                        fprintf(f, "DNSSEC=%s\n",
                                dnssec_mode_to_string(link->network->dnssec_mode));

                if (!set_isempty(link->dnssec_negative_trust_anchors)) {
                        const char *n;

                        fputs("DNSSEC_NTA=", f);
                        space = false;
                        SET_FOREACH(n, link->dnssec_negative_trust_anchors, i)
                                fputs_with_space(f, n, NULL, &space);
                        fputc('\n', f);
                } else if (!set_isempty(link->network->dnssec_negative_trust_anchors)) {
                        const char *n;

                        fputs("DNSSEC_NTA=", f);
                        space = false;
                        SET_FOREACH(n, link->network->dnssec_negative_trust_anchors, i)
                                fputs_with_space(f, n, NULL, &space);
                        fputc('\n', f);
                }

                fputs("ADDRESSES=", f);
                space = false;
                SET_FOREACH(a, link->addresses, i) {
                        _cleanup_free_ char *address_str = NULL;

                        r = in_addr_to_string(a->family, &a->in_addr, &address_str);
                        if (r < 0)
                                goto fail;

                        fprintf(f, "%s%s/%u", space ? " " : "", address_str, a->prefixlen);
                        space = true;
                }
                fputc('\n', f);

                fputs("ROUTES=", f);
                space = false;
                SET_FOREACH(route, link->routes, i) {
                        _cleanup_free_ char *route_str = NULL;

                        r = in_addr_to_string(route->family, &route->dst, &route_str);
                        if (r < 0)
                                goto fail;

                        fprintf(f, "%s%s/%hhu/%hhu/%"PRIu32"/%"PRIu32"/"USEC_FMT,
                                space ? " " : "", route_str,
                                route->dst_prefixlen, route->tos, route->priority, route->table, route->lifetime);
                        space = true;
                }

                fputc('\n', f);
        }

        print_link_hashmap(f, "CARRIER_BOUND_TO=", link->bound_to_links);
        print_link_hashmap(f, "CARRIER_BOUND_BY=", link->bound_by_links);

        if (link->dhcp_lease) {
                struct in_addr address;
                const char *tz = NULL;

                assert(link->network);

                r = sd_dhcp_lease_get_timezone(link->dhcp_lease, &tz);
                if (r >= 0)
                        fprintf(f, "TIMEZONE=%s\n", tz);

                r = sd_dhcp_lease_get_address(link->dhcp_lease, &address);
                if (r >= 0) {
                        fputs("DHCP4_ADDRESS=", f);
                        serialize_in_addrs(f, &address, 1, false, NULL);
                        fputc('\n', f);
                }

                r = dhcp_lease_save(link->dhcp_lease, link->lease_file);
                if (r < 0)
                        goto fail;

                fprintf(f,
                        "DHCP_LEASE=%s\n",
                        link->lease_file);
        } else
                (void) unlink(link->lease_file);

        if (link->ipv4ll) {
                struct in_addr address;

                r = sd_ipv4ll_get_address(link->ipv4ll, &address);
                if (r >= 0) {
                        fputs("IPV4LL_ADDRESS=", f);
                        serialize_in_addrs(f, &address, 1, false, NULL);
                        fputc('\n', f);
                }
        }

        r = fflush_and_check(f);
        if (r < 0)
                goto fail;

        if (rename(temp_path, link->state_file) < 0) {
                r = -errno;
                goto fail;
        }

        return 0;

fail:
        (void) unlink(link->state_file);
        if (temp_path)
                (void) unlink(temp_path);

        return log_link_error_errno(link, r, "Failed to save link data to %s: %m", link->state_file);
}

/* The serialized state in /run is no longer up-to-date. */
void link_dirty(Link *link) {
        int r;

        assert(link);

        /* mark manager dirty as link is dirty */
        manager_dirty(link->manager);

        r = set_ensure_allocated(&link->manager->dirty_links, NULL);
        if (r < 0)
                /* allocation errors are ignored */
                return;

        r = set_put(link->manager->dirty_links, link);
        if (r <= 0)
                /* don't take another ref if the link was already dirty */
                return;

        link_ref(link);
}

/* The serialized state in /run is up-to-date */
void link_clean(Link *link) {
        assert(link);
        assert(link->manager);

        link_unref(set_remove(link->manager->dirty_links, link));
}

static const char* const link_state_table[_LINK_STATE_MAX] = {
        [LINK_STATE_PENDING] = "pending",
        [LINK_STATE_INITIALIZED] = "initialized",
        [LINK_STATE_CONFIGURING] = "configuring",
        [LINK_STATE_CONFIGURED] = "configured",
        [LINK_STATE_UNMANAGED] = "unmanaged",
        [LINK_STATE_FAILED] = "failed",
        [LINK_STATE_LINGER] = "linger",
};

DEFINE_STRING_TABLE_LOOKUP(link_state, LinkState);<|MERGE_RESOLUTION|>--- conflicted
+++ resolved
@@ -73,13 +73,6 @@
         _cleanup_free_ char *value = NULL;
         int r;
 
-<<<<<<< HEAD
-        r = sysctl_read_ip_property(AF_INET6, link->ifname, "disable_ipv6", &value);
-        if (r < 0)
-                return log_link_warning_errno(link, r,
-                                              "Failed to read net.ipv6.conf.%s.disable_ipv6 sysctl property: %m",
-                                              link->ifname);
-=======
         assert(link);
         assert(link->ifname);
 
@@ -92,7 +85,6 @@
                 return log_link_warning_errno(link, r,
                                               "Failed to read net.ipv6.conf.%s.disable_ipv6 sysctl property: %m",
                                               ifname);
->>>>>>> aa8c231a
 
         link->sysctl_ipv6_enabled = value[0] == '0';
         return link->sysctl_ipv6_enabled;
@@ -113,12 +105,9 @@
         if (link->network->bond)
                 return false;
 
-<<<<<<< HEAD
-=======
         if (link->iftype == ARPHRD_CAN)
                 return false;
 
->>>>>>> aa8c231a
         if (link_sysctl_ipv6_enabled(link) == 0)
                 return false;
 
@@ -226,12 +215,9 @@
                 return false;
 
         if (link_sysctl_ipv6_enabled(link) == 0)
-<<<<<<< HEAD
-=======
                 return false;
 
         if (link->iftype == ARPHRD_CAN)
->>>>>>> aa8c231a
                 return false;
 
         /* DHCPv6 client will not be started if no IPv6 link-local address is configured. */
@@ -629,8 +615,6 @@
                 .ifindex = ifindex,
                 .iftype = iftype,
                 .sysctl_ipv6_enabled = -1,
-<<<<<<< HEAD
-=======
 
                 .n_dns = (unsigned) -1,
                 .dns_default_route = -1,
@@ -638,7 +622,6 @@
                 .mdns = _RESOLVE_SUPPORT_INVALID,
                 .dnssec_mode = _DNSSEC_MODE_INVALID,
                 .dns_over_tls_mode = _DNS_OVER_TLS_MODE_INVALID,
->>>>>>> aa8c231a
         };
 
         link->ifname = strdup(ifname);
@@ -926,18 +909,9 @@
                         continue;
                 }
 
-<<<<<<< HEAD
-                r = routing_policy_rule_configure(rule, link, NULL, false);
-                if (r < 0) {
-                        log_link_warning_errno(link, r, "Could not set routing policy rules: %m");
-                        link_enter_failed(link);
-                        return r;
-                }
-=======
                 r = routing_policy_rule_configure(rule, link, NULL);
                 if (r < 0)
                         return log_link_warning_errno(link, r, "Could not set routing policy rules: %m");
->>>>>>> aa8c231a
                 if (r > 0)
                         link->routing_policy_rule_messages++;
         }
@@ -1017,16 +991,8 @@
                                 continue;
 
                         r = route_configure(rt, link, route_handler);
-<<<<<<< HEAD
-                        if (r < 0) {
-                                log_link_warning_errno(link, r, "Could not set routes: %m");
-                                link_enter_failed(link);
-                                return r;
-                        }
-=======
                         if (r < 0)
                                 return log_link_warning_errno(link, r, "Could not set routes: %m");
->>>>>>> aa8c231a
                         if (r > 0)
                                 link->route_messages++;
                 }
@@ -1209,16 +1175,8 @@
                 update = address_get(link, ad->family, &ad->in_addr, ad->prefixlen, NULL) > 0;
 
                 r = address_configure(ad, link, address_handler, update);
-<<<<<<< HEAD
-                if (r < 0) {
-                        log_link_warning_errno(link, r, "Could not set addresses: %m");
-                        link_enter_failed(link);
-                        return r;
-                }
-=======
                 if (r < 0)
                         return log_link_warning_errno(link, r, "Could not set addresses: %m");
->>>>>>> aa8c231a
                 if (r > 0)
                         link->address_messages++;
         }
@@ -1660,140 +1618,6 @@
         assert(link->network);
         assert(link->manager);
         assert(link->manager->rtnl);
-<<<<<<< HEAD
-
-        log_link_debug(link, "Bringing link up");
-
-        r = sd_rtnl_message_new_link(link->manager->rtnl, &req, RTM_SETLINK, link->ifindex);
-        if (r < 0)
-                return log_link_error_errno(link, r, "Could not allocate RTM_SETLINK message: %m");
-
-        /* set it free if not enslaved with networkd */
-        if (!link->network->bridge && !link->network->bond && !link->network->vrf) {
-                r = sd_netlink_message_append_u32(req, IFLA_MASTER, 0);
-                if (r < 0)
-                        return log_link_error_errno(link, r, "Could not append IFLA_MASTER attribute: %m");
-        }
-
-        r = sd_rtnl_message_link_set_flags(req, IFF_UP, IFF_UP);
-        if (r < 0)
-                return log_link_error_errno(link, r, "Could not set link flags: %m");
-
-        if (link->network->mac) {
-                r = sd_netlink_message_append_ether_addr(req, IFLA_ADDRESS, link->network->mac);
-                if (r < 0)
-                        return log_link_error_errno(link, r, "Could not set MAC address: %m");
-        }
-
-        r = netlink_call_async(link->manager->rtnl, NULL, req, link_up_handler,
-                               link_netlink_destroy_callback, link);
-        if (r < 0)
-                return log_link_error_errno(link, r, "Could not send rtnetlink message: %m");
-
-        link_ref(link);
-
-        return 0;
-}
-
-static int link_up_can(Link *link) {
-        _cleanup_(sd_netlink_message_unrefp) sd_netlink_message *req = NULL;
-        int r;
-
-        assert(link);
-
-        log_link_debug(link, "Bringing CAN link up");
-
-        r = sd_rtnl_message_new_link(link->manager->rtnl, &req, RTM_SETLINK, link->ifindex);
-        if (r < 0)
-                return log_link_error_errno(link, r, "Could not allocate RTM_SETLINK message: %m");
-
-        r = sd_rtnl_message_link_set_flags(req, IFF_UP, IFF_UP);
-        if (r < 0)
-                return log_link_error_errno(link, r, "Could not set link flags: %m");
-
-        r = netlink_call_async(link->manager->rtnl, NULL, req, link_up_handler,
-                               link_netlink_destroy_callback, link);
-        if (r < 0)
-                return log_link_error_errno(link, r, "Could not send rtnetlink message: %m");
-
-        link_ref(link);
-
-        return 0;
-}
-
-static int link_set_can(Link *link) {
-        _cleanup_(sd_netlink_message_unrefp) sd_netlink_message *m = NULL;
-        int r;
-
-        assert(link);
-        assert(link->network);
-        assert(link->manager);
-        assert(link->manager->rtnl);
-
-        log_link_debug(link, "link_set_can");
-
-        r = sd_rtnl_message_new_link(link->manager->rtnl, &m, RTM_NEWLINK, link->ifindex);
-        if (r < 0)
-                return log_link_error_errno(link, r, "Failed to allocate netlink message: %m");
-
-        r = sd_netlink_message_set_flags(m, NLM_F_REQUEST | NLM_F_ACK);
-        if (r < 0)
-                return log_link_error_errno(link, r, "Could not set netlink flags: %m");
-
-        r = sd_netlink_message_open_container(m, IFLA_LINKINFO);
-        if (r < 0)
-                return log_link_error_errno(link, r, "Failed to open netlink container: %m");
-
-        r = sd_netlink_message_open_container_union(m, IFLA_INFO_DATA, link->kind);
-        if (r < 0)
-                return log_link_error_errno(link, r, "Could not append IFLA_INFO_DATA attribute: %m");
-
-        if (link->network->can_bitrate > 0 || link->network->can_sample_point > 0) {
-                struct can_bittiming bt = {
-                        .bitrate = link->network->can_bitrate,
-                        .sample_point = link->network->can_sample_point,
-                };
-
-                if (link->network->can_bitrate > UINT32_MAX) {
-                        log_link_error(link, "bitrate (%zu) too big.", link->network->can_bitrate);
-                        return -ERANGE;
-                }
-
-                log_link_debug(link, "Setting bitrate = %d bit/s", bt.bitrate);
-                if (link->network->can_sample_point > 0)
-                        log_link_debug(link, "Setting sample point = %d.%d%%", bt.sample_point / 10, bt.sample_point % 10);
-                else
-                        log_link_debug(link, "Using default sample point");
-
-                r = sd_netlink_message_append_data(m, IFLA_CAN_BITTIMING, &bt, sizeof(bt));
-                if (r < 0)
-                        return log_link_error_errno(link, r, "Could not append IFLA_CAN_BITTIMING attribute: %m");
-        }
-
-        if (link->network->can_restart_us > 0) {
-                char time_string[FORMAT_TIMESPAN_MAX];
-                uint64_t restart_ms;
-
-                if (link->network->can_restart_us == USEC_INFINITY)
-                        restart_ms = 0;
-                else
-                        restart_ms = DIV_ROUND_UP(link->network->can_restart_us, USEC_PER_MSEC);
-
-                format_timespan(time_string, FORMAT_TIMESPAN_MAX, restart_ms * 1000, MSEC_PER_SEC);
-
-                if (restart_ms > UINT32_MAX) {
-                        log_link_error(link, "restart timeout (%s) too big.", time_string);
-                        return -ERANGE;
-                }
-
-                log_link_debug(link, "Setting restart = %s", time_string);
-
-                r = sd_netlink_message_append_u32(m, IFLA_CAN_RESTART_MS, restart_ms);
-                if (r < 0)
-                        return log_link_error_errno(link, r, "Could not append IFLA_CAN_RESTART_MS attribute: %m");
-        }
-=======
->>>>>>> aa8c231a
 
         log_link_debug(link, "Bringing link up");
 
