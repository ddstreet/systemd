--- conflicted
+++ resolved
@@ -728,7 +728,119 @@
         link_dirty(link);
 }
 
-<<<<<<< HEAD
+static int link_request_set_routing_policy_rule(Link *link) {
+        RoutingPolicyRule *rule, *rrule = NULL;
+        int r;
+
+        assert(link);
+        assert(link->network);
+
+        link_set_state(link, LINK_STATE_CONFIGURING);
+        link->routing_policy_rules_configured = false;
+
+        LIST_FOREACH(rules, rule, link->network->rules) {
+                r = routing_policy_rule_get(link->manager, rule->family, &rule->from, rule->from_prefixlen, &rule->to,
+                                            rule->to_prefixlen, rule->tos, rule->fwmark, rule->table, rule->iif, rule->oif,
+                                            rule->protocol, &rule->sport, &rule->dport, &rrule);
+                if (r == 0) {
+                        (void) routing_policy_rule_make_local(link->manager, rrule);
+                        continue;
+                }
+
+                r = routing_policy_rule_configure(rule, link, NULL, false);
+                if (r < 0) {
+                        log_link_warning_errno(link, r, "Could not set routing policy rules: %m");
+                        link_enter_failed(link);
+                        return r;
+                }
+
+                link->routing_policy_rule_messages++;
+        }
+
+        routing_policy_rule_purge(link->manager, link);
+        if (link->routing_policy_rule_messages == 0) {
+                link->routing_policy_rules_configured = true;
+                link_check_ready(link);
+        } else
+                log_link_debug(link, "Setting routing policy rules");
+
+        return 0;
+}
+
+static int route_handler(sd_netlink *rtnl, sd_netlink_message *m, Link *link) {
+        int r;
+
+        assert(link);
+        assert(link->route_messages > 0);
+        assert(IN_SET(link->state, LINK_STATE_CONFIGURING,
+                      LINK_STATE_FAILED, LINK_STATE_LINGER));
+
+        link->route_messages--;
+
+        if (IN_SET(link->state, LINK_STATE_FAILED, LINK_STATE_LINGER))
+                return 1;
+
+        r = sd_netlink_message_get_errno(m);
+        if (r < 0 && r != -EEXIST)
+                log_link_warning_errno(link, r, "Could not set route: %m");
+
+        if (link->route_messages == 0) {
+                log_link_debug(link, "Routes set");
+                link->static_routes_configured = true;
+                link_check_ready(link);
+        }
+
+        return 1;
+}
+
+static int link_request_set_routes(Link *link) {
+        enum {
+                PHASE_NON_GATEWAY, /* First phase: Routes without a gateway */
+                PHASE_GATEWAY,     /* Second phase: Routes with a gateway */
+                _PHASE_MAX
+        } phase;
+        Route *rt;
+        int r;
+
+        assert(link);
+        assert(link->network);
+        assert(link->addresses_configured);
+        assert(link->address_messages == 0);
+        assert(link->state != _LINK_STATE_INVALID);
+
+        link_set_state(link, LINK_STATE_CONFIGURING);
+        link->static_routes_configured = false;
+
+        r = link_request_set_routing_policy_rule(link);
+        if (r < 0)
+                return r;
+
+        /* First add the routes that enable us to talk to gateways, then add in the others that need a gateway. */
+        for (phase = 0; phase < _PHASE_MAX; phase++)
+                LIST_FOREACH(routes, rt, link->network->static_routes) {
+
+                        if (in_addr_is_null(rt->family, &rt->gw) != (phase == PHASE_NON_GATEWAY))
+                                continue;
+
+                        r = route_configure(rt, link, route_handler);
+                        if (r < 0) {
+                                log_link_warning_errno(link, r, "Could not set routes: %m");
+                                link_enter_failed(link);
+                                return r;
+                        }
+
+                        link->route_messages++;
+                }
+
+        if (link->route_messages == 0) {
+                link->static_routes_configured = true;
+                link_check_ready(link);
+        } else
+                log_link_debug(link, "Setting routes");
+
+        return 0;
+}
+
 void link_check_ready(Link *link) {
         Address *a;
         Iterator i;
@@ -746,6 +858,15 @@
 
         if (!link->neighbors_configured)
                 return;
+
+        SET_FOREACH(a, link->addresses, i)
+                if (!address_is_ready(a))
+                        return;
+
+        if (!link->addresses_ready) {
+                link->addresses_ready = true;
+                link_request_set_routes(link);
+        }
 
         if (!link->static_routes_configured)
                 return;
@@ -776,187 +897,6 @@
                         return;
         }
 
-        SET_FOREACH(a, link->addresses, i)
-                if (!address_is_ready(a))
-                        return;
-
-        if (link->state != LINK_STATE_CONFIGURED)
-                link_enter_configured(link);
-
-        return;
-}
-
-=======
->>>>>>> d8bf1da7
-static int link_request_set_routing_policy_rule(Link *link) {
-        RoutingPolicyRule *rule, *rrule = NULL;
-        int r;
-
-        assert(link);
-        assert(link->network);
-
-        link_set_state(link, LINK_STATE_CONFIGURING);
-        link->routing_policy_rules_configured = false;
-
-        LIST_FOREACH(rules, rule, link->network->rules) {
-                r = routing_policy_rule_get(link->manager, rule->family, &rule->from, rule->from_prefixlen, &rule->to,
-                                            rule->to_prefixlen, rule->tos, rule->fwmark, rule->table, rule->iif, rule->oif,
-                                            rule->protocol, &rule->sport, &rule->dport, &rrule);
-                if (r == 0) {
-                        (void) routing_policy_rule_make_local(link->manager, rrule);
-                        continue;
-                }
-
-                r = routing_policy_rule_configure(rule, link, NULL, false);
-                if (r < 0) {
-                        log_link_warning_errno(link, r, "Could not set routing policy rules: %m");
-                        link_enter_failed(link);
-                        return r;
-                }
-
-                link->routing_policy_rule_messages++;
-        }
-
-        routing_policy_rule_purge(link->manager, link);
-        if (link->routing_policy_rule_messages == 0) {
-                link->routing_policy_rules_configured = true;
-                link_check_ready(link);
-        } else
-                log_link_debug(link, "Setting routing policy rules");
-
-        return 0;
-}
-
-static int route_handler(sd_netlink *rtnl, sd_netlink_message *m, Link *link) {
-        int r;
-
-        assert(link);
-        assert(link->route_messages > 0);
-        assert(IN_SET(link->state, LINK_STATE_CONFIGURING,
-                      LINK_STATE_FAILED, LINK_STATE_LINGER));
-
-        link->route_messages--;
-
-        if (IN_SET(link->state, LINK_STATE_FAILED, LINK_STATE_LINGER))
-                return 1;
-
-        r = sd_netlink_message_get_errno(m);
-        if (r < 0 && r != -EEXIST)
-                log_link_warning_errno(link, r, "Could not set route: %m");
-
-        if (link->route_messages == 0) {
-                log_link_debug(link, "Routes set");
-                link->static_routes_configured = true;
-                link_check_ready(link);
-        }
-
-        return 1;
-}
-
-static int link_request_set_routes(Link *link) {
-        enum {
-                PHASE_NON_GATEWAY, /* First phase: Routes without a gateway */
-                PHASE_GATEWAY,     /* Second phase: Routes with a gateway */
-                _PHASE_MAX
-        } phase;
-        Route *rt;
-        int r;
-
-        assert(link);
-        assert(link->network);
-        assert(link->addresses_configured);
-        assert(link->address_messages == 0);
-        assert(link->state != _LINK_STATE_INVALID);
-
-        link_set_state(link, LINK_STATE_CONFIGURING);
-        link->static_routes_configured = false;
-
-        r = link_request_set_routing_policy_rule(link);
-        if (r < 0)
-                return r;
-
-        /* First add the routes that enable us to talk to gateways, then add in the others that need a gateway. */
-        for (phase = 0; phase < _PHASE_MAX; phase++)
-                LIST_FOREACH(routes, rt, link->network->static_routes) {
-
-                        if (in_addr_is_null(rt->family, &rt->gw) != (phase == PHASE_NON_GATEWAY))
-                                continue;
-
-                        r = route_configure(rt, link, route_handler);
-                        if (r < 0) {
-                                log_link_warning_errno(link, r, "Could not set routes: %m");
-                                link_enter_failed(link);
-                                return r;
-                        }
-
-                        link->route_messages++;
-                }
-
-        if (link->route_messages == 0) {
-                link->static_routes_configured = true;
-                link_check_ready(link);
-        } else
-                log_link_debug(link, "Setting routes");
-
-        return 0;
-}
-
-void link_check_ready(Link *link) {
-        Address *a;
-        Iterator i;
-
-        assert(link);
-
-        if (IN_SET(link->state, LINK_STATE_FAILED, LINK_STATE_LINGER))
-                return;
-
-        if (!link->network)
-                return;
-
-        if (!link->addresses_configured)
-                return;
-
-        if (!link->neighbors_configured)
-                return;
-
-        SET_FOREACH(a, link->addresses, i)
-                if (!address_is_ready(a))
-                        return;
-
-        if (!link->addresses_ready) {
-                link->addresses_ready = true;
-                link_request_set_routes(link);
-        }
-
-        if (!link->static_routes_configured)
-                return;
-
-        if (!link->routing_policy_rules_configured)
-                return;
-
-        if (link_ipv4ll_enabled(link))
-                if (!link->ipv4ll_address ||
-                    !link->ipv4ll_route)
-                        return;
-
-        if (!link->network->bridge) {
-
-                if (link_ipv6ll_enabled(link))
-                        if (in_addr_is_null(AF_INET6, (const union in_addr_union*) &link->ipv6ll_address) > 0)
-                                return;
-
-                if ((link_dhcp4_enabled(link) && !link_dhcp6_enabled(link) &&
-                     !link->dhcp4_configured) ||
-                    (link_dhcp6_enabled(link) && !link_dhcp4_enabled(link) &&
-                     !link->dhcp6_configured) ||
-                    (link_dhcp4_enabled(link) && link_dhcp6_enabled(link) &&
-                     !link->dhcp4_configured && !link->dhcp6_configured))
-                        return;
-
-                if (link_ipv6_accept_ra_enabled(link) && !link->ndisc_configured)
-                        return;
-        }
-
         if (link->state != LINK_STATE_CONFIGURED)
                 link_enter_configured(link);
 
@@ -1147,10 +1087,7 @@
 
         /* Reset all *_configured flags we are configuring. */
         link->addresses_configured = false;
-<<<<<<< HEAD
-=======
         link->addresses_ready = false;
->>>>>>> d8bf1da7
         link->neighbors_configured = false;
         link->static_routes_configured = false;
         link->routing_policy_rules_configured = false;
