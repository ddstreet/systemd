--- conflicted
+++ resolved
@@ -3214,10 +3214,7 @@
                 return r;
 
         link_set_state(link, LINK_STATE_PENDING);
-<<<<<<< HEAD
-=======
         link->activated = false;
->>>>>>> fdf0616c
         link_dirty(link);
 
         /* link_configure_duid() returns 0 if it requests product UUID. In that case,
