/* SPDX-License-Identifier: LGPL-2.1+ */
/***
  This file is part of systemd.

  Copyright 2013 Tom Gundersen <teg@jklm.no>

  systemd is free software; you can redistribute it and/or modify it
  under the terms of the GNU Lesser General Public License as published by
  the Free Software Foundation; either version 2.1 of the License, or
  (at your option) any later version.

  systemd is distributed in the hope that it will be useful, but
  WITHOUT ANY WARRANTY; without even the implied warranty of
  MERCHANTABILITY or FITNESS FOR A PARTICULAR PURPOSE. See the GNU
  Lesser General Public License for more details.

  You should have received a copy of the GNU Lesser General Public License
  along with systemd; If not, see <http://www.gnu.org/licenses/>.
***/

#include <netinet/ether.h>
#include <linux/if.h>
#include <unistd.h>
#include <stdio_ext.h>

#include "alloc-util.h"
#include "bus-util.h"
#include "dhcp-lease-internal.h"
#include "fd-util.h"
#include "fileio.h"
#include "netlink-util.h"
#include "network-internal.h"
#include "networkd-ipv6-proxy-ndp.h"
#include "networkd-lldp-tx.h"
#include "networkd-manager.h"
#include "networkd-ndisc.h"
#include "networkd-radv.h"
#include "networkd-routing-policy-rule.h"
#include "set.h"
#include "socket-util.h"
#include "stdio-util.h"
#include "string-table.h"
#include "udev-util.h"
#include "util.h"
#include "virt.h"

static bool link_dhcp6_enabled(Link *link) {
        assert(link);

        if (!socket_ipv6_is_supported())
                return false;

        if (link->flags & IFF_LOOPBACK)
                return false;

        if (!link->network)
                return false;

        return link->network->dhcp & ADDRESS_FAMILY_IPV6;
}

static bool link_dhcp4_enabled(Link *link) {
        assert(link);

        if (link->flags & IFF_LOOPBACK)
                return false;

        if (!link->network)
                return false;

        return link->network->dhcp & ADDRESS_FAMILY_IPV4;
}

static bool link_dhcp4_server_enabled(Link *link) {
        assert(link);

        if (link->flags & IFF_LOOPBACK)
                return false;

        if (!link->network)
                return false;

        return link->network->dhcp_server;
}

static bool link_ipv4ll_enabled(Link *link) {
        assert(link);

        if (link->flags & IFF_LOOPBACK)
                return false;

        if (!link->network)
                return false;

        if (streq_ptr(link->kind, "wireguard"))
                return false;

        return link->network->link_local & ADDRESS_FAMILY_IPV4;
}

static bool link_ipv6ll_enabled(Link *link) {
        assert(link);

        if (!socket_ipv6_is_supported())
                return false;

        if (link->flags & IFF_LOOPBACK)
                return false;

        if (!link->network)
                return false;

        if (streq_ptr(link->kind, "wireguard"))
                return false;

        return link->network->link_local & ADDRESS_FAMILY_IPV6;
}

static bool link_ipv6_enabled(Link *link) {
        assert(link);

        if (!socket_ipv6_is_supported())
                return false;

        if (link->network->bridge)
                return false;

        /* DHCPv6 client will not be started if no IPv6 link-local address is configured. */
        return link_ipv6ll_enabled(link) || network_has_static_ipv6_addresses(link->network);
}

static bool link_radv_enabled(Link *link) {
        assert(link);

        if (!link_ipv6ll_enabled(link))
                return false;

        return link->network->router_prefix_delegation != RADV_PREFIX_DELEGATION_NONE;
}

static bool link_lldp_rx_enabled(Link *link) {
        assert(link);

        if (link->flags & IFF_LOOPBACK)
                return false;

        if (link->iftype != ARPHRD_ETHER)
                return false;

        if (!link->network)
                return false;

        /* LLDP should be handled on bridge slaves as those have a direct
         * connection to their peers not on the bridge master. Linux doesn't
         * even (by default) forward lldp packets to the bridge master.*/
        if (streq_ptr("bridge", link->kind))
                return false;

        return link->network->lldp_mode != LLDP_MODE_NO;
}

static bool link_lldp_emit_enabled(Link *link) {
        assert(link);

        if (link->flags & IFF_LOOPBACK)
                return false;

        if (link->iftype != ARPHRD_ETHER)
                return false;

        if (!link->network)
                return false;

        return link->network->lldp_emit != LLDP_EMIT_NO;
}

static bool link_ipv4_forward_enabled(Link *link) {
        assert(link);

        if (link->flags & IFF_LOOPBACK)
                return false;

        if (!link->network)
                return false;

        if (link->network->ip_forward == _ADDRESS_FAMILY_BOOLEAN_INVALID)
                return false;

        return link->network->ip_forward & ADDRESS_FAMILY_IPV4;
}

static bool link_ipv6_forward_enabled(Link *link) {
        assert(link);

        if (!socket_ipv6_is_supported())
                return false;

        if (link->flags & IFF_LOOPBACK)
                return false;

        if (!link->network)
                return false;

        if (link->network->ip_forward == _ADDRESS_FAMILY_BOOLEAN_INVALID)
                return false;

        return link->network->ip_forward & ADDRESS_FAMILY_IPV6;
}

static bool link_proxy_arp_enabled(Link *link) {
        assert(link);

        if (link->flags & IFF_LOOPBACK)
                return false;

        if (!link->network)
                return false;

        if (link->network->proxy_arp < 0)
                return false;

        return true;
}

static bool link_ipv6_accept_ra_enabled_implicit(Link *link, bool * implicit) {
        assert(link);

        if (!socket_ipv6_is_supported())
                return false;

        if (link->flags & IFF_LOOPBACK)
                return false;

        if (!link->network)
                return false;

        if (!link_ipv6ll_enabled(link))
                return false;

        /* If unset use system default (enabled if local forwarding is disabled.
         * disabled if local forwarding is enabled).
         * If set, ignore or enforce RA independent of local forwarding state.
         */
        if (link->network->ipv6_accept_ra < 0) {
                /* default to accept RA if ip_forward is disabled and ignore RA if ip_forward is enabled */
                if (implicit)
                        *implicit = true;
                return !link_ipv6_forward_enabled(link);
        }
        else if (link->network->ipv6_accept_ra > 0)
                /* accept RA even if ip_forward is enabled */
                return true;
        else
                /* ignore RA */
                return false;
}

static bool link_ipv6_accept_ra_enabled(Link *link) {
        return link_ipv6_accept_ra_enabled_implicit(link, NULL);
}

static IPv6PrivacyExtensions link_ipv6_privacy_extensions(Link *link) {
        assert(link);

        if (!socket_ipv6_is_supported())
                return _IPV6_PRIVACY_EXTENSIONS_INVALID;

        if (link->flags & IFF_LOOPBACK)
                return _IPV6_PRIVACY_EXTENSIONS_INVALID;

        if (!link->network)
                return _IPV6_PRIVACY_EXTENSIONS_INVALID;

        return link->network->ipv6_privacy_extensions;
}

static int link_enable_ipv6(Link *link) {
        const char *p = NULL;
        bool disabled;
        int r;

        if (link->flags & IFF_LOOPBACK)
                return 0;

        disabled = !link_ipv6_enabled(link);

        p = strjoina("/proc/sys/net/ipv6/conf/", link->ifname, "/disable_ipv6");

        r = write_string_file(p, one_zero(disabled), WRITE_STRING_FILE_VERIFY_ON_FAILURE);
        if (r < 0)
                log_link_warning_errno(link, r, "Cannot %s IPv6 for interface %s: %m",
                                       enable_disable(!disabled), link->ifname);
        else
                log_link_info(link, "IPv6 successfully %sd", enable_disable(!disabled));

        return 0;
}

void link_update_operstate(Link *link) {
        LinkOperationalState operstate;
        assert(link);

        if (link->kernel_operstate == IF_OPER_DORMANT)
                operstate = LINK_OPERSTATE_DORMANT;
        else if (link_has_carrier(link)) {
                Address *address;
                uint8_t scope = RT_SCOPE_NOWHERE;
                Iterator i;

                /* if we have carrier, check what addresses we have */
                SET_FOREACH(address, link->addresses, i) {
                        if (!address_is_ready(address))
                                continue;

                        if (address->scope < scope)
                                scope = address->scope;
                }

                /* for operstate we also take foreign addresses into account */
                SET_FOREACH(address, link->addresses_foreign, i) {
                        if (!address_is_ready(address))
                                continue;

                        if (address->scope < scope)
                                scope = address->scope;
                }

                if (scope < RT_SCOPE_SITE)
                        /* universally accessible addresses found */
                        operstate = LINK_OPERSTATE_ROUTABLE;
                else if (scope < RT_SCOPE_HOST)
                        /* only link or site local addresses found */
                        operstate = LINK_OPERSTATE_DEGRADED;
                else
                        /* no useful addresses found */
                        operstate = LINK_OPERSTATE_CARRIER;
        } else if (link->flags & IFF_UP)
                operstate = LINK_OPERSTATE_NO_CARRIER;
        else
                operstate = LINK_OPERSTATE_OFF;

        if (link->operstate != operstate) {
                link->operstate = operstate;
                link_send_changed(link, "OperationalState", NULL);
                link_dirty(link);
        }
}

#define FLAG_STRING(string, flag, old, new) \
        (((old ^ new) & flag) \
                ? ((old & flag) ? (" -" string) : (" +" string)) \
                : "")

static int link_update_flags(Link *link, sd_netlink_message *m) {
        unsigned flags, unknown_flags_added, unknown_flags_removed, unknown_flags;
        uint8_t operstate;
        int r;

        assert(link);

        r = sd_rtnl_message_link_get_flags(m, &flags);
        if (r < 0)
                return log_link_warning_errno(link, r, "Could not get link flags: %m");

        r = sd_netlink_message_read_u8(m, IFLA_OPERSTATE, &operstate);
        if (r < 0)
                /* if we got a message without operstate, take it to mean
                   the state was unchanged */
                operstate = link->kernel_operstate;

        if ((link->flags == flags) && (link->kernel_operstate == operstate))
                return 0;

        if (link->flags != flags) {
                log_link_debug(link, "Flags change:%s%s%s%s%s%s%s%s%s%s%s%s%s%s%s%s%s%s%s",
                               FLAG_STRING("LOOPBACK", IFF_LOOPBACK, link->flags, flags),
                               FLAG_STRING("MASTER", IFF_MASTER, link->flags, flags),
                               FLAG_STRING("SLAVE", IFF_SLAVE, link->flags, flags),
                               FLAG_STRING("UP", IFF_UP, link->flags, flags),
                               FLAG_STRING("DORMANT", IFF_DORMANT, link->flags, flags),
                               FLAG_STRING("LOWER_UP", IFF_LOWER_UP, link->flags, flags),
                               FLAG_STRING("RUNNING", IFF_RUNNING, link->flags, flags),
                               FLAG_STRING("MULTICAST", IFF_MULTICAST, link->flags, flags),
                               FLAG_STRING("BROADCAST", IFF_BROADCAST, link->flags, flags),
                               FLAG_STRING("POINTOPOINT", IFF_POINTOPOINT, link->flags, flags),
                               FLAG_STRING("PROMISC", IFF_PROMISC, link->flags, flags),
                               FLAG_STRING("ALLMULTI", IFF_ALLMULTI, link->flags, flags),
                               FLAG_STRING("PORTSEL", IFF_PORTSEL, link->flags, flags),
                               FLAG_STRING("AUTOMEDIA", IFF_AUTOMEDIA, link->flags, flags),
                               FLAG_STRING("DYNAMIC", IFF_DYNAMIC, link->flags, flags),
                               FLAG_STRING("NOARP", IFF_NOARP, link->flags, flags),
                               FLAG_STRING("NOTRAILERS", IFF_NOTRAILERS, link->flags, flags),
                               FLAG_STRING("DEBUG", IFF_DEBUG, link->flags, flags),
                               FLAG_STRING("ECHO", IFF_ECHO, link->flags, flags));

                unknown_flags = ~(IFF_LOOPBACK | IFF_MASTER | IFF_SLAVE | IFF_UP |
                                  IFF_DORMANT | IFF_LOWER_UP | IFF_RUNNING |
                                  IFF_MULTICAST | IFF_BROADCAST | IFF_POINTOPOINT |
                                  IFF_PROMISC | IFF_ALLMULTI | IFF_PORTSEL |
                                  IFF_AUTOMEDIA | IFF_DYNAMIC | IFF_NOARP |
                                  IFF_NOTRAILERS | IFF_DEBUG | IFF_ECHO);
                unknown_flags_added = ((link->flags ^ flags) & flags & unknown_flags);
                unknown_flags_removed = ((link->flags ^ flags) & link->flags & unknown_flags);

                /* link flags are currently at most 18 bits, let's align to
                 * printing 20 */
                if (unknown_flags_added)
                        log_link_debug(link,
                                       "Unknown link flags gained: %#.5x (ignoring)",
                                       unknown_flags_added);

                if (unknown_flags_removed)
                        log_link_debug(link,
                                       "Unknown link flags lost: %#.5x (ignoring)",
                                       unknown_flags_removed);
        }

        link->flags = flags;
        link->kernel_operstate = operstate;

        link_update_operstate(link);

        return 0;
}

static int link_new(Manager *manager, sd_netlink_message *message, Link **ret) {
        _cleanup_link_unref_ Link *link = NULL;
        uint16_t type;
        const char *ifname, *kind = NULL;
        int r, ifindex;
        unsigned short iftype;

        assert(manager);
        assert(message);
        assert(ret);

        /* check for link kind */
        r = sd_netlink_message_enter_container(message, IFLA_LINKINFO);
        if (r == 0) {
                (void)sd_netlink_message_read_string(message, IFLA_INFO_KIND, &kind);
                r = sd_netlink_message_exit_container(message);
                if (r < 0)
                        return r;
        }

        r = sd_netlink_message_get_type(message, &type);
        if (r < 0)
                return r;
        else if (type != RTM_NEWLINK)
                return -EINVAL;

        r = sd_rtnl_message_link_get_ifindex(message, &ifindex);
        if (r < 0)
                return r;
        else if (ifindex <= 0)
                return -EINVAL;

        r = sd_rtnl_message_link_get_type(message, &iftype);
        if (r < 0)
                return r;

        r = sd_netlink_message_read_string(message, IFLA_IFNAME, &ifname);
        if (r < 0)
                return r;

        link = new0(Link, 1);
        if (!link)
                return -ENOMEM;

        link->n_ref = 1;
        link->manager = manager;
        link->state = LINK_STATE_PENDING;
        link->rtnl_extended_attrs = true;
        link->ifindex = ifindex;
        link->iftype = iftype;
        link->ifname = strdup(ifname);
        if (!link->ifname)
                return -ENOMEM;

        if (kind) {
                link->kind = strdup(kind);
                if (!link->kind)
                        return -ENOMEM;
        }

        r = sd_netlink_message_read_u32(message, IFLA_MASTER, (uint32_t *)&link->master_ifindex);
        if (r < 0)
                log_link_debug_errno(link, r, "New device has no master, continuing without");

        r = sd_netlink_message_read_ether_addr(message, IFLA_ADDRESS, &link->mac);
        if (r < 0)
                log_link_debug_errno(link, r, "MAC address not found for new device, continuing without");

        if (asprintf(&link->state_file, "/run/systemd/netif/links/%d", link->ifindex) < 0)
                return -ENOMEM;

        if (asprintf(&link->lease_file, "/run/systemd/netif/leases/%d", link->ifindex) < 0)
                return -ENOMEM;

        if (asprintf(&link->lldp_file, "/run/systemd/netif/lldp/%d", link->ifindex) < 0)
                return -ENOMEM;

        r = hashmap_ensure_allocated(&manager->links, NULL);
        if (r < 0)
                return r;

        r = hashmap_put(manager->links, INT_TO_PTR(link->ifindex), link);
        if (r < 0)
                return r;

        r = link_update_flags(link, message);
        if (r < 0)
                return r;

        *ret = link;
        link = NULL;

        return 0;
}

static void link_free(Link *link) {
        Address *address;
        Link *carrier;
        Iterator i;

        if (!link)
                return;

        while (!set_isempty(link->addresses))
                address_free(set_first(link->addresses));

        while (!set_isempty(link->addresses_foreign))
                address_free(set_first(link->addresses_foreign));

        link->addresses = set_free(link->addresses);

        link->addresses_foreign = set_free(link->addresses_foreign);

        while ((address = link->pool_addresses)) {
                LIST_REMOVE(addresses, link->pool_addresses, address);
                address_free(address);
        }

        sd_dhcp_server_unref(link->dhcp_server);
        sd_dhcp_client_unref(link->dhcp_client);
        sd_dhcp_lease_unref(link->dhcp_lease);

        link_lldp_emit_stop(link);

        free(link->lease_file);

        sd_lldp_unref(link->lldp);
        free(link->lldp_file);

        ndisc_flush(link);

        sd_ipv4ll_unref(link->ipv4ll);
        sd_dhcp6_client_unref(link->dhcp6_client);
        sd_ndisc_unref(link->ndisc);
        sd_radv_unref(link->radv);

        if (link->manager)
                hashmap_remove(link->manager->links, INT_TO_PTR(link->ifindex));

        free(link->ifname);

        free(link->kind);

        (void)unlink(link->state_file);
        free(link->state_file);

        udev_device_unref(link->udev_device);

        HASHMAP_FOREACH (carrier, link->bound_to_links, i)
                hashmap_remove(link->bound_to_links, INT_TO_PTR(carrier->ifindex));
        hashmap_free(link->bound_to_links);

        HASHMAP_FOREACH (carrier, link->bound_by_links, i)
                hashmap_remove(link->bound_by_links, INT_TO_PTR(carrier->ifindex));
        hashmap_free(link->bound_by_links);

        free(link);
}

Link *link_unref(Link *link) {
        if (!link)
                return NULL;

        assert(link->n_ref > 0);

        link->n_ref--;

        if (link->n_ref > 0)
                return NULL;

        link_free(link);

        return NULL;
}

Link *link_ref(Link *link) {
        if (!link)
                return NULL;

        assert(link->n_ref > 0);

        link->n_ref++;

        return link;
}

int link_get(Manager *m, int ifindex, Link **ret) {
        Link *link;

        assert(m);
        assert(ifindex);
        assert(ret);

        link = hashmap_get(m->links, INT_TO_PTR(ifindex));
        if (!link)
                return -ENODEV;

        *ret = link;

        return 0;
}

static void link_set_state(Link *link, LinkState state) {
        assert(link);

        if (link->state == state)
                return;

        link->state = state;

        link_send_changed(link, "AdministrativeState", NULL);
}

static void link_enter_unmanaged(Link *link) {
        assert(link);

        log_link_debug(link, "Unmanaged");

        link_set_state(link, LINK_STATE_UNMANAGED);

        link_dirty(link);
}

static int link_stop_clients(Link *link) {
        int r = 0, k;

        assert(link);
        assert(link->manager);
        assert(link->manager->event);

        if (link->dhcp_client) {
                k = sd_dhcp_client_stop(link->dhcp_client);
                if (k < 0)
                        r = log_link_warning_errno(link, k, "Could not stop DHCPv4 client: %m");
        }

        if (link->ipv4ll) {
                k = sd_ipv4ll_stop(link->ipv4ll);
                if (k < 0)
                        r = log_link_warning_errno(link, k, "Could not stop IPv4 link-local: %m");
        }

        if (link->dhcp6_client) {
                k = sd_dhcp6_client_stop(link->dhcp6_client);
                if (k < 0)
                        r = log_link_warning_errno(link, k, "Could not stop DHCPv6 client: %m");
        }

        if (link->ndisc) {
                k = sd_ndisc_stop(link->ndisc);
                if (k < 0)
                        r = log_link_warning_errno(link, k, "Could not stop IPv6 Router Discovery: %m");
        }

        if (link->radv) {
                k = sd_radv_stop(link->radv);
                if (k < 0)
                        r = log_link_warning_errno(link, k, "Could not stop IPv6 Router Advertisement: %m");
        }

        link_lldp_emit_stop(link);
        return r;
}

void link_enter_failed(Link *link) {
        assert(link);

        if (IN_SET(link->state, LINK_STATE_FAILED, LINK_STATE_LINGER))
                return;

        log_link_warning(link, "Failed");

        link_set_state(link, LINK_STATE_FAILED);

        link_stop_clients(link);

        link_dirty(link);
}

static Address* link_find_dhcp_server_address(Link *link) {
        Address *address;

        assert(link);
        assert(link->network);

        /* The first statically configured address if there is any */
        LIST_FOREACH(addresses, address, link->network->static_addresses) {

                if (address->family != AF_INET)
                        continue;

                if (in_addr_is_null(address->family, &address->in_addr))
                        continue;

                return address;
        }

        /* If that didn't work, find a suitable address we got from the pool */
        LIST_FOREACH(addresses, address, link->pool_addresses) {
                if (address->family != AF_INET)
                        continue;

                return address;
        }

        return NULL;
}

static void link_enter_configured(Link *link) {
        assert(link);
        assert(link->network);

        if (link->state != LINK_STATE_CONFIGURING)
                return;

        log_link_info(link, "Configured");

        link_set_state(link, LINK_STATE_CONFIGURED);

        link_dirty(link);
}

static int link_set_routing_policy_rule(Link *link) {
        RoutingPolicyRule *rule, *rrule = NULL;
        int r;

        assert(link);
        assert(link->network);

        link_set_state(link, LINK_STATE_CONFIGURING);
        link->routing_policy_rules_configured = false;

        LIST_FOREACH(rules, rule, link->network->rules) {
                r = routing_policy_rule_get(link->manager, rule->family, &rule->from, rule->from_prefixlen, &rule->to,
                                            rule->to_prefixlen, rule->tos, rule->fwmark, rule->table, rule->iif, rule->oif, &rrule);
                if (r == 0) {
                        (void) routing_policy_rule_make_local(link->manager, rrule);
                        continue;
                }

                r = routing_policy_rule_configure(rule, link, link_routing_policy_rule_handler, false);
                if (r < 0) {
                        log_link_warning_errno(link, r, "Could not set routing policy rules: %m");
                        link_enter_failed(link);
                        return r;
                }

                link->routing_policy_rule_messages++;
        }

        routing_policy_rule_purge(link->manager, link);
        if (link->routing_policy_rule_messages == 0) {
                link->routing_policy_rules_configured = true;
                link_check_ready(link);
        } else
                log_link_debug(link, "Setting routing policy rules");

        return 0;
}

static int route_handler(sd_netlink *rtnl, sd_netlink_message *m, void *userdata) {
        _cleanup_link_unref_ Link *link = userdata;
        int r;

        assert(link->route_messages > 0);
        assert(IN_SET(link->state, LINK_STATE_CONFIGURING,
                      LINK_STATE_FAILED, LINK_STATE_LINGER));

        link->route_messages--;

        if (IN_SET(link->state, LINK_STATE_FAILED, LINK_STATE_LINGER))
                return 1;

        r = sd_netlink_message_get_errno(m);
        if (r < 0 && r != -EEXIST)
                log_link_warning_errno(link, r, "Could not set route: %m");

        if (link->route_messages == 0) {
                log_link_debug(link, "Routes set");
                link->static_routes_configured = true;
                link_check_ready(link);
        }

        return 1;
}

static int link_request_set_routes(Link *link) {
        Route *rt;
        int r;

        assert(link);
        assert(link->network);
        assert(link->addresses_configured);
        assert(link->address_messages == 0);
        assert(link->state != _LINK_STATE_INVALID);

        link_set_state(link, LINK_STATE_CONFIGURING);
        link->static_routes_configured = false;

        (void) link_set_routing_policy_rule(link);

        LIST_FOREACH(routes, rt, link->network->static_routes) {
                r = route_configure(rt, link, route_handler);
                if (r < 0) {
                        log_link_warning_errno(link, r, "Could not set routes: %m");
                        link_enter_failed(link);
                        return r;
                }

                link->route_messages++;
        }

        if (link->route_messages == 0) {
                link->static_routes_configured = true;
                link_check_ready(link);
        } else
                log_link_debug(link, "Setting routes");

        return 0;
}

void link_check_ready(Link *link) {
        Address *a;
        Iterator i;

        assert(link);

        if (IN_SET(link->state, LINK_STATE_FAILED, LINK_STATE_LINGER))
                return;

        if (!link->network)
                return;

        if (!link->addresses_configured)
                return;

        SET_FOREACH(a, link->addresses, i)
                if (!address_is_ready(a))
                        return;

        if (!link->addresses_ready) {
                link->addresses_ready = true;
                link_request_set_routes(link);
        }

        if (!link->static_routes_configured)
                return;

        if (!link->routing_policy_rules_configured)
                return;

        if (link_ipv4ll_enabled(link))
                if (!link->ipv4ll_address ||
                    !link->ipv4ll_route)
                        return;

        if (!link->network->bridge) {

                if (link_ipv6ll_enabled(link))
                        if (in_addr_is_null(AF_INET6, (const union in_addr_union*) &link->ipv6ll_address) > 0)
                                return;

                if ((link_dhcp4_enabled(link) && !link_dhcp6_enabled(link) &&
                     !link->dhcp4_configured) ||
                    (link_dhcp6_enabled(link) && !link_dhcp4_enabled(link) &&
                     !link->dhcp6_configured) ||
                    (link_dhcp4_enabled(link) && link_dhcp6_enabled(link) &&
                     !link->dhcp4_configured && !link->dhcp6_configured))
                        return;

                bool implicit = false;
                if (link_ipv6_accept_ra_enabled_implicit(link, &implicit) && !link->ndisc_configured)
                        if (!implicit)
                                return;
        }

        if (link->state != LINK_STATE_CONFIGURED)
                link_enter_configured(link);

        return;
}

int link_route_remove_handler(sd_netlink *rtnl, sd_netlink_message *m, void *userdata) {
        _cleanup_link_unref_ Link *link = userdata;
        int r;

        assert(m);
        assert(link);
        assert(link->ifname);

        if (IN_SET(link->state, LINK_STATE_FAILED, LINK_STATE_LINGER))
                return 1;

        r = sd_netlink_message_get_errno(m);
        if (r < 0 && r != -ESRCH)
                log_link_warning_errno(link, r, "Could not drop route: %m");

        return 1;
}

static int address_handler(sd_netlink *rtnl, sd_netlink_message *m, void *userdata) {
        _cleanup_link_unref_ Link *link = userdata;
        int r;

        assert(rtnl);
        assert(m);
        assert(link);
        assert(link->ifname);
        assert(link->address_messages > 0);
        assert(IN_SET(link->state, LINK_STATE_CONFIGURING,
               LINK_STATE_FAILED, LINK_STATE_LINGER));

        link->address_messages--;

        if (IN_SET(link->state, LINK_STATE_FAILED, LINK_STATE_LINGER))
                return 1;

        r = sd_netlink_message_get_errno(m);
        if (r < 0 && r != -EEXIST)
                log_link_warning_errno(link, r, "could not set address: %m");
        else if (r >= 0)
                manager_rtnl_process_address(rtnl, m, link->manager);

        if (link->address_messages == 0) {
                log_link_debug(link, "Addresses set");
                link->addresses_configured = true;
                link_check_ready(link);
        }

        return 1;
}

static int address_label_handler(sd_netlink *rtnl, sd_netlink_message *m, void *userdata) {
        _cleanup_link_unref_ Link *link = userdata;
        int r;

        assert(rtnl);
        assert(m);
        assert(link);
        assert(link->ifname);
        assert(link->address_label_messages > 0);

        link->address_label_messages--;

        if (IN_SET(link->state, LINK_STATE_FAILED, LINK_STATE_LINGER))
                return 1;

        r = sd_netlink_message_get_errno(m);
        if (r < 0 && r != -EEXIST)
                log_link_warning_errno(link, r, "could not set address label: %m");
        else if (r >= 0)
                manager_rtnl_process_address(rtnl, m, link->manager);

        if (link->address_label_messages == 0)
                log_link_debug(link, "Addresses label set");

        return 1;
}

static int link_push_uplink_dns_to_dhcp_server(Link *link, sd_dhcp_server *s) {
        _cleanup_free_ struct in_addr *addresses = NULL;
        size_t n_addresses = 0, n_allocated = 0;
        unsigned i;

        log_debug("Copying DNS server information from %s", link->ifname);

        if (!link->network)
                return 0;

        for (i = 0; i < link->network->n_dns; i++) {
                struct in_addr ia;

                /* Only look for IPv4 addresses */
                if (link->network->dns[i].family != AF_INET)
                        continue;

                ia = link->network->dns[i].address.in;

                /* Never propagate obviously borked data */
                if (in4_addr_is_null(&ia) || in4_addr_is_localhost(&ia))
                        continue;

                if (!GREEDY_REALLOC(addresses, n_allocated, n_addresses + 1))
                        return log_oom();

                addresses[n_addresses++] = ia;
        }

        if (link->network->dhcp_use_dns && link->dhcp_lease) {
                const struct in_addr *da = NULL;
                int n;

                n = sd_dhcp_lease_get_dns(link->dhcp_lease, &da);
                if (n > 0) {

                        if (!GREEDY_REALLOC(addresses, n_allocated, n_addresses + n))
                                return log_oom();

                        memcpy(addresses + n_addresses, da, n * sizeof(struct in_addr));
                        n_addresses += n;
                }
        }

        if (n_addresses <= 0)
                return 0;

        return sd_dhcp_server_set_dns(s, addresses, n_addresses);
}

static int link_push_uplink_ntp_to_dhcp_server(Link *link, sd_dhcp_server *s) {
        _cleanup_free_ struct in_addr *addresses = NULL;
        size_t n_addresses = 0, n_allocated = 0;
        char **a;

        if (!link->network)
                return 0;

        log_debug("Copying NTP server information from %s", link->ifname);

        STRV_FOREACH(a, link->network->ntp) {
                struct in_addr ia;

                /* Only look for IPv4 addresses */
                if (inet_pton(AF_INET, *a, &ia) <= 0)
                        continue;

                /* Never propagate obviously borked data */
                if (in4_addr_is_null(&ia) || in4_addr_is_localhost(&ia))
                        continue;

                if (!GREEDY_REALLOC(addresses, n_allocated, n_addresses + 1))
                        return log_oom();

                addresses[n_addresses++] = ia;
        }

        if (link->network->dhcp_use_ntp && link->dhcp_lease) {
                const struct in_addr *da = NULL;
                int n;

                n = sd_dhcp_lease_get_ntp(link->dhcp_lease, &da);
                if (n > 0) {

                        if (!GREEDY_REALLOC(addresses, n_allocated, n_addresses + n))
                                return log_oom();

                        memcpy(addresses + n_addresses, da, n * sizeof(struct in_addr));
                        n_addresses += n;
                }
        }

        if (n_addresses <= 0)
                return 0;

        return sd_dhcp_server_set_ntp(s, addresses, n_addresses);
}

static int link_set_bridge_fdb(Link *link) {
        FdbEntry *fdb_entry;
        int r;

        LIST_FOREACH(static_fdb_entries, fdb_entry, link->network->static_fdb_entries) {
                r = fdb_entry_configure(link, fdb_entry);
                if (r < 0)
                        return log_link_error_errno(link, r, "Failed to add MAC entry to static MAC table: %m");
        }

        return 0;
}

static int link_request_set_addresses(Link *link) {
        AddressLabel *label;
        Address *ad;
        int r;

        assert(link);
        assert(link->network);
        assert(link->state != _LINK_STATE_INVALID);

        link_set_state(link, LINK_STATE_CONFIGURING);

        /* Reset all *_configured flags we are configuring. */
        link->addresses_configured = false;
        link->addresses_ready = false;
        link->static_routes_configured = false;
        link->routing_policy_rules_configured = false;

        r = link_set_bridge_fdb(link);
        if (r < 0)
                return r;

        LIST_FOREACH(addresses, ad, link->network->static_addresses) {
                r = address_configure(ad, link, address_handler, false);
                if (r < 0) {
                        log_link_warning_errno(link, r, "Could not set addresses: %m");
                        link_enter_failed(link);
                        return r;
                }

                link->address_messages++;
        }

        LIST_FOREACH(labels, label, link->network->address_labels) {
                r = address_label_configure(label, link, address_label_handler, false);
                if (r < 0) {
                        log_link_warning_errno(link, r, "Could not set address label: %m");
                        link_enter_failed(link);
                        return r;
                }

                link->address_label_messages++;
        }

        /* now that we can figure out a default address for the dhcp server,
           start it */
        if (link_dhcp4_server_enabled(link)) {
                Address *address;
                Link *uplink = NULL;
                bool acquired_uplink = false;

                address = link_find_dhcp_server_address(link);
                if (!address) {
                        log_link_warning(link, "Failed to find suitable address for DHCPv4 server instance.");
                        link_enter_failed(link);
                        return 0;
                }

                /* use the server address' subnet as the pool */
                r = sd_dhcp_server_configure_pool(link->dhcp_server, &address->in_addr.in, address->prefixlen,
                                                  link->network->dhcp_server_pool_offset, link->network->dhcp_server_pool_size);
                if (r < 0)
                        return r;

                /* TODO:
                r = sd_dhcp_server_set_router(link->dhcp_server,
                                              &main_address->in_addr.in);
                if (r < 0)
                        return r;
                */

                if (link->network->dhcp_server_max_lease_time_usec > 0) {
                        r = sd_dhcp_server_set_max_lease_time(
                                        link->dhcp_server,
                                        DIV_ROUND_UP(link->network->dhcp_server_max_lease_time_usec, USEC_PER_SEC));
                        if (r < 0)
                                return r;
                }

                if (link->network->dhcp_server_default_lease_time_usec > 0) {
                        r = sd_dhcp_server_set_default_lease_time(
                                        link->dhcp_server,
                                        DIV_ROUND_UP(link->network->dhcp_server_default_lease_time_usec, USEC_PER_SEC));
                        if (r < 0)
                                return r;
                }

                if (link->network->dhcp_server_emit_dns) {

                        if (link->network->n_dhcp_server_dns > 0)
                                r = sd_dhcp_server_set_dns(link->dhcp_server, link->network->dhcp_server_dns, link->network->n_dhcp_server_dns);
                        else {
                                uplink = manager_find_uplink(link->manager, link);
                                acquired_uplink = true;

                                if (!uplink) {
                                        log_link_debug(link, "Not emitting DNS server information on link, couldn't find suitable uplink.");
                                        r = 0;
                                } else
                                        r = link_push_uplink_dns_to_dhcp_server(uplink, link->dhcp_server);
                        }
                        if (r < 0)
                                log_link_warning_errno(link, r, "Failed to set DNS server for DHCP server, ignoring: %m");
                }


                if (link->network->dhcp_server_emit_ntp) {

                        if (link->network->n_dhcp_server_ntp > 0)
                                r = sd_dhcp_server_set_ntp(link->dhcp_server, link->network->dhcp_server_ntp, link->network->n_dhcp_server_ntp);
                        else {
                                if (!acquired_uplink)
                                        uplink = manager_find_uplink(link->manager, link);

                                if (!uplink) {
                                        log_link_debug(link, "Not emitting NTP server information on link, couldn't find suitable uplink.");
                                        r = 0;
                                } else
                                        r = link_push_uplink_ntp_to_dhcp_server(uplink, link->dhcp_server);

                        }
                        if (r < 0)
                                log_link_warning_errno(link, r, "Failed to set NTP server for DHCP server, ignoring: %m");
                }

                r = sd_dhcp_server_set_emit_router(link->dhcp_server, link->network->dhcp_server_emit_router);
                if (r < 0) {
                        log_link_warning_errno(link, r, "Failed to set router emission for DHCP server: %m");
                        return r;
                }

                if (link->network->dhcp_server_emit_timezone) {
                        _cleanup_free_ char *buffer = NULL;
                        const char *tz = NULL;

                        if (link->network->dhcp_server_timezone)
                                tz = link->network->dhcp_server_timezone;
                        else {
                                r = get_timezone(&buffer);
                                if (r < 0)
                                        log_warning_errno(r, "Failed to determine timezone: %m");
                                else
                                        tz = buffer;
                        }

                        if (tz) {
                                r = sd_dhcp_server_set_timezone(link->dhcp_server, tz);
                                if (r < 0)
                                        return r;
                        }
                }

                r = sd_dhcp_server_start(link->dhcp_server);
                if (r < 0) {
                        log_link_warning_errno(link, r, "Could not start DHCPv4 server instance: %m");

                        link_enter_failed(link);

                        return 0;
                }

                log_link_debug(link, "Offering DHCPv4 leases");
        }

        if (link->address_messages == 0) {
                link->addresses_configured = true;
                link_check_ready(link);
        } else
                log_link_debug(link, "Setting addresses");

        return 0;
}

int link_address_remove_handler(sd_netlink *rtnl, sd_netlink_message *m, void *userdata) {
        _cleanup_link_unref_ Link *link = userdata;
        int r;

        assert(m);
        assert(link);
        assert(link->ifname);

        if (IN_SET(link->state, LINK_STATE_FAILED, LINK_STATE_LINGER))
                return 1;

        r = sd_netlink_message_get_errno(m);
        if (r < 0 && r != -EADDRNOTAVAIL)
                log_link_warning_errno(link, r, "Could not drop address: %m");

        return 1;
}

static int link_set_bridge_vlan(Link *link) {
        int r = 0;

        r = br_vlan_configure(link, link->network->pvid, link->network->br_vid_bitmap, link->network->br_untagged_bitmap);
        if (r < 0)
                log_link_error_errno(link, r, "Failed to assign VLANs to bridge port: %m");

        return r;
}

static int link_set_proxy_arp(Link *link) {
        const char *p = NULL;
        int r;

        if (!link_proxy_arp_enabled(link))
                return 0;

        p = strjoina("/proc/sys/net/ipv4/conf/", link->ifname, "/proxy_arp");

        r = write_string_file(p, one_zero(link->network->proxy_arp), WRITE_STRING_FILE_VERIFY_ON_FAILURE);
        if (r < 0)
                log_link_warning_errno(link, r, "Cannot configure proxy ARP for interface: %m");

        return 0;
}

static int link_set_handler(sd_netlink *rtnl, sd_netlink_message *m, void *userdata) {
        _cleanup_link_unref_ Link *link = userdata;
        int r;

        log_link_debug(link, "Set link");

        r = sd_netlink_message_get_errno(m);
        if (r < 0 && r != -EEXIST) {
                log_link_error_errno(link, r, "Could not join netdev: %m");
                link_enter_failed(link);
                return 1;
        }

        return 0;
}

static int link_configure_after_setting_mtu(Link *link);

static int set_mtu_handler(sd_netlink *rtnl, sd_netlink_message *m, void *userdata) {
        _cleanup_link_unref_ Link *link = userdata;
        int r;

        assert(m);
        assert(link);
        assert(link->ifname);

        link->setting_mtu = false;

        if (IN_SET(link->state, LINK_STATE_FAILED, LINK_STATE_LINGER))
                return 1;

        r = sd_netlink_message_get_errno(m);
        if (r < 0) {
                log_link_warning_errno(link, r, "Could not set MTU: %m");
                return 1;
        }

        log_link_debug(link, "Setting MTU done.");

        if (link->state == LINK_STATE_PENDING)
                (void) link_configure_after_setting_mtu(link);

        return 1;
}

int link_set_mtu(Link *link, uint32_t mtu) {
        _cleanup_(sd_netlink_message_unrefp) sd_netlink_message *req = NULL;
        int r;

        assert(link);
        assert(link->manager);
        assert(link->manager->rtnl);

        if (link->mtu == mtu || link->setting_mtu)
                return 0;

        log_link_debug(link, "Setting MTU: %" PRIu32, mtu);

        r = sd_rtnl_message_new_link(link->manager->rtnl, &req, RTM_SETLINK, link->ifindex);
        if (r < 0)
                return log_link_error_errno(link, r, "Could not allocate RTM_SETLINK message: %m");

        /* If IPv6 not configured (no static IPv6 address and IPv6LL autoconfiguration is disabled)
         * for this interface, or if it is a bridge slave, then disable IPv6 else enable it. */
        (void) link_enable_ipv6(link);

        /* IPv6 protocol requires a minimum MTU of IPV6_MTU_MIN(1280) bytes
         * on the interface. Bump up MTU bytes to IPV6_MTU_MIN. */
        if (link_ipv6_enabled(link) && mtu < IPV6_MIN_MTU) {

                log_link_warning(link, "Bumping MTU to " STRINGIFY(IPV6_MIN_MTU) ", as "
                                 "IPv6 is requested and requires a minimum MTU of " STRINGIFY(IPV6_MIN_MTU) " bytes: %m");

                mtu = IPV6_MIN_MTU;
        }

        r = sd_netlink_message_append_u32(req, IFLA_MTU, mtu);
        if (r < 0)
                return log_link_error_errno(link, r, "Could not append MTU: %m");

        r = sd_netlink_call_async(link->manager->rtnl, req, set_mtu_handler, link, 0, NULL);
        if (r < 0)
                return log_link_error_errno(link, r, "Could not send rtnetlink message: %m");

        link->setting_mtu = true;

        link_ref(link);

        return 0;
}

static int set_flags_handler(sd_netlink *rtnl, sd_netlink_message *m, void *userdata) {
        _cleanup_link_unref_ Link *link = userdata;
        int r;

        assert(m);
        assert(link);
        assert(link->ifname);

        if (IN_SET(link->state, LINK_STATE_FAILED, LINK_STATE_LINGER))
                return 1;

        r = sd_netlink_message_get_errno(m);
        if (r < 0)
                log_link_warning_errno(link, r, "Could not set link flags: %m");

        return 1;
}

static int link_set_flags(Link *link) {
        _cleanup_(sd_netlink_message_unrefp) sd_netlink_message *req = NULL;
        unsigned ifi_change = 0;
        unsigned ifi_flags = 0;
        int r;

        assert(link);
        assert(link->manager);
        assert(link->manager->rtnl);

        if (link->flags & IFF_LOOPBACK)
                return 0;

        if (!link->network)
                return 0;

        if (link->network->arp < 0)
                return 0;

        r = sd_rtnl_message_new_link(link->manager->rtnl, &req, RTM_SETLINK, link->ifindex);
        if (r < 0)
                return log_link_error_errno(link, r, "Could not allocate RTM_SETLINK message: %m");

        if (link->network->arp >= 0) {
                ifi_change |= IFF_NOARP;
                ifi_flags |= link->network->arp ? 0 : IFF_NOARP;
        }

        r = sd_rtnl_message_link_set_flags(req, ifi_flags, ifi_change);
        if (r < 0)
                return log_link_error_errno(link, r, "Could not set link flags: %m");

        r = sd_netlink_call_async(link->manager->rtnl, req, set_flags_handler, link, 0, NULL);
        if (r < 0)
                return log_link_error_errno(link, r, "Could not send rtnetlink message: %m");

        link_ref(link);

        return 0;
}

static int link_set_bridge(Link *link) {
        _cleanup_(sd_netlink_message_unrefp) sd_netlink_message *req = NULL;
        int r;

        assert(link);
        assert(link->network);

        r = sd_rtnl_message_new_link(link->manager->rtnl, &req, RTM_SETLINK, link->ifindex);
        if (r < 0)
                return log_link_error_errno(link, r, "Could not allocate RTM_SETLINK message: %m");

        r = sd_rtnl_message_link_set_family(req, PF_BRIDGE);
        if (r < 0)
                return log_link_error_errno(link, r, "Could not set message family: %m");

        r = sd_netlink_message_open_container(req, IFLA_PROTINFO);
        if (r < 0)
                return log_link_error_errno(link, r, "Could not append IFLA_PROTINFO attribute: %m");

        r = sd_netlink_message_append_u8(req, IFLA_BRPORT_GUARD, !link->network->use_bpdu);
        if (r < 0)
                return log_link_error_errno(link, r, "Could not append IFLA_BRPORT_GUARD attribute: %m");

        r = sd_netlink_message_append_u8(req, IFLA_BRPORT_MODE, link->network->hairpin);
        if (r < 0)
                return log_link_error_errno(link, r, "Could not append IFLA_BRPORT_MODE attribute: %m");

        r = sd_netlink_message_append_u8(req, IFLA_BRPORT_FAST_LEAVE, link->network->fast_leave);
        if (r < 0)
                return log_link_error_errno(link, r, "Could not append IFLA_BRPORT_FAST_LEAVE attribute: %m");

        r = sd_netlink_message_append_u8(req, IFLA_BRPORT_PROTECT, !link->network->allow_port_to_be_root);
        if (r < 0)
                return log_link_error_errno(link, r, "Could not append IFLA_BRPORT_PROTECT attribute: %m");

        r = sd_netlink_message_append_u8(req, IFLA_BRPORT_UNICAST_FLOOD, link->network->unicast_flood);
        if (r < 0)
                return log_link_error_errno(link, r, "Could not append IFLA_BRPORT_UNICAST_FLOOD attribute: %m");

        if (link->network->cost != 0) {
                r = sd_netlink_message_append_u32(req, IFLA_BRPORT_COST, link->network->cost);
                if (r < 0)
                        return log_link_error_errno(link, r, "Could not append IFLA_BRPORT_COST attribute: %m");
        }
        if (link->network->priority != LINK_BRIDGE_PORT_PRIORITY_INVALID) {
                r = sd_netlink_message_append_u16(req, IFLA_BRPORT_PRIORITY, link->network->priority);
                if (r < 0)
                        return log_link_error_errno(link, r, "Could not append IFLA_BRPORT_PRIORITY attribute: %m");
        }

        r = sd_netlink_message_close_container(req);
        if (r < 0)
                return log_link_error_errno(link, r, "Could not append IFLA_LINKINFO attribute: %m");

        r = sd_netlink_call_async(link->manager->rtnl, req, link_set_handler, link, 0, NULL);
        if (r < 0)
                return log_link_error_errno(link, r, "Could not send rtnetlink message: %m");

        link_ref(link);

        return r;
}

static int link_bond_set(Link *link) {
        _cleanup_(sd_netlink_message_unrefp) sd_netlink_message *req = NULL;
        int r;

        assert(link);
        assert(link->network);

        r = sd_rtnl_message_new_link(link->manager->rtnl, &req, RTM_NEWLINK, link->network->bond->ifindex);
        if (r < 0)
                return log_link_error_errno(link, r, "Could not allocate RTM_SETLINK message: %m");

        r = sd_netlink_message_set_flags(req, NLM_F_REQUEST | NLM_F_ACK);
        if (r < 0)
                return log_link_error_errno(link, r, "Could not set netlink flags: %m");

        r = sd_netlink_message_open_container(req, IFLA_LINKINFO);
        if (r < 0)
                return log_link_error_errno(link, r, "Could not append IFLA_PROTINFO attribute: %m");

        r = sd_netlink_message_open_container_union(req, IFLA_INFO_DATA, "bond");
        if (r < 0)
                return log_link_error_errno(link, r, "Could not append IFLA_INFO_DATA attribute: %m");

        if (link->network->active_slave) {
                r = sd_netlink_message_append_u32(req, IFLA_BOND_ACTIVE_SLAVE, link->ifindex);
                if (r < 0)
                        return log_link_error_errno(link, r, "Could not append IFLA_BOND_ACTIVE_SLAVE attribute: %m");
        }

        if (link->network->primary_slave) {
                r = sd_netlink_message_append_u32(req, IFLA_BOND_PRIMARY, link->ifindex);
                if (r < 0)
                        return log_link_error_errno(link, r, "Could not append IFLA_BOND_PRIMARY attribute: %m");
        }

        r = sd_netlink_message_close_container(req);
        if (r < 0)
                return log_link_error_errno(link, r, "Could not append IFLA_LINKINFO attribute: %m");

        r = sd_netlink_message_close_container(req);
        if (r < 0)
                return log_link_error_errno(link, r, "Could not append IFLA_INFO_DATA attribute: %m");

        r = sd_netlink_call_async(link->manager->rtnl, req, set_flags_handler, link, 0, NULL);
        if (r < 0)
                return log_link_error_errno(link, r,  "Could not send rtnetlink message: %m");

        link_ref(link);

        return r;
}

static int link_lldp_save(Link *link) {
        _cleanup_free_ char *temp_path = NULL;
        _cleanup_fclose_ FILE *f = NULL;
        sd_lldp_neighbor **l = NULL;
        int n = 0, r, i;

        assert(link);
        assert(link->lldp_file);

        if (!link->lldp) {
                (void) unlink(link->lldp_file);
                return 0;
        }

        r = sd_lldp_get_neighbors(link->lldp, &l);
        if (r < 0)
                goto finish;
        if (r == 0) {
                (void) unlink(link->lldp_file);
                goto finish;
        }

        n = r;

        r = fopen_temporary(link->lldp_file, &f, &temp_path);
        if (r < 0)
                goto finish;

        fchmod(fileno(f), 0644);

        for (i = 0; i < n; i++) {
                const void *p;
                le64_t u;
                size_t sz;

                r = sd_lldp_neighbor_get_raw(l[i], &p, &sz);
                if (r < 0)
                        goto finish;

                u = htole64(sz);
                (void) fwrite(&u, 1, sizeof(u), f);
                (void) fwrite(p, 1, sz, f);
        }

        r = fflush_and_check(f);
        if (r < 0)
                goto finish;

        if (rename(temp_path, link->lldp_file) < 0) {
                r = -errno;
                goto finish;
        }

finish:
        if (r < 0) {
                (void) unlink(link->lldp_file);
                if (temp_path)
                        (void) unlink(temp_path);

                log_link_error_errno(link, r, "Failed to save LLDP data to %s: %m", link->lldp_file);
        }

        if (l) {
                for (i = 0; i < n; i++)
                        sd_lldp_neighbor_unref(l[i]);
                free(l);
        }

        return r;
}

static void lldp_handler(sd_lldp *lldp, sd_lldp_event event, sd_lldp_neighbor *n, void *userdata) {
        Link *link = userdata;
        int r;

        assert(link);

        (void) link_lldp_save(link);

        if (link_lldp_emit_enabled(link) && event == SD_LLDP_EVENT_ADDED) {
                /* If we received information about a new neighbor, restart the LLDP "fast" logic */

                log_link_debug(link, "Received LLDP datagram from previously unknown neighbor, restarting 'fast' LLDP transmission.");

                r = link_lldp_emit_start(link);
                if (r < 0)
                        log_link_warning_errno(link, r, "Failed to restart LLDP transmission: %m");
        }
}

static int link_acquire_ipv6_conf(Link *link) {
        int r;

        assert(link);

        if (link_dhcp6_enabled(link)) {
                assert(link->dhcp6_client);
                assert(in_addr_is_link_local(AF_INET6, (const union in_addr_union*)&link->ipv6ll_address) > 0);

                /* start DHCPv6 client in stateless mode */
                r = dhcp6_request_address(link, true);
                if (r < 0 && r != -EBUSY)
                        return log_link_warning_errno(link, r,  "Could not acquire DHCPv6 lease: %m");
                else
                        log_link_debug(link, "Acquiring DHCPv6 lease");
        }

        if (link_ipv6_accept_ra_enabled(link)) {
                assert(link->ndisc);

                log_link_debug(link, "Discovering IPv6 routers");

                r = sd_ndisc_start(link->ndisc);
                if (r < 0 && r != -EBUSY)
                        return log_link_warning_errno(link, r, "Could not start IPv6 Router Discovery: %m");
        }

        if (link_radv_enabled(link)) {
                assert(link->radv);
                assert(in_addr_is_link_local(AF_INET6, (const union in_addr_union*)&link->ipv6ll_address) > 0);

                log_link_debug(link, "Starting IPv6 Router Advertisements");

                r = sd_radv_start(link->radv);
                if (r < 0 && r != -EBUSY)
                        return log_link_warning_errno(link, r, "Could not start IPv6 Router Advertisement: %m");
        }

        return 0;
}

static int link_acquire_ipv4_conf(Link *link) {
        int r;

        assert(link);
        assert(link->network);
        assert(link->manager);
        assert(link->manager->event);

        if (link_ipv4ll_enabled(link)) {
                assert(link->ipv4ll);

                log_link_debug(link, "Acquiring IPv4 link-local address");

                r = sd_ipv4ll_start(link->ipv4ll);
                if (r < 0)
                        return log_link_warning_errno(link, r, "Could not acquire IPv4 link-local address: %m");
        }

        if (link_dhcp4_enabled(link)) {
                assert(link->dhcp_client);

                log_link_debug(link, "Acquiring DHCPv4 lease");

                r = sd_dhcp_client_start(link->dhcp_client);
                if (r < 0)
                        return log_link_warning_errno(link, r, "Could not acquire DHCPv4 lease: %m");
        }

        return 0;
}

static int link_acquire_conf(Link *link) {
        int r;

        assert(link);

        r = link_acquire_ipv4_conf(link);
        if (r < 0)
                return r;

        if (in_addr_is_null(AF_INET6, (const union in_addr_union*) &link->ipv6ll_address) == 0) {
                r = link_acquire_ipv6_conf(link);
                if (r < 0)
                        return r;
        }

        if (link_lldp_emit_enabled(link)) {
                r = link_lldp_emit_start(link);
                if (r < 0)
                        return log_link_warning_errno(link, r, "Failed to start LLDP transmission: %m");
        }

        return 0;
}

bool link_has_carrier(Link *link) {
        /* see Documentation/networking/operstates.txt in the kernel sources */

        if (link->kernel_operstate == IF_OPER_UP)
                return true;

        if (link->kernel_operstate == IF_OPER_UNKNOWN)
                /* operstate may not be implemented, so fall back to flags */
                if ((link->flags & IFF_LOWER_UP) && !(link->flags & IFF_DORMANT))
                        return true;

        return false;
}

static int link_up_handler(sd_netlink *rtnl, sd_netlink_message *m, void *userdata) {
        _cleanup_link_unref_ Link *link = userdata;
        int r;

        assert(link);

        if (IN_SET(link->state, LINK_STATE_FAILED, LINK_STATE_LINGER))
                return 1;

        r = sd_netlink_message_get_errno(m);
        if (r < 0)
                /* we warn but don't fail the link, as it may be
                   brought up later */
                log_link_warning_errno(link, r, "Could not bring up interface: %m");

        return 1;
}

int link_up(Link *link) {
        _cleanup_(sd_netlink_message_unrefp) sd_netlink_message *req = NULL;
        uint8_t ipv6ll_mode;
        int r;

        assert(link);
        assert(link->network);
        assert(link->manager);
        assert(link->manager->rtnl);

        log_link_debug(link, "Bringing link up");

        r = sd_rtnl_message_new_link(link->manager->rtnl, &req, RTM_SETLINK, link->ifindex);
        if (r < 0)
                return log_link_error_errno(link, r, "Could not allocate RTM_SETLINK message: %m");

        /* set it free if not enslaved with networkd */
        if (!link->network->bridge && !link->network->bond && !link->network->vrf) {
                r = sd_netlink_message_append_u32(req, IFLA_MASTER, 0);
                if (r < 0)
                        return log_link_error_errno(link, r, "Could not append IFLA_MASTER attribute: %m");
        }

        r = sd_rtnl_message_link_set_flags(req, IFF_UP, IFF_UP);
        if (r < 0)
                return log_link_error_errno(link, r, "Could not set link flags: %m");

        if (link->network->mac) {
                r = sd_netlink_message_append_ether_addr(req, IFLA_ADDRESS, link->network->mac);
                if (r < 0)
                        return log_link_error_errno(link, r, "Could not set MAC address: %m");
        }

        r = sd_netlink_message_open_container(req, IFLA_AF_SPEC);
        if (r < 0)
                return log_link_error_errno(link, r, "Could not open IFLA_AF_SPEC container: %m");

        if (link_ipv6_enabled(link)) {
                /* if the kernel lacks ipv6 support setting IFF_UP fails if any ipv6 options are passed */
                r = sd_netlink_message_open_container(req, AF_INET6);
                if (r < 0)
                        return log_link_error_errno(link, r, "Could not open AF_INET6 container: %m");

                if (!link_ipv6ll_enabled(link))
                        ipv6ll_mode = IN6_ADDR_GEN_MODE_NONE;
                else {
                        const char *p = NULL;
                        _cleanup_free_ char *stable_secret = NULL;

                        p = strjoina("/proc/sys/net/ipv6/conf/", link->ifname, "/stable_secret");
                        r = read_one_line_file(p, &stable_secret);

                        if (r < 0)
                                ipv6ll_mode = IN6_ADDR_GEN_MODE_EUI64;
                        else
                                ipv6ll_mode = IN6_ADDR_GEN_MODE_STABLE_PRIVACY;
                }
                r = sd_netlink_message_append_u8(req, IFLA_INET6_ADDR_GEN_MODE, ipv6ll_mode);
                if (r < 0)
                        return log_link_error_errno(link, r, "Could not append IFLA_INET6_ADDR_GEN_MODE: %m");

                if (!in_addr_is_null(AF_INET6, &link->network->ipv6_token)) {
                        r = sd_netlink_message_append_in6_addr(req, IFLA_INET6_TOKEN, &link->network->ipv6_token.in6);
                        if (r < 0)
                                return log_link_error_errno(link, r, "Could not append IFLA_INET6_TOKEN: %m");
                }

                r = sd_netlink_message_close_container(req);
                if (r < 0)
                        return log_link_error_errno(link, r, "Could not close AF_INET6 container: %m");
        }

        r = sd_netlink_message_close_container(req);
        if (r < 0)
                return log_link_error_errno(link, r, "Could not close IFLA_AF_SPEC container: %m");

        r = sd_netlink_call_async(link->manager->rtnl, req, link_up_handler, link, 0, NULL);
        if (r < 0)
                return log_link_error_errno(link, r, "Could not send rtnetlink message: %m");

        link_ref(link);

        return 0;
}

static int link_down_handler(sd_netlink *rtnl, sd_netlink_message *m, void *userdata) {
        _cleanup_link_unref_ Link *link = userdata;
        int r;

        assert(link);

        if (IN_SET(link->state, LINK_STATE_FAILED, LINK_STATE_LINGER))
                return 1;

        r = sd_netlink_message_get_errno(m);
        if (r < 0)
                log_link_warning_errno(link, r, "Could not bring down interface: %m");

        return 1;
}

int link_down(Link *link) {
        _cleanup_(sd_netlink_message_unrefp) sd_netlink_message *req = NULL;
        int r;

        assert(link);
        assert(link->manager);
        assert(link->manager->rtnl);

        log_link_debug(link, "Bringing link down");

        r = sd_rtnl_message_new_link(link->manager->rtnl, &req,
                                     RTM_SETLINK, link->ifindex);
        if (r < 0)
                return log_link_error_errno(link, r, "Could not allocate RTM_SETLINK message: %m");

        r = sd_rtnl_message_link_set_flags(req, 0, IFF_UP);
        if (r < 0)
                return log_link_error_errno(link, r, "Could not set link flags: %m");

        r = sd_netlink_call_async(link->manager->rtnl, req, link_down_handler, link,  0, NULL);
        if (r < 0)
                return log_link_error_errno(link, r, "Could not send rtnetlink message: %m");

        link_ref(link);

        return 0;
}

static int link_up_can(Link *link) {
        _cleanup_(sd_netlink_message_unrefp) sd_netlink_message *req = NULL;
        int r;

        assert(link);

        log_link_debug(link, "Bringing CAN link up");

        r = sd_rtnl_message_new_link(link->manager->rtnl, &req, RTM_SETLINK, link->ifindex);
        if (r < 0)
                return log_link_error_errno(link, r, "Could not allocate RTM_SETLINK message: %m");

        r = sd_rtnl_message_link_set_flags(req, IFF_UP, IFF_UP);
        if (r < 0)
                return log_link_error_errno(link, r, "Could not set link flags: %m");

        r = sd_netlink_call_async(link->manager->rtnl, req, link_up_handler, link, 0, NULL);
        if (r < 0)
                return log_link_error_errno(link, r, "Could not send rtnetlink message: %m");

        link_ref(link);

        return 0;
}

static int link_handle_bound_to_list(Link *link) {
        Link *l;
        Iterator i;
        int r;
        bool required_up = false;
        bool link_is_up = false;

        assert(link);

        if (hashmap_isempty(link->bound_to_links))
                return 0;

        if (link->flags & IFF_UP)
                link_is_up = true;

        HASHMAP_FOREACH (l, link->bound_to_links, i)
                if (link_has_carrier(l)) {
                        required_up = true;
                        break;
                }

        if (!required_up && link_is_up) {
                r = link_down(link);
                if (r < 0)
                        return r;
        } else if (required_up && !link_is_up) {
                r = link_up(link);
                if (r < 0)
                        return r;
        }

        return 0;
}

static int link_handle_bound_by_list(Link *link) {
        Iterator i;
        Link *l;
        int r;

        assert(link);

        if (hashmap_isempty(link->bound_by_links))
                return 0;

        HASHMAP_FOREACH (l, link->bound_by_links, i) {
                r = link_handle_bound_to_list(l);
                if (r < 0)
                        return r;
        }

        return 0;
}

static int link_put_carrier(Link *link, Link *carrier, Hashmap **h) {
        int r;

        assert(link);
        assert(carrier);

        if (link == carrier)
                return 0;

        if (hashmap_get(*h, INT_TO_PTR(carrier->ifindex)))
                return 0;

        r = hashmap_ensure_allocated(h, NULL);
        if (r < 0)
                return r;

        r = hashmap_put(*h, INT_TO_PTR(carrier->ifindex), carrier);
        if (r < 0)
                return r;

        return 0;
}

static int link_new_bound_by_list(Link *link) {
        Manager *m;
        Link *carrier;
        Iterator i;
        int r;
        bool list_updated = false;

        assert(link);
        assert(link->manager);

        m = link->manager;

        HASHMAP_FOREACH(carrier, m->links, i) {
                if (!carrier->network)
                        continue;

                if (strv_isempty(carrier->network->bind_carrier))
                        continue;

                if (strv_fnmatch(carrier->network->bind_carrier, link->ifname, 0)) {
                        r = link_put_carrier(link, carrier, &link->bound_by_links);
                        if (r < 0)
                                return r;

                        list_updated = true;
                }
        }

        if (list_updated)
                link_dirty(link);

        HASHMAP_FOREACH(carrier, link->bound_by_links, i) {
                r = link_put_carrier(carrier, link, &carrier->bound_to_links);
                if (r < 0)
                        return r;

                link_dirty(carrier);
        }

        return 0;
}

static int link_new_bound_to_list(Link *link) {
        Manager *m;
        Link *carrier;
        Iterator i;
        int r;
        bool list_updated = false;

        assert(link);
        assert(link->manager);

        if (!link->network)
                return 0;

        if (strv_isempty(link->network->bind_carrier))
                return 0;

        m = link->manager;

        HASHMAP_FOREACH (carrier, m->links, i) {
                if (strv_fnmatch(link->network->bind_carrier, carrier->ifname, 0)) {
                        r = link_put_carrier(link, carrier, &link->bound_to_links);
                        if (r < 0)
                                return r;

                        list_updated = true;
                }
        }

        if (list_updated)
                link_dirty(link);

        HASHMAP_FOREACH (carrier, link->bound_to_links, i) {
                r = link_put_carrier(carrier, link, &carrier->bound_by_links);
                if (r < 0)
                        return r;

                link_dirty(carrier);
        }

        return 0;
}

static int link_new_carrier_maps(Link *link) {
        int r;

        r = link_new_bound_by_list(link);
        if (r < 0)
                return r;

        r = link_handle_bound_by_list(link);
        if (r < 0)
                return r;

        r = link_new_bound_to_list(link);
        if (r < 0)
                return r;

        r = link_handle_bound_to_list(link);
        if (r < 0)
                return r;

        return 0;
}

static void link_free_bound_to_list(Link *link) {
        Link *bound_to;
        Iterator i;

        HASHMAP_FOREACH (bound_to, link->bound_to_links, i) {
                hashmap_remove(link->bound_to_links, INT_TO_PTR(bound_to->ifindex));

                if (hashmap_remove(bound_to->bound_by_links, INT_TO_PTR(link->ifindex)))
                        link_dirty(bound_to);
        }

        return;
}

static void link_free_bound_by_list(Link *link) {
        Link *bound_by;
        Iterator i;

        HASHMAP_FOREACH (bound_by, link->bound_by_links, i) {
                hashmap_remove(link->bound_by_links, INT_TO_PTR(bound_by->ifindex));

                if (hashmap_remove(bound_by->bound_to_links, INT_TO_PTR(link->ifindex))) {
                        link_dirty(bound_by);
                        link_handle_bound_to_list(bound_by);
                }
        }

        return;
}

static void link_free_carrier_maps(Link *link) {
        bool list_updated = false;

        assert(link);

        if (!hashmap_isempty(link->bound_to_links)) {
                link_free_bound_to_list(link);
                list_updated = true;
        }

        if (!hashmap_isempty(link->bound_by_links)) {
                link_free_bound_by_list(link);
                list_updated = true;
        }

        if (list_updated)
                link_dirty(link);

        return;
}

void link_drop(Link *link) {
        if (!link || link->state == LINK_STATE_LINGER)
                return;

        link_set_state(link, LINK_STATE_LINGER);

        link_free_carrier_maps(link);

        log_link_debug(link, "Link removed");

        (void)unlink(link->state_file);
        link_unref(link);

        return;
}

static int link_joined(Link *link) {
        int r;

        assert(link);
        assert(link->network);

        if (!hashmap_isempty(link->bound_to_links)) {
                r = link_handle_bound_to_list(link);
                if (r < 0)
                        return r;
        } else if (!(link->flags & IFF_UP)) {
                r = link_up(link);
                if (r < 0) {
                        link_enter_failed(link);
                        return r;
                }
        }

        if (link->network->bridge) {
                r = link_set_bridge(link);
                if (r < 0)
                        log_link_error_errno(link, r, "Could not set bridge message: %m");
        }

        if (link->network->bond) {
                r = link_bond_set(link);
                if (r < 0)
                        log_link_error_errno(link, r, "Could not set bond message: %m");
        }

        if (link->network->use_br_vlan &&
            (link->network->bridge || streq_ptr("bridge", link->kind))) {
                r = link_set_bridge_vlan(link);
                if (r < 0)
                        log_link_error_errno(link, r, "Could not set bridge vlan: %m");
        }

        /* Skip setting up addresses until it gets carrier,
           or it would try to set addresses twice,
           which is bad for non-idempotent steps. */
        if (!link_has_carrier(link) && !link->network->configure_without_carrier)
                return 0;

        return link_request_set_addresses(link);
}

static int netdev_join_handler(sd_netlink *rtnl, sd_netlink_message *m, void *userdata) {
        _cleanup_link_unref_ Link *link = userdata;
        int r;

        assert(link);
        assert(link->network);

        link->enslaving--;

        if (IN_SET(link->state, LINK_STATE_FAILED, LINK_STATE_LINGER))
                return 1;

        r = sd_netlink_message_get_errno(m);
        if (r < 0 && r != -EEXIST) {
                log_link_error_errno(link, r, "Could not join netdev: %m");
                link_enter_failed(link);
                return 1;
        } else
                log_link_debug(link, "Joined netdev");

        if (link->enslaving <= 0)
                link_joined(link);

        return 1;
}

static int link_enter_join_netdev(Link *link) {
        NetDev *netdev;
        Iterator i;
        int r;

        assert(link);
        assert(link->network);
        assert(link->state == LINK_STATE_PENDING);

        link_set_state(link, LINK_STATE_CONFIGURING);

        link_dirty(link);

        if (!link->network->bridge &&
            !link->network->bond &&
            !link->network->vrf &&
            hashmap_isempty(link->network->stacked_netdevs))
                return link_joined(link);

        if (link->network->bond) {
                if (link->network->bond->state == NETDEV_STATE_READY &&
                    link->network->bond->ifindex == link->master_ifindex)
                        return link_joined(link);

                log_struct(LOG_DEBUG,
                           LOG_LINK_INTERFACE(link),
                           LOG_NETDEV_INTERFACE(link->network->bond),
                           LOG_LINK_MESSAGE(link, "Enslaving by '%s'", link->network->bond->ifname),
                           NULL);

                r = netdev_join(link->network->bond, link, netdev_join_handler);
                if (r < 0) {
                        log_struct_errno(LOG_WARNING, r,
                                         LOG_LINK_INTERFACE(link),
                                         LOG_NETDEV_INTERFACE(link->network->bond),
                                         LOG_LINK_MESSAGE(link, "Could not join netdev '%s': %m", link->network->bond->ifname),
                                         NULL);

                        link_enter_failed(link);
                        return r;
                }

                link->enslaving++;
        }

        if (link->network->bridge) {
                log_struct(LOG_DEBUG,
                           LOG_LINK_INTERFACE(link),
                           LOG_NETDEV_INTERFACE(link->network->bridge),
                           LOG_LINK_MESSAGE(link, "Enslaving by '%s'", link->network->bridge->ifname),
                           NULL);

                r = netdev_join(link->network->bridge, link, netdev_join_handler);
                if (r < 0) {
                        log_struct_errno(LOG_WARNING, r,
                                         LOG_LINK_INTERFACE(link),
                                         LOG_NETDEV_INTERFACE(link->network->bridge),
                                         LOG_LINK_MESSAGE(link, "Could not join netdev '%s': %m", link->network->bridge->ifname),
                                         NULL),
                        link_enter_failed(link);
                        return r;
                }

                link->enslaving++;
        }

        if (link->network->vrf) {
                log_struct(LOG_DEBUG,
                           LOG_LINK_INTERFACE(link),
                           LOG_NETDEV_INTERFACE(link->network->vrf),
                           LOG_LINK_MESSAGE(link, "Enslaving by '%s'", link->network->vrf->ifname),
                           NULL);
                r = netdev_join(link->network->vrf, link, netdev_join_handler);
                if (r < 0) {
                        log_struct_errno(LOG_WARNING, r,
                                         LOG_LINK_INTERFACE(link),
                                         LOG_NETDEV_INTERFACE(link->network->vrf),
                                         LOG_LINK_MESSAGE(link, "Could not join netdev '%s': %m", link->network->vrf->ifname),
                                         NULL);
                        link_enter_failed(link);
                        return r;
                }

                link->enslaving++;
        }

        HASHMAP_FOREACH(netdev, link->network->stacked_netdevs, i) {

                if (netdev->ifindex > 0) {
                        link_joined(link);
                        continue;
                }

                log_struct(LOG_DEBUG,
                           LOG_LINK_INTERFACE(link),
                           LOG_NETDEV_INTERFACE(netdev),
                           LOG_LINK_MESSAGE(link, "Enslaving by '%s'", netdev->ifname),
                           NULL);

                r = netdev_join(netdev, link, netdev_join_handler);
                if (r < 0) {
                        log_struct_errno(LOG_WARNING, r,
                                         LOG_LINK_INTERFACE(link),
                                         LOG_NETDEV_INTERFACE(netdev),
                                         LOG_LINK_MESSAGE(link, "Could not join netdev '%s': %m", netdev->ifname),
                                         NULL);
                        link_enter_failed(link);
                        return r;
                }

                link->enslaving++;
        }

        return 0;
}

static int link_set_ipv4_forward(Link *link) {
        int r;

        if (!link_ipv4_forward_enabled(link))
                return 0;

        /* We propagate the forwarding flag from one interface to the
         * global setting one way. This means: as long as at least one
         * interface was configured at any time that had IP forwarding
         * enabled the setting will stay on for good. We do this
         * primarily to keep IPv4 and IPv6 packet forwarding behaviour
         * somewhat in sync (see below). */

        r = write_string_file("/proc/sys/net/ipv4/ip_forward", "1", WRITE_STRING_FILE_VERIFY_ON_FAILURE);
        if (r < 0)
                log_link_warning_errno(link, r, "Cannot turn on IPv4 packet forwarding, ignoring: %m");

        return 0;
}

static int link_set_ipv6_forward(Link *link) {
        int r;

        if (!link_ipv6_forward_enabled(link))
                return 0;

        /* On Linux, the IPv6 stack does not know a per-interface
         * packet forwarding setting: either packet forwarding is on
         * for all, or off for all. We hence don't bother with a
         * per-interface setting, but simply propagate the interface
         * flag, if it is set, to the global flag, one-way. Note that
         * while IPv4 would allow a per-interface flag, we expose the
         * same behaviour there and also propagate the setting from
         * one to all, to keep things simple (see above). */

        r = write_string_file("/proc/sys/net/ipv6/conf/all/forwarding", "1", WRITE_STRING_FILE_VERIFY_ON_FAILURE);
        if (r < 0)
                log_link_warning_errno(link, r, "Cannot configure IPv6 packet forwarding, ignoring: %m");

        return 0;
}

static int link_set_ipv6_privacy_extensions(Link *link) {
        char buf[DECIMAL_STR_MAX(unsigned) + 1];
        IPv6PrivacyExtensions s;
        const char *p = NULL;
        int r;

        s = link_ipv6_privacy_extensions(link);
        if (s < 0)
                return 0;

        p = strjoina("/proc/sys/net/ipv6/conf/", link->ifname, "/use_tempaddr");
        xsprintf(buf, "%u", (unsigned) link->network->ipv6_privacy_extensions);

        r = write_string_file(p, buf, WRITE_STRING_FILE_VERIFY_ON_FAILURE);
        if (r < 0)
                log_link_warning_errno(link, r, "Cannot configure IPv6 privacy extension for interface: %m");

        return 0;
}

static int link_set_ipv6_accept_ra(Link *link) {
        const char *p = NULL;
        int r;

        /* Make this a NOP if IPv6 is not available */
        if (!socket_ipv6_is_supported())
                return 0;

        if (link->flags & IFF_LOOPBACK)
                return 0;

        if (!link->network)
                return 0;

        p = strjoina("/proc/sys/net/ipv6/conf/", link->ifname, "/accept_ra");

        /* We handle router advertisements ourselves, tell the kernel to GTFO */
        r = write_string_file(p, "0", WRITE_STRING_FILE_VERIFY_ON_FAILURE);
        if (r < 0)
                log_link_warning_errno(link, r, "Cannot disable kernel IPv6 accept_ra for interface: %m");

        return 0;
}

static int link_set_ipv6_dad_transmits(Link *link) {
        char buf[DECIMAL_STR_MAX(int) + 1];
        const char *p = NULL;
        int r;

        /* Make this a NOP if IPv6 is not available */
        if (!socket_ipv6_is_supported())
                return 0;

        if (link->flags & IFF_LOOPBACK)
                return 0;

        if (!link->network)
                return 0;

        if (link->network->ipv6_dad_transmits < 0)
                return 0;

        p = strjoina("/proc/sys/net/ipv6/conf/", link->ifname, "/dad_transmits");
        xsprintf(buf, "%i", link->network->ipv6_dad_transmits);

        r = write_string_file(p, buf, WRITE_STRING_FILE_VERIFY_ON_FAILURE);
        if (r < 0)
                log_link_warning_errno(link, r, "Cannot set IPv6 dad transmits for interface: %m");

        return 0;
}

static int link_set_ipv6_hop_limit(Link *link) {
        char buf[DECIMAL_STR_MAX(int) + 1];
        const char *p = NULL;
        int r;

        /* Make this a NOP if IPv6 is not available */
        if (!socket_ipv6_is_supported())
                return 0;

        if (link->flags & IFF_LOOPBACK)
                return 0;

        if (!link->network)
                return 0;

        if (link->network->ipv6_hop_limit < 0)
                return 0;

        p = strjoina("/proc/sys/net/ipv6/conf/", link->ifname, "/hop_limit");
        xsprintf(buf, "%i", link->network->ipv6_hop_limit);

        r = write_string_file(p, buf, WRITE_STRING_FILE_VERIFY_ON_FAILURE);
        if (r < 0)
                log_link_warning_errno(link, r, "Cannot set IPv6 hop limit for interface: %m");

        return 0;
}

static bool link_is_static_route_configured(Link *link, Route *route) {
        Route *net_route;

        assert(link);
        assert(route);

        if (!link->network)
                return false;

        LIST_FOREACH(routes, net_route, link->network->static_routes)
                if (route_equal(net_route, route))
                        return true;

        return false;
}

static bool link_is_static_address_configured(Link *link, Address *address) {
        Address *net_address;

        assert(link);
        assert(address);

        if (!link->network)
                return false;

        LIST_FOREACH(addresses, net_address, link->network->static_addresses)
                if (address_equal(net_address, address))
                        return true;

        return false;
}

static int link_set_ipv6_mtu(Link *link) {
        char buf[DECIMAL_STR_MAX(unsigned) + 1];
        const char *p = NULL;
        int r;

        /* Make this a NOP if IPv6 is not available */
        if (!socket_ipv6_is_supported())
                return 0;

        if (link->flags & IFF_LOOPBACK)
                return 0;

        if (link->network->ipv6_mtu == 0)
                return 0;

        p = strjoina("/proc/sys/net/ipv6/conf/", link->ifname, "/mtu");

        xsprintf(buf, "%u", link->network->ipv6_mtu);

        r = write_string_file(p, buf, 0);
        if (r < 0)
                log_link_warning_errno(link, r, "Cannot set IPv6 MTU for interface: %m");

        return 0;
}

static int link_drop_foreign_config(Link *link) {
        Address *address;
        Route *route;
        Iterator i;
        int r;

        SET_FOREACH(address, link->addresses_foreign, i) {
                /* we consider IPv6LL addresses to be managed by the kernel */
                if (address->family == AF_INET6 && in_addr_is_link_local(AF_INET6, &address->in_addr) == 1)
                        continue;

                if (link_is_static_address_configured(link, address)) {
                        r = address_add(link, address->family, &address->in_addr, address->prefixlen, NULL);
                        if (r < 0)
                                return log_link_error_errno(link, r, "Failed to add address: %m");
                } else {
                        r = address_remove(address, link, link_address_remove_handler);
                        if (r < 0)
                                return r;
                }
        }

        SET_FOREACH(route, link->routes_foreign, i) {
                /* do not touch routes managed by the kernel */
                if (route->protocol == RTPROT_KERNEL)
                        continue;

                if (link_is_static_route_configured(link, route)) {
                        r = route_add(link, route->family, &route->dst, route->dst_prefixlen, route->tos, route->priority, route->table, NULL);
                        if (r < 0)
                                return r;
                } else {
                        r = route_remove(route, link, link_route_remove_handler);
                        if (r < 0)
                                return r;
                }
        }

        return 0;
}

static int link_drop_config(Link *link) {
        Address *address, *pool_address;
        Route *route;
        Iterator i;
        int r;

        SET_FOREACH(address, link->addresses, i) {
                /* we consider IPv6LL addresses to be managed by the kernel */
                if (address->family == AF_INET6 && in_addr_is_link_local(AF_INET6, &address->in_addr) == 1)
                        continue;

                r = address_remove(address, link, link_address_remove_handler);
                if (r < 0)
                        return r;

                /* If this address came from an address pool, clean up the pool */
                LIST_FOREACH(addresses, pool_address, link->pool_addresses) {
                        if (address_equal(address, pool_address)) {
                                LIST_REMOVE(addresses, link->pool_addresses, pool_address);
                                address_free(pool_address);
                                break;
                        }
                }
        }

        SET_FOREACH(route, link->routes, i) {
                /* do not touch routes managed by the kernel */
                if (route->protocol == RTPROT_KERNEL)
                        continue;

                r = route_remove(route, link, link_route_remove_handler);
                if (r < 0)
                        return r;
        }

        ndisc_flush(link);

        return 0;
}

static int link_update_lldp(Link *link) {
        int r;

        assert(link);

        if (!link->lldp)
                return 0;

        if (link->flags & IFF_UP) {
                r = sd_lldp_start(link->lldp);
                if (r > 0)
                        log_link_debug(link, "Started LLDP.");
        } else {
                r = sd_lldp_stop(link->lldp);
                if (r > 0)
                        log_link_debug(link, "Stopped LLDP.");
        }

        return r;
}

static int link_configure(Link *link) {
        int r;

        assert(link);
        assert(link->network);
        assert(link->state == LINK_STATE_PENDING);

        if (streq_ptr(link->kind, "vcan")) {

                if (!(link->flags & IFF_UP)) {
                        r = link_up_can(link);
                        if (r < 0) {
                                link_enter_failed(link);
                                return r;
                        }
                }

                return 0;
        }

        /* Drop foreign config, but ignore loopback or critical devices.
         * We do not want to remove loopback address or addresses used for root NFS. */
        if (!(link->flags & IFF_LOOPBACK) && !(link->network->dhcp_critical)) {
                r = link_drop_foreign_config(link);
                if (r < 0)
                        return r;
        }

        r = link_set_proxy_arp(link);
        if (r < 0)
               return r;

        r = ipv6_proxy_ndp_addresses_configure(link);
        if (r < 0)
                return r;

        r = link_set_ipv4_forward(link);
        if (r < 0)
                return r;

        r = link_set_ipv6_forward(link);
        if (r < 0)
                return r;

        r = link_set_ipv6_privacy_extensions(link);
        if (r < 0)
                return r;

        r = link_set_ipv6_accept_ra(link);
        if (r < 0)
                return r;

        r = link_set_ipv6_dad_transmits(link);
        if (r < 0)
                return r;

        r = link_set_ipv6_hop_limit(link);
        if (r < 0)
                return r;

        r = link_set_flags(link);
        if (r < 0)
                return r;

        r = link_set_ipv6_mtu(link);
        if (r < 0)
                return r;

        if (link_ipv4ll_enabled(link)) {
                r = ipv4ll_configure(link);
                if (r < 0)
                        return r;
        }

        if (link_dhcp4_enabled(link)) {
                r = dhcp4_set_promote_secondaries(link);
                if (r < 0)
                        return r;

                r = dhcp4_configure(link);
                if (r < 0)
                        return r;
        }

        if (link_dhcp4_server_enabled(link)) {
                r = sd_dhcp_server_new(&link->dhcp_server, link->ifindex);
                if (r < 0)
                        return r;

                r = sd_dhcp_server_attach_event(link->dhcp_server, NULL, 0);
                if (r < 0)
                        return r;
        }

        if (link_dhcp6_enabled(link) ||
            link_ipv6_accept_ra_enabled(link)) {
                r = dhcp6_configure(link);
                if (r < 0)
                        return r;
        }

        if (link_ipv6_accept_ra_enabled(link)) {
                r = ndisc_configure(link);
                if (r < 0)
                        return r;
        }

        if (link_radv_enabled(link)) {
                r = radv_configure(link);
                if (r < 0)
                        return r;
        }

        if (link_lldp_rx_enabled(link)) {
                r = sd_lldp_new(&link->lldp);
                if (r < 0)
                        return r;

                r = sd_lldp_set_ifindex(link->lldp, link->ifindex);
                if (r < 0)
                        return r;

                r = sd_lldp_match_capabilities(link->lldp,
                                               link->network->lldp_mode == LLDP_MODE_ROUTERS_ONLY ?
                                               SD_LLDP_SYSTEM_CAPABILITIES_ALL_ROUTERS :
                                               SD_LLDP_SYSTEM_CAPABILITIES_ALL);
                if (r < 0)
                        return r;

                r = sd_lldp_set_filter_address(link->lldp, &link->mac);
                if (r < 0)
                        return r;

                r = sd_lldp_attach_event(link->lldp, NULL, 0);
                if (r < 0)
                        return r;

                r = sd_lldp_set_callback(link->lldp, lldp_handler, link);
                if (r < 0)
                        return r;

                r = link_update_lldp(link);
                if (r < 0)
                        return r;
        }

        if (link->network->mtu > 0) {
                r = link_set_mtu(link, link->network->mtu);
                if (r < 0)
                        return r;
        }

<<<<<<< HEAD
=======
        return link_configure_after_setting_mtu(link);
}

static int link_configure_after_setting_mtu(Link *link) {
        int r;

        assert(link);
        assert(link->network);
        assert(link->state == LINK_STATE_PENDING);

        if (link->setting_mtu)
                return 0;

>>>>>>> c3d5db0a
        if (link_has_carrier(link) || link->network->configure_without_carrier) {
                r = link_acquire_conf(link);
                if (r < 0)
                        return r;
        }

        return link_enter_join_netdev(link);
}

static int link_initialized_and_synced(sd_netlink *rtnl, sd_netlink_message *m,
                                       void *userdata) {
        _cleanup_link_unref_ Link *link = userdata;
        Network *network;
        int r;

        assert(link);
        assert(link->ifname);
        assert(link->manager);

        if (link->state != LINK_STATE_PENDING)
                return 1;

        log_link_debug(link, "Link state is up-to-date");

        r = link_new_bound_by_list(link);
        if (r < 0)
                return r;

        r = link_handle_bound_by_list(link);
        if (r < 0)
                return r;

        if (!link->network) {
                r = network_get(link->manager, link->udev_device, link->ifname,
                                &link->mac, &network);
                if (r == -ENOENT) {
                        link_enter_unmanaged(link);
                        return 1;
                } else if (r == 0 && network->unmanaged) {
                        link_enter_unmanaged(link);
                        return 0;
                } else if (r < 0)
                        return r;

                if (link->flags & IFF_LOOPBACK) {
                        if (network->link_local != ADDRESS_FAMILY_NO)
                                log_link_debug(link, "Ignoring link-local autoconfiguration for loopback link");

                        if (network->dhcp != ADDRESS_FAMILY_NO)
                                log_link_debug(link, "Ignoring DHCP clients for loopback link");

                        if (network->dhcp_server)
                                log_link_debug(link, "Ignoring DHCP server for loopback link");
                }

                r = network_apply(network, link);
                if (r < 0)
                        return r;
        }

        r = link_new_bound_to_list(link);
        if (r < 0)
                return r;

        r = link_configure(link);
        if (r < 0)
                return r;

        return 1;
}

int link_initialized(Link *link, struct udev_device *device) {
        _cleanup_(sd_netlink_message_unrefp) sd_netlink_message *req = NULL;
        int r;

        assert(link);
        assert(link->manager);
        assert(link->manager->rtnl);
        assert(device);

        if (link->state != LINK_STATE_PENDING)
                return 0;

        if (link->udev_device)
                return 0;

        log_link_debug(link, "udev initialized link");

        link->udev_device = udev_device_ref(device);

        /* udev has initialized the link, but we don't know if we have yet
         * processed the NEWLINK messages with the latest state. Do a GETLINK,
         * when it returns we know that the pending NEWLINKs have already been
         * processed and that we are up-to-date */

        r = sd_rtnl_message_new_link(link->manager->rtnl, &req, RTM_GETLINK,
                                     link->ifindex);
        if (r < 0)
                return r;

        r = sd_netlink_call_async(link->manager->rtnl, req,
                                  link_initialized_and_synced, link, 0, NULL);
        if (r < 0)
                return r;

        link_ref(link);

        return 0;
}

static int link_load(Link *link) {
        _cleanup_free_ char *network_file = NULL,
                            *addresses = NULL,
                            *routes = NULL,
                            *dhcp4_address = NULL,
                            *ipv4ll_address = NULL;
        union in_addr_union address;
        union in_addr_union route_dst;
        const char *p;
        int r;

        assert(link);

        r = parse_env_file(link->state_file, NEWLINE,
                           "NETWORK_FILE", &network_file,
                           "ADDRESSES", &addresses,
                           "ROUTES", &routes,
                           "DHCP4_ADDRESS", &dhcp4_address,
                           "IPV4LL_ADDRESS", &ipv4ll_address,
                           NULL);
        if (r < 0 && r != -ENOENT)
                return log_link_error_errno(link, r, "Failed to read %s: %m", link->state_file);

        if (network_file) {
                Network *network;
                char *suffix;

                /* drop suffix */
                suffix = strrchr(network_file, '.');
                if (!suffix) {
                        log_link_debug(link, "Failed to get network name from %s", network_file);
                        goto network_file_fail;
                }
                *suffix = '\0';

                r = network_get_by_name(link->manager, basename(network_file), &network);
                if (r < 0) {
                        log_link_debug_errno(link, r, "Failed to get network %s: %m", basename(network_file));
                        goto network_file_fail;
                }

                r = network_apply(network, link);
                if (r < 0)
                        return log_link_error_errno(link, r, "Failed to apply network %s: %m", basename(network_file));
        }

network_file_fail:

        if (addresses) {
                p = addresses;

                for (;;) {
                        _cleanup_free_ char *address_str = NULL;
                        char *prefixlen_str;
                        int family;
                        unsigned char prefixlen;

                        r = extract_first_word(&p, &address_str, NULL, 0);
                        if (r < 0) {
                                log_link_debug_errno(link, r, "Failed to extract next address string: %m");
                                continue;
                        }
                        if (r == 0)
                                break;

                        prefixlen_str = strchr(address_str, '/');
                        if (!prefixlen_str) {
                                log_link_debug(link, "Failed to parse address and prefix length %s", address_str);
                                continue;
                        }

                        *prefixlen_str++ = '\0';

                        r = sscanf(prefixlen_str, "%hhu", &prefixlen);
                        if (r != 1) {
                                log_link_error(link, "Failed to parse prefixlen %s", prefixlen_str);
                                continue;
                        }

                        r = in_addr_from_string_auto(address_str, &family, &address);
                        if (r < 0) {
                                log_link_debug_errno(link, r, "Failed to parse address %s: %m", address_str);
                                continue;
                        }

                        r = address_add(link, family, &address, prefixlen, NULL);
                        if (r < 0)
                                return log_link_error_errno(link, r, "Failed to add address: %m");
                }
        }

        if (routes) {
                p = routes;

                for (;;) {
                        Route *route;
                        _cleanup_free_ char *route_str = NULL;
                        _cleanup_(sd_event_source_unrefp) sd_event_source *expire = NULL;
                        usec_t lifetime;
                        char *prefixlen_str;
                        int family;
                        unsigned char prefixlen, tos, table;
                        uint32_t priority;

                        r = extract_first_word(&p, &route_str, NULL, 0);
                        if (r < 0) {
                                log_link_debug_errno(link, r, "Failed to extract next route string: %m");
                                continue;
                        }
                        if (r == 0)
                                break;

                        prefixlen_str = strchr(route_str, '/');
                        if (!prefixlen_str) {
                                log_link_debug(link, "Failed to parse route %s", route_str);
                                continue;
                        }

                        *prefixlen_str++ = '\0';

                        r = sscanf(prefixlen_str, "%hhu/%hhu/%"SCNu32"/%hhu/"USEC_FMT, &prefixlen, &tos, &priority, &table, &lifetime);
                        if (r != 5) {
                                log_link_debug(link,
                                               "Failed to parse destination prefix length, tos, priority, table or expiration %s",
                                               prefixlen_str);
                                continue;
                        }

                        r = in_addr_from_string_auto(route_str, &family, &route_dst);
                        if (r < 0) {
                                log_link_debug_errno(link, r, "Failed to parse route destination %s: %m", route_str);
                                continue;
                        }

                        r = route_add(link, family, &route_dst, prefixlen, tos, priority, table, &route);
                        if (r < 0)
                                return log_link_error_errno(link, r, "Failed to add route: %m");

                        if (lifetime != USEC_INFINITY) {
                                r = sd_event_add_time(link->manager->event, &expire, clock_boottime_or_monotonic(), lifetime,
                                                      0, route_expire_handler, route);
                                if (r < 0)
                                        log_link_warning_errno(link, r, "Could not arm route expiration handler: %m");
                        }

                        route->lifetime = lifetime;
                        sd_event_source_unref(route->expire);
                        route->expire = expire;
                        expire = NULL;
                }
        }

        if (dhcp4_address) {
                r = in_addr_from_string(AF_INET, dhcp4_address, &address);
                if (r < 0) {
                        log_link_debug_errno(link, r, "Failed to parse DHCPv4 address %s: %m", dhcp4_address);
                        goto dhcp4_address_fail;
                }

                r = sd_dhcp_client_new(&link->dhcp_client, link->network->dhcp_anonymize);
                if (r < 0)
                        return log_link_error_errno(link, r, "Failed to create DHCPv4 client: %m");

                r = sd_dhcp_client_set_request_address(link->dhcp_client, &address.in);
                if (r < 0)
                        return log_link_error_errno(link, r, "Failed to set initial DHCPv4 address %s: %m", dhcp4_address);
        }

dhcp4_address_fail:

        if (ipv4ll_address) {
                r = in_addr_from_string(AF_INET, ipv4ll_address, &address);
                if (r < 0) {
                        log_link_debug_errno(link, r, "Failed to parse IPv4LL address %s: %m", ipv4ll_address);
                        goto ipv4ll_address_fail;
                }

                r = sd_ipv4ll_new(&link->ipv4ll);
                if (r < 0)
                        return log_link_error_errno(link, r, "Failed to create IPv4LL client: %m");

                r = sd_ipv4ll_set_address(link->ipv4ll, &address.in);
                if (r < 0)
                        return log_link_error_errno(link, r, "Failed to set initial IPv4LL address %s: %m", ipv4ll_address);
        }

ipv4ll_address_fail:

        return 0;
}

int link_add(Manager *m, sd_netlink_message *message, Link **ret) {
        Link *link;
        _cleanup_udev_device_unref_ struct udev_device *device = NULL;
        char ifindex_str[2 + DECIMAL_STR_MAX(int)];
        int r;

        assert(m);
        assert(m->rtnl);
        assert(message);
        assert(ret);

        r = link_new(m, message, ret);
        if (r < 0)
                return r;

        link = *ret;

        log_link_debug(link, "Link %d added", link->ifindex);

        r = link_load(link);
        if (r < 0)
                return r;

        if (detect_container() <= 0) {
                /* not in a container, udev will be around */
                sprintf(ifindex_str, "n%d", link->ifindex);
                device = udev_device_new_from_device_id(m->udev, ifindex_str);
                if (!device) {
                        r = log_link_warning_errno(link, errno, "Could not find udev device: %m");
                        goto failed;
                }

                if (udev_device_get_is_initialized(device) <= 0) {
                        /* not yet ready */
                        log_link_debug(link, "link pending udev initialization...");
                        return 0;
                }

                r = link_initialized(link, device);
                if (r < 0)
                        goto failed;
        } else {
                /* we are calling a callback directly, so must take a ref */
                link_ref(link);

                r = link_initialized_and_synced(m->rtnl, NULL, link);
                if (r < 0)
                        goto failed;
        }

        return 0;
failed:
        link_enter_failed(link);
        return r;
}

int link_ipv6ll_gained(Link *link, const struct in6_addr *address) {
        int r;

        assert(link);

        log_link_info(link, "Gained IPv6LL");

        link->ipv6ll_address = *address;
        link_check_ready(link);

        if (!IN_SET(link->state, LINK_STATE_PENDING, LINK_STATE_UNMANAGED, LINK_STATE_FAILED)) {
                r = link_acquire_ipv6_conf(link);
                if (r < 0) {
                        link_enter_failed(link);
                        return r;
                }
        }

        return 0;
}

static int link_carrier_gained(Link *link) {
        int r;

        assert(link);

        if (!IN_SET(link->state, LINK_STATE_PENDING, LINK_STATE_UNMANAGED, LINK_STATE_FAILED)) {
                r = link_acquire_conf(link);
                if (r < 0) {
                        link_enter_failed(link);
                        return r;
                }

                r = link_request_set_addresses(link);
                if (r < 0)
                        return r;
        }

        r = link_handle_bound_by_list(link);
        if (r < 0)
                return r;

        return 0;
}

static int link_carrier_lost(Link *link) {
        int r;

        assert(link);

        /* Some devices reset itself while setting the MTU. This causes the DHCP client fall into a loop.
         * setting_mtu keep track whether the device got reset because of setting MTU and does not drop the
         * configuration and stop the clients as well. */
        if (link->setting_mtu)
                return 0;

        r = link_stop_clients(link);
        if (r < 0) {
                link_enter_failed(link);
                return r;
        }

        if (link_dhcp4_server_enabled(link))
                (void) sd_dhcp_server_stop(link->dhcp_server);

        r = link_drop_config(link);
        if (r < 0)
                return r;

        if (!IN_SET(link->state, LINK_STATE_UNMANAGED, LINK_STATE_PENDING)) {
                log_link_debug(link, "State is %s, dropping config", link_state_to_string(link->state));
                r = link_drop_foreign_config(link);
                if (r < 0)
                        return r;
        }

        r = link_handle_bound_by_list(link);
        if (r < 0)
                return r;

        return 0;
}

int link_carrier_reset(Link *link) {
        int r;

        assert(link);

        if (link_has_carrier(link)) {
                r = link_carrier_lost(link);
                if (r < 0)
                        return r;

                r = link_carrier_gained(link);
                if (r < 0)
                        return r;

                log_link_info(link, "Reset carrier");
        }

        return 0;
}

int link_update(Link *link, sd_netlink_message *m) {
        struct ether_addr mac;
        const char *ifname;
        uint32_t mtu;
        bool had_carrier, carrier_gained, carrier_lost;
        int r;

        assert(link);
        assert(link->ifname);
        assert(m);

        if (link->state == LINK_STATE_LINGER) {
                link_ref(link);
                log_link_info(link, "Link readded");
                link_set_state(link, LINK_STATE_CONFIGURING);

                r = link_new_carrier_maps(link);
                if (r < 0)
                        return r;
        }

        r = sd_netlink_message_read_string(m, IFLA_IFNAME, &ifname);
        if (r >= 0 && !streq(ifname, link->ifname)) {
                log_link_info(link, "Interface name change detected, %s has been renamed to %s.", link->ifname, ifname);

                link_free_carrier_maps(link);

                r = free_and_strdup(&link->ifname, ifname);
                if (r < 0)
                        return r;

                r = link_new_carrier_maps(link);
                if (r < 0)
                        return r;
        }

        r = sd_netlink_message_read_u32(m, IFLA_MTU, &mtu);
        if (r >= 0 && mtu > 0) {
                link->mtu = mtu;
                if (!link->original_mtu) {
                        link->original_mtu = mtu;
                        log_link_debug(link, "Saved original MTU: %" PRIu32, link->original_mtu);
                }

                if (link->dhcp_client) {
                        r = sd_dhcp_client_set_mtu(link->dhcp_client,
                                                   link->mtu);
                        if (r < 0) {
                                log_link_warning_errno(link, r, "Could not update MTU in DHCP client: %m");
                                return r;
                        }
                }

                if (link->radv) {
                        r = sd_radv_set_mtu(link->radv, link->mtu);
                        if (r < 0)
                                return log_link_warning_errno(link, r, "Could not set MTU for Router Advertisement: %m");
                }
        }

        /* The kernel may broadcast NEWLINK messages without the MAC address
           set, simply ignore them. */
        r = sd_netlink_message_read_ether_addr(m, IFLA_ADDRESS, &mac);
        if (r >= 0) {
                if (memcmp(link->mac.ether_addr_octet, mac.ether_addr_octet,
                           ETH_ALEN)) {

                        memcpy(link->mac.ether_addr_octet, mac.ether_addr_octet,
                               ETH_ALEN);

                        log_link_debug(link, "MAC address: "
                                       "%02hhx:%02hhx:%02hhx:%02hhx:%02hhx:%02hhx",
                                       mac.ether_addr_octet[0],
                                       mac.ether_addr_octet[1],
                                       mac.ether_addr_octet[2],
                                       mac.ether_addr_octet[3],
                                       mac.ether_addr_octet[4],
                                       mac.ether_addr_octet[5]);

                        if (link->ipv4ll) {
                                r = sd_ipv4ll_set_mac(link->ipv4ll, &link->mac);
                                if (r < 0)
                                        return log_link_warning_errno(link, r, "Could not update MAC address in IPv4LL client: %m");
                        }

                        if (link->dhcp_client) {
                                r = sd_dhcp_client_set_mac(link->dhcp_client,
                                                           (const uint8_t *) &link->mac,
                                                           sizeof (link->mac),
                                                           ARPHRD_ETHER);
                                if (r < 0)
                                        return log_link_warning_errno(link, r, "Could not update MAC address in DHCP client: %m");

                                switch (link->network->dhcp_client_identifier) {
                                case DHCP_CLIENT_ID_DUID: {
                                        const DUID *duid = link_duid(link);

                                        r = sd_dhcp_client_set_iaid_duid(link->dhcp_client,
                                                                         link->network->iaid,
                                                                         duid->type,
                                                                         duid->raw_data_len > 0 ? duid->raw_data : NULL,
                                                                         duid->raw_data_len);
                                        if (r < 0)
                                                return log_link_warning_errno(link, r, "Could not update DUID/IAID in DHCP client: %m");
                                        break;
                                }
                                case DHCP_CLIENT_ID_MAC:
                                        r = sd_dhcp_client_set_client_id(link->dhcp_client,
                                                                         ARPHRD_ETHER,
                                                                         (const uint8_t *)&link->mac,
                                                                         sizeof(link->mac));
                                        if (r < 0)
                                                return log_link_warning_errno(link, r, "Could not update MAC client id in DHCP client: %m");
                                        break;
                                default:
                                        assert_not_reached("Unknown client identifier type.");
                                }
                        }

                        if (link->dhcp6_client) {
                                const DUID* duid = link_duid(link);

                                r = sd_dhcp6_client_set_mac(link->dhcp6_client,
                                                            (const uint8_t *) &link->mac,
                                                            sizeof (link->mac),
                                                            ARPHRD_ETHER);
                                if (r < 0)
                                        return log_link_warning_errno(link, r, "Could not update MAC address in DHCPv6 client: %m");

                                r = sd_dhcp6_client_set_iaid(link->dhcp6_client,
                                                             link->network->iaid);
                                if (r < 0)
                                        return log_link_warning_errno(link, r, "Could not update DHCPv6 IAID: %m");

                                r = sd_dhcp6_client_set_duid(link->dhcp6_client,
                                                             duid->type,
                                                             duid->raw_data_len > 0 ? duid->raw_data : NULL,
                                                             duid->raw_data_len);
                                if (r < 0)
                                        return log_link_warning_errno(link, r, "Could not update DHCPv6 DUID: %m");
                        }

                        if (link->radv) {
                                r = sd_radv_set_mac(link->radv, &link->mac);
                                if (r < 0)
                                        return log_link_warning_errno(link, r, "Could not update MAC for Router Advertisement: %m");
                        }

                        if (link->ndisc) {
                                r = sd_ndisc_set_mac(link->ndisc, &link->mac);
                                if (r < 0)
                                        return log_link_warning_errno(link, r, "Could not update MAC for ndisc: %m");
                        }
                }
        }

        had_carrier = link_has_carrier(link);

        r = link_update_flags(link, m);
        if (r < 0)
                return r;

        r = link_update_lldp(link);
        if (r < 0)
                return r;

        carrier_gained = !had_carrier && link_has_carrier(link);
        carrier_lost = had_carrier && !link_has_carrier(link);

        if (carrier_gained) {
                log_link_info(link, "Gained carrier");

                r = link_carrier_gained(link);
                if (r < 0)
                        return r;
        } else if (carrier_lost) {
                log_link_info(link, "Lost carrier");

                r = link_carrier_lost(link);
                if (r < 0)
                        return r;
        }

        return 0;
}

static void print_link_hashmap(FILE *f, const char *prefix, Hashmap* h) {
        bool space = false;
        Iterator i;
        Link *link;

        assert(f);
        assert(prefix);

        if (hashmap_isempty(h))
                return;

        fputs(prefix, f);
        HASHMAP_FOREACH(link, h, i) {
                if (space)
                        fputc(' ', f);

                fprintf(f, "%i", link->ifindex);
                space = true;
        }

        fputc('\n', f);
}

int link_save(Link *link) {
        _cleanup_free_ char *temp_path = NULL;
        _cleanup_fclose_ FILE *f = NULL;
        const char *admin_state, *oper_state;
        Address *a;
        Route *route;
        Iterator i;
        int r;

        assert(link);
        assert(link->state_file);
        assert(link->lease_file);
        assert(link->manager);

        if (link->state == LINK_STATE_LINGER) {
                unlink(link->state_file);
                return 0;
        }

        link_lldp_save(link);

        admin_state = link_state_to_string(link->state);
        assert(admin_state);

        oper_state = link_operstate_to_string(link->operstate);
        assert(oper_state);

        r = fopen_temporary(link->state_file, &f, &temp_path);
        if (r < 0)
                goto fail;

        (void) __fsetlocking(f, FSETLOCKING_BYCALLER);
        (void) fchmod(fileno(f), 0644);

        fprintf(f,
                "# This is private data. Do not parse.\n"
                "ADMIN_STATE=%s\n"
                "OPER_STATE=%s\n",
                admin_state, oper_state);

        if (link->network) {
                bool space;
                sd_dhcp6_lease *dhcp6_lease = NULL;
                const char *dhcp_domainname = NULL;
                char **dhcp6_domains = NULL;
                char **dhcp_domains = NULL;
                unsigned j;

                fprintf(f, "REQUIRED_FOR_ONLINE=%s\n",
                        yes_no(link->network->required_for_online));

                if (link->dhcp6_client) {
                        r = sd_dhcp6_client_get_lease(link->dhcp6_client, &dhcp6_lease);
                        if (r < 0 && r != -ENOMSG)
                                log_link_debug(link, "No DHCPv6 lease");
                }

                fprintf(f, "NETWORK_FILE=%s\n", link->network->filename);

                fputs("DNS=", f);
                space = false;

                for (j = 0; j < link->network->n_dns; j++) {
                        _cleanup_free_ char *b = NULL;

                        r = in_addr_to_string(link->network->dns[j].family,
                                              &link->network->dns[j].address,  &b);
                        if (r < 0) {
                                log_debug_errno(r, "Failed to format address, ignoring: %m");
                                continue;
                        }

                        if (space)
                                fputc(' ', f);
                        fputs(b, f);
                        space = true;
                }

                if (link->network->dhcp_use_dns &&
                    link->dhcp_lease) {
                        const struct in_addr *addresses;

                        r = sd_dhcp_lease_get_dns(link->dhcp_lease, &addresses);
                        if (r > 0) {
                                if (space)
                                        fputc(' ', f);
                                serialize_in_addrs(f, addresses, r);
                                space = true;
                        }
                }

                if (link->network->dhcp_use_dns && dhcp6_lease) {
                        struct in6_addr *in6_addrs;

                        r = sd_dhcp6_lease_get_dns(dhcp6_lease, &in6_addrs);
                        if (r > 0) {
                                if (space)
                                        fputc(' ', f);
                                serialize_in6_addrs(f, in6_addrs, r);
                                space = true;
                        }
                }

                /* Make sure to flush out old entries before we use the NDISC data */
                ndisc_vacuum(link);

                if (link->network->dhcp_use_dns && link->ndisc_rdnss) {
                        NDiscRDNSS *dd;

                        SET_FOREACH(dd, link->ndisc_rdnss, i) {
                                if (space)
                                        fputc(' ', f);

                                serialize_in6_addrs(f, &dd->address, 1);
                                space = true;
                        }
                }

                fputc('\n', f);

                fputs("NTP=", f);
                space = false;
                fputstrv(f, link->network->ntp, NULL, &space);

                if (link->network->dhcp_use_ntp &&
                    link->dhcp_lease) {
                        const struct in_addr *addresses;

                        r = sd_dhcp_lease_get_ntp(link->dhcp_lease, &addresses);
                        if (r > 0) {
                                if (space)
                                        fputc(' ', f);
                                serialize_in_addrs(f, addresses, r);
                                space = true;
                        }
                }

                if (link->network->dhcp_use_ntp && dhcp6_lease) {
                        struct in6_addr *in6_addrs;
                        char **hosts;

                        r = sd_dhcp6_lease_get_ntp_addrs(dhcp6_lease,
                                                         &in6_addrs);
                        if (r > 0) {
                                if (space)
                                        fputc(' ', f);
                                serialize_in6_addrs(f, in6_addrs, r);
                                space = true;
                        }

                        r = sd_dhcp6_lease_get_ntp_fqdn(dhcp6_lease, &hosts);
                        if (r > 0)
                                fputstrv(f, hosts, NULL, &space);
                }

                fputc('\n', f);

                if (link->network->dhcp_use_domains != DHCP_USE_DOMAINS_NO) {
                        if (link->dhcp_lease) {
                                (void) sd_dhcp_lease_get_domainname(link->dhcp_lease, &dhcp_domainname);
                                (void) sd_dhcp_lease_get_search_domains(link->dhcp_lease, &dhcp_domains);
                        }
                        if (dhcp6_lease)
                                (void) sd_dhcp6_lease_get_domains(dhcp6_lease, &dhcp6_domains);
                }

                fputs("DOMAINS=", f);
                space = false;
                fputstrv(f, link->network->search_domains, NULL, &space);

                if (link->network->dhcp_use_domains == DHCP_USE_DOMAINS_YES) {
                        NDiscDNSSL *dd;

                        if (dhcp_domainname)
                                fputs_with_space(f, dhcp_domainname, NULL, &space);
                        if (dhcp_domains)
                                fputstrv(f, dhcp_domains, NULL, &space);
                        if (dhcp6_domains)
                                fputstrv(f, dhcp6_domains, NULL, &space);

                        SET_FOREACH(dd, link->ndisc_dnssl, i)
                                fputs_with_space(f, NDISC_DNSSL_DOMAIN(dd), NULL, &space);
                }

                fputc('\n', f);

                fputs("ROUTE_DOMAINS=", f);
                space = false;
                fputstrv(f, link->network->route_domains, NULL, &space);

                if (link->network->dhcp_use_domains == DHCP_USE_DOMAINS_ROUTE) {
                        NDiscDNSSL *dd;

                        if (dhcp_domainname)
                                fputs_with_space(f, dhcp_domainname, NULL, &space);
                        if (dhcp_domains)
                                fputstrv(f, dhcp_domains, NULL, &space);
                        if (dhcp6_domains)
                                fputstrv(f, dhcp6_domains, NULL, &space);

                        SET_FOREACH(dd, link->ndisc_dnssl, i)
                                fputs_with_space(f, NDISC_DNSSL_DOMAIN(dd), NULL, &space);
                }

                fputc('\n', f);

                fprintf(f, "LLMNR=%s\n",
                        resolve_support_to_string(link->network->llmnr));
                fprintf(f, "MDNS=%s\n",
                        resolve_support_to_string(link->network->mdns));

                if (link->network->dnssec_mode != _DNSSEC_MODE_INVALID)
                        fprintf(f, "DNSSEC=%s\n",
                                dnssec_mode_to_string(link->network->dnssec_mode));

                if (!set_isempty(link->network->dnssec_negative_trust_anchors)) {
                        const char *n;

                        fputs("DNSSEC_NTA=", f);
                        space = false;
                        SET_FOREACH(n, link->network->dnssec_negative_trust_anchors, i)
                                fputs_with_space(f, n, NULL, &space);
                        fputc('\n', f);
                }

                fputs("ADDRESSES=", f);
                space = false;
                SET_FOREACH(a, link->addresses, i) {
                        _cleanup_free_ char *address_str = NULL;

                        r = in_addr_to_string(a->family, &a->in_addr, &address_str);
                        if (r < 0)
                                goto fail;

                        fprintf(f, "%s%s/%u", space ? " " : "", address_str, a->prefixlen);
                        space = true;
                }
                fputc('\n', f);

                fputs("ROUTES=", f);
                space = false;
                SET_FOREACH(route, link->routes, i) {
                        _cleanup_free_ char *route_str = NULL;

                        r = in_addr_to_string(route->family, &route->dst, &route_str);
                        if (r < 0)
                                goto fail;

                        fprintf(f, "%s%s/%hhu/%hhu/%"PRIu32"/%"PRIu32"/"USEC_FMT,
                                space ? " " : "", route_str,
                                route->dst_prefixlen, route->tos, route->priority, route->table, route->lifetime);
                        space = true;
                }

                fputc('\n', f);
        }

        print_link_hashmap(f, "CARRIER_BOUND_TO=", link->bound_to_links);
        print_link_hashmap(f, "CARRIER_BOUND_BY=", link->bound_by_links);

        if (link->dhcp_lease) {
                struct in_addr address;
                const char *tz = NULL;

                assert(link->network);

                r = sd_dhcp_lease_get_timezone(link->dhcp_lease, &tz);
                if (r >= 0)
                        fprintf(f, "TIMEZONE=%s\n", tz);

                r = sd_dhcp_lease_get_address(link->dhcp_lease, &address);
                if (r >= 0) {
                        fputs("DHCP4_ADDRESS=", f);
                        serialize_in_addrs(f, &address, 1);
                        fputc('\n', f);
                }

                r = dhcp_lease_save(link->dhcp_lease, link->lease_file);
                if (r < 0)
                        goto fail;

                fprintf(f,
                        "DHCP_LEASE=%s\n",
                        link->lease_file);
        } else
                unlink(link->lease_file);

        if (link->ipv4ll) {
                struct in_addr address;

                r = sd_ipv4ll_get_address(link->ipv4ll, &address);
                if (r >= 0) {
                        fputs("IPV4LL_ADDRESS=", f);
                        serialize_in_addrs(f, &address, 1);
                        fputc('\n', f);
                }
        }

        r = fflush_and_check(f);
        if (r < 0)
                goto fail;

        if (rename(temp_path, link->state_file) < 0) {
                r = -errno;
                goto fail;
        }

        return 0;

fail:
        (void) unlink(link->state_file);
        if (temp_path)
                (void) unlink(temp_path);

        return log_link_error_errno(link, r, "Failed to save link data to %s: %m", link->state_file);
}

/* The serialized state in /run is no longer up-to-date. */
void link_dirty(Link *link) {
        int r;

        assert(link);

        /* mark manager dirty as link is dirty */
        manager_dirty(link->manager);

        r = set_ensure_allocated(&link->manager->dirty_links, NULL);
        if (r < 0)
                /* allocation errors are ignored */
                return;

        r = set_put(link->manager->dirty_links, link);
        if (r <= 0)
                /* don't take another ref if the link was already dirty */
                return;

        link_ref(link);
}

/* The serialized state in /run is up-to-date */
void link_clean(Link *link) {
        assert(link);
        assert(link->manager);

        set_remove(link->manager->dirty_links, link);
        link_unref(link);
}

static const char* const link_state_table[_LINK_STATE_MAX] = {
        [LINK_STATE_PENDING] = "pending",
        [LINK_STATE_CONFIGURING] = "configuring",
        [LINK_STATE_CONFIGURED] = "configured",
        [LINK_STATE_UNMANAGED] = "unmanaged",
        [LINK_STATE_FAILED] = "failed",
        [LINK_STATE_LINGER] = "linger",
};

DEFINE_STRING_TABLE_LOOKUP(link_state, LinkState);

static const char* const link_operstate_table[_LINK_OPERSTATE_MAX] = {
        [LINK_OPERSTATE_OFF] = "off",
        [LINK_OPERSTATE_NO_CARRIER] = "no-carrier",
        [LINK_OPERSTATE_DORMANT] = "dormant",
        [LINK_OPERSTATE_CARRIER] = "carrier",
        [LINK_OPERSTATE_DEGRADED] = "degraded",
        [LINK_OPERSTATE_ROUTABLE] = "routable",
};

DEFINE_STRING_TABLE_LOOKUP(link_operstate, LinkOperationalState);<|MERGE_RESOLUTION|>--- conflicted
+++ resolved
@@ -2837,8 +2837,6 @@
                         return r;
         }
 
-<<<<<<< HEAD
-=======
         return link_configure_after_setting_mtu(link);
 }
 
@@ -2852,7 +2850,6 @@
         if (link->setting_mtu)
                 return 0;
 
->>>>>>> c3d5db0a
         if (link_has_carrier(link) || link->network->configure_without_carrier) {
                 r = link_acquire_conf(link);
                 if (r < 0)
