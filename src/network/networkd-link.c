/* SPDX-License-Identifier: LGPL-2.1+ */

#include <netinet/ether.h>
#include <linux/if.h>
#include <linux/can/netlink.h>
#include <unistd.h>
#include <stdio_ext.h>

#include "alloc-util.h"
#include "bus-util.h"
#include "dhcp-lease-internal.h"
#include "fd-util.h"
#include "fileio.h"
#include "netlink-util.h"
#include "network-internal.h"
#include "networkd-ipv6-proxy-ndp.h"
#include "networkd-lldp-tx.h"
#include "networkd-manager.h"
#include "networkd-ndisc.h"
#include "networkd-radv.h"
#include "networkd-routing-policy-rule.h"
#include "set.h"
#include "socket-util.h"
#include "stdio-util.h"
#include "string-table.h"
#include "udev-util.h"
#include "util.h"
#include "virt.h"

static bool link_dhcp6_enabled(Link *link) {
        assert(link);

        if (!socket_ipv6_is_supported())
                return false;

        if (link->flags & IFF_LOOPBACK)
                return false;

        if (!link->network)
                return false;

        return link->network->dhcp & ADDRESS_FAMILY_IPV6;
}

static bool link_dhcp4_enabled(Link *link) {
        assert(link);

        if (link->flags & IFF_LOOPBACK)
                return false;

        if (!link->network)
                return false;

        return link->network->dhcp & ADDRESS_FAMILY_IPV4;
}

static bool link_dhcp4_server_enabled(Link *link) {
        assert(link);

        if (link->flags & IFF_LOOPBACK)
                return false;

        if (!link->network)
                return false;

        return link->network->dhcp_server;
}

static bool link_ipv4ll_enabled(Link *link) {
        assert(link);

        if (link->flags & IFF_LOOPBACK)
                return false;

        if (!link->network)
                return false;

        if (streq_ptr(link->kind, "wireguard"))
                return false;

        return link->network->link_local & ADDRESS_FAMILY_IPV4;
}

static bool link_ipv6ll_enabled(Link *link) {
        assert(link);

        if (!socket_ipv6_is_supported())
                return false;

        if (link->flags & IFF_LOOPBACK)
                return false;

        if (!link->network)
                return false;

        if (streq_ptr(link->kind, "wireguard"))
                return false;

        return link->network->link_local & ADDRESS_FAMILY_IPV6;
}

static bool link_ipv6_enabled(Link *link) {
        assert(link);

        if (!socket_ipv6_is_supported())
                return false;

        if (link->network->bridge)
                return false;

        /* DHCPv6 client will not be started if no IPv6 link-local address is configured. */
        return link_ipv6ll_enabled(link) || network_has_static_ipv6_addresses(link->network);
}

static bool link_radv_enabled(Link *link) {
        assert(link);

        if (!link_ipv6ll_enabled(link))
                return false;

        return link->network->router_prefix_delegation != RADV_PREFIX_DELEGATION_NONE;
}

static bool link_lldp_rx_enabled(Link *link) {
        assert(link);

        if (link->flags & IFF_LOOPBACK)
                return false;

        if (link->iftype != ARPHRD_ETHER)
                return false;

        if (!link->network)
                return false;

        /* LLDP should be handled on bridge slaves as those have a direct
         * connection to their peers not on the bridge master. Linux doesn't
         * even (by default) forward lldp packets to the bridge master.*/
        if (streq_ptr("bridge", link->kind))
                return false;

        return link->network->lldp_mode != LLDP_MODE_NO;
}

static bool link_lldp_emit_enabled(Link *link) {
        assert(link);

        if (link->flags & IFF_LOOPBACK)
                return false;

        if (link->iftype != ARPHRD_ETHER)
                return false;

        if (!link->network)
                return false;

        return link->network->lldp_emit != LLDP_EMIT_NO;
}

static bool link_ipv4_forward_enabled(Link *link) {
        assert(link);

        if (link->flags & IFF_LOOPBACK)
                return false;

        if (!link->network)
                return false;

        if (link->network->ip_forward == _ADDRESS_FAMILY_BOOLEAN_INVALID)
                return false;

        return link->network->ip_forward & ADDRESS_FAMILY_IPV4;
}

static bool link_ipv6_forward_enabled(Link *link) {
        assert(link);

        if (!socket_ipv6_is_supported())
                return false;

        if (link->flags & IFF_LOOPBACK)
                return false;

        if (!link->network)
                return false;

        if (link->network->ip_forward == _ADDRESS_FAMILY_BOOLEAN_INVALID)
                return false;

        return link->network->ip_forward & ADDRESS_FAMILY_IPV6;
}

static bool link_proxy_arp_enabled(Link *link) {
        assert(link);

        if (link->flags & IFF_LOOPBACK)
                return false;

        if (!link->network)
                return false;

        if (link->network->proxy_arp < 0)
                return false;

        return true;
}

static bool link_ipv6_accept_ra_enabled_implicit(Link *link, bool * implicit) {
        assert(link);

        if (!socket_ipv6_is_supported())
                return false;

        if (link->flags & IFF_LOOPBACK)
                return false;

        if (!link->network)
                return false;

        if (!link_ipv6ll_enabled(link))
                return false;

        /* If unset use system default (enabled if local forwarding is disabled.
         * disabled if local forwarding is enabled).
         * If set, ignore or enforce RA independent of local forwarding state.
         */
        if (link->network->ipv6_accept_ra < 0) {
                /* default to accept RA if ip_forward is disabled and ignore RA if ip_forward is enabled */
                if (implicit)
                        *implicit = true;
                return !link_ipv6_forward_enabled(link);
        }
        else if (link->network->ipv6_accept_ra > 0)
                /* accept RA even if ip_forward is enabled */
                return true;
        else
                /* ignore RA */
                return false;
}

static bool link_ipv6_accept_ra_enabled(Link *link) {
        return link_ipv6_accept_ra_enabled_implicit(link, NULL);
}

static IPv6PrivacyExtensions link_ipv6_privacy_extensions(Link *link) {
        assert(link);

        if (!socket_ipv6_is_supported())
                return _IPV6_PRIVACY_EXTENSIONS_INVALID;

        if (link->flags & IFF_LOOPBACK)
                return _IPV6_PRIVACY_EXTENSIONS_INVALID;

        if (!link->network)
                return _IPV6_PRIVACY_EXTENSIONS_INVALID;

        return link->network->ipv6_privacy_extensions;
}

static int link_enable_ipv6(Link *link) {
        const char *p = NULL;
        bool disabled;
        int r;

        if (link->flags & IFF_LOOPBACK)
                return 0;

        disabled = !link_ipv6_enabled(link);

        p = strjoina("/proc/sys/net/ipv6/conf/", link->ifname, "/disable_ipv6");

        r = write_string_file(p, one_zero(disabled), WRITE_STRING_FILE_VERIFY_ON_FAILURE);
        if (r < 0)
                log_link_warning_errno(link, r, "Cannot %s IPv6 for interface %s: %m",
                                       enable_disable(!disabled), link->ifname);
        else
                log_link_info(link, "IPv6 successfully %sd", enable_disable(!disabled));

        return 0;
}

void link_update_operstate(Link *link) {
        LinkOperationalState operstate;
        assert(link);

        if (link->kernel_operstate == IF_OPER_DORMANT)
                operstate = LINK_OPERSTATE_DORMANT;
        else if (link_has_carrier(link)) {
                Address *address;
                uint8_t scope = RT_SCOPE_NOWHERE;
                Iterator i;

                /* if we have carrier, check what addresses we have */
                SET_FOREACH(address, link->addresses, i) {
                        if (!address_is_ready(address))
                                continue;

                        if (address->scope < scope)
                                scope = address->scope;
                }

                /* for operstate we also take foreign addresses into account */
                SET_FOREACH(address, link->addresses_foreign, i) {
                        if (!address_is_ready(address))
                                continue;

                        if (address->scope < scope)
                                scope = address->scope;
                }

                if (scope < RT_SCOPE_SITE)
                        /* universally accessible addresses found */
                        operstate = LINK_OPERSTATE_ROUTABLE;
                else if (scope < RT_SCOPE_HOST)
                        /* only link or site local addresses found */
                        operstate = LINK_OPERSTATE_DEGRADED;
                else
                        /* no useful addresses found */
                        operstate = LINK_OPERSTATE_CARRIER;
        } else if (link->flags & IFF_UP)
                operstate = LINK_OPERSTATE_NO_CARRIER;
        else
                operstate = LINK_OPERSTATE_OFF;

        if (link->operstate != operstate) {
                link->operstate = operstate;
                link_send_changed(link, "OperationalState", NULL);
                link_dirty(link);
        }
}

#define FLAG_STRING(string, flag, old, new) \
        (((old ^ new) & flag) \
                ? ((old & flag) ? (" -" string) : (" +" string)) \
                : "")

static int link_update_flags(Link *link, sd_netlink_message *m) {
        unsigned flags, unknown_flags_added, unknown_flags_removed, unknown_flags;
        uint8_t operstate;
        int r;

        assert(link);

        r = sd_rtnl_message_link_get_flags(m, &flags);
        if (r < 0)
                return log_link_warning_errno(link, r, "Could not get link flags: %m");

        r = sd_netlink_message_read_u8(m, IFLA_OPERSTATE, &operstate);
        if (r < 0)
                /* if we got a message without operstate, take it to mean
                   the state was unchanged */
                operstate = link->kernel_operstate;

        if ((link->flags == flags) && (link->kernel_operstate == operstate))
                return 0;

        if (link->flags != flags) {
                log_link_debug(link, "Flags change:%s%s%s%s%s%s%s%s%s%s%s%s%s%s%s%s%s%s%s",
                               FLAG_STRING("LOOPBACK", IFF_LOOPBACK, link->flags, flags),
                               FLAG_STRING("MASTER", IFF_MASTER, link->flags, flags),
                               FLAG_STRING("SLAVE", IFF_SLAVE, link->flags, flags),
                               FLAG_STRING("UP", IFF_UP, link->flags, flags),
                               FLAG_STRING("DORMANT", IFF_DORMANT, link->flags, flags),
                               FLAG_STRING("LOWER_UP", IFF_LOWER_UP, link->flags, flags),
                               FLAG_STRING("RUNNING", IFF_RUNNING, link->flags, flags),
                               FLAG_STRING("MULTICAST", IFF_MULTICAST, link->flags, flags),
                               FLAG_STRING("BROADCAST", IFF_BROADCAST, link->flags, flags),
                               FLAG_STRING("POINTOPOINT", IFF_POINTOPOINT, link->flags, flags),
                               FLAG_STRING("PROMISC", IFF_PROMISC, link->flags, flags),
                               FLAG_STRING("ALLMULTI", IFF_ALLMULTI, link->flags, flags),
                               FLAG_STRING("PORTSEL", IFF_PORTSEL, link->flags, flags),
                               FLAG_STRING("AUTOMEDIA", IFF_AUTOMEDIA, link->flags, flags),
                               FLAG_STRING("DYNAMIC", IFF_DYNAMIC, link->flags, flags),
                               FLAG_STRING("NOARP", IFF_NOARP, link->flags, flags),
                               FLAG_STRING("NOTRAILERS", IFF_NOTRAILERS, link->flags, flags),
                               FLAG_STRING("DEBUG", IFF_DEBUG, link->flags, flags),
                               FLAG_STRING("ECHO", IFF_ECHO, link->flags, flags));

                unknown_flags = ~(IFF_LOOPBACK | IFF_MASTER | IFF_SLAVE | IFF_UP |
                                  IFF_DORMANT | IFF_LOWER_UP | IFF_RUNNING |
                                  IFF_MULTICAST | IFF_BROADCAST | IFF_POINTOPOINT |
                                  IFF_PROMISC | IFF_ALLMULTI | IFF_PORTSEL |
                                  IFF_AUTOMEDIA | IFF_DYNAMIC | IFF_NOARP |
                                  IFF_NOTRAILERS | IFF_DEBUG | IFF_ECHO);
                unknown_flags_added = ((link->flags ^ flags) & flags & unknown_flags);
                unknown_flags_removed = ((link->flags ^ flags) & link->flags & unknown_flags);

                /* link flags are currently at most 18 bits, let's align to
                 * printing 20 */
                if (unknown_flags_added)
                        log_link_debug(link,
                                       "Unknown link flags gained: %#.5x (ignoring)",
                                       unknown_flags_added);

                if (unknown_flags_removed)
                        log_link_debug(link,
                                       "Unknown link flags lost: %#.5x (ignoring)",
                                       unknown_flags_removed);
        }

        link->flags = flags;
        link->kernel_operstate = operstate;

        link_update_operstate(link);

        return 0;
}

static int link_new(Manager *manager, sd_netlink_message *message, Link **ret) {
        _cleanup_(link_unrefp) Link *link = NULL;
        uint16_t type;
        const char *ifname, *kind = NULL;
        int r, ifindex;
        unsigned short iftype;

        assert(manager);
        assert(message);
        assert(ret);

        /* check for link kind */
        r = sd_netlink_message_enter_container(message, IFLA_LINKINFO);
        if (r == 0) {
                (void)sd_netlink_message_read_string(message, IFLA_INFO_KIND, &kind);
                r = sd_netlink_message_exit_container(message);
                if (r < 0)
                        return r;
        }

        r = sd_netlink_message_get_type(message, &type);
        if (r < 0)
                return r;
        else if (type != RTM_NEWLINK)
                return -EINVAL;

        r = sd_rtnl_message_link_get_ifindex(message, &ifindex);
        if (r < 0)
                return r;
        else if (ifindex <= 0)
                return -EINVAL;

        r = sd_rtnl_message_link_get_type(message, &iftype);
        if (r < 0)
                return r;

        r = sd_netlink_message_read_string(message, IFLA_IFNAME, &ifname);
        if (r < 0)
                return r;

        link = new0(Link, 1);
        if (!link)
                return -ENOMEM;

        link->n_ref = 1;
        link->manager = manager;
        link->state = LINK_STATE_PENDING;
        link->rtnl_extended_attrs = true;
        link->ifindex = ifindex;
        link->iftype = iftype;
        link->ifname = strdup(ifname);
        if (!link->ifname)
                return -ENOMEM;

        if (kind) {
                link->kind = strdup(kind);
                if (!link->kind)
                        return -ENOMEM;
        }

        r = sd_netlink_message_read_ether_addr(message, IFLA_ADDRESS, &link->mac);
        if (r < 0)
                log_link_debug_errno(link, r, "MAC address not found for new device, continuing without");

        if (asprintf(&link->state_file, "/run/systemd/netif/links/%d", link->ifindex) < 0)
                return -ENOMEM;

        if (asprintf(&link->lease_file, "/run/systemd/netif/leases/%d", link->ifindex) < 0)
                return -ENOMEM;

        if (asprintf(&link->lldp_file, "/run/systemd/netif/lldp/%d", link->ifindex) < 0)
                return -ENOMEM;

        r = hashmap_ensure_allocated(&manager->links, NULL);
        if (r < 0)
                return r;

        r = hashmap_put(manager->links, INT_TO_PTR(link->ifindex), link);
        if (r < 0)
                return r;

        r = link_update_flags(link, message);
        if (r < 0)
                return r;

        *ret = TAKE_PTR(link);

        return 0;
}

static void link_free(Link *link) {
        Address *address;
        Link *carrier;
        Route *route;
        Iterator i;

        if (!link)
                return;

        while ((route = set_first(link->routes)))
                route_free(route);

        while ((route = set_first(link->routes_foreign)))
                route_free(route);

        link->routes = set_free(link->routes);
        link->routes_foreign = set_free(link->routes_foreign);
<<<<<<< HEAD

        while ((address = set_first(link->addresses)))
                address_free(address);

        while ((address = set_first(link->addresses_foreign)))
                address_free(address);

=======

        while ((address = set_first(link->addresses)))
                address_free(address);

        while ((address = set_first(link->addresses_foreign)))
                address_free(address);

>>>>>>> 047fcf6b
        link->addresses = set_free(link->addresses);
        link->addresses_foreign = set_free(link->addresses_foreign);

        while ((address = link->pool_addresses)) {
                LIST_REMOVE(addresses, link->pool_addresses, address);
                address_free(address);
        }

        sd_dhcp_server_unref(link->dhcp_server);
        sd_dhcp_client_unref(link->dhcp_client);
        sd_dhcp_lease_unref(link->dhcp_lease);

        link_lldp_emit_stop(link);

        free(link->lease_file);

        sd_lldp_unref(link->lldp);
        free(link->lldp_file);

        ndisc_flush(link);

        sd_ipv4ll_unref(link->ipv4ll);
        sd_dhcp6_client_unref(link->dhcp6_client);
        sd_ndisc_unref(link->ndisc);
        sd_radv_unref(link->radv);

        if (link->manager)
                hashmap_remove(link->manager->links, INT_TO_PTR(link->ifindex));

        free(link->ifname);

        free(link->kind);

        (void)unlink(link->state_file);
        free(link->state_file);

        udev_device_unref(link->udev_device);

        HASHMAP_FOREACH (carrier, link->bound_to_links, i)
                hashmap_remove(link->bound_to_links, INT_TO_PTR(carrier->ifindex));
        hashmap_free(link->bound_to_links);

        HASHMAP_FOREACH (carrier, link->bound_by_links, i)
                hashmap_remove(link->bound_by_links, INT_TO_PTR(carrier->ifindex));
        hashmap_free(link->bound_by_links);

        free(link);
}

Link *link_unref(Link *link) {
        if (!link)
                return NULL;

        assert(link->n_ref > 0);

        link->n_ref--;

        if (link->n_ref > 0)
                return NULL;

        link_free(link);

        return NULL;
}

Link *link_ref(Link *link) {
        if (!link)
                return NULL;

        assert(link->n_ref > 0);

        link->n_ref++;

        return link;
}

int link_get(Manager *m, int ifindex, Link **ret) {
        Link *link;

        assert(m);
        assert(ifindex);
        assert(ret);

        link = hashmap_get(m->links, INT_TO_PTR(ifindex));
        if (!link)
                return -ENODEV;

        *ret = link;

        return 0;
}

static void link_set_state(Link *link, LinkState state) {
        assert(link);

        if (link->state == state)
                return;

        link->state = state;

        link_send_changed(link, "AdministrativeState", NULL);
}

static void link_enter_unmanaged(Link *link) {
        assert(link);

        log_link_debug(link, "Unmanaged");

        link_set_state(link, LINK_STATE_UNMANAGED);

        link_dirty(link);
}

static int link_stop_clients(Link *link) {
        int r = 0, k;

        assert(link);
        assert(link->manager);
        assert(link->manager->event);

        if (link->dhcp_client) {
                k = sd_dhcp_client_stop(link->dhcp_client);
                if (k < 0)
                        r = log_link_warning_errno(link, k, "Could not stop DHCPv4 client: %m");
        }

        if (link->ipv4ll) {
                k = sd_ipv4ll_stop(link->ipv4ll);
                if (k < 0)
                        r = log_link_warning_errno(link, k, "Could not stop IPv4 link-local: %m");
        }

        if (link->dhcp6_client) {
                k = sd_dhcp6_client_stop(link->dhcp6_client);
                if (k < 0)
                        r = log_link_warning_errno(link, k, "Could not stop DHCPv6 client: %m");
        }

        if (link->ndisc) {
                k = sd_ndisc_stop(link->ndisc);
                if (k < 0)
                        r = log_link_warning_errno(link, k, "Could not stop IPv6 Router Discovery: %m");
        }

        if (link->radv) {
                k = sd_radv_stop(link->radv);
                if (k < 0)
                        r = log_link_warning_errno(link, k, "Could not stop IPv6 Router Advertisement: %m");
        }

        link_lldp_emit_stop(link);
        return r;
}

void link_enter_failed(Link *link) {
        assert(link);

        if (IN_SET(link->state, LINK_STATE_FAILED, LINK_STATE_LINGER))
                return;

        log_link_warning(link, "Failed");

        link_set_state(link, LINK_STATE_FAILED);

        link_stop_clients(link);

        link_dirty(link);
}

static Address* link_find_dhcp_server_address(Link *link) {
        Address *address;

        assert(link);
        assert(link->network);

        /* The first statically configured address if there is any */
        LIST_FOREACH(addresses, address, link->network->static_addresses) {

                if (address->family != AF_INET)
                        continue;

                if (in_addr_is_null(address->family, &address->in_addr))
                        continue;

                return address;
        }

        /* If that didn't work, find a suitable address we got from the pool */
        LIST_FOREACH(addresses, address, link->pool_addresses) {
                if (address->family != AF_INET)
                        continue;

                return address;
        }

        return NULL;
}

static void link_enter_configured(Link *link) {
        assert(link);
        assert(link->network);

        if (link->state != LINK_STATE_CONFIGURING)
                return;

        log_link_info(link, "Configured");

        link_set_state(link, LINK_STATE_CONFIGURED);

        link_dirty(link);
}

<<<<<<< HEAD
void link_check_ready(Link *link) {
        Address *a;
        Iterator i;

        assert(link);

        if (IN_SET(link->state, LINK_STATE_FAILED, LINK_STATE_LINGER))
                return;

        if (!link->network)
                return;

        if (!link->static_routes_configured)
                return;

        if (!link->routing_policy_rules_configured)
                return;

        if (link_ipv4ll_enabled(link))
                if (!link->ipv4ll_address ||
                    !link->ipv4ll_route)
                        return;

        if (!link->network->bridge) {

                if (link_ipv6ll_enabled(link))
                        if (in_addr_is_null(AF_INET6, (const union in_addr_union*) &link->ipv6ll_address) > 0)
                                return;

                if ((link_dhcp4_enabled(link) && !link_dhcp6_enabled(link) &&
                     !link->dhcp4_configured) ||
                    (link_dhcp6_enabled(link) && !link_dhcp4_enabled(link) &&
                     !link->dhcp6_configured) ||
                    (link_dhcp4_enabled(link) && link_dhcp6_enabled(link) &&
                     !link->dhcp4_configured && !link->dhcp6_configured))
                        return;

                bool implicit = false;
                if (link_ipv6_accept_ra_enabled_implicit(link, &implicit) && !link->ndisc_configured)
                        if (!implicit)
                                return;
        }

        SET_FOREACH(a, link->addresses, i)
                if (!address_is_ready(a))
                        return;

        if (link->state != LINK_STATE_CONFIGURED)
                link_enter_configured(link);

        return;
}

=======
>>>>>>> 047fcf6b
static int link_set_routing_policy_rule(Link *link) {
        RoutingPolicyRule *rule, *rrule = NULL;
        int r;

        assert(link);
        assert(link->network);

        link_set_state(link, LINK_STATE_CONFIGURING);
        link->routing_policy_rules_configured = false;

        LIST_FOREACH(rules, rule, link->network->rules) {
                r = routing_policy_rule_get(link->manager, rule->family, &rule->from, rule->from_prefixlen, &rule->to,
                                            rule->to_prefixlen, rule->tos, rule->fwmark, rule->table, rule->iif, rule->oif, &rrule);
                if (r == 0) {
                        (void) routing_policy_rule_make_local(link->manager, rrule);
                        continue;
                }

                r = routing_policy_rule_configure(rule, link, link_routing_policy_rule_handler, false);
                if (r < 0) {
                        log_link_warning_errno(link, r, "Could not set routing policy rules: %m");
                        link_enter_failed(link);
                        return r;
                }

                link->routing_policy_rule_messages++;
        }

        routing_policy_rule_purge(link->manager, link);
        if (link->routing_policy_rule_messages == 0) {
                link->routing_policy_rules_configured = true;
                link_check_ready(link);
        } else
                log_link_debug(link, "Setting routing policy rules");

        return 0;
}

static int route_handler(sd_netlink *rtnl, sd_netlink_message *m, void *userdata) {
        _cleanup_(link_unrefp) Link *link = userdata;
        int r;

        assert(link->route_messages > 0);
        assert(IN_SET(link->state, LINK_STATE_CONFIGURING,
                      LINK_STATE_FAILED, LINK_STATE_LINGER));

        link->route_messages--;

        if (IN_SET(link->state, LINK_STATE_FAILED, LINK_STATE_LINGER))
                return 1;

        r = sd_netlink_message_get_errno(m);
        if (r < 0 && r != -EEXIST)
                log_link_warning_errno(link, r, "Could not set route: %m");

        if (link->route_messages == 0) {
                log_link_debug(link, "Routes set");
                link->static_routes_configured = true;
                link_check_ready(link);
        }

        return 1;
}

static int link_request_set_routes(Link *link) {
        Route *rt;
        int r;

        assert(link);
        assert(link->network);
        assert(link->addresses_configured);
        assert(link->address_messages == 0);
        assert(link->state != _LINK_STATE_INVALID);

        link_set_state(link, LINK_STATE_CONFIGURING);
        link->static_routes_configured = false;

        (void) link_set_routing_policy_rule(link);

        LIST_FOREACH(routes, rt, link->network->static_routes) {
                r = route_configure(rt, link, route_handler);
                if (r < 0) {
                        log_link_warning_errno(link, r, "Could not set routes: %m");
                        link_enter_failed(link);
                        return r;
                }

                link->route_messages++;
        }

        if (link->route_messages == 0) {
                link->static_routes_configured = true;
                link_check_ready(link);
        } else
                log_link_debug(link, "Setting routes");

        return 0;
}

void link_check_ready(Link *link) {
        Address *a;
        Iterator i;

        assert(link);

        if (IN_SET(link->state, LINK_STATE_FAILED, LINK_STATE_LINGER))
                return;

        if (!link->network)
                return;

        if (!link->addresses_configured)
                return;

        SET_FOREACH(a, link->addresses, i)
                if (!address_is_ready(a))
                        return;

        if (!link->addresses_ready) {
                link->addresses_ready = true;
                link_request_set_routes(link);
        }

        if (!link->static_routes_configured)
                return;

        if (!link->routing_policy_rules_configured)
                return;

        if (link_ipv4ll_enabled(link))
                if (!link->ipv4ll_address ||
                    !link->ipv4ll_route)
                        return;

        if (!link->network->bridge) {

                if (link_ipv6ll_enabled(link))
                        if (in_addr_is_null(AF_INET6, (const union in_addr_union*) &link->ipv6ll_address) > 0)
                                return;

                if ((link_dhcp4_enabled(link) && !link_dhcp6_enabled(link) &&
                     !link->dhcp4_configured) ||
                    (link_dhcp6_enabled(link) && !link_dhcp4_enabled(link) &&
                     !link->dhcp6_configured) ||
                    (link_dhcp4_enabled(link) && link_dhcp6_enabled(link) &&
                     !link->dhcp4_configured && !link->dhcp6_configured))
                        return;

                bool implicit = false;
                if (link_ipv6_accept_ra_enabled_implicit(link, &implicit) && !link->ndisc_configured)
                        if (!implicit)
                                return;
        }

        if (link->state != LINK_STATE_CONFIGURED)
                link_enter_configured(link);

        return;
}

int link_route_remove_handler(sd_netlink *rtnl, sd_netlink_message *m, void *userdata) {
        _cleanup_(link_unrefp) Link *link = userdata;
        int r;

        assert(m);
        assert(link);
        assert(link->ifname);

        if (IN_SET(link->state, LINK_STATE_FAILED, LINK_STATE_LINGER))
                return 1;

        r = sd_netlink_message_get_errno(m);
        if (r < 0 && r != -ESRCH)
                log_link_warning_errno(link, r, "Could not drop route: %m");

        return 1;
}

static int address_handler(sd_netlink *rtnl, sd_netlink_message *m, void *userdata) {
        _cleanup_(link_unrefp) Link *link = userdata;
        int r;

        assert(rtnl);
        assert(m);
        assert(link);
        assert(link->ifname);
        assert(link->address_messages > 0);
        assert(IN_SET(link->state, LINK_STATE_CONFIGURING,
               LINK_STATE_FAILED, LINK_STATE_LINGER));

        link->address_messages--;

        if (IN_SET(link->state, LINK_STATE_FAILED, LINK_STATE_LINGER))
                return 1;

        r = sd_netlink_message_get_errno(m);
        if (r < 0 && r != -EEXIST)
                log_link_warning_errno(link, r, "could not set address: %m");
        else if (r >= 0)
                manager_rtnl_process_address(rtnl, m, link->manager);

        if (link->address_messages == 0) {
                log_link_debug(link, "Addresses set");
                link->addresses_configured = true;
                link_check_ready(link);
        }

        return 1;
}

static int address_label_handler(sd_netlink *rtnl, sd_netlink_message *m, void *userdata) {
        _cleanup_(link_unrefp) Link *link = userdata;
        int r;

        assert(rtnl);
        assert(m);
        assert(link);
        assert(link->ifname);
        assert(link->address_label_messages > 0);

        link->address_label_messages--;

        if (IN_SET(link->state, LINK_STATE_FAILED, LINK_STATE_LINGER))
                return 1;

        r = sd_netlink_message_get_errno(m);
        if (r < 0 && r != -EEXIST)
                log_link_warning_errno(link, r, "could not set address label: %m");
        else if (r >= 0)
                manager_rtnl_process_address(rtnl, m, link->manager);

        if (link->address_label_messages == 0)
                log_link_debug(link, "Addresses label set");

        return 1;
}

static int link_push_uplink_dns_to_dhcp_server(Link *link, sd_dhcp_server *s) {
        _cleanup_free_ struct in_addr *addresses = NULL;
        size_t n_addresses = 0, n_allocated = 0;
        unsigned i;

        log_debug("Copying DNS server information from %s", link->ifname);

        if (!link->network)
                return 0;

        for (i = 0; i < link->network->n_dns; i++) {
                struct in_addr ia;

                /* Only look for IPv4 addresses */
                if (link->network->dns[i].family != AF_INET)
                        continue;

                ia = link->network->dns[i].address.in;

                /* Never propagate obviously borked data */
                if (in4_addr_is_null(&ia) || in4_addr_is_localhost(&ia))
                        continue;

                if (!GREEDY_REALLOC(addresses, n_allocated, n_addresses + 1))
                        return log_oom();

                addresses[n_addresses++] = ia;
        }

        if (link->network->dhcp_use_dns && link->dhcp_lease) {
                const struct in_addr *da = NULL;
                int n;

                n = sd_dhcp_lease_get_dns(link->dhcp_lease, &da);
                if (n > 0) {

                        if (!GREEDY_REALLOC(addresses, n_allocated, n_addresses + n))
                                return log_oom();

                        memcpy(addresses + n_addresses, da, n * sizeof(struct in_addr));
                        n_addresses += n;
                }
        }

        if (n_addresses <= 0)
                return 0;

        return sd_dhcp_server_set_dns(s, addresses, n_addresses);
}

static int link_push_uplink_ntp_to_dhcp_server(Link *link, sd_dhcp_server *s) {
        _cleanup_free_ struct in_addr *addresses = NULL;
        size_t n_addresses = 0, n_allocated = 0;
        char **a;

        if (!link->network)
                return 0;

        log_debug("Copying NTP server information from %s", link->ifname);

        STRV_FOREACH(a, link->network->ntp) {
                struct in_addr ia;

                /* Only look for IPv4 addresses */
                if (inet_pton(AF_INET, *a, &ia) <= 0)
                        continue;

                /* Never propagate obviously borked data */
                if (in4_addr_is_null(&ia) || in4_addr_is_localhost(&ia))
                        continue;

                if (!GREEDY_REALLOC(addresses, n_allocated, n_addresses + 1))
                        return log_oom();

                addresses[n_addresses++] = ia;
        }

        if (link->network->dhcp_use_ntp && link->dhcp_lease) {
                const struct in_addr *da = NULL;
                int n;

                n = sd_dhcp_lease_get_ntp(link->dhcp_lease, &da);
                if (n > 0) {

                        if (!GREEDY_REALLOC(addresses, n_allocated, n_addresses + n))
                                return log_oom();

                        memcpy(addresses + n_addresses, da, n * sizeof(struct in_addr));
                        n_addresses += n;
                }
        }

        if (n_addresses <= 0)
                return 0;

        return sd_dhcp_server_set_ntp(s, addresses, n_addresses);
}

static int link_set_bridge_fdb(Link *link) {
        FdbEntry *fdb_entry;
        int r;

        LIST_FOREACH(static_fdb_entries, fdb_entry, link->network->static_fdb_entries) {
                r = fdb_entry_configure(link, fdb_entry);
                if (r < 0)
                        return log_link_error_errno(link, r, "Failed to add MAC entry to static MAC table: %m");
        }

        return 0;
}

static int link_request_set_addresses(Link *link) {
        AddressLabel *label;
        Address *ad;
        int r;

        assert(link);
        assert(link->network);
        assert(link->state != _LINK_STATE_INVALID);

        link_set_state(link, LINK_STATE_CONFIGURING);

        /* Reset all *_configured flags we are configuring. */
        link->addresses_configured = false;
        link->addresses_ready = false;
        link->static_routes_configured = false;
        link->routing_policy_rules_configured = false;

        r = link_set_bridge_fdb(link);
        if (r < 0)
                return r;

        LIST_FOREACH(addresses, ad, link->network->static_addresses) {
                r = address_configure(ad, link, address_handler, false);
                if (r < 0) {
                        log_link_warning_errno(link, r, "Could not set addresses: %m");
                        link_enter_failed(link);
                        return r;
                }

                link->address_messages++;
        }

        LIST_FOREACH(labels, label, link->network->address_labels) {
                r = address_label_configure(label, link, address_label_handler, false);
                if (r < 0) {
                        log_link_warning_errno(link, r, "Could not set address label: %m");
                        link_enter_failed(link);
                        return r;
                }

                link->address_label_messages++;
        }

        /* now that we can figure out a default address for the dhcp server,
           start it */
        if (link_dhcp4_server_enabled(link) && (link->flags & IFF_UP)) {
                Address *address;
                Link *uplink = NULL;
                bool acquired_uplink = false;

                address = link_find_dhcp_server_address(link);
                if (!address) {
                        log_link_warning(link, "Failed to find suitable address for DHCPv4 server instance.");
                        link_enter_failed(link);
                        return 0;
                }

                /* use the server address' subnet as the pool */
                r = sd_dhcp_server_configure_pool(link->dhcp_server, &address->in_addr.in, address->prefixlen,
                                                  link->network->dhcp_server_pool_offset, link->network->dhcp_server_pool_size);
                if (r < 0)
                        return r;

                /* TODO:
                r = sd_dhcp_server_set_router(link->dhcp_server,
                                              &main_address->in_addr.in);
                if (r < 0)
                        return r;
                */

                if (link->network->dhcp_server_max_lease_time_usec > 0) {
                        r = sd_dhcp_server_set_max_lease_time(
                                        link->dhcp_server,
                                        DIV_ROUND_UP(link->network->dhcp_server_max_lease_time_usec, USEC_PER_SEC));
                        if (r < 0)
                                return r;
                }

                if (link->network->dhcp_server_default_lease_time_usec > 0) {
                        r = sd_dhcp_server_set_default_lease_time(
                                        link->dhcp_server,
                                        DIV_ROUND_UP(link->network->dhcp_server_default_lease_time_usec, USEC_PER_SEC));
                        if (r < 0)
                                return r;
                }

                if (link->network->dhcp_server_emit_dns) {

                        if (link->network->n_dhcp_server_dns > 0)
                                r = sd_dhcp_server_set_dns(link->dhcp_server, link->network->dhcp_server_dns, link->network->n_dhcp_server_dns);
                        else {
                                uplink = manager_find_uplink(link->manager, link);
                                acquired_uplink = true;

                                if (!uplink) {
                                        log_link_debug(link, "Not emitting DNS server information on link, couldn't find suitable uplink.");
                                        r = 0;
                                } else
                                        r = link_push_uplink_dns_to_dhcp_server(uplink, link->dhcp_server);
                        }
                        if (r < 0)
                                log_link_warning_errno(link, r, "Failed to set DNS server for DHCP server, ignoring: %m");
                }

                if (link->network->dhcp_server_emit_ntp) {

                        if (link->network->n_dhcp_server_ntp > 0)
                                r = sd_dhcp_server_set_ntp(link->dhcp_server, link->network->dhcp_server_ntp, link->network->n_dhcp_server_ntp);
                        else {
                                if (!acquired_uplink)
                                        uplink = manager_find_uplink(link->manager, link);

                                if (!uplink) {
                                        log_link_debug(link, "Not emitting NTP server information on link, couldn't find suitable uplink.");
                                        r = 0;
                                } else
                                        r = link_push_uplink_ntp_to_dhcp_server(uplink, link->dhcp_server);

                        }
                        if (r < 0)
                                log_link_warning_errno(link, r, "Failed to set NTP server for DHCP server, ignoring: %m");
                }

                r = sd_dhcp_server_set_emit_router(link->dhcp_server, link->network->dhcp_server_emit_router);
                if (r < 0) {
                        log_link_warning_errno(link, r, "Failed to set router emission for DHCP server: %m");
                        return r;
                }

                if (link->network->dhcp_server_emit_timezone) {
                        _cleanup_free_ char *buffer = NULL;
                        const char *tz = NULL;

                        if (link->network->dhcp_server_timezone)
                                tz = link->network->dhcp_server_timezone;
                        else {
                                r = get_timezone(&buffer);
                                if (r < 0)
                                        log_warning_errno(r, "Failed to determine timezone: %m");
                                else
                                        tz = buffer;
                        }

                        if (tz) {
                                r = sd_dhcp_server_set_timezone(link->dhcp_server, tz);
                                if (r < 0)
                                        return r;
                        }
                }

                r = sd_dhcp_server_start(link->dhcp_server);
                if (r < 0) {
                        log_link_warning_errno(link, r, "Could not start DHCPv4 server instance: %m");

                        link_enter_failed(link);

                        return 0;
                }

                log_link_debug(link, "Offering DHCPv4 leases");
        }

        if (link->address_messages == 0) {
                link->addresses_configured = true;
                link_check_ready(link);
        } else
                log_link_debug(link, "Setting addresses");

        return 0;
}

int link_address_remove_handler(sd_netlink *rtnl, sd_netlink_message *m, void *userdata) {
        _cleanup_(link_unrefp) Link *link = userdata;
        int r;

        assert(m);
        assert(link);
        assert(link->ifname);

        if (IN_SET(link->state, LINK_STATE_FAILED, LINK_STATE_LINGER))
                return 1;

        r = sd_netlink_message_get_errno(m);
        if (r < 0 && r != -EADDRNOTAVAIL)
                log_link_warning_errno(link, r, "Could not drop address: %m");

        return 1;
}

static int link_set_bridge_vlan(Link *link) {
        int r = 0;

        r = br_vlan_configure(link, link->network->pvid, link->network->br_vid_bitmap, link->network->br_untagged_bitmap);
        if (r < 0)
                log_link_error_errno(link, r, "Failed to assign VLANs to bridge port: %m");

        return r;
}

static int link_set_proxy_arp(Link *link) {
        const char *p = NULL;
        int r;

        if (!link_proxy_arp_enabled(link))
                return 0;

        p = strjoina("/proc/sys/net/ipv4/conf/", link->ifname, "/proxy_arp");

        r = write_string_file(p, one_zero(link->network->proxy_arp), WRITE_STRING_FILE_VERIFY_ON_FAILURE);
        if (r < 0)
                log_link_warning_errno(link, r, "Cannot configure proxy ARP for interface: %m");

        return 0;
}

static int link_set_handler(sd_netlink *rtnl, sd_netlink_message *m, void *userdata) {
        _cleanup_(link_unrefp) Link *link = userdata;
        int r;

        log_link_debug(link, "Set link");

        r = sd_netlink_message_get_errno(m);
        if (r < 0 && r != -EEXIST) {
                log_link_error_errno(link, r, "Could not join netdev: %m");
                link_enter_failed(link);
                return 1;
        }

        return 0;
}

static int set_mtu_handler(sd_netlink *rtnl, sd_netlink_message *m, void *userdata) {
        _cleanup_(link_unrefp) Link *link = userdata;
        int r;

        assert(m);
        assert(link);
        assert(link->ifname);

        if (IN_SET(link->state, LINK_STATE_FAILED, LINK_STATE_LINGER))
                return 1;

        r = sd_netlink_message_get_errno(m);
        if (r < 0)
                log_link_warning_errno(link, r, "Could not set MTU: %m");

        return 1;
}

int link_set_mtu(Link *link, uint32_t mtu) {
        _cleanup_(sd_netlink_message_unrefp) sd_netlink_message *req = NULL;
        int r;

        assert(link);
        assert(link->manager);
        assert(link->manager->rtnl);

        log_link_debug(link, "Setting MTU: %" PRIu32, mtu);

        r = sd_rtnl_message_new_link(link->manager->rtnl, &req, RTM_SETLINK, link->ifindex);
        if (r < 0)
                return log_link_error_errno(link, r, "Could not allocate RTM_SETLINK message: %m");

        r = sd_netlink_message_append_u32(req, IFLA_MTU, mtu);
        if (r < 0)
                return log_link_error_errno(link, r, "Could not append MTU: %m");

        r = sd_netlink_call_async(link->manager->rtnl, req, set_mtu_handler, link, 0, NULL);
        if (r < 0)
                return log_link_error_errno(link, r, "Could not send rtnetlink message: %m");

        link->setting_mtu = true;

        link_ref(link);

        return 0;
}

static int set_flags_handler(sd_netlink *rtnl, sd_netlink_message *m, void *userdata) {
        _cleanup_(link_unrefp) Link *link = userdata;
        int r;

        assert(m);
        assert(link);
        assert(link->ifname);

        if (IN_SET(link->state, LINK_STATE_FAILED, LINK_STATE_LINGER))
                return 1;

        r = sd_netlink_message_get_errno(m);
        if (r < 0)
                log_link_warning_errno(link, r, "Could not set link flags: %m");

        return 1;
}

static int link_set_flags(Link *link) {
        _cleanup_(sd_netlink_message_unrefp) sd_netlink_message *req = NULL;
        unsigned ifi_change = 0;
        unsigned ifi_flags = 0;
        int r;

        assert(link);
        assert(link->manager);
        assert(link->manager->rtnl);

        if (link->flags & IFF_LOOPBACK)
                return 0;

        if (!link->network)
                return 0;

        if (link->network->arp < 0 && link->network->multicast < 0 && link->network->allmulticast < 0)
                return 0;

        r = sd_rtnl_message_new_link(link->manager->rtnl, &req, RTM_SETLINK, link->ifindex);
        if (r < 0)
                return log_link_error_errno(link, r, "Could not allocate RTM_SETLINK message: %m");

        if (link->network->arp >= 0) {
                ifi_change |= IFF_NOARP;
                SET_FLAG(ifi_flags, IFF_NOARP, link->network->arp == 0);
        }

        if (link->network->multicast >= 0) {
                ifi_change |= IFF_MULTICAST;
                SET_FLAG(ifi_flags, IFF_MULTICAST, link->network->multicast);
        }

        if (link->network->allmulticast >= 0) {
                ifi_change |= IFF_ALLMULTI;
                SET_FLAG(ifi_flags, IFF_ALLMULTI, link->network->allmulticast);
        }

        r = sd_rtnl_message_link_set_flags(req, ifi_flags, ifi_change);
        if (r < 0)
                return log_link_error_errno(link, r, "Could not set link flags: %m");

        r = sd_netlink_call_async(link->manager->rtnl, req, set_flags_handler, link, 0, NULL);
        if (r < 0)
                return log_link_error_errno(link, r, "Could not send rtnetlink message: %m");

        link_ref(link);

        return 0;
}

static int link_set_bridge(Link *link) {
        _cleanup_(sd_netlink_message_unrefp) sd_netlink_message *req = NULL;
        int r;

        assert(link);
        assert(link->network);

        r = sd_rtnl_message_new_link(link->manager->rtnl, &req, RTM_SETLINK, link->ifindex);
        if (r < 0)
                return log_link_error_errno(link, r, "Could not allocate RTM_SETLINK message: %m");

        r = sd_rtnl_message_link_set_family(req, PF_BRIDGE);
        if (r < 0)
                return log_link_error_errno(link, r, "Could not set message family: %m");

        r = sd_netlink_message_open_container(req, IFLA_PROTINFO);
        if (r < 0)
                return log_link_error_errno(link, r, "Could not append IFLA_PROTINFO attribute: %m");

        if (link->network->use_bpdu >= 0) {
                r = sd_netlink_message_append_u8(req, IFLA_BRPORT_GUARD, link->network->use_bpdu);
                if (r < 0)
                        return log_link_error_errno(link, r, "Could not append IFLA_BRPORT_GUARD attribute: %m");
        }

        if (link->network->hairpin >= 0) {
                r = sd_netlink_message_append_u8(req, IFLA_BRPORT_MODE, link->network->hairpin);
                if (r < 0)
                        return log_link_error_errno(link, r, "Could not append IFLA_BRPORT_MODE attribute: %m");
        }

        if (link->network->fast_leave >= 0) {
                r = sd_netlink_message_append_u8(req, IFLA_BRPORT_FAST_LEAVE, link->network->fast_leave);
                if (r < 0)
                        return log_link_error_errno(link, r, "Could not append IFLA_BRPORT_FAST_LEAVE attribute: %m");
        }

        if (link->network->allow_port_to_be_root >=  0) {
                r = sd_netlink_message_append_u8(req, IFLA_BRPORT_PROTECT, link->network->allow_port_to_be_root);
                if (r < 0)
                        return log_link_error_errno(link, r, "Could not append IFLA_BRPORT_PROTECT attribute: %m");

        }

        if (link->network->unicast_flood >= 0) {
                r = sd_netlink_message_append_u8(req, IFLA_BRPORT_UNICAST_FLOOD, link->network->unicast_flood);
                if (r < 0)
                        return log_link_error_errno(link, r, "Could not append IFLA_BRPORT_UNICAST_FLOOD attribute: %m");

        }

        if (link->network->cost != 0) {
                r = sd_netlink_message_append_u32(req, IFLA_BRPORT_COST, link->network->cost);
                if (r < 0)
                        return log_link_error_errno(link, r, "Could not append IFLA_BRPORT_COST attribute: %m");
        }
        if (link->network->priority != LINK_BRIDGE_PORT_PRIORITY_INVALID) {
                r = sd_netlink_message_append_u16(req, IFLA_BRPORT_PRIORITY, link->network->priority);
                if (r < 0)
                        return log_link_error_errno(link, r, "Could not append IFLA_BRPORT_PRIORITY attribute: %m");
        }

        r = sd_netlink_message_close_container(req);
        if (r < 0)
                return log_link_error_errno(link, r, "Could not append IFLA_LINKINFO attribute: %m");

        r = sd_netlink_call_async(link->manager->rtnl, req, link_set_handler, link, 0, NULL);
        if (r < 0)
                return log_link_error_errno(link, r, "Could not send rtnetlink message: %m");

        link_ref(link);

        return r;
}

static int link_bond_set(Link *link) {
        _cleanup_(sd_netlink_message_unrefp) sd_netlink_message *req = NULL;
        int r;

        assert(link);
        assert(link->network);

        r = sd_rtnl_message_new_link(link->manager->rtnl, &req, RTM_NEWLINK, link->network->bond->ifindex);
        if (r < 0)
                return log_link_error_errno(link, r, "Could not allocate RTM_SETLINK message: %m");

        r = sd_netlink_message_set_flags(req, NLM_F_REQUEST | NLM_F_ACK);
        if (r < 0)
                return log_link_error_errno(link, r, "Could not set netlink flags: %m");

        r = sd_netlink_message_open_container(req, IFLA_LINKINFO);
        if (r < 0)
                return log_link_error_errno(link, r, "Could not append IFLA_PROTINFO attribute: %m");

        r = sd_netlink_message_open_container_union(req, IFLA_INFO_DATA, "bond");
        if (r < 0)
                return log_link_error_errno(link, r, "Could not append IFLA_INFO_DATA attribute: %m");

        if (link->network->active_slave) {
                r = sd_netlink_message_append_u32(req, IFLA_BOND_ACTIVE_SLAVE, link->ifindex);
                if (r < 0)
                        return log_link_error_errno(link, r, "Could not append IFLA_BOND_ACTIVE_SLAVE attribute: %m");
        }

        if (link->network->primary_slave) {
                r = sd_netlink_message_append_u32(req, IFLA_BOND_PRIMARY, link->ifindex);
                if (r < 0)
                        return log_link_error_errno(link, r, "Could not append IFLA_BOND_PRIMARY attribute: %m");
        }

        r = sd_netlink_message_close_container(req);
        if (r < 0)
                return log_link_error_errno(link, r, "Could not append IFLA_LINKINFO attribute: %m");

        r = sd_netlink_message_close_container(req);
        if (r < 0)
                return log_link_error_errno(link, r, "Could not append IFLA_INFO_DATA attribute: %m");

        r = sd_netlink_call_async(link->manager->rtnl, req, set_flags_handler, link, 0, NULL);
        if (r < 0)
                return log_link_error_errno(link, r,  "Could not send rtnetlink message: %m");

        link_ref(link);

        return r;
}

static int link_lldp_save(Link *link) {
        _cleanup_free_ char *temp_path = NULL;
        _cleanup_fclose_ FILE *f = NULL;
        sd_lldp_neighbor **l = NULL;
        int n = 0, r, i;

        assert(link);
        assert(link->lldp_file);

        if (!link->lldp) {
                (void) unlink(link->lldp_file);
                return 0;
        }

        r = sd_lldp_get_neighbors(link->lldp, &l);
        if (r < 0)
                goto finish;
        if (r == 0) {
                (void) unlink(link->lldp_file);
                goto finish;
        }

        n = r;

        r = fopen_temporary(link->lldp_file, &f, &temp_path);
        if (r < 0)
                goto finish;

        fchmod(fileno(f), 0644);

        for (i = 0; i < n; i++) {
                const void *p;
                le64_t u;
                size_t sz;

                r = sd_lldp_neighbor_get_raw(l[i], &p, &sz);
                if (r < 0)
                        goto finish;

                u = htole64(sz);
                (void) fwrite(&u, 1, sizeof(u), f);
                (void) fwrite(p, 1, sz, f);
        }

        r = fflush_and_check(f);
        if (r < 0)
                goto finish;

        if (rename(temp_path, link->lldp_file) < 0) {
                r = -errno;
                goto finish;
        }

finish:
        if (r < 0) {
                (void) unlink(link->lldp_file);
                if (temp_path)
                        (void) unlink(temp_path);

                log_link_error_errno(link, r, "Failed to save LLDP data to %s: %m", link->lldp_file);
        }

        if (l) {
                for (i = 0; i < n; i++)
                        sd_lldp_neighbor_unref(l[i]);
                free(l);
        }

        return r;
}

static void lldp_handler(sd_lldp *lldp, sd_lldp_event event, sd_lldp_neighbor *n, void *userdata) {
        Link *link = userdata;
        int r;

        assert(link);

        (void) link_lldp_save(link);

        if (link_lldp_emit_enabled(link) && event == SD_LLDP_EVENT_ADDED) {
                /* If we received information about a new neighbor, restart the LLDP "fast" logic */

                log_link_debug(link, "Received LLDP datagram from previously unknown neighbor, restarting 'fast' LLDP transmission.");

                r = link_lldp_emit_start(link);
                if (r < 0)
                        log_link_warning_errno(link, r, "Failed to restart LLDP transmission: %m");
        }
}

static int link_acquire_ipv6_conf(Link *link) {
        int r;

        assert(link);

        if (link_dhcp6_enabled(link)) {
                assert(link->dhcp6_client);
                assert(in_addr_is_link_local(AF_INET6, (const union in_addr_union*)&link->ipv6ll_address) > 0);

                /* start DHCPv6 client in stateless mode */
                r = dhcp6_request_address(link, true);
                if (r < 0 && r != -EBUSY)
                        return log_link_warning_errno(link, r,  "Could not acquire DHCPv6 lease: %m");
                else
                        log_link_debug(link, "Acquiring DHCPv6 lease");
        }

        if (link_ipv6_accept_ra_enabled(link)) {
                assert(link->ndisc);

                log_link_debug(link, "Discovering IPv6 routers");

                r = sd_ndisc_start(link->ndisc);
                if (r < 0 && r != -EBUSY)
                        return log_link_warning_errno(link, r, "Could not start IPv6 Router Discovery: %m");
        }

        if (link_radv_enabled(link)) {
                assert(link->radv);
                assert(in_addr_is_link_local(AF_INET6, (const union in_addr_union*)&link->ipv6ll_address) > 0);

                log_link_debug(link, "Starting IPv6 Router Advertisements");

                r = sd_radv_start(link->radv);
                if (r < 0 && r != -EBUSY)
                        return log_link_warning_errno(link, r, "Could not start IPv6 Router Advertisement: %m");
        }

        return 0;
}

static int link_acquire_ipv4_conf(Link *link) {
        int r;

        assert(link);
        assert(link->network);
        assert(link->manager);
        assert(link->manager->event);

        if (link_ipv4ll_enabled(link)) {
                assert(link->ipv4ll);

                log_link_debug(link, "Acquiring IPv4 link-local address");

                r = sd_ipv4ll_start(link->ipv4ll);
                if (r < 0)
                        return log_link_warning_errno(link, r, "Could not acquire IPv4 link-local address: %m");
        }

        if (link_dhcp4_enabled(link)) {
                assert(link->dhcp_client);

                log_link_debug(link, "Acquiring DHCPv4 lease");

                r = sd_dhcp_client_start(link->dhcp_client);
                if (r < 0)
                        return log_link_warning_errno(link, r, "Could not acquire DHCPv4 lease: %m");
        }

        return 0;
}

static int link_acquire_conf(Link *link) {
        int r;

        assert(link);

        if (link->setting_mtu) {
                link->setting_mtu = false;
                return 0;
        }

        r = link_acquire_ipv4_conf(link);
        if (r < 0)
                return r;

        if (in_addr_is_null(AF_INET6, (const union in_addr_union*) &link->ipv6ll_address) == 0) {
                r = link_acquire_ipv6_conf(link);
                if (r < 0)
                        return r;
        }

        if (link_lldp_emit_enabled(link)) {
                r = link_lldp_emit_start(link);
                if (r < 0)
                        return log_link_warning_errno(link, r, "Failed to start LLDP transmission: %m");
        }

        return 0;
}

bool link_has_carrier(Link *link) {
        /* see Documentation/networking/operstates.txt in the kernel sources */

        if (link->kernel_operstate == IF_OPER_UP)
                return true;

        if (link->kernel_operstate == IF_OPER_UNKNOWN)
                /* operstate may not be implemented, so fall back to flags */
                if ((link->flags & IFF_LOWER_UP) && !(link->flags & IFF_DORMANT))
                        return true;

        return false;
}

static int link_up_handler(sd_netlink *rtnl, sd_netlink_message *m, void *userdata) {
        _cleanup_(link_unrefp) Link *link = userdata;
        int r;

        assert(link);

        if (IN_SET(link->state, LINK_STATE_FAILED, LINK_STATE_LINGER))
                return 1;

        r = sd_netlink_message_get_errno(m);
        if (r < 0)
                /* we warn but don't fail the link, as it may be
                   brought up later */
                log_link_warning_errno(link, r, "Could not bring up interface: %m");

        return 1;
}

int link_up(Link *link) {
        _cleanup_(sd_netlink_message_unrefp) sd_netlink_message *req = NULL;
        uint8_t ipv6ll_mode;
        int r;

        assert(link);
        assert(link->network);
        assert(link->manager);
        assert(link->manager->rtnl);

        log_link_debug(link, "Bringing link up");

        r = sd_rtnl_message_new_link(link->manager->rtnl, &req, RTM_SETLINK, link->ifindex);
        if (r < 0)
                return log_link_error_errno(link, r, "Could not allocate RTM_SETLINK message: %m");

        /* set it free if not enslaved with networkd */
        if (!link->network->bridge && !link->network->bond && !link->network->vrf) {
                r = sd_netlink_message_append_u32(req, IFLA_MASTER, 0);
                if (r < 0)
                        return log_link_error_errno(link, r, "Could not append IFLA_MASTER attribute: %m");
        }

        r = sd_rtnl_message_link_set_flags(req, IFF_UP, IFF_UP);
        if (r < 0)
                return log_link_error_errno(link, r, "Could not set link flags: %m");

        if (link->network->mac) {
                r = sd_netlink_message_append_ether_addr(req, IFLA_ADDRESS, link->network->mac);
                if (r < 0)
                        return log_link_error_errno(link, r, "Could not set MAC address: %m");
        }

        /* If IPv6 not configured (no static IPv6 address and IPv6LL autoconfiguration is disabled)
           for this interface, or if it is a bridge slave, then disable IPv6 else enable it. */
        (void) link_enable_ipv6(link);

        if (link->network->mtu != 0) {
                /* IPv6 protocol requires a minimum MTU of IPV6_MTU_MIN(1280) bytes
                   on the interface. Bump up MTU bytes to IPV6_MTU_MIN. */
                if (link_ipv6_enabled(link) && link->network->mtu < IPV6_MIN_MTU) {

                        log_link_warning(link, "Bumping MTU to " STRINGIFY(IPV6_MIN_MTU) ", as "
                                         "IPv6 is requested and requires a minimum MTU of " STRINGIFY(IPV6_MIN_MTU) " bytes: %m");

                        link->network->mtu = IPV6_MIN_MTU;
                }

                r = sd_netlink_message_append_u32(req, IFLA_MTU, link->network->mtu);
                if (r < 0)
                        return log_link_error_errno(link, r, "Could not set MTU: %m");
        }

        r = sd_netlink_message_open_container(req, IFLA_AF_SPEC);
        if (r < 0)
                return log_link_error_errno(link, r, "Could not open IFLA_AF_SPEC container: %m");

        if (link_ipv6_enabled(link)) {
                /* if the kernel lacks ipv6 support setting IFF_UP fails if any ipv6 options are passed */
                r = sd_netlink_message_open_container(req, AF_INET6);
                if (r < 0)
                        return log_link_error_errno(link, r, "Could not open AF_INET6 container: %m");

                if (!link_ipv6ll_enabled(link))
                        ipv6ll_mode = IN6_ADDR_GEN_MODE_NONE;
                else {
                        const char *p = NULL;
                        _cleanup_free_ char *stable_secret = NULL;

                        p = strjoina("/proc/sys/net/ipv6/conf/", link->ifname, "/stable_secret");
                        r = read_one_line_file(p, &stable_secret);

                        if (r < 0)
                                ipv6ll_mode = IN6_ADDR_GEN_MODE_EUI64;
                        else
                                ipv6ll_mode = IN6_ADDR_GEN_MODE_STABLE_PRIVACY;
                }
                r = sd_netlink_message_append_u8(req, IFLA_INET6_ADDR_GEN_MODE, ipv6ll_mode);
                if (r < 0)
                        return log_link_error_errno(link, r, "Could not append IFLA_INET6_ADDR_GEN_MODE: %m");

                if (!in_addr_is_null(AF_INET6, &link->network->ipv6_token)) {
                        r = sd_netlink_message_append_in6_addr(req, IFLA_INET6_TOKEN, &link->network->ipv6_token.in6);
                        if (r < 0)
                                return log_link_error_errno(link, r, "Could not append IFLA_INET6_TOKEN: %m");
                }

                r = sd_netlink_message_close_container(req);
                if (r < 0)
                        return log_link_error_errno(link, r, "Could not close AF_INET6 container: %m");
        }

        r = sd_netlink_message_close_container(req);
        if (r < 0)
                return log_link_error_errno(link, r, "Could not close IFLA_AF_SPEC container: %m");

        r = sd_netlink_call_async(link->manager->rtnl, req, link_up_handler, link, 0, NULL);
        if (r < 0)
                return log_link_error_errno(link, r, "Could not send rtnetlink message: %m");

        link_ref(link);

        return 0;
}

static int link_up_can(Link *link) {
        _cleanup_(sd_netlink_message_unrefp) sd_netlink_message *req = NULL;
        int r;

        assert(link);

        log_link_debug(link, "Bringing CAN link up");

        r = sd_rtnl_message_new_link(link->manager->rtnl, &req, RTM_SETLINK, link->ifindex);
        if (r < 0)
                return log_link_error_errno(link, r, "Could not allocate RTM_SETLINK message: %m");

        r = sd_rtnl_message_link_set_flags(req, IFF_UP, IFF_UP);
        if (r < 0)
                return log_link_error_errno(link, r, "Could not set link flags: %m");

        r = sd_netlink_call_async(link->manager->rtnl, req, link_up_handler, link, 0, NULL);
        if (r < 0)
                return log_link_error_errno(link, r, "Could not send rtnetlink message: %m");

        link_ref(link);

        return 0;
}

static int link_set_can(Link *link) {
        _cleanup_(sd_netlink_message_unrefp) sd_netlink_message *m = NULL;
        int r;

        assert(link);
        assert(link->network);
        assert(link->manager);
        assert(link->manager->rtnl);

        log_link_debug(link, "link_set_can");

        r = sd_rtnl_message_new_link(link->manager->rtnl, &m, RTM_NEWLINK, link->ifindex);
        if (r < 0)
                return log_link_error_errno(link, r, "Failed to allocate netlink message: %m");

        r = sd_netlink_message_set_flags(m, NLM_F_REQUEST | NLM_F_ACK);
        if (r < 0)
                return log_link_error_errno(link, r, "Could not set netlink flags: %m");

        r = sd_netlink_message_open_container(m, IFLA_LINKINFO);
        if (r < 0)
                return log_link_error_errno(link, r, "Failed to open netlink container: %m");

        r = sd_netlink_message_open_container_union(m, IFLA_INFO_DATA, link->kind);
        if (r < 0)
                return log_link_error_errno(link, r, "Could not append IFLA_INFO_DATA attribute: %m");

        if (link->network->can_bitrate > 0 || link->network->can_sample_point > 0) {
                struct can_bittiming bt = {
                        .bitrate = link->network->can_bitrate,
                        .sample_point = link->network->can_sample_point,
                };

                if (link->network->can_bitrate > UINT32_MAX) {
                        log_link_error(link, "bitrate (%zu) too big.", link->network->can_bitrate);
                        return -ERANGE;
                }

                log_link_debug(link, "Setting bitrate = %d bit/s", bt.bitrate);
                if (link->network->can_sample_point > 0)
                        log_link_debug(link, "Setting sample point = %d.%d%%", bt.sample_point / 10, bt.sample_point % 10);
                else
                        log_link_debug(link, "Using default sample point");

                r = sd_netlink_message_append_data(m, IFLA_CAN_BITTIMING, &bt, sizeof(bt));
                if (r < 0)
                        return log_link_error_errno(link, r, "Could not append IFLA_CAN_BITTIMING attribute: %m");
        }

        if (link->network->can_restart_us > 0) {
                char time_string[FORMAT_TIMESPAN_MAX];
                uint64_t restart_ms;

                if (link->network->can_restart_us == USEC_INFINITY)
                        restart_ms = 0;
                else
                        restart_ms = DIV_ROUND_UP(link->network->can_restart_us, USEC_PER_MSEC);

                format_timespan(time_string, FORMAT_TIMESPAN_MAX, restart_ms * 1000, MSEC_PER_SEC);

                if (restart_ms > UINT32_MAX) {
                        log_link_error(link, "restart timeout (%s) too big.", time_string);
                        return -ERANGE;
                }

                log_link_debug(link, "Setting restart = %s", time_string);

                r = sd_netlink_message_append_u32(m, IFLA_CAN_RESTART_MS, restart_ms);
                if (r < 0)
                        return log_link_error_errno(link, r, "Could not append IFLA_CAN_RESTART_MS attribute: %m");
        }

        r = sd_netlink_message_close_container(m);
        if (r < 0)
                return log_link_error_errno(link, r, "Failed to close netlink container: %m");

        r = sd_netlink_message_close_container(m);
        if (r < 0)
                return log_link_error_errno(link, r, "Failed to close netlink container: %m");

        r = sd_netlink_call_async(link->manager->rtnl, m, link_set_handler, link,  0, NULL);
        if (r < 0)
                return log_link_error_errno(link, r, "Could not send rtnetlink message: %m");

        link_ref(link);

        if (!(link->flags & IFF_UP)) {
                r = link_up_can(link);
                if (r < 0) {
                        link_enter_failed(link);
                        return r;
                }
        }

        log_link_debug(link, "link_set_can done");

        return r;
}

static int link_down_handler(sd_netlink *rtnl, sd_netlink_message *m, void *userdata) {
        _cleanup_(link_unrefp) Link *link = userdata;
        int r;

        assert(link);

        if (IN_SET(link->state, LINK_STATE_FAILED, LINK_STATE_LINGER))
                return 1;

        r = sd_netlink_message_get_errno(m);
        if (r < 0)
                log_link_warning_errno(link, r, "Could not bring down interface: %m");

        if (streq_ptr(link->kind, "can")) {
                link_ref(link);
                link_set_can(link);
        }

        return 1;
}

int link_down(Link *link) {
        _cleanup_(sd_netlink_message_unrefp) sd_netlink_message *req = NULL;
        int r;

        assert(link);
        assert(link->manager);
        assert(link->manager->rtnl);

        log_link_debug(link, "Bringing link down");

        r = sd_rtnl_message_new_link(link->manager->rtnl, &req,
                                     RTM_SETLINK, link->ifindex);
        if (r < 0)
                return log_link_error_errno(link, r, "Could not allocate RTM_SETLINK message: %m");

        r = sd_rtnl_message_link_set_flags(req, 0, IFF_UP);
        if (r < 0)
                return log_link_error_errno(link, r, "Could not set link flags: %m");

        r = sd_netlink_call_async(link->manager->rtnl, req, link_down_handler, link,  0, NULL);
        if (r < 0)
                return log_link_error_errno(link, r, "Could not send rtnetlink message: %m");

        link_ref(link);

        return 0;
}

static int link_handle_bound_to_list(Link *link) {
        Link *l;
        Iterator i;
        int r;
        bool required_up = false;
        bool link_is_up = false;

        assert(link);

        if (hashmap_isempty(link->bound_to_links))
                return 0;

        if (link->flags & IFF_UP)
                link_is_up = true;

        HASHMAP_FOREACH (l, link->bound_to_links, i)
                if (link_has_carrier(l)) {
                        required_up = true;
                        break;
                }

        if (!required_up && link_is_up) {
                r = link_down(link);
                if (r < 0)
                        return r;
        } else if (required_up && !link_is_up) {
                r = link_up(link);
                if (r < 0)
                        return r;
        }

        return 0;
}

static int link_handle_bound_by_list(Link *link) {
        Iterator i;
        Link *l;
        int r;

        assert(link);

        if (hashmap_isempty(link->bound_by_links))
                return 0;

        HASHMAP_FOREACH (l, link->bound_by_links, i) {
                r = link_handle_bound_to_list(l);
                if (r < 0)
                        return r;
        }

        return 0;
}

static int link_put_carrier(Link *link, Link *carrier, Hashmap **h) {
        int r;

        assert(link);
        assert(carrier);

        if (link == carrier)
                return 0;

        if (hashmap_get(*h, INT_TO_PTR(carrier->ifindex)))
                return 0;

        r = hashmap_ensure_allocated(h, NULL);
        if (r < 0)
                return r;

        r = hashmap_put(*h, INT_TO_PTR(carrier->ifindex), carrier);
        if (r < 0)
                return r;

        return 0;
}

static int link_new_bound_by_list(Link *link) {
        Manager *m;
        Link *carrier;
        Iterator i;
        int r;
        bool list_updated = false;

        assert(link);
        assert(link->manager);

        m = link->manager;

        HASHMAP_FOREACH(carrier, m->links, i) {
                if (!carrier->network)
                        continue;

                if (strv_isempty(carrier->network->bind_carrier))
                        continue;

                if (strv_fnmatch(carrier->network->bind_carrier, link->ifname, 0)) {
                        r = link_put_carrier(link, carrier, &link->bound_by_links);
                        if (r < 0)
                                return r;

                        list_updated = true;
                }
        }

        if (list_updated)
                link_dirty(link);

        HASHMAP_FOREACH(carrier, link->bound_by_links, i) {
                r = link_put_carrier(carrier, link, &carrier->bound_to_links);
                if (r < 0)
                        return r;

                link_dirty(carrier);
        }

        return 0;
}

static int link_new_bound_to_list(Link *link) {
        Manager *m;
        Link *carrier;
        Iterator i;
        int r;
        bool list_updated = false;

        assert(link);
        assert(link->manager);

        if (!link->network)
                return 0;

        if (strv_isempty(link->network->bind_carrier))
                return 0;

        m = link->manager;

        HASHMAP_FOREACH (carrier, m->links, i) {
                if (strv_fnmatch(link->network->bind_carrier, carrier->ifname, 0)) {
                        r = link_put_carrier(link, carrier, &link->bound_to_links);
                        if (r < 0)
                                return r;

                        list_updated = true;
                }
        }

        if (list_updated)
                link_dirty(link);

        HASHMAP_FOREACH (carrier, link->bound_to_links, i) {
                r = link_put_carrier(carrier, link, &carrier->bound_by_links);
                if (r < 0)
                        return r;

                link_dirty(carrier);
        }

        return 0;
}

static int link_new_carrier_maps(Link *link) {
        int r;

        r = link_new_bound_by_list(link);
        if (r < 0)
                return r;

        r = link_handle_bound_by_list(link);
        if (r < 0)
                return r;

        r = link_new_bound_to_list(link);
        if (r < 0)
                return r;

        r = link_handle_bound_to_list(link);
        if (r < 0)
                return r;

        return 0;
}

static void link_free_bound_to_list(Link *link) {
        Link *bound_to;
        Iterator i;

        HASHMAP_FOREACH (bound_to, link->bound_to_links, i) {
                hashmap_remove(link->bound_to_links, INT_TO_PTR(bound_to->ifindex));

                if (hashmap_remove(bound_to->bound_by_links, INT_TO_PTR(link->ifindex)))
                        link_dirty(bound_to);
        }

        return;
}

static void link_free_bound_by_list(Link *link) {
        Link *bound_by;
        Iterator i;

        HASHMAP_FOREACH (bound_by, link->bound_by_links, i) {
                hashmap_remove(link->bound_by_links, INT_TO_PTR(bound_by->ifindex));

                if (hashmap_remove(bound_by->bound_to_links, INT_TO_PTR(link->ifindex))) {
                        link_dirty(bound_by);
                        link_handle_bound_to_list(bound_by);
                }
        }

        return;
}

static void link_free_carrier_maps(Link *link) {
        bool list_updated = false;

        assert(link);

        if (!hashmap_isempty(link->bound_to_links)) {
                link_free_bound_to_list(link);
                list_updated = true;
        }

        if (!hashmap_isempty(link->bound_by_links)) {
                link_free_bound_by_list(link);
                list_updated = true;
        }

        if (list_updated)
                link_dirty(link);

        return;
}

void link_drop(Link *link) {
        if (!link || link->state == LINK_STATE_LINGER)
                return;

        link_set_state(link, LINK_STATE_LINGER);

        link_free_carrier_maps(link);

        log_link_debug(link, "Link removed");

        (void)unlink(link->state_file);
        link_unref(link);

        return;
}

static int link_joined(Link *link) {
        int r;

        assert(link);
        assert(link->network);

        if (!hashmap_isempty(link->bound_to_links)) {
                r = link_handle_bound_to_list(link);
                if (r < 0)
                        return r;
        } else if (!(link->flags & IFF_UP)) {
                r = link_up(link);
                if (r < 0) {
                        link_enter_failed(link);
                        return r;
                }
        }

        if (link->network->bridge) {
                r = link_set_bridge(link);
                if (r < 0)
                        log_link_error_errno(link, r, "Could not set bridge message: %m");
        }

        if (link->network->bond) {
                r = link_bond_set(link);
                if (r < 0)
                        log_link_error_errno(link, r, "Could not set bond message: %m");
        }

        if (link->network->use_br_vlan &&
            (link->network->bridge || streq_ptr("bridge", link->kind))) {
                r = link_set_bridge_vlan(link);
                if (r < 0)
                        log_link_error_errno(link, r, "Could not set bridge vlan: %m");
        }

        /* Skip setting up addresses until it gets carrier,
           or it would try to set addresses twice,
           which is bad for non-idempotent steps. */
        if (!link_has_carrier(link) && !link->network->configure_without_carrier)
                return 0;

        return link_request_set_addresses(link);
}

static int netdev_join_handler(sd_netlink *rtnl, sd_netlink_message *m, void *userdata) {
        _cleanup_(link_unrefp) Link *link = userdata;
        int r;

        assert(link);
        assert(link->network);

        link->enslaving--;

        if (IN_SET(link->state, LINK_STATE_FAILED, LINK_STATE_LINGER))
                return 1;

        r = sd_netlink_message_get_errno(m);
        if (r < 0 && r != -EEXIST) {
                log_link_error_errno(link, r, "Could not join netdev: %m");
                link_enter_failed(link);
                return 1;
        } else
                log_link_debug(link, "Joined netdev");

        if (link->enslaving <= 0)
                link_joined(link);

        return 1;
}

static int link_enter_join_netdev(Link *link) {
        NetDev *netdev;
        Iterator i;
        int r;

        assert(link);
        assert(link->network);
        assert(link->state == LINK_STATE_PENDING);

        link_set_state(link, LINK_STATE_CONFIGURING);

        link_dirty(link);

        if (!link->network->bridge &&
            !link->network->bond &&
            !link->network->vrf &&
            hashmap_isempty(link->network->stacked_netdevs))
                return link_joined(link);

        if (link->network->bond) {
                log_struct(LOG_DEBUG,
                           LOG_LINK_INTERFACE(link),
                           LOG_NETDEV_INTERFACE(link->network->bond),
                           LOG_LINK_MESSAGE(link, "Enslaving by '%s'", link->network->bond->ifname));

                r = netdev_join(link->network->bond, link, netdev_join_handler);
                if (r < 0) {
                        log_struct_errno(LOG_WARNING, r,
                                         LOG_LINK_INTERFACE(link),
                                         LOG_NETDEV_INTERFACE(link->network->bond),
                                         LOG_LINK_MESSAGE(link, "Could not join netdev '%s': %m", link->network->bond->ifname));
                        link_enter_failed(link);
                        return r;
                }

                link->enslaving++;
        }

        if (link->network->bridge) {
                log_struct(LOG_DEBUG,
                           LOG_LINK_INTERFACE(link),
                           LOG_NETDEV_INTERFACE(link->network->bridge),
                           LOG_LINK_MESSAGE(link, "Enslaving by '%s'", link->network->bridge->ifname));

                r = netdev_join(link->network->bridge, link, netdev_join_handler);
                if (r < 0) {
                        log_struct_errno(LOG_WARNING, r,
                                         LOG_LINK_INTERFACE(link),
                                         LOG_NETDEV_INTERFACE(link->network->bridge),
                                         LOG_LINK_MESSAGE(link, "Could not join netdev '%s': %m", link->network->bridge->ifname));
                        link_enter_failed(link);
                        return r;
                }

                link->enslaving++;
        }

        if (link->network->vrf) {
                log_struct(LOG_DEBUG,
                           LOG_LINK_INTERFACE(link),
                           LOG_NETDEV_INTERFACE(link->network->vrf),
                           LOG_LINK_MESSAGE(link, "Enslaving by '%s'", link->network->vrf->ifname));

                r = netdev_join(link->network->vrf, link, netdev_join_handler);
                if (r < 0) {
                        log_struct_errno(LOG_WARNING, r,
                                         LOG_LINK_INTERFACE(link),
                                         LOG_NETDEV_INTERFACE(link->network->vrf),
                                         LOG_LINK_MESSAGE(link, "Could not join netdev '%s': %m", link->network->vrf->ifname));
                        link_enter_failed(link);
                        return r;
                }

                link->enslaving++;
        }

        HASHMAP_FOREACH(netdev, link->network->stacked_netdevs, i) {

                if (netdev->ifindex > 0) {
                        link_joined(link);
                        continue;
                }

                log_struct(LOG_DEBUG,
                           LOG_LINK_INTERFACE(link),
                           LOG_NETDEV_INTERFACE(netdev),
                           LOG_LINK_MESSAGE(link, "Enslaving by '%s'", netdev->ifname));

                r = netdev_join(netdev, link, netdev_join_handler);
                if (r < 0) {
                        log_struct_errno(LOG_WARNING, r,
                                         LOG_LINK_INTERFACE(link),
                                         LOG_NETDEV_INTERFACE(netdev),
                                         LOG_LINK_MESSAGE(link, "Could not join netdev '%s': %m", netdev->ifname));
                        link_enter_failed(link);
                        return r;
                }

                link->enslaving++;
        }

        return 0;
}

static int link_set_ipv4_forward(Link *link) {
        int r;

        if (!link_ipv4_forward_enabled(link))
                return 0;

        /* We propagate the forwarding flag from one interface to the
         * global setting one way. This means: as long as at least one
         * interface was configured at any time that had IP forwarding
         * enabled the setting will stay on for good. We do this
         * primarily to keep IPv4 and IPv6 packet forwarding behaviour
         * somewhat in sync (see below). */

        r = write_string_file("/proc/sys/net/ipv4/ip_forward", "1", WRITE_STRING_FILE_VERIFY_ON_FAILURE);
        if (r < 0)
                log_link_warning_errno(link, r, "Cannot turn on IPv4 packet forwarding, ignoring: %m");

        return 0;
}

static int link_set_ipv6_forward(Link *link) {
        int r;

        if (!link_ipv6_forward_enabled(link))
                return 0;

        /* On Linux, the IPv6 stack does not know a per-interface
         * packet forwarding setting: either packet forwarding is on
         * for all, or off for all. We hence don't bother with a
         * per-interface setting, but simply propagate the interface
         * flag, if it is set, to the global flag, one-way. Note that
         * while IPv4 would allow a per-interface flag, we expose the
         * same behaviour there and also propagate the setting from
         * one to all, to keep things simple (see above). */

        r = write_string_file("/proc/sys/net/ipv6/conf/all/forwarding", "1", WRITE_STRING_FILE_VERIFY_ON_FAILURE);
        if (r < 0)
                log_link_warning_errno(link, r, "Cannot configure IPv6 packet forwarding, ignoring: %m");

        return 0;
}

static int link_set_ipv6_privacy_extensions(Link *link) {
        char buf[DECIMAL_STR_MAX(unsigned) + 1];
        IPv6PrivacyExtensions s;
        const char *p = NULL;
        int r;

        s = link_ipv6_privacy_extensions(link);
        if (s < 0)
                return 0;

        p = strjoina("/proc/sys/net/ipv6/conf/", link->ifname, "/use_tempaddr");
        xsprintf(buf, "%u", (unsigned) link->network->ipv6_privacy_extensions);

        r = write_string_file(p, buf, WRITE_STRING_FILE_VERIFY_ON_FAILURE);
        if (r < 0)
                log_link_warning_errno(link, r, "Cannot configure IPv6 privacy extension for interface: %m");

        return 0;
}

static int link_set_ipv6_accept_ra(Link *link) {
        const char *p = NULL;
        int r;

        /* Make this a NOP if IPv6 is not available */
        if (!socket_ipv6_is_supported())
                return 0;

        if (link->flags & IFF_LOOPBACK)
                return 0;

        if (!link->network)
                return 0;

        p = strjoina("/proc/sys/net/ipv6/conf/", link->ifname, "/accept_ra");

        /* We handle router advertisements ourselves, tell the kernel to GTFO */
        r = write_string_file(p, "0", WRITE_STRING_FILE_VERIFY_ON_FAILURE);
        if (r < 0)
                log_link_warning_errno(link, r, "Cannot disable kernel IPv6 accept_ra for interface: %m");

        return 0;
}

static int link_set_ipv6_dad_transmits(Link *link) {
        char buf[DECIMAL_STR_MAX(int) + 1];
        const char *p = NULL;
        int r;

        /* Make this a NOP if IPv6 is not available */
        if (!socket_ipv6_is_supported())
                return 0;

        if (link->flags & IFF_LOOPBACK)
                return 0;

        if (!link->network)
                return 0;

        if (link->network->ipv6_dad_transmits < 0)
                return 0;

        p = strjoina("/proc/sys/net/ipv6/conf/", link->ifname, "/dad_transmits");
        xsprintf(buf, "%i", link->network->ipv6_dad_transmits);

        r = write_string_file(p, buf, WRITE_STRING_FILE_VERIFY_ON_FAILURE);
        if (r < 0)
                log_link_warning_errno(link, r, "Cannot set IPv6 dad transmits for interface: %m");

        return 0;
}

static int link_set_ipv6_hop_limit(Link *link) {
        char buf[DECIMAL_STR_MAX(int) + 1];
        const char *p = NULL;
        int r;

        /* Make this a NOP if IPv6 is not available */
        if (!socket_ipv6_is_supported())
                return 0;

        if (link->flags & IFF_LOOPBACK)
                return 0;

        if (!link->network)
                return 0;

        if (link->network->ipv6_hop_limit < 0)
                return 0;

        p = strjoina("/proc/sys/net/ipv6/conf/", link->ifname, "/hop_limit");
        xsprintf(buf, "%i", link->network->ipv6_hop_limit);

        r = write_string_file(p, buf, WRITE_STRING_FILE_VERIFY_ON_FAILURE);
        if (r < 0)
                log_link_warning_errno(link, r, "Cannot set IPv6 hop limit for interface: %m");

        return 0;
}

static int link_set_ipv6_mtu(Link *link) {
        char buf[DECIMAL_STR_MAX(unsigned) + 1];
        const char *p = NULL;
        int r;

        /* Make this a NOP if IPv6 is not available */
        if (!socket_ipv6_is_supported())
                return 0;

        if (link->flags & IFF_LOOPBACK)
                return 0;

        if (link->network->ipv6_mtu == 0)
                return 0;

        p = strjoina("/proc/sys/net/ipv6/conf/", link->ifname, "/mtu");

        xsprintf(buf, "%" PRIu32, link->network->ipv6_mtu);

        r = write_string_file(p, buf, 0);
        if (r < 0)
                log_link_warning_errno(link, r, "Cannot set IPv6 MTU for interface: %m");

        return 0;
}

static bool link_is_static_route_configured(Link *link, Route *route) {
        Route *net_route;

        assert(link);
        assert(route);

        if (!link->network)
                return false;

        LIST_FOREACH(routes, net_route, link->network->static_routes)
                if (route_equal(net_route, route))
                        return true;

        return false;
}

static bool link_is_static_address_configured(Link *link, Address *address) {
        Address *net_address;

        assert(link);
        assert(address);

        if (!link->network)
                return false;

        LIST_FOREACH(addresses, net_address, link->network->static_addresses)
                if (address_equal(net_address, address))
                        return true;

        return false;
}

static int link_drop_foreign_config(Link *link) {
        Address *address;
        Route *route;
        Iterator i;
        int r;

        SET_FOREACH(address, link->addresses_foreign, i) {
                /* we consider IPv6LL addresses to be managed by the kernel */
                if (address->family == AF_INET6 && in_addr_is_link_local(AF_INET6, &address->in_addr) == 1)
                        continue;

                if (link_is_static_address_configured(link, address)) {
                        r = address_add(link, address->family, &address->in_addr, address->prefixlen, NULL);
                        if (r < 0)
                                return log_link_error_errno(link, r, "Failed to add address: %m");
                } else {
                        r = address_remove(address, link, link_address_remove_handler);
                        if (r < 0)
                                return r;
                }
        }

        SET_FOREACH(route, link->routes_foreign, i) {
                /* do not touch routes managed by the kernel */
                if (route->protocol == RTPROT_KERNEL)
                        continue;

                if (link_is_static_route_configured(link, route)) {
                        r = route_add(link, route->family, &route->dst, route->dst_prefixlen, route->tos, route->priority, route->table, NULL);
                        if (r < 0)
                                return r;
                } else {
                        r = route_remove(route, link, link_route_remove_handler);
                        if (r < 0)
                                return r;
                }
        }

        return 0;
}

static int link_drop_config(Link *link) {
        Address *address, *pool_address;
        Route *route;
        Iterator i;
        int r;

        SET_FOREACH(address, link->addresses, i) {
                /* we consider IPv6LL addresses to be managed by the kernel */
                if (address->family == AF_INET6 && in_addr_is_link_local(AF_INET6, &address->in_addr) == 1)
                        continue;

                r = address_remove(address, link, link_address_remove_handler);
                if (r < 0)
                        return r;

                /* If this address came from an address pool, clean up the pool */
                LIST_FOREACH(addresses, pool_address, link->pool_addresses) {
                        if (address_equal(address, pool_address)) {
                                LIST_REMOVE(addresses, link->pool_addresses, pool_address);
                                address_free(pool_address);
                                break;
                        }
                }
        }

        SET_FOREACH(route, link->routes, i) {
                /* do not touch routes managed by the kernel */
                if (route->protocol == RTPROT_KERNEL)
                        continue;

                r = route_remove(route, link, link_route_remove_handler);
                if (r < 0)
                        return r;
        }

        ndisc_flush(link);

        return 0;
}

static int link_update_lldp(Link *link) {
        int r;

        assert(link);

        if (!link->lldp)
                return 0;

        if (link->flags & IFF_UP) {
                r = sd_lldp_start(link->lldp);
                if (r > 0)
                        log_link_debug(link, "Started LLDP.");
        } else {
                r = sd_lldp_stop(link->lldp);
                if (r > 0)
                        log_link_debug(link, "Stopped LLDP.");
        }

        return r;
}

static int link_configure_can(Link *link) {
        int r;

        if (streq_ptr(link->kind, "can")) {
                /* The CAN interface must be down to configure bitrate, etc... */
                if ((link->flags & IFF_UP)) {
                        r = link_down(link);
                        if (r < 0) {
                                link_enter_failed(link);
                                return r;
                        }

                        return 0;
                }

                return link_set_can(link);
        }

        if (!(link->flags & IFF_UP)) {
                r = link_up_can(link);
                if (r < 0) {
                        link_enter_failed(link);
                        return r;
                }
        }

        return 0;
}

static int link_configure(Link *link) {
        int r;

        assert(link);
        assert(link->network);
        assert(link->state == LINK_STATE_PENDING);

        if (STRPTR_IN_SET(link->kind, "can", "vcan"))
                return link_configure_can(link);

        /* Drop foreign config, but ignore loopback or critical devices.
         * We do not want to remove loopback address or addresses used for root NFS. */
        if (!(link->flags & IFF_LOOPBACK) && !(link->network->dhcp_critical)) {
                r = link_drop_foreign_config(link);
                if (r < 0)
                        return r;
        }

        r = link_set_proxy_arp(link);
        if (r < 0)
               return r;

        r = ipv6_proxy_ndp_addresses_configure(link);
        if (r < 0)
                return r;

        r = link_set_ipv4_forward(link);
        if (r < 0)
                return r;

        r = link_set_ipv6_forward(link);
        if (r < 0)
                return r;

        r = link_set_ipv6_privacy_extensions(link);
        if (r < 0)
                return r;

        r = link_set_ipv6_accept_ra(link);
        if (r < 0)
                return r;

        r = link_set_ipv6_dad_transmits(link);
        if (r < 0)
                return r;

        r = link_set_ipv6_hop_limit(link);
        if (r < 0)
                return r;

        r = link_set_flags(link);
        if (r < 0)
                return r;

        r = link_set_ipv6_mtu(link);
        if (r < 0)
                return r;

        if (link_ipv4ll_enabled(link)) {
                r = ipv4ll_configure(link);
                if (r < 0)
                        return r;
        }

        if (link_dhcp4_enabled(link)) {
                r = dhcp4_set_promote_secondaries(link);
                if (r < 0)
                        return r;

                r = dhcp4_configure(link);
                if (r < 0)
                        return r;
        }

        if (link_dhcp4_server_enabled(link)) {
                r = sd_dhcp_server_new(&link->dhcp_server, link->ifindex);
                if (r < 0)
                        return r;

                r = sd_dhcp_server_attach_event(link->dhcp_server, NULL, 0);
                if (r < 0)
                        return r;
        }

        if (link_dhcp6_enabled(link) ||
            link_ipv6_accept_ra_enabled(link)) {
                r = dhcp6_configure(link);
                if (r < 0)
                        return r;
        }

        if (link_ipv6_accept_ra_enabled(link)) {
                r = ndisc_configure(link);
                if (r < 0)
                        return r;
        }

        if (link_radv_enabled(link)) {
                r = radv_configure(link);
                if (r < 0)
                        return r;
        }

        if (link_lldp_rx_enabled(link)) {
                r = sd_lldp_new(&link->lldp);
                if (r < 0)
                        return r;

                r = sd_lldp_set_ifindex(link->lldp, link->ifindex);
                if (r < 0)
                        return r;

                r = sd_lldp_match_capabilities(link->lldp,
                                               link->network->lldp_mode == LLDP_MODE_ROUTERS_ONLY ?
                                               SD_LLDP_SYSTEM_CAPABILITIES_ALL_ROUTERS :
                                               SD_LLDP_SYSTEM_CAPABILITIES_ALL);
                if (r < 0)
                        return r;

                r = sd_lldp_set_filter_address(link->lldp, &link->mac);
                if (r < 0)
                        return r;

                r = sd_lldp_attach_event(link->lldp, NULL, 0);
                if (r < 0)
                        return r;

                r = sd_lldp_set_callback(link->lldp, lldp_handler, link);
                if (r < 0)
                        return r;

                r = link_update_lldp(link);
                if (r < 0)
                        return r;
        }

        if (link_has_carrier(link) || link->network->configure_without_carrier) {
                r = link_acquire_conf(link);
                if (r < 0)
                        return r;
        }

        return link_enter_join_netdev(link);
}

static int link_initialized_and_synced(sd_netlink *rtnl, sd_netlink_message *m,
                                       void *userdata) {
        _cleanup_(link_unrefp) Link *link = userdata;
        Network *network;
        int r;

        assert(link);
        assert(link->ifname);
        assert(link->manager);

        if (link->state != LINK_STATE_PENDING)
                return 1;

        log_link_debug(link, "Link state is up-to-date");

        r = link_new_bound_by_list(link);
        if (r < 0)
                return r;

        r = link_handle_bound_by_list(link);
        if (r < 0)
                return r;

        if (!link->network) {
                r = network_get(link->manager, link->udev_device, link->ifname,
                                &link->mac, &network);
                if (r == -ENOENT) {
                        link_enter_unmanaged(link);
                        return 1;
                } else if (r == 0 && network->unmanaged) {
                        link_enter_unmanaged(link);
                        return 0;
                } else if (r < 0)
                        return r;

                if (link->flags & IFF_LOOPBACK) {
                        if (network->link_local != ADDRESS_FAMILY_NO)
                                log_link_debug(link, "Ignoring link-local autoconfiguration for loopback link");

                        if (network->dhcp != ADDRESS_FAMILY_NO)
                                log_link_debug(link, "Ignoring DHCP clients for loopback link");

                        if (network->dhcp_server)
                                log_link_debug(link, "Ignoring DHCP server for loopback link");
                }

                r = network_apply(network, link);
                if (r < 0)
                        return r;
        }

        r = link_new_bound_to_list(link);
        if (r < 0)
                return r;

        r = link_configure(link);
        if (r < 0)
                return r;

        return 1;
}

int link_initialized(Link *link, struct udev_device *device) {
        _cleanup_(sd_netlink_message_unrefp) sd_netlink_message *req = NULL;
        int r;

        assert(link);
        assert(link->manager);
        assert(link->manager->rtnl);
        assert(device);

        if (link->state != LINK_STATE_PENDING)
                return 0;

        if (link->udev_device)
                return 0;

        log_link_debug(link, "udev initialized link");

        link->udev_device = udev_device_ref(device);

        /* udev has initialized the link, but we don't know if we have yet
         * processed the NEWLINK messages with the latest state. Do a GETLINK,
         * when it returns we know that the pending NEWLINKs have already been
         * processed and that we are up-to-date */

        r = sd_rtnl_message_new_link(link->manager->rtnl, &req, RTM_GETLINK,
                                     link->ifindex);
        if (r < 0)
                return r;

        r = sd_netlink_call_async(link->manager->rtnl, req,
                                  link_initialized_and_synced, link, 0, NULL);
        if (r < 0)
                return r;

        link_ref(link);

        return 0;
}

static int link_load(Link *link) {
        _cleanup_free_ char *network_file = NULL,
                            *addresses = NULL,
                            *routes = NULL,
                            *dhcp4_address = NULL,
                            *ipv4ll_address = NULL;
        union in_addr_union address;
        union in_addr_union route_dst;
        const char *p;
        int r;

        assert(link);

        r = parse_env_file(NULL, link->state_file, NEWLINE,
                           "NETWORK_FILE", &network_file,
                           "ADDRESSES", &addresses,
                           "ROUTES", &routes,
                           "DHCP4_ADDRESS", &dhcp4_address,
                           "IPV4LL_ADDRESS", &ipv4ll_address,
                           NULL);
        if (r < 0 && r != -ENOENT)
                return log_link_error_errno(link, r, "Failed to read %s: %m", link->state_file);

        if (network_file) {
                Network *network;
                char *suffix;

                /* drop suffix */
                suffix = strrchr(network_file, '.');
                if (!suffix) {
                        log_link_debug(link, "Failed to get network name from %s", network_file);
                        goto network_file_fail;
                }
                *suffix = '\0';

                r = network_get_by_name(link->manager, basename(network_file), &network);
                if (r < 0) {
                        log_link_debug_errno(link, r, "Failed to get network %s: %m", basename(network_file));
                        goto network_file_fail;
                }

                r = network_apply(network, link);
                if (r < 0)
                        return log_link_error_errno(link, r, "Failed to apply network %s: %m", basename(network_file));
        }

network_file_fail:

        if (addresses) {
                p = addresses;

                for (;;) {
                        _cleanup_free_ char *address_str = NULL;
                        char *prefixlen_str;
                        int family;
                        unsigned char prefixlen;

                        r = extract_first_word(&p, &address_str, NULL, 0);
                        if (r < 0) {
                                log_link_debug_errno(link, r, "Failed to extract next address string: %m");
                                continue;
                        }
                        if (r == 0)
                                break;

                        prefixlen_str = strchr(address_str, '/');
                        if (!prefixlen_str) {
                                log_link_debug(link, "Failed to parse address and prefix length %s", address_str);
                                continue;
                        }

                        *prefixlen_str++ = '\0';

                        r = sscanf(prefixlen_str, "%hhu", &prefixlen);
                        if (r != 1) {
                                log_link_error(link, "Failed to parse prefixlen %s", prefixlen_str);
                                continue;
                        }

                        r = in_addr_from_string_auto(address_str, &family, &address);
                        if (r < 0) {
                                log_link_debug_errno(link, r, "Failed to parse address %s: %m", address_str);
                                continue;
                        }

                        r = address_add(link, family, &address, prefixlen, NULL);
                        if (r < 0)
                                return log_link_error_errno(link, r, "Failed to add address: %m");
                }
        }

        if (routes) {
                p = routes;

                for (;;) {
                        Route *route;
                        _cleanup_free_ char *route_str = NULL;
                        _cleanup_(sd_event_source_unrefp) sd_event_source *expire = NULL;
                        usec_t lifetime;
                        char *prefixlen_str;
                        int family;
                        unsigned char prefixlen, tos, table;
                        uint32_t priority;

                        r = extract_first_word(&p, &route_str, NULL, 0);
                        if (r < 0) {
                                log_link_debug_errno(link, r, "Failed to extract next route string: %m");
                                continue;
                        }
                        if (r == 0)
                                break;

                        prefixlen_str = strchr(route_str, '/');
                        if (!prefixlen_str) {
                                log_link_debug(link, "Failed to parse route %s", route_str);
                                continue;
                        }

                        *prefixlen_str++ = '\0';

                        r = sscanf(prefixlen_str, "%hhu/%hhu/%"SCNu32"/%hhu/"USEC_FMT, &prefixlen, &tos, &priority, &table, &lifetime);
                        if (r != 5) {
                                log_link_debug(link,
                                               "Failed to parse destination prefix length, tos, priority, table or expiration %s",
                                               prefixlen_str);
                                continue;
                        }

                        r = in_addr_from_string_auto(route_str, &family, &route_dst);
                        if (r < 0) {
                                log_link_debug_errno(link, r, "Failed to parse route destination %s: %m", route_str);
                                continue;
                        }

                        r = route_add(link, family, &route_dst, prefixlen, tos, priority, table, &route);
                        if (r < 0)
                                return log_link_error_errno(link, r, "Failed to add route: %m");

                        if (lifetime != USEC_INFINITY && !kernel_route_expiration_supported()) {
                                r = sd_event_add_time(link->manager->event, &expire, clock_boottime_or_monotonic(), lifetime,
                                                      0, route_expire_handler, route);
                                if (r < 0)
                                        log_link_warning_errno(link, r, "Could not arm route expiration handler: %m");
                        }

                        route->lifetime = lifetime;
                        sd_event_source_unref(route->expire);
                        route->expire = TAKE_PTR(expire);
                }
        }

        if (dhcp4_address) {
                r = in_addr_from_string(AF_INET, dhcp4_address, &address);
                if (r < 0) {
                        log_link_debug_errno(link, r, "Failed to parse DHCPv4 address %s: %m", dhcp4_address);
                        goto dhcp4_address_fail;
                }

                r = sd_dhcp_client_new(&link->dhcp_client, link->network ? link->network->dhcp_anonymize : 0);
                if (r < 0)
                        return log_link_error_errno(link, r, "Failed to create DHCPv4 client: %m");

                r = sd_dhcp_client_set_request_address(link->dhcp_client, &address.in);
                if (r < 0)
                        return log_link_error_errno(link, r, "Failed to set initial DHCPv4 address %s: %m", dhcp4_address);
        }

dhcp4_address_fail:

        if (ipv4ll_address) {
                r = in_addr_from_string(AF_INET, ipv4ll_address, &address);
                if (r < 0) {
                        log_link_debug_errno(link, r, "Failed to parse IPv4LL address %s: %m", ipv4ll_address);
                        goto ipv4ll_address_fail;
                }

                r = sd_ipv4ll_new(&link->ipv4ll);
                if (r < 0)
                        return log_link_error_errno(link, r, "Failed to create IPv4LL client: %m");

                r = sd_ipv4ll_set_address(link->ipv4ll, &address.in);
                if (r < 0)
                        return log_link_error_errno(link, r, "Failed to set initial IPv4LL address %s: %m", ipv4ll_address);
        }

ipv4ll_address_fail:

        return 0;
}

int link_add(Manager *m, sd_netlink_message *message, Link **ret) {
        Link *link;
        _cleanup_(udev_device_unrefp) struct udev_device *device = NULL;
        char ifindex_str[2 + DECIMAL_STR_MAX(int)];
        int r;

        assert(m);
        assert(m->rtnl);
        assert(message);
        assert(ret);

        r = link_new(m, message, ret);
        if (r < 0)
                return r;

        link = *ret;

        log_link_debug(link, "Link %d added", link->ifindex);

        r = link_load(link);
        if (r < 0)
                return r;

        if (detect_container() <= 0) {
                /* not in a container, udev will be around */
                sprintf(ifindex_str, "n%d", link->ifindex);
                device = udev_device_new_from_device_id(m->udev, ifindex_str);
                if (!device) {
                        r = log_link_warning_errno(link, errno, "Could not find udev device: %m");
                        goto failed;
                }

                if (udev_device_get_is_initialized(device) <= 0) {
                        /* not yet ready */
                        log_link_debug(link, "link pending udev initialization...");
                        return 0;
                }

                r = link_initialized(link, device);
                if (r < 0)
                        goto failed;
        } else {
                /* we are calling a callback directly, so must take a ref */
                link_ref(link);

                r = link_initialized_and_synced(m->rtnl, NULL, link);
                if (r < 0)
                        goto failed;
        }

        return 0;
failed:
        link_enter_failed(link);
        return r;
}

int link_ipv6ll_gained(Link *link, const struct in6_addr *address) {
        int r;

        assert(link);

        log_link_info(link, "Gained IPv6LL");

        link->ipv6ll_address = *address;
        link_check_ready(link);

        if (!IN_SET(link->state, LINK_STATE_PENDING, LINK_STATE_UNMANAGED, LINK_STATE_FAILED)) {
                r = link_acquire_ipv6_conf(link);
                if (r < 0) {
                        link_enter_failed(link);
                        return r;
                }
        }

        return 0;
}

static int link_carrier_gained(Link *link) {
        int r;

        assert(link);

        if (!IN_SET(link->state, LINK_STATE_PENDING, LINK_STATE_UNMANAGED, LINK_STATE_FAILED)) {
                r = link_acquire_conf(link);
                if (r < 0) {
                        link_enter_failed(link);
                        return r;
                }

                r = link_request_set_addresses(link);
                if (r < 0)
                        return r;
        }

        r = link_handle_bound_by_list(link);
        if (r < 0)
                return r;

        return 0;
}

static int link_carrier_lost(Link *link) {
        int r;

        assert(link);

        /* Some devices reset itself while setting the MTU. This causes the DHCP client fall into a loop.
           setting_mtu keep track whether the device got reset because of setting MTU and does not drop the
           configuration and stop the clients as well. */
        if (link->setting_mtu)
                return 0;

        r = link_stop_clients(link);
        if (r < 0) {
                link_enter_failed(link);
                return r;
        }

        if (link_dhcp4_server_enabled(link))
                (void) sd_dhcp_server_stop(link->dhcp_server);

        r = link_drop_config(link);
        if (r < 0)
                return r;

        if (!IN_SET(link->state, LINK_STATE_UNMANAGED, LINK_STATE_PENDING)) {
                log_link_debug(link, "State is %s, dropping config", link_state_to_string(link->state));
                r = link_drop_foreign_config(link);
                if (r < 0)
                        return r;
        }

        r = link_handle_bound_by_list(link);
        if (r < 0)
                return r;

        return 0;
}

int link_carrier_reset(Link *link) {
        int r;

        assert(link);

        if (link_has_carrier(link)) {
                r = link_carrier_lost(link);
                if (r < 0)
                        return r;

                r = link_carrier_gained(link);
                if (r < 0)
                        return r;

                log_link_info(link, "Reset carrier");
        }

        return 0;
}

int link_update(Link *link, sd_netlink_message *m) {
        struct ether_addr mac;
        const char *ifname;
        uint32_t mtu;
        bool had_carrier, carrier_gained, carrier_lost;
        int r;

        assert(link);
        assert(link->ifname);
        assert(m);

        if (link->state == LINK_STATE_LINGER) {
                link_ref(link);
                log_link_info(link, "Link readded");
                link_set_state(link, LINK_STATE_CONFIGURING);

                r = link_new_carrier_maps(link);
                if (r < 0)
                        return r;
        }

        r = sd_netlink_message_read_string(m, IFLA_IFNAME, &ifname);
        if (r >= 0 && !streq(ifname, link->ifname)) {
                log_link_info(link, "Interface name change detected, %s has been renamed to %s.", link->ifname, ifname);

                if (link->state == LINK_STATE_PENDING) {
                        r = free_and_strdup(&link->ifname, ifname);
                        if (r < 0)
                                return r;
                } else {
                        Manager *manager = link->manager;

                        link_drop(link);
                        r = link_add(manager, m, &link);
                        if (r < 0)
                                return r;
                }
        }

        r = sd_netlink_message_read_u32(m, IFLA_MTU, &mtu);
        if (r >= 0 && mtu > 0) {
                link->mtu = mtu;
                if (link->original_mtu == 0) {
                        link->original_mtu = mtu;
                        log_link_debug(link, "Saved original MTU: %" PRIu32, link->original_mtu);
                }

                if (link->dhcp_client) {
                        r = sd_dhcp_client_set_mtu(link->dhcp_client,
                                                   link->mtu);
                        if (r < 0) {
                                log_link_warning_errno(link, r, "Could not update MTU in DHCP client: %m");
                                return r;
                        }
                }

                if (link->radv) {
                        r = sd_radv_set_mtu(link->radv, link->mtu);
                        if (r < 0)
                                return log_link_warning_errno(link, r, "Could not set MTU for Router Advertisement: %m");
                }
        }

        /* The kernel may broadcast NEWLINK messages without the MAC address
           set, simply ignore them. */
        r = sd_netlink_message_read_ether_addr(m, IFLA_ADDRESS, &mac);
        if (r >= 0) {
                if (memcmp(link->mac.ether_addr_octet, mac.ether_addr_octet,
                           ETH_ALEN)) {

                        memcpy(link->mac.ether_addr_octet, mac.ether_addr_octet,
                               ETH_ALEN);

                        log_link_debug(link, "MAC address: "
                                       "%02hhx:%02hhx:%02hhx:%02hhx:%02hhx:%02hhx",
                                       mac.ether_addr_octet[0],
                                       mac.ether_addr_octet[1],
                                       mac.ether_addr_octet[2],
                                       mac.ether_addr_octet[3],
                                       mac.ether_addr_octet[4],
                                       mac.ether_addr_octet[5]);

                        if (link->ipv4ll) {
                                r = sd_ipv4ll_set_mac(link->ipv4ll, &link->mac);
                                if (r < 0)
                                        return log_link_warning_errno(link, r, "Could not update MAC address in IPv4LL client: %m");
                        }

                        if (link->dhcp_client) {
                                r = sd_dhcp_client_set_mac(link->dhcp_client,
                                                           (const uint8_t *) &link->mac,
                                                           sizeof (link->mac),
                                                           ARPHRD_ETHER);
                                if (r < 0)
                                        return log_link_warning_errno(link, r, "Could not update MAC address in DHCP client: %m");

                                switch (link->network->dhcp_client_identifier) {
                                case DHCP_CLIENT_ID_DUID: {
                                        const DUID *duid = link_duid(link);

                                        r = sd_dhcp_client_set_iaid_duid(link->dhcp_client,
                                                                         link->network->iaid,
                                                                         duid->type,
                                                                         duid->raw_data_len > 0 ? duid->raw_data : NULL,
                                                                         duid->raw_data_len);
                                        if (r < 0)
                                                return log_link_warning_errno(link, r, "Could not update DUID/IAID in DHCP client: %m");
                                        break;
                                }
                                case DHCP_CLIENT_ID_DUID_ONLY: {
                                        const DUID *duid = link_duid(link);

                                        r = sd_dhcp_client_set_duid(link->dhcp_client,
                                                                    duid->type,
                                                                    duid->raw_data_len > 0 ? duid->raw_data : NULL,
                                                                    duid->raw_data_len);
                                        if (r < 0)
                                                return log_link_warning_errno(link, r, "Could not update DUID in DHCP client: %m");
                                        break;
                                }
                                case DHCP_CLIENT_ID_MAC:
                                        r = sd_dhcp_client_set_client_id(link->dhcp_client,
                                                                         ARPHRD_ETHER,
                                                                         (const uint8_t *)&link->mac,
                                                                         sizeof(link->mac));
                                        if (r < 0)
                                                return log_link_warning_errno(link, r, "Could not update MAC client id in DHCP client: %m");
                                        break;
                                default:
                                        assert_not_reached("Unknown client identifier type.");
                                }
                        }

                        if (link->dhcp6_client) {
                                const DUID* duid = link_duid(link);

                                r = sd_dhcp6_client_set_mac(link->dhcp6_client,
                                                            (const uint8_t *) &link->mac,
                                                            sizeof (link->mac),
                                                            ARPHRD_ETHER);
                                if (r < 0)
                                        return log_link_warning_errno(link, r, "Could not update MAC address in DHCPv6 client: %m");

                                r = sd_dhcp6_client_set_iaid(link->dhcp6_client,
                                                             link->network->iaid);
                                if (r < 0)
                                        return log_link_warning_errno(link, r, "Could not update DHCPv6 IAID: %m");

                                r = sd_dhcp6_client_set_duid(link->dhcp6_client,
                                                             duid->type,
                                                             duid->raw_data_len > 0 ? duid->raw_data : NULL,
                                                             duid->raw_data_len);
                                if (r < 0)
                                        return log_link_warning_errno(link, r, "Could not update DHCPv6 DUID: %m");
                        }

                        if (link->radv) {
                                r = sd_radv_set_mac(link->radv, &link->mac);
                                if (r < 0)
                                        return log_link_warning_errno(link, r, "Could not update MAC for Router Advertisement: %m");
                        }

                        if (link->ndisc) {
                                r = sd_ndisc_set_mac(link->ndisc, &link->mac);
                                if (r < 0)
                                        return log_link_warning_errno(link, r, "Could not update MAC for ndisc: %m");
                        }
                }
        }

        had_carrier = link_has_carrier(link);

        r = link_update_flags(link, m);
        if (r < 0)
                return r;

        r = link_update_lldp(link);
        if (r < 0)
                return r;

        carrier_gained = !had_carrier && link_has_carrier(link);
        carrier_lost = had_carrier && !link_has_carrier(link);

        if (carrier_gained) {
                log_link_info(link, "Gained carrier");

                r = link_carrier_gained(link);
                if (r < 0)
                        return r;
        } else if (carrier_lost) {
                log_link_info(link, "Lost carrier");

                r = link_carrier_lost(link);
                if (r < 0)
                        return r;
        }

        return 0;
}

static void print_link_hashmap(FILE *f, const char *prefix, Hashmap* h) {
        bool space = false;
        Iterator i;
        Link *link;

        assert(f);
        assert(prefix);

        if (hashmap_isempty(h))
                return;

        fputs(prefix, f);
        HASHMAP_FOREACH(link, h, i) {
                if (space)
                        fputc(' ', f);

                fprintf(f, "%i", link->ifindex);
                space = true;
        }

        fputc('\n', f);
}

int link_save(Link *link) {
        _cleanup_free_ char *temp_path = NULL;
        _cleanup_fclose_ FILE *f = NULL;
        const char *admin_state, *oper_state;
        Address *a;
        Route *route;
        Iterator i;
        int r;

        assert(link);
        assert(link->state_file);
        assert(link->lease_file);
        assert(link->manager);

        if (link->state == LINK_STATE_LINGER) {
                unlink(link->state_file);
                return 0;
        }

        link_lldp_save(link);

        admin_state = link_state_to_string(link->state);
        assert(admin_state);

        oper_state = link_operstate_to_string(link->operstate);
        assert(oper_state);

        r = fopen_temporary(link->state_file, &f, &temp_path);
        if (r < 0)
                goto fail;

        (void) __fsetlocking(f, FSETLOCKING_BYCALLER);
        (void) fchmod(fileno(f), 0644);

        fprintf(f,
                "# This is private data. Do not parse.\n"
                "ADMIN_STATE=%s\n"
                "OPER_STATE=%s\n",
                admin_state, oper_state);

        if (link->network) {
                bool space;
                sd_dhcp6_lease *dhcp6_lease = NULL;
                const char *dhcp_domainname = NULL;
                char **dhcp6_domains = NULL;
                char **dhcp_domains = NULL;
                unsigned j;

                fprintf(f, "REQUIRED_FOR_ONLINE=%s\n",
                        yes_no(link->network->required_for_online));

                if (link->dhcp6_client) {
                        r = sd_dhcp6_client_get_lease(link->dhcp6_client, &dhcp6_lease);
                        if (r < 0 && r != -ENOMSG)
                                log_link_debug(link, "No DHCPv6 lease");
                }

                fprintf(f, "NETWORK_FILE=%s\n", link->network->filename);

                fputs("DNS=", f);
                space = false;

                for (j = 0; j < link->network->n_dns; j++) {
                        _cleanup_free_ char *b = NULL;

                        r = in_addr_to_string(link->network->dns[j].family,
                                              &link->network->dns[j].address,  &b);
                        if (r < 0) {
                                log_debug_errno(r, "Failed to format address, ignoring: %m");
                                continue;
                        }

                        if (space)
                                fputc(' ', f);
                        fputs(b, f);
                        space = true;
                }

                if (link->network->dhcp_use_dns &&
                    link->dhcp_lease) {
                        const struct in_addr *addresses;

                        r = sd_dhcp_lease_get_dns(link->dhcp_lease, &addresses);
                        if (r > 0) {
                                if (space)
                                        fputc(' ', f);
                                serialize_in_addrs(f, addresses, r);
                                space = true;
                        }
                }

                if (link->network->dhcp_use_dns && dhcp6_lease) {
                        struct in6_addr *in6_addrs;

                        r = sd_dhcp6_lease_get_dns(dhcp6_lease, &in6_addrs);
                        if (r > 0) {
                                if (space)
                                        fputc(' ', f);
                                serialize_in6_addrs(f, in6_addrs, r);
                                space = true;
                        }
                }

                /* Make sure to flush out old entries before we use the NDISC data */
                ndisc_vacuum(link);

                if (link->network->ipv6_accept_ra_use_dns && link->ndisc_rdnss) {
                        NDiscRDNSS *dd;

                        SET_FOREACH(dd, link->ndisc_rdnss, i) {
                                if (space)
                                        fputc(' ', f);

                                serialize_in6_addrs(f, &dd->address, 1);
                                space = true;
                        }
                }

                fputc('\n', f);

                fputs("NTP=", f);
                space = false;
                fputstrv(f, link->network->ntp, NULL, &space);

                if (link->network->dhcp_use_ntp &&
                    link->dhcp_lease) {
                        const struct in_addr *addresses;

                        r = sd_dhcp_lease_get_ntp(link->dhcp_lease, &addresses);
                        if (r > 0) {
                                if (space)
                                        fputc(' ', f);
                                serialize_in_addrs(f, addresses, r);
                                space = true;
                        }
                }

                if (link->network->dhcp_use_ntp && dhcp6_lease) {
                        struct in6_addr *in6_addrs;
                        char **hosts;

                        r = sd_dhcp6_lease_get_ntp_addrs(dhcp6_lease,
                                                         &in6_addrs);
                        if (r > 0) {
                                if (space)
                                        fputc(' ', f);
                                serialize_in6_addrs(f, in6_addrs, r);
                                space = true;
                        }

                        r = sd_dhcp6_lease_get_ntp_fqdn(dhcp6_lease, &hosts);
                        if (r > 0)
                                fputstrv(f, hosts, NULL, &space);
                }

                fputc('\n', f);

                if (link->network->dhcp_use_domains != DHCP_USE_DOMAINS_NO) {
                        if (link->dhcp_lease) {
                                (void) sd_dhcp_lease_get_domainname(link->dhcp_lease, &dhcp_domainname);
                                (void) sd_dhcp_lease_get_search_domains(link->dhcp_lease, &dhcp_domains);
                        }
                        if (dhcp6_lease)
                                (void) sd_dhcp6_lease_get_domains(dhcp6_lease, &dhcp6_domains);
                }

                fputs("DOMAINS=", f);
                space = false;
                fputstrv(f, link->network->search_domains, NULL, &space);

                if (link->network->dhcp_use_domains == DHCP_USE_DOMAINS_YES) {
                        NDiscDNSSL *dd;

                        if (dhcp_domainname)
                                fputs_with_space(f, dhcp_domainname, NULL, &space);
                        if (dhcp_domains)
                                fputstrv(f, dhcp_domains, NULL, &space);
                        if (dhcp6_domains)
                                fputstrv(f, dhcp6_domains, NULL, &space);

                        SET_FOREACH(dd, link->ndisc_dnssl, i)
                                fputs_with_space(f, NDISC_DNSSL_DOMAIN(dd), NULL, &space);
                }

                fputc('\n', f);

                fputs("ROUTE_DOMAINS=", f);
                space = false;
                fputstrv(f, link->network->route_domains, NULL, &space);

                if (link->network->dhcp_use_domains == DHCP_USE_DOMAINS_ROUTE) {
                        NDiscDNSSL *dd;

                        if (dhcp_domainname)
                                fputs_with_space(f, dhcp_domainname, NULL, &space);
                        if (dhcp_domains)
                                fputstrv(f, dhcp_domains, NULL, &space);
                        if (dhcp6_domains)
                                fputstrv(f, dhcp6_domains, NULL, &space);

                        SET_FOREACH(dd, link->ndisc_dnssl, i)
                                fputs_with_space(f, NDISC_DNSSL_DOMAIN(dd), NULL, &space);
                }

                fputc('\n', f);

                fprintf(f, "LLMNR=%s\n",
                        resolve_support_to_string(link->network->llmnr));
                fprintf(f, "MDNS=%s\n",
                        resolve_support_to_string(link->network->mdns));

                if (link->network->dns_over_tls_mode != _DNS_OVER_TLS_MODE_INVALID)
                        fprintf(f, "DNS_OVER_TLS=%s\n",
                                dns_over_tls_mode_to_string(link->network->dns_over_tls_mode));

                if (link->network->dnssec_mode != _DNSSEC_MODE_INVALID)
                        fprintf(f, "DNSSEC=%s\n",
                                dnssec_mode_to_string(link->network->dnssec_mode));

                if (!set_isempty(link->network->dnssec_negative_trust_anchors)) {
                        const char *n;

                        fputs("DNSSEC_NTA=", f);
                        space = false;
                        SET_FOREACH(n, link->network->dnssec_negative_trust_anchors, i)
                                fputs_with_space(f, n, NULL, &space);
                        fputc('\n', f);
                }

                fputs("ADDRESSES=", f);
                space = false;
                SET_FOREACH(a, link->addresses, i) {
                        _cleanup_free_ char *address_str = NULL;

                        r = in_addr_to_string(a->family, &a->in_addr, &address_str);
                        if (r < 0)
                                goto fail;

                        fprintf(f, "%s%s/%u", space ? " " : "", address_str, a->prefixlen);
                        space = true;
                }
                fputc('\n', f);

                fputs("ROUTES=", f);
                space = false;
                SET_FOREACH(route, link->routes, i) {
                        _cleanup_free_ char *route_str = NULL;

                        r = in_addr_to_string(route->family, &route->dst, &route_str);
                        if (r < 0)
                                goto fail;

                        fprintf(f, "%s%s/%hhu/%hhu/%"PRIu32"/%"PRIu32"/"USEC_FMT,
                                space ? " " : "", route_str,
                                route->dst_prefixlen, route->tos, route->priority, route->table, route->lifetime);
                        space = true;
                }

                fputc('\n', f);
        }

        print_link_hashmap(f, "CARRIER_BOUND_TO=", link->bound_to_links);
        print_link_hashmap(f, "CARRIER_BOUND_BY=", link->bound_by_links);

        if (link->dhcp_lease) {
                struct in_addr address;
                const char *tz = NULL;

                assert(link->network);

                r = sd_dhcp_lease_get_timezone(link->dhcp_lease, &tz);
                if (r >= 0)
                        fprintf(f, "TIMEZONE=%s\n", tz);

                r = sd_dhcp_lease_get_address(link->dhcp_lease, &address);
                if (r >= 0) {
                        fputs("DHCP4_ADDRESS=", f);
                        serialize_in_addrs(f, &address, 1);
                        fputc('\n', f);
                }

                r = dhcp_lease_save(link->dhcp_lease, link->lease_file);
                if (r < 0)
                        goto fail;

                fprintf(f,
                        "DHCP_LEASE=%s\n",
                        link->lease_file);
        } else
                unlink(link->lease_file);

        if (link->ipv4ll) {
                struct in_addr address;

                r = sd_ipv4ll_get_address(link->ipv4ll, &address);
                if (r >= 0) {
                        fputs("IPV4LL_ADDRESS=", f);
                        serialize_in_addrs(f, &address, 1);
                        fputc('\n', f);
                }
        }

        r = fflush_and_check(f);
        if (r < 0)
                goto fail;

        if (rename(temp_path, link->state_file) < 0) {
                r = -errno;
                goto fail;
        }

        return 0;

fail:
        (void) unlink(link->state_file);
        if (temp_path)
                (void) unlink(temp_path);

        return log_link_error_errno(link, r, "Failed to save link data to %s: %m", link->state_file);
}

/* The serialized state in /run is no longer up-to-date. */
void link_dirty(Link *link) {
        int r;

        assert(link);

        /* mark manager dirty as link is dirty */
        manager_dirty(link->manager);

        r = set_ensure_allocated(&link->manager->dirty_links, NULL);
        if (r < 0)
                /* allocation errors are ignored */
                return;

        r = set_put(link->manager->dirty_links, link);
        if (r <= 0)
                /* don't take another ref if the link was already dirty */
                return;

        link_ref(link);
}

/* The serialized state in /run is up-to-date */
void link_clean(Link *link) {
        assert(link);
        assert(link->manager);

        set_remove(link->manager->dirty_links, link);
        link_unref(link);
}

static const char* const link_state_table[_LINK_STATE_MAX] = {
        [LINK_STATE_PENDING] = "pending",
        [LINK_STATE_CONFIGURING] = "configuring",
        [LINK_STATE_CONFIGURED] = "configured",
        [LINK_STATE_UNMANAGED] = "unmanaged",
        [LINK_STATE_FAILED] = "failed",
        [LINK_STATE_LINGER] = "linger",
};

DEFINE_STRING_TABLE_LOOKUP(link_state, LinkState);

static const char* const link_operstate_table[_LINK_OPERSTATE_MAX] = {
        [LINK_OPERSTATE_OFF] = "off",
        [LINK_OPERSTATE_NO_CARRIER] = "no-carrier",
        [LINK_OPERSTATE_DORMANT] = "dormant",
        [LINK_OPERSTATE_CARRIER] = "carrier",
        [LINK_OPERSTATE_DEGRADED] = "degraded",
        [LINK_OPERSTATE_ROUTABLE] = "routable",
};

DEFINE_STRING_TABLE_LOOKUP(link_operstate, LinkOperationalState);<|MERGE_RESOLUTION|>--- conflicted
+++ resolved
@@ -513,7 +513,6 @@
 
         link->routes = set_free(link->routes);
         link->routes_foreign = set_free(link->routes_foreign);
-<<<<<<< HEAD
 
         while ((address = set_first(link->addresses)))
                 address_free(address);
@@ -521,15 +520,6 @@
         while ((address = set_first(link->addresses_foreign)))
                 address_free(address);
 
-=======
-
-        while ((address = set_first(link->addresses)))
-                address_free(address);
-
-        while ((address = set_first(link->addresses_foreign)))
-                address_free(address);
-
->>>>>>> 047fcf6b
         link->addresses = set_free(link->addresses);
         link->addresses_foreign = set_free(link->addresses_foreign);
 
@@ -742,62 +732,6 @@
         link_dirty(link);
 }
 
-<<<<<<< HEAD
-void link_check_ready(Link *link) {
-        Address *a;
-        Iterator i;
-
-        assert(link);
-
-        if (IN_SET(link->state, LINK_STATE_FAILED, LINK_STATE_LINGER))
-                return;
-
-        if (!link->network)
-                return;
-
-        if (!link->static_routes_configured)
-                return;
-
-        if (!link->routing_policy_rules_configured)
-                return;
-
-        if (link_ipv4ll_enabled(link))
-                if (!link->ipv4ll_address ||
-                    !link->ipv4ll_route)
-                        return;
-
-        if (!link->network->bridge) {
-
-                if (link_ipv6ll_enabled(link))
-                        if (in_addr_is_null(AF_INET6, (const union in_addr_union*) &link->ipv6ll_address) > 0)
-                                return;
-
-                if ((link_dhcp4_enabled(link) && !link_dhcp6_enabled(link) &&
-                     !link->dhcp4_configured) ||
-                    (link_dhcp6_enabled(link) && !link_dhcp4_enabled(link) &&
-                     !link->dhcp6_configured) ||
-                    (link_dhcp4_enabled(link) && link_dhcp6_enabled(link) &&
-                     !link->dhcp4_configured && !link->dhcp6_configured))
-                        return;
-
-                bool implicit = false;
-                if (link_ipv6_accept_ra_enabled_implicit(link, &implicit) && !link->ndisc_configured)
-                        if (!implicit)
-                                return;
-        }
-
-        SET_FOREACH(a, link->addresses, i)
-                if (!address_is_ready(a))
-                        return;
-
-        if (link->state != LINK_STATE_CONFIGURED)
-                link_enter_configured(link);
-
-        return;
-}
-
-=======
->>>>>>> 047fcf6b
 static int link_set_routing_policy_rule(Link *link) {
         RoutingPolicyRule *rule, *rrule = NULL;
         int r;
