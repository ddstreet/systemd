/* SPDX-License-Identifier: LGPL-2.1+ */

#include <netinet/ether.h>
#include <linux/if.h>
#include <linux/can/netlink.h>
#include <unistd.h>
#include <stdio_ext.h>

#include "alloc-util.h"
#include "bus-util.h"
#include "dhcp-identifier.h"
#include "dhcp-lease-internal.h"
#include "env-file.h"
#include "fd-util.h"
#include "fileio.h"
#include "missing_network.h"
#include "netdev/vrf.h"
#include "netlink-util.h"
#include "network-internal.h"
#include "networkd-ipv6-proxy-ndp.h"
#include "networkd-lldp-tx.h"
#include "networkd-manager.h"
#include "networkd-ndisc.h"
#include "networkd-neighbor.h"
#include "networkd-radv.h"
#include "networkd-routing-policy-rule.h"
#include "set.h"
#include "socket-util.h"
#include "stdio-util.h"
#include "string-table.h"
#include "strv.h"
#include "sysctl-util.h"
#include "tmpfile-util.h"
#include "udev-util.h"
#include "util.h"
#include "virt.h"

uint32_t link_get_vrf_table(Link *link) {
        return link->network->vrf ? VRF(link->network->vrf)->table : RT_TABLE_MAIN;
}

uint32_t link_get_dhcp_route_table(Link *link) {
        /* When the interface is part of an VRF use the VRFs routing table, unless
         * another table is explicitly specified. */
        if (link->network->dhcp_route_table_set)
                return link->network->dhcp_route_table;
        return link_get_vrf_table(link);
}

uint32_t link_get_ipv6_accept_ra_route_table(Link *link) {
        if (link->network->ipv6_accept_ra_route_table_set)
                return link->network->ipv6_accept_ra_route_table;
        return link_get_vrf_table(link);
}

DUID* link_get_duid(Link *link) {
        if (link->network->duid.type != _DUID_TYPE_INVALID)
                return &link->network->duid;
        else
                return &link->manager->duid;
}

int link_sysctl_ipv6_enabled(Link *link) {
        _cleanup_free_ char *value = NULL;
        int r;

        r = sysctl_read_ip_property(AF_INET6, link->ifname, "disable_ipv6", &value);
        if (r < 0)
                return log_link_warning_errno(link, r,
                                              "Failed to read net.ipv6.conf.%s.disable_ipv6 sysctl property: %m",
                                              link->ifname);

        link->sysctl_ipv6_enabled = value[0] == '0';
        return link->sysctl_ipv6_enabled;
}

static bool link_dhcp6_enabled(Link *link) {
        assert(link);

        if (!socket_ipv6_is_supported())
                return false;

        if (link->flags & IFF_LOOPBACK)
                return false;

        if (!link->network)
                return false;

        if (link->network->bond)
                return false;

        if (link_sysctl_ipv6_enabled(link) == 0)
                return false;

        return link->network->dhcp & ADDRESS_FAMILY_IPV6;
}

static bool link_dhcp4_enabled(Link *link) {
        assert(link);

        if (link->flags & IFF_LOOPBACK)
                return false;

        if (!link->network)
                return false;

        if (link->network->bond)
                return false;

        return link->network->dhcp & ADDRESS_FAMILY_IPV4;
}

static bool link_dhcp4_server_enabled(Link *link) {
        assert(link);

        if (link->flags & IFF_LOOPBACK)
                return false;

        if (!link->network)
                return false;

        if (link->network->bond)
                return false;

        return link->network->dhcp_server;
}

static bool link_ipv4ll_enabled(Link *link) {
        assert(link);

        if (link->flags & IFF_LOOPBACK)
                return false;

        if (!link->network)
                return false;

        if (STRPTR_IN_SET(link->kind, "vrf", "wireguard"))
                return false;

        if (link->network->bond)
                return false;

        return link->network->link_local & ADDRESS_FAMILY_IPV4;
}

static bool link_ipv6ll_enabled(Link *link) {
        assert(link);

        if (!socket_ipv6_is_supported())
                return false;

        if (link->flags & IFF_LOOPBACK)
                return false;

        if (!link->network)
                return false;

        if (STRPTR_IN_SET(link->kind, "vrf", "wireguard"))
                return false;

        if (link->network->bond)
                return false;

        if (link_sysctl_ipv6_enabled(link) == 0)
                return false;

        return link->network->link_local & ADDRESS_FAMILY_IPV6;
}

static bool link_ipv6_enabled(Link *link) {
        assert(link);

        if (!socket_ipv6_is_supported())
                return false;

        if (link->network->bond)
                return false;

        if (link_sysctl_ipv6_enabled(link) == 0)
                return false;

        /* DHCPv6 client will not be started if no IPv6 link-local address is configured. */
        return link_ipv6ll_enabled(link) || network_has_static_ipv6_addresses(link->network);
}

static bool link_radv_enabled(Link *link) {
        assert(link);

        if (!link_ipv6ll_enabled(link))
                return false;

        return link->network->router_prefix_delegation != RADV_PREFIX_DELEGATION_NONE;
}

static bool link_lldp_rx_enabled(Link *link) {
        assert(link);

        if (link->flags & IFF_LOOPBACK)
                return false;

        if (link->iftype != ARPHRD_ETHER)
                return false;

        if (!link->network)
                return false;

        /* LLDP should be handled on bridge slaves as those have a direct
         * connection to their peers not on the bridge master. Linux doesn't
         * even (by default) forward lldp packets to the bridge master.*/
        if (streq_ptr("bridge", link->kind))
                return false;

        return link->network->lldp_mode != LLDP_MODE_NO;
}

static bool link_lldp_emit_enabled(Link *link) {
        assert(link);

        if (link->flags & IFF_LOOPBACK)
                return false;

        if (link->iftype != ARPHRD_ETHER)
                return false;

        if (!link->network)
                return false;

        return link->network->lldp_emit != LLDP_EMIT_NO;
}

static bool link_ipv4_forward_enabled(Link *link) {
        assert(link);

        if (link->flags & IFF_LOOPBACK)
                return false;

        if (!link->network)
                return false;

        if (link->network->ip_forward == _ADDRESS_FAMILY_BOOLEAN_INVALID)
                return false;

        return link->network->ip_forward & ADDRESS_FAMILY_IPV4;
}

static bool link_ipv6_forward_enabled(Link *link) {
        assert(link);

        if (!socket_ipv6_is_supported())
                return false;

        if (link->flags & IFF_LOOPBACK)
                return false;

        if (!link->network)
                return false;

        if (link->network->ip_forward == _ADDRESS_FAMILY_BOOLEAN_INVALID)
                return false;

        if (link_sysctl_ipv6_enabled(link) == 0)
                return false;

        return link->network->ip_forward & ADDRESS_FAMILY_IPV6;
}

static bool link_proxy_arp_enabled(Link *link) {
        assert(link);

        if (link->flags & IFF_LOOPBACK)
                return false;

        if (!link->network)
                return false;

        if (link->network->proxy_arp < 0)
                return false;

        return true;
}

static bool link_ipv6_accept_ra_enabled_implicit(Link *link, bool * implicit) {
        assert(link);

        if (!socket_ipv6_is_supported())
                return false;

        if (link->flags & IFF_LOOPBACK)
                return false;

        if (!link->network)
                return false;

        if (!link_ipv6ll_enabled(link))
                return false;

        /* If unset use system default (enabled if local forwarding is disabled.
         * disabled if local forwarding is enabled).
         * If set, ignore or enforce RA independent of local forwarding state.
         */
        if (link->network->ipv6_accept_ra < 0) {
                /* default to accept RA if ip_forward is disabled and ignore RA if ip_forward is enabled */
                if (implicit)
                        *implicit = true;
                return !link_ipv6_forward_enabled(link);
        }
        else if (link->network->ipv6_accept_ra > 0)
                /* accept RA even if ip_forward is enabled */
                return true;
        else
                /* ignore RA */
                return false;
}

static bool link_ipv6_accept_ra_enabled(Link *link) {
        return link_ipv6_accept_ra_enabled_implicit(link, NULL);
}

static IPv6PrivacyExtensions link_ipv6_privacy_extensions(Link *link) {
        assert(link);

        if (!socket_ipv6_is_supported())
                return _IPV6_PRIVACY_EXTENSIONS_INVALID;

        if (link->flags & IFF_LOOPBACK)
                return _IPV6_PRIVACY_EXTENSIONS_INVALID;

        if (!link->network)
                return _IPV6_PRIVACY_EXTENSIONS_INVALID;

        return link->network->ipv6_privacy_extensions;
}

static int link_enable_ipv6(Link *link) {
        bool enabled;
        int r;

        if (link->flags & IFF_LOOPBACK)
                return 0;

        enabled = link_ipv6_enabled(link);
        if (enabled) {
                r = sysctl_write_ip_property_boolean(AF_INET6, link->ifname, "disable_ipv6", false);
                if (r < 0)
                        log_link_warning_errno(link, r, "Cannot enable IPv6: %m");
                else
                        log_link_info(link, "IPv6 successfully enabled");
        }

        return 0;
}

static bool link_is_enslaved(Link *link) {
        if (link->flags & IFF_SLAVE)
                /* Even if the link is not managed by networkd, honor IFF_SLAVE flag. */
                return true;

        if (!link->enslaved_raw)
                return false;

        if (!link->network)
                return false;

        if (link->network->bridge)
                /* TODO: support the case when link is not managed by networkd. */
                return true;

        return false;
}

static void link_update_master_operstate(Link *link, NetDev *netdev) {
        Link *master;

        if (!netdev)
                return;

        if (link_get(link->manager, netdev->ifindex, &master) < 0)
                return;

        link_update_operstate(master, true);
}

void link_update_operstate(Link *link, bool also_update_master) {
        LinkOperationalState operstate;
        Iterator i;

        assert(link);

        if (link->kernel_operstate == IF_OPER_DORMANT)
                operstate = LINK_OPERSTATE_DORMANT;
        else if (link_has_carrier(link)) {
                Address *address;
                uint8_t scope = RT_SCOPE_NOWHERE;

                /* if we have carrier, check what addresses we have */
                SET_FOREACH(address, link->addresses, i) {
                        if (!address_is_ready(address))
                                continue;

                        if (address->scope < scope)
                                scope = address->scope;
                }

                /* for operstate we also take foreign addresses into account */
                SET_FOREACH(address, link->addresses_foreign, i) {
                        if (!address_is_ready(address))
                                continue;

                        if (address->scope < scope)
                                scope = address->scope;
                }

                if (scope < RT_SCOPE_SITE)
                        /* universally accessible addresses found */
                        operstate = LINK_OPERSTATE_ROUTABLE;
                else if (scope < RT_SCOPE_HOST)
                        /* only link or site local addresses found */
                        operstate = LINK_OPERSTATE_DEGRADED;
                else
                        /* no useful addresses found */
                        operstate = LINK_OPERSTATE_CARRIER;
        } else if (link->flags & IFF_UP)
                operstate = LINK_OPERSTATE_NO_CARRIER;
        else
                operstate = LINK_OPERSTATE_OFF;

        if (IN_SET(operstate, LINK_OPERSTATE_DEGRADED, LINK_OPERSTATE_CARRIER) &&
            link_is_enslaved(link))
                operstate = LINK_OPERSTATE_ENSLAVED;

        if (operstate >= LINK_OPERSTATE_CARRIER) {
                Link *slave;

                HASHMAP_FOREACH(slave, link->slaves, i) {
                        link_update_operstate(slave, false);

                        if (slave->operstate < LINK_OPERSTATE_CARRIER)
                                operstate = LINK_OPERSTATE_DEGRADED_CARRIER;
                }
        }

        if (link->operstate != operstate) {
                link->operstate = operstate;
                link_send_changed(link, "OperationalState", NULL);
                link_dirty(link);
        }

        if (also_update_master && link->network) {
                link_update_master_operstate(link, link->network->bond);
                link_update_master_operstate(link, link->network->bridge);
        }
}

#define FLAG_STRING(string, flag, old, new) \
        (((old ^ new) & flag) \
                ? ((old & flag) ? (" -" string) : (" +" string)) \
                : "")

static int link_update_flags(Link *link, sd_netlink_message *m) {
        unsigned flags, unknown_flags_added, unknown_flags_removed, unknown_flags;
        uint8_t operstate;
        int r;

        assert(link);

        r = sd_rtnl_message_link_get_flags(m, &flags);
        if (r < 0)
                return log_link_warning_errno(link, r, "Could not get link flags: %m");

        r = sd_netlink_message_read_u8(m, IFLA_OPERSTATE, &operstate);
        if (r < 0)
                /* if we got a message without operstate, take it to mean
                   the state was unchanged */
                operstate = link->kernel_operstate;

        if ((link->flags == flags) && (link->kernel_operstate == operstate))
                return 0;

        if (link->flags != flags) {
                log_link_debug(link, "Flags change:%s%s%s%s%s%s%s%s%s%s%s%s%s%s%s%s%s%s%s",
                               FLAG_STRING("LOOPBACK", IFF_LOOPBACK, link->flags, flags),
                               FLAG_STRING("MASTER", IFF_MASTER, link->flags, flags),
                               FLAG_STRING("SLAVE", IFF_SLAVE, link->flags, flags),
                               FLAG_STRING("UP", IFF_UP, link->flags, flags),
                               FLAG_STRING("DORMANT", IFF_DORMANT, link->flags, flags),
                               FLAG_STRING("LOWER_UP", IFF_LOWER_UP, link->flags, flags),
                               FLAG_STRING("RUNNING", IFF_RUNNING, link->flags, flags),
                               FLAG_STRING("MULTICAST", IFF_MULTICAST, link->flags, flags),
                               FLAG_STRING("BROADCAST", IFF_BROADCAST, link->flags, flags),
                               FLAG_STRING("POINTOPOINT", IFF_POINTOPOINT, link->flags, flags),
                               FLAG_STRING("PROMISC", IFF_PROMISC, link->flags, flags),
                               FLAG_STRING("ALLMULTI", IFF_ALLMULTI, link->flags, flags),
                               FLAG_STRING("PORTSEL", IFF_PORTSEL, link->flags, flags),
                               FLAG_STRING("AUTOMEDIA", IFF_AUTOMEDIA, link->flags, flags),
                               FLAG_STRING("DYNAMIC", IFF_DYNAMIC, link->flags, flags),
                               FLAG_STRING("NOARP", IFF_NOARP, link->flags, flags),
                               FLAG_STRING("NOTRAILERS", IFF_NOTRAILERS, link->flags, flags),
                               FLAG_STRING("DEBUG", IFF_DEBUG, link->flags, flags),
                               FLAG_STRING("ECHO", IFF_ECHO, link->flags, flags));

                unknown_flags = ~(IFF_LOOPBACK | IFF_MASTER | IFF_SLAVE | IFF_UP |
                                  IFF_DORMANT | IFF_LOWER_UP | IFF_RUNNING |
                                  IFF_MULTICAST | IFF_BROADCAST | IFF_POINTOPOINT |
                                  IFF_PROMISC | IFF_ALLMULTI | IFF_PORTSEL |
                                  IFF_AUTOMEDIA | IFF_DYNAMIC | IFF_NOARP |
                                  IFF_NOTRAILERS | IFF_DEBUG | IFF_ECHO);
                unknown_flags_added = ((link->flags ^ flags) & flags & unknown_flags);
                unknown_flags_removed = ((link->flags ^ flags) & link->flags & unknown_flags);

                /* link flags are currently at most 18 bits, let's align to
                 * printing 20 */
                if (unknown_flags_added)
                        log_link_debug(link,
                                       "Unknown link flags gained: %#.5x (ignoring)",
                                       unknown_flags_added);

                if (unknown_flags_removed)
                        log_link_debug(link,
                                       "Unknown link flags lost: %#.5x (ignoring)",
                                       unknown_flags_removed);
        }

        link->flags = flags;
        link->kernel_operstate = operstate;

        link_update_operstate(link, true);

        return 0;
}

DEFINE_TRIVIAL_CLEANUP_FUNC(Link*, link_unref);

static int link_new(Manager *manager, sd_netlink_message *message, Link **ret) {
        _cleanup_(link_unrefp) Link *link = NULL;
        uint16_t type;
        const char *ifname, *kind = NULL;
        int r, ifindex;
        unsigned short iftype;

        assert(manager);
        assert(message);
        assert(ret);

        /* check for link kind */
        r = sd_netlink_message_enter_container(message, IFLA_LINKINFO);
        if (r == 0) {
                (void) sd_netlink_message_read_string(message, IFLA_INFO_KIND, &kind);
                r = sd_netlink_message_exit_container(message);
                if (r < 0)
                        return r;
        }

        r = sd_netlink_message_get_type(message, &type);
        if (r < 0)
                return r;
        else if (type != RTM_NEWLINK)
                return -EINVAL;

        r = sd_rtnl_message_link_get_ifindex(message, &ifindex);
        if (r < 0)
                return r;
        else if (ifindex <= 0)
                return -EINVAL;

        r = sd_rtnl_message_link_get_type(message, &iftype);
        if (r < 0)
                return r;

        r = sd_netlink_message_read_string(message, IFLA_IFNAME, &ifname);
        if (r < 0)
                return r;

        link = new(Link, 1);
        if (!link)
                return -ENOMEM;

        *link = (Link) {
                .n_ref = 1,
                .manager = manager,
                .state = LINK_STATE_PENDING,
                .rtnl_extended_attrs = true,
                .ifindex = ifindex,
                .iftype = iftype,
                .sysctl_ipv6_enabled = -1,
        };

        link->ifname = strdup(ifname);
        if (!link->ifname)
                return -ENOMEM;

        if (kind) {
                link->kind = strdup(kind);
                if (!link->kind)
                        return -ENOMEM;
        }

        r = sd_netlink_message_read_u32(message, IFLA_MASTER, (uint32_t *)&link->master_ifindex);
        if (r < 0)
                log_link_debug_errno(link, r, "New device has no master, continuing without");

        r = sd_netlink_message_read_ether_addr(message, IFLA_ADDRESS, &link->mac);
        if (r < 0)
                log_link_debug_errno(link, r, "MAC address not found for new device, continuing without");

        if (asprintf(&link->state_file, "/run/systemd/netif/links/%d", link->ifindex) < 0)
                return -ENOMEM;

        if (asprintf(&link->lease_file, "/run/systemd/netif/leases/%d", link->ifindex) < 0)
                return -ENOMEM;

        if (asprintf(&link->lldp_file, "/run/systemd/netif/lldp/%d", link->ifindex) < 0)
                return -ENOMEM;

        r = hashmap_ensure_allocated(&manager->links, NULL);
        if (r < 0)
                return r;

        r = hashmap_put(manager->links, INT_TO_PTR(link->ifindex), link);
        if (r < 0)
                return r;

        r = link_update_flags(link, message);
        if (r < 0)
                return r;

        *ret = TAKE_PTR(link);

        return 0;
}

static void link_detach_from_manager(Link *link) {
        if (!link || !link->manager)
                return;

        hashmap_remove(link->manager->links, INT_TO_PTR(link->ifindex));
        set_remove(link->manager->links_requesting_uuid, link);
        link_clean(link);
}

static Link *link_free(Link *link) {
        Link *carrier, *master;
        Address *address;
        Route *route;
        Iterator i;

        assert(link);

        while ((route = set_first(link->routes)))
                route_free(route);

        while ((route = set_first(link->routes_foreign)))
                route_free(route);

        link->routes = set_free(link->routes);
        link->routes_foreign = set_free(link->routes_foreign);

        while ((address = set_first(link->addresses)))
                address_free(address);

        while ((address = set_first(link->addresses_foreign)))
                address_free(address);

        link->addresses = set_free(link->addresses);
        link->addresses_foreign = set_free(link->addresses_foreign);

        while ((address = link->pool_addresses)) {
                LIST_REMOVE(addresses, link->pool_addresses, address);
                address_free(address);
        }

        sd_dhcp_server_unref(link->dhcp_server);
        sd_dhcp_client_unref(link->dhcp_client);
        sd_dhcp_lease_unref(link->dhcp_lease);

        link_lldp_emit_stop(link);

        free(link->lease_file);

        sd_lldp_unref(link->lldp);
        free(link->lldp_file);

        ndisc_flush(link);

        sd_ipv4ll_unref(link->ipv4ll);
        sd_dhcp6_client_unref(link->dhcp6_client);
        sd_ndisc_unref(link->ndisc);
        sd_radv_unref(link->radv);

        link_detach_from_manager(link);

        free(link->ifname);

        free(link->kind);

        (void) unlink(link->state_file);
        free(link->state_file);

        sd_device_unref(link->sd_device);

        HASHMAP_FOREACH (carrier, link->bound_to_links, i)
                hashmap_remove(link->bound_to_links, INT_TO_PTR(carrier->ifindex));
        hashmap_free(link->bound_to_links);

        HASHMAP_FOREACH (carrier, link->bound_by_links, i)
                hashmap_remove(link->bound_by_links, INT_TO_PTR(carrier->ifindex));
        hashmap_free(link->bound_by_links);

        hashmap_free(link->slaves);

        if (link->network) {
                if (link->network->bond &&
                    link_get(link->manager, link->network->bond->ifindex, &master) >= 0)
                        (void) hashmap_remove(master->slaves, INT_TO_PTR(link->ifindex));

                if (link->network->bridge &&
                    link_get(link->manager, link->network->bridge->ifindex, &master) >= 0)
                        (void) hashmap_remove(master->slaves, INT_TO_PTR(link->ifindex));
        }

        return mfree(link);
}

DEFINE_TRIVIAL_REF_UNREF_FUNC(Link, link, link_free);

int link_get(Manager *m, int ifindex, Link **ret) {
        Link *link;

        assert(m);
        assert(ifindex);
        assert(ret);

        link = hashmap_get(m->links, INT_TO_PTR(ifindex));
        if (!link)
                return -ENODEV;

        *ret = link;

        return 0;
}

static void link_set_state(Link *link, LinkState state) {
        assert(link);

        if (link->state == state)
                return;

        link->state = state;

        link_send_changed(link, "AdministrativeState", NULL);
}

static void link_enter_unmanaged(Link *link) {
        assert(link);

        log_link_debug(link, "Unmanaged");

        link_set_state(link, LINK_STATE_UNMANAGED);

        link_dirty(link);
}

int link_stop_clients(Link *link, bool may_keep_dhcp) {
        int r = 0, k;

        assert(link);
        assert(link->manager);
        assert(link->manager->event);

        if (link->dhcp_client && (!may_keep_dhcp || !link->network ||
                                  !FLAGS_SET(link->network->keep_configuration, KEEP_CONFIGURATION_DHCP_ON_STOP))) {
                k = sd_dhcp_client_stop(link->dhcp_client);
                if (k < 0)
                        r = log_link_warning_errno(link, k, "Could not stop DHCPv4 client: %m");
        }

        if (link->ipv4ll) {
                k = sd_ipv4ll_stop(link->ipv4ll);
                if (k < 0)
                        r = log_link_warning_errno(link, k, "Could not stop IPv4 link-local: %m");
        }

        if (link->dhcp6_client) {
                k = sd_dhcp6_client_stop(link->dhcp6_client);
                if (k < 0)
                        r = log_link_warning_errno(link, k, "Could not stop DHCPv6 client: %m");
        }

        if (link->ndisc) {
                k = sd_ndisc_stop(link->ndisc);
                if (k < 0)
                        r = log_link_warning_errno(link, k, "Could not stop IPv6 Router Discovery: %m");
        }

        if (link->radv) {
                k = sd_radv_stop(link->radv);
                if (k < 0)
                        r = log_link_warning_errno(link, k, "Could not stop IPv6 Router Advertisement: %m");
        }

        link_lldp_emit_stop(link);
        return r;
}

void link_enter_failed(Link *link) {
        assert(link);

        if (IN_SET(link->state, LINK_STATE_FAILED, LINK_STATE_LINGER))
                return;

        log_link_warning(link, "Failed");

        link_set_state(link, LINK_STATE_FAILED);

        link_stop_clients(link, false);

        link_dirty(link);
}

static Address* link_find_dhcp_server_address(Link *link) {
        Address *address;

        assert(link);
        assert(link->network);

        /* The first statically configured address if there is any */
        LIST_FOREACH(addresses, address, link->network->static_addresses) {

                if (address->family != AF_INET)
                        continue;

                if (in_addr_is_null(address->family, &address->in_addr))
                        continue;

                return address;
        }

        /* If that didn't work, find a suitable address we got from the pool */
        LIST_FOREACH(addresses, address, link->pool_addresses) {
                if (address->family != AF_INET)
                        continue;

                return address;
        }

        return NULL;
}

static int link_join_netdevs_after_configured(Link *link) {
        NetDev *netdev;
        Iterator i;
        int r;

        HASHMAP_FOREACH(netdev, link->network->stacked_netdevs, i) {
                if (netdev->ifindex > 0)
                        /* Assume already enslaved. */
                        continue;

                if (netdev_get_create_type(netdev) != NETDEV_CREATE_AFTER_CONFIGURED)
                        continue;

                log_struct(LOG_DEBUG,
                           LOG_LINK_INTERFACE(link),
                           LOG_NETDEV_INTERFACE(netdev),
                           LOG_LINK_MESSAGE(link, "Enslaving by '%s'", netdev->ifname));

                r = netdev_join(netdev, link, NULL);
                if (r < 0)
                        return log_struct_errno(LOG_WARNING, r,
                                                LOG_LINK_INTERFACE(link),
                                                LOG_NETDEV_INTERFACE(netdev),
                                                LOG_LINK_MESSAGE(link, "Could not join netdev '%s': %m", netdev->ifname));
        }

        return 0;
}

static void link_enter_configured(Link *link) {
        assert(link);
        assert(link->network);

        if (link->state != LINK_STATE_CONFIGURING)
                return;

        log_link_info(link, "Configured");

        link_set_state(link, LINK_STATE_CONFIGURED);

        (void) link_join_netdevs_after_configured(link);

        link_dirty(link);
}

static int link_request_set_routing_policy_rule(Link *link) {
        RoutingPolicyRule *rule, *rrule = NULL;
        int r;

        assert(link);
        assert(link->network);

        link_set_state(link, LINK_STATE_CONFIGURING);
        link->routing_policy_rules_configured = false;

        LIST_FOREACH(rules, rule, link->network->rules) {
                r = routing_policy_rule_get(link->manager, rule->family, &rule->from, rule->from_prefixlen, &rule->to,
                                            rule->to_prefixlen, rule->tos, rule->fwmark, rule->table, rule->iif, rule->oif,
                                            rule->protocol, &rule->sport, &rule->dport, &rrule);
                if (r == 0) {
                        (void) routing_policy_rule_make_local(link->manager, rrule);
                        continue;
                }

                r = routing_policy_rule_configure(rule, link, NULL, false);
                if (r < 0) {
                        log_link_warning_errno(link, r, "Could not set routing policy rules: %m");
                        link_enter_failed(link);
                        return r;
                }
                if (r > 0)
                        link->routing_policy_rule_messages++;
        }

        routing_policy_rule_purge(link->manager, link);
        if (link->routing_policy_rule_messages == 0) {
                link->routing_policy_rules_configured = true;
                link_check_ready(link);
        } else
                log_link_debug(link, "Setting routing policy rules");

        return 0;
}

static int route_handler(sd_netlink *rtnl, sd_netlink_message *m, Link *link) {
        int r;

        assert(link);
        assert(link->route_messages > 0);
        assert(IN_SET(link->state, LINK_STATE_CONFIGURING,
                      LINK_STATE_FAILED, LINK_STATE_LINGER));

        link->route_messages--;

        if (IN_SET(link->state, LINK_STATE_FAILED, LINK_STATE_LINGER))
                return 1;

        r = sd_netlink_message_get_errno(m);
        if (r < 0 && r != -EEXIST)
                log_link_warning_errno(link, r, "Could not set route: %m");

        if (link->route_messages == 0) {
                log_link_debug(link, "Routes set");
                link->static_routes_configured = true;
                link_check_ready(link);
        }

        return 1;
}

int link_request_set_routes(Link *link) {
        enum {
                PHASE_NON_GATEWAY, /* First phase: Routes without a gateway */
                PHASE_GATEWAY,     /* Second phase: Routes with a gateway */
                _PHASE_MAX
        } phase;
        Route *rt;
        int r;

        assert(link);
        assert(link->network);
        assert(link->addresses_configured);
        assert(link->address_messages == 0);
        assert(link->state != _LINK_STATE_INVALID);

        link_set_state(link, LINK_STATE_CONFIGURING);
        link->static_routes_configured = false;

        r = link_request_set_routing_policy_rule(link);
        if (r < 0)
                return r;

        /* First add the routes that enable us to talk to gateways, then add in the others that need a gateway. */
        for (phase = 0; phase < _PHASE_MAX; phase++)
                LIST_FOREACH(routes, rt, link->network->static_routes) {

                        if (in_addr_is_null(rt->family, &rt->gw) != (phase == PHASE_NON_GATEWAY))
                                continue;

                        r = route_configure(rt, link, route_handler);
                        if (r < 0) {
                                log_link_warning_errno(link, r, "Could not set routes: %m");
                                link_enter_failed(link);
                                return r;
                        }
                        if (r > 0)
                                link->route_messages++;
                }

        if (link->route_messages == 0) {
                link->static_routes_configured = true;
                link_check_ready(link);
        } else
                log_link_debug(link, "Setting routes");

        return 0;
}

void link_check_ready(Link *link) {
        Address *a;
        Iterator i;

        assert(link);

        if (IN_SET(link->state, LINK_STATE_FAILED, LINK_STATE_LINGER))
                return;

        if (!link->network)
                return;

        if (!link->addresses_configured)
                return;

        if (!link->neighbors_configured)
                return;

        SET_FOREACH(a, link->addresses, i)
                if (!address_is_ready(a))
                        return;

        if (!link->addresses_ready) {
                link->addresses_ready = true;
                link_request_set_routes(link);
        }

        if (!link->static_routes_configured)
                return;

        if (!link->routing_policy_rules_configured)
                return;

        if (link_ipv4ll_enabled(link))
                if (!link->ipv4ll_address ||
                    !link->ipv4ll_route)
                        return;

        if (link_ipv6ll_enabled(link) &&
            in_addr_is_null(AF_INET6, (const union in_addr_union*) &link->ipv6ll_address))
                return;

        if ((link_dhcp4_enabled(link) && !link_dhcp6_enabled(link) &&
             !link->dhcp4_configured) ||
            (link_dhcp6_enabled(link) && !link_dhcp4_enabled(link) &&
             !link->dhcp6_configured) ||
            (link_dhcp4_enabled(link) && link_dhcp6_enabled(link) &&
             !link->dhcp4_configured && !link->dhcp6_configured))
                return;

        bool implicit = false;
        if (link_ipv6_accept_ra_enabled_implicit(link, &implicit) && !link->ndisc_configured)
                if (!implicit)
                        return;

        if (link->state != LINK_STATE_CONFIGURED)
                link_enter_configured(link);

        return;
}

static int link_request_set_neighbors(Link *link) {
        Neighbor *neighbor;
        int r;

        assert(link);
        assert(link->network);
        assert(link->state != _LINK_STATE_INVALID);

        link_set_state(link, LINK_STATE_CONFIGURING);
        link->neighbors_configured = false;

        LIST_FOREACH(neighbors, neighbor, link->network->neighbors) {
                r = neighbor_configure(neighbor, link, NULL);
                if (r < 0) {
                        log_link_warning_errno(link, r, "Could not set neighbor: %m");
                        link_enter_failed(link);
                        return r;
                }
        }

        if (link->neighbor_messages == 0) {
                link->neighbors_configured = true;
                link_check_ready(link);
        } else
                log_link_debug(link, "Setting neighbors");

        return 0;
}

static int address_handler(sd_netlink *rtnl, sd_netlink_message *m, Link *link) {
        int r;

        assert(rtnl);
        assert(m);
        assert(link);
        assert(link->ifname);
        assert(link->address_messages > 0);
        assert(IN_SET(link->state, LINK_STATE_CONFIGURING,
               LINK_STATE_FAILED, LINK_STATE_LINGER));

        link->address_messages--;

        if (IN_SET(link->state, LINK_STATE_FAILED, LINK_STATE_LINGER))
                return 1;

        r = sd_netlink_message_get_errno(m);
        if (r < 0 && r != -EEXIST)
                log_link_warning_errno(link, r, "could not set address: %m");
        else if (r >= 0)
                manager_rtnl_process_address(rtnl, m, link->manager);

        if (link->address_messages == 0) {
                log_link_debug(link, "Addresses set");
                link->addresses_configured = true;
                link_check_ready(link);
        }

        return 1;
}

static int link_push_uplink_dns_to_dhcp_server(Link *link, sd_dhcp_server *s) {
        _cleanup_free_ struct in_addr *addresses = NULL;
        size_t n_addresses = 0, n_allocated = 0;
        unsigned i;

        log_debug("Copying DNS server information from %s", link->ifname);

        if (!link->network)
                return 0;

        for (i = 0; i < link->network->n_dns; i++) {
                struct in_addr ia;

                /* Only look for IPv4 addresses */
                if (link->network->dns[i].family != AF_INET)
                        continue;

                ia = link->network->dns[i].address.in;

                /* Never propagate obviously borked data */
                if (in4_addr_is_null(&ia) || in4_addr_is_localhost(&ia))
                        continue;

                if (!GREEDY_REALLOC(addresses, n_allocated, n_addresses + 1))
                        return log_oom();

                addresses[n_addresses++] = ia;
        }

        if (link->network->dhcp_use_dns && link->dhcp_lease) {
                const struct in_addr *da = NULL;
                int j, n;

                n = sd_dhcp_lease_get_dns(link->dhcp_lease, &da);
                if (n > 0) {

                        if (!GREEDY_REALLOC(addresses, n_allocated, n_addresses + n))
                                return log_oom();

                        for (j = 0; j < n; j++)
                                if (in4_addr_is_non_local(&da[j]))
                                        addresses[n_addresses++] = da[j];
                }
        }

        if (n_addresses <= 0)
                return 0;

        return sd_dhcp_server_set_dns(s, addresses, n_addresses);
}

static int link_push_uplink_ntp_to_dhcp_server(Link *link, sd_dhcp_server *s) {
        _cleanup_free_ struct in_addr *addresses = NULL;
        size_t n_addresses = 0, n_allocated = 0;
        char **a;

        if (!link->network)
                return 0;

        log_debug("Copying NTP server information from %s", link->ifname);

        STRV_FOREACH(a, link->network->ntp) {
                struct in_addr ia;

                /* Only look for IPv4 addresses */
                if (inet_pton(AF_INET, *a, &ia) <= 0)
                        continue;

                /* Never propagate obviously borked data */
                if (in4_addr_is_null(&ia) || in4_addr_is_localhost(&ia))
                        continue;

                if (!GREEDY_REALLOC(addresses, n_allocated, n_addresses + 1))
                        return log_oom();

                addresses[n_addresses++] = ia;
        }

        if (link->network->dhcp_use_ntp && link->dhcp_lease) {
                const struct in_addr *da = NULL;
                int j, n;

                n = sd_dhcp_lease_get_ntp(link->dhcp_lease, &da);
                if (n > 0) {

                        if (!GREEDY_REALLOC(addresses, n_allocated, n_addresses + n))
                                return log_oom();

                        for (j = 0; j < n; j++)
                                if (in4_addr_is_non_local(&da[j]))
                                        addresses[n_addresses++] = da[j];
                }
        }

        if (n_addresses <= 0)
                return 0;

        return sd_dhcp_server_set_ntp(s, addresses, n_addresses);
}

static int link_set_bridge_fdb(Link *link) {
        FdbEntry *fdb_entry;
        int r;

        LIST_FOREACH(static_fdb_entries, fdb_entry, link->network->static_fdb_entries) {
                r = fdb_entry_configure(link, fdb_entry);
                if (r < 0)
                        return log_link_error_errno(link, r, "Failed to add MAC entry to static MAC table: %m");
        }

        return 0;
}

static int link_request_set_addresses(Link *link) {
        AddressLabel *label;
        Address *ad;
        int r;

        assert(link);
        assert(link->network);
        assert(link->state != _LINK_STATE_INVALID);

        link_set_state(link, LINK_STATE_CONFIGURING);

        /* Reset all *_configured flags we are configuring. */
        link->addresses_configured = false;
        link->addresses_ready = false;
        link->neighbors_configured = false;
        link->static_routes_configured = false;
        link->routing_policy_rules_configured = false;

        r = link_set_bridge_fdb(link);
        if (r < 0)
                return r;

        r = link_request_set_neighbors(link);
        if (r < 0)
                return r;

        LIST_FOREACH(addresses, ad, link->network->static_addresses) {
                bool update;

                update = address_get(link, ad->family, &ad->in_addr, ad->prefixlen, NULL) > 0;

                r = address_configure(ad, link, address_handler, update);
                if (r < 0) {
                        log_link_warning_errno(link, r, "Could not set addresses: %m");
                        link_enter_failed(link);
                        return r;
                }
                if (r > 0)
                        link->address_messages++;
        }

        LIST_FOREACH(labels, label, link->network->address_labels) {
                r = address_label_configure(label, link, NULL, false);
                if (r < 0) {
                        log_link_warning_errno(link, r, "Could not set address label: %m");
                        link_enter_failed(link);
                        return r;
                }

                link->address_label_messages++;
        }

        /* now that we can figure out a default address for the dhcp server,
           start it */
        if (link_dhcp4_server_enabled(link) && (link->flags & IFF_UP)) {
                Address *address;
                Link *uplink = NULL;
                bool acquired_uplink = false;

                address = link_find_dhcp_server_address(link);
                if (!address) {
                        log_link_warning(link, "Failed to find suitable address for DHCPv4 server instance.");
                        link_enter_failed(link);
                        return 0;
                }

                /* use the server address' subnet as the pool */
                r = sd_dhcp_server_configure_pool(link->dhcp_server, &address->in_addr.in, address->prefixlen,
                                                  link->network->dhcp_server_pool_offset, link->network->dhcp_server_pool_size);
                if (r < 0)
                        return r;

                /* TODO:
                r = sd_dhcp_server_set_router(link->dhcp_server,
                                              &main_address->in_addr.in);
                if (r < 0)
                        return r;
                */

                if (link->network->dhcp_server_max_lease_time_usec > 0) {
                        r = sd_dhcp_server_set_max_lease_time(
                                        link->dhcp_server,
                                        DIV_ROUND_UP(link->network->dhcp_server_max_lease_time_usec, USEC_PER_SEC));
                        if (r < 0)
                                return r;
                }

                if (link->network->dhcp_server_default_lease_time_usec > 0) {
                        r = sd_dhcp_server_set_default_lease_time(
                                        link->dhcp_server,
                                        DIV_ROUND_UP(link->network->dhcp_server_default_lease_time_usec, USEC_PER_SEC));
                        if (r < 0)
                                return r;
                }

                if (link->network->dhcp_server_emit_dns) {

                        if (link->network->n_dhcp_server_dns > 0)
                                r = sd_dhcp_server_set_dns(link->dhcp_server, link->network->dhcp_server_dns, link->network->n_dhcp_server_dns);
                        else {
                                uplink = manager_find_uplink(link->manager, link);
                                acquired_uplink = true;

                                if (!uplink) {
                                        log_link_debug(link, "Not emitting DNS server information on link, couldn't find suitable uplink.");
                                        r = 0;
                                } else
                                        r = link_push_uplink_dns_to_dhcp_server(uplink, link->dhcp_server);
                        }
                        if (r < 0)
                                log_link_warning_errno(link, r, "Failed to set DNS server for DHCP server, ignoring: %m");
                }

                if (link->network->dhcp_server_emit_ntp) {

                        if (link->network->n_dhcp_server_ntp > 0)
                                r = sd_dhcp_server_set_ntp(link->dhcp_server, link->network->dhcp_server_ntp, link->network->n_dhcp_server_ntp);
                        else {
                                if (!acquired_uplink)
                                        uplink = manager_find_uplink(link->manager, link);

                                if (!uplink) {
                                        log_link_debug(link, "Not emitting NTP server information on link, couldn't find suitable uplink.");
                                        r = 0;
                                } else
                                        r = link_push_uplink_ntp_to_dhcp_server(uplink, link->dhcp_server);

                        }
                        if (r < 0)
                                log_link_warning_errno(link, r, "Failed to set NTP server for DHCP server, ignoring: %m");
                }

                r = sd_dhcp_server_set_emit_router(link->dhcp_server, link->network->dhcp_server_emit_router);
                if (r < 0)
                        return log_link_warning_errno(link, r, "Failed to set router emission for DHCP server: %m");

                if (link->network->dhcp_server_emit_timezone) {
                        _cleanup_free_ char *buffer = NULL;
                        const char *tz = NULL;

                        if (link->network->dhcp_server_timezone)
                                tz = link->network->dhcp_server_timezone;
                        else {
                                r = get_timezone(&buffer);
                                if (r < 0)
                                        log_warning_errno(r, "Failed to determine timezone: %m");
                                else
                                        tz = buffer;
                        }

                        if (tz) {
                                r = sd_dhcp_server_set_timezone(link->dhcp_server, tz);
                                if (r < 0)
                                        return r;
                        }
                }
                if (!sd_dhcp_server_is_running(link->dhcp_server)) {
                        r = sd_dhcp_server_start(link->dhcp_server);
                        if (r < 0) {
                                log_link_warning_errno(link, r, "Could not start DHCPv4 server instance: %m");

                                link_enter_failed(link);

                                return 0;
                        }
                }

                log_link_debug(link, "Offering DHCPv4 leases");
        }

        if (link->address_messages == 0) {
                link->addresses_configured = true;
                link_check_ready(link);
        } else
                log_link_debug(link, "Setting addresses");

        return 0;
}

static int link_set_bridge_vlan(Link *link) {
        int r = 0;

        r = br_vlan_configure(link, link->network->pvid, link->network->br_vid_bitmap, link->network->br_untagged_bitmap);
        if (r < 0)
                log_link_error_errno(link, r, "Failed to assign VLANs to bridge port: %m");

        return r;
}

static int link_set_proxy_arp(Link *link) {
        int r;

        if (!link_proxy_arp_enabled(link))
                return 0;

        r = sysctl_write_ip_property_boolean(AF_INET, link->ifname, "proxy_arp", link->network->proxy_arp > 0);
        if (r < 0)
                log_link_warning_errno(link, r, "Cannot configure proxy ARP for interface: %m");

        return 0;
}

static int link_set_handler(sd_netlink *rtnl, sd_netlink_message *m, Link *link) {
        int r;

        assert(link);

        log_link_debug(link, "Set link");

        r = sd_netlink_message_get_errno(m);
        if (r < 0 && r != -EEXIST) {
                log_link_error_errno(link, r, "Could not join netdev: %m");
                link_enter_failed(link);
        }

        return 1;
}

static int link_configure_continue(Link *link);

static int set_mtu_handler(sd_netlink *rtnl, sd_netlink_message *m, Link *link) {
        int r;

        assert(m);
        assert(link);
        assert(link->ifname);

        link->setting_mtu = false;

        if (IN_SET(link->state, LINK_STATE_FAILED, LINK_STATE_LINGER))
                return 1;

        r = sd_netlink_message_get_errno(m);
        if (r < 0) {
                log_link_warning_errno(link, r, "Could not set MTU: %m");
                return 1;
        }

        log_link_debug(link, "Setting MTU done.");

        if (link->state == LINK_STATE_PENDING)
                (void) link_configure_continue(link);

        return 1;
}

int link_set_mtu(Link *link, uint32_t mtu) {
        _cleanup_(sd_netlink_message_unrefp) sd_netlink_message *req = NULL;
        int r;

        assert(link);
        assert(link->manager);
        assert(link->manager->rtnl);

        if (mtu == 0 || link->setting_mtu)
                return 0;

        if (link->mtu == mtu)
                return 0;

        log_link_debug(link, "Setting MTU: %" PRIu32, mtu);

        r = sd_rtnl_message_new_link(link->manager->rtnl, &req, RTM_SETLINK, link->ifindex);
        if (r < 0)
                return log_link_error_errno(link, r, "Could not allocate RTM_SETLINK message: %m");

        /* IPv6 protocol requires a minimum MTU of IPV6_MTU_MIN(1280) bytes
         * on the interface. Bump up MTU bytes to IPV6_MTU_MIN. */
        if (link_ipv6_enabled(link) && mtu < IPV6_MIN_MTU) {

                log_link_warning(link, "Bumping MTU to " STRINGIFY(IPV6_MIN_MTU) ", as "
                                 "IPv6 is requested and requires a minimum MTU of " STRINGIFY(IPV6_MIN_MTU) " bytes");

                mtu = IPV6_MIN_MTU;
        }

        r = sd_netlink_message_append_u32(req, IFLA_MTU, mtu);
        if (r < 0)
                return log_link_error_errno(link, r, "Could not append MTU: %m");

        r = netlink_call_async(link->manager->rtnl, NULL, req, set_mtu_handler,
                               link_netlink_destroy_callback, link);
        if (r < 0)
                return log_link_error_errno(link, r, "Could not send rtnetlink message: %m");

        link_ref(link);
        link->setting_mtu = true;

        return 0;
}

static bool link_reduces_vlan_mtu(Link *link) {
        /* See netif_reduces_vlan_mtu() in kernel. */
        return streq_ptr(link->kind, "macsec");
}

static uint32_t link_get_requested_mtu_by_stacked_netdevs(Link *link) {
        uint32_t mtu = 0;
        NetDev *dev;
        Iterator i;

        HASHMAP_FOREACH(dev, link->network->stacked_netdevs, i)
                if (dev->kind == NETDEV_KIND_VLAN && dev->mtu > 0)
                        /* See vlan_dev_change_mtu() in kernel. */
                        mtu = MAX(mtu, link_reduces_vlan_mtu(link) ? dev->mtu + 4 : dev->mtu);

                else if (dev->kind == NETDEV_KIND_MACVLAN && dev->mtu > mtu)
                        /* See macvlan_change_mtu() in kernel. */
                        mtu = dev->mtu;

        return mtu;
}

static int link_configure_mtu(Link *link) {
        uint32_t mtu;

        assert(link);
        assert(link->network);

        if (link->network->mtu > 0)
                return link_set_mtu(link, link->network->mtu);

        mtu = link_get_requested_mtu_by_stacked_netdevs(link);
        if (link->mtu >= mtu)
                return 0;

        log_link_notice(link, "Bumping MTU bytes from %"PRIu32" to %"PRIu32" because of stacked device. "
                        "If it is not desired, then please explicitly specify MTUBytes= setting.",
                        link->mtu, mtu);

        return link_set_mtu(link, mtu);
}

static int set_flags_handler(sd_netlink *rtnl, sd_netlink_message *m, Link *link) {
        int r;

        assert(m);
        assert(link);
        assert(link->ifname);

        if (IN_SET(link->state, LINK_STATE_FAILED, LINK_STATE_LINGER))
                return 1;

        r = sd_netlink_message_get_errno(m);
        if (r < 0)
                log_link_warning_errno(link, r, "Could not set link flags: %m");

        return 1;
}

static int link_set_flags(Link *link) {
        _cleanup_(sd_netlink_message_unrefp) sd_netlink_message *req = NULL;
        unsigned ifi_change = 0;
        unsigned ifi_flags = 0;
        int r;

        assert(link);
        assert(link->manager);
        assert(link->manager->rtnl);

        if (link->flags & IFF_LOOPBACK)
                return 0;

        if (!link->network)
                return 0;

        if (link->network->arp < 0 && link->network->multicast < 0 && link->network->allmulticast < 0)
                return 0;

        r = sd_rtnl_message_new_link(link->manager->rtnl, &req, RTM_SETLINK, link->ifindex);
        if (r < 0)
                return log_link_error_errno(link, r, "Could not allocate RTM_SETLINK message: %m");

        if (link->network->arp >= 0) {
                ifi_change |= IFF_NOARP;
                SET_FLAG(ifi_flags, IFF_NOARP, link->network->arp == 0);
        }

        if (link->network->multicast >= 0) {
                ifi_change |= IFF_MULTICAST;
                SET_FLAG(ifi_flags, IFF_MULTICAST, link->network->multicast);
        }

        if (link->network->allmulticast >= 0) {
                ifi_change |= IFF_ALLMULTI;
                SET_FLAG(ifi_flags, IFF_ALLMULTI, link->network->allmulticast);
        }

        r = sd_rtnl_message_link_set_flags(req, ifi_flags, ifi_change);
        if (r < 0)
                return log_link_error_errno(link, r, "Could not set link flags: %m");

        r = netlink_call_async(link->manager->rtnl, NULL, req, set_flags_handler,
                               link_netlink_destroy_callback, link);
        if (r < 0)
                return log_link_error_errno(link, r, "Could not send rtnetlink message: %m");

        link_ref(link);

        return 0;
}

static int link_set_bridge(Link *link) {
        _cleanup_(sd_netlink_message_unrefp) sd_netlink_message *req = NULL;
        int r;

        assert(link);
        assert(link->network);

        r = sd_rtnl_message_new_link(link->manager->rtnl, &req, RTM_SETLINK, link->ifindex);
        if (r < 0)
                return log_link_error_errno(link, r, "Could not allocate RTM_SETLINK message: %m");

        r = sd_rtnl_message_link_set_family(req, PF_BRIDGE);
        if (r < 0)
                return log_link_error_errno(link, r, "Could not set message family: %m");

        r = sd_netlink_message_open_container(req, IFLA_PROTINFO);
        if (r < 0)
                return log_link_error_errno(link, r, "Could not append IFLA_PROTINFO attribute: %m");

        if (link->network->use_bpdu >= 0) {
                r = sd_netlink_message_append_u8(req, IFLA_BRPORT_GUARD, link->network->use_bpdu);
                if (r < 0)
                        return log_link_error_errno(link, r, "Could not append IFLA_BRPORT_GUARD attribute: %m");
        }

        if (link->network->hairpin >= 0) {
                r = sd_netlink_message_append_u8(req, IFLA_BRPORT_MODE, link->network->hairpin);
                if (r < 0)
                        return log_link_error_errno(link, r, "Could not append IFLA_BRPORT_MODE attribute: %m");
        }

        if (link->network->fast_leave >= 0) {
                r = sd_netlink_message_append_u8(req, IFLA_BRPORT_FAST_LEAVE, link->network->fast_leave);
                if (r < 0)
                        return log_link_error_errno(link, r, "Could not append IFLA_BRPORT_FAST_LEAVE attribute: %m");
        }

        if (link->network->allow_port_to_be_root >=  0) {
                r = sd_netlink_message_append_u8(req, IFLA_BRPORT_PROTECT, link->network->allow_port_to_be_root);
                if (r < 0)
                        return log_link_error_errno(link, r, "Could not append IFLA_BRPORT_PROTECT attribute: %m");

        }

        if (link->network->unicast_flood >= 0) {
                r = sd_netlink_message_append_u8(req, IFLA_BRPORT_UNICAST_FLOOD, link->network->unicast_flood);
                if (r < 0)
                        return log_link_error_errno(link, r, "Could not append IFLA_BRPORT_UNICAST_FLOOD attribute: %m");
        }

        if (link->network->multicast_flood >= 0) {
                r = sd_netlink_message_append_u8(req, IFLA_BRPORT_MCAST_FLOOD, link->network->multicast_flood);
                if (r < 0)
                        return log_link_error_errno(link, r, "Could not append IFLA_BRPORT_MCAST_FLOOD attribute: %m");
        }

        if (link->network->multicast_to_unicast >= 0) {
                r = sd_netlink_message_append_u8(req, IFLA_BRPORT_MCAST_TO_UCAST, link->network->multicast_to_unicast);
                if (r < 0)
                        return log_link_error_errno(link, r, "Could not append IFLA_BRPORT_MCAST_TO_UCAST attribute: %m");
        }

        if (link->network->neighbor_suppression >= 0) {
                r = sd_netlink_message_append_u8(req, IFLA_BRPORT_NEIGH_SUPPRESS, link->network->neighbor_suppression);
                if (r < 0)
                        return log_link_error_errno(link, r, "Could not append IFLA_BRPORT_NEIGH_SUPPRESS attribute: %m");
        }

        if (link->network->learning >= 0) {
                r = sd_netlink_message_append_u8(req, IFLA_BRPORT_LEARNING, link->network->learning);
                if (r < 0)
                        return log_link_error_errno(link, r, "Could not append IFLA_BRPORT_LEARNING attribute: %m");
        }

        if (link->network->cost != 0) {
                r = sd_netlink_message_append_u32(req, IFLA_BRPORT_COST, link->network->cost);
                if (r < 0)
                        return log_link_error_errno(link, r, "Could not append IFLA_BRPORT_COST attribute: %m");
        }

        if (link->network->priority != LINK_BRIDGE_PORT_PRIORITY_INVALID) {
                r = sd_netlink_message_append_u16(req, IFLA_BRPORT_PRIORITY, link->network->priority);
                if (r < 0)
                        return log_link_error_errno(link, r, "Could not append IFLA_BRPORT_PRIORITY attribute: %m");
        }

        r = sd_netlink_message_close_container(req);
        if (r < 0)
                return log_link_error_errno(link, r, "Could not append IFLA_LINKINFO attribute: %m");

        r = netlink_call_async(link->manager->rtnl, NULL, req, link_set_handler,
                               link_netlink_destroy_callback, link);
        if (r < 0)
                return log_link_error_errno(link, r, "Could not send rtnetlink message: %m");

        link_ref(link);

        return r;
}

static int link_set_bond_handler(sd_netlink *rtnl, sd_netlink_message *m, Link *link) {
        int r;

        assert(m);
        assert(link);
        assert(link->ifname);

        if (IN_SET(link->state, LINK_STATE_FAILED, LINK_STATE_LINGER))
                return 1;

        r = sd_netlink_message_get_errno(m);
        if (r < 0) {
                log_link_warning_errno(link, r, "Could not set bonding interface: %m");
                return 1;
        }

        return 1;
}

static int link_set_bond(Link *link) {
        _cleanup_(sd_netlink_message_unrefp) sd_netlink_message *req = NULL;
        int r;

        assert(link);
        assert(link->network);

        r = sd_rtnl_message_new_link(link->manager->rtnl, &req, RTM_NEWLINK, link->network->bond->ifindex);
        if (r < 0)
                return log_link_error_errno(link, r, "Could not allocate RTM_SETLINK message: %m");

        r = sd_netlink_message_set_flags(req, NLM_F_REQUEST | NLM_F_ACK);
        if (r < 0)
                return log_link_error_errno(link, r, "Could not set netlink flags: %m");

        r = sd_netlink_message_open_container(req, IFLA_LINKINFO);
        if (r < 0)
                return log_link_error_errno(link, r, "Could not append IFLA_PROTINFO attribute: %m");

        r = sd_netlink_message_open_container_union(req, IFLA_INFO_DATA, "bond");
        if (r < 0)
                return log_link_error_errno(link, r, "Could not append IFLA_INFO_DATA attribute: %m");

        if (link->network->active_slave) {
                r = sd_netlink_message_append_u32(req, IFLA_BOND_ACTIVE_SLAVE, link->ifindex);
                if (r < 0)
                        return log_link_error_errno(link, r, "Could not append IFLA_BOND_ACTIVE_SLAVE attribute: %m");
        }

        if (link->network->primary_slave) {
                r = sd_netlink_message_append_u32(req, IFLA_BOND_PRIMARY, link->ifindex);
                if (r < 0)
                        return log_link_error_errno(link, r, "Could not append IFLA_BOND_PRIMARY attribute: %m");
        }

        r = sd_netlink_message_close_container(req);
        if (r < 0)
                return log_link_error_errno(link, r, "Could not append IFLA_LINKINFO attribute: %m");

        r = sd_netlink_message_close_container(req);
        if (r < 0)
                return log_link_error_errno(link, r, "Could not append IFLA_INFO_DATA attribute: %m");

        r = netlink_call_async(link->manager->rtnl, NULL, req, link_set_bond_handler,
                               link_netlink_destroy_callback, link);
        if (r < 0)
                return log_link_error_errno(link, r,  "Could not send rtnetlink message: %m");

        link_ref(link);

        return r;
}

static int link_append_to_master(Link *link, NetDev *netdev) {
        Link *master;
        int r;

        assert(link);
        assert(netdev);

        r = link_get(link->manager, netdev->ifindex, &master);
        if (r < 0)
                return r;

        r = hashmap_ensure_allocated(&master->slaves, NULL);
        if (r < 0)
                return r;

        r = hashmap_put(master->slaves, INT_TO_PTR(link->ifindex), link);
        if (r < 0)
                return r;

        return 0;
}

static int link_lldp_save(Link *link) {
        _cleanup_free_ char *temp_path = NULL;
        _cleanup_fclose_ FILE *f = NULL;
        sd_lldp_neighbor **l = NULL;
        int n = 0, r, i;

        assert(link);
        assert(link->lldp_file);

        if (!link->lldp) {
                (void) unlink(link->lldp_file);
                return 0;
        }

        r = sd_lldp_get_neighbors(link->lldp, &l);
        if (r < 0)
                goto finish;
        if (r == 0) {
                (void) unlink(link->lldp_file);
                goto finish;
        }

        n = r;

        r = fopen_temporary(link->lldp_file, &f, &temp_path);
        if (r < 0)
                goto finish;

        fchmod(fileno(f), 0644);

        for (i = 0; i < n; i++) {
                const void *p;
                le64_t u;
                size_t sz;

                r = sd_lldp_neighbor_get_raw(l[i], &p, &sz);
                if (r < 0)
                        goto finish;

                u = htole64(sz);
                (void) fwrite(&u, 1, sizeof(u), f);
                (void) fwrite(p, 1, sz, f);
        }

        r = fflush_and_check(f);
        if (r < 0)
                goto finish;

        if (rename(temp_path, link->lldp_file) < 0) {
                r = -errno;
                goto finish;
        }

finish:
        if (r < 0) {
                (void) unlink(link->lldp_file);
                if (temp_path)
                        (void) unlink(temp_path);

                log_link_error_errno(link, r, "Failed to save LLDP data to %s: %m", link->lldp_file);
        }

        if (l) {
                for (i = 0; i < n; i++)
                        sd_lldp_neighbor_unref(l[i]);
                free(l);
        }

        return r;
}

static void lldp_handler(sd_lldp *lldp, sd_lldp_event event, sd_lldp_neighbor *n, void *userdata) {
        Link *link = userdata;
        int r;

        assert(link);

        (void) link_lldp_save(link);

        if (link_lldp_emit_enabled(link) && event == SD_LLDP_EVENT_ADDED) {
                /* If we received information about a new neighbor, restart the LLDP "fast" logic */

                log_link_debug(link, "Received LLDP datagram from previously unknown neighbor, restarting 'fast' LLDP transmission.");

                r = link_lldp_emit_start(link);
                if (r < 0)
                        log_link_warning_errno(link, r, "Failed to restart LLDP transmission: %m");
        }
}

static int link_acquire_ipv6_conf(Link *link) {
        int r;

        assert(link);

        if (link_ipv6_accept_ra_enabled(link)) {
                assert(link->ndisc);

                log_link_debug(link, "Discovering IPv6 routers");

                r = sd_ndisc_start(link->ndisc);
                if (r < 0 && r != -EBUSY)
                        return log_link_warning_errno(link, r, "Could not start IPv6 Router Discovery: %m");
        }

        if (link_radv_enabled(link)) {
                assert(link->radv);
                assert(in_addr_is_link_local(AF_INET6, (const union in_addr_union*)&link->ipv6ll_address) > 0);

                log_link_debug(link, "Starting IPv6 Router Advertisements");

                r = sd_radv_start(link->radv);
                if (r < 0 && r != -EBUSY)
                        return log_link_warning_errno(link, r, "Could not start IPv6 Router Advertisement: %m");
        }

        (void) dhcp6_request_prefix_delegation(link);

        return 0;
}

static int link_acquire_ipv4_conf(Link *link) {
        int r;

        assert(link);
        assert(link->network);
        assert(link->manager);
        assert(link->manager->event);

        if (link_ipv4ll_enabled(link)) {
                assert(link->ipv4ll);

                log_link_debug(link, "Acquiring IPv4 link-local address");

                r = sd_ipv4ll_start(link->ipv4ll);
                if (r < 0)
                        return log_link_warning_errno(link, r, "Could not acquire IPv4 link-local address: %m");
        }

        if (link_dhcp4_enabled(link)) {
                assert(link->dhcp_client);

                log_link_debug(link, "Acquiring DHCPv4 lease");

                r = sd_dhcp_client_start(link->dhcp_client);
                if (r < 0)
                        return log_link_warning_errno(link, r, "Could not acquire DHCPv4 lease: %m");
        }

        return 0;
}

static int link_acquire_conf(Link *link) {
        int r;

        assert(link);

        r = link_acquire_ipv4_conf(link);
        if (r < 0)
                return r;

        if (!in_addr_is_null(AF_INET6, (const union in_addr_union*) &link->ipv6ll_address)) {
                r = link_acquire_ipv6_conf(link);
                if (r < 0)
                        return r;
        }

        if (link_lldp_emit_enabled(link)) {
                r = link_lldp_emit_start(link);
                if (r < 0)
                        return log_link_warning_errno(link, r, "Failed to start LLDP transmission: %m");
        }

        return 0;
}

bool link_has_carrier(Link *link) {
        /* see Documentation/networking/operstates.txt in the kernel sources */

        if (link->kernel_operstate == IF_OPER_UP)
                return true;

        if (link->kernel_operstate == IF_OPER_UNKNOWN)
                /* operstate may not be implemented, so fall back to flags */
                if ((link->flags & IFF_LOWER_UP) && !(link->flags & IFF_DORMANT))
                        return true;

        return false;
}

static int link_address_genmode_handler(sd_netlink *rtnl, sd_netlink_message *m, Link *link) {
        int r;

        assert(link);

        link->setting_genmode = false;

        if (IN_SET(link->state, LINK_STATE_FAILED, LINK_STATE_LINGER))
                return 1;

        r = sd_netlink_message_get_errno(m);
        if (r < 0)
                log_link_warning_errno(link, r, "Could not set address genmode for interface, ignoring: %m");
        else
                log_link_debug(link, "Setting address genmode done.");

        if (link->state == LINK_STATE_PENDING) {
                r = link_configure_continue(link);
                if (r < 0)
                        link_enter_failed(link);
        }

        return 1;
}

static int link_configure_addrgen_mode(Link *link) {
        _cleanup_(sd_netlink_message_unrefp) sd_netlink_message *req = NULL;
        uint8_t ipv6ll_mode;
        int r;

        assert(link);
        assert(link->network);
        assert(link->manager);
        assert(link->manager->rtnl);

        if (!socket_ipv6_is_supported() || link->setting_genmode)
                return 0;

        log_link_debug(link, "Setting address genmode for link");

        r = sd_rtnl_message_new_link(link->manager->rtnl, &req, RTM_SETLINK, link->ifindex);
        if (r < 0)
                return log_link_error_errno(link, r, "Could not allocate RTM_SETLINK message: %m");

        r = sd_netlink_message_open_container(req, IFLA_AF_SPEC);
        if (r < 0)
                return log_link_error_errno(link, r, "Could not open IFLA_AF_SPEC container: %m");

        r = sd_netlink_message_open_container(req, AF_INET6);
        if (r < 0)
                return log_link_error_errno(link, r, "Could not open AF_INET6 container: %m");

        if (!link_ipv6ll_enabled(link))
                ipv6ll_mode = IN6_ADDR_GEN_MODE_NONE;
        else if (sysctl_read_ip_property(AF_INET6, link->ifname, "stable_secret", NULL) < 0)
                /* The file may not exist. And event if it exists, when stable_secret is unset,
                 * reading the file fails with EIO. */
                ipv6ll_mode = IN6_ADDR_GEN_MODE_EUI64;
        else
                ipv6ll_mode = IN6_ADDR_GEN_MODE_STABLE_PRIVACY;

        r = sd_netlink_message_append_u8(req, IFLA_INET6_ADDR_GEN_MODE, ipv6ll_mode);
        if (r < 0)
                return log_link_error_errno(link, r, "Could not append IFLA_INET6_ADDR_GEN_MODE: %m");

        r = sd_netlink_message_close_container(req);
        if (r < 0)
                return log_link_error_errno(link, r, "Could not close AF_INET6 container: %m");

        r = sd_netlink_message_close_container(req);
        if (r < 0)
                return log_link_error_errno(link, r, "Could not close IFLA_AF_SPEC container: %m");

        r = netlink_call_async(link->manager->rtnl, NULL, req, link_address_genmode_handler,
                               link_netlink_destroy_callback, link);
        if (r < 0)
                return log_link_error_errno(link, r, "Could not send rtnetlink message: %m");

        link_ref(link);
        link->setting_genmode = true;

        return 0;
}

static int link_up_handler(sd_netlink *rtnl, sd_netlink_message *m, Link *link) {
        int r;

        assert(link);

        if (IN_SET(link->state, LINK_STATE_FAILED, LINK_STATE_LINGER))
                return 1;

        r = sd_netlink_message_get_errno(m);
        if (r < 0)
                /* we warn but don't fail the link, as it may be brought up later */
                log_link_warning_errno(link, r, "Could not bring up interface: %m");

        return 1;
}

static int link_up(Link *link) {
        _cleanup_(sd_netlink_message_unrefp) sd_netlink_message *req = NULL;
        int r;

        assert(link);
        assert(link->network);
        assert(link->manager);
        assert(link->manager->rtnl);

        log_link_debug(link, "Bringing link up");

        r = sd_rtnl_message_new_link(link->manager->rtnl, &req, RTM_SETLINK, link->ifindex);
        if (r < 0)
                return log_link_error_errno(link, r, "Could not allocate RTM_SETLINK message: %m");

        /* set it free if not enslaved with networkd */
        if (!link->network->bridge && !link->network->bond && !link->network->vrf) {
                r = sd_netlink_message_append_u32(req, IFLA_MASTER, 0);
                if (r < 0)
                        return log_link_error_errno(link, r, "Could not append IFLA_MASTER attribute: %m");
        }

        r = sd_rtnl_message_link_set_flags(req, IFF_UP, IFF_UP);
        if (r < 0)
                return log_link_error_errno(link, r, "Could not set link flags: %m");

        if (link->network->mac) {
                r = sd_netlink_message_append_ether_addr(req, IFLA_ADDRESS, link->network->mac);
                if (r < 0)
                        return log_link_error_errno(link, r, "Could not set MAC address: %m");
        }

        r = netlink_call_async(link->manager->rtnl, NULL, req, link_up_handler,
                               link_netlink_destroy_callback, link);
        if (r < 0)
                return log_link_error_errno(link, r, "Could not send rtnetlink message: %m");

        link_ref(link);

        return 0;
}

static int link_up_can(Link *link) {
        _cleanup_(sd_netlink_message_unrefp) sd_netlink_message *req = NULL;
        int r;

        assert(link);

        log_link_debug(link, "Bringing CAN link up");

        r = sd_rtnl_message_new_link(link->manager->rtnl, &req, RTM_SETLINK, link->ifindex);
        if (r < 0)
                return log_link_error_errno(link, r, "Could not allocate RTM_SETLINK message: %m");

        r = sd_rtnl_message_link_set_flags(req, IFF_UP, IFF_UP);
        if (r < 0)
                return log_link_error_errno(link, r, "Could not set link flags: %m");

        r = netlink_call_async(link->manager->rtnl, NULL, req, link_up_handler,
                               link_netlink_destroy_callback, link);
        if (r < 0)
                return log_link_error_errno(link, r, "Could not send rtnetlink message: %m");

        link_ref(link);

        return 0;
}

static int link_set_can(Link *link) {
        _cleanup_(sd_netlink_message_unrefp) sd_netlink_message *m = NULL;
        int r;

        assert(link);
        assert(link->network);
        assert(link->manager);
        assert(link->manager->rtnl);

        log_link_debug(link, "link_set_can");

        r = sd_rtnl_message_new_link(link->manager->rtnl, &m, RTM_NEWLINK, link->ifindex);
        if (r < 0)
                return log_link_error_errno(link, r, "Failed to allocate netlink message: %m");

        r = sd_netlink_message_set_flags(m, NLM_F_REQUEST | NLM_F_ACK);
        if (r < 0)
                return log_link_error_errno(link, r, "Could not set netlink flags: %m");

        r = sd_netlink_message_open_container(m, IFLA_LINKINFO);
        if (r < 0)
                return log_link_error_errno(link, r, "Failed to open netlink container: %m");

        r = sd_netlink_message_open_container_union(m, IFLA_INFO_DATA, link->kind);
        if (r < 0)
                return log_link_error_errno(link, r, "Could not append IFLA_INFO_DATA attribute: %m");

        if (link->network->can_bitrate > 0 || link->network->can_sample_point > 0) {
                struct can_bittiming bt = {
                        .bitrate = link->network->can_bitrate,
                        .sample_point = link->network->can_sample_point,
                };

                if (link->network->can_bitrate > UINT32_MAX) {
                        log_link_error(link, "bitrate (%zu) too big.", link->network->can_bitrate);
                        return -ERANGE;
                }

                log_link_debug(link, "Setting bitrate = %d bit/s", bt.bitrate);
                if (link->network->can_sample_point > 0)
                        log_link_debug(link, "Setting sample point = %d.%d%%", bt.sample_point / 10, bt.sample_point % 10);
                else
                        log_link_debug(link, "Using default sample point");

                r = sd_netlink_message_append_data(m, IFLA_CAN_BITTIMING, &bt, sizeof(bt));
                if (r < 0)
                        return log_link_error_errno(link, r, "Could not append IFLA_CAN_BITTIMING attribute: %m");
        }

        if (link->network->can_restart_us > 0) {
                char time_string[FORMAT_TIMESPAN_MAX];
                uint64_t restart_ms;

                if (link->network->can_restart_us == USEC_INFINITY)
                        restart_ms = 0;
                else
                        restart_ms = DIV_ROUND_UP(link->network->can_restart_us, USEC_PER_MSEC);

                format_timespan(time_string, FORMAT_TIMESPAN_MAX, restart_ms * 1000, MSEC_PER_SEC);

                if (restart_ms > UINT32_MAX) {
                        log_link_error(link, "restart timeout (%s) too big.", time_string);
                        return -ERANGE;
                }

                log_link_debug(link, "Setting restart = %s", time_string);

                r = sd_netlink_message_append_u32(m, IFLA_CAN_RESTART_MS, restart_ms);
                if (r < 0)
                        return log_link_error_errno(link, r, "Could not append IFLA_CAN_RESTART_MS attribute: %m");
        }

        if (link->network->can_triple_sampling >= 0) {
                struct can_ctrlmode cm = {
                        .mask = CAN_CTRLMODE_3_SAMPLES,
                        .flags = link->network->can_triple_sampling ? CAN_CTRLMODE_3_SAMPLES : 0,
                };

                log_link_debug(link, "%sabling triple-sampling", link->network->can_triple_sampling ? "En" : "Dis");

                r = sd_netlink_message_append_data(m, IFLA_CAN_CTRLMODE, &cm, sizeof(cm));
                if (r < 0)
                        return log_link_error_errno(link, r, "Could not append IFLA_CAN_CTRLMODE attribute: %m");
        }

        r = sd_netlink_message_close_container(m);
        if (r < 0)
                return log_link_error_errno(link, r, "Failed to close netlink container: %m");

        r = sd_netlink_message_close_container(m);
        if (r < 0)
                return log_link_error_errno(link, r, "Failed to close netlink container: %m");

        r = netlink_call_async(link->manager->rtnl, NULL, m, link_set_handler,
                               link_netlink_destroy_callback, link);
        if (r < 0)
                return log_link_error_errno(link, r, "Could not send rtnetlink message: %m");

        link_ref(link);

        if (!(link->flags & IFF_UP)) {
                r = link_up_can(link);
                if (r < 0) {
                        link_enter_failed(link);
                        return r;
                }
        }

        log_link_debug(link, "link_set_can done");

        return r;
}

static int link_down_handler(sd_netlink *rtnl, sd_netlink_message *m, Link *link) {
        int r;

        assert(link);

        if (IN_SET(link->state, LINK_STATE_FAILED, LINK_STATE_LINGER))
                return 1;

        r = sd_netlink_message_get_errno(m);
        if (r < 0)
                log_link_warning_errno(link, r, "Could not bring down interface: %m");

        if (streq_ptr(link->kind, "can"))
                link_set_can(link);

        return 1;
}

int link_down(Link *link) {
        _cleanup_(sd_netlink_message_unrefp) sd_netlink_message *req = NULL;
        int r;

        assert(link);
        assert(link->manager);
        assert(link->manager->rtnl);

        log_link_debug(link, "Bringing link down");

        r = sd_rtnl_message_new_link(link->manager->rtnl, &req,
                                     RTM_SETLINK, link->ifindex);
        if (r < 0)
                return log_link_error_errno(link, r, "Could not allocate RTM_SETLINK message: %m");

        r = sd_rtnl_message_link_set_flags(req, 0, IFF_UP);
        if (r < 0)
                return log_link_error_errno(link, r, "Could not set link flags: %m");

        r = netlink_call_async(link->manager->rtnl, NULL, req, link_down_handler,
                               link_netlink_destroy_callback, link);
        if (r < 0)
                return log_link_error_errno(link, r, "Could not send rtnetlink message: %m");

        link_ref(link);

        return 0;
}

static int link_handle_bound_to_list(Link *link) {
        Link *l;
        Iterator i;
        int r;
        bool required_up = false;
        bool link_is_up = false;

        assert(link);

        if (hashmap_isempty(link->bound_to_links))
                return 0;

        if (link->flags & IFF_UP)
                link_is_up = true;

        HASHMAP_FOREACH (l, link->bound_to_links, i)
                if (link_has_carrier(l)) {
                        required_up = true;
                        break;
                }

        if (!required_up && link_is_up) {
                r = link_down(link);
                if (r < 0)
                        return r;
        } else if (required_up && !link_is_up) {
                r = link_up(link);
                if (r < 0)
                        return r;
        }

        return 0;
}

static int link_handle_bound_by_list(Link *link) {
        Iterator i;
        Link *l;
        int r;

        assert(link);

        if (hashmap_isempty(link->bound_by_links))
                return 0;

        HASHMAP_FOREACH (l, link->bound_by_links, i) {
                r = link_handle_bound_to_list(l);
                if (r < 0)
                        return r;
        }

        return 0;
}

static int link_put_carrier(Link *link, Link *carrier, Hashmap **h) {
        int r;

        assert(link);
        assert(carrier);

        if (link == carrier)
                return 0;

        if (hashmap_get(*h, INT_TO_PTR(carrier->ifindex)))
                return 0;

        r = hashmap_ensure_allocated(h, NULL);
        if (r < 0)
                return r;

        r = hashmap_put(*h, INT_TO_PTR(carrier->ifindex), carrier);
        if (r < 0)
                return r;

        return 0;
}

static int link_new_bound_by_list(Link *link) {
        Manager *m;
        Link *carrier;
        Iterator i;
        int r;
        bool list_updated = false;

        assert(link);
        assert(link->manager);

        m = link->manager;

        HASHMAP_FOREACH(carrier, m->links, i) {
                if (!carrier->network)
                        continue;

                if (strv_isempty(carrier->network->bind_carrier))
                        continue;

                if (strv_fnmatch(carrier->network->bind_carrier, link->ifname, 0)) {
                        r = link_put_carrier(link, carrier, &link->bound_by_links);
                        if (r < 0)
                                return r;

                        list_updated = true;
                }
        }

        if (list_updated)
                link_dirty(link);

        HASHMAP_FOREACH(carrier, link->bound_by_links, i) {
                r = link_put_carrier(carrier, link, &carrier->bound_to_links);
                if (r < 0)
                        return r;

                link_dirty(carrier);
        }

        return 0;
}

static int link_new_bound_to_list(Link *link) {
        Manager *m;
        Link *carrier;
        Iterator i;
        int r;
        bool list_updated = false;

        assert(link);
        assert(link->manager);

        if (!link->network)
                return 0;

        if (strv_isempty(link->network->bind_carrier))
                return 0;

        m = link->manager;

        HASHMAP_FOREACH (carrier, m->links, i) {
                if (strv_fnmatch(link->network->bind_carrier, carrier->ifname, 0)) {
                        r = link_put_carrier(link, carrier, &link->bound_to_links);
                        if (r < 0)
                                return r;

                        list_updated = true;
                }
        }

        if (list_updated)
                link_dirty(link);

        HASHMAP_FOREACH (carrier, link->bound_to_links, i) {
                r = link_put_carrier(carrier, link, &carrier->bound_by_links);
                if (r < 0)
                        return r;

                link_dirty(carrier);
        }

        return 0;
}

static int link_new_carrier_maps(Link *link) {
        int r;

        r = link_new_bound_by_list(link);
        if (r < 0)
                return r;

        r = link_handle_bound_by_list(link);
        if (r < 0)
                return r;

        r = link_new_bound_to_list(link);
        if (r < 0)
                return r;

        r = link_handle_bound_to_list(link);
        if (r < 0)
                return r;

        return 0;
}

static void link_free_bound_to_list(Link *link) {
        Link *bound_to;
        Iterator i;

        HASHMAP_FOREACH (bound_to, link->bound_to_links, i) {
                hashmap_remove(link->bound_to_links, INT_TO_PTR(bound_to->ifindex));

                if (hashmap_remove(bound_to->bound_by_links, INT_TO_PTR(link->ifindex)))
                        link_dirty(bound_to);
        }

        return;
}

static void link_free_bound_by_list(Link *link) {
        Link *bound_by;
        Iterator i;

        HASHMAP_FOREACH (bound_by, link->bound_by_links, i) {
                hashmap_remove(link->bound_by_links, INT_TO_PTR(bound_by->ifindex));

                if (hashmap_remove(bound_by->bound_to_links, INT_TO_PTR(link->ifindex))) {
                        link_dirty(bound_by);
                        link_handle_bound_to_list(bound_by);
                }
        }

        return;
}

static void link_free_carrier_maps(Link *link) {
        bool list_updated = false;

        assert(link);

        if (!hashmap_isempty(link->bound_to_links)) {
                link_free_bound_to_list(link);
                list_updated = true;
        }

        if (!hashmap_isempty(link->bound_by_links)) {
                link_free_bound_by_list(link);
                list_updated = true;
        }

        if (list_updated)
                link_dirty(link);

        return;
}

void link_drop(Link *link) {
        if (!link || link->state == LINK_STATE_LINGER)
                return;

        link_set_state(link, LINK_STATE_LINGER);

        link_free_carrier_maps(link);

        log_link_debug(link, "Link removed");

        (void) unlink(link->state_file);

        link_detach_from_manager(link);

        link_unref(link);

        return;
}

static int link_joined(Link *link) {
        int r;

        assert(link);
        assert(link->network);

        if (!hashmap_isempty(link->bound_to_links)) {
                r = link_handle_bound_to_list(link);
                if (r < 0)
                        return r;
        } else if (!(link->flags & IFF_UP)) {
                r = link_up(link);
                if (r < 0) {
                        link_enter_failed(link);
                        return r;
                }
        }

        if (link->network->bridge) {
                r = link_set_bridge(link);
                if (r < 0)
                        log_link_error_errno(link, r, "Could not set bridge message: %m");

                r = link_append_to_master(link, link->network->bridge);
                if (r < 0)
                        log_link_error_errno(link, r, "Failed to add to bridge master's slave list: %m");
        }

        if (link->network->bond) {
                r = link_set_bond(link);
                if (r < 0)
                        log_link_error_errno(link, r, "Could not set bond message: %m");

                r = link_append_to_master(link, link->network->bond);
                if (r < 0)
                        log_link_error_errno(link, r, "Failed to add to bond master's slave list: %m");
        }

        if (link->network->use_br_vlan &&
            (link->network->bridge || streq_ptr("bridge", link->kind))) {
                r = link_set_bridge_vlan(link);
                if (r < 0)
                        log_link_error_errno(link, r, "Could not set bridge vlan: %m");
        }

        /* Skip setting up addresses until it gets carrier,
           or it would try to set addresses twice,
           which is bad for non-idempotent steps. */
        if (!link_has_carrier(link) && !link->network->configure_without_carrier)
                return 0;

        return link_request_set_addresses(link);
}

static int netdev_join_handler(sd_netlink *rtnl, sd_netlink_message *m, Link *link) {
        int r;

        assert(link);
        assert(link->network);
        assert(link->enslaving > 0);
        assert(!link->enslaved_raw);

        link->enslaving--;

        if (IN_SET(link->state, LINK_STATE_FAILED, LINK_STATE_LINGER))
                return 1;

        r = sd_netlink_message_get_errno(m);
        if (r < 0 && r != -EEXIST) {
                log_link_error_errno(link, r, "Could not join netdev: %m");
                link_enter_failed(link);
                return 1;
        } else
                log_link_debug(link, "Joined netdev");

        if (link->enslaving == 0) {
                link->enslaved_raw = true;
                link_joined(link);
        }

        return 1;
}

static int link_enter_join_netdev(Link *link) {
        NetDev *netdev;
        Iterator i;
        int r;

        assert(link);
        assert(link->network);
        assert(link->state == LINK_STATE_PENDING);

        link_set_state(link, LINK_STATE_CONFIGURING);

        link_dirty(link);
        link->enslaving = 0;
        link->enslaved_raw = false;

        if (link->network->bond) {
                if (link->network->bond->state == NETDEV_STATE_READY &&
                    link->network->bond->ifindex == link->master_ifindex)
                        return link_joined(link);

                log_struct(LOG_DEBUG,
                           LOG_LINK_INTERFACE(link),
                           LOG_NETDEV_INTERFACE(link->network->bond),
                           LOG_LINK_MESSAGE(link, "Enslaving by '%s'", link->network->bond->ifname));

                link->enslaving++;

                r = netdev_join(link->network->bond, link, netdev_join_handler);
                if (r < 0) {
                        log_struct_errno(LOG_WARNING, r,
                                         LOG_LINK_INTERFACE(link),
                                         LOG_NETDEV_INTERFACE(link->network->bond),
                                         LOG_LINK_MESSAGE(link, "Could not join netdev '%s': %m", link->network->bond->ifname));
                        link_enter_failed(link);
                        return r;
                }
        }

        if (link->network->bridge) {
                log_struct(LOG_DEBUG,
                           LOG_LINK_INTERFACE(link),
                           LOG_NETDEV_INTERFACE(link->network->bridge),
                           LOG_LINK_MESSAGE(link, "Enslaving by '%s'", link->network->bridge->ifname));

                link->enslaving++;

                r = netdev_join(link->network->bridge, link, netdev_join_handler);
                if (r < 0) {
                        log_struct_errno(LOG_WARNING, r,
                                         LOG_LINK_INTERFACE(link),
                                         LOG_NETDEV_INTERFACE(link->network->bridge),
                                         LOG_LINK_MESSAGE(link, "Could not join netdev '%s': %m", link->network->bridge->ifname));
                        link_enter_failed(link);
                        return r;
                }
        }

        if (link->network->vrf) {
                log_struct(LOG_DEBUG,
                           LOG_LINK_INTERFACE(link),
                           LOG_NETDEV_INTERFACE(link->network->vrf),
                           LOG_LINK_MESSAGE(link, "Enslaving by '%s'", link->network->vrf->ifname));

                link->enslaving++;

                r = netdev_join(link->network->vrf, link, netdev_join_handler);
                if (r < 0) {
                        log_struct_errno(LOG_WARNING, r,
                                         LOG_LINK_INTERFACE(link),
                                         LOG_NETDEV_INTERFACE(link->network->vrf),
                                         LOG_LINK_MESSAGE(link, "Could not join netdev '%s': %m", link->network->vrf->ifname));
                        link_enter_failed(link);
                        return r;
                }
        }

        HASHMAP_FOREACH(netdev, link->network->stacked_netdevs, i) {

                if (netdev->ifindex > 0)
                        /* Assume already enslaved. */
                        continue;

                if (netdev_get_create_type(netdev) != NETDEV_CREATE_STACKED)
                        continue;

                log_struct(LOG_DEBUG,
                           LOG_LINK_INTERFACE(link),
                           LOG_NETDEV_INTERFACE(netdev),
                           LOG_LINK_MESSAGE(link, "Enslaving by '%s'", netdev->ifname));

                link->enslaving++;

                r = netdev_join(netdev, link, netdev_join_handler);
                if (r < 0) {
                        log_struct_errno(LOG_WARNING, r,
                                         LOG_LINK_INTERFACE(link),
                                         LOG_NETDEV_INTERFACE(netdev),
                                         LOG_LINK_MESSAGE(link, "Could not join netdev '%s': %m", netdev->ifname));
                        link_enter_failed(link);
                        return r;
                }
        }

        if (link->enslaving == 0)
                return link_joined(link);

        return 0;
}

static int link_set_ipv4_forward(Link *link) {
        int r;

        if (!link_ipv4_forward_enabled(link))
                return 0;

        /* We propagate the forwarding flag from one interface to the
         * global setting one way. This means: as long as at least one
         * interface was configured at any time that had IP forwarding
         * enabled the setting will stay on for good. We do this
         * primarily to keep IPv4 and IPv6 packet forwarding behaviour
         * somewhat in sync (see below). */

        r = sysctl_write_ip_property(AF_INET, NULL, "ip_forward", "1");
        if (r < 0)
                log_link_warning_errno(link, r, "Cannot turn on IPv4 packet forwarding, ignoring: %m");

        return 0;
}

static int link_set_ipv6_forward(Link *link) {
        int r;

        if (!link_ipv6_forward_enabled(link))
                return 0;

        /* On Linux, the IPv6 stack does not know a per-interface
         * packet forwarding setting: either packet forwarding is on
         * for all, or off for all. We hence don't bother with a
         * per-interface setting, but simply propagate the interface
         * flag, if it is set, to the global flag, one-way. Note that
         * while IPv4 would allow a per-interface flag, we expose the
         * same behaviour there and also propagate the setting from
         * one to all, to keep things simple (see above). */

        r = sysctl_write_ip_property(AF_INET6, "all", "forwarding", "1");
        if (r < 0)
                log_link_warning_errno(link, r, "Cannot configure IPv6 packet forwarding, ignoring: %m");

        return 0;
}

static int link_set_ipv6_privacy_extensions(Link *link) {
        IPv6PrivacyExtensions s;
        int r;

        s = link_ipv6_privacy_extensions(link);
        if (s < 0)
                return 0;

        r = sysctl_write_ip_property_int(AF_INET6, link->ifname, "use_tempaddr", (int) link->network->ipv6_privacy_extensions);
        if (r < 0)
                log_link_warning_errno(link, r, "Cannot configure IPv6 privacy extension for interface: %m");

        return 0;
}

static int link_set_ipv6_accept_ra(Link *link) {
        int r;

        /* Make this a NOP if IPv6 is not available */
        if (!socket_ipv6_is_supported())
                return 0;

        if (link->flags & IFF_LOOPBACK)
                return 0;

        if (!link->network)
                return 0;

        r = sysctl_write_ip_property(AF_INET6, link->ifname, "accept_ra", "0");
        if (r < 0)
                log_link_warning_errno(link, r, "Cannot disable kernel IPv6 accept_ra for interface: %m");

        return 0;
}

static int link_set_ipv6_dad_transmits(Link *link) {
        int r;

        /* Make this a NOP if IPv6 is not available */
        if (!socket_ipv6_is_supported())
                return 0;

        if (link->flags & IFF_LOOPBACK)
                return 0;

        if (!link->network)
                return 0;

        if (link->network->ipv6_dad_transmits < 0)
                return 0;

        r = sysctl_write_ip_property_int(AF_INET6, link->ifname, "dad_transmits", link->network->ipv6_dad_transmits);
        if (r < 0)
                log_link_warning_errno(link, r, "Cannot set IPv6 dad transmits for interface: %m");

        return 0;
}

static int link_set_ipv6_hop_limit(Link *link) {
        int r;

        /* Make this a NOP if IPv6 is not available */
        if (!socket_ipv6_is_supported())
                return 0;

        if (link->flags & IFF_LOOPBACK)
                return 0;

        if (!link->network)
                return 0;

        if (link->network->ipv6_hop_limit < 0)
                return 0;

        r = sysctl_write_ip_property_int(AF_INET6, link->ifname, "hop_limit", link->network->ipv6_hop_limit);
        if (r < 0)
                log_link_warning_errno(link, r, "Cannot set IPv6 hop limit for interface: %m");

        return 0;
}

static int link_set_ipv6_mtu(Link *link) {
        int r;

        /* Make this a NOP if IPv6 is not available */
        if (!socket_ipv6_is_supported())
                return 0;

        if (link->flags & IFF_LOOPBACK)
                return 0;

        if (link->network->ipv6_mtu == 0)
                return 0;

        /* IPv6 protocol requires a minimum MTU of IPV6_MTU_MIN(1280) bytes
         * on the interface. Bump up IPv6 MTU bytes to IPV6_MTU_MIN. */
        if (link->network->ipv6_mtu < IPV6_MIN_MTU) {
                log_link_notice(link, "Bumping IPv6 MTU to "STRINGIFY(IPV6_MIN_MTU)" byte minimum required");
                link->network->ipv6_mtu = IPV6_MIN_MTU;
        }

        r = sysctl_write_ip_property_uint32(AF_INET6, link->ifname, "mtu", link->network->ipv6_mtu);
        if (r < 0) {
                if (link->mtu < link->network->ipv6_mtu)
                        log_link_warning(link, "Cannot set IPv6 MTU %"PRIu32" higher than device MTU %"PRIu32,
                                         link->network->ipv6_mtu, link->mtu);
                else
                        log_link_warning_errno(link, r, "Cannot set IPv6 MTU for interface: %m");
        }

        link->ipv6_mtu_set = true;

        return 0;
}

static bool link_is_static_address_configured(Link *link, Address *address) {
        Address *net_address;

        assert(link);
        assert(address);

        if (!link->network)
                return false;

        LIST_FOREACH(addresses, net_address, link->network->static_addresses)
                if (address_equal(net_address, address))
                        return true;

        return false;
}

static bool link_is_static_route_configured(Link *link, Route *route) {
        Route *net_route;

        assert(link);
        assert(route);

        if (!link->network)
                return false;

        LIST_FOREACH(routes, net_route, link->network->static_routes)
                if (route_equal(net_route, route))
                        return true;

        return false;
}

static bool link_address_is_dynamic(Link *link, Address *address) {
        Route *route;
        Iterator i;

        assert(link);
        assert(address);

        if (address->cinfo.ifa_prefered != CACHE_INFO_INFINITY_LIFE_TIME)
                return true;

        /* Even when the address is leased from a DHCP server, networkd assign the address
         * without lifetime when KeepConfiguration=dhcp. So, let's check that we have
         * corresponding routes with RTPROT_DHCP. */
        SET_FOREACH(route, link->routes_foreign, i) {
                if (route->protocol != RTPROT_DHCP)
                        continue;

                if (address->family != route->family)
                        continue;

                if (in_addr_equal(address->family, &address->in_addr, &route->prefsrc))
                        return true;
        }

        return false;
}

static int link_enumerate_ipv6_tentative_addresses(Link *link) {
        _cleanup_(sd_netlink_message_unrefp) sd_netlink_message *req = NULL, *reply = NULL;
        sd_netlink_message *addr;
        int r;

        assert(link);
        assert(link->manager);
        assert(link->manager->rtnl);

        r = sd_rtnl_message_new_addr(link->manager->rtnl, &req, RTM_GETADDR, 0, AF_INET6);
        if (r < 0)
                return r;

        r = sd_netlink_call(link->manager->rtnl, req, 0, &reply);
        if (r < 0)
                return r;

        for (addr = reply; addr; addr = sd_netlink_message_next(addr)) {
                unsigned char flags;
                int ifindex;

                r = sd_rtnl_message_addr_get_ifindex(addr, &ifindex);
                if (r < 0) {
                        log_link_warning_errno(link, r, "rtnl: invalid ifindex, ignoring: %m");
                        continue;
                } else if (link->ifindex != ifindex)
                        continue;

                r = sd_rtnl_message_addr_get_flags(addr, &flags);
                if (r < 0) {
                        log_link_warning_errno(link, r, "rtnl: received address message with invalid flags, ignoring: %m");
                        continue;
                } else if (!(flags & IFA_F_TENTATIVE))
                        continue;

                log_link_debug(link, "Found tentative ipv6 link-local address");
                (void) manager_rtnl_process_address(link->manager->rtnl, addr, link->manager);
        }

        return 0;
}

static int link_drop_foreign_config(Link *link) {
        Address *address;
        Route *route;
        Iterator i;
        int r;

        /* The kernel doesn't notify us about tentative addresses;
         * so if ipv6ll is disabled, we need to enumerate them now so we can drop them below */
        if (!link_ipv6ll_enabled(link)) {
                r = link_enumerate_ipv6_tentative_addresses(link);
                if (r < 0)
                        return r;
        }

        SET_FOREACH(address, link->addresses_foreign, i) {
                /* we consider IPv6LL addresses to be managed by the kernel */
                if (address->family == AF_INET6 && in_addr_is_link_local(AF_INET6, &address->in_addr) == 1 && link_ipv6ll_enabled(link))
                        continue;

                if (link_address_is_dynamic(link, address)) {
                        if (FLAGS_SET(link->network->keep_configuration, KEEP_CONFIGURATION_DHCP))
                                continue;
                } else if (FLAGS_SET(link->network->keep_configuration, KEEP_CONFIGURATION_STATIC))
                        continue;

                if (link_is_static_address_configured(link, address)) {
                        r = address_add(link, address->family, &address->in_addr, address->prefixlen, NULL);
                        if (r < 0)
                                return log_link_error_errno(link, r, "Failed to add address: %m");
                } else {
                        r = address_remove(address, link, NULL);
                        if (r < 0)
                                return r;
                }
        }

        SET_FOREACH(route, link->routes_foreign, i) {
                /* do not touch routes managed by the kernel */
                if (route->protocol == RTPROT_KERNEL)
                        continue;

                if (route->protocol == RTPROT_STATIC &&
                    FLAGS_SET(link->network->keep_configuration, KEEP_CONFIGURATION_STATIC))
                        continue;

                if (route->protocol == RTPROT_DHCP &&
                    FLAGS_SET(link->network->keep_configuration, KEEP_CONFIGURATION_DHCP))
                        continue;

                if (link_is_static_route_configured(link, route)) {
                        r = route_add(link, route->family, &route->dst, route->dst_prefixlen, route->tos, route->priority, route->table, NULL);
                        if (r < 0)
                                return r;
                } else {
                        r = route_remove(route, link, NULL);
                        if (r < 0)
                                return r;
                }
        }

        return 0;
}

static int link_drop_config(Link *link) {
        Address *address, *pool_address;
        Route *route;
        Iterator i;
        int r;

        SET_FOREACH(address, link->addresses, i) {
                /* we consider IPv6LL addresses to be managed by the kernel */
                if (address->family == AF_INET6 && in_addr_is_link_local(AF_INET6, &address->in_addr) == 1 && link_ipv6ll_enabled(link))
                        continue;

                r = address_remove(address, link, NULL);
                if (r < 0)
                        return r;

                /* If this address came from an address pool, clean up the pool */
                LIST_FOREACH(addresses, pool_address, link->pool_addresses) {
                        if (address_equal(address, pool_address)) {
                                LIST_REMOVE(addresses, link->pool_addresses, pool_address);
                                address_free(pool_address);
                                break;
                        }
                }
        }

        SET_FOREACH(route, link->routes, i) {
                /* do not touch routes managed by the kernel */
                if (route->protocol == RTPROT_KERNEL)
                        continue;

                r = route_remove(route, link, NULL);
                if (r < 0)
                        return r;
        }

        ndisc_flush(link);

        return 0;
}

static int link_update_lldp(Link *link) {
        int r;

        assert(link);

        if (!link->lldp)
                return 0;

        if (link->flags & IFF_UP) {
                r = sd_lldp_start(link->lldp);
                if (r > 0)
                        log_link_debug(link, "Started LLDP.");
        } else {
                r = sd_lldp_stop(link->lldp);
                if (r > 0)
                        log_link_debug(link, "Stopped LLDP.");
        }

        return r;
}

static int link_configure_can(Link *link) {
        int r;

        if (streq_ptr(link->kind, "can")) {
                /* The CAN interface must be down to configure bitrate, etc... */
                if ((link->flags & IFF_UP)) {
                        r = link_down(link);
                        if (r < 0) {
                                link_enter_failed(link);
                                return r;
                        }

                        return 0;
                }

                return link_set_can(link);
        }

        if (!(link->flags & IFF_UP)) {
                r = link_up_can(link);
                if (r < 0) {
                        link_enter_failed(link);
                        return r;
                }
        }

        return 0;
}

static int link_configure(Link *link) {
        int r;

        assert(link);
        assert(link->network);
        assert(link->state == LINK_STATE_PENDING);

        if (STRPTR_IN_SET(link->kind, "can", "vcan"))
                return link_configure_can(link);

<<<<<<< HEAD
=======
        /* If IPv6 configured that is static IPv6 address and IPv6LL autoconfiguration is enabled
         * for this interface, then enable IPv6 */
        (void) link_enable_ipv6(link);

>>>>>>> b94e3194
        r = link_set_proxy_arp(link);
        if (r < 0)
               return r;

        r = ipv6_proxy_ndp_addresses_configure(link);
        if (r < 0)
                return r;

        r = link_set_ipv4_forward(link);
        if (r < 0)
                return r;

        r = link_set_ipv6_forward(link);
        if (r < 0)
                return r;

        r = link_set_ipv6_privacy_extensions(link);
        if (r < 0)
                return r;

        r = link_set_ipv6_accept_ra(link);
        if (r < 0)
                return r;

        r = link_set_ipv6_dad_transmits(link);
        if (r < 0)
                return r;

        r = link_set_ipv6_hop_limit(link);
        if (r < 0)
                return r;

        r = link_set_flags(link);
        if (r < 0)
                return r;

        if (link_ipv4ll_enabled(link)) {
                r = ipv4ll_configure(link);
                if (r < 0)
                        return r;
        }

        if (link_dhcp4_enabled(link)) {
                r = dhcp4_set_promote_secondaries(link);
                if (r < 0)
                        return r;

                r = dhcp4_configure(link);
                if (r < 0)
                        return r;
        }

        if (link_dhcp4_server_enabled(link)) {
                r = sd_dhcp_server_new(&link->dhcp_server, link->ifindex);
                if (r < 0)
                        return r;

                r = sd_dhcp_server_attach_event(link->dhcp_server, NULL, 0);
                if (r < 0)
                        return r;
        }

        if (link_dhcp6_enabled(link) ||
            link_ipv6_accept_ra_enabled(link)) {
                r = dhcp6_configure(link);
                if (r < 0)
                        return r;
        }

        if (link_ipv6_accept_ra_enabled(link)) {
                r = ndisc_configure(link);
                if (r < 0)
                        return r;
        }

        if (link_radv_enabled(link)) {
                r = radv_configure(link);
                if (r < 0)
                        return r;
        }

        if (link_lldp_rx_enabled(link)) {
                r = sd_lldp_new(&link->lldp);
                if (r < 0)
                        return r;

                r = sd_lldp_set_ifindex(link->lldp, link->ifindex);
                if (r < 0)
                        return r;

                r = sd_lldp_match_capabilities(link->lldp,
                                               link->network->lldp_mode == LLDP_MODE_ROUTERS_ONLY ?
                                               SD_LLDP_SYSTEM_CAPABILITIES_ALL_ROUTERS :
                                               SD_LLDP_SYSTEM_CAPABILITIES_ALL);
                if (r < 0)
                        return r;

                r = sd_lldp_set_filter_address(link->lldp, &link->mac);
                if (r < 0)
                        return r;

                r = sd_lldp_attach_event(link->lldp, NULL, 0);
                if (r < 0)
                        return r;

                r = sd_lldp_set_callback(link->lldp, lldp_handler, link);
                if (r < 0)
                        return r;

                r = link_update_lldp(link);
                if (r < 0)
                        return r;
        }

        r = link_configure_mtu(link);
        if (r < 0)
                return r;

        r = link_configure_addrgen_mode(link);
        if (r < 0)
                return r;

        return link_configure_continue(link);
}

/* The configuration continues in this separate function, instead of
 * including this in the above link_configure() function, for two
 * reasons:
 * 1) some devices reset the link when the mtu is set, which caused
 *    an infinite loop here in networkd; see:
 *    https://github.com/systemd/systemd/issues/6593
 *    https://github.com/systemd/systemd/issues/9831
 * 2) if ipv6ll is disabled, then bringing the interface up must be
 *    delayed until after we get confirmation from the kernel that
 *    the addr_gen_mode parameter has been set (via netlink), see:
 *    https://github.com/systemd/systemd/issues/13882
 */
static int link_configure_continue(Link *link) {
        int r;

        assert(link);
        assert(link->network);
        assert(link->state == LINK_STATE_PENDING);

        if (link->setting_mtu || link->setting_genmode)
                return 0;

        /* Drop foreign config, but ignore loopback or critical devices.
         * We do not want to remove loopback address or addresses used for root NFS. */
        if (!(link->flags & IFF_LOOPBACK) &&
            link->network->keep_configuration != KEEP_CONFIGURATION_YES) {
                r = link_drop_foreign_config(link);
                if (r < 0)
                        return r;
        }

        /* The kernel resets ipv6 mtu after changing device mtu;
         * we must set this here, after we've set device mtu */
        r = link_set_ipv6_mtu(link);
        if (r < 0)
                return r;

        if (link_has_carrier(link) || link->network->configure_without_carrier) {
                r = link_acquire_conf(link);
                if (r < 0)
                        return r;
        }

        return link_enter_join_netdev(link);
}

static int duid_set_uuid(DUID *duid, sd_id128_t uuid) {
        assert(duid);

        if (duid->raw_data_len > 0)
                return 0;

        if (duid->type != DUID_TYPE_UUID)
                return -EINVAL;

        memcpy(&duid->raw_data, &uuid, sizeof(sd_id128_t));
        duid->raw_data_len = sizeof(sd_id128_t);

        return 1;
}

int get_product_uuid_handler(sd_bus_message *m, void *userdata, sd_bus_error *ret_error) {
        Manager *manager = userdata;
        const sd_bus_error *e;
        const void *a;
        size_t sz;
        DUID *duid;
        Link *link;
        int r;

        assert(m);
        assert(manager);

        e = sd_bus_message_get_error(m);
        if (e) {
                log_error_errno(sd_bus_error_get_errno(e),
                                "Could not get product UUID. Falling back to use machine-app-specific ID as DUID-UUID: %s",
                                e->message);
                goto configure;
        }

        r = sd_bus_message_read_array(m, 'y', &a, &sz);
        if (r < 0)
                goto configure;

        if (sz != sizeof(sd_id128_t)) {
                log_error("Invalid product UUID. Falling back to use machine-app-specific ID as DUID-UUID.");
                goto configure;
        }

        memcpy(&manager->product_uuid, a, sz);
        while ((duid = set_steal_first(manager->duids_requesting_uuid)))
                (void) duid_set_uuid(duid, manager->product_uuid);

        manager->duids_requesting_uuid = set_free(manager->duids_requesting_uuid);

configure:
        while ((link = set_steal_first(manager->links_requesting_uuid))) {
                r = link_configure(link);
                if (r < 0)
                        log_link_error_errno(link, r, "Failed to configure link: %m");
        }

        manager->links_requesting_uuid = set_free(manager->links_requesting_uuid);

        /* To avoid calling GetProductUUID() bus method so frequently, set the flag below
         * even if the method fails. */
        manager->has_product_uuid = true;

        return 1;
}

static bool link_requires_uuid(Link *link) {
        const DUID *duid;

        assert(link);
        assert(link->manager);
        assert(link->network);

        duid = link_get_duid(link);
        if (duid->type != DUID_TYPE_UUID || duid->raw_data_len != 0)
                return false;

        if (link_dhcp4_enabled(link) && IN_SET(link->network->dhcp_client_identifier, DHCP_CLIENT_ID_DUID, DHCP_CLIENT_ID_DUID_ONLY))
                return true;

        if (link_dhcp6_enabled(link) || link_ipv6_accept_ra_enabled(link))
                return true;

        return false;
}

static int link_configure_duid(Link *link) {
        Manager *m;
        DUID *duid;
        int r;

        assert(link);
        assert(link->manager);
        assert(link->network);

        m = link->manager;
        duid = link_get_duid(link);

        if (!link_requires_uuid(link))
                return 1;

        if (m->has_product_uuid) {
                (void) duid_set_uuid(duid, m->product_uuid);
                return 1;
        }

        if (!m->links_requesting_uuid) {
                r = manager_request_product_uuid(m, link);
                if (r < 0) {
                        if (r == -ENOMEM)
                                return r;

                        log_link_warning_errno(link, r,
                                               "Failed to get product UUID. Falling back to use machine-app-specific ID as DUID-UUID: %m");
                        return 1;
                }
        } else {
                r = set_put(m->links_requesting_uuid, link);
                if (r < 0)
                        return log_oom();

                r = set_put(m->duids_requesting_uuid, duid);
                if (r < 0)
                        return log_oom();
        }

        return 0;
}

static int link_initialized_and_synced(Link *link) {
        Network *network;
        int r;

        assert(link);
        assert(link->ifname);
        assert(link->manager);

        if (link->state != LINK_STATE_PENDING)
                return 1;

        log_link_debug(link, "Link state is up-to-date");

        r = link_new_bound_by_list(link);
        if (r < 0)
                return r;

        r = link_handle_bound_by_list(link);
        if (r < 0)
                return r;

        if (!link->network) {
                r = network_get(link->manager, link->sd_device, link->ifname,
                                &link->mac, &network);
                if (r == -ENOENT) {
                        link_enter_unmanaged(link);
                        return 1;
                } else if (r == 0 && network->unmanaged) {
                        link_enter_unmanaged(link);
                        return 0;
                } else if (r < 0)
                        return r;

                if (link->flags & IFF_LOOPBACK) {
                        if (network->link_local != ADDRESS_FAMILY_NO)
                                log_link_debug(link, "Ignoring link-local autoconfiguration for loopback link");

                        if (network->dhcp != ADDRESS_FAMILY_NO)
                                log_link_debug(link, "Ignoring DHCP clients for loopback link");

                        if (network->dhcp_server)
                                log_link_debug(link, "Ignoring DHCP server for loopback link");
                }

                r = network_apply(network, link);
                if (r < 0)
                        return r;
        }

        r = link_new_bound_to_list(link);
        if (r < 0)
                return r;

        /* link_configure_duid() returns 0 if it requests product UUID. In that case,
         * link_configure() is called later asynchronously. */
        r = link_configure_duid(link);
        if (r <= 0)
                return r;

        r = link_configure(link);
        if (r < 0)
                return r;

        return 1;
}

static int link_initialized_handler(sd_netlink *rtnl, sd_netlink_message *m, Link *link) {
        (void) link_initialized_and_synced(link);
        return 1;
}

int link_initialized(Link *link, sd_device *device) {
        _cleanup_(sd_netlink_message_unrefp) sd_netlink_message *req = NULL;
        int r;

        assert(link);
        assert(link->manager);
        assert(link->manager->rtnl);
        assert(device);

        if (link->state != LINK_STATE_PENDING)
                return 0;

        if (link->sd_device)
                return 0;

        log_link_debug(link, "udev initialized link");

        link->sd_device = sd_device_ref(device);

        /* udev has initialized the link, but we don't know if we have yet
         * processed the NEWLINK messages with the latest state. Do a GETLINK,
         * when it returns we know that the pending NEWLINKs have already been
         * processed and that we are up-to-date */

        r = sd_rtnl_message_new_link(link->manager->rtnl, &req, RTM_GETLINK,
                                     link->ifindex);
        if (r < 0)
                return r;

        r = netlink_call_async(link->manager->rtnl, NULL, req, link_initialized_handler,
                               link_netlink_destroy_callback, link);
        if (r < 0)
                return r;

        link_ref(link);

        return 0;
}

static int link_load(Link *link) {
        _cleanup_free_ char *network_file = NULL,
                            *addresses = NULL,
                            *routes = NULL,
                            *dhcp4_address = NULL,
                            *ipv4ll_address = NULL;
        union in_addr_union address;
        union in_addr_union route_dst;
        const char *p;
        int r;

        assert(link);

        r = parse_env_file(NULL, link->state_file,
                           "NETWORK_FILE", &network_file,
                           "ADDRESSES", &addresses,
                           "ROUTES", &routes,
                           "DHCP4_ADDRESS", &dhcp4_address,
                           "IPV4LL_ADDRESS", &ipv4ll_address);
        if (r < 0 && r != -ENOENT)
                return log_link_error_errno(link, r, "Failed to read %s: %m", link->state_file);

        if (network_file) {
                Network *network;
                char *suffix;

                /* drop suffix */
                suffix = strrchr(network_file, '.');
                if (!suffix) {
                        log_link_debug(link, "Failed to get network name from %s", network_file);
                        goto network_file_fail;
                }
                *suffix = '\0';

                r = network_get_by_name(link->manager, basename(network_file), &network);
                if (r < 0) {
                        log_link_debug_errno(link, r, "Failed to get network %s: %m", basename(network_file));
                        goto network_file_fail;
                }

                r = network_apply(network, link);
                if (r < 0)
                        return log_link_error_errno(link, r, "Failed to apply network %s: %m", basename(network_file));
        }

network_file_fail:

        if (addresses) {
                p = addresses;

                for (;;) {
                        _cleanup_free_ char *address_str = NULL;
                        char *prefixlen_str;
                        int family;
                        unsigned char prefixlen;

                        r = extract_first_word(&p, &address_str, NULL, 0);
                        if (r < 0) {
                                log_link_debug_errno(link, r, "Failed to extract next address string: %m");
                                continue;
                        }
                        if (r == 0)
                                break;

                        prefixlen_str = strchr(address_str, '/');
                        if (!prefixlen_str) {
                                log_link_debug(link, "Failed to parse address and prefix length %s", address_str);
                                continue;
                        }

                        *prefixlen_str++ = '\0';

                        r = sscanf(prefixlen_str, "%hhu", &prefixlen);
                        if (r != 1) {
                                log_link_error(link, "Failed to parse prefixlen %s", prefixlen_str);
                                continue;
                        }

                        r = in_addr_from_string_auto(address_str, &family, &address);
                        if (r < 0) {
                                log_link_debug_errno(link, r, "Failed to parse address %s: %m", address_str);
                                continue;
                        }

                        r = address_add(link, family, &address, prefixlen, NULL);
                        if (r < 0)
                                return log_link_error_errno(link, r, "Failed to add address: %m");
                }
        }

        if (routes) {
                p = routes;

                for (;;) {
                        Route *route;
                        _cleanup_free_ char *route_str = NULL;
                        _cleanup_(sd_event_source_unrefp) sd_event_source *expire = NULL;
                        usec_t lifetime;
                        char *prefixlen_str;
                        int family;
                        unsigned char prefixlen, tos, table;
                        uint32_t priority;

                        r = extract_first_word(&p, &route_str, NULL, 0);
                        if (r < 0) {
                                log_link_debug_errno(link, r, "Failed to extract next route string: %m");
                                continue;
                        }
                        if (r == 0)
                                break;

                        prefixlen_str = strchr(route_str, '/');
                        if (!prefixlen_str) {
                                log_link_debug(link, "Failed to parse route %s", route_str);
                                continue;
                        }

                        *prefixlen_str++ = '\0';

                        r = sscanf(prefixlen_str, "%hhu/%hhu/%"SCNu32"/%hhu/"USEC_FMT, &prefixlen, &tos, &priority, &table, &lifetime);
                        if (r != 5) {
                                log_link_debug(link,
                                               "Failed to parse destination prefix length, tos, priority, table or expiration %s",
                                               prefixlen_str);
                                continue;
                        }

                        r = in_addr_from_string_auto(route_str, &family, &route_dst);
                        if (r < 0) {
                                log_link_debug_errno(link, r, "Failed to parse route destination %s: %m", route_str);
                                continue;
                        }

                        r = route_add(link, family, &route_dst, prefixlen, tos, priority, table, &route);
                        if (r < 0)
                                return log_link_error_errno(link, r, "Failed to add route: %m");

                        if (lifetime != USEC_INFINITY && !kernel_route_expiration_supported()) {
                                r = sd_event_add_time(link->manager->event, &expire, clock_boottime_or_monotonic(), lifetime,
                                                      0, route_expire_handler, route);
                                if (r < 0)
                                        log_link_warning_errno(link, r, "Could not arm route expiration handler: %m");
                        }

                        route->lifetime = lifetime;
                        sd_event_source_unref(route->expire);
                        route->expire = TAKE_PTR(expire);
                }
        }

        if (dhcp4_address) {
                r = in_addr_from_string(AF_INET, dhcp4_address, &address);
                if (r < 0) {
                        log_link_debug_errno(link, r, "Failed to parse DHCPv4 address %s: %m", dhcp4_address);
                        goto dhcp4_address_fail;
                }

                r = sd_dhcp_client_new(&link->dhcp_client, link->network ? link->network->dhcp_anonymize : 0);
                if (r < 0)
                        return log_link_error_errno(link, r, "Failed to create DHCPv4 client: %m");

                r = sd_dhcp_client_set_request_address(link->dhcp_client, &address.in);
                if (r < 0)
                        return log_link_error_errno(link, r, "Failed to set initial DHCPv4 address %s: %m", dhcp4_address);
        }

dhcp4_address_fail:

        if (ipv4ll_address) {
                r = in_addr_from_string(AF_INET, ipv4ll_address, &address);
                if (r < 0) {
                        log_link_debug_errno(link, r, "Failed to parse IPv4LL address %s: %m", ipv4ll_address);
                        goto ipv4ll_address_fail;
                }

                r = sd_ipv4ll_new(&link->ipv4ll);
                if (r < 0)
                        return log_link_error_errno(link, r, "Failed to create IPv4LL client: %m");

                r = sd_ipv4ll_set_address(link->ipv4ll, &address.in);
                if (r < 0)
                        return log_link_error_errno(link, r, "Failed to set initial IPv4LL address %s: %m", ipv4ll_address);
        }

ipv4ll_address_fail:

        return 0;
}

int link_add(Manager *m, sd_netlink_message *message, Link **ret) {
        _cleanup_(sd_device_unrefp) sd_device *device = NULL;
        char ifindex_str[2 + DECIMAL_STR_MAX(int)];
        Link *link;
        int r;

        assert(m);
        assert(m->rtnl);
        assert(message);
        assert(ret);

        r = link_new(m, message, ret);
        if (r < 0)
                return r;

        link = *ret;

        log_link_debug(link, "Link %d added", link->ifindex);

        r = link_load(link);
        if (r < 0)
                return r;

        if (detect_container() <= 0) {
                /* not in a container, udev will be around */
                sprintf(ifindex_str, "n%d", link->ifindex);
                r = sd_device_new_from_device_id(&device, ifindex_str);
                if (r < 0) {
                        log_link_warning_errno(link, r, "Could not find device: %m");
                        goto failed;
                }

                r = sd_device_get_is_initialized(device);
                if (r < 0) {
                        log_link_warning_errno(link, r, "Could not determine whether the device is initialized or not: %m");
                        goto failed;
                }
                if (r == 0) {
                        /* not yet ready */
                        log_link_debug(link, "link pending udev initialization...");
                        return 0;
                }

                r = device_is_renaming(device);
                if (r < 0) {
                        log_link_warning_errno(link, r, "Failed to determine the device is renamed or not: %m");
                        goto failed;
                }
                if (r > 0) {
                        log_link_debug(link, "Interface is under renaming, pending initialization.");
                        return 0;
                }

                r = link_initialized(link, device);
                if (r < 0)
                        goto failed;
        } else {
                r = link_initialized_and_synced(link);
                if (r < 0)
                        goto failed;
        }

        return 0;
failed:
        link_enter_failed(link);
        return r;
}

int link_ipv6ll_gained(Link *link, const struct in6_addr *address) {
        int r;

        assert(link);

        log_link_info(link, "Gained IPv6LL");

        link->ipv6ll_address = *address;
        link_check_ready(link);

        if (!IN_SET(link->state, LINK_STATE_PENDING, LINK_STATE_UNMANAGED, LINK_STATE_FAILED)) {
                r = link_acquire_ipv6_conf(link);
                if (r < 0) {
                        link_enter_failed(link);
                        return r;
                }
        }

        return 0;
}

static int link_carrier_gained(Link *link) {
        int r;

        assert(link);

        if (!IN_SET(link->state, LINK_STATE_PENDING, LINK_STATE_UNMANAGED, LINK_STATE_FAILED)) {
                r = link_acquire_conf(link);
                if (r < 0) {
                        link_enter_failed(link);
                        return r;
                }

                r = link_request_set_addresses(link);
                if (r < 0)
                        return r;
        }

        r = link_handle_bound_by_list(link);
        if (r < 0)
                return r;

        return 0;
}

static int link_carrier_lost(Link *link) {
        int r;

        assert(link);

        if (link->network && link->network->ignore_carrier_loss)
                return 0;

        /* Some devices reset itself while setting the MTU. This causes the DHCP client fall into a loop.
         * setting_mtu keep track whether the device got reset because of setting MTU and does not drop the
         * configuration and stop the clients as well. */
        if (link->setting_mtu)
                return 0;

        r = link_stop_clients(link, false);
        if (r < 0) {
                link_enter_failed(link);
                return r;
        }

        if (link_dhcp4_server_enabled(link))
                (void) sd_dhcp_server_stop(link->dhcp_server);

        r = link_drop_config(link);
        if (r < 0)
                return r;

        if (!IN_SET(link->state, LINK_STATE_UNMANAGED, LINK_STATE_PENDING)) {
                log_link_debug(link, "State is %s, dropping config", link_state_to_string(link->state));
                r = link_drop_foreign_config(link);
                if (r < 0)
                        return r;
        }

        r = link_handle_bound_by_list(link);
        if (r < 0)
                return r;

        return 0;
}

int link_carrier_reset(Link *link) {
        int r;

        assert(link);

        if (link_has_carrier(link)) {
                r = link_carrier_lost(link);
                if (r < 0)
                        return r;

                r = link_carrier_gained(link);
                if (r < 0)
                        return r;

                log_link_info(link, "Reset carrier");
        }

        return 0;
}

/* This is called every time an interface admin state changes to up;
 * specifically, when IFF_UP flag changes from unset to set */
static int link_admin_state_up(Link *link) {
        int r;

        /* We set the ipv6 mtu after the device mtu, but the kernel resets
         * ipv6 mtu on NETDEV_UP, so we need to reset it.  The check for
         * ipv6_mtu_set prevents this from trying to set it too early before
         * the link->network has been setup; we only need to reset it
         * here if we've already set it during normal initialization. */
        if (link->ipv6_mtu_set) {
                r = link_set_ipv6_mtu(link);
                if (r < 0)
                        return r;
        }

        return 0;
}

int link_update(Link *link, sd_netlink_message *m) {
        struct ether_addr mac;
        const char *ifname;
        uint32_t mtu;
        bool had_carrier, carrier_gained, carrier_lost, link_was_admin_up;
        int r;

        assert(link);
        assert(link->ifname);
        assert(m);

        if (link->state == LINK_STATE_LINGER) {
                log_link_info(link, "Link readded");
                link_set_state(link, LINK_STATE_CONFIGURING);

                r = link_new_carrier_maps(link);
                if (r < 0)
                        return r;
        }

        r = sd_netlink_message_read_string(m, IFLA_IFNAME, &ifname);
        if (r >= 0 && !streq(ifname, link->ifname)) {
                Manager *manager = link->manager;

                log_link_info(link, "Interface name change detected, %s has been renamed to %s.", link->ifname, ifname);

                link_drop(link);
                r = link_add(manager, m, &link);
                if (r < 0)
                        return r;
        }

        r = sd_netlink_message_read_u32(m, IFLA_MTU, &mtu);
        if (r >= 0 && mtu > 0) {
                link->mtu = mtu;
                if (link->original_mtu == 0) {
                        link->original_mtu = mtu;
                        log_link_debug(link, "Saved original MTU: %" PRIu32, link->original_mtu);
                }

                if (link->dhcp_client) {
                        r = sd_dhcp_client_set_mtu(link->dhcp_client,
                                                   link->mtu);
                        if (r < 0)
                                return log_link_warning_errno(link, r, "Could not update MTU in DHCP client: %m");
                }

                if (link->radv) {
                        r = sd_radv_set_mtu(link->radv, link->mtu);
                        if (r < 0)
                                return log_link_warning_errno(link, r, "Could not set MTU for Router Advertisement: %m");
                }
        }

        /* The kernel may broadcast NEWLINK messages without the MAC address
           set, simply ignore them. */
        r = sd_netlink_message_read_ether_addr(m, IFLA_ADDRESS, &mac);
        if (r >= 0) {
                if (memcmp(link->mac.ether_addr_octet, mac.ether_addr_octet,
                           ETH_ALEN)) {

                        memcpy(link->mac.ether_addr_octet, mac.ether_addr_octet,
                               ETH_ALEN);

                        log_link_debug(link, "MAC address: "
                                       "%02hhx:%02hhx:%02hhx:%02hhx:%02hhx:%02hhx",
                                       mac.ether_addr_octet[0],
                                       mac.ether_addr_octet[1],
                                       mac.ether_addr_octet[2],
                                       mac.ether_addr_octet[3],
                                       mac.ether_addr_octet[4],
                                       mac.ether_addr_octet[5]);

                        if (link->ipv4ll) {
                                r = sd_ipv4ll_set_mac(link->ipv4ll, &link->mac);
                                if (r < 0)
                                        return log_link_warning_errno(link, r, "Could not update MAC address in IPv4LL client: %m");
                        }

                        if (link->dhcp_client) {
                                r = sd_dhcp_client_set_mac(link->dhcp_client,
                                                           (const uint8_t *) &link->mac,
                                                           sizeof (link->mac),
                                                           ARPHRD_ETHER);
                                if (r < 0)
                                        return log_link_warning_errno(link, r, "Could not update MAC address in DHCP client: %m");

                                r = dhcp4_set_client_identifier(link);
                                if (r < 0)
                                        return r;
                        }

                        if (link->dhcp6_client) {
                                const DUID* duid = link_get_duid(link);

                                r = sd_dhcp6_client_set_mac(link->dhcp6_client,
                                                            (const uint8_t *) &link->mac,
                                                            sizeof (link->mac),
                                                            ARPHRD_ETHER);
                                if (r < 0)
                                        return log_link_warning_errno(link, r, "Could not update MAC address in DHCPv6 client: %m");

                                if (link->network->iaid_set) {
                                        r = sd_dhcp6_client_set_iaid(link->dhcp6_client,
                                                                     link->network->iaid);
                                        if (r < 0)
                                                return log_link_warning_errno(link, r, "Could not update DHCPv6 IAID: %m");
                                }

                                r = sd_dhcp6_client_set_duid(link->dhcp6_client,
                                                             duid->type,
                                                             duid->raw_data_len > 0 ? duid->raw_data : NULL,
                                                             duid->raw_data_len);
                                if (r < 0)
                                        return log_link_warning_errno(link, r, "Could not update DHCPv6 DUID: %m");
                        }

                        if (link->radv) {
                                r = sd_radv_set_mac(link->radv, &link->mac);
                                if (r < 0)
                                        return log_link_warning_errno(link, r, "Could not update MAC for Router Advertisement: %m");
                        }

                        if (link->ndisc) {
                                r = sd_ndisc_set_mac(link->ndisc, &link->mac);
                                if (r < 0)
                                        return log_link_warning_errno(link, r, "Could not update MAC for ndisc: %m");
                        }
                }
        }

        link_was_admin_up = link->flags & IFF_UP;
        had_carrier = link_has_carrier(link);

        r = link_update_flags(link, m);
        if (r < 0)
                return r;

        if (!link_was_admin_up && (link->flags & IFF_UP)) {
                log_link_info(link, "Link UP");

                r = link_admin_state_up(link);
                if (r < 0)
                        return r;
        } else if (link_was_admin_up && !(link->flags & IFF_UP))
                log_link_info(link, "Link DOWN");

        r = link_update_lldp(link);
        if (r < 0)
                return r;

        carrier_gained = !had_carrier && link_has_carrier(link);
        carrier_lost = had_carrier && !link_has_carrier(link);

        if (carrier_gained) {
                log_link_info(link, "Gained carrier");

                r = link_carrier_gained(link);
                if (r < 0)
                        return r;
        } else if (carrier_lost) {
                log_link_info(link, "Lost carrier");

                r = link_carrier_lost(link);
                if (r < 0)
                        return r;
        }

        return 0;
}

static void print_link_hashmap(FILE *f, const char *prefix, Hashmap* h) {
        bool space = false;
        Iterator i;
        Link *link;

        assert(f);
        assert(prefix);

        if (hashmap_isempty(h))
                return;

        fputs(prefix, f);
        HASHMAP_FOREACH(link, h, i) {
                if (space)
                        fputc(' ', f);

                fprintf(f, "%i", link->ifindex);
                space = true;
        }

        fputc('\n', f);
}

int link_save(Link *link) {
        _cleanup_free_ char *temp_path = NULL;
        _cleanup_fclose_ FILE *f = NULL;
        const char *admin_state, *oper_state;
        Address *a;
        Route *route;
        Iterator i;
        int r;

        assert(link);
        assert(link->state_file);
        assert(link->lease_file);
        assert(link->manager);

        if (link->state == LINK_STATE_LINGER) {
                (void) unlink(link->state_file);
                return 0;
        }

        link_lldp_save(link);

        admin_state = link_state_to_string(link->state);
        assert(admin_state);

        oper_state = link_operstate_to_string(link->operstate);
        assert(oper_state);

        r = fopen_temporary(link->state_file, &f, &temp_path);
        if (r < 0)
                goto fail;

        (void) __fsetlocking(f, FSETLOCKING_BYCALLER);
        (void) fchmod(fileno(f), 0644);

        fprintf(f,
                "# This is private data. Do not parse.\n"
                "ADMIN_STATE=%s\n"
                "OPER_STATE=%s\n",
                admin_state, oper_state);

        if (link->network) {
                char **dhcp6_domains = NULL, **dhcp_domains = NULL;
                const char *dhcp_domainname = NULL, *p;
                sd_dhcp6_lease *dhcp6_lease = NULL;
                unsigned j;
                bool space;

                fprintf(f, "REQUIRED_FOR_ONLINE=%s\n",
                        yes_no(link->network->required_for_online));

                fprintf(f, "REQUIRED_OPER_STATE_FOR_ONLINE=%s\n",
                        strempty(link_operstate_to_string(link->network->required_operstate_for_online)));

                if (link->dhcp6_client) {
                        r = sd_dhcp6_client_get_lease(link->dhcp6_client, &dhcp6_lease);
                        if (r < 0 && r != -ENOMSG)
                                log_link_debug(link, "No DHCPv6 lease");
                }

                fprintf(f, "NETWORK_FILE=%s\n", link->network->filename);

                fputs("DNS=", f);
                space = false;

                for (j = 0; j < link->network->n_dns; j++) {
                        _cleanup_free_ char *b = NULL;

                        r = in_addr_to_string(link->network->dns[j].family,
                                              &link->network->dns[j].address,  &b);
                        if (r < 0) {
                                log_debug_errno(r, "Failed to format address, ignoring: %m");
                                continue;
                        }

                        if (space)
                                fputc(' ', f);
                        fputs(b, f);
                        space = true;
                }

                if (link->network->dhcp_use_dns &&
                    link->dhcp_lease) {
                        const struct in_addr *addresses;

                        r = sd_dhcp_lease_get_dns(link->dhcp_lease, &addresses);
                        if (r > 0)
                                if (serialize_in_addrs(f, addresses, r, space, in4_addr_is_non_local) > 0)
                                        space = true;
                }

                if (link->network->dhcp_use_dns && dhcp6_lease) {
                        struct in6_addr *in6_addrs;

                        r = sd_dhcp6_lease_get_dns(dhcp6_lease, &in6_addrs);
                        if (r > 0) {
                                if (space)
                                        fputc(' ', f);
                                serialize_in6_addrs(f, in6_addrs, r);
                                space = true;
                        }
                }

                /* Make sure to flush out old entries before we use the NDISC data */
                ndisc_vacuum(link);

                if (link->network->ipv6_accept_ra_use_dns && link->ndisc_rdnss) {
                        NDiscRDNSS *dd;

                        SET_FOREACH(dd, link->ndisc_rdnss, i) {
                                if (space)
                                        fputc(' ', f);

                                serialize_in6_addrs(f, &dd->address, 1);
                                space = true;
                        }
                }

                fputc('\n', f);

                fputs("NTP=", f);
                space = false;
                fputstrv(f, link->network->ntp, NULL, &space);

                if (link->network->dhcp_use_ntp &&
                    link->dhcp_lease) {
                        const struct in_addr *addresses;

                        r = sd_dhcp_lease_get_ntp(link->dhcp_lease, &addresses);
                        if (r > 0)
                                if (serialize_in_addrs(f, addresses, r, space, in4_addr_is_non_local) > 0)
                                        space = true;
                }

                if (link->network->dhcp_use_ntp && dhcp6_lease) {
                        struct in6_addr *in6_addrs;
                        char **hosts;

                        r = sd_dhcp6_lease_get_ntp_addrs(dhcp6_lease,
                                                         &in6_addrs);
                        if (r > 0) {
                                if (space)
                                        fputc(' ', f);
                                serialize_in6_addrs(f, in6_addrs, r);
                                space = true;
                        }

                        r = sd_dhcp6_lease_get_ntp_fqdn(dhcp6_lease, &hosts);
                        if (r > 0)
                                fputstrv(f, hosts, NULL, &space);
                }

                fputc('\n', f);

                if (link->network->dhcp_use_domains != DHCP_USE_DOMAINS_NO) {
                        if (link->dhcp_lease) {
                                (void) sd_dhcp_lease_get_domainname(link->dhcp_lease, &dhcp_domainname);
                                (void) sd_dhcp_lease_get_search_domains(link->dhcp_lease, &dhcp_domains);
                        }
                        if (dhcp6_lease)
                                (void) sd_dhcp6_lease_get_domains(dhcp6_lease, &dhcp6_domains);
                }

                fputs("DOMAINS=", f);
                space = false;
                ORDERED_SET_FOREACH(p, link->network->search_domains, i)
                        fputs_with_space(f, p, NULL, &space);

                if (link->network->dhcp_use_domains == DHCP_USE_DOMAINS_YES) {
                        NDiscDNSSL *dd;

                        if (dhcp_domainname)
                                fputs_with_space(f, dhcp_domainname, NULL, &space);
                        if (dhcp_domains)
                                fputstrv(f, dhcp_domains, NULL, &space);
                        if (dhcp6_domains)
                                fputstrv(f, dhcp6_domains, NULL, &space);

                        SET_FOREACH(dd, link->ndisc_dnssl, i)
                                fputs_with_space(f, NDISC_DNSSL_DOMAIN(dd), NULL, &space);
                }

                fputc('\n', f);

                fputs("ROUTE_DOMAINS=", f);
                space = false;
                ORDERED_SET_FOREACH(p, link->network->route_domains, i)
                        fputs_with_space(f, p, NULL, &space);

                if (link->network->dhcp_use_domains == DHCP_USE_DOMAINS_ROUTE) {
                        NDiscDNSSL *dd;

                        if (dhcp_domainname)
                                fputs_with_space(f, dhcp_domainname, NULL, &space);
                        if (dhcp_domains)
                                fputstrv(f, dhcp_domains, NULL, &space);
                        if (dhcp6_domains)
                                fputstrv(f, dhcp6_domains, NULL, &space);

                        SET_FOREACH(dd, link->ndisc_dnssl, i)
                                fputs_with_space(f, NDISC_DNSSL_DOMAIN(dd), NULL, &space);
                }

                fputc('\n', f);

                fprintf(f, "LLMNR=%s\n",
                        resolve_support_to_string(link->network->llmnr));
                fprintf(f, "MDNS=%s\n",
                        resolve_support_to_string(link->network->mdns));
                if (link->network->dns_default_route >= 0)
                        fprintf(f, "DNS_DEFAULT_ROUTE=%s\n", yes_no(link->network->dns_default_route));

                if (link->network->dns_over_tls_mode != _DNS_OVER_TLS_MODE_INVALID)
                        fprintf(f, "DNS_OVER_TLS=%s\n",
                                dns_over_tls_mode_to_string(link->network->dns_over_tls_mode));

                if (link->network->dnssec_mode != _DNSSEC_MODE_INVALID)
                        fprintf(f, "DNSSEC=%s\n",
                                dnssec_mode_to_string(link->network->dnssec_mode));

                if (!set_isempty(link->network->dnssec_negative_trust_anchors)) {
                        const char *n;

                        fputs("DNSSEC_NTA=", f);
                        space = false;
                        SET_FOREACH(n, link->network->dnssec_negative_trust_anchors, i)
                                fputs_with_space(f, n, NULL, &space);
                        fputc('\n', f);
                }

                fputs("ADDRESSES=", f);
                space = false;
                SET_FOREACH(a, link->addresses, i) {
                        _cleanup_free_ char *address_str = NULL;

                        r = in_addr_to_string(a->family, &a->in_addr, &address_str);
                        if (r < 0)
                                goto fail;

                        fprintf(f, "%s%s/%u", space ? " " : "", address_str, a->prefixlen);
                        space = true;
                }
                fputc('\n', f);

                fputs("ROUTES=", f);
                space = false;
                SET_FOREACH(route, link->routes, i) {
                        _cleanup_free_ char *route_str = NULL;

                        r = in_addr_to_string(route->family, &route->dst, &route_str);
                        if (r < 0)
                                goto fail;

                        fprintf(f, "%s%s/%hhu/%hhu/%"PRIu32"/%"PRIu32"/"USEC_FMT,
                                space ? " " : "", route_str,
                                route->dst_prefixlen, route->tos, route->priority, route->table, route->lifetime);
                        space = true;
                }

                fputc('\n', f);
        }

        print_link_hashmap(f, "CARRIER_BOUND_TO=", link->bound_to_links);
        print_link_hashmap(f, "CARRIER_BOUND_BY=", link->bound_by_links);

        if (link->dhcp_lease) {
                struct in_addr address;
                const char *tz = NULL;

                assert(link->network);

                r = sd_dhcp_lease_get_timezone(link->dhcp_lease, &tz);
                if (r >= 0)
                        fprintf(f, "TIMEZONE=%s\n", tz);

                r = sd_dhcp_lease_get_address(link->dhcp_lease, &address);
                if (r >= 0) {
                        fputs("DHCP4_ADDRESS=", f);
                        serialize_in_addrs(f, &address, 1, false, NULL);
                        fputc('\n', f);
                }

                r = dhcp_lease_save(link->dhcp_lease, link->lease_file);
                if (r < 0)
                        goto fail;

                fprintf(f,
                        "DHCP_LEASE=%s\n",
                        link->lease_file);
        } else
                (void) unlink(link->lease_file);

        if (link->ipv4ll) {
                struct in_addr address;

                r = sd_ipv4ll_get_address(link->ipv4ll, &address);
                if (r >= 0) {
                        fputs("IPV4LL_ADDRESS=", f);
                        serialize_in_addrs(f, &address, 1, false, NULL);
                        fputc('\n', f);
                }
        }

        r = fflush_and_check(f);
        if (r < 0)
                goto fail;

        if (rename(temp_path, link->state_file) < 0) {
                r = -errno;
                goto fail;
        }

        return 0;

fail:
        (void) unlink(link->state_file);
        if (temp_path)
                (void) unlink(temp_path);

        return log_link_error_errno(link, r, "Failed to save link data to %s: %m", link->state_file);
}

/* The serialized state in /run is no longer up-to-date. */
void link_dirty(Link *link) {
        int r;

        assert(link);

        /* mark manager dirty as link is dirty */
        manager_dirty(link->manager);

        r = set_ensure_allocated(&link->manager->dirty_links, NULL);
        if (r < 0)
                /* allocation errors are ignored */
                return;

        r = set_put(link->manager->dirty_links, link);
        if (r <= 0)
                /* don't take another ref if the link was already dirty */
                return;

        link_ref(link);
}

/* The serialized state in /run is up-to-date */
void link_clean(Link *link) {
        assert(link);
        assert(link->manager);

        link_unref(set_remove(link->manager->dirty_links, link));
}

static const char* const link_state_table[_LINK_STATE_MAX] = {
        [LINK_STATE_PENDING] = "pending",
        [LINK_STATE_CONFIGURING] = "configuring",
        [LINK_STATE_CONFIGURED] = "configured",
        [LINK_STATE_UNMANAGED] = "unmanaged",
        [LINK_STATE_FAILED] = "failed",
        [LINK_STATE_LINGER] = "linger",
};

DEFINE_STRING_TABLE_LOOKUP(link_state, LinkState);<|MERGE_RESOLUTION|>--- conflicted
+++ resolved
@@ -3216,13 +3216,10 @@
         if (STRPTR_IN_SET(link->kind, "can", "vcan"))
                 return link_configure_can(link);
 
-<<<<<<< HEAD
-=======
         /* If IPv6 configured that is static IPv6 address and IPv6LL autoconfiguration is enabled
          * for this interface, then enable IPv6 */
         (void) link_enable_ipv6(link);
 
->>>>>>> b94e3194
         r = link_set_proxy_arp(link);
         if (r < 0)
                return r;
