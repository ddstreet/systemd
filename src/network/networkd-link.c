--- conflicted
+++ resolved
@@ -1462,15 +1462,9 @@
 
         if (link_lldp_emit_enabled(link) && event == SD_LLDP_EVENT_ADDED) {
                 /* If we received information about a new neighbor, restart the LLDP "fast" logic */
-<<<<<<< HEAD
 
                 log_link_debug(link, "Received LLDP datagram from previously unknown neighbor, restarting 'fast' LLDP transmission.");
 
-=======
-
-                log_link_debug(link, "Received LLDP datagram from previously unknown neighbor, restarting 'fast' LLDP transmission.");
-
->>>>>>> 5db1de0b
                 r = link_lldp_emit_start(link);
                 if (r < 0)
                         log_link_warning_errno(link, r, "Failed to restart LLDP transmission: %m");
@@ -1540,7 +1534,6 @@
 
 static int link_acquire_conf(Link *link) {
         int r;
-<<<<<<< HEAD
 
         assert(link);
 
@@ -1548,15 +1541,6 @@
         if (r < 0)
                 return r;
 
-=======
-
-        assert(link);
-
-        r = link_acquire_ipv4_conf(link);
-        if (r < 0)
-                return r;
-
->>>>>>> 5db1de0b
         if (in_addr_is_null(AF_INET6, (const union in_addr_union*) &link->ipv6ll_address) == 0) {
                 r = link_acquire_ipv6_conf(link);
                 if (r < 0)
