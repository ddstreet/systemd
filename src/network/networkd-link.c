/***
  This file is part of systemd.

  Copyright 2013 Tom Gundersen <teg@jklm.no>

  systemd is free software; you can redistribute it and/or modify it
  under the terms of the GNU Lesser General Public License as published by
  the Free Software Foundation; either version 2.1 of the License, or
  (at your option) any later version.

  systemd is distributed in the hope that it will be useful, but
  WITHOUT ANY WARRANTY; without even the implied warranty of
  MERCHANTABILITY or FITNESS FOR A PARTICULAR PURPOSE. See the GNU
  Lesser General Public License for more details.

  You should have received a copy of the GNU Lesser General Public License
  along with systemd; If not, see <http://www.gnu.org/licenses/>.
***/

#include <netinet/ether.h>
#include <linux/if.h>
#include <unistd.h>

#include "alloc-util.h"
#include "bus-util.h"
#include "dhcp-lease-internal.h"
#include "fd-util.h"
#include "fileio.h"
#include "netlink-util.h"
#include "network-internal.h"
#include "networkd-lldp-tx.h"
#include "networkd-ndisc.h"
#include "networkd.h"
#include "set.h"
#include "socket-util.h"
#include "stdio-util.h"
#include "string-table.h"
#include "udev-util.h"
#include "util.h"
#include "virt.h"

static bool link_dhcp6_enabled(Link *link) {
        assert(link);

        if (!socket_ipv6_is_supported())
                return false;

        if (link->flags & IFF_LOOPBACK)
                return false;

        if (!link->network)
                return false;

        return link->network->dhcp & ADDRESS_FAMILY_IPV6;
}

static bool link_dhcp4_enabled(Link *link) {
        assert(link);

        if (link->flags & IFF_LOOPBACK)
                return false;

        if (!link->network)
                return false;

        return link->network->dhcp & ADDRESS_FAMILY_IPV4;
}

static bool link_dhcp4_server_enabled(Link *link) {
        assert(link);

        if (link->flags & IFF_LOOPBACK)
                return false;

        if (!link->network)
                return false;

        return link->network->dhcp_server;
}

static bool link_ipv4ll_enabled(Link *link) {
        assert(link);

        if (link->flags & IFF_LOOPBACK)
                return false;

        if (!link->network)
                return false;

        return link->network->link_local & ADDRESS_FAMILY_IPV4;
}

static bool link_ipv6ll_enabled(Link *link) {
        assert(link);

        if (!socket_ipv6_is_supported())
                return false;

        if (link->flags & IFF_LOOPBACK)
                return false;

        if (!link->network)
                return false;

        return link->network->link_local & ADDRESS_FAMILY_IPV6;
}

static bool link_ipv6_enabled(Link *link) {
        assert(link);

        if (!socket_ipv6_is_supported())
                return false;

        if (link->network->bridge)
                return false;

        /* DHCPv6 client will not be started if no IPv6 link-local address is configured. */
        return link_ipv6ll_enabled(link) || network_has_static_ipv6_addresses(link->network);
}

static bool link_lldp_rx_enabled(Link *link) {
        assert(link);

        if (link->flags & IFF_LOOPBACK)
                return false;

        if (link->iftype != ARPHRD_ETHER)
                return false;

        if (!link->network)
                return false;

        if (link->network->bridge)
                return false;

        return link->network->lldp_mode != LLDP_MODE_NO;
}

static bool link_lldp_emit_enabled(Link *link) {
        assert(link);

        if (link->flags & IFF_LOOPBACK)
                return false;

        if (link->iftype != ARPHRD_ETHER)
                return false;

        if (!link->network)
                return false;

        return link->network->lldp_emit != LLDP_EMIT_NO;
}

static bool link_ipv4_forward_enabled(Link *link) {
        assert(link);

        if (link->flags & IFF_LOOPBACK)
                return false;

        if (!link->network)
                return false;

        if (link->network->ip_forward == _ADDRESS_FAMILY_BOOLEAN_INVALID)
                return false;

        return link->network->ip_forward & ADDRESS_FAMILY_IPV4;
}

static bool link_ipv6_forward_enabled(Link *link) {
        assert(link);

        if (!socket_ipv6_is_supported())
                return false;

        if (link->flags & IFF_LOOPBACK)
                return false;

        if (!link->network)
                return false;

        if (link->network->ip_forward == _ADDRESS_FAMILY_BOOLEAN_INVALID)
                return false;

        return link->network->ip_forward & ADDRESS_FAMILY_IPV6;
}

static bool link_proxy_arp_enabled(Link *link) {
        assert(link);

        if (link->flags & IFF_LOOPBACK)
                return false;

        if (!link->network)
                return false;

        if (link->network->proxy_arp < 0)
                return false;

        return true;
}

static bool link_ipv6_accept_ra_enabled(Link *link) {
        assert(link);

        if (!socket_ipv6_is_supported())
                return false;

        if (link->flags & IFF_LOOPBACK)
                return false;

        if (!link->network)
                return false;

        /* If unset use system default (enabled if local forwarding is disabled.
         * disabled if local forwarding is enabled).
         * If set, ignore or enforce RA independent of local forwarding state.
         */
        if (link->network->ipv6_accept_ra < 0)
                /* default to accept RA if ip_forward is disabled and ignore RA if ip_forward is enabled */
                return !link_ipv6_forward_enabled(link);
        else if (link->network->ipv6_accept_ra > 0)
                /* accept RA even if ip_forward is enabled */
                return true;
        else
                /* ignore RA */
                return false;
}

static IPv6PrivacyExtensions link_ipv6_privacy_extensions(Link *link) {
        assert(link);

        if (!socket_ipv6_is_supported())
                return _IPV6_PRIVACY_EXTENSIONS_INVALID;

        if (link->flags & IFF_LOOPBACK)
                return _IPV6_PRIVACY_EXTENSIONS_INVALID;

        if (!link->network)
                return _IPV6_PRIVACY_EXTENSIONS_INVALID;

        return link->network->ipv6_privacy_extensions;
}

static int link_enable_ipv6(Link *link) {
        const char *p = NULL;
        bool disabled;
        int r;

        if (link->flags & IFF_LOOPBACK)
                return 0;

        disabled = !link_ipv6_enabled(link);

        p = strjoina("/proc/sys/net/ipv6/conf/", link->ifname, "/disable_ipv6");

        r = write_string_file(p, one_zero(disabled), WRITE_STRING_FILE_VERIFY_ON_FAILURE);
        if (r < 0)
                log_link_warning_errno(link, r, "Cannot %s IPv6 for interface %s: %m", disabled ? "disable" : "enable", link->ifname);
        else {
                if (disabled)
                        log_link_info(link, "IPv6 disabled for interface: %m");
                else
                        log_link_info(link, "IPv6 enabled for interface: %m");
        }

        return 0;
}

void link_update_operstate(Link *link) {
        LinkOperationalState operstate;
        assert(link);

        if (link->kernel_operstate == IF_OPER_DORMANT)
                operstate = LINK_OPERSTATE_DORMANT;
        else if (link_has_carrier(link)) {
                Address *address;
                uint8_t scope = RT_SCOPE_NOWHERE;
                Iterator i;

                /* if we have carrier, check what addresses we have */
                SET_FOREACH(address, link->addresses, i) {
                        if (!address_is_ready(address))
                                continue;

                        if (address->scope < scope)
                                scope = address->scope;
                }

                /* for operstate we also take foreign addresses into account */
                SET_FOREACH(address, link->addresses_foreign, i) {
                        if (!address_is_ready(address))
                                continue;

                        if (address->scope < scope)
                                scope = address->scope;
                }

                if (scope < RT_SCOPE_SITE)
                        /* universally accessible addresses found */
                        operstate = LINK_OPERSTATE_ROUTABLE;
                else if (scope < RT_SCOPE_HOST)
                        /* only link or site local addresses found */
                        operstate = LINK_OPERSTATE_DEGRADED;
                else
                        /* no useful addresses found */
                        operstate = LINK_OPERSTATE_CARRIER;
        } else if (link->flags & IFF_UP)
                operstate = LINK_OPERSTATE_NO_CARRIER;
        else
                operstate = LINK_OPERSTATE_OFF;

        if (link->operstate != operstate) {
                link->operstate = operstate;
                link_send_changed(link, "OperationalState", NULL);
                link_dirty(link);
        }
}

#define FLAG_STRING(string, flag, old, new) \
        (((old ^ new) & flag) \
                ? ((old & flag) ? (" -" string) : (" +" string)) \
                : "")

static int link_update_flags(Link *link, sd_netlink_message *m) {
        unsigned flags, unknown_flags_added, unknown_flags_removed, unknown_flags;
        uint8_t operstate;
        int r;

        assert(link);

        r = sd_rtnl_message_link_get_flags(m, &flags);
        if (r < 0)
                return log_link_warning_errno(link, r, "Could not get link flags: %m");

        r = sd_netlink_message_read_u8(m, IFLA_OPERSTATE, &operstate);
        if (r < 0)
                /* if we got a message without operstate, take it to mean
                   the state was unchanged */
                operstate = link->kernel_operstate;

        if ((link->flags == flags) && (link->kernel_operstate == operstate))
                return 0;

        if (link->flags != flags) {
                log_link_debug(link, "Flags change:%s%s%s%s%s%s%s%s%s%s%s%s%s%s%s%s%s%s%s",
                               FLAG_STRING("LOOPBACK", IFF_LOOPBACK, link->flags, flags),
                               FLAG_STRING("MASTER", IFF_MASTER, link->flags, flags),
                               FLAG_STRING("SLAVE", IFF_SLAVE, link->flags, flags),
                               FLAG_STRING("UP", IFF_UP, link->flags, flags),
                               FLAG_STRING("DORMANT", IFF_DORMANT, link->flags, flags),
                               FLAG_STRING("LOWER_UP", IFF_LOWER_UP, link->flags, flags),
                               FLAG_STRING("RUNNING", IFF_RUNNING, link->flags, flags),
                               FLAG_STRING("MULTICAST", IFF_MULTICAST, link->flags, flags),
                               FLAG_STRING("BROADCAST", IFF_BROADCAST, link->flags, flags),
                               FLAG_STRING("POINTOPOINT", IFF_POINTOPOINT, link->flags, flags),
                               FLAG_STRING("PROMISC", IFF_PROMISC, link->flags, flags),
                               FLAG_STRING("ALLMULTI", IFF_ALLMULTI, link->flags, flags),
                               FLAG_STRING("PORTSEL", IFF_PORTSEL, link->flags, flags),
                               FLAG_STRING("AUTOMEDIA", IFF_AUTOMEDIA, link->flags, flags),
                               FLAG_STRING("DYNAMIC", IFF_DYNAMIC, link->flags, flags),
                               FLAG_STRING("NOARP", IFF_NOARP, link->flags, flags),
                               FLAG_STRING("NOTRAILERS", IFF_NOTRAILERS, link->flags, flags),
                               FLAG_STRING("DEBUG", IFF_DEBUG, link->flags, flags),
                               FLAG_STRING("ECHO", IFF_ECHO, link->flags, flags));

                unknown_flags = ~(IFF_LOOPBACK | IFF_MASTER | IFF_SLAVE | IFF_UP |
                                  IFF_DORMANT | IFF_LOWER_UP | IFF_RUNNING |
                                  IFF_MULTICAST | IFF_BROADCAST | IFF_POINTOPOINT |
                                  IFF_PROMISC | IFF_ALLMULTI | IFF_PORTSEL |
                                  IFF_AUTOMEDIA | IFF_DYNAMIC | IFF_NOARP |
                                  IFF_NOTRAILERS | IFF_DEBUG | IFF_ECHO);
                unknown_flags_added = ((link->flags ^ flags) & flags & unknown_flags);
                unknown_flags_removed = ((link->flags ^ flags) & link->flags & unknown_flags);

                /* link flags are currently at most 18 bits, let's align to
                 * printing 20 */
                if (unknown_flags_added)
                        log_link_debug(link,
                                       "Unknown link flags gained: %#.5x (ignoring)",
                                       unknown_flags_added);

                if (unknown_flags_removed)
                        log_link_debug(link,
                                       "Unknown link flags lost: %#.5x (ignoring)",
                                       unknown_flags_removed);
        }

        link->flags = flags;
        link->kernel_operstate = operstate;

        link_update_operstate(link);

        return 0;
}

static int link_new(Manager *manager, sd_netlink_message *message, Link **ret) {
        _cleanup_link_unref_ Link *link = NULL;
        uint16_t type;
        const char *ifname, *kind = NULL;
        int r, ifindex;
        unsigned short iftype;

        assert(manager);
        assert(message);
        assert(ret);

        /* check for link kind */
        r = sd_netlink_message_enter_container(message, IFLA_LINKINFO);
        if (r == 0) {
                (void)sd_netlink_message_read_string(message, IFLA_INFO_KIND, &kind);
                r = sd_netlink_message_exit_container(message);
                if (r < 0)
                        return r;
        }

        r = sd_netlink_message_get_type(message, &type);
        if (r < 0)
                return r;
        else if (type != RTM_NEWLINK)
                return -EINVAL;

        r = sd_rtnl_message_link_get_ifindex(message, &ifindex);
        if (r < 0)
                return r;
        else if (ifindex <= 0)
                return -EINVAL;

        r = sd_rtnl_message_link_get_type(message, &iftype);
        if (r < 0)
                return r;

        r = sd_netlink_message_read_string(message, IFLA_IFNAME, &ifname);
        if (r < 0)
                return r;

        link = new0(Link, 1);
        if (!link)
                return -ENOMEM;

        link->n_ref = 1;
        link->manager = manager;
        link->state = LINK_STATE_PENDING;
        link->rtnl_extended_attrs = true;
        link->ifindex = ifindex;
        link->iftype = iftype;
        link->ifname = strdup(ifname);
        if (!link->ifname)
                return -ENOMEM;

        if (kind) {
                link->kind = strdup(kind);
                if (!link->kind)
                        return -ENOMEM;
        }

        r = sd_netlink_message_read_ether_addr(message, IFLA_ADDRESS, &link->mac);
        if (r < 0)
                log_link_debug_errno(link, r, "MAC address not found for new device, continuing without");

        if (asprintf(&link->state_file, "/run/systemd/netif/links/%d", link->ifindex) < 0)
                return -ENOMEM;

        if (asprintf(&link->lease_file, "/run/systemd/netif/leases/%d", link->ifindex) < 0)
                return -ENOMEM;

        if (asprintf(&link->lldp_file, "/run/systemd/netif/lldp/%d", link->ifindex) < 0)
                return -ENOMEM;

        r = hashmap_ensure_allocated(&manager->links, NULL);
        if (r < 0)
                return r;

        r = hashmap_put(manager->links, INT_TO_PTR(link->ifindex), link);
        if (r < 0)
                return r;

        r = link_update_flags(link, message);
        if (r < 0)
                return r;

        *ret = link;
        link = NULL;

        return 0;
}

static void link_free(Link *link) {
        Address *address;
        Iterator i;
        Link *carrier;

        if (!link)
                return;

        while (!set_isempty(link->addresses))
                address_free(set_first(link->addresses));

        while (!set_isempty(link->addresses_foreign))
                address_free(set_first(link->addresses_foreign));

        link->addresses = set_free(link->addresses);

        link->addresses_foreign = set_free(link->addresses_foreign);

        while ((address = link->pool_addresses)) {
                LIST_REMOVE(addresses, link->pool_addresses, address);
                address_free(address);
        }

        sd_dhcp_server_unref(link->dhcp_server);
        sd_dhcp_client_unref(link->dhcp_client);
        sd_dhcp_lease_unref(link->dhcp_lease);

        link_lldp_emit_stop(link);

        free(link->lease_file);

        sd_lldp_unref(link->lldp);
        free(link->lldp_file);

        sd_ipv4ll_unref(link->ipv4ll);
        sd_dhcp6_client_unref(link->dhcp6_client);
        sd_ndisc_unref(link->ndisc);

        set_free_free(link->ndisc_rdnss);
        set_free_free(link->ndisc_dnssl);

        if (link->manager)
                hashmap_remove(link->manager->links, INT_TO_PTR(link->ifindex));

        free(link->ifname);

        free(link->kind);

        (void)unlink(link->state_file);
        free(link->state_file);

        udev_device_unref(link->udev_device);

        HASHMAP_FOREACH (carrier, link->bound_to_links, i)
                hashmap_remove(link->bound_to_links, INT_TO_PTR(carrier->ifindex));
        hashmap_free(link->bound_to_links);

        HASHMAP_FOREACH (carrier, link->bound_by_links, i)
                hashmap_remove(link->bound_by_links, INT_TO_PTR(carrier->ifindex));
        hashmap_free(link->bound_by_links);

        free(link);
}

Link *link_unref(Link *link) {
        if (!link)
                return NULL;

        assert(link->n_ref > 0);

        link->n_ref--;

        if (link->n_ref > 0)
                return NULL;

        link_free(link);

        return NULL;
}

Link *link_ref(Link *link) {
        if (!link)
                return NULL;

        assert(link->n_ref > 0);

        link->n_ref++;

        return link;
}

int link_get(Manager *m, int ifindex, Link **ret) {
        Link *link;

        assert(m);
        assert(ifindex);
        assert(ret);

        link = hashmap_get(m->links, INT_TO_PTR(ifindex));
        if (!link)
                return -ENODEV;

        *ret = link;

        return 0;
}

static void link_set_state(Link *link, LinkState state) {
        assert(link);

        if (link->state == state)
                return;

        link->state = state;

        link_send_changed(link, "AdministrativeState", NULL);
}

static void link_enter_unmanaged(Link *link) {
        assert(link);

        log_link_debug(link, "Unmanaged");

        link_set_state(link, LINK_STATE_UNMANAGED);

        link_dirty(link);
}

static int link_stop_clients(Link *link) {
        int r = 0, k;

        assert(link);
        assert(link->manager);
        assert(link->manager->event);

        if (link->dhcp_client) {
                k = sd_dhcp_client_stop(link->dhcp_client);
                if (k < 0)
                        r = log_link_warning_errno(link, k, "Could not stop DHCPv4 client: %m");
        }

        if (link->ipv4ll) {
                k = sd_ipv4ll_stop(link->ipv4ll);
                if (k < 0)
                        r = log_link_warning_errno(link, k, "Could not stop IPv4 link-local: %m");
        }

        if (link->dhcp6_client) {
                k = sd_dhcp6_client_stop(link->dhcp6_client);
                if (k < 0)
                        r = log_link_warning_errno(link, k, "Could not stop DHCPv6 client: %m");
        }

        if (link->ndisc) {
                k = sd_ndisc_stop(link->ndisc);
                if (k < 0)
                        r = log_link_warning_errno(link, k, "Could not stop IPv6 Router Discovery: %m");
        }

        link_lldp_emit_stop(link);
        return r;
}

void link_enter_failed(Link *link) {
        assert(link);

        if (IN_SET(link->state, LINK_STATE_FAILED, LINK_STATE_LINGER))
                return;

        log_link_warning(link, "Failed");

        link_set_state(link, LINK_STATE_FAILED);

        link_stop_clients(link);

        link_dirty(link);
}

static Address* link_find_dhcp_server_address(Link *link) {
        Address *address;

        assert(link);
        assert(link->network);

        /* The first statically configured address if there is any */
        LIST_FOREACH(addresses, address, link->network->static_addresses) {

                if (address->family != AF_INET)
                        continue;

                if (in_addr_is_null(address->family, &address->in_addr))
                        continue;

                return address;
        }

        /* If that didn't work, find a suitable address we got from the pool */
        LIST_FOREACH(addresses, address, link->pool_addresses) {
                if (address->family != AF_INET)
                        continue;

                return address;
        }

        return NULL;
}

static int link_enter_configured(Link *link) {
        assert(link);
        assert(link->network);
        assert(link->state == LINK_STATE_SETTING_ROUTES);

        log_link_info(link, "Configured");

        link_set_state(link, LINK_STATE_CONFIGURED);

        link_dirty(link);

        return 0;
}

void link_check_ready(Link *link) {
        Address *a;
        Iterator i;

        assert(link);

        if (IN_SET(link->state, LINK_STATE_FAILED, LINK_STATE_LINGER))
                return;

        if (!link->network)
                return;

        if (!link->static_configured)
                return;

        if (link_ipv4ll_enabled(link))
                if (!link->ipv4ll_address ||
                    !link->ipv4ll_route)
                        return;

        if (link_ipv6ll_enabled(link))
                if (in_addr_is_null(AF_INET6, (const union in_addr_union*) &link->ipv6ll_address) > 0)
                        return;

        if ((link_dhcp4_enabled(link) && !link_dhcp6_enabled(link) &&
             !link->dhcp4_configured) ||
            (link_dhcp6_enabled(link) && !link_dhcp4_enabled(link) &&
             !link->dhcp6_configured) ||
            (link_dhcp4_enabled(link) && link_dhcp6_enabled(link) &&
             !link->dhcp4_configured && !link->dhcp6_configured))
                return;

        if (link_ipv6_accept_ra_enabled(link) && !link->ndisc_configured)
                return;

        SET_FOREACH(a, link->addresses, i)
                if (!address_is_ready(a))
                        return;

        if (link->state != LINK_STATE_CONFIGURED)
                link_enter_configured(link);

        return;
}

static int route_handler(sd_netlink *rtnl, sd_netlink_message *m, void *userdata) {
        _cleanup_link_unref_ Link *link = userdata;
        int r;

        assert(link->link_messages > 0);
        assert(IN_SET(link->state, LINK_STATE_SETTING_ADDRESSES,
                      LINK_STATE_SETTING_ROUTES, LINK_STATE_FAILED,
                      LINK_STATE_LINGER));

        link->link_messages--;

        if (IN_SET(link->state, LINK_STATE_FAILED, LINK_STATE_LINGER))
                return 1;

        r = sd_netlink_message_get_errno(m);
        if (r < 0 && r != -EEXIST)
                log_link_warning_errno(link, r, "Could not set route: %m");

        if (link->link_messages == 0) {
                log_link_debug(link, "Routes set");
                link->static_configured = true;
                link_check_ready(link);
        }

        return 1;
}

static int link_enter_set_routes(Link *link) {
        Route *rt;
        int r;

        assert(link);
        assert(link->network);
        assert(link->state == LINK_STATE_SETTING_ADDRESSES);

        link_set_state(link, LINK_STATE_SETTING_ROUTES);

        LIST_FOREACH(routes, rt, link->network->static_routes) {
                r = route_configure(rt, link, route_handler);
                if (r < 0) {
                        log_link_warning_errno(link, r, "Could not set routes: %m");
                        link_enter_failed(link);
                        return r;
                }

                link->link_messages++;
        }

        if (link->link_messages == 0) {
                link->static_configured = true;
                link_check_ready(link);
        } else
                log_link_debug(link, "Setting routes");

        return 0;
}

int link_route_remove_handler(sd_netlink *rtnl, sd_netlink_message *m, void *userdata) {
        _cleanup_link_unref_ Link *link = userdata;
        int r;

        assert(m);
        assert(link);
        assert(link->ifname);

        if (IN_SET(link->state, LINK_STATE_FAILED, LINK_STATE_LINGER))
                return 1;

        r = sd_netlink_message_get_errno(m);
        if (r < 0 && r != -ESRCH)
                log_link_warning_errno(link, r, "Could not drop route: %m");

        return 1;
}

static int address_handler(sd_netlink *rtnl, sd_netlink_message *m, void *userdata) {
        _cleanup_link_unref_ Link *link = userdata;
        int r;

        assert(rtnl);
        assert(m);
        assert(link);
        assert(link->ifname);
        assert(link->link_messages > 0);
        assert(IN_SET(link->state, LINK_STATE_SETTING_ADDRESSES,
               LINK_STATE_FAILED, LINK_STATE_LINGER));

        link->link_messages--;

        if (IN_SET(link->state, LINK_STATE_FAILED, LINK_STATE_LINGER))
                return 1;

        r = sd_netlink_message_get_errno(m);
        if (r < 0 && r != -EEXIST)
                log_link_warning_errno(link, r, "could not set address: %m");
        else if (r >= 0)
                manager_rtnl_process_address(rtnl, m, link->manager);

        if (link->link_messages == 0) {
                log_link_debug(link, "Addresses set");
                link_enter_set_routes(link);
        }

        return 1;
}

static int link_push_dns_to_dhcp_server(Link *link, sd_dhcp_server *s) {
        _cleanup_free_ struct in_addr *addresses = NULL;
        size_t n_addresses = 0, n_allocated = 0;
        char **a;

        log_debug("Copying DNS server information from %s", link->ifname);

        if (!link->network)
                return 0;

        STRV_FOREACH(a, link->network->dns) {
                struct in_addr ia;

                /* Only look for IPv4 addresses */
                if (inet_pton(AF_INET, *a, &ia) <= 0)
                        continue;

                if (!GREEDY_REALLOC(addresses, n_allocated, n_addresses + 1))
                        return log_oom();

                addresses[n_addresses++] = ia;
        }

        if (link->network->dhcp_use_dns &&
            link->dhcp_lease) {
                const struct in_addr *da = NULL;
                int n;

                n = sd_dhcp_lease_get_dns(link->dhcp_lease, &da);
                if (n > 0) {

                        if (!GREEDY_REALLOC(addresses, n_allocated, n_addresses + n))
                                return log_oom();

                        memcpy(addresses + n_addresses, da, n * sizeof(struct in_addr));
                        n_addresses += n;
                }
        }

        if (n_addresses <= 0)
                return 0;

        return sd_dhcp_server_set_dns(s, addresses, n_addresses);
}

static int link_push_ntp_to_dhcp_server(Link *link, sd_dhcp_server *s) {
        _cleanup_free_ struct in_addr *addresses = NULL;
        size_t n_addresses = 0, n_allocated = 0;
        char **a;

        if (!link->network)
                return 0;

        log_debug("Copying NTP server information from %s", link->ifname);

        STRV_FOREACH(a, link->network->ntp) {
                struct in_addr ia;

                /* Only look for IPv4 addresses */
                if (inet_pton(AF_INET, *a, &ia) <= 0)
                        continue;

                if (!GREEDY_REALLOC(addresses, n_allocated, n_addresses + 1))
                        return log_oom();

                addresses[n_addresses++] = ia;
        }

        if (link->network->dhcp_use_ntp &&
            link->dhcp_lease) {
                const struct in_addr *da = NULL;
                int n;

                n = sd_dhcp_lease_get_ntp(link->dhcp_lease, &da);
                if (n > 0) {

                        if (!GREEDY_REALLOC(addresses, n_allocated, n_addresses + n))
                                return log_oom();

                        memcpy(addresses + n_addresses, da, n * sizeof(struct in_addr));
                        n_addresses += n;
                }
        }

        if (n_addresses <= 0)
                return 0;

        return sd_dhcp_server_set_ntp(s, addresses, n_addresses);
}

static int link_enter_set_addresses(Link *link) {
        Address *ad;
        int r;

        assert(link);
        assert(link->network);
        assert(link->state != _LINK_STATE_INVALID);

        link_set_state(link, LINK_STATE_SETTING_ADDRESSES);

        LIST_FOREACH(addresses, ad, link->network->static_addresses) {
                r = address_configure(ad, link, address_handler, false);
                if (r < 0) {
                        log_link_warning_errno(link, r, "Could not set addresses: %m");
                        link_enter_failed(link);
                        return r;
                }

                link->link_messages++;
        }

        /* now that we can figure out a default address for the dhcp server,
           start it */
        if (link_dhcp4_server_enabled(link)) {
                Address *address;
                Link *uplink = NULL;
                bool acquired_uplink = false;

                address = link_find_dhcp_server_address(link);
                if (!address) {
                        log_link_warning(link, "Failed to find suitable address for DHCPv4 server instance.");
                        link_enter_failed(link);
                        return 0;
                }

                /* use the server address' subnet as the pool */
                r = sd_dhcp_server_configure_pool(link->dhcp_server, &address->in_addr.in, address->prefixlen,
                                                  link->network->dhcp_server_pool_offset, link->network->dhcp_server_pool_size);
                if (r < 0)
                        return r;

                /* TODO:
                r = sd_dhcp_server_set_router(link->dhcp_server,
                                              &main_address->in_addr.in);
                if (r < 0)
                        return r;
                */

                if (link->network->dhcp_server_max_lease_time_usec > 0) {
                        r = sd_dhcp_server_set_max_lease_time(
                                        link->dhcp_server,
                                        DIV_ROUND_UP(link->network->dhcp_server_max_lease_time_usec, USEC_PER_SEC));
                        if (r < 0)
                                return r;
                }

                if (link->network->dhcp_server_default_lease_time_usec > 0) {
                        r = sd_dhcp_server_set_default_lease_time(
                                        link->dhcp_server,
                                        DIV_ROUND_UP(link->network->dhcp_server_default_lease_time_usec, USEC_PER_SEC));
                        if (r < 0)
                                return r;
                }

                if (link->network->dhcp_server_emit_dns) {

                        if (link->network->n_dhcp_server_dns > 0)
                                r = sd_dhcp_server_set_dns(link->dhcp_server, link->network->dhcp_server_dns, link->network->n_dhcp_server_dns);
                        else {
                                uplink = manager_find_uplink(link->manager, link);
                                acquired_uplink = true;

                                if (!uplink) {
                                        log_link_debug(link, "Not emitting DNS server information on link, couldn't find suitable uplink.");
                                        r = 0;
                                } else
                                        r = link_push_dns_to_dhcp_server(uplink, link->dhcp_server);
                        }
                        if (r < 0)
                                log_link_warning_errno(link, r, "Failed to set DNS server for DHCP server, ignoring: %m");
                }


                if (link->network->dhcp_server_emit_ntp) {

                        if (link->network->n_dhcp_server_ntp > 0)
                                r = sd_dhcp_server_set_ntp(link->dhcp_server, link->network->dhcp_server_ntp, link->network->n_dhcp_server_ntp);
                        else {
                                if (!acquired_uplink)
                                        uplink = manager_find_uplink(link->manager, link);

                                if (!uplink) {
                                        log_link_debug(link, "Not emitting NTP server information on link, couldn't find suitable uplink.");
                                        r = 0;
                                } else
                                        r = link_push_ntp_to_dhcp_server(uplink, link->dhcp_server);

                        }
                        if (r < 0)
                                log_link_warning_errno(link, r, "Failed to set NTP server for DHCP server, ignoring: %m");
                }

                r = sd_dhcp_server_set_emit_router(link->dhcp_server, link->network->dhcp_server_emit_router);
                if (r < 0) {
                        log_link_warning_errno(link, r, "Failed to set router emission for DHCP server: %m");
                        return r;
                }

                if (link->network->dhcp_server_emit_timezone) {
                        _cleanup_free_ char *buffer = NULL;
                        const char *tz = NULL;

                        if (link->network->dhcp_server_timezone)
                                tz = link->network->dhcp_server_timezone;
                        else {
                                r = get_timezone(&buffer);
                                if (r < 0)
                                        log_warning_errno(r, "Failed to determine timezone: %m");
                                else
                                        tz = buffer;
                        }

                        if (tz) {
                                r = sd_dhcp_server_set_timezone(link->dhcp_server, tz);
                                if (r < 0)
                                        return r;
                        }
                }

                r = sd_dhcp_server_start(link->dhcp_server);
                if (r < 0) {
                        log_link_warning_errno(link, r, "Could not start DHCPv4 server instance: %m");

                        link_enter_failed(link);

                        return 0;
                }

                log_link_debug(link, "Offering DHCPv4 leases");
        }

        if (link->link_messages == 0)
                link_enter_set_routes(link);
        else
                log_link_debug(link, "Setting addresses");

        return 0;
}

int link_address_remove_handler(sd_netlink *rtnl, sd_netlink_message *m, void *userdata) {
        _cleanup_link_unref_ Link *link = userdata;
        int r;

        assert(m);
        assert(link);
        assert(link->ifname);

        if (IN_SET(link->state, LINK_STATE_FAILED, LINK_STATE_LINGER))
                return 1;

        r = sd_netlink_message_get_errno(m);
        if (r < 0 && r != -EADDRNOTAVAIL)
                log_link_warning_errno(link, r, "Could not drop address: %m");

        return 1;
}

static int link_set_bridge_vlan(Link *link) {
        int r = 0;

        r = br_vlan_configure(link, link->network->pvid, link->network->br_vid_bitmap, link->network->br_untagged_bitmap);
        if (r < 0)
                log_link_error_errno(link, r, "Failed to assign VLANs to bridge port: %m");

        return r;
}

static int link_set_bridge_fdb(Link *link) {
        FdbEntry *fdb_entry;
        int r = 0;

        LIST_FOREACH(static_fdb_entries, fdb_entry, link->network->static_fdb_entries) {
                r = fdb_entry_configure(link, fdb_entry);
                if (r < 0) {
                        log_link_error_errno(link, r, "Failed to add MAC entry to static MAC table: %m");
                        break;
                }
        }

        return r;
}

static int link_set_proxy_arp(Link *link) {
        const char *p = NULL;
        int r;

        if (!link_proxy_arp_enabled(link))
                return 0;

        p = strjoina("/proc/sys/net/ipv4/conf/", link->ifname, "/proxy_arp");

        r = write_string_file(p, one_zero(link->network->proxy_arp), WRITE_STRING_FILE_VERIFY_ON_FAILURE);
        if (r < 0)
                log_link_warning_errno(link, r, "Cannot configure proxy ARP for interface: %m");

        return 0;
}

static int link_set_handler(sd_netlink *rtnl, sd_netlink_message *m, void *userdata) {
        _cleanup_link_unref_ Link *link = userdata;
        int r;

        log_link_debug(link, "Set link");

        r = sd_netlink_message_get_errno(m);
        if (r < 0 && r != -EEXIST) {
                log_link_error_errno(link, r, "Could not join netdev: %m");
                link_enter_failed(link);
                return 1;
        }

        return 0;
}

static int set_hostname_handler(sd_bus_message *m, void *userdata, sd_bus_error *ret_error) {
        _cleanup_link_unref_ Link *link = userdata;
        const sd_bus_error *e;

        assert(m);
        assert(link);

        if (IN_SET(link->state, LINK_STATE_FAILED, LINK_STATE_LINGER))
                return 1;

        e = sd_bus_message_get_error(m);
        if (e)
                log_link_warning_errno(link, sd_bus_error_get_errno(e), "Could not set hostname: %s", e->message);

        return 1;
}

int link_set_hostname(Link *link, const char *hostname) {
        int r;

        assert(link);
        assert(link->manager);

        log_link_debug(link, "Setting transient hostname: '%s'", strna(hostname));

        if (!link->manager->bus) {
                /* TODO: replace by assert when we can rely on kdbus */
                log_link_info(link, "Not connected to system bus, ignoring transient hostname.");
                return 0;
        }

        r = sd_bus_call_method_async(
                        link->manager->bus,
                        NULL,
                        "org.freedesktop.hostname1",
                        "/org/freedesktop/hostname1",
                        "org.freedesktop.hostname1",
                        "SetHostname",
                        set_hostname_handler,
                        link,
                        "sb",
                        hostname,
                        false);

        if (r < 0)
                return log_link_error_errno(link, r, "Could not set transient hostname: %m");

        link_ref(link);

        return 0;
}

static int set_timezone_handler(sd_bus_message *m, void *userdata, sd_bus_error *ret_error) {
        _cleanup_link_unref_ Link *link = userdata;
        const sd_bus_error *e;

        assert(m);
        assert(link);

        if (IN_SET(link->state, LINK_STATE_FAILED, LINK_STATE_LINGER))
                return 1;

        e = sd_bus_message_get_error(m);
        if (e)
                log_link_warning_errno(link, sd_bus_error_get_errno(e), "Could not set timezone: %s", e->message);

        return 1;
}

int link_set_timezone(Link *link, const char *tz) {
        int r;

        assert(link);
        assert(link->manager);
        assert(tz);

        log_link_debug(link, "Setting system timezone: '%s'", tz);

        if (!link->manager->bus) {
                log_link_info(link, "Not connected to system bus, ignoring timezone.");
                return 0;
        }

        r = sd_bus_call_method_async(
                        link->manager->bus,
                        NULL,
                        "org.freedesktop.timedate1",
                        "/org/freedesktop/timedate1",
                        "org.freedesktop.timedate1",
                        "SetTimezone",
                        set_timezone_handler,
                        link,
                        "sb",
                        tz,
                        false);
        if (r < 0)
                return log_link_error_errno(link, r, "Could not set timezone: %m");

        link_ref(link);

        return 0;
}

static int set_mtu_handler(sd_netlink *rtnl, sd_netlink_message *m, void *userdata) {
        _cleanup_link_unref_ Link *link = userdata;
        int r;

        assert(m);
        assert(link);
        assert(link->ifname);

        if (IN_SET(link->state, LINK_STATE_FAILED, LINK_STATE_LINGER))
                return 1;

        r = sd_netlink_message_get_errno(m);
        if (r < 0)
                log_link_warning_errno(link, r, "Could not set MTU: %m");

        return 1;
}

int link_set_mtu(Link *link, uint32_t mtu) {
        _cleanup_(sd_netlink_message_unrefp) sd_netlink_message *req = NULL;
        int r;

        assert(link);
        assert(link->manager);
        assert(link->manager->rtnl);

        log_link_debug(link, "Setting MTU: %" PRIu32, mtu);

        r = sd_rtnl_message_new_link(link->manager->rtnl, &req, RTM_SETLINK, link->ifindex);
        if (r < 0)
                return log_link_error_errno(link, r, "Could not allocate RTM_SETLINK message: %m");

        r = sd_netlink_message_append_u32(req, IFLA_MTU, mtu);
        if (r < 0)
                return log_link_error_errno(link, r, "Could not append MTU: %m");

        r = sd_netlink_call_async(link->manager->rtnl, req, set_mtu_handler, link, 0, NULL);
        if (r < 0)
                return log_link_error_errno(link, r, "Could not send rtnetlink message: %m");

        link_ref(link);

        return 0;
}

static int set_flags_handler(sd_netlink *rtnl, sd_netlink_message *m, void *userdata) {
        _cleanup_link_unref_ Link *link = userdata;
        int r;

        assert(m);
        assert(link);
        assert(link->ifname);

        if (IN_SET(link->state, LINK_STATE_FAILED, LINK_STATE_LINGER))
                return 1;

        r = sd_netlink_message_get_errno(m);
        if (r < 0)
                log_link_warning_errno(link, r, "Could not set link flags: %m");

        return 1;
}

static int link_set_flags(Link *link) {
        _cleanup_(sd_netlink_message_unrefp) sd_netlink_message *req = NULL;
        unsigned ifi_change = 0;
        unsigned ifi_flags = 0;
        int r;

        assert(link);
        assert(link->manager);
        assert(link->manager->rtnl);

        if (link->flags & IFF_LOOPBACK)
                return 0;

        if (!link->network)
                return 0;

        if (link->network->arp < 0)
                return 0;

        r = sd_rtnl_message_new_link(link->manager->rtnl, &req, RTM_SETLINK, link->ifindex);
        if (r < 0)
                return log_link_error_errno(link, r, "Could not allocate RTM_SETLINK message: %m");

        if (link->network->arp >= 0) {
                ifi_change |= IFF_NOARP;
                ifi_flags |= IFF_NOARP;
        }

        r = sd_rtnl_message_link_set_flags(req, ifi_flags, ifi_change);
        if (r < 0)
                return log_link_error_errno(link, r, "Could not set link flags: %m");

        r = sd_netlink_call_async(link->manager->rtnl, req, set_flags_handler, link, 0, NULL);
        if (r < 0)
                return log_link_error_errno(link, r, "Could not send rtnetlink message: %m");

        link_ref(link);

        return 0;
}

static int link_set_bridge(Link *link) {
        _cleanup_(sd_netlink_message_unrefp) sd_netlink_message *req = NULL;
        int r;

        assert(link);
        assert(link->network);

        r = sd_rtnl_message_new_link(link->manager->rtnl, &req, RTM_SETLINK, link->ifindex);
        if (r < 0)
                return log_link_error_errno(link, r, "Could not allocate RTM_SETLINK message: %m");

        r = sd_rtnl_message_link_set_family(req, PF_BRIDGE);
        if (r < 0)
                return log_link_error_errno(link, r, "Could not set message family: %m");

        r = sd_netlink_message_open_container(req, IFLA_PROTINFO);
        if (r < 0)
                return log_link_error_errno(link, r, "Could not append IFLA_PROTINFO attribute: %m");

        r = sd_netlink_message_append_u8(req, IFLA_BRPORT_GUARD, !link->network->use_bpdu);
        if (r < 0)
                return log_link_error_errno(link, r, "Could not append IFLA_BRPORT_GUARD attribute: %m");

        r = sd_netlink_message_append_u8(req, IFLA_BRPORT_MODE, link->network->hairpin);
        if (r < 0)
                return log_link_error_errno(link, r, "Could not append IFLA_BRPORT_MODE attribute: %m");

        r = sd_netlink_message_append_u8(req, IFLA_BRPORT_FAST_LEAVE, link->network->fast_leave);
        if (r < 0)
                return log_link_error_errno(link, r, "Could not append IFLA_BRPORT_FAST_LEAVE attribute: %m");

        r = sd_netlink_message_append_u8(req, IFLA_BRPORT_PROTECT, !link->network->allow_port_to_be_root);
        if (r < 0)
                return log_link_error_errno(link, r, "Could not append IFLA_BRPORT_PROTECT attribute: %m");

        r = sd_netlink_message_append_u8(req, IFLA_BRPORT_UNICAST_FLOOD, link->network->unicast_flood);
        if (r < 0)
                return log_link_error_errno(link, r, "Could not append IFLA_BRPORT_UNICAST_FLOOD attribute: %m");

        if (link->network->cost != 0) {
                r = sd_netlink_message_append_u32(req, IFLA_BRPORT_COST, link->network->cost);
                if (r < 0)
                        return log_link_error_errno(link, r, "Could not append IFLA_BRPORT_COST attribute: %m");
        }
        if (link->network->priority != LINK_BRIDGE_PORT_PRIORITY_INVALID) {
                r = sd_netlink_message_append_u16(req, IFLA_BRPORT_PRIORITY, link->network->priority);
                if (r < 0)
                        return log_link_error_errno(link, r, "Could not append IFLA_BRPORT_PRIORITY attribute: %m");
        }

        r = sd_netlink_message_close_container(req);
        if (r < 0)
                return log_link_error_errno(link, r, "Could not append IFLA_LINKINFO attribute: %m");

        r = sd_netlink_call_async(link->manager->rtnl, req, link_set_handler, link, 0, NULL);
        if (r < 0)
                return log_link_error_errno(link, r, "Could not send rtnetlink message: %m");

        link_ref(link);

        return r;
}

<<<<<<< HEAD
static int link_lldp_save(Link *link) {
        _cleanup_free_ char *temp_path = NULL;
        _cleanup_fclose_ FILE *f = NULL;
        sd_lldp_neighbor **l = NULL;
        int n = 0, r, i;

        assert(link);
        assert(link->lldp_file);

        if (!link->lldp) {
                (void) unlink(link->lldp_file);
                return 0;
        }

        r = sd_lldp_get_neighbors(link->lldp, &l);
        if (r < 0)
                goto finish;
        if (r == 0) {
                (void) unlink(link->lldp_file);
                goto finish;
        }

        n = r;

        r = fopen_temporary(link->lldp_file, &f, &temp_path);
        if (r < 0)
                goto finish;

        fchmod(fileno(f), 0644);

        for (i = 0; i < n; i++) {
                const void *p;
                le64_t u;
                size_t sz;

                r = sd_lldp_neighbor_get_raw(l[i], &p, &sz);
                if (r < 0)
                        goto finish;

                u = htole64(sz);
                (void) fwrite(&u, 1, sizeof(u), f);
                (void) fwrite(p, 1, sz, f);
        }

        r = fflush_and_check(f);
        if (r < 0)
                goto finish;

        if (rename(temp_path, link->lldp_file) < 0) {
                r = -errno;
                goto finish;
        }

finish:
        if (r < 0) {
                (void) unlink(link->lldp_file);
                if (temp_path)
                        (void) unlink(temp_path);

                log_link_error_errno(link, r, "Failed to save LLDP data to %s: %m", link->lldp_file);
        }

        if (l) {
                for (i = 0; i < n; i++)
                        sd_lldp_neighbor_unref(l[i]);
                free(l);
        }

        return r;
}

static void lldp_handler(sd_lldp *lldp, sd_lldp_event event, sd_lldp_neighbor *n, void *userdata) {
        Link *link = userdata;
        int r;

        assert(link);

        (void) link_lldp_save(link);

        if (link_lldp_emit_enabled(link) && event == SD_LLDP_EVENT_ADDED) {
                /* If we received information about a new neighbor, restart the LLDP "fast" logic */

=======
static int link_bond_set(Link *link) {
        _cleanup_(sd_netlink_message_unrefp) sd_netlink_message *req = NULL;
        int r;

        assert(link);
        assert(link->network);

        r = sd_rtnl_message_new_link(link->manager->rtnl, &req, RTM_NEWLINK, link->network->bond->ifindex);
        if (r < 0)
                return log_link_error_errno(link, r, "Could not allocate RTM_SETLINK message: %m");

        r = sd_netlink_message_set_flags(req, NLM_F_REQUEST | NLM_F_ACK);
        if (r < 0)
                return log_link_error_errno(link, r, "Could not set netlink flags: %m");

        r = sd_netlink_message_open_container(req, IFLA_LINKINFO);
        if (r < 0)
                return log_link_error_errno(link, r, "Could not append IFLA_PROTINFO attribute: %m");

        r = sd_netlink_message_open_container_union(req, IFLA_INFO_DATA, "bond");
        if (r < 0)
                return log_link_error_errno(link, r, "Could not append IFLA_INFO_DATA attribute: %m");

        if (link->network->active_slave) {
                r = sd_netlink_message_append_u32(req, IFLA_BOND_ACTIVE_SLAVE, link->ifindex);
                if (r < 0)
                        return log_link_error_errno(link, r, "Could not append IFLA_BOND_ACTIVE_SLAVE attribute: %m");
        }

        if (link->network->primary_slave) {
                r = sd_netlink_message_append_u32(req, IFLA_BOND_PRIMARY, link->ifindex);
                if (r < 0)
                        return log_link_error_errno(link, r, "Could not append IFLA_BOND_PRIMARY attribute: %m");
        }

        r = sd_netlink_message_close_container(req);
        if (r < 0)
                return log_link_error_errno(link, r, "Could not append IFLA_LINKINFO attribute: %m");

        r = sd_netlink_message_close_container(req);
        if (r < 0)
                return log_link_error_errno(link, r, "Could not append IFLA_INFO_DATA attribute: %m");

        r = sd_netlink_call_async(link->manager->rtnl, req, set_flags_handler, link, 0, NULL);
        if (r < 0)
                return log_link_error_errno(link, r,  "Could not send rtnetlink message: %m");

        link_ref(link);

        return r;
}

static int link_lldp_save(Link *link) {
        _cleanup_free_ char *temp_path = NULL;
        _cleanup_fclose_ FILE *f = NULL;
        sd_lldp_neighbor **l = NULL;
        int n = 0, r, i;

        assert(link);
        assert(link->lldp_file);

        if (!link->lldp) {
                (void) unlink(link->lldp_file);
                return 0;
        }

        r = sd_lldp_get_neighbors(link->lldp, &l);
        if (r < 0)
                goto finish;
        if (r == 0) {
                (void) unlink(link->lldp_file);
                goto finish;
        }

        n = r;

        r = fopen_temporary(link->lldp_file, &f, &temp_path);
        if (r < 0)
                goto finish;

        fchmod(fileno(f), 0644);

        for (i = 0; i < n; i++) {
                const void *p;
                le64_t u;
                size_t sz;

                r = sd_lldp_neighbor_get_raw(l[i], &p, &sz);
                if (r < 0)
                        goto finish;

                u = htole64(sz);
                (void) fwrite(&u, 1, sizeof(u), f);
                (void) fwrite(p, 1, sz, f);
        }

        r = fflush_and_check(f);
        if (r < 0)
                goto finish;

        if (rename(temp_path, link->lldp_file) < 0) {
                r = -errno;
                goto finish;
        }

finish:
        if (r < 0) {
                (void) unlink(link->lldp_file);
                if (temp_path)
                        (void) unlink(temp_path);

                log_link_error_errno(link, r, "Failed to save LLDP data to %s: %m", link->lldp_file);
        }

        if (l) {
                for (i = 0; i < n; i++)
                        sd_lldp_neighbor_unref(l[i]);
                free(l);
        }

        return r;
}

static void lldp_handler(sd_lldp *lldp, sd_lldp_event event, sd_lldp_neighbor *n, void *userdata) {
        Link *link = userdata;
        int r;

        assert(link);

        (void) link_lldp_save(link);

        if (link_lldp_emit_enabled(link) && event == SD_LLDP_EVENT_ADDED) {
                /* If we received information about a new neighbor, restart the LLDP "fast" logic */

>>>>>>> 5894ba1f
                log_link_debug(link, "Received LLDP datagram from previously unknown neighbor, restarting 'fast' LLDP transmission.");

                r = link_lldp_emit_start(link);
                if (r < 0)
                        log_link_warning_errno(link, r, "Failed to restart LLDP transmission: %m");
        }
}

static int link_acquire_ipv6_conf(Link *link) {
        int r;

        assert(link);

        if (link_dhcp6_enabled(link)) {
                assert(link->dhcp6_client);
                assert(in_addr_is_link_local(AF_INET6, (const union in_addr_union*)&link->ipv6ll_address) > 0);

                /* start DHCPv6 client in stateless mode */
                r = dhcp6_request_address(link, true);
                if (r < 0 && r != -EBUSY)
                        return log_link_warning_errno(link, r,  "Could not acquire DHCPv6 lease: %m");
                else
                        log_link_debug(link, "Acquiring DHCPv6 lease");
        }

        if (link_ipv6_accept_ra_enabled(link)) {
                assert(link->ndisc);

                log_link_debug(link, "Discovering IPv6 routers");

                r = sd_ndisc_start(link->ndisc);
                if (r < 0 && r != -EBUSY)
                        return log_link_warning_errno(link, r, "Could not start IPv6 Router Discovery: %m");
        }

        return 0;
}

static int link_acquire_ipv4_conf(Link *link) {
        int r;

        assert(link);
        assert(link->network);
        assert(link->manager);
        assert(link->manager->event);

        if (link_ipv4ll_enabled(link)) {
                assert(link->ipv4ll);

                log_link_debug(link, "Acquiring IPv4 link-local address");

                r = sd_ipv4ll_start(link->ipv4ll);
                if (r < 0)
                        return log_link_warning_errno(link, r, "Could not acquire IPv4 link-local address: %m");
        }

        if (link_dhcp4_enabled(link)) {
                assert(link->dhcp_client);

                log_link_debug(link, "Acquiring DHCPv4 lease");

                r = sd_dhcp_client_start(link->dhcp_client);
                if (r < 0)
                        return log_link_warning_errno(link, r, "Could not acquire DHCPv4 lease: %m");
        }

        return 0;
}
<<<<<<< HEAD

static int link_acquire_conf(Link *link) {
        int r;

        assert(link);

=======

static int link_acquire_conf(Link *link) {
        int r;

        assert(link);

>>>>>>> 5894ba1f
        r = link_acquire_ipv4_conf(link);
        if (r < 0)
                return r;

        if (in_addr_is_null(AF_INET6, (const union in_addr_union*) &link->ipv6ll_address) == 0) {
                r = link_acquire_ipv6_conf(link);
<<<<<<< HEAD
                if (r < 0)
                        return r;
        }

        if (link_lldp_emit_enabled(link)) {
                r = link_lldp_emit_start(link);
                if (r < 0)
=======
                if (r < 0)
                        return r;
        }

        if (link_lldp_emit_enabled(link)) {
                r = link_lldp_emit_start(link);
                if (r < 0)
>>>>>>> 5894ba1f
                        return log_link_warning_errno(link, r, "Failed to start LLDP transmission: %m");
        }

        return 0;
}

bool link_has_carrier(Link *link) {
        /* see Documentation/networking/operstates.txt in the kernel sources */

        if (link->kernel_operstate == IF_OPER_UP)
                return true;

        if (link->kernel_operstate == IF_OPER_UNKNOWN)
                /* operstate may not be implemented, so fall back to flags */
                if ((link->flags & IFF_LOWER_UP) && !(link->flags & IFF_DORMANT))
                        return true;

        return false;
}

static int link_up_handler(sd_netlink *rtnl, sd_netlink_message *m, void *userdata) {
        _cleanup_link_unref_ Link *link = userdata;
        int r;

        assert(link);

        if (IN_SET(link->state, LINK_STATE_FAILED, LINK_STATE_LINGER))
                return 1;

        r = sd_netlink_message_get_errno(m);
        if (r < 0)
                /* we warn but don't fail the link, as it may be
                   brought up later */
                log_link_warning_errno(link, r, "Could not bring up interface: %m");

        return 1;
}

static int link_up(Link *link) {
        _cleanup_(sd_netlink_message_unrefp) sd_netlink_message *req = NULL;
        uint8_t ipv6ll_mode;
        int r;

        assert(link);
        assert(link->network);
        assert(link->manager);
        assert(link->manager->rtnl);

        log_link_debug(link, "Bringing link up");

        r = sd_rtnl_message_new_link(link->manager->rtnl, &req, RTM_SETLINK, link->ifindex);
        if (r < 0)
                return log_link_error_errno(link, r, "Could not allocate RTM_SETLINK message: %m");

        /* set it free if not enslaved with networkd */
        if (!link->network->bridge && !link->network->bond && !link->network->vrf) {
                r = sd_netlink_message_append_u32(req, IFLA_MASTER, 0);
                if (r < 0)
                        return log_link_error_errno(link, r, "Could not append IFLA_MASTER attribute: %m");
        }

        r = sd_rtnl_message_link_set_flags(req, IFF_UP, IFF_UP);
        if (r < 0)
                return log_link_error_errno(link, r, "Could not set link flags: %m");

        if (link->network->mac) {
                r = sd_netlink_message_append_ether_addr(req, IFLA_ADDRESS, link->network->mac);
                if (r < 0)
                        return log_link_error_errno(link, r, "Could not set MAC address: %m");
        }

        /* If IPv6 not configured (no static IPv6 address and IPv6LL autoconfiguration is disabled)
           for this interface, or if it is a bridge slave, then disable IPv6 else enable it. */
        (void) link_enable_ipv6(link);

        if (link->network->mtu) {
                /* IPv6 protocol requires a minimum MTU of IPV6_MTU_MIN(1280) bytes
                   on the interface. Bump up MTU bytes to IPV6_MTU_MIN. */
                if (link_ipv6_enabled(link) && link->network->mtu < IPV6_MIN_MTU) {

                        log_link_warning(link, "Bumping MTU to " STRINGIFY(IPV6_MIN_MTU) ", as "
                                         "IPv6 is requested and requires a minimum MTU of " STRINGIFY(IPV6_MIN_MTU) " bytes: %m");

                        link->network->mtu = IPV6_MIN_MTU;
                }

                r = sd_netlink_message_append_u32(req, IFLA_MTU, link->network->mtu);
                if (r < 0)
                        return log_link_error_errno(link, r, "Could not set MTU: %m");
        }

        r = sd_netlink_message_open_container(req, IFLA_AF_SPEC);
        if (r < 0)
                return log_link_error_errno(link, r, "Could not open IFLA_AF_SPEC container: %m");

        if (link_ipv6_enabled(link)) {
                /* if the kernel lacks ipv6 support setting IFF_UP fails if any ipv6 options are passed */
                r = sd_netlink_message_open_container(req, AF_INET6);
                if (r < 0)
                        return log_link_error_errno(link, r, "Could not open AF_INET6 container: %m");

                if (!link_ipv6ll_enabled(link))
                        ipv6ll_mode = IN6_ADDR_GEN_MODE_NONE;
                else {
                        const char *p = NULL;
                        _cleanup_free_ char *stable_secret = NULL;

                        p = strjoina("/proc/sys/net/ipv6/conf/", link->ifname, "/stable_secret");
                        r = read_one_line_file(p, &stable_secret);

                        if (r < 0)
                                ipv6ll_mode = IN6_ADDR_GEN_MODE_EUI64;
                        else
                                ipv6ll_mode = IN6_ADDR_GEN_MODE_STABLE_PRIVACY;
                }
                r = sd_netlink_message_append_u8(req, IFLA_INET6_ADDR_GEN_MODE, ipv6ll_mode);
                if (r < 0)
                        return log_link_error_errno(link, r, "Could not append IFLA_INET6_ADDR_GEN_MODE: %m");

                if (!in_addr_is_null(AF_INET6, &link->network->ipv6_token)) {
                        r = sd_netlink_message_append_in6_addr(req, IFLA_INET6_TOKEN, &link->network->ipv6_token.in6);
                        if (r < 0)
                                return log_link_error_errno(link, r, "Could not append IFLA_INET6_TOKEN: %m");
                }

                r = sd_netlink_message_close_container(req);
                if (r < 0)
                        return log_link_error_errno(link, r, "Could not close AF_INET6 container: %m");
        }

        r = sd_netlink_message_close_container(req);
        if (r < 0)
                return log_link_error_errno(link, r, "Could not close IFLA_AF_SPEC container: %m");

        r = sd_netlink_call_async(link->manager->rtnl, req, link_up_handler, link, 0, NULL);
        if (r < 0)
                return log_link_error_errno(link, r, "Could not send rtnetlink message: %m");

        link_ref(link);

        return 0;
}

static int link_down_handler(sd_netlink *rtnl, sd_netlink_message *m, void *userdata) {
        _cleanup_link_unref_ Link *link = userdata;
        int r;

        assert(link);

        if (IN_SET(link->state, LINK_STATE_FAILED, LINK_STATE_LINGER))
                return 1;

        r = sd_netlink_message_get_errno(m);
        if (r < 0)
                log_link_warning_errno(link, r, "Could not bring down interface: %m");

        return 1;
}

static int link_down(Link *link) {
        _cleanup_(sd_netlink_message_unrefp) sd_netlink_message *req = NULL;
        int r;

        assert(link);
        assert(link->manager);
        assert(link->manager->rtnl);

        log_link_debug(link, "Bringing link down");

        r = sd_rtnl_message_new_link(link->manager->rtnl, &req,
                                     RTM_SETLINK, link->ifindex);
        if (r < 0)
                return log_link_error_errno(link, r, "Could not allocate RTM_SETLINK message: %m");

        r = sd_rtnl_message_link_set_flags(req, 0, IFF_UP);
        if (r < 0)
                return log_link_error_errno(link, r, "Could not set link flags: %m");

        r = sd_netlink_call_async(link->manager->rtnl, req, link_down_handler, link,  0, NULL);
        if (r < 0)
                return log_link_error_errno(link, r, "Could not send rtnetlink message: %m");

        link_ref(link);

        return 0;
}

static int link_handle_bound_to_list(Link *link) {
        Link *l;
        Iterator i;
        int r;
        bool required_up = false;
        bool link_is_up = false;

        assert(link);

        if (hashmap_isempty(link->bound_to_links))
                return 0;

        if (link->flags & IFF_UP)
                link_is_up = true;

        HASHMAP_FOREACH (l, link->bound_to_links, i)
                if (link_has_carrier(l)) {
                        required_up = true;
                        break;
                }

        if (!required_up && link_is_up) {
                r = link_down(link);
                if (r < 0)
                        return r;
        } else if (required_up && !link_is_up) {
                r = link_up(link);
                if (r < 0)
                        return r;
        }

        return 0;
}

static int link_handle_bound_by_list(Link *link) {
        Iterator i;
        Link *l;
        int r;

        assert(link);

        if (hashmap_isempty(link->bound_by_links))
                return 0;

        HASHMAP_FOREACH (l, link->bound_by_links, i) {
                r = link_handle_bound_to_list(l);
                if (r < 0)
                        return r;
        }

        return 0;
}

static int link_put_carrier(Link *link, Link *carrier, Hashmap **h) {
        int r;

        assert(link);
        assert(carrier);

        if (link == carrier)
                return 0;

        if (hashmap_get(*h, INT_TO_PTR(carrier->ifindex)))
                return 0;

        r = hashmap_ensure_allocated(h, NULL);
        if (r < 0)
                return r;

        r = hashmap_put(*h, INT_TO_PTR(carrier->ifindex), carrier);
        if (r < 0)
                return r;

        return 0;
}

static int link_new_bound_by_list(Link *link) {
        Manager *m;
        Link *carrier;
        Iterator i;
        int r;
        bool list_updated = false;

        assert(link);
        assert(link->manager);

        m = link->manager;

        HASHMAP_FOREACH(carrier, m->links, i) {
                if (!carrier->network)
                        continue;

                if (strv_isempty(carrier->network->bind_carrier))
                        continue;

                if (strv_fnmatch(carrier->network->bind_carrier, link->ifname, 0)) {
                        r = link_put_carrier(link, carrier, &link->bound_by_links);
                        if (r < 0)
                                return r;

                        list_updated = true;
                }
        }

        if (list_updated)
                link_dirty(link);

        HASHMAP_FOREACH(carrier, link->bound_by_links, i) {
                r = link_put_carrier(carrier, link, &carrier->bound_to_links);
                if (r < 0)
                        return r;

                link_dirty(carrier);
        }

        return 0;
}

static int link_new_bound_to_list(Link *link) {
        Manager *m;
        Link *carrier;
        Iterator i;
        int r;
        bool list_updated = false;

        assert(link);
        assert(link->manager);

        if (!link->network)
                return 0;

        if (strv_isempty(link->network->bind_carrier))
                return 0;

        m = link->manager;

        HASHMAP_FOREACH (carrier, m->links, i) {
                if (strv_fnmatch(link->network->bind_carrier, carrier->ifname, 0)) {
                        r = link_put_carrier(link, carrier, &link->bound_to_links);
                        if (r < 0)
                                return r;

                        list_updated = true;
                }
        }

        if (list_updated)
                link_dirty(link);

        HASHMAP_FOREACH (carrier, link->bound_to_links, i) {
                r = link_put_carrier(carrier, link, &carrier->bound_by_links);
                if (r < 0)
                        return r;

                link_dirty(carrier);
        }

        return 0;
}

static int link_new_carrier_maps(Link *link) {
        int r;

        r = link_new_bound_by_list(link);
        if (r < 0)
                return r;

        r = link_handle_bound_by_list(link);
        if (r < 0)
                return r;

        r = link_new_bound_to_list(link);
        if (r < 0)
                return r;

        r = link_handle_bound_to_list(link);
        if (r < 0)
                return r;

        return 0;
}

static void link_free_bound_to_list(Link *link) {
        Link *bound_to;
        Iterator i;

        HASHMAP_FOREACH (bound_to, link->bound_to_links, i) {
                hashmap_remove(link->bound_to_links, INT_TO_PTR(bound_to->ifindex));

                if (hashmap_remove(bound_to->bound_by_links, INT_TO_PTR(link->ifindex)))
                        link_dirty(bound_to);
        }

        return;
}

static void link_free_bound_by_list(Link *link) {
        Link *bound_by;
        Iterator i;

        HASHMAP_FOREACH (bound_by, link->bound_by_links, i) {
                hashmap_remove(link->bound_by_links, INT_TO_PTR(bound_by->ifindex));

                if (hashmap_remove(bound_by->bound_to_links, INT_TO_PTR(link->ifindex))) {
                        link_dirty(bound_by);
                        link_handle_bound_to_list(bound_by);
                }
        }

        return;
}

static void link_free_carrier_maps(Link *link) {
        bool list_updated = false;

        assert(link);

        if (!hashmap_isempty(link->bound_to_links)) {
                link_free_bound_to_list(link);
                list_updated = true;
        }

        if (!hashmap_isempty(link->bound_by_links)) {
                link_free_bound_by_list(link);
                list_updated = true;
        }

        if (list_updated)
                link_dirty(link);

        return;
}

void link_drop(Link *link) {
        if (!link || link->state == LINK_STATE_LINGER)
                return;

        link_set_state(link, LINK_STATE_LINGER);

        link_free_carrier_maps(link);

        log_link_debug(link, "Link removed");

        (void)unlink(link->state_file);
        link_unref(link);

        return;
}

static int link_joined(Link *link) {
        int r;

        assert(link);
        assert(link->network);

        if (!hashmap_isempty(link->bound_to_links)) {
                r = link_handle_bound_to_list(link);
                if (r < 0)
                        return r;
        } else if (!(link->flags & IFF_UP)) {
                r = link_up(link);
                if (r < 0) {
                        link_enter_failed(link);
                        return r;
                }
        }

        if (link->network->bridge) {
                r = link_set_bridge(link);
                if (r < 0)
                        log_link_error_errno(link, r, "Could not set bridge message: %m");
        }

<<<<<<< HEAD
        if (link->network->bridge || streq_ptr("bridge", link->kind)) {
=======
        if (link->network->bond) {
                r = link_bond_set(link);
                if (r < 0)
                        log_link_error_errno(link, r, "Could not set bond message: %m");
        }

        if (link->network->use_br_vlan &&
            (link->network->bridge || streq_ptr("bridge", link->kind))) {
>>>>>>> 5894ba1f
                r = link_set_bridge_vlan(link);
                if (r < 0)
                        log_link_error_errno(link, r, "Could not set bridge vlan: %m");
        }

        return link_enter_set_addresses(link);
}

static int netdev_join_handler(sd_netlink *rtnl, sd_netlink_message *m, void *userdata) {
        _cleanup_link_unref_ Link *link = userdata;
        int r;

        assert(link);
        assert(link->network);

        link->enslaving--;

        if (IN_SET(link->state, LINK_STATE_FAILED, LINK_STATE_LINGER))
                return 1;

        r = sd_netlink_message_get_errno(m);
        if (r < 0 && r != -EEXIST) {
                log_link_error_errno(link, r, "Could not join netdev: %m");
                link_enter_failed(link);
                return 1;
        } else
                log_link_debug(link, "Joined netdev");

        if (link->enslaving <= 0)
                link_joined(link);

        return 1;
}

static int link_enter_join_netdev(Link *link) {
        NetDev *netdev;
        Iterator i;
        int r;

        assert(link);
        assert(link->network);
        assert(link->state == LINK_STATE_PENDING);

        link_set_state(link, LINK_STATE_ENSLAVING);

        link_dirty(link);

        if (!link->network->bridge &&
            !link->network->bond &&
            !link->network->vrf &&
            hashmap_isempty(link->network->stacked_netdevs))
                return link_joined(link);

        if (link->network->bond) {
                log_struct(LOG_DEBUG,
                           LOG_LINK_INTERFACE(link),
                           LOG_NETDEV_INTERFACE(link->network->bond),
                           LOG_LINK_MESSAGE(link, "Enslaving by '%s'", link->network->bond->ifname),
                           NULL);

                r = netdev_join(link->network->bond, link, netdev_join_handler);
                if (r < 0) {
                        log_struct_errno(LOG_WARNING, r,
                                         LOG_LINK_INTERFACE(link),
                                         LOG_NETDEV_INTERFACE(link->network->bond),
                                         LOG_LINK_MESSAGE(link, "Could not join netdev '%s': %m", link->network->bond->ifname),
                                         NULL);

                        link_enter_failed(link);
                        return r;
                }

                link->enslaving++;
        }

        if (link->network->bridge) {
                log_struct(LOG_DEBUG,
                           LOG_LINK_INTERFACE(link),
                           LOG_NETDEV_INTERFACE(link->network->bridge),
                           LOG_LINK_MESSAGE(link, "Enslaving by '%s'", link->network->bridge->ifname),
                           NULL);

                r = netdev_join(link->network->bridge, link, netdev_join_handler);
                if (r < 0) {
                        log_struct_errno(LOG_WARNING, r,
                                         LOG_LINK_INTERFACE(link),
                                         LOG_NETDEV_INTERFACE(link->network->bridge),
                                         LOG_LINK_MESSAGE(link, "Could not join netdev '%s': %m", link->network->bridge->ifname),
                                         NULL),
                        link_enter_failed(link);
                        return r;
                }

                link->enslaving++;
        }

        if (link->network->vrf) {
                log_struct(LOG_DEBUG,
                           LOG_LINK_INTERFACE(link),
                           LOG_NETDEV_INTERFACE(link->network->vrf),
                           LOG_LINK_MESSAGE(link, "Enslaving by '%s'", link->network->vrf->ifname),
                           NULL);
                r = netdev_join(link->network->vrf, link, netdev_join_handler);
                if (r < 0) {
                        log_struct_errno(LOG_WARNING, r,
                                         LOG_LINK_INTERFACE(link),
                                         LOG_NETDEV_INTERFACE(link->network->vrf),
                                         LOG_LINK_MESSAGE(link, "Could not join netdev '%s': %m", link->network->vrf->ifname),
                                         NULL);
                        link_enter_failed(link);
                        return r;
                }

                link->enslaving++;
        }

        HASHMAP_FOREACH(netdev, link->network->stacked_netdevs, i) {

                log_struct(LOG_DEBUG,
                           LOG_LINK_INTERFACE(link),
                           LOG_NETDEV_INTERFACE(netdev),
                           LOG_LINK_MESSAGE(link, "Enslaving by '%s'", netdev->ifname),
                           NULL);

                r = netdev_join(netdev, link, netdev_join_handler);
                if (r < 0) {
                        log_struct_errno(LOG_WARNING, r,
                                         LOG_LINK_INTERFACE(link),
                                         LOG_NETDEV_INTERFACE(netdev),
                                         LOG_LINK_MESSAGE(link, "Could not join netdev '%s': %m", netdev->ifname),
                                         NULL);
                        link_enter_failed(link);
                        return r;
                }

                link->enslaving++;
        }

        return 0;
}

static int link_set_ipv4_forward(Link *link) {
        int r;

        if (!link_ipv4_forward_enabled(link))
                return 0;

        /* We propagate the forwarding flag from one interface to the
         * global setting one way. This means: as long as at least one
         * interface was configured at any time that had IP forwarding
         * enabled the setting will stay on for good. We do this
         * primarily to keep IPv4 and IPv6 packet forwarding behaviour
         * somewhat in sync (see below). */

        r = write_string_file("/proc/sys/net/ipv4/ip_forward", "1", WRITE_STRING_FILE_VERIFY_ON_FAILURE);
        if (r < 0)
                log_link_warning_errno(link, r, "Cannot turn on IPv4 packet forwarding, ignoring: %m");

        return 0;
}

static int link_set_ipv6_forward(Link *link) {
        int r;

        if (!link_ipv6_forward_enabled(link))
                return 0;

        /* On Linux, the IPv6 stack does not know a per-interface
         * packet forwarding setting: either packet forwarding is on
         * for all, or off for all. We hence don't bother with a
         * per-interface setting, but simply propagate the interface
         * flag, if it is set, to the global flag, one-way. Note that
         * while IPv4 would allow a per-interface flag, we expose the
         * same behaviour there and also propagate the setting from
         * one to all, to keep things simple (see above). */

        r = write_string_file("/proc/sys/net/ipv6/conf/all/forwarding", "1", WRITE_STRING_FILE_VERIFY_ON_FAILURE);
        if (r < 0)
                log_link_warning_errno(link, r, "Cannot configure IPv6 packet forwarding, ignoring: %m");

        return 0;
}

static int link_set_ipv6_privacy_extensions(Link *link) {
        char buf[DECIMAL_STR_MAX(unsigned) + 1];
        IPv6PrivacyExtensions s;
        const char *p = NULL;
        int r;

        s = link_ipv6_privacy_extensions(link);
        if (s < 0)
                return 0;

        p = strjoina("/proc/sys/net/ipv6/conf/", link->ifname, "/use_tempaddr");
        xsprintf(buf, "%u", (unsigned) link->network->ipv6_privacy_extensions);

        r = write_string_file(p, buf, WRITE_STRING_FILE_VERIFY_ON_FAILURE);
        if (r < 0)
                log_link_warning_errno(link, r, "Cannot configure IPv6 privacy extension for interface: %m");

        return 0;
}

static int link_set_ipv6_accept_ra(Link *link) {
        const char *p = NULL;
        int r;

        /* Make this a NOP if IPv6 is not available */
        if (!socket_ipv6_is_supported())
                return 0;

        if (link->flags & IFF_LOOPBACK)
                return 0;

        if (!link->network)
                return 0;

        p = strjoina("/proc/sys/net/ipv6/conf/", link->ifname, "/accept_ra");

        /* We handle router advertisements ourselves, tell the kernel to GTFO */
        r = write_string_file(p, "0", WRITE_STRING_FILE_VERIFY_ON_FAILURE);
        if (r < 0)
                log_link_warning_errno(link, r, "Cannot disable kernel IPv6 accept_ra for interface: %m");

        return 0;
}

static int link_set_ipv6_dad_transmits(Link *link) {
        char buf[DECIMAL_STR_MAX(int) + 1];
        const char *p = NULL;
        int r;

        /* Make this a NOP if IPv6 is not available */
        if (!socket_ipv6_is_supported())
                return 0;

        if (link->flags & IFF_LOOPBACK)
                return 0;

        if (!link->network)
                return 0;

        if (link->network->ipv6_dad_transmits < 0)
                return 0;

        p = strjoina("/proc/sys/net/ipv6/conf/", link->ifname, "/dad_transmits");
        xsprintf(buf, "%i", link->network->ipv6_dad_transmits);

        r = write_string_file(p, buf, WRITE_STRING_FILE_VERIFY_ON_FAILURE);
        if (r < 0)
                log_link_warning_errno(link, r, "Cannot set IPv6 dad transmits for interface: %m");

        return 0;
}

static int link_set_ipv6_hop_limit(Link *link) {
        char buf[DECIMAL_STR_MAX(int) + 1];
        const char *p = NULL;
        int r;

        /* Make this a NOP if IPv6 is not available */
        if (!socket_ipv6_is_supported())
                return 0;

        if (link->flags & IFF_LOOPBACK)
                return 0;

        if (!link->network)
                return 0;

        if (link->network->ipv6_hop_limit < 0)
                return 0;

        p = strjoina("/proc/sys/net/ipv6/conf/", link->ifname, "/hop_limit");
        xsprintf(buf, "%i", link->network->ipv6_hop_limit);

        r = write_string_file(p, buf, WRITE_STRING_FILE_VERIFY_ON_FAILURE);
        if (r < 0)
                log_link_warning_errno(link, r, "Cannot set IPv6 hop limit for interface: %m");

        return 0;
}

static int link_drop_foreign_config(Link *link) {
        Address *address;
        Route *route;
        Iterator i;
        int r;

        SET_FOREACH(address, link->addresses_foreign, i) {
                /* we consider IPv6LL addresses to be managed by the kernel */
                if (address->family == AF_INET6 && in_addr_is_link_local(AF_INET6, &address->in_addr) == 1)
                        continue;

                r = address_remove(address, link, link_address_remove_handler);
                if (r < 0)
                        return r;
        }

        SET_FOREACH(route, link->routes_foreign, i) {
                /* do not touch routes managed by the kernel */
                if (route->protocol == RTPROT_KERNEL)
                        continue;

                r = route_remove(route, link, link_route_remove_handler);
                if (r < 0)
                        return r;
        }

        return 0;
}

static int link_update_lldp(Link *link) {
        int r;

        assert(link);

        if (!link->lldp)
                return 0;

        if (link->flags & IFF_UP) {
                r = sd_lldp_start(link->lldp);
                if (r > 0)
                        log_link_debug(link, "Started LLDP.");
        } else {
                r = sd_lldp_stop(link->lldp);
                if (r > 0)
                        log_link_debug(link, "Stopped LLDP.");
        }

        return r;
}

static int link_configure(Link *link) {
        int r;

        assert(link);
        assert(link->network);
        assert(link->state == LINK_STATE_PENDING);

        /* Drop foreign config, but ignore loopback or critical devices.
         * We do not want to remove loopback address or addresses used for root NFS. */
        if (!(link->flags & IFF_LOOPBACK) && !(link->network->dhcp_critical)) {
                r = link_drop_foreign_config(link);
                if (r < 0)
                        return r;
        }

        r = link_set_bridge_fdb(link);
        if (r < 0)
                return r;

        r = link_set_proxy_arp(link);
        if (r < 0)
               return r;

        r = link_set_ipv4_forward(link);
        if (r < 0)
                return r;

        r = link_set_ipv6_forward(link);
        if (r < 0)
                return r;

        r = link_set_ipv6_privacy_extensions(link);
        if (r < 0)
                return r;

        r = link_set_ipv6_accept_ra(link);
        if (r < 0)
                return r;

        r = link_set_ipv6_dad_transmits(link);
        if (r < 0)
                return r;

        r = link_set_ipv6_hop_limit(link);
        if (r < 0)
                return r;

        r = link_set_flags(link);
        if (r < 0)
                return r;

        if (link_ipv4ll_enabled(link)) {
                r = ipv4ll_configure(link);
                if (r < 0)
                        return r;
        }

        if (link_dhcp4_enabled(link)) {
                r = dhcp4_configure(link);
                if (r < 0)
                        return r;
        }

        if (link_dhcp4_server_enabled(link)) {
                r = sd_dhcp_server_new(&link->dhcp_server, link->ifindex);
                if (r < 0)
                        return r;

                r = sd_dhcp_server_attach_event(link->dhcp_server, NULL, 0);
                if (r < 0)
                        return r;
        }

        if (link_dhcp6_enabled(link) ||
            link_ipv6_accept_ra_enabled(link)) {
                r = dhcp6_configure(link);
                if (r < 0)
                        return r;
        }

        if (link_ipv6_accept_ra_enabled(link)) {
                r = ndisc_configure(link);
                if (r < 0)
                        return r;
        }

        if (link_lldp_rx_enabled(link)) {
                r = sd_lldp_new(&link->lldp);
                if (r < 0)
                        return r;

                r = sd_lldp_set_ifindex(link->lldp, link->ifindex);
                if (r < 0)
                        return r;

                r = sd_lldp_match_capabilities(link->lldp,
                                               link->network->lldp_mode == LLDP_MODE_ROUTERS_ONLY ?
                                               SD_LLDP_SYSTEM_CAPABILITIES_ALL_ROUTERS :
                                               SD_LLDP_SYSTEM_CAPABILITIES_ALL);
                if (r < 0)
                        return r;

                r = sd_lldp_set_filter_address(link->lldp, &link->mac);
                if (r < 0)
                        return r;

                r = sd_lldp_attach_event(link->lldp, NULL, 0);
                if (r < 0)
                        return r;

                r = sd_lldp_set_callback(link->lldp, lldp_handler, link);
                if (r < 0)
                        return r;

                r = link_update_lldp(link);
                if (r < 0)
                        return r;
        }

        if (link_has_carrier(link)) {
                r = link_acquire_conf(link);
                if (r < 0)
                        return r;
        }

        return link_enter_join_netdev(link);
}

static int link_initialized_and_synced(sd_netlink *rtnl, sd_netlink_message *m,
                                       void *userdata) {
        _cleanup_link_unref_ Link *link = userdata;
        Network *network;
        int r;

        assert(link);
        assert(link->ifname);
        assert(link->manager);

        if (link->state != LINK_STATE_PENDING)
                return 1;

        log_link_debug(link, "Link state is up-to-date");

        r = link_new_bound_by_list(link);
        if (r < 0)
                return r;

        r = link_handle_bound_by_list(link);
        if (r < 0)
                return r;

        if (!link->network) {
                r = network_get(link->manager, link->udev_device, link->ifname,
                                &link->mac, &network);
                if (r == -ENOENT) {
                        link_enter_unmanaged(link);
                        return 1;
                } else if (r < 0)
                        return r;

                if (link->flags & IFF_LOOPBACK) {
                        if (network->link_local != ADDRESS_FAMILY_NO)
                                log_link_debug(link, "Ignoring link-local autoconfiguration for loopback link");

                        if (network->dhcp != ADDRESS_FAMILY_NO)
                                log_link_debug(link, "Ignoring DHCP clients for loopback link");

                        if (network->dhcp_server)
                                log_link_debug(link, "Ignoring DHCP server for loopback link");
                }

                r = network_apply(link->manager, network, link);
                if (r < 0)
                        return r;
        }

        r = link_new_bound_to_list(link);
        if (r < 0)
                return r;

        r = link_configure(link);
        if (r < 0)
                return r;

        return 1;
}

int link_initialized(Link *link, struct udev_device *device) {
        _cleanup_(sd_netlink_message_unrefp) sd_netlink_message *req = NULL;
        int r;

        assert(link);
        assert(link->manager);
        assert(link->manager->rtnl);
        assert(device);

        if (link->state != LINK_STATE_PENDING)
                return 0;

        if (link->udev_device)
                return 0;

        log_link_debug(link, "udev initialized link");

        link->udev_device = udev_device_ref(device);

        /* udev has initialized the link, but we don't know if we have yet
         * processed the NEWLINK messages with the latest state. Do a GETLINK,
         * when it returns we know that the pending NEWLINKs have already been
         * processed and that we are up-to-date */

        r = sd_rtnl_message_new_link(link->manager->rtnl, &req, RTM_GETLINK,
                                     link->ifindex);
        if (r < 0)
                return r;

        r = sd_netlink_call_async(link->manager->rtnl, req,
                               link_initialized_and_synced, link, 0, NULL);
        if (r < 0)
                return r;

        link_ref(link);

        return 0;
}

static int link_load(Link *link) {
        _cleanup_free_ char *network_file = NULL,
                            *addresses = NULL,
                            *routes = NULL,
                            *dhcp4_address = NULL,
                            *ipv4ll_address = NULL;
        union in_addr_union address;
        union in_addr_union route_dst;
        const char *p;
        int r;

        assert(link);

        r = parse_env_file(link->state_file, NEWLINE,
                           "NETWORK_FILE", &network_file,
                           "ADDRESSES", &addresses,
                           "ROUTES", &routes,
                           "DHCP4_ADDRESS", &dhcp4_address,
                           "IPV4LL_ADDRESS", &ipv4ll_address,
                           NULL);
        if (r < 0 && r != -ENOENT)
                return log_link_error_errno(link, r, "Failed to read %s: %m", link->state_file);

        if (network_file) {
                Network *network;
                char *suffix;

                /* drop suffix */
                suffix = strrchr(network_file, '.');
                if (!suffix) {
                        log_link_debug(link, "Failed to get network name from %s", network_file);
                        goto network_file_fail;
                }
                *suffix = '\0';

                r = network_get_by_name(link->manager, basename(network_file), &network);
                if (r < 0) {
                        log_link_debug_errno(link, r, "Failed to get network %s: %m", basename(network_file));
                        goto network_file_fail;
                }

                r = network_apply(link->manager, network, link);
                if (r < 0)
                        return log_link_error_errno(link, r, "Failed to apply network %s: %m", basename(network_file));
        }

network_file_fail:

        if (addresses) {
                p = addresses;

                for (;;) {
                        _cleanup_free_ char *address_str = NULL;
                        char *prefixlen_str;
                        int family;
                        unsigned char prefixlen;

                        r = extract_first_word(&p, &address_str, NULL, 0);
                        if (r < 0) {
                                log_link_debug_errno(link, r, "Failed to extract next address string: %m");
                                continue;
                        }
                        if (r == 0)
                                break;

                        prefixlen_str = strchr(address_str, '/');
                        if (!prefixlen_str) {
                                log_link_debug(link, "Failed to parse address and prefix length %s", address_str);
                                continue;
                        }

                        *prefixlen_str++ = '\0';

                        r = sscanf(prefixlen_str, "%hhu", &prefixlen);
                        if (r != 1) {
                                log_link_error(link, "Failed to parse prefixlen %s", prefixlen_str);
                                continue;
                        }

                        r = in_addr_from_string_auto(address_str, &family, &address);
                        if (r < 0) {
                                log_link_debug_errno(link, r, "Failed to parse address %s: %m", address_str);
                                continue;
                        }

                        r = address_add(link, family, &address, prefixlen, NULL);
                        if (r < 0)
                                return log_link_error_errno(link, r, "Failed to add address: %m");
                }
        }

        if (routes) {
                p = routes;

                for (;;) {
                        Route *route;
                        _cleanup_free_ char *route_str = NULL;
                        _cleanup_(sd_event_source_unrefp) sd_event_source *expire = NULL;
                        usec_t lifetime;
                        char *prefixlen_str;
                        int family;
                        unsigned char prefixlen, tos, table;
                        uint32_t priority;

                        r = extract_first_word(&p, &route_str, NULL, 0);
                        if (r < 0) {
                                log_link_debug_errno(link, r, "Failed to extract next route string: %m");
                                continue;
                        }
                        if (r == 0)
                                break;

                        prefixlen_str = strchr(route_str, '/');
                        if (!prefixlen_str) {
                                log_link_debug(link, "Failed to parse route %s", route_str);
                                continue;
                        }

                        *prefixlen_str++ = '\0';

                        r = sscanf(prefixlen_str, "%hhu/%hhu/%"SCNu32"/%hhu/"USEC_FMT, &prefixlen, &tos, &priority, &table, &lifetime);
                        if (r != 5) {
                                log_link_debug(link,
                                               "Failed to parse destination prefix length, tos, priority, table or expiration %s",
                                               prefixlen_str);
                                continue;
                        }

                        r = in_addr_from_string_auto(route_str, &family, &route_dst);
                        if (r < 0) {
                                log_link_debug_errno(link, r, "Failed to parse route destination %s: %m", route_str);
                                continue;
                        }

                        r = route_add(link, family, &route_dst, prefixlen, tos, priority, table, &route);
                        if (r < 0)
                                return log_link_error_errno(link, r, "Failed to add route: %m");

                        if (lifetime != USEC_INFINITY) {
                                r = sd_event_add_time(link->manager->event, &expire, clock_boottime_or_monotonic(), lifetime,
                                                      0, route_expire_handler, route);
                                if (r < 0)
                                        log_link_warning_errno(link, r, "Could not arm route expiration handler: %m");
                        }

                        route->lifetime = lifetime;
                        sd_event_source_unref(route->expire);
                        route->expire = expire;
                        expire = NULL;
                }
        }

        if (dhcp4_address) {
                r = in_addr_from_string(AF_INET, dhcp4_address, &address);
                if (r < 0) {
                        log_link_debug_errno(link, r, "Falied to parse DHCPv4 address %s: %m", dhcp4_address);
                        goto dhcp4_address_fail;
                }

                r = sd_dhcp_client_new(&link->dhcp_client);
                if (r < 0)
                        return log_link_error_errno(link, r, "Falied to create DHCPv4 client: %m");

                r = sd_dhcp_client_set_request_address(link->dhcp_client, &address.in);
                if (r < 0)
                        return log_link_error_errno(link, r, "Falied to set initial DHCPv4 address %s: %m", dhcp4_address);
        }

dhcp4_address_fail:

        if (ipv4ll_address) {
                r = in_addr_from_string(AF_INET, ipv4ll_address, &address);
                if (r < 0) {
                        log_link_debug_errno(link, r, "Falied to parse IPv4LL address %s: %m", ipv4ll_address);
                        goto ipv4ll_address_fail;
                }

                r = sd_ipv4ll_new(&link->ipv4ll);
                if (r < 0)
                        return log_link_error_errno(link, r, "Falied to create IPv4LL client: %m");

                r = sd_ipv4ll_set_address(link->ipv4ll, &address.in);
                if (r < 0)
                        return log_link_error_errno(link, r, "Falied to set initial IPv4LL address %s: %m", ipv4ll_address);
        }

ipv4ll_address_fail:

        return 0;
}

int link_add(Manager *m, sd_netlink_message *message, Link **ret) {
        Link *link;
        _cleanup_udev_device_unref_ struct udev_device *device = NULL;
        char ifindex_str[2 + DECIMAL_STR_MAX(int)];
        int r;

        assert(m);
        assert(m->rtnl);
        assert(message);
        assert(ret);

        r = link_new(m, message, ret);
        if (r < 0)
                return r;

        link = *ret;

        log_link_debug(link, "Link %d added", link->ifindex);

        r = link_load(link);
        if (r < 0)
                return r;

        if (detect_container() <= 0) {
                /* not in a container, udev will be around */
                sprintf(ifindex_str, "n%d", link->ifindex);
                device = udev_device_new_from_device_id(m->udev, ifindex_str);
                if (!device) {
                        r = log_link_warning_errno(link, errno, "Could not find udev device: %m");
                        goto failed;
                }

                if (udev_device_get_is_initialized(device) <= 0) {
                        /* not yet ready */
                        log_link_debug(link, "link pending udev initialization...");
                        return 0;
                }

                r = link_initialized(link, device);
                if (r < 0)
                        goto failed;
        } else {
                /* we are calling a callback directly, so must take a ref */
                link_ref(link);

                r = link_initialized_and_synced(m->rtnl, NULL, link);
                if (r < 0)
                        goto failed;
        }

        return 0;
failed:
        link_enter_failed(link);
        return r;
}

int link_ipv6ll_gained(Link *link, const struct in6_addr *address) {
        int r;

        assert(link);

        log_link_info(link, "Gained IPv6LL");

        link->ipv6ll_address = *address;
        link_check_ready(link);

        if (!IN_SET(link->state, LINK_STATE_PENDING, LINK_STATE_UNMANAGED, LINK_STATE_FAILED)) {
                r = link_acquire_ipv6_conf(link);
                if (r < 0) {
                        link_enter_failed(link);
                        return r;
                }
        }

        return 0;
}

static int link_carrier_gained(Link *link) {
        int r;

        assert(link);

        if (!IN_SET(link->state, LINK_STATE_PENDING, LINK_STATE_UNMANAGED, LINK_STATE_FAILED)) {
                r = link_acquire_conf(link);
                if (r < 0) {
                        link_enter_failed(link);
                        return r;
                }

                r = link_enter_set_addresses(link);
                if (r < 0)
                        return r;
        }

        r = link_handle_bound_by_list(link);
        if (r < 0)
                return r;

        return 0;
}

static int link_carrier_lost(Link *link) {
        int r;

        assert(link);

        r = link_stop_clients(link);
        if (r < 0) {
                link_enter_failed(link);
                return r;
        }

        r = link_handle_bound_by_list(link);
        if (r < 0)
                return r;

        return 0;
}

int link_carrier_reset(Link *link) {
        int r;

        assert(link);

        if (link_has_carrier(link)) {
                r = link_carrier_lost(link);
                if (r < 0)
                        return r;

                r = link_carrier_gained(link);
                if (r < 0)
                        return r;

                log_link_info(link, "Reset carrier");
        }

        return 0;
}

int link_update(Link *link, sd_netlink_message *m) {
        struct ether_addr mac;
        const char *ifname;
        uint32_t mtu;
        bool had_carrier, carrier_gained, carrier_lost;
        int r;

        assert(link);
        assert(link->ifname);
        assert(m);

        if (link->state == LINK_STATE_LINGER) {
                link_ref(link);
                log_link_info(link, "Link readded");
                link_set_state(link, LINK_STATE_ENSLAVING);

                r = link_new_carrier_maps(link);
                if (r < 0)
                        return r;
        }

        r = sd_netlink_message_read_string(m, IFLA_IFNAME, &ifname);
        if (r >= 0 && !streq(ifname, link->ifname)) {
                log_link_info(link, "Renamed to %s", ifname);

                link_free_carrier_maps(link);

                r = free_and_strdup(&link->ifname, ifname);
                if (r < 0)
                        return r;

                r = link_new_carrier_maps(link);
                if (r < 0)
                        return r;
        }

        r = sd_netlink_message_read_u32(m, IFLA_MTU, &mtu);
        if (r >= 0 && mtu > 0) {
                link->mtu = mtu;
                if (!link->original_mtu) {
                        link->original_mtu = mtu;
                        log_link_debug(link, "Saved original MTU: %" PRIu32, link->original_mtu);
                }

                if (link->dhcp_client) {
                        r = sd_dhcp_client_set_mtu(link->dhcp_client,
                                                   link->mtu);
                        if (r < 0) {
                                log_link_warning_errno(link, r, "Could not update MTU in DHCP client: %m");
                                return r;
                        }
                }
        }

        /* The kernel may broadcast NEWLINK messages without the MAC address
           set, simply ignore them. */
        r = sd_netlink_message_read_ether_addr(m, IFLA_ADDRESS, &mac);
        if (r >= 0) {
                if (memcmp(link->mac.ether_addr_octet, mac.ether_addr_octet,
                           ETH_ALEN)) {

                        memcpy(link->mac.ether_addr_octet, mac.ether_addr_octet,
                               ETH_ALEN);

                        log_link_debug(link, "MAC address: "
                                       "%02hhx:%02hhx:%02hhx:%02hhx:%02hhx:%02hhx",
                                       mac.ether_addr_octet[0],
                                       mac.ether_addr_octet[1],
                                       mac.ether_addr_octet[2],
                                       mac.ether_addr_octet[3],
                                       mac.ether_addr_octet[4],
                                       mac.ether_addr_octet[5]);

                        if (link->ipv4ll) {
                                r = sd_ipv4ll_set_mac(link->ipv4ll, &link->mac);
                                if (r < 0)
                                        return log_link_warning_errno(link, r, "Could not update MAC address in IPv4LL client: %m");
                        }

                        if (link->dhcp_client) {
                                const DUID *duid = link_duid(link);

                                r = sd_dhcp_client_set_mac(link->dhcp_client,
                                                           (const uint8_t *) &link->mac,
                                                           sizeof (link->mac),
                                                           ARPHRD_ETHER);
                                if (r < 0)
                                        return log_link_warning_errno(link, r, "Could not update MAC address in DHCP client: %m");

                                r = sd_dhcp_client_set_iaid_duid(link->dhcp_client,
                                                                 link->network->iaid,
                                                                 duid->type,
                                                                 duid->raw_data_len > 0 ? duid->raw_data : NULL,
                                                                 duid->raw_data_len);
                                if (r < 0)
                                        return log_link_warning_errno(link, r, "Could not update DUID/IAID in DHCP client: %m");
                        }

                        if (link->dhcp6_client) {
                                const DUID* duid = link_duid(link);

                                r = sd_dhcp6_client_set_mac(link->dhcp6_client,
                                                            (const uint8_t *) &link->mac,
                                                            sizeof (link->mac),
                                                            ARPHRD_ETHER);
                                if (r < 0)
                                        return log_link_warning_errno(link, r, "Could not update MAC address in DHCPv6 client: %m");

                                r = sd_dhcp6_client_set_iaid(link->dhcp6_client,
                                                             link->network->iaid);
                                if (r < 0)
                                        return log_link_warning_errno(link, r, "Could not update DHCPv6 IAID: %m");

                                r = sd_dhcp6_client_set_duid(link->dhcp6_client,
                                                             duid->type,
                                                             duid->raw_data_len > 0 ? duid->raw_data : NULL,
                                                             duid->raw_data_len);
                                if (r < 0)
                                        return log_link_warning_errno(link, r, "Could not update DHCPv6 DUID: %m");
                        }
                }
        }

        had_carrier = link_has_carrier(link);

        r = link_update_flags(link, m);
        if (r < 0)
                return r;

        r = link_update_lldp(link);
        if (r < 0)
                return r;

        carrier_gained = !had_carrier && link_has_carrier(link);
        carrier_lost = had_carrier && !link_has_carrier(link);

        if (carrier_gained) {
                log_link_info(link, "Gained carrier");

                r = link_carrier_gained(link);
                if (r < 0)
                        return r;
        } else if (carrier_lost) {
                log_link_info(link, "Lost carrier");

                r = link_carrier_lost(link);
                if (r < 0)
                        return r;
        }

        return 0;
}

static void print_link_hashmap(FILE *f, const char *prefix, Hashmap* h) {
        bool space = false;
        Iterator i;
        Link *link;

        assert(f);
        assert(prefix);

        if (hashmap_isempty(h))
                return;

        fputs(prefix, f);
        HASHMAP_FOREACH(link, h, i) {
                if (space)
                        fputc(' ', f);

                fprintf(f, "%i", link->ifindex);
                space = true;
        }

        fputc('\n', f);
}

int link_save(Link *link) {
        _cleanup_free_ char *temp_path = NULL;
        _cleanup_fclose_ FILE *f = NULL;
        const char *admin_state, *oper_state;
        Address *a;
        Route *route;
        Iterator i;
        int r;

        assert(link);
        assert(link->state_file);
        assert(link->lease_file);
        assert(link->manager);

        if (link->state == LINK_STATE_LINGER) {
                unlink(link->state_file);
                return 0;
        }

        link_lldp_save(link);

        admin_state = link_state_to_string(link->state);
        assert(admin_state);

        oper_state = link_operstate_to_string(link->operstate);
        assert(oper_state);

        r = fopen_temporary(link->state_file, &f, &temp_path);
        if (r < 0)
                goto fail;

        fchmod(fileno(f), 0644);

        fprintf(f,
                "# This is private data. Do not parse.\n"
                "ADMIN_STATE=%s\n"
                "OPER_STATE=%s\n",
                admin_state, oper_state);

        if (link->network) {
                bool space;
                sd_dhcp6_lease *dhcp6_lease = NULL;
                const char *dhcp_domainname = NULL;
                char **dhcp6_domains = NULL;

                if (link->dhcp6_client) {
                        r = sd_dhcp6_client_get_lease(link->dhcp6_client, &dhcp6_lease);
                        if (r < 0 && r != -ENOMSG)
                                log_link_debug(link, "No DHCPv6 lease");
                }

                fprintf(f, "NETWORK_FILE=%s\n", link->network->filename);

                fputs("DNS=", f);
                space = false;
                fputstrv(f, link->network->dns, NULL, &space);

                if (link->network->dhcp_use_dns &&
                    link->dhcp_lease) {
                        const struct in_addr *addresses;

                        r = sd_dhcp_lease_get_dns(link->dhcp_lease, &addresses);
                        if (r > 0) {
                                if (space)
                                        fputc(' ', f);
                                serialize_in_addrs(f, addresses, r);
                                space = true;
                        }
                }

                if (link->network->dhcp_use_dns && dhcp6_lease) {
                        struct in6_addr *in6_addrs;

                        r = sd_dhcp6_lease_get_dns(dhcp6_lease, &in6_addrs);
                        if (r > 0) {
                                if (space)
                                        fputc(' ', f);
                                serialize_in6_addrs(f, in6_addrs, r);
                                space = true;
                        }
                }

                /* Make sure to flush out old entries before we use the NDISC data */
                ndisc_vacuum(link);

                if (link->network->dhcp_use_dns && link->ndisc_rdnss) {
                        NDiscRDNSS *dd;

                        SET_FOREACH(dd, link->ndisc_rdnss, i) {
                                if (space)
                                        fputc(' ', f);

                                serialize_in6_addrs(f, &dd->address, 1);
                                space = true;
                        }
                }

                fputc('\n', f);

                fputs("NTP=", f);
                space = false;
                fputstrv(f, link->network->ntp, NULL, &space);

                if (link->network->dhcp_use_ntp &&
                    link->dhcp_lease) {
                        const struct in_addr *addresses;

                        r = sd_dhcp_lease_get_ntp(link->dhcp_lease, &addresses);
                        if (r > 0) {
                                if (space)
                                        fputc(' ', f);
                                serialize_in_addrs(f, addresses, r);
                                space = true;
                        }
                }

                if (link->network->dhcp_use_ntp && dhcp6_lease) {
                        struct in6_addr *in6_addrs;
                        char **hosts;

                        r = sd_dhcp6_lease_get_ntp_addrs(dhcp6_lease,
                                                         &in6_addrs);
                        if (r > 0) {
                                if (space)
                                        fputc(' ', f);
                                serialize_in6_addrs(f, in6_addrs, r);
                                space = true;
                        }

                        r = sd_dhcp6_lease_get_ntp_fqdn(dhcp6_lease, &hosts);
                        if (r > 0)
                                fputstrv(f, hosts, NULL, &space);
                }

                fputc('\n', f);

                if (link->network->dhcp_use_domains != DHCP_USE_DOMAINS_NO) {
                        if (link->dhcp_lease)
                                (void) sd_dhcp_lease_get_domainname(link->dhcp_lease, &dhcp_domainname);
                        if (dhcp6_lease)
                                (void) sd_dhcp6_lease_get_domains(dhcp6_lease, &dhcp6_domains);
                }

                fputs("DOMAINS=", f);
                fputstrv(f, link->network->search_domains, NULL, &space);

                if (link->network->dhcp_use_domains == DHCP_USE_DOMAINS_YES) {
                        NDiscDNSSL *dd;
<<<<<<< HEAD

                        if (dhcp_domainname)
                                fputs_with_space(f, dhcp_domainname, NULL, &space);
                        if (dhcp6_domains)
                                fputstrv(f, dhcp6_domains, NULL, &space);

=======

                        if (dhcp_domainname)
                                fputs_with_space(f, dhcp_domainname, NULL, &space);
                        if (dhcp6_domains)
                                fputstrv(f, dhcp6_domains, NULL, &space);

>>>>>>> 5894ba1f
                        SET_FOREACH(dd, link->ndisc_dnssl, i)
                                fputs_with_space(f, NDISC_DNSSL_DOMAIN(dd), NULL, &space);
                }

                fputc('\n', f);

                fputs("ROUTE_DOMAINS=", f);
                fputstrv(f, link->network->route_domains, NULL, NULL);

                if (link->network->dhcp_use_domains == DHCP_USE_DOMAINS_ROUTE) {
                        NDiscDNSSL *dd;
<<<<<<< HEAD

                        if (dhcp_domainname)
                                fputs_with_space(f, dhcp_domainname, NULL, &space);
                        if (dhcp6_domains)
                                fputstrv(f, dhcp6_domains, NULL, &space);

=======

                        if (dhcp_domainname)
                                fputs_with_space(f, dhcp_domainname, NULL, &space);
                        if (dhcp6_domains)
                                fputstrv(f, dhcp6_domains, NULL, &space);

>>>>>>> 5894ba1f
                        SET_FOREACH(dd, link->ndisc_dnssl, i)
                                fputs_with_space(f, NDISC_DNSSL_DOMAIN(dd), NULL, &space);
                }

                fputc('\n', f);

                fprintf(f, "LLMNR=%s\n",
                        resolve_support_to_string(link->network->llmnr));
                fprintf(f, "MDNS=%s\n",
                        resolve_support_to_string(link->network->mdns));

                if (link->network->dnssec_mode != _DNSSEC_MODE_INVALID)
                        fprintf(f, "DNSSEC=%s\n",
                                dnssec_mode_to_string(link->network->dnssec_mode));

                if (!set_isempty(link->network->dnssec_negative_trust_anchors)) {
                        const char *n;

                        fputs("DNSSEC_NTA=", f);
                        space = false;
                        SET_FOREACH(n, link->network->dnssec_negative_trust_anchors, i)
                                fputs_with_space(f, n, NULL, &space);
                        fputc('\n', f);
                }

                fputs("ADDRESSES=", f);
                space = false;
                SET_FOREACH(a, link->addresses, i) {
                        _cleanup_free_ char *address_str = NULL;

                        r = in_addr_to_string(a->family, &a->in_addr, &address_str);
                        if (r < 0)
                                goto fail;

                        fprintf(f, "%s%s/%u", space ? " " : "", address_str, a->prefixlen);
                        space = true;
                }
                fputc('\n', f);

                fputs("ROUTES=", f);
                space = false;
                SET_FOREACH(route, link->routes, i) {
                        _cleanup_free_ char *route_str = NULL;

                        r = in_addr_to_string(route->family, &route->dst, &route_str);
                        if (r < 0)
                                goto fail;

                        fprintf(f, "%s%s/%hhu/%hhu/%"PRIu32"/%hhu/"USEC_FMT, space ? " " : "", route_str,
                                route->dst_prefixlen, route->tos, route->priority, route->table, route->lifetime);
                        space = true;
                }

                fputc('\n', f);
        }

        print_link_hashmap(f, "CARRIER_BOUND_TO=", link->bound_to_links);
        print_link_hashmap(f, "CARRIER_BOUND_BY=", link->bound_by_links);

        if (link->dhcp_lease) {
                struct in_addr address;
                const char *tz = NULL;

                assert(link->network);

                r = sd_dhcp_lease_get_timezone(link->dhcp_lease, &tz);
                if (r >= 0)
                        fprintf(f, "TIMEZONE=%s\n", tz);

                r = sd_dhcp_lease_get_address(link->dhcp_lease, &address);
                if (r >= 0) {
                        fputs("DHCP4_ADDRESS=", f);
                        serialize_in_addrs(f, &address, 1);
                        fputc('\n', f);
                }

                r = dhcp_lease_save(link->dhcp_lease, link->lease_file);
                if (r < 0)
                        goto fail;

                fprintf(f,
                        "DHCP_LEASE=%s\n",
                        link->lease_file);
        } else
                unlink(link->lease_file);

        if (link->ipv4ll) {
                struct in_addr address;

                r = sd_ipv4ll_get_address(link->ipv4ll, &address);
                if (r >= 0) {
                        fputs("IPV4LL_ADDRESS=", f);
                        serialize_in_addrs(f, &address, 1);
                        fputc('\n', f);
                }
        }

        r = fflush_and_check(f);
        if (r < 0)
                goto fail;

        if (rename(temp_path, link->state_file) < 0) {
                r = -errno;
                goto fail;
        }

        return 0;

fail:
        (void) unlink(link->state_file);
        if (temp_path)
                (void) unlink(temp_path);

        return log_link_error_errno(link, r, "Failed to save link data to %s: %m", link->state_file);
}

/* The serialized state in /run is no longer up-to-date. */
void link_dirty(Link *link) {
        int r;

        assert(link);

        /* mark manager dirty as link is dirty */
        manager_dirty(link->manager);

        r = set_ensure_allocated(&link->manager->dirty_links, NULL);
        if (r < 0)
                /* allocation errors are ignored */
                return;

        r = set_put(link->manager->dirty_links, link);
        if (r <= 0)
                /* don't take another ref if the link was already dirty */
                return;

        link_ref(link);
}

/* The serialized state in /run is up-to-date */
void link_clean(Link *link) {
        assert(link);
        assert(link->manager);

        set_remove(link->manager->dirty_links, link);
        link_unref(link);
}

static const char* const link_state_table[_LINK_STATE_MAX] = {
        [LINK_STATE_PENDING] = "pending",
        [LINK_STATE_ENSLAVING] = "configuring",
        [LINK_STATE_SETTING_ADDRESSES] = "configuring",
        [LINK_STATE_SETTING_ROUTES] = "configuring",
        [LINK_STATE_CONFIGURED] = "configured",
        [LINK_STATE_UNMANAGED] = "unmanaged",
        [LINK_STATE_FAILED] = "failed",
        [LINK_STATE_LINGER] = "linger",
};

DEFINE_STRING_TABLE_LOOKUP(link_state, LinkState);

static const char* const link_operstate_table[_LINK_OPERSTATE_MAX] = {
        [LINK_OPERSTATE_OFF] = "off",
        [LINK_OPERSTATE_NO_CARRIER] = "no-carrier",
        [LINK_OPERSTATE_DORMANT] = "dormant",
        [LINK_OPERSTATE_CARRIER] = "carrier",
        [LINK_OPERSTATE_DEGRADED] = "degraded",
        [LINK_OPERSTATE_ROUTABLE] = "routable",
};

DEFINE_STRING_TABLE_LOOKUP(link_operstate, LinkOperationalState);<|MERGE_RESOLUTION|>--- conflicted
+++ resolved
@@ -1440,7 +1440,58 @@
         return r;
 }
 
-<<<<<<< HEAD
+static int link_bond_set(Link *link) {
+        _cleanup_(sd_netlink_message_unrefp) sd_netlink_message *req = NULL;
+        int r;
+
+        assert(link);
+        assert(link->network);
+
+        r = sd_rtnl_message_new_link(link->manager->rtnl, &req, RTM_NEWLINK, link->network->bond->ifindex);
+        if (r < 0)
+                return log_link_error_errno(link, r, "Could not allocate RTM_SETLINK message: %m");
+
+        r = sd_netlink_message_set_flags(req, NLM_F_REQUEST | NLM_F_ACK);
+        if (r < 0)
+                return log_link_error_errno(link, r, "Could not set netlink flags: %m");
+
+        r = sd_netlink_message_open_container(req, IFLA_LINKINFO);
+        if (r < 0)
+                return log_link_error_errno(link, r, "Could not append IFLA_PROTINFO attribute: %m");
+
+        r = sd_netlink_message_open_container_union(req, IFLA_INFO_DATA, "bond");
+        if (r < 0)
+                return log_link_error_errno(link, r, "Could not append IFLA_INFO_DATA attribute: %m");
+
+        if (link->network->active_slave) {
+                r = sd_netlink_message_append_u32(req, IFLA_BOND_ACTIVE_SLAVE, link->ifindex);
+                if (r < 0)
+                        return log_link_error_errno(link, r, "Could not append IFLA_BOND_ACTIVE_SLAVE attribute: %m");
+        }
+
+        if (link->network->primary_slave) {
+                r = sd_netlink_message_append_u32(req, IFLA_BOND_PRIMARY, link->ifindex);
+                if (r < 0)
+                        return log_link_error_errno(link, r, "Could not append IFLA_BOND_PRIMARY attribute: %m");
+        }
+
+        r = sd_netlink_message_close_container(req);
+        if (r < 0)
+                return log_link_error_errno(link, r, "Could not append IFLA_LINKINFO attribute: %m");
+
+        r = sd_netlink_message_close_container(req);
+        if (r < 0)
+                return log_link_error_errno(link, r, "Could not append IFLA_INFO_DATA attribute: %m");
+
+        r = sd_netlink_call_async(link->manager->rtnl, req, set_flags_handler, link, 0, NULL);
+        if (r < 0)
+                return log_link_error_errno(link, r,  "Could not send rtnetlink message: %m");
+
+        link_ref(link);
+
+        return r;
+}
+
 static int link_lldp_save(Link *link) {
         _cleanup_free_ char *temp_path = NULL;
         _cleanup_fclose_ FILE *f = NULL;
@@ -1523,142 +1574,6 @@
         if (link_lldp_emit_enabled(link) && event == SD_LLDP_EVENT_ADDED) {
                 /* If we received information about a new neighbor, restart the LLDP "fast" logic */
 
-=======
-static int link_bond_set(Link *link) {
-        _cleanup_(sd_netlink_message_unrefp) sd_netlink_message *req = NULL;
-        int r;
-
-        assert(link);
-        assert(link->network);
-
-        r = sd_rtnl_message_new_link(link->manager->rtnl, &req, RTM_NEWLINK, link->network->bond->ifindex);
-        if (r < 0)
-                return log_link_error_errno(link, r, "Could not allocate RTM_SETLINK message: %m");
-
-        r = sd_netlink_message_set_flags(req, NLM_F_REQUEST | NLM_F_ACK);
-        if (r < 0)
-                return log_link_error_errno(link, r, "Could not set netlink flags: %m");
-
-        r = sd_netlink_message_open_container(req, IFLA_LINKINFO);
-        if (r < 0)
-                return log_link_error_errno(link, r, "Could not append IFLA_PROTINFO attribute: %m");
-
-        r = sd_netlink_message_open_container_union(req, IFLA_INFO_DATA, "bond");
-        if (r < 0)
-                return log_link_error_errno(link, r, "Could not append IFLA_INFO_DATA attribute: %m");
-
-        if (link->network->active_slave) {
-                r = sd_netlink_message_append_u32(req, IFLA_BOND_ACTIVE_SLAVE, link->ifindex);
-                if (r < 0)
-                        return log_link_error_errno(link, r, "Could not append IFLA_BOND_ACTIVE_SLAVE attribute: %m");
-        }
-
-        if (link->network->primary_slave) {
-                r = sd_netlink_message_append_u32(req, IFLA_BOND_PRIMARY, link->ifindex);
-                if (r < 0)
-                        return log_link_error_errno(link, r, "Could not append IFLA_BOND_PRIMARY attribute: %m");
-        }
-
-        r = sd_netlink_message_close_container(req);
-        if (r < 0)
-                return log_link_error_errno(link, r, "Could not append IFLA_LINKINFO attribute: %m");
-
-        r = sd_netlink_message_close_container(req);
-        if (r < 0)
-                return log_link_error_errno(link, r, "Could not append IFLA_INFO_DATA attribute: %m");
-
-        r = sd_netlink_call_async(link->manager->rtnl, req, set_flags_handler, link, 0, NULL);
-        if (r < 0)
-                return log_link_error_errno(link, r,  "Could not send rtnetlink message: %m");
-
-        link_ref(link);
-
-        return r;
-}
-
-static int link_lldp_save(Link *link) {
-        _cleanup_free_ char *temp_path = NULL;
-        _cleanup_fclose_ FILE *f = NULL;
-        sd_lldp_neighbor **l = NULL;
-        int n = 0, r, i;
-
-        assert(link);
-        assert(link->lldp_file);
-
-        if (!link->lldp) {
-                (void) unlink(link->lldp_file);
-                return 0;
-        }
-
-        r = sd_lldp_get_neighbors(link->lldp, &l);
-        if (r < 0)
-                goto finish;
-        if (r == 0) {
-                (void) unlink(link->lldp_file);
-                goto finish;
-        }
-
-        n = r;
-
-        r = fopen_temporary(link->lldp_file, &f, &temp_path);
-        if (r < 0)
-                goto finish;
-
-        fchmod(fileno(f), 0644);
-
-        for (i = 0; i < n; i++) {
-                const void *p;
-                le64_t u;
-                size_t sz;
-
-                r = sd_lldp_neighbor_get_raw(l[i], &p, &sz);
-                if (r < 0)
-                        goto finish;
-
-                u = htole64(sz);
-                (void) fwrite(&u, 1, sizeof(u), f);
-                (void) fwrite(p, 1, sz, f);
-        }
-
-        r = fflush_and_check(f);
-        if (r < 0)
-                goto finish;
-
-        if (rename(temp_path, link->lldp_file) < 0) {
-                r = -errno;
-                goto finish;
-        }
-
-finish:
-        if (r < 0) {
-                (void) unlink(link->lldp_file);
-                if (temp_path)
-                        (void) unlink(temp_path);
-
-                log_link_error_errno(link, r, "Failed to save LLDP data to %s: %m", link->lldp_file);
-        }
-
-        if (l) {
-                for (i = 0; i < n; i++)
-                        sd_lldp_neighbor_unref(l[i]);
-                free(l);
-        }
-
-        return r;
-}
-
-static void lldp_handler(sd_lldp *lldp, sd_lldp_event event, sd_lldp_neighbor *n, void *userdata) {
-        Link *link = userdata;
-        int r;
-
-        assert(link);
-
-        (void) link_lldp_save(link);
-
-        if (link_lldp_emit_enabled(link) && event == SD_LLDP_EVENT_ADDED) {
-                /* If we received information about a new neighbor, restart the LLDP "fast" logic */
-
->>>>>>> 5894ba1f
                 log_link_debug(link, "Received LLDP datagram from previously unknown neighbor, restarting 'fast' LLDP transmission.");
 
                 r = link_lldp_emit_start(link);
@@ -1727,28 +1642,18 @@
 
         return 0;
 }
-<<<<<<< HEAD
 
 static int link_acquire_conf(Link *link) {
         int r;
 
         assert(link);
 
-=======
-
-static int link_acquire_conf(Link *link) {
-        int r;
-
-        assert(link);
-
->>>>>>> 5894ba1f
         r = link_acquire_ipv4_conf(link);
         if (r < 0)
                 return r;
 
         if (in_addr_is_null(AF_INET6, (const union in_addr_union*) &link->ipv6ll_address) == 0) {
                 r = link_acquire_ipv6_conf(link);
-<<<<<<< HEAD
                 if (r < 0)
                         return r;
         }
@@ -1756,15 +1661,6 @@
         if (link_lldp_emit_enabled(link)) {
                 r = link_lldp_emit_start(link);
                 if (r < 0)
-=======
-                if (r < 0)
-                        return r;
-        }
-
-        if (link_lldp_emit_enabled(link)) {
-                r = link_lldp_emit_start(link);
-                if (r < 0)
->>>>>>> 5894ba1f
                         return log_link_warning_errno(link, r, "Failed to start LLDP transmission: %m");
         }
 
@@ -2225,9 +2121,6 @@
                         log_link_error_errno(link, r, "Could not set bridge message: %m");
         }
 
-<<<<<<< HEAD
-        if (link->network->bridge || streq_ptr("bridge", link->kind)) {
-=======
         if (link->network->bond) {
                 r = link_bond_set(link);
                 if (r < 0)
@@ -2236,7 +2129,6 @@
 
         if (link->network->use_br_vlan &&
             (link->network->bridge || streq_ptr("bridge", link->kind))) {
->>>>>>> 5894ba1f
                 r = link_set_bridge_vlan(link);
                 if (r < 0)
                         log_link_error_errno(link, r, "Could not set bridge vlan: %m");
@@ -3450,47 +3342,29 @@
 
                 if (link->network->dhcp_use_domains == DHCP_USE_DOMAINS_YES) {
                         NDiscDNSSL *dd;
-<<<<<<< HEAD
 
                         if (dhcp_domainname)
                                 fputs_with_space(f, dhcp_domainname, NULL, &space);
                         if (dhcp6_domains)
                                 fputstrv(f, dhcp6_domains, NULL, &space);
 
-=======
+                        SET_FOREACH(dd, link->ndisc_dnssl, i)
+                                fputs_with_space(f, NDISC_DNSSL_DOMAIN(dd), NULL, &space);
+                }
+
+                fputc('\n', f);
+
+                fputs("ROUTE_DOMAINS=", f);
+                fputstrv(f, link->network->route_domains, NULL, NULL);
+
+                if (link->network->dhcp_use_domains == DHCP_USE_DOMAINS_ROUTE) {
+                        NDiscDNSSL *dd;
 
                         if (dhcp_domainname)
                                 fputs_with_space(f, dhcp_domainname, NULL, &space);
                         if (dhcp6_domains)
                                 fputstrv(f, dhcp6_domains, NULL, &space);
 
->>>>>>> 5894ba1f
-                        SET_FOREACH(dd, link->ndisc_dnssl, i)
-                                fputs_with_space(f, NDISC_DNSSL_DOMAIN(dd), NULL, &space);
-                }
-
-                fputc('\n', f);
-
-                fputs("ROUTE_DOMAINS=", f);
-                fputstrv(f, link->network->route_domains, NULL, NULL);
-
-                if (link->network->dhcp_use_domains == DHCP_USE_DOMAINS_ROUTE) {
-                        NDiscDNSSL *dd;
-<<<<<<< HEAD
-
-                        if (dhcp_domainname)
-                                fputs_with_space(f, dhcp_domainname, NULL, &space);
-                        if (dhcp6_domains)
-                                fputstrv(f, dhcp6_domains, NULL, &space);
-
-=======
-
-                        if (dhcp_domainname)
-                                fputs_with_space(f, dhcp_domainname, NULL, &space);
-                        if (dhcp6_domains)
-                                fputstrv(f, dhcp6_domains, NULL, &space);
-
->>>>>>> 5894ba1f
                         SET_FOREACH(dd, link->ndisc_dnssl, i)
                                 fputs_with_space(f, NDISC_DNSSL_DOMAIN(dd), NULL, &space);
                 }
