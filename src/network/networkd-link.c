--- conflicted
+++ resolved
@@ -2240,8 +2240,6 @@
         return 0;
 }
 */
-<<<<<<< HEAD
-=======
 
 static int link_update_lldp(Link *link) {
         int r;
@@ -2263,7 +2261,6 @@
 
         return r;
 }
->>>>>>> e50c486c
 
 static int link_configure(Link *link) {
         int r;
