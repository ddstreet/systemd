--- conflicted
+++ resolved
@@ -1319,105 +1319,6 @@
 
 static int link_configure_continue(Link *link);
 
-static int link_mac_handler(sd_netlink *rtnl, sd_netlink_message *m, Link *link) {
-        int r;
-
-        assert(link);
-
-        if (IN_SET(link->state, LINK_STATE_FAILED, LINK_STATE_LINGER))
-                return 1;
-
-        r = sd_netlink_message_get_errno(m);
-        if (r < 0)
-                log_link_message_warning_errno(link, m, r, "Could not set MAC address, ignoring");
-        else
-                log_link_debug(link, "Setting MAC address done.");
-
-        return 1;
-}
-
-static int link_set_mac(Link *link) {
-        _cleanup_(sd_netlink_message_unrefp) sd_netlink_message *req = NULL;
-        int r;
-
-        assert(link);
-        assert(link->network);
-        assert(link->manager);
-        assert(link->manager->rtnl);
-
-        if (!link->network->mac)
-                return 0;
-
-        log_link_debug(link, "Setting MAC address");
-
-        r = sd_rtnl_message_new_link(link->manager->rtnl, &req, RTM_SETLINK, link->ifindex);
-        if (r < 0)
-                return log_link_error_errno(link, r, "Could not allocate RTM_SETLINK message: %m");
-
-        r = sd_netlink_message_append_ether_addr(req, IFLA_ADDRESS, link->network->mac);
-        if (r < 0)
-                return log_link_error_errno(link, r, "Could not set MAC address: %m");
-
-        r = netlink_call_async(link->manager->rtnl, NULL, req, link_mac_handler,
-                               link_netlink_destroy_callback, link);
-        if (r < 0)
-                return log_link_error_errno(link, r, "Could not send rtnetlink message: %m");
-
-        link_ref(link);
-
-        return 0;
-}
-
-static int link_nomaster_handler(sd_netlink *rtnl, sd_netlink_message *m, Link *link) {
-        int r;
-
-        assert(link);
-
-        if (IN_SET(link->state, LINK_STATE_FAILED, LINK_STATE_LINGER))
-                return 1;
-
-        r = sd_netlink_message_get_errno(m);
-        if (r < 0)
-                log_link_message_warning_errno(link, m, r, "Could not set nomaster, ignoring");
-        else
-                log_link_debug(link, "Setting nomaster done.");
-
-        return 1;
-}
-
-static int link_set_nomaster(Link *link) {
-        _cleanup_(sd_netlink_message_unrefp) sd_netlink_message *req = NULL;
-        int r;
-
-        assert(link);
-        assert(link->network);
-        assert(link->manager);
-        assert(link->manager->rtnl);
-
-        /* set it free if not enslaved with networkd */
-        if (link->network->bridge || link->network->bond || link->network->vrf)
-                return 0;
-
-        log_link_debug(link, "Setting nomaster");
-
-        r = sd_rtnl_message_new_link(link->manager->rtnl, &req, RTM_SETLINK, link->ifindex);
-        if (r < 0)
-                return log_link_error_errno(link, r, "Could not allocate RTM_SETLINK message: %m");
-
-        r = sd_netlink_message_append_u32(req, IFLA_MASTER, 0);
-        if (r < 0)
-                return log_link_error_errno(link, r, "Could not append IFLA_MASTER attribute: %m");
-
-        r = netlink_call_async(link->manager->rtnl, NULL, req, link_nomaster_handler,
-                               link_netlink_destroy_callback, link);
-        if (r < 0)
-                return log_link_error_errno(link, r, "Could not send rtnetlink message: %m");
-
-        link_ref(link);
-
-        return 0;
-}
-
 static int set_mtu_handler(sd_netlink *rtnl, sd_netlink_message *m, Link *link) {
         int r;
 
@@ -1820,9 +1721,22 @@
         if (r < 0)
                 return log_link_error_errno(link, r, "Could not allocate RTM_SETLINK message: %m");
 
+        /* set it free if not enslaved with networkd */
+        if (!link->network->bridge && !link->network->bond && !link->network->vrf) {
+                r = sd_netlink_message_append_u32(req, IFLA_MASTER, 0);
+                if (r < 0)
+                        return log_link_error_errno(link, r, "Could not append IFLA_MASTER attribute: %m");
+        }
+
         r = sd_rtnl_message_link_set_flags(req, IFF_UP, IFF_UP);
         if (r < 0)
                 return log_link_error_errno(link, r, "Could not set link flags: %m");
+
+        if (link->network->mac) {
+                r = sd_netlink_message_append_ether_addr(req, IFLA_ADDRESS, link->network->mac);
+                if (r < 0)
+                        return log_link_error_errno(link, r, "Could not set MAC address: %m");
+        }
 
         r = netlink_call_async(link->manager->rtnl, NULL, req, link_up_handler,
                                link_netlink_destroy_callback, link);
@@ -2195,8 +2109,6 @@
         case ACTIVATION_POLICY_UP:
                 if (link->activated)
                         break;
-<<<<<<< HEAD
-=======
                 if (link->flags & IFF_UP)
                         /* WARNING: This retains the previous, buggy, behavior
                          * which avoids changing an interface 'master' if
@@ -2205,7 +2117,6 @@
                          * of systemd-networkd if this is fixed. LP: #1937117
                          */
                         break;
->>>>>>> fe5aaec6
                 _fallthrough_;
         case ACTIVATION_POLICY_ALWAYS_UP:
                 r = link_up(link);
@@ -2898,14 +2809,6 @@
                 return r;
 
         r = link_set_ipv6_hop_limit(link);
-        if (r < 0)
-                return r;
-
-        r = link_set_mac(link);
-        if (r < 0)
-                return r;
-
-        r = link_set_nomaster(link);
         if (r < 0)
                 return r;
 
