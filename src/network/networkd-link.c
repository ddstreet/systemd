--- conflicted
+++ resolved
@@ -1848,7 +1848,6 @@
         r = sd_netlink_message_append_u8(req, IFLA_INET6_ADDR_GEN_MODE, ipv6ll_mode);
         if (r < 0)
                 return log_link_error_errno(link, r, "Could not append IFLA_INET6_ADDR_GEN_MODE: %m");
-<<<<<<< HEAD
 
         r = sd_netlink_message_close_container(req);
         if (r < 0)
@@ -1868,27 +1867,6 @@
         return 0;
 }
 
-=======
-
-        r = sd_netlink_message_close_container(req);
-        if (r < 0)
-                return log_link_error_errno(link, r, "Could not close AF_INET6 container: %m");
-
-        r = sd_netlink_message_close_container(req);
-        if (r < 0)
-                return log_link_error_errno(link, r, "Could not close IFLA_AF_SPEC container: %m");
-
-        r = sd_netlink_call_async(link->manager->rtnl, req, link_address_genmode_handler, link, 0, NULL);
-        if (r < 0)
-                return log_link_error_errno(link, r, "Could not send rtnetlink message: %m");
-
-        link_ref(link);
-        link->setting_genmode = true;
-
-        return 0;
-}
-
->>>>>>> 66a62bef
 static int link_up_handler(sd_netlink *rtnl, sd_netlink_message *m, void *userdata) {
         _cleanup_link_unref_ Link *link = userdata;
         int r;
