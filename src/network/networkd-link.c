/* SPDX-License-Identifier: LGPL-2.1+ */

#include <netinet/ether.h>
#include <linux/if.h>
#include <linux/can/netlink.h>
#include <unistd.h>
#include <stdio_ext.h>

#include "alloc-util.h"
#include "bus-util.h"
#include "dhcp-identifier.h"
#include "dhcp-lease-internal.h"
#include "env-file.h"
#include "fd-util.h"
#include "fileio.h"
#include "missing_network.h"
#include "netdev/vrf.h"
#include "netlink-util.h"
#include "network-internal.h"
#include "networkd-ipv6-proxy-ndp.h"
#include "networkd-lldp-tx.h"
#include "networkd-manager.h"
#include "networkd-ndisc.h"
#include "networkd-neighbor.h"
#include "networkd-radv.h"
#include "networkd-routing-policy-rule.h"
#include "set.h"
#include "socket-util.h"
#include "stdio-util.h"
#include "string-table.h"
#include "strv.h"
#include "sysctl-util.h"
#include "tmpfile-util.h"
#include "udev-util.h"
#include "util.h"
#include "virt.h"

uint32_t link_get_vrf_table(Link *link) {
        return link->network->vrf ? VRF(link->network->vrf)->table : RT_TABLE_MAIN;
}

uint32_t link_get_dhcp_route_table(Link *link) {
        /* When the interface is part of an VRF use the VRFs routing table, unless
         * another table is explicitly specified. */
        if (link->network->dhcp_route_table_set)
                return link->network->dhcp_route_table;
        return link_get_vrf_table(link);
}

uint32_t link_get_ipv6_accept_ra_route_table(Link *link) {
        if (link->network->ipv6_accept_ra_route_table_set)
                return link->network->ipv6_accept_ra_route_table;
        return link_get_vrf_table(link);
}

DUID* link_get_duid(Link *link) {
        if (link->network->duid.type != _DUID_TYPE_INVALID)
                return &link->network->duid;
        else
                return &link->manager->duid;
}

int link_sysctl_ipv6_enabled(Link *link) {
        _cleanup_free_ char *value = NULL;
        int r;

        r = sysctl_read_ip_property(AF_INET6, link->ifname, "disable_ipv6", &value);
        if (r < 0)
                return log_link_warning_errno(link, r,
                                              "Failed to read net.ipv6.conf.%s.disable_ipv6 sysctl property: %m",
                                              link->ifname);

        link->sysctl_ipv6_enabled = value[0] == '0';
        return link->sysctl_ipv6_enabled;
}

static bool link_dhcp6_enabled(Link *link) {
        assert(link);

        if (!socket_ipv6_is_supported())
                return false;

        if (link->flags & IFF_LOOPBACK)
                return false;

        if (!link->network)
                return false;

        if (link->network->bond)
                return false;

        if (link_sysctl_ipv6_enabled(link) == 0)
                return false;

        return link->network->dhcp & ADDRESS_FAMILY_IPV6;
}

static bool link_dhcp4_enabled(Link *link) {
        assert(link);

        if (link->flags & IFF_LOOPBACK)
                return false;

        if (!link->network)
                return false;

        if (link->network->bond)
                return false;

        return link->network->dhcp & ADDRESS_FAMILY_IPV4;
}

static bool link_dhcp4_server_enabled(Link *link) {
        assert(link);

        if (link->flags & IFF_LOOPBACK)
                return false;

        if (!link->network)
                return false;

        if (link->network->bond)
                return false;

        return link->network->dhcp_server;
}

static bool link_ipv4ll_enabled(Link *link) {
        assert(link);

        if (link->flags & IFF_LOOPBACK)
                return false;

        if (!link->network)
                return false;

        if (STRPTR_IN_SET(link->kind, "vrf", "wireguard"))
                return false;

        if (link->network->bond)
                return false;

        return link->network->link_local & ADDRESS_FAMILY_IPV4;
}

static bool link_ipv6ll_enabled(Link *link) {
        assert(link);

        if (!socket_ipv6_is_supported())
                return false;

        if (link->flags & IFF_LOOPBACK)
                return false;

        if (!link->network)
                return false;

        if (STRPTR_IN_SET(link->kind, "vrf", "wireguard"))
                return false;

        if (link->network->bond)
                return false;

        if (link_sysctl_ipv6_enabled(link) == 0)
                return false;

        return link->network->link_local & ADDRESS_FAMILY_IPV6;
}

static bool link_ipv6_enabled(Link *link) {
        assert(link);

        if (!socket_ipv6_is_supported())
                return false;

        if (link->network->bond)
                return false;

        if (link_sysctl_ipv6_enabled(link) == 0)
                return false;

        /* DHCPv6 client will not be started if no IPv6 link-local address is configured. */
        return link_ipv6ll_enabled(link) || network_has_static_ipv6_addresses(link->network);
}

static bool link_radv_enabled(Link *link) {
        assert(link);

        if (!link_ipv6ll_enabled(link))
                return false;

        return link->network->router_prefix_delegation != RADV_PREFIX_DELEGATION_NONE;
}

static bool link_lldp_rx_enabled(Link *link) {
        assert(link);

        if (link->flags & IFF_LOOPBACK)
                return false;

        if (link->iftype != ARPHRD_ETHER)
                return false;

        if (!link->network)
                return false;

        /* LLDP should be handled on bridge slaves as those have a direct
         * connection to their peers not on the bridge master. Linux doesn't
         * even (by default) forward lldp packets to the bridge master.*/
        if (streq_ptr("bridge", link->kind))
                return false;

        return link->network->lldp_mode != LLDP_MODE_NO;
}

static bool link_lldp_emit_enabled(Link *link) {
        assert(link);

        if (link->flags & IFF_LOOPBACK)
                return false;

        if (link->iftype != ARPHRD_ETHER)
                return false;

        if (!link->network)
                return false;

        return link->network->lldp_emit != LLDP_EMIT_NO;
}

static bool link_ipv4_forward_enabled(Link *link) {
        assert(link);

        if (link->flags & IFF_LOOPBACK)
                return false;

        if (!link->network)
                return false;

        if (link->network->ip_forward == _ADDRESS_FAMILY_BOOLEAN_INVALID)
                return false;

        return link->network->ip_forward & ADDRESS_FAMILY_IPV4;
}

static bool link_ipv6_forward_enabled(Link *link) {
        assert(link);

        if (!socket_ipv6_is_supported())
                return false;

        if (link->flags & IFF_LOOPBACK)
                return false;

        if (!link->network)
                return false;

        if (link->network->ip_forward == _ADDRESS_FAMILY_BOOLEAN_INVALID)
                return false;

        if (link_sysctl_ipv6_enabled(link) == 0)
                return false;

        return link->network->ip_forward & ADDRESS_FAMILY_IPV6;
}

static bool link_proxy_arp_enabled(Link *link) {
        assert(link);

        if (link->flags & IFF_LOOPBACK)
                return false;

        if (!link->network)
                return false;

        if (link->network->proxy_arp < 0)
                return false;

        return true;
}

static bool link_ipv6_accept_ra_enabled_implicit(Link *link, bool * implicit) {
        assert(link);

        if (!socket_ipv6_is_supported())
                return false;

        if (link->flags & IFF_LOOPBACK)
                return false;

        if (!link->network)
                return false;

        if (!link_ipv6ll_enabled(link))
                return false;

        /* If unset use system default (enabled if local forwarding is disabled.
         * disabled if local forwarding is enabled).
         * If set, ignore or enforce RA independent of local forwarding state.
         */
        if (link->network->ipv6_accept_ra < 0) {
                /* default to accept RA if ip_forward is disabled and ignore RA if ip_forward is enabled */
                if (implicit)
                        *implicit = true;
                return !link_ipv6_forward_enabled(link);
        }
        else if (link->network->ipv6_accept_ra > 0)
                /* accept RA even if ip_forward is enabled */
                return true;
        else
                /* ignore RA */
                return false;
}

static bool link_ipv6_accept_ra_enabled(Link *link) {
        return link_ipv6_accept_ra_enabled_implicit(link, NULL);
}

static IPv6PrivacyExtensions link_ipv6_privacy_extensions(Link *link) {
        assert(link);

        if (!socket_ipv6_is_supported())
                return _IPV6_PRIVACY_EXTENSIONS_INVALID;

        if (link->flags & IFF_LOOPBACK)
                return _IPV6_PRIVACY_EXTENSIONS_INVALID;

        if (!link->network)
                return _IPV6_PRIVACY_EXTENSIONS_INVALID;

        return link->network->ipv6_privacy_extensions;
}

static int link_enable_ipv6(Link *link) {
        bool disabled;
        int r;

        if (link->flags & IFF_LOOPBACK)
                return 0;

        disabled = !link_ipv6_enabled(link);

        r = sysctl_write_ip_property_boolean(AF_INET6, link->ifname, "disable_ipv6", disabled);
        if (r < 0)
                log_link_warning_errno(link, r, "Cannot %s IPv6 for interface %s: %m",
                                       enable_disable(!disabled), link->ifname);
        else
                log_link_info(link, "IPv6 successfully %sd", enable_disable(!disabled));

        return 0;
}

static bool link_is_enslaved(Link *link) {
        if (link->flags & IFF_SLAVE)
                /* Even if the link is not managed by networkd, honor IFF_SLAVE flag. */
                return true;

        if (!link->enslaved_raw)
                return false;

        if (!link->network)
                return false;

        if (link->network->bridge)
                /* TODO: support the case when link is not managed by networkd. */
                return true;

        return false;
}

static void link_update_master_operstate(Link *link, NetDev *netdev) {
        Link *master;

        if (!netdev)
                return;

        if (link_get(link->manager, netdev->ifindex, &master) < 0)
                return;

        link_update_operstate(master, true);
}

void link_update_operstate(Link *link, bool also_update_master) {
        LinkOperationalState operstate;
        Iterator i;

        assert(link);

        if (link->kernel_operstate == IF_OPER_DORMANT)
                operstate = LINK_OPERSTATE_DORMANT;
        else if (link_has_carrier(link)) {
                Address *address;
                uint8_t scope = RT_SCOPE_NOWHERE;

                /* if we have carrier, check what addresses we have */
                SET_FOREACH(address, link->addresses, i) {
                        if (!address_is_ready(address))
                                continue;

                        if (address->scope < scope)
                                scope = address->scope;
                }

                /* for operstate we also take foreign addresses into account */
                SET_FOREACH(address, link->addresses_foreign, i) {
                        if (!address_is_ready(address))
                                continue;

                        if (address->scope < scope)
                                scope = address->scope;
                }

                if (scope < RT_SCOPE_SITE)
                        /* universally accessible addresses found */
                        operstate = LINK_OPERSTATE_ROUTABLE;
                else if (scope < RT_SCOPE_HOST)
                        /* only link or site local addresses found */
                        operstate = LINK_OPERSTATE_DEGRADED;
                else
                        /* no useful addresses found */
                        operstate = LINK_OPERSTATE_CARRIER;
        } else if (link->flags & IFF_UP)
                operstate = LINK_OPERSTATE_NO_CARRIER;
        else
                operstate = LINK_OPERSTATE_OFF;

        if (IN_SET(operstate, LINK_OPERSTATE_DEGRADED, LINK_OPERSTATE_CARRIER) &&
            link_is_enslaved(link))
                operstate = LINK_OPERSTATE_ENSLAVED;

        if (operstate >= LINK_OPERSTATE_CARRIER) {
                Link *slave;

                HASHMAP_FOREACH(slave, link->slaves, i) {
                        link_update_operstate(slave, false);

                        if (slave->operstate < LINK_OPERSTATE_CARRIER)
                                operstate = LINK_OPERSTATE_DEGRADED_CARRIER;
                }
        }

        if (link->operstate != operstate) {
                link->operstate = operstate;
                link_send_changed(link, "OperationalState", NULL);
                link_dirty(link);
        }

        if (also_update_master && link->network) {
                link_update_master_operstate(link, link->network->bond);
                link_update_master_operstate(link, link->network->bridge);
        }
}

#define FLAG_STRING(string, flag, old, new) \
        (((old ^ new) & flag) \
                ? ((old & flag) ? (" -" string) : (" +" string)) \
                : "")

static int link_update_flags(Link *link, sd_netlink_message *m) {
        unsigned flags, unknown_flags_added, unknown_flags_removed, unknown_flags;
        uint8_t operstate;
        int r;

        assert(link);

        r = sd_rtnl_message_link_get_flags(m, &flags);
        if (r < 0)
                return log_link_warning_errno(link, r, "Could not get link flags: %m");

        r = sd_netlink_message_read_u8(m, IFLA_OPERSTATE, &operstate);
        if (r < 0)
                /* if we got a message without operstate, take it to mean
                   the state was unchanged */
                operstate = link->kernel_operstate;

        if ((link->flags == flags) && (link->kernel_operstate == operstate))
                return 0;

        if (link->flags != flags) {
                log_link_debug(link, "Flags change:%s%s%s%s%s%s%s%s%s%s%s%s%s%s%s%s%s%s%s",
                               FLAG_STRING("LOOPBACK", IFF_LOOPBACK, link->flags, flags),
                               FLAG_STRING("MASTER", IFF_MASTER, link->flags, flags),
                               FLAG_STRING("SLAVE", IFF_SLAVE, link->flags, flags),
                               FLAG_STRING("UP", IFF_UP, link->flags, flags),
                               FLAG_STRING("DORMANT", IFF_DORMANT, link->flags, flags),
                               FLAG_STRING("LOWER_UP", IFF_LOWER_UP, link->flags, flags),
                               FLAG_STRING("RUNNING", IFF_RUNNING, link->flags, flags),
                               FLAG_STRING("MULTICAST", IFF_MULTICAST, link->flags, flags),
                               FLAG_STRING("BROADCAST", IFF_BROADCAST, link->flags, flags),
                               FLAG_STRING("POINTOPOINT", IFF_POINTOPOINT, link->flags, flags),
                               FLAG_STRING("PROMISC", IFF_PROMISC, link->flags, flags),
                               FLAG_STRING("ALLMULTI", IFF_ALLMULTI, link->flags, flags),
                               FLAG_STRING("PORTSEL", IFF_PORTSEL, link->flags, flags),
                               FLAG_STRING("AUTOMEDIA", IFF_AUTOMEDIA, link->flags, flags),
                               FLAG_STRING("DYNAMIC", IFF_DYNAMIC, link->flags, flags),
                               FLAG_STRING("NOARP", IFF_NOARP, link->flags, flags),
                               FLAG_STRING("NOTRAILERS", IFF_NOTRAILERS, link->flags, flags),
                               FLAG_STRING("DEBUG", IFF_DEBUG, link->flags, flags),
                               FLAG_STRING("ECHO", IFF_ECHO, link->flags, flags));

                unknown_flags = ~(IFF_LOOPBACK | IFF_MASTER | IFF_SLAVE | IFF_UP |
                                  IFF_DORMANT | IFF_LOWER_UP | IFF_RUNNING |
                                  IFF_MULTICAST | IFF_BROADCAST | IFF_POINTOPOINT |
                                  IFF_PROMISC | IFF_ALLMULTI | IFF_PORTSEL |
                                  IFF_AUTOMEDIA | IFF_DYNAMIC | IFF_NOARP |
                                  IFF_NOTRAILERS | IFF_DEBUG | IFF_ECHO);
                unknown_flags_added = ((link->flags ^ flags) & flags & unknown_flags);
                unknown_flags_removed = ((link->flags ^ flags) & link->flags & unknown_flags);

                /* link flags are currently at most 18 bits, let's align to
                 * printing 20 */
                if (unknown_flags_added)
                        log_link_debug(link,
                                       "Unknown link flags gained: %#.5x (ignoring)",
                                       unknown_flags_added);

                if (unknown_flags_removed)
                        log_link_debug(link,
                                       "Unknown link flags lost: %#.5x (ignoring)",
                                       unknown_flags_removed);
        }

        link->flags = flags;
        link->kernel_operstate = operstate;

        link_update_operstate(link, true);

        return 0;
}

DEFINE_TRIVIAL_CLEANUP_FUNC(Link*, link_unref);

static int link_new(Manager *manager, sd_netlink_message *message, Link **ret) {
        _cleanup_(link_unrefp) Link *link = NULL;
        uint16_t type;
        const char *ifname, *kind = NULL;
        int r, ifindex;
        unsigned short iftype;

        assert(manager);
        assert(message);
        assert(ret);

        /* check for link kind */
        r = sd_netlink_message_enter_container(message, IFLA_LINKINFO);
        if (r == 0) {
                (void) sd_netlink_message_read_string(message, IFLA_INFO_KIND, &kind);
                r = sd_netlink_message_exit_container(message);
                if (r < 0)
                        return r;
        }

        r = sd_netlink_message_get_type(message, &type);
        if (r < 0)
                return r;
        else if (type != RTM_NEWLINK)
                return -EINVAL;

        r = sd_rtnl_message_link_get_ifindex(message, &ifindex);
        if (r < 0)
                return r;
        else if (ifindex <= 0)
                return -EINVAL;

        r = sd_rtnl_message_link_get_type(message, &iftype);
        if (r < 0)
                return r;

        r = sd_netlink_message_read_string(message, IFLA_IFNAME, &ifname);
        if (r < 0)
                return r;

        link = new(Link, 1);
        if (!link)
                return -ENOMEM;

        *link = (Link) {
                .n_ref = 1,
                .manager = manager,
                .state = LINK_STATE_PENDING,
                .rtnl_extended_attrs = true,
                .ifindex = ifindex,
                .iftype = iftype,
                .sysctl_ipv6_enabled = -1,
        };

        link->ifname = strdup(ifname);
        if (!link->ifname)
                return -ENOMEM;

        if (kind) {
                link->kind = strdup(kind);
                if (!link->kind)
                        return -ENOMEM;
        }

        r = sd_netlink_message_read_u32(message, IFLA_MASTER, (uint32_t *)&link->master_ifindex);
        if (r < 0)
                log_link_debug_errno(link, r, "New device has no master, continuing without");

        r = sd_netlink_message_read_ether_addr(message, IFLA_ADDRESS, &link->mac);
        if (r < 0)
                log_link_debug_errno(link, r, "MAC address not found for new device, continuing without");

        if (asprintf(&link->state_file, "/run/systemd/netif/links/%d", link->ifindex) < 0)
                return -ENOMEM;

        if (asprintf(&link->lease_file, "/run/systemd/netif/leases/%d", link->ifindex) < 0)
                return -ENOMEM;

        if (asprintf(&link->lldp_file, "/run/systemd/netif/lldp/%d", link->ifindex) < 0)
                return -ENOMEM;

        r = hashmap_ensure_allocated(&manager->links, NULL);
        if (r < 0)
                return r;

        r = hashmap_put(manager->links, INT_TO_PTR(link->ifindex), link);
        if (r < 0)
                return r;

        r = link_update_flags(link, message);
        if (r < 0)
                return r;

        *ret = TAKE_PTR(link);

        return 0;
}

static void link_detach_from_manager(Link *link) {
        if (!link || !link->manager)
                return;

        hashmap_remove(link->manager->links, INT_TO_PTR(link->ifindex));
        set_remove(link->manager->links_requesting_uuid, link);
        link_clean(link);
}

static Link *link_free(Link *link) {
        Link *carrier, *master;
        Address *address;
        Route *route;
        Iterator i;

        assert(link);

        while ((route = set_first(link->routes)))
                route_free(route);

        while ((route = set_first(link->routes_foreign)))
                route_free(route);

        link->routes = set_free(link->routes);
        link->routes_foreign = set_free(link->routes_foreign);

        while ((address = set_first(link->addresses)))
                address_free(address);

        while ((address = set_first(link->addresses_foreign)))
                address_free(address);

        link->addresses = set_free(link->addresses);
        link->addresses_foreign = set_free(link->addresses_foreign);

        while ((address = link->pool_addresses)) {
                LIST_REMOVE(addresses, link->pool_addresses, address);
                address_free(address);
        }

        sd_dhcp_server_unref(link->dhcp_server);
        sd_dhcp_client_unref(link->dhcp_client);
        sd_dhcp_lease_unref(link->dhcp_lease);

        link_lldp_emit_stop(link);

        free(link->lease_file);

        sd_lldp_unref(link->lldp);
        free(link->lldp_file);

        ndisc_flush(link);

        sd_ipv4ll_unref(link->ipv4ll);
        sd_dhcp6_client_unref(link->dhcp6_client);
        sd_ndisc_unref(link->ndisc);
        sd_radv_unref(link->radv);

        link_detach_from_manager(link);

        free(link->ifname);

        free(link->kind);

        (void) unlink(link->state_file);
        free(link->state_file);

        sd_device_unref(link->sd_device);

        HASHMAP_FOREACH (carrier, link->bound_to_links, i)
                hashmap_remove(link->bound_to_links, INT_TO_PTR(carrier->ifindex));
        hashmap_free(link->bound_to_links);

        HASHMAP_FOREACH (carrier, link->bound_by_links, i)
                hashmap_remove(link->bound_by_links, INT_TO_PTR(carrier->ifindex));
        hashmap_free(link->bound_by_links);

        hashmap_free(link->slaves);

        if (link->network) {
                if (link->network->bond &&
                    link_get(link->manager, link->network->bond->ifindex, &master) >= 0)
                        (void) hashmap_remove(master->slaves, INT_TO_PTR(link->ifindex));

                if (link->network->bridge &&
                    link_get(link->manager, link->network->bridge->ifindex, &master) >= 0)
                        (void) hashmap_remove(master->slaves, INT_TO_PTR(link->ifindex));
        }

        return mfree(link);
}

DEFINE_TRIVIAL_REF_UNREF_FUNC(Link, link, link_free);

int link_get(Manager *m, int ifindex, Link **ret) {
        Link *link;

        assert(m);
        assert(ifindex);
        assert(ret);

        link = hashmap_get(m->links, INT_TO_PTR(ifindex));
        if (!link)
                return -ENODEV;

        *ret = link;

        return 0;
}

static void link_set_state(Link *link, LinkState state) {
        assert(link);

        if (link->state == state)
                return;

        link->state = state;

        link_send_changed(link, "AdministrativeState", NULL);
}

static void link_enter_unmanaged(Link *link) {
        assert(link);

        log_link_debug(link, "Unmanaged");

        link_set_state(link, LINK_STATE_UNMANAGED);

        link_dirty(link);
}

int link_stop_clients(Link *link, bool may_keep_dhcp) {
        int r = 0, k;

        assert(link);
        assert(link->manager);
        assert(link->manager->event);

        if (link->dhcp_client && (!may_keep_dhcp || !link->network ||
                                  !FLAGS_SET(link->network->keep_configuration, KEEP_CONFIGURATION_DHCP_ON_STOP))) {
                k = sd_dhcp_client_stop(link->dhcp_client);
                if (k < 0)
                        r = log_link_warning_errno(link, k, "Could not stop DHCPv4 client: %m");
        }

        if (link->ipv4ll) {
                k = sd_ipv4ll_stop(link->ipv4ll);
                if (k < 0)
                        r = log_link_warning_errno(link, k, "Could not stop IPv4 link-local: %m");
        }

        if (link->dhcp6_client) {
                k = sd_dhcp6_client_stop(link->dhcp6_client);
                if (k < 0)
                        r = log_link_warning_errno(link, k, "Could not stop DHCPv6 client: %m");
        }

        if (link->ndisc) {
                k = sd_ndisc_stop(link->ndisc);
                if (k < 0)
                        r = log_link_warning_errno(link, k, "Could not stop IPv6 Router Discovery: %m");
        }

        if (link->radv) {
                k = sd_radv_stop(link->radv);
                if (k < 0)
                        r = log_link_warning_errno(link, k, "Could not stop IPv6 Router Advertisement: %m");
        }

        link_lldp_emit_stop(link);
        return r;
}

void link_enter_failed(Link *link) {
        assert(link);

        if (IN_SET(link->state, LINK_STATE_FAILED, LINK_STATE_LINGER))
                return;

        log_link_warning(link, "Failed");

        link_set_state(link, LINK_STATE_FAILED);

        link_stop_clients(link, false);

        link_dirty(link);
}

static Address* link_find_dhcp_server_address(Link *link) {
        Address *address;

        assert(link);
        assert(link->network);

        /* The first statically configured address if there is any */
        LIST_FOREACH(addresses, address, link->network->static_addresses) {

                if (address->family != AF_INET)
                        continue;

                if (in_addr_is_null(address->family, &address->in_addr))
                        continue;

                return address;
        }

        /* If that didn't work, find a suitable address we got from the pool */
        LIST_FOREACH(addresses, address, link->pool_addresses) {
                if (address->family != AF_INET)
                        continue;

                return address;
        }

        return NULL;
}

static int link_join_netdevs_after_configured(Link *link) {
        NetDev *netdev;
        Iterator i;
        int r;

        HASHMAP_FOREACH(netdev, link->network->stacked_netdevs, i) {
                if (netdev->ifindex > 0)
                        /* Assume already enslaved. */
                        continue;

                if (netdev_get_create_type(netdev) != NETDEV_CREATE_AFTER_CONFIGURED)
                        continue;

                log_struct(LOG_DEBUG,
                           LOG_LINK_INTERFACE(link),
                           LOG_NETDEV_INTERFACE(netdev),
                           LOG_LINK_MESSAGE(link, "Enslaving by '%s'", netdev->ifname));

                r = netdev_join(netdev, link, NULL);
                if (r < 0)
                        return log_struct_errno(LOG_WARNING, r,
                                                LOG_LINK_INTERFACE(link),
                                                LOG_NETDEV_INTERFACE(netdev),
                                                LOG_LINK_MESSAGE(link, "Could not join netdev '%s': %m", netdev->ifname));
        }

        return 0;
}

static void link_enter_configured(Link *link) {
        assert(link);
        assert(link->network);

        if (link->state != LINK_STATE_CONFIGURING)
                return;

        log_link_info(link, "Configured");

        link_set_state(link, LINK_STATE_CONFIGURED);

        (void) link_join_netdevs_after_configured(link);

        link_dirty(link);
}

static int link_request_set_routing_policy_rule(Link *link) {
        RoutingPolicyRule *rule, *rrule = NULL;
        int r;

        assert(link);
        assert(link->network);

        link_set_state(link, LINK_STATE_CONFIGURING);
        link->routing_policy_rules_configured = false;

        LIST_FOREACH(rules, rule, link->network->rules) {
                r = routing_policy_rule_get(link->manager, rule->family, &rule->from, rule->from_prefixlen, &rule->to,
                                            rule->to_prefixlen, rule->tos, rule->fwmark, rule->table, rule->iif, rule->oif,
                                            rule->protocol, &rule->sport, &rule->dport, &rrule);
                if (r == 0) {
                        (void) routing_policy_rule_make_local(link->manager, rrule);
                        continue;
                }

                r = routing_policy_rule_configure(rule, link, NULL, false);
                if (r < 0) {
                        log_link_warning_errno(link, r, "Could not set routing policy rules: %m");
                        link_enter_failed(link);
                        return r;
                }
                if (r > 0)
                        link->routing_policy_rule_messages++;
        }

        routing_policy_rule_purge(link->manager, link);
        if (link->routing_policy_rule_messages == 0) {
                link->routing_policy_rules_configured = true;
                link_check_ready(link);
        } else
                log_link_debug(link, "Setting routing policy rules");

        return 0;
}

static int route_handler(sd_netlink *rtnl, sd_netlink_message *m, Link *link) {
        int r;

        assert(link);
        assert(link->route_messages > 0);
        assert(IN_SET(link->state, LINK_STATE_CONFIGURING,
                      LINK_STATE_FAILED, LINK_STATE_LINGER));

        link->route_messages--;

        if (IN_SET(link->state, LINK_STATE_FAILED, LINK_STATE_LINGER))
                return 1;

        r = sd_netlink_message_get_errno(m);
        if (r < 0 && r != -EEXIST)
                log_link_warning_errno(link, r, "Could not set route: %m");

        if (link->route_messages == 0) {
                log_link_debug(link, "Routes set");
                link->static_routes_configured = true;
                link_check_ready(link);
        }

        return 1;
}

int link_request_set_routes(Link *link) {
        enum {
                PHASE_NON_GATEWAY, /* First phase: Routes without a gateway */
                PHASE_GATEWAY,     /* Second phase: Routes with a gateway */
                _PHASE_MAX
        } phase;
        Route *rt;
        int r;

        assert(link);
        assert(link->network);
        assert(link->addresses_configured);
        assert(link->address_messages == 0);
        assert(link->state != _LINK_STATE_INVALID);

        link_set_state(link, LINK_STATE_CONFIGURING);
        link->static_routes_configured = false;

        r = link_request_set_routing_policy_rule(link);
        if (r < 0)
                return r;

        /* First add the routes that enable us to talk to gateways, then add in the others that need a gateway. */
        for (phase = 0; phase < _PHASE_MAX; phase++)
                LIST_FOREACH(routes, rt, link->network->static_routes) {

                        if (in_addr_is_null(rt->family, &rt->gw) != (phase == PHASE_NON_GATEWAY))
                                continue;

                        r = route_configure(rt, link, route_handler);
                        if (r < 0) {
                                log_link_warning_errno(link, r, "Could not set routes: %m");
                                link_enter_failed(link);
                                return r;
                        }
                        if (r > 0)
                                link->route_messages++;
                }

        if (link->route_messages == 0) {
                link->static_routes_configured = true;
                link_check_ready(link);
        } else
                log_link_debug(link, "Setting routes");

        return 0;
}

void link_check_ready(Link *link) {
        Address *a;
        Iterator i;

        assert(link);

        if (IN_SET(link->state, LINK_STATE_FAILED, LINK_STATE_LINGER))
                return;

        if (!link->network)
                return;

        if (!link->addresses_configured)
                return;

        if (!link->neighbors_configured)
                return;

        SET_FOREACH(a, link->addresses, i)
                if (!address_is_ready(a))
                        return;

        if (!link->addresses_ready) {
                link->addresses_ready = true;
                link_request_set_routes(link);
        }

        if (!link->static_routes_configured)
                return;

        if (!link->routing_policy_rules_configured)
                return;

        if (link_ipv4ll_enabled(link))
                if (!link->ipv4ll_address ||
                    !link->ipv4ll_route)
                        return;

        if (link_ipv6ll_enabled(link) &&
            in_addr_is_null(AF_INET6, (const union in_addr_union*) &link->ipv6ll_address))
                return;

        if ((link_dhcp4_enabled(link) && !link_dhcp6_enabled(link) &&
             !link->dhcp4_configured) ||
            (link_dhcp6_enabled(link) && !link_dhcp4_enabled(link) &&
             !link->dhcp6_configured) ||
            (link_dhcp4_enabled(link) && link_dhcp6_enabled(link) &&
             !link->dhcp4_configured && !link->dhcp6_configured))
                return;

        bool implicit = false;
        if (link_ipv6_accept_ra_enabled_implicit(link, &implicit) && !link->ndisc_configured)
                if (!implicit)
                        return;

        if (link->state != LINK_STATE_CONFIGURED)
                link_enter_configured(link);

        return;
}

static int link_request_set_neighbors(Link *link) {
        Neighbor *neighbor;
        int r;

        assert(link);
        assert(link->network);
        assert(link->state != _LINK_STATE_INVALID);

        link_set_state(link, LINK_STATE_CONFIGURING);
        link->neighbors_configured = false;

        LIST_FOREACH(neighbors, neighbor, link->network->neighbors) {
                r = neighbor_configure(neighbor, link, NULL);
                if (r < 0) {
                        log_link_warning_errno(link, r, "Could not set neighbor: %m");
                        link_enter_failed(link);
                        return r;
                }
        }

        if (link->neighbor_messages == 0) {
                link->neighbors_configured = true;
                link_check_ready(link);
        } else
                log_link_debug(link, "Setting neighbors");

        return 0;
}

static int address_handler(sd_netlink *rtnl, sd_netlink_message *m, Link *link) {
        int r;

        assert(rtnl);
        assert(m);
        assert(link);
        assert(link->ifname);
        assert(link->address_messages > 0);
        assert(IN_SET(link->state, LINK_STATE_CONFIGURING,
               LINK_STATE_FAILED, LINK_STATE_LINGER));

        link->address_messages--;

        if (IN_SET(link->state, LINK_STATE_FAILED, LINK_STATE_LINGER))
                return 1;

        r = sd_netlink_message_get_errno(m);
        if (r < 0 && r != -EEXIST)
                log_link_warning_errno(link, r, "could not set address: %m");
        else if (r >= 0)
                manager_rtnl_process_address(rtnl, m, link->manager);

        if (link->address_messages == 0) {
                log_link_debug(link, "Addresses set");
                link->addresses_configured = true;
                link_check_ready(link);
        }

        return 1;
}

static int link_push_uplink_dns_to_dhcp_server(Link *link, sd_dhcp_server *s) {
        _cleanup_free_ struct in_addr *addresses = NULL;
        size_t n_addresses = 0, n_allocated = 0;
        unsigned i;

        log_debug("Copying DNS server information from %s", link->ifname);

        if (!link->network)
                return 0;

        for (i = 0; i < link->network->n_dns; i++) {
                struct in_addr ia;

                /* Only look for IPv4 addresses */
                if (link->network->dns[i].family != AF_INET)
                        continue;

                ia = link->network->dns[i].address.in;

                /* Never propagate obviously borked data */
                if (in4_addr_is_null(&ia) || in4_addr_is_localhost(&ia))
                        continue;

                if (!GREEDY_REALLOC(addresses, n_allocated, n_addresses + 1))
                        return log_oom();

                addresses[n_addresses++] = ia;
        }

        if (link->network->dhcp_use_dns && link->dhcp_lease) {
                const struct in_addr *da = NULL;
                int j, n;

                n = sd_dhcp_lease_get_dns(link->dhcp_lease, &da);
                if (n > 0) {

                        if (!GREEDY_REALLOC(addresses, n_allocated, n_addresses + n))
                                return log_oom();

                        for (j = 0; j < n; j++)
                                if (in4_addr_is_non_local(&da[j]))
                                        addresses[n_addresses++] = da[j];
                }
        }

        if (n_addresses <= 0)
                return 0;

        return sd_dhcp_server_set_dns(s, addresses, n_addresses);
}

static int link_push_uplink_ntp_to_dhcp_server(Link *link, sd_dhcp_server *s) {
        _cleanup_free_ struct in_addr *addresses = NULL;
        size_t n_addresses = 0, n_allocated = 0;
        char **a;

        if (!link->network)
                return 0;

        log_debug("Copying NTP server information from %s", link->ifname);

        STRV_FOREACH(a, link->network->ntp) {
                struct in_addr ia;

                /* Only look for IPv4 addresses */
                if (inet_pton(AF_INET, *a, &ia) <= 0)
                        continue;

                /* Never propagate obviously borked data */
                if (in4_addr_is_null(&ia) || in4_addr_is_localhost(&ia))
                        continue;

                if (!GREEDY_REALLOC(addresses, n_allocated, n_addresses + 1))
                        return log_oom();

                addresses[n_addresses++] = ia;
        }

        if (link->network->dhcp_use_ntp && link->dhcp_lease) {
                const struct in_addr *da = NULL;
                int j, n;

                n = sd_dhcp_lease_get_ntp(link->dhcp_lease, &da);
                if (n > 0) {

                        if (!GREEDY_REALLOC(addresses, n_allocated, n_addresses + n))
                                return log_oom();

                        for (j = 0; j < n; j++)
                                if (in4_addr_is_non_local(&da[j]))
                                        addresses[n_addresses++] = da[j];
                }
        }

        if (n_addresses <= 0)
                return 0;

        return sd_dhcp_server_set_ntp(s, addresses, n_addresses);
}

static int link_set_bridge_fdb(Link *link) {
        FdbEntry *fdb_entry;
        int r;

        LIST_FOREACH(static_fdb_entries, fdb_entry, link->network->static_fdb_entries) {
                r = fdb_entry_configure(link, fdb_entry);
                if (r < 0)
                        return log_link_error_errno(link, r, "Failed to add MAC entry to static MAC table: %m");
        }

        return 0;
}

static int link_request_set_addresses(Link *link) {
        AddressLabel *label;
        Address *ad;
        int r;

        assert(link);
        assert(link->network);
        assert(link->state != _LINK_STATE_INVALID);

        link_set_state(link, LINK_STATE_CONFIGURING);

        /* Reset all *_configured flags we are configuring. */
        link->addresses_configured = false;
        link->addresses_ready = false;
        link->neighbors_configured = false;
        link->static_routes_configured = false;
        link->routing_policy_rules_configured = false;

        r = link_set_bridge_fdb(link);
        if (r < 0)
                return r;

        r = link_request_set_neighbors(link);
        if (r < 0)
                return r;

        LIST_FOREACH(addresses, ad, link->network->static_addresses) {
                bool update;

                update = address_get(link, ad->family, &ad->in_addr, ad->prefixlen, NULL) > 0;

                r = address_configure(ad, link, address_handler, update);
                if (r < 0) {
                        log_link_warning_errno(link, r, "Could not set addresses: %m");
                        link_enter_failed(link);
                        return r;
                }
                if (r > 0)
                        link->address_messages++;
        }

        LIST_FOREACH(labels, label, link->network->address_labels) {
                r = address_label_configure(label, link, NULL, false);
                if (r < 0) {
                        log_link_warning_errno(link, r, "Could not set address label: %m");
                        link_enter_failed(link);
                        return r;
                }

                link->address_label_messages++;
        }

        /* now that we can figure out a default address for the dhcp server,
           start it */
        if (link_dhcp4_server_enabled(link) && (link->flags & IFF_UP)) {
                Address *address;
                Link *uplink = NULL;
                bool acquired_uplink = false;

                address = link_find_dhcp_server_address(link);
                if (!address) {
                        log_link_warning(link, "Failed to find suitable address for DHCPv4 server instance.");
                        link_enter_failed(link);
                        return 0;
                }

                /* use the server address' subnet as the pool */
                r = sd_dhcp_server_configure_pool(link->dhcp_server, &address->in_addr.in, address->prefixlen,
                                                  link->network->dhcp_server_pool_offset, link->network->dhcp_server_pool_size);
                if (r < 0)
                        return r;

                /* TODO:
                r = sd_dhcp_server_set_router(link->dhcp_server,
                                              &main_address->in_addr.in);
                if (r < 0)
                        return r;
                */

                if (link->network->dhcp_server_max_lease_time_usec > 0) {
                        r = sd_dhcp_server_set_max_lease_time(
                                        link->dhcp_server,
                                        DIV_ROUND_UP(link->network->dhcp_server_max_lease_time_usec, USEC_PER_SEC));
                        if (r < 0)
                                return r;
                }

                if (link->network->dhcp_server_default_lease_time_usec > 0) {
                        r = sd_dhcp_server_set_default_lease_time(
                                        link->dhcp_server,
                                        DIV_ROUND_UP(link->network->dhcp_server_default_lease_time_usec, USEC_PER_SEC));
                        if (r < 0)
                                return r;
                }

                if (link->network->dhcp_server_emit_dns) {

                        if (link->network->n_dhcp_server_dns > 0)
                                r = sd_dhcp_server_set_dns(link->dhcp_server, link->network->dhcp_server_dns, link->network->n_dhcp_server_dns);
                        else {
                                uplink = manager_find_uplink(link->manager, link);
                                acquired_uplink = true;

                                if (!uplink) {
                                        log_link_debug(link, "Not emitting DNS server information on link, couldn't find suitable uplink.");
                                        r = 0;
                                } else
                                        r = link_push_uplink_dns_to_dhcp_server(uplink, link->dhcp_server);
                        }
                        if (r < 0)
                                log_link_warning_errno(link, r, "Failed to set DNS server for DHCP server, ignoring: %m");
                }

                if (link->network->dhcp_server_emit_ntp) {

                        if (link->network->n_dhcp_server_ntp > 0)
                                r = sd_dhcp_server_set_ntp(link->dhcp_server, link->network->dhcp_server_ntp, link->network->n_dhcp_server_ntp);
                        else {
                                if (!acquired_uplink)
                                        uplink = manager_find_uplink(link->manager, link);

                                if (!uplink) {
                                        log_link_debug(link, "Not emitting NTP server information on link, couldn't find suitable uplink.");
                                        r = 0;
                                } else
                                        r = link_push_uplink_ntp_to_dhcp_server(uplink, link->dhcp_server);

                        }
                        if (r < 0)
                                log_link_warning_errno(link, r, "Failed to set NTP server for DHCP server, ignoring: %m");
                }

                r = sd_dhcp_server_set_emit_router(link->dhcp_server, link->network->dhcp_server_emit_router);
                if (r < 0)
                        return log_link_warning_errno(link, r, "Failed to set router emission for DHCP server: %m");

                if (link->network->dhcp_server_emit_timezone) {
                        _cleanup_free_ char *buffer = NULL;
                        const char *tz = NULL;

                        if (link->network->dhcp_server_timezone)
                                tz = link->network->dhcp_server_timezone;
                        else {
                                r = get_timezone(&buffer);
                                if (r < 0)
                                        log_warning_errno(r, "Failed to determine timezone: %m");
                                else
                                        tz = buffer;
                        }

                        if (tz) {
                                r = sd_dhcp_server_set_timezone(link->dhcp_server, tz);
                                if (r < 0)
                                        return r;
                        }
                }
                if (!sd_dhcp_server_is_running(link->dhcp_server)) {
                        r = sd_dhcp_server_start(link->dhcp_server);
                        if (r < 0) {
                                log_link_warning_errno(link, r, "Could not start DHCPv4 server instance: %m");

                                link_enter_failed(link);

                                return 0;
                        }
                }

                log_link_debug(link, "Offering DHCPv4 leases");
        }

        if (link->address_messages == 0) {
                link->addresses_configured = true;
                link_check_ready(link);
        } else
                log_link_debug(link, "Setting addresses");

        return 0;
}

static int link_set_bridge_vlan(Link *link) {
        int r = 0;

        r = br_vlan_configure(link, link->network->pvid, link->network->br_vid_bitmap, link->network->br_untagged_bitmap);
        if (r < 0)
                log_link_error_errno(link, r, "Failed to assign VLANs to bridge port: %m");

        return r;
}

static int link_set_proxy_arp(Link *link) {
        int r;

        if (!link_proxy_arp_enabled(link))
                return 0;

        r = sysctl_write_ip_property_boolean(AF_INET, link->ifname, "proxy_arp", link->network->proxy_arp > 0);
        if (r < 0)
                log_link_warning_errno(link, r, "Cannot configure proxy ARP for interface: %m");

        return 0;
}

static int link_set_handler(sd_netlink *rtnl, sd_netlink_message *m, Link *link) {
        int r;

        assert(link);

        log_link_debug(link, "Set link");

        r = sd_netlink_message_get_errno(m);
        if (r < 0 && r != -EEXIST) {
                log_link_error_errno(link, r, "Could not join netdev: %m");
                link_enter_failed(link);
        }

        return 1;
}

static int link_configure_continue(Link *link);

static int set_mtu_handler(sd_netlink *rtnl, sd_netlink_message *m, Link *link) {
        int r;

        assert(m);
        assert(link);
        assert(link->ifname);

        link->setting_mtu = false;

        if (IN_SET(link->state, LINK_STATE_FAILED, LINK_STATE_LINGER))
                return 1;

        r = sd_netlink_message_get_errno(m);
        if (r < 0) {
                log_link_warning_errno(link, r, "Could not set MTU: %m");
                return 1;
        }

        log_link_debug(link, "Setting MTU done.");

        if (link->state == LINK_STATE_PENDING)
                (void) link_configure_continue(link);

        return 1;
}

int link_set_mtu(Link *link, uint32_t mtu) {
        _cleanup_(sd_netlink_message_unrefp) sd_netlink_message *req = NULL;
        int r;

        assert(link);
        assert(link->manager);
        assert(link->manager->rtnl);

        if (mtu == 0 || link->setting_mtu)
                return 0;

        if (link->mtu == mtu)
                return 0;

        log_link_debug(link, "Setting MTU: %" PRIu32, mtu);

        r = sd_rtnl_message_new_link(link->manager->rtnl, &req, RTM_SETLINK, link->ifindex);
        if (r < 0)
                return log_link_error_errno(link, r, "Could not allocate RTM_SETLINK message: %m");

        /* If IPv6 not configured (no static IPv6 address and IPv6LL autoconfiguration is disabled)
         * for this interface, then disable IPv6 else enable it. */
        (void) link_enable_ipv6(link);

        /* IPv6 protocol requires a minimum MTU of IPV6_MTU_MIN(1280) bytes
         * on the interface. Bump up MTU bytes to IPV6_MTU_MIN. */
        if (link_ipv6_enabled(link) && mtu < IPV6_MIN_MTU) {

                log_link_warning(link, "Bumping MTU to " STRINGIFY(IPV6_MIN_MTU) ", as "
                                 "IPv6 is requested and requires a minimum MTU of " STRINGIFY(IPV6_MIN_MTU) " bytes");

                mtu = IPV6_MIN_MTU;
        }

        r = sd_netlink_message_append_u32(req, IFLA_MTU, mtu);
        if (r < 0)
                return log_link_error_errno(link, r, "Could not append MTU: %m");

        r = netlink_call_async(link->manager->rtnl, NULL, req, set_mtu_handler,
                               link_netlink_destroy_callback, link);
        if (r < 0)
                return log_link_error_errno(link, r, "Could not send rtnetlink message: %m");

        link_ref(link);
        link->setting_mtu = true;

        return 0;
}

static bool link_reduces_vlan_mtu(Link *link) {
        /* See netif_reduces_vlan_mtu() in kernel. */
        return streq_ptr(link->kind, "macsec");
}

static uint32_t link_get_requested_mtu_by_stacked_netdevs(Link *link) {
        uint32_t mtu = 0;
        NetDev *dev;
        Iterator i;

        HASHMAP_FOREACH(dev, link->network->stacked_netdevs, i)
                if (dev->kind == NETDEV_KIND_VLAN && dev->mtu > 0)
                        /* See vlan_dev_change_mtu() in kernel. */
                        mtu = MAX(mtu, link_reduces_vlan_mtu(link) ? dev->mtu + 4 : dev->mtu);

                else if (dev->kind == NETDEV_KIND_MACVLAN && dev->mtu > mtu)
                        /* See macvlan_change_mtu() in kernel. */
                        mtu = dev->mtu;

        return mtu;
}

static int link_configure_mtu(Link *link) {
        uint32_t mtu;

        assert(link);
        assert(link->network);

        if (link->network->mtu > 0)
                return link_set_mtu(link, link->network->mtu);

        mtu = link_get_requested_mtu_by_stacked_netdevs(link);
        if (link->mtu >= mtu)
                return 0;

        log_link_notice(link, "Bumping MTU bytes from %"PRIu32" to %"PRIu32" because of stacked device. "
                        "If it is not desired, then please explicitly specify MTUBytes= setting.",
                        link->mtu, mtu);

        return link_set_mtu(link, mtu);
}

static int set_flags_handler(sd_netlink *rtnl, sd_netlink_message *m, Link *link) {
        int r;

        assert(m);
        assert(link);
        assert(link->ifname);

        if (IN_SET(link->state, LINK_STATE_FAILED, LINK_STATE_LINGER))
                return 1;

        r = sd_netlink_message_get_errno(m);
        if (r < 0)
                log_link_warning_errno(link, r, "Could not set link flags: %m");

        return 1;
}

static int link_set_flags(Link *link) {
        _cleanup_(sd_netlink_message_unrefp) sd_netlink_message *req = NULL;
        unsigned ifi_change = 0;
        unsigned ifi_flags = 0;
        int r;

        assert(link);
        assert(link->manager);
        assert(link->manager->rtnl);

        if (link->flags & IFF_LOOPBACK)
                return 0;

        if (!link->network)
                return 0;

        if (link->network->arp < 0 && link->network->multicast < 0 && link->network->allmulticast < 0)
                return 0;

        r = sd_rtnl_message_new_link(link->manager->rtnl, &req, RTM_SETLINK, link->ifindex);
        if (r < 0)
                return log_link_error_errno(link, r, "Could not allocate RTM_SETLINK message: %m");

        if (link->network->arp >= 0) {
                ifi_change |= IFF_NOARP;
                SET_FLAG(ifi_flags, IFF_NOARP, link->network->arp == 0);
        }

        if (link->network->multicast >= 0) {
                ifi_change |= IFF_MULTICAST;
                SET_FLAG(ifi_flags, IFF_MULTICAST, link->network->multicast);
        }

        if (link->network->allmulticast >= 0) {
                ifi_change |= IFF_ALLMULTI;
                SET_FLAG(ifi_flags, IFF_ALLMULTI, link->network->allmulticast);
        }

        r = sd_rtnl_message_link_set_flags(req, ifi_flags, ifi_change);
        if (r < 0)
                return log_link_error_errno(link, r, "Could not set link flags: %m");

        r = netlink_call_async(link->manager->rtnl, NULL, req, set_flags_handler,
                               link_netlink_destroy_callback, link);
        if (r < 0)
                return log_link_error_errno(link, r, "Could not send rtnetlink message: %m");

        link_ref(link);

        return 0;
}

static int link_set_bridge(Link *link) {
        _cleanup_(sd_netlink_message_unrefp) sd_netlink_message *req = NULL;
        int r;

        assert(link);
        assert(link->network);

        r = sd_rtnl_message_new_link(link->manager->rtnl, &req, RTM_SETLINK, link->ifindex);
        if (r < 0)
                return log_link_error_errno(link, r, "Could not allocate RTM_SETLINK message: %m");

        r = sd_rtnl_message_link_set_family(req, PF_BRIDGE);
        if (r < 0)
                return log_link_error_errno(link, r, "Could not set message family: %m");

        r = sd_netlink_message_open_container(req, IFLA_PROTINFO);
        if (r < 0)
                return log_link_error_errno(link, r, "Could not append IFLA_PROTINFO attribute: %m");

        if (link->network->use_bpdu >= 0) {
                r = sd_netlink_message_append_u8(req, IFLA_BRPORT_GUARD, link->network->use_bpdu);
                if (r < 0)
                        return log_link_error_errno(link, r, "Could not append IFLA_BRPORT_GUARD attribute: %m");
        }

        if (link->network->hairpin >= 0) {
                r = sd_netlink_message_append_u8(req, IFLA_BRPORT_MODE, link->network->hairpin);
                if (r < 0)
                        return log_link_error_errno(link, r, "Could not append IFLA_BRPORT_MODE attribute: %m");
        }

        if (link->network->fast_leave >= 0) {
                r = sd_netlink_message_append_u8(req, IFLA_BRPORT_FAST_LEAVE, link->network->fast_leave);
                if (r < 0)
                        return log_link_error_errno(link, r, "Could not append IFLA_BRPORT_FAST_LEAVE attribute: %m");
        }

        if (link->network->allow_port_to_be_root >=  0) {
                r = sd_netlink_message_append_u8(req, IFLA_BRPORT_PROTECT, link->network->allow_port_to_be_root);
                if (r < 0)
                        return log_link_error_errno(link, r, "Could not append IFLA_BRPORT_PROTECT attribute: %m");

        }

        if (link->network->unicast_flood >= 0) {
                r = sd_netlink_message_append_u8(req, IFLA_BRPORT_UNICAST_FLOOD, link->network->unicast_flood);
                if (r < 0)
                        return log_link_error_errno(link, r, "Could not append IFLA_BRPORT_UNICAST_FLOOD attribute: %m");
        }

        if (link->network->multicast_flood >= 0) {
                r = sd_netlink_message_append_u8(req, IFLA_BRPORT_MCAST_FLOOD, link->network->multicast_flood);
                if (r < 0)
                        return log_link_error_errno(link, r, "Could not append IFLA_BRPORT_MCAST_FLOOD attribute: %m");
        }

        if (link->network->multicast_to_unicast >= 0) {
                r = sd_netlink_message_append_u8(req, IFLA_BRPORT_MCAST_TO_UCAST, link->network->multicast_to_unicast);
                if (r < 0)
                        return log_link_error_errno(link, r, "Could not append IFLA_BRPORT_MCAST_TO_UCAST attribute: %m");
        }

        if (link->network->neighbor_suppression >= 0) {
                r = sd_netlink_message_append_u8(req, IFLA_BRPORT_NEIGH_SUPPRESS, link->network->neighbor_suppression);
                if (r < 0)
                        return log_link_error_errno(link, r, "Could not append IFLA_BRPORT_NEIGH_SUPPRESS attribute: %m");
        }

        if (link->network->learning >= 0) {
                r = sd_netlink_message_append_u8(req, IFLA_BRPORT_LEARNING, link->network->learning);
                if (r < 0)
                        return log_link_error_errno(link, r, "Could not append IFLA_BRPORT_LEARNING attribute: %m");
        }

        if (link->network->cost != 0) {
                r = sd_netlink_message_append_u32(req, IFLA_BRPORT_COST, link->network->cost);
                if (r < 0)
                        return log_link_error_errno(link, r, "Could not append IFLA_BRPORT_COST attribute: %m");
        }

        if (link->network->priority != LINK_BRIDGE_PORT_PRIORITY_INVALID) {
                r = sd_netlink_message_append_u16(req, IFLA_BRPORT_PRIORITY, link->network->priority);
                if (r < 0)
                        return log_link_error_errno(link, r, "Could not append IFLA_BRPORT_PRIORITY attribute: %m");
        }

        r = sd_netlink_message_close_container(req);
        if (r < 0)
                return log_link_error_errno(link, r, "Could not append IFLA_LINKINFO attribute: %m");

        r = netlink_call_async(link->manager->rtnl, NULL, req, link_set_handler,
                               link_netlink_destroy_callback, link);
        if (r < 0)
                return log_link_error_errno(link, r, "Could not send rtnetlink message: %m");

        link_ref(link);

        return r;
}

static int link_set_bond_handler(sd_netlink *rtnl, sd_netlink_message *m, Link *link) {
        int r;

        assert(m);
        assert(link);
        assert(link->ifname);

        if (IN_SET(link->state, LINK_STATE_FAILED, LINK_STATE_LINGER))
                return 1;

        r = sd_netlink_message_get_errno(m);
        if (r < 0) {
                log_link_warning_errno(link, r, "Could not set bonding interface: %m");
                return 1;
        }

        return 1;
}

static int link_set_bond(Link *link) {
        _cleanup_(sd_netlink_message_unrefp) sd_netlink_message *req = NULL;
        int r;

        assert(link);
        assert(link->network);

        r = sd_rtnl_message_new_link(link->manager->rtnl, &req, RTM_NEWLINK, link->network->bond->ifindex);
        if (r < 0)
                return log_link_error_errno(link, r, "Could not allocate RTM_SETLINK message: %m");

        r = sd_netlink_message_set_flags(req, NLM_F_REQUEST | NLM_F_ACK);
        if (r < 0)
                return log_link_error_errno(link, r, "Could not set netlink flags: %m");

        r = sd_netlink_message_open_container(req, IFLA_LINKINFO);
        if (r < 0)
                return log_link_error_errno(link, r, "Could not append IFLA_PROTINFO attribute: %m");

        r = sd_netlink_message_open_container_union(req, IFLA_INFO_DATA, "bond");
        if (r < 0)
                return log_link_error_errno(link, r, "Could not append IFLA_INFO_DATA attribute: %m");

        if (link->network->active_slave) {
                r = sd_netlink_message_append_u32(req, IFLA_BOND_ACTIVE_SLAVE, link->ifindex);
                if (r < 0)
                        return log_link_error_errno(link, r, "Could not append IFLA_BOND_ACTIVE_SLAVE attribute: %m");
        }

        if (link->network->primary_slave) {
                r = sd_netlink_message_append_u32(req, IFLA_BOND_PRIMARY, link->ifindex);
                if (r < 0)
                        return log_link_error_errno(link, r, "Could not append IFLA_BOND_PRIMARY attribute: %m");
        }

        r = sd_netlink_message_close_container(req);
        if (r < 0)
                return log_link_error_errno(link, r, "Could not append IFLA_LINKINFO attribute: %m");

        r = sd_netlink_message_close_container(req);
        if (r < 0)
                return log_link_error_errno(link, r, "Could not append IFLA_INFO_DATA attribute: %m");

        r = netlink_call_async(link->manager->rtnl, NULL, req, link_set_bond_handler,
                               link_netlink_destroy_callback, link);
        if (r < 0)
                return log_link_error_errno(link, r,  "Could not send rtnetlink message: %m");

        link_ref(link);

        return r;
}

static int link_append_to_master(Link *link, NetDev *netdev) {
        Link *master;
        int r;

        assert(link);
        assert(netdev);

        r = link_get(link->manager, netdev->ifindex, &master);
        if (r < 0)
                return r;

        r = hashmap_ensure_allocated(&master->slaves, NULL);
        if (r < 0)
                return r;

        r = hashmap_put(master->slaves, INT_TO_PTR(link->ifindex), link);
        if (r < 0)
                return r;

        return 0;
}

static int link_lldp_save(Link *link) {
        _cleanup_free_ char *temp_path = NULL;
        _cleanup_fclose_ FILE *f = NULL;
        sd_lldp_neighbor **l = NULL;
        int n = 0, r, i;

        assert(link);
        assert(link->lldp_file);

        if (!link->lldp) {
                (void) unlink(link->lldp_file);
                return 0;
        }

        r = sd_lldp_get_neighbors(link->lldp, &l);
        if (r < 0)
                goto finish;
        if (r == 0) {
                (void) unlink(link->lldp_file);
                goto finish;
        }

        n = r;

        r = fopen_temporary(link->lldp_file, &f, &temp_path);
        if (r < 0)
                goto finish;

        fchmod(fileno(f), 0644);

        for (i = 0; i < n; i++) {
                const void *p;
                le64_t u;
                size_t sz;

                r = sd_lldp_neighbor_get_raw(l[i], &p, &sz);
                if (r < 0)
                        goto finish;

                u = htole64(sz);
                (void) fwrite(&u, 1, sizeof(u), f);
                (void) fwrite(p, 1, sz, f);
        }

        r = fflush_and_check(f);
        if (r < 0)
                goto finish;

        if (rename(temp_path, link->lldp_file) < 0) {
                r = -errno;
                goto finish;
        }

finish:
        if (r < 0) {
                (void) unlink(link->lldp_file);
                if (temp_path)
                        (void) unlink(temp_path);

                log_link_error_errno(link, r, "Failed to save LLDP data to %s: %m", link->lldp_file);
        }

        if (l) {
                for (i = 0; i < n; i++)
                        sd_lldp_neighbor_unref(l[i]);
                free(l);
        }

        return r;
}

static void lldp_handler(sd_lldp *lldp, sd_lldp_event event, sd_lldp_neighbor *n, void *userdata) {
        Link *link = userdata;
        int r;

        assert(link);

        (void) link_lldp_save(link);

        if (link_lldp_emit_enabled(link) && event == SD_LLDP_EVENT_ADDED) {
                /* If we received information about a new neighbor, restart the LLDP "fast" logic */

                log_link_debug(link, "Received LLDP datagram from previously unknown neighbor, restarting 'fast' LLDP transmission.");

                r = link_lldp_emit_start(link);
                if (r < 0)
                        log_link_warning_errno(link, r, "Failed to restart LLDP transmission: %m");
        }
}

static int link_acquire_ipv6_conf(Link *link) {
        int r;

        assert(link);

        if (link_ipv6_accept_ra_enabled(link)) {
                assert(link->ndisc);

                log_link_debug(link, "Discovering IPv6 routers");

                r = sd_ndisc_start(link->ndisc);
                if (r < 0 && r != -EBUSY)
                        return log_link_warning_errno(link, r, "Could not start IPv6 Router Discovery: %m");
        }

        if (link_radv_enabled(link)) {
                assert(link->radv);
                assert(in_addr_is_link_local(AF_INET6, (const union in_addr_union*)&link->ipv6ll_address) > 0);

                log_link_debug(link, "Starting IPv6 Router Advertisements");

                r = sd_radv_start(link->radv);
                if (r < 0 && r != -EBUSY)
                        return log_link_warning_errno(link, r, "Could not start IPv6 Router Advertisement: %m");
        }

        (void) dhcp6_request_prefix_delegation(link);

        return 0;
}

static int link_acquire_ipv4_conf(Link *link) {
        int r;

        assert(link);
        assert(link->network);
        assert(link->manager);
        assert(link->manager->event);

        if (link_ipv4ll_enabled(link)) {
                assert(link->ipv4ll);

                log_link_debug(link, "Acquiring IPv4 link-local address");

                r = sd_ipv4ll_start(link->ipv4ll);
                if (r < 0)
                        return log_link_warning_errno(link, r, "Could not acquire IPv4 link-local address: %m");
        }

        if (link_dhcp4_enabled(link)) {
                assert(link->dhcp_client);

                log_link_debug(link, "Acquiring DHCPv4 lease");

                r = sd_dhcp_client_start(link->dhcp_client);
                if (r < 0)
                        return log_link_warning_errno(link, r, "Could not acquire DHCPv4 lease: %m");
        }

        return 0;
}

static int link_acquire_conf(Link *link) {
        int r;

        assert(link);

        r = link_acquire_ipv4_conf(link);
        if (r < 0)
                return r;

        if (!in_addr_is_null(AF_INET6, (const union in_addr_union*) &link->ipv6ll_address)) {
                r = link_acquire_ipv6_conf(link);
                if (r < 0)
                        return r;
        }

        if (link_lldp_emit_enabled(link)) {
                r = link_lldp_emit_start(link);
                if (r < 0)
                        return log_link_warning_errno(link, r, "Failed to start LLDP transmission: %m");
        }

        return 0;
}

bool link_has_carrier(Link *link) {
        /* see Documentation/networking/operstates.txt in the kernel sources */

        if (link->kernel_operstate == IF_OPER_UP)
                return true;

        if (link->kernel_operstate == IF_OPER_UNKNOWN)
                /* operstate may not be implemented, so fall back to flags */
                if ((link->flags & IFF_LOWER_UP) && !(link->flags & IFF_DORMANT))
                        return true;

        return false;
}

static int link_address_genmode_handler(sd_netlink *rtnl, sd_netlink_message *m, Link *link) {
        int r;

        assert(link);

        link->setting_genmode = false;

        if (IN_SET(link->state, LINK_STATE_FAILED, LINK_STATE_LINGER))
                return 1;

        r = sd_netlink_message_get_errno(m);
        if (r < 0)
                log_link_warning_errno(link, r, "Could not set address genmode for interface, ignoring: %m");
        else
                log_link_debug(link, "Setting address genmode done.");

        if (link->state == LINK_STATE_PENDING) {
                r = link_configure_continue(link);
                if (r < 0)
                        link_enter_failed(link);
        }

        return 1;
}

static int link_configure_addrgen_mode(Link *link) {
        _cleanup_(sd_netlink_message_unrefp) sd_netlink_message *req = NULL;
        uint8_t ipv6ll_mode;
        int r;

        assert(link);
        assert(link->network);
        assert(link->manager);
        assert(link->manager->rtnl);

<<<<<<< HEAD
        if (!socket_ipv6_is_supported())
=======
        if (!socket_ipv6_is_supported() || link->setting_genmode)
>>>>>>> 24c51cc3
                return 0;

        log_link_debug(link, "Setting address genmode for link");

        r = sd_rtnl_message_new_link(link->manager->rtnl, &req, RTM_SETLINK, link->ifindex);
        if (r < 0)
                return log_link_error_errno(link, r, "Could not allocate RTM_SETLINK message: %m");

        r = sd_netlink_message_open_container(req, IFLA_AF_SPEC);
        if (r < 0)
                return log_link_error_errno(link, r, "Could not open IFLA_AF_SPEC container: %m");

        r = sd_netlink_message_open_container(req, AF_INET6);
        if (r < 0)
                return log_link_error_errno(link, r, "Could not open AF_INET6 container: %m");

        if (!link_ipv6ll_enabled(link))
                ipv6ll_mode = IN6_ADDR_GEN_MODE_NONE;
        else if (sysctl_read_ip_property(AF_INET6, link->ifname, "stable_secret", NULL) < 0)
                /* The file may not exist. And event if it exists, when stable_secret is unset,
                 * reading the file fails with EIO. */
                ipv6ll_mode = IN6_ADDR_GEN_MODE_EUI64;
        else
                ipv6ll_mode = IN6_ADDR_GEN_MODE_STABLE_PRIVACY;

        r = sd_netlink_message_append_u8(req, IFLA_INET6_ADDR_GEN_MODE, ipv6ll_mode);
        if (r < 0)
                return log_link_error_errno(link, r, "Could not append IFLA_INET6_ADDR_GEN_MODE: %m");

        r = sd_netlink_message_close_container(req);
        if (r < 0)
                return log_link_error_errno(link, r, "Could not close AF_INET6 container: %m");

        r = sd_netlink_message_close_container(req);
        if (r < 0)
                return log_link_error_errno(link, r, "Could not close IFLA_AF_SPEC container: %m");

        r = netlink_call_async(link->manager->rtnl, NULL, req, link_address_genmode_handler,
                               link_netlink_destroy_callback, link);
        if (r < 0)
                return log_link_error_errno(link, r, "Could not send rtnetlink message: %m");

        link_ref(link);
        link->setting_genmode = true;

        return 0;
}

static int link_up_handler(sd_netlink *rtnl, sd_netlink_message *m, Link *link) {
        int r;

        assert(link);

        if (IN_SET(link->state, LINK_STATE_FAILED, LINK_STATE_LINGER))
                return 1;

        r = sd_netlink_message_get_errno(m);
        if (r < 0)
                /* we warn but don't fail the link, as it may be brought up later */
                log_link_warning_errno(link, r, "Could not bring up interface: %m");

        return 1;
}

static int link_up(Link *link) {
        _cleanup_(sd_netlink_message_unrefp) sd_netlink_message *req = NULL;
        int r;

        assert(link);
        assert(link->network);
        assert(link->manager);
        assert(link->manager->rtnl);

        log_link_debug(link, "Bringing link up");

        r = sd_rtnl_message_new_link(link->manager->rtnl, &req, RTM_SETLINK, link->ifindex);
        if (r < 0)
                return log_link_error_errno(link, r, "Could not allocate RTM_SETLINK message: %m");

        /* set it free if not enslaved with networkd */
        if (!link->network->bridge && !link->network->bond && !link->network->vrf) {
                r = sd_netlink_message_append_u32(req, IFLA_MASTER, 0);
                if (r < 0)
                        return log_link_error_errno(link, r, "Could not append IFLA_MASTER attribute: %m");
        }

        r = sd_rtnl_message_link_set_flags(req, IFF_UP, IFF_UP);
        if (r < 0)
                return log_link_error_errno(link, r, "Could not set link flags: %m");

        if (link->network->mac) {
                r = sd_netlink_message_append_ether_addr(req, IFLA_ADDRESS, link->network->mac);
                if (r < 0)
                        return log_link_error_errno(link, r, "Could not set MAC address: %m");
        }

        r = netlink_call_async(link->manager->rtnl, NULL, req, link_up_handler,
                               link_netlink_destroy_callback, link);
        if (r < 0)
                return log_link_error_errno(link, r, "Could not send rtnetlink message: %m");

        link_ref(link);

        return 0;
}

static int link_up_can(Link *link) {
        _cleanup_(sd_netlink_message_unrefp) sd_netlink_message *req = NULL;
        int r;

        assert(link);

        log_link_debug(link, "Bringing CAN link up");

        r = sd_rtnl_message_new_link(link->manager->rtnl, &req, RTM_SETLINK, link->ifindex);
        if (r < 0)
                return log_link_error_errno(link, r, "Could not allocate RTM_SETLINK message: %m");

        r = sd_rtnl_message_link_set_flags(req, IFF_UP, IFF_UP);
        if (r < 0)
                return log_link_error_errno(link, r, "Could not set link flags: %m");

        r = netlink_call_async(link->manager->rtnl, NULL, req, link_up_handler,
                               link_netlink_destroy_callback, link);
        if (r < 0)
                return log_link_error_errno(link, r, "Could not send rtnetlink message: %m");

        link_ref(link);

        return 0;
}

static int link_set_can(Link *link) {
        _cleanup_(sd_netlink_message_unrefp) sd_netlink_message *m = NULL;
        int r;

        assert(link);
        assert(link->network);
        assert(link->manager);
        assert(link->manager->rtnl);

        log_link_debug(link, "link_set_can");

        r = sd_rtnl_message_new_link(link->manager->rtnl, &m, RTM_NEWLINK, link->ifindex);
        if (r < 0)
                return log_link_error_errno(link, r, "Failed to allocate netlink message: %m");

        r = sd_netlink_message_set_flags(m, NLM_F_REQUEST | NLM_F_ACK);
        if (r < 0)
                return log_link_error_errno(link, r, "Could not set netlink flags: %m");

        r = sd_netlink_message_open_container(m, IFLA_LINKINFO);
        if (r < 0)
                return log_link_error_errno(link, r, "Failed to open netlink container: %m");

        r = sd_netlink_message_open_container_union(m, IFLA_INFO_DATA, link->kind);
        if (r < 0)
                return log_link_error_errno(link, r, "Could not append IFLA_INFO_DATA attribute: %m");

        if (link->network->can_bitrate > 0 || link->network->can_sample_point > 0) {
                struct can_bittiming bt = {
                        .bitrate = link->network->can_bitrate,
                        .sample_point = link->network->can_sample_point,
                };

                if (link->network->can_bitrate > UINT32_MAX) {
                        log_link_error(link, "bitrate (%zu) too big.", link->network->can_bitrate);
                        return -ERANGE;
                }

                log_link_debug(link, "Setting bitrate = %d bit/s", bt.bitrate);
                if (link->network->can_sample_point > 0)
                        log_link_debug(link, "Setting sample point = %d.%d%%", bt.sample_point / 10, bt.sample_point % 10);
                else
                        log_link_debug(link, "Using default sample point");

                r = sd_netlink_message_append_data(m, IFLA_CAN_BITTIMING, &bt, sizeof(bt));
                if (r < 0)
                        return log_link_error_errno(link, r, "Could not append IFLA_CAN_BITTIMING attribute: %m");
        }

        if (link->network->can_restart_us > 0) {
                char time_string[FORMAT_TIMESPAN_MAX];
                uint64_t restart_ms;

                if (link->network->can_restart_us == USEC_INFINITY)
                        restart_ms = 0;
                else
                        restart_ms = DIV_ROUND_UP(link->network->can_restart_us, USEC_PER_MSEC);

                format_timespan(time_string, FORMAT_TIMESPAN_MAX, restart_ms * 1000, MSEC_PER_SEC);

                if (restart_ms > UINT32_MAX) {
                        log_link_error(link, "restart timeout (%s) too big.", time_string);
                        return -ERANGE;
                }

                log_link_debug(link, "Setting restart = %s", time_string);

                r = sd_netlink_message_append_u32(m, IFLA_CAN_RESTART_MS, restart_ms);
                if (r < 0)
                        return log_link_error_errno(link, r, "Could not append IFLA_CAN_RESTART_MS attribute: %m");
        }

        if (link->network->can_triple_sampling >= 0) {
                struct can_ctrlmode cm = {
                        .mask = CAN_CTRLMODE_3_SAMPLES,
                        .flags = link->network->can_triple_sampling ? CAN_CTRLMODE_3_SAMPLES : 0,
                };

                log_link_debug(link, "%sabling triple-sampling", link->network->can_triple_sampling ? "En" : "Dis");

                r = sd_netlink_message_append_data(m, IFLA_CAN_CTRLMODE, &cm, sizeof(cm));
                if (r < 0)
                        return log_link_error_errno(link, r, "Could not append IFLA_CAN_CTRLMODE attribute: %m");
        }

        r = sd_netlink_message_close_container(m);
        if (r < 0)
                return log_link_error_errno(link, r, "Failed to close netlink container: %m");

        r = sd_netlink_message_close_container(m);
        if (r < 0)
                return log_link_error_errno(link, r, "Failed to close netlink container: %m");

        r = netlink_call_async(link->manager->rtnl, NULL, m, link_set_handler,
                               link_netlink_destroy_callback, link);
        if (r < 0)
                return log_link_error_errno(link, r, "Could not send rtnetlink message: %m");

        link_ref(link);

        if (!(link->flags & IFF_UP)) {
                r = link_up_can(link);
                if (r < 0) {
                        link_enter_failed(link);
                        return r;
                }
        }

        log_link_debug(link, "link_set_can done");

        return r;
}

static int link_down_handler(sd_netlink *rtnl, sd_netlink_message *m, Link *link) {
        int r;

        assert(link);

        if (IN_SET(link->state, LINK_STATE_FAILED, LINK_STATE_LINGER))
                return 1;

        r = sd_netlink_message_get_errno(m);
        if (r < 0)
                log_link_warning_errno(link, r, "Could not bring down interface: %m");

        if (streq_ptr(link->kind, "can"))
                link_set_can(link);

        return 1;
}

int link_down(Link *link) {
        _cleanup_(sd_netlink_message_unrefp) sd_netlink_message *req = NULL;
        int r;

        assert(link);
        assert(link->manager);
        assert(link->manager->rtnl);

        log_link_debug(link, "Bringing link down");

        r = sd_rtnl_message_new_link(link->manager->rtnl, &req,
                                     RTM_SETLINK, link->ifindex);
        if (r < 0)
                return log_link_error_errno(link, r, "Could not allocate RTM_SETLINK message: %m");

        r = sd_rtnl_message_link_set_flags(req, 0, IFF_UP);
        if (r < 0)
                return log_link_error_errno(link, r, "Could not set link flags: %m");

        r = netlink_call_async(link->manager->rtnl, NULL, req, link_down_handler,
                               link_netlink_destroy_callback, link);
        if (r < 0)
                return log_link_error_errno(link, r, "Could not send rtnetlink message: %m");

        link_ref(link);

        return 0;
}

static int link_handle_bound_to_list(Link *link) {
        Link *l;
        Iterator i;
        int r;
        bool required_up = false;
        bool link_is_up = false;

        assert(link);

        if (hashmap_isempty(link->bound_to_links))
                return 0;

        if (link->flags & IFF_UP)
                link_is_up = true;

        HASHMAP_FOREACH (l, link->bound_to_links, i)
                if (link_has_carrier(l)) {
                        required_up = true;
                        break;
                }

        if (!required_up && link_is_up) {
                r = link_down(link);
                if (r < 0)
                        return r;
        } else if (required_up && !link_is_up) {
                r = link_up(link);
                if (r < 0)
                        return r;
        }

        return 0;
}

static int link_handle_bound_by_list(Link *link) {
        Iterator i;
        Link *l;
        int r;

        assert(link);

        if (hashmap_isempty(link->bound_by_links))
                return 0;

        HASHMAP_FOREACH (l, link->bound_by_links, i) {
                r = link_handle_bound_to_list(l);
                if (r < 0)
                        return r;
        }

        return 0;
}

static int link_put_carrier(Link *link, Link *carrier, Hashmap **h) {
        int r;

        assert(link);
        assert(carrier);

        if (link == carrier)
                return 0;

        if (hashmap_get(*h, INT_TO_PTR(carrier->ifindex)))
                return 0;

        r = hashmap_ensure_allocated(h, NULL);
        if (r < 0)
                return r;

        r = hashmap_put(*h, INT_TO_PTR(carrier->ifindex), carrier);
        if (r < 0)
                return r;

        return 0;
}

static int link_new_bound_by_list(Link *link) {
        Manager *m;
        Link *carrier;
        Iterator i;
        int r;
        bool list_updated = false;

        assert(link);
        assert(link->manager);

        m = link->manager;

        HASHMAP_FOREACH(carrier, m->links, i) {
                if (!carrier->network)
                        continue;

                if (strv_isempty(carrier->network->bind_carrier))
                        continue;

                if (strv_fnmatch(carrier->network->bind_carrier, link->ifname, 0)) {
                        r = link_put_carrier(link, carrier, &link->bound_by_links);
                        if (r < 0)
                                return r;

                        list_updated = true;
                }
        }

        if (list_updated)
                link_dirty(link);

        HASHMAP_FOREACH(carrier, link->bound_by_links, i) {
                r = link_put_carrier(carrier, link, &carrier->bound_to_links);
                if (r < 0)
                        return r;

                link_dirty(carrier);
        }

        return 0;
}

static int link_new_bound_to_list(Link *link) {
        Manager *m;
        Link *carrier;
        Iterator i;
        int r;
        bool list_updated = false;

        assert(link);
        assert(link->manager);

        if (!link->network)
                return 0;

        if (strv_isempty(link->network->bind_carrier))
                return 0;

        m = link->manager;

        HASHMAP_FOREACH (carrier, m->links, i) {
                if (strv_fnmatch(link->network->bind_carrier, carrier->ifname, 0)) {
                        r = link_put_carrier(link, carrier, &link->bound_to_links);
                        if (r < 0)
                                return r;

                        list_updated = true;
                }
        }

        if (list_updated)
                link_dirty(link);

        HASHMAP_FOREACH (carrier, link->bound_to_links, i) {
                r = link_put_carrier(carrier, link, &carrier->bound_by_links);
                if (r < 0)
                        return r;

                link_dirty(carrier);
        }

        return 0;
}

static int link_new_carrier_maps(Link *link) {
        int r;

        r = link_new_bound_by_list(link);
        if (r < 0)
                return r;

        r = link_handle_bound_by_list(link);
        if (r < 0)
                return r;

        r = link_new_bound_to_list(link);
        if (r < 0)
                return r;

        r = link_handle_bound_to_list(link);
        if (r < 0)
                return r;

        return 0;
}

static void link_free_bound_to_list(Link *link) {
        Link *bound_to;
        Iterator i;

        HASHMAP_FOREACH (bound_to, link->bound_to_links, i) {
                hashmap_remove(link->bound_to_links, INT_TO_PTR(bound_to->ifindex));

                if (hashmap_remove(bound_to->bound_by_links, INT_TO_PTR(link->ifindex)))
                        link_dirty(bound_to);
        }

        return;
}

static void link_free_bound_by_list(Link *link) {
        Link *bound_by;
        Iterator i;

        HASHMAP_FOREACH (bound_by, link->bound_by_links, i) {
                hashmap_remove(link->bound_by_links, INT_TO_PTR(bound_by->ifindex));

                if (hashmap_remove(bound_by->bound_to_links, INT_TO_PTR(link->ifindex))) {
                        link_dirty(bound_by);
                        link_handle_bound_to_list(bound_by);
                }
        }

        return;
}

static void link_free_carrier_maps(Link *link) {
        bool list_updated = false;

        assert(link);

        if (!hashmap_isempty(link->bound_to_links)) {
                link_free_bound_to_list(link);
                list_updated = true;
        }

        if (!hashmap_isempty(link->bound_by_links)) {
                link_free_bound_by_list(link);
                list_updated = true;
        }

        if (list_updated)
                link_dirty(link);

        return;
}

void link_drop(Link *link) {
        if (!link || link->state == LINK_STATE_LINGER)
                return;

        link_set_state(link, LINK_STATE_LINGER);

        link_free_carrier_maps(link);

        log_link_debug(link, "Link removed");

        (void) unlink(link->state_file);

        link_detach_from_manager(link);

        link_unref(link);

        return;
}

static int link_joined(Link *link) {
        int r;

        assert(link);
        assert(link->network);

        if (!hashmap_isempty(link->bound_to_links)) {
                r = link_handle_bound_to_list(link);
                if (r < 0)
                        return r;
        } else if (!(link->flags & IFF_UP)) {
                r = link_up(link);
                if (r < 0) {
                        link_enter_failed(link);
                        return r;
                }
        }

        if (link->network->bridge) {
                r = link_set_bridge(link);
                if (r < 0)
                        log_link_error_errno(link, r, "Could not set bridge message: %m");

                r = link_append_to_master(link, link->network->bridge);
                if (r < 0)
                        log_link_error_errno(link, r, "Failed to add to bridge master's slave list: %m");
        }

        if (link->network->bond) {
                r = link_set_bond(link);
                if (r < 0)
                        log_link_error_errno(link, r, "Could not set bond message: %m");

                r = link_append_to_master(link, link->network->bond);
                if (r < 0)
                        log_link_error_errno(link, r, "Failed to add to bond master's slave list: %m");
        }

        if (link->network->use_br_vlan &&
            (link->network->bridge || streq_ptr("bridge", link->kind))) {
                r = link_set_bridge_vlan(link);
                if (r < 0)
                        log_link_error_errno(link, r, "Could not set bridge vlan: %m");
        }

        /* Skip setting up addresses until it gets carrier,
           or it would try to set addresses twice,
           which is bad for non-idempotent steps. */
        if (!link_has_carrier(link) && !link->network->configure_without_carrier)
                return 0;

        return link_request_set_addresses(link);
}

static int netdev_join_handler(sd_netlink *rtnl, sd_netlink_message *m, Link *link) {
        int r;

        assert(link);
        assert(link->network);
        assert(link->enslaving > 0);
        assert(!link->enslaved_raw);

        link->enslaving--;

        if (IN_SET(link->state, LINK_STATE_FAILED, LINK_STATE_LINGER))
                return 1;

        r = sd_netlink_message_get_errno(m);
        if (r < 0 && r != -EEXIST) {
                log_link_error_errno(link, r, "Could not join netdev: %m");
                link_enter_failed(link);
                return 1;
        } else
                log_link_debug(link, "Joined netdev");

        if (link->enslaving == 0) {
                link->enslaved_raw = true;
                link_joined(link);
        }

        return 1;
}

static int link_enter_join_netdev(Link *link) {
        NetDev *netdev;
        Iterator i;
        int r;

        assert(link);
        assert(link->network);
        assert(link->state == LINK_STATE_PENDING);

        link_set_state(link, LINK_STATE_CONFIGURING);

        link_dirty(link);
        link->enslaving = 0;
        link->enslaved_raw = false;

        if (link->network->bond) {
                if (link->network->bond->state == NETDEV_STATE_READY &&
                    link->network->bond->ifindex == link->master_ifindex)
                        return link_joined(link);

                log_struct(LOG_DEBUG,
                           LOG_LINK_INTERFACE(link),
                           LOG_NETDEV_INTERFACE(link->network->bond),
                           LOG_LINK_MESSAGE(link, "Enslaving by '%s'", link->network->bond->ifname));

                link->enslaving++;

                r = netdev_join(link->network->bond, link, netdev_join_handler);
                if (r < 0) {
                        log_struct_errno(LOG_WARNING, r,
                                         LOG_LINK_INTERFACE(link),
                                         LOG_NETDEV_INTERFACE(link->network->bond),
                                         LOG_LINK_MESSAGE(link, "Could not join netdev '%s': %m", link->network->bond->ifname));
                        link_enter_failed(link);
                        return r;
                }
        }

        if (link->network->bridge) {
                log_struct(LOG_DEBUG,
                           LOG_LINK_INTERFACE(link),
                           LOG_NETDEV_INTERFACE(link->network->bridge),
                           LOG_LINK_MESSAGE(link, "Enslaving by '%s'", link->network->bridge->ifname));

                link->enslaving++;

                r = netdev_join(link->network->bridge, link, netdev_join_handler);
                if (r < 0) {
                        log_struct_errno(LOG_WARNING, r,
                                         LOG_LINK_INTERFACE(link),
                                         LOG_NETDEV_INTERFACE(link->network->bridge),
                                         LOG_LINK_MESSAGE(link, "Could not join netdev '%s': %m", link->network->bridge->ifname));
                        link_enter_failed(link);
                        return r;
                }
        }

        if (link->network->vrf) {
                log_struct(LOG_DEBUG,
                           LOG_LINK_INTERFACE(link),
                           LOG_NETDEV_INTERFACE(link->network->vrf),
                           LOG_LINK_MESSAGE(link, "Enslaving by '%s'", link->network->vrf->ifname));

                link->enslaving++;

                r = netdev_join(link->network->vrf, link, netdev_join_handler);
                if (r < 0) {
                        log_struct_errno(LOG_WARNING, r,
                                         LOG_LINK_INTERFACE(link),
                                         LOG_NETDEV_INTERFACE(link->network->vrf),
                                         LOG_LINK_MESSAGE(link, "Could not join netdev '%s': %m", link->network->vrf->ifname));
                        link_enter_failed(link);
                        return r;
                }
        }

        HASHMAP_FOREACH(netdev, link->network->stacked_netdevs, i) {

                if (netdev->ifindex > 0)
                        /* Assume already enslaved. */
                        continue;

                if (netdev_get_create_type(netdev) != NETDEV_CREATE_STACKED)
                        continue;

                log_struct(LOG_DEBUG,
                           LOG_LINK_INTERFACE(link),
                           LOG_NETDEV_INTERFACE(netdev),
                           LOG_LINK_MESSAGE(link, "Enslaving by '%s'", netdev->ifname));

                link->enslaving++;

                r = netdev_join(netdev, link, netdev_join_handler);
                if (r < 0) {
                        log_struct_errno(LOG_WARNING, r,
                                         LOG_LINK_INTERFACE(link),
                                         LOG_NETDEV_INTERFACE(netdev),
                                         LOG_LINK_MESSAGE(link, "Could not join netdev '%s': %m", netdev->ifname));
                        link_enter_failed(link);
                        return r;
                }
        }

        if (link->enslaving == 0)
                return link_joined(link);

        return 0;
}

static int link_set_ipv4_forward(Link *link) {
        int r;

        if (!link_ipv4_forward_enabled(link))
                return 0;

        /* We propagate the forwarding flag from one interface to the
         * global setting one way. This means: as long as at least one
         * interface was configured at any time that had IP forwarding
         * enabled the setting will stay on for good. We do this
         * primarily to keep IPv4 and IPv6 packet forwarding behaviour
         * somewhat in sync (see below). */

        r = sysctl_write_ip_property(AF_INET, NULL, "ip_forward", "1");
        if (r < 0)
                log_link_warning_errno(link, r, "Cannot turn on IPv4 packet forwarding, ignoring: %m");

        return 0;
}

static int link_set_ipv6_forward(Link *link) {
        int r;

        if (!link_ipv6_forward_enabled(link))
                return 0;

        /* On Linux, the IPv6 stack does not know a per-interface
         * packet forwarding setting: either packet forwarding is on
         * for all, or off for all. We hence don't bother with a
         * per-interface setting, but simply propagate the interface
         * flag, if it is set, to the global flag, one-way. Note that
         * while IPv4 would allow a per-interface flag, we expose the
         * same behaviour there and also propagate the setting from
         * one to all, to keep things simple (see above). */

        r = sysctl_write_ip_property(AF_INET6, "all", "forwarding", "1");
        if (r < 0)
                log_link_warning_errno(link, r, "Cannot configure IPv6 packet forwarding, ignoring: %m");

        return 0;
}

static int link_set_ipv6_privacy_extensions(Link *link) {
        IPv6PrivacyExtensions s;
        int r;

        s = link_ipv6_privacy_extensions(link);
        if (s < 0)
                return 0;

        r = sysctl_write_ip_property_int(AF_INET6, link->ifname, "use_tempaddr", (int) link->network->ipv6_privacy_extensions);
        if (r < 0)
                log_link_warning_errno(link, r, "Cannot configure IPv6 privacy extension for interface: %m");

        return 0;
}

static int link_set_ipv6_accept_ra(Link *link) {
        int r;

        /* Make this a NOP if IPv6 is not available */
        if (!socket_ipv6_is_supported())
                return 0;

        if (link->flags & IFF_LOOPBACK)
                return 0;

        if (!link->network)
                return 0;

        r = sysctl_write_ip_property(AF_INET6, link->ifname, "accept_ra", "0");
        if (r < 0)
                log_link_warning_errno(link, r, "Cannot disable kernel IPv6 accept_ra for interface: %m");

        return 0;
}

static int link_set_ipv6_dad_transmits(Link *link) {
        int r;

        /* Make this a NOP if IPv6 is not available */
        if (!socket_ipv6_is_supported())
                return 0;

        if (link->flags & IFF_LOOPBACK)
                return 0;

        if (!link->network)
                return 0;

        if (link->network->ipv6_dad_transmits < 0)
                return 0;

        r = sysctl_write_ip_property_int(AF_INET6, link->ifname, "dad_transmits", link->network->ipv6_dad_transmits);
        if (r < 0)
                log_link_warning_errno(link, r, "Cannot set IPv6 dad transmits for interface: %m");

        return 0;
}

static int link_set_ipv6_hop_limit(Link *link) {
        int r;

        /* Make this a NOP if IPv6 is not available */
        if (!socket_ipv6_is_supported())
                return 0;

        if (link->flags & IFF_LOOPBACK)
                return 0;

        if (!link->network)
                return 0;

        if (link->network->ipv6_hop_limit < 0)
                return 0;

        r = sysctl_write_ip_property_int(AF_INET6, link->ifname, "hop_limit", link->network->ipv6_hop_limit);
        if (r < 0)
                log_link_warning_errno(link, r, "Cannot set IPv6 hop limit for interface: %m");

        return 0;
}

static int link_set_ipv6_mtu(Link *link) {
        int r;

        /* Make this a NOP if IPv6 is not available */
        if (!socket_ipv6_is_supported())
                return 0;

        if (link->flags & IFF_LOOPBACK)
                return 0;

        if (link->network->ipv6_mtu == 0)
                return 0;

        /* IPv6 protocol requires a minimum MTU of IPV6_MTU_MIN(1280) bytes
         * on the interface. Bump up IPv6 MTU bytes to IPV6_MTU_MIN. */
        if (link->network->ipv6_mtu < IPV6_MIN_MTU) {
                log_link_notice(link, "Bumping IPv6 MTU to "STRINGIFY(IPV6_MIN_MTU)" byte minimum required");
                link->network->ipv6_mtu = IPV6_MIN_MTU;
        }

        r = sysctl_write_ip_property_uint32(AF_INET6, link->ifname, "mtu", link->network->ipv6_mtu);
        if (r < 0) {
                if (link->mtu < link->network->ipv6_mtu)
                        log_link_warning(link, "Cannot set IPv6 MTU %"PRIu32" higher than device MTU %"PRIu32,
                                         link->network->ipv6_mtu, link->mtu);
                else
                        log_link_warning_errno(link, r, "Cannot set IPv6 MTU for interface: %m");
        }

        link->ipv6_mtu_set = true;

        return 0;
}

static bool link_is_static_address_configured(Link *link, Address *address) {
        Address *net_address;

        assert(link);
        assert(address);

        if (!link->network)
                return false;

        LIST_FOREACH(addresses, net_address, link->network->static_addresses)
                if (address_equal(net_address, address))
                        return true;

        return false;
}

static bool link_is_static_route_configured(Link *link, Route *route) {
        Route *net_route;

        assert(link);
        assert(route);

        if (!link->network)
                return false;

        LIST_FOREACH(routes, net_route, link->network->static_routes)
                if (route_equal(net_route, route))
                        return true;

        return false;
}

static bool link_address_is_dynamic(Link *link, Address *address) {
        Route *route;
        Iterator i;

        assert(link);
        assert(address);

        if (address->cinfo.ifa_prefered != CACHE_INFO_INFINITY_LIFE_TIME)
                return true;

        /* Even when the address is leased from a DHCP server, networkd assign the address
         * without lifetime when KeepConfiguration=dhcp. So, let's check that we have
         * corresponding routes with RTPROT_DHCP. */
        SET_FOREACH(route, link->routes_foreign, i) {
                if (route->protocol != RTPROT_DHCP)
                        continue;

                if (address->family != route->family)
                        continue;

                if (in_addr_equal(address->family, &address->in_addr, &route->prefsrc))
                        return true;
        }

        return false;
}

<<<<<<< HEAD
=======
static int link_enumerate_ipv6_tentative_addresses(Link *link) {
        _cleanup_(sd_netlink_message_unrefp) sd_netlink_message *req = NULL, *reply = NULL;
        sd_netlink_message *addr;
        int r;

        assert(link);
        assert(link->manager);
        assert(link->manager->rtnl);

        r = sd_rtnl_message_new_addr(link->manager->rtnl, &req, RTM_GETADDR, 0, AF_INET6);
        if (r < 0)
                return r;

        r = sd_netlink_call(link->manager->rtnl, req, 0, &reply);
        if (r < 0)
                return r;

        for (addr = reply; addr; addr = sd_netlink_message_next(addr)) {
                unsigned char flags;
                int ifindex;

                r = sd_rtnl_message_addr_get_ifindex(addr, &ifindex);
                if (r < 0) {
                        log_link_warning_errno(link, r, "rtnl: invalid ifindex, ignoring: %m");
                        continue;
                } else if (link->ifindex != ifindex)
                        continue;

                r = sd_rtnl_message_addr_get_flags(addr, &flags);
                if (r < 0) {
                        log_link_warning_errno(link, r, "rtnl: received address message with invalid flags, ignoring: %m");
                        continue;
                } else if (!(flags & IFA_F_TENTATIVE))
                        continue;

                log_link_debug(link, "Found tentative ipv6 link-local address");
                (void) manager_rtnl_process_address(link->manager->rtnl, addr, link->manager);
        }

        return 0;
}

>>>>>>> 24c51cc3
static int link_drop_foreign_config(Link *link) {
        Address *address;
        Route *route;
        Iterator i;
        int r;

        /* The kernel doesn't notify us about tentative addresses;
         * so if ipv6ll is disabled, we need to enumerate them now so we can drop them below */
        if (!link_ipv6ll_enabled(link)) {
                r = link_enumerate_ipv6_tentative_addresses(link);
                if (r < 0)
                        return r;
        }

        SET_FOREACH(address, link->addresses_foreign, i) {
                /* we consider IPv6LL addresses to be managed by the kernel */
                if (address->family == AF_INET6 && in_addr_is_link_local(AF_INET6, &address->in_addr) == 1 && link_ipv6ll_enabled(link))
                        continue;

                if (link_address_is_dynamic(link, address)) {
                        if (FLAGS_SET(link->network->keep_configuration, KEEP_CONFIGURATION_DHCP))
                                continue;
                } else if (FLAGS_SET(link->network->keep_configuration, KEEP_CONFIGURATION_STATIC))
                        continue;

                if (link_address_is_dynamic(link, address)) {
                        if (FLAGS_SET(link->network->keep_configuration, KEEP_CONFIGURATION_DHCP))
                                continue;
                } else if (FLAGS_SET(link->network->keep_configuration, KEEP_CONFIGURATION_STATIC))
                        continue;

                if (link_is_static_address_configured(link, address)) {
                        r = address_add(link, address->family, &address->in_addr, address->prefixlen, NULL);
                        if (r < 0)
                                return log_link_error_errno(link, r, "Failed to add address: %m");
                } else {
                        r = address_remove(address, link, NULL);
                        if (r < 0)
                                return r;
                }
        }

        SET_FOREACH(route, link->routes_foreign, i) {
                /* do not touch routes managed by the kernel */
                if (route->protocol == RTPROT_KERNEL)
                        continue;

                if (route->protocol == RTPROT_STATIC &&
                    FLAGS_SET(link->network->keep_configuration, KEEP_CONFIGURATION_STATIC))
                        continue;

                if (route->protocol == RTPROT_DHCP &&
                    FLAGS_SET(link->network->keep_configuration, KEEP_CONFIGURATION_DHCP))
                        continue;

                if (link_is_static_route_configured(link, route)) {
                        r = route_add(link, route->family, &route->dst, route->dst_prefixlen, route->tos, route->priority, route->table, NULL);
                        if (r < 0)
                                return r;
                } else {
                        r = route_remove(route, link, NULL);
                        if (r < 0)
                                return r;
                }
        }

        return 0;
}

static int link_drop_config(Link *link) {
        Address *address, *pool_address;
        Route *route;
        Iterator i;
        int r;

        SET_FOREACH(address, link->addresses, i) {
                /* we consider IPv6LL addresses to be managed by the kernel */
                if (address->family == AF_INET6 && in_addr_is_link_local(AF_INET6, &address->in_addr) == 1 && link_ipv6ll_enabled(link))
                        continue;

                r = address_remove(address, link, NULL);
                if (r < 0)
                        return r;

                /* If this address came from an address pool, clean up the pool */
                LIST_FOREACH(addresses, pool_address, link->pool_addresses) {
                        if (address_equal(address, pool_address)) {
                                LIST_REMOVE(addresses, link->pool_addresses, pool_address);
                                address_free(pool_address);
                                break;
                        }
                }
        }

        SET_FOREACH(route, link->routes, i) {
                /* do not touch routes managed by the kernel */
                if (route->protocol == RTPROT_KERNEL)
                        continue;

                r = route_remove(route, link, NULL);
                if (r < 0)
                        return r;
        }

        ndisc_flush(link);

        return 0;
}

static int link_update_lldp(Link *link) {
        int r;

        assert(link);

        if (!link->lldp)
                return 0;

        if (link->flags & IFF_UP) {
                r = sd_lldp_start(link->lldp);
                if (r > 0)
                        log_link_debug(link, "Started LLDP.");
        } else {
                r = sd_lldp_stop(link->lldp);
                if (r > 0)
                        log_link_debug(link, "Stopped LLDP.");
        }

        return r;
}

static int link_configure_can(Link *link) {
        int r;

        if (streq_ptr(link->kind, "can")) {
                /* The CAN interface must be down to configure bitrate, etc... */
                if ((link->flags & IFF_UP)) {
                        r = link_down(link);
                        if (r < 0) {
                                link_enter_failed(link);
                                return r;
                        }

                        return 0;
                }

                return link_set_can(link);
        }

        if (!(link->flags & IFF_UP)) {
                r = link_up_can(link);
                if (r < 0) {
                        link_enter_failed(link);
                        return r;
                }
        }

        return 0;
}

static int link_configure(Link *link) {
        int r;

        assert(link);
        assert(link->network);
        assert(link->state == LINK_STATE_PENDING);

        if (STRPTR_IN_SET(link->kind, "can", "vcan"))
                return link_configure_can(link);

<<<<<<< HEAD
        /* Drop foreign config, but ignore loopback or critical devices.
         * We do not want to remove loopback address or addresses used for root NFS. */
        if (!(link->flags & IFF_LOOPBACK) &&
            link->network->keep_configuration != KEEP_CONFIGURATION_YES) {
                r = link_drop_foreign_config(link);
                if (r < 0)
                        return r;
        }

=======
>>>>>>> 24c51cc3
        r = link_set_proxy_arp(link);
        if (r < 0)
               return r;

        r = ipv6_proxy_ndp_addresses_configure(link);
        if (r < 0)
                return r;

        r = link_set_ipv4_forward(link);
        if (r < 0)
                return r;

        r = link_set_ipv6_forward(link);
        if (r < 0)
                return r;

        r = link_set_ipv6_privacy_extensions(link);
        if (r < 0)
                return r;

        r = link_set_ipv6_accept_ra(link);
        if (r < 0)
                return r;

        r = link_set_ipv6_dad_transmits(link);
        if (r < 0)
                return r;

        r = link_set_ipv6_hop_limit(link);
        if (r < 0)
                return r;

        r = link_set_flags(link);
        if (r < 0)
                return r;

        if (link_ipv4ll_enabled(link)) {
                r = ipv4ll_configure(link);
                if (r < 0)
                        return r;
        }

        if (link_dhcp4_enabled(link)) {
                r = dhcp4_set_promote_secondaries(link);
                if (r < 0)
                        return r;

                r = dhcp4_configure(link);
                if (r < 0)
                        return r;
        }

        if (link_dhcp4_server_enabled(link)) {
                r = sd_dhcp_server_new(&link->dhcp_server, link->ifindex);
                if (r < 0)
                        return r;

                r = sd_dhcp_server_attach_event(link->dhcp_server, NULL, 0);
                if (r < 0)
                        return r;
        }

        if (link_dhcp6_enabled(link) ||
            link_ipv6_accept_ra_enabled(link)) {
                r = dhcp6_configure(link);
                if (r < 0)
                        return r;
        }

        if (link_ipv6_accept_ra_enabled(link)) {
                r = ndisc_configure(link);
                if (r < 0)
                        return r;
        }

        if (link_radv_enabled(link)) {
                r = radv_configure(link);
                if (r < 0)
                        return r;
        }

        if (link_lldp_rx_enabled(link)) {
                r = sd_lldp_new(&link->lldp);
                if (r < 0)
                        return r;

                r = sd_lldp_set_ifindex(link->lldp, link->ifindex);
                if (r < 0)
                        return r;

                r = sd_lldp_match_capabilities(link->lldp,
                                               link->network->lldp_mode == LLDP_MODE_ROUTERS_ONLY ?
                                               SD_LLDP_SYSTEM_CAPABILITIES_ALL_ROUTERS :
                                               SD_LLDP_SYSTEM_CAPABILITIES_ALL);
                if (r < 0)
                        return r;

                r = sd_lldp_set_filter_address(link->lldp, &link->mac);
                if (r < 0)
                        return r;

                r = sd_lldp_attach_event(link->lldp, NULL, 0);
                if (r < 0)
                        return r;

                r = sd_lldp_set_callback(link->lldp, lldp_handler, link);
                if (r < 0)
                        return r;

                r = link_update_lldp(link);
                if (r < 0)
                        return r;
        }

        r = link_configure_mtu(link);
        if (r < 0)
                return r;

        r = link_configure_addrgen_mode(link);
        if (r < 0)
                return r;

        return link_configure_continue(link);
}

/* The configuration continues in this separate function, instead of
 * including this in the above link_configure() function, for two
 * reasons:
 * 1) some devices reset the link when the mtu is set, which caused
 *    an infinite loop here in networkd; see:
 *    https://github.com/systemd/systemd/issues/6593
 *    https://github.com/systemd/systemd/issues/9831
 * 2) if ipv6ll is disabled, then bringing the interface up must be
 *    delayed until after we get confirmation from the kernel that
 *    the addr_gen_mode parameter has been set (via netlink), see:
 *    https://github.com/systemd/systemd/issues/13882
 */
static int link_configure_continue(Link *link) {
        int r;

        assert(link);
        assert(link->network);
        assert(link->state == LINK_STATE_PENDING);

        if (link->setting_mtu || link->setting_genmode)
                return 0;

        /* Drop foreign config, but ignore loopback or critical devices.
         * We do not want to remove loopback address or addresses used for root NFS. */
        if (!(link->flags & IFF_LOOPBACK) &&
            link->network->keep_configuration != KEEP_CONFIGURATION_YES) {
                r = link_drop_foreign_config(link);
                if (r < 0)
                        return r;
        }

        /* The kernel resets ipv6 mtu after changing device mtu;
         * we must set this here, after we've set device mtu */
        r = link_set_ipv6_mtu(link);
        if (r < 0)
                return r;

        if (link_has_carrier(link) || link->network->configure_without_carrier) {
                r = link_acquire_conf(link);
                if (r < 0)
                        return r;
        }

        return link_enter_join_netdev(link);
}

static int duid_set_uuid(DUID *duid, sd_id128_t uuid) {
        assert(duid);

        if (duid->raw_data_len > 0)
                return 0;

        if (duid->type != DUID_TYPE_UUID)
                return -EINVAL;

        memcpy(&duid->raw_data, &uuid, sizeof(sd_id128_t));
        duid->raw_data_len = sizeof(sd_id128_t);

        return 1;
}

int get_product_uuid_handler(sd_bus_message *m, void *userdata, sd_bus_error *ret_error) {
        Manager *manager = userdata;
        const sd_bus_error *e;
        const void *a;
        size_t sz;
        DUID *duid;
        Link *link;
        int r;

        assert(m);
        assert(manager);

        e = sd_bus_message_get_error(m);
        if (e) {
                log_error_errno(sd_bus_error_get_errno(e),
                                "Could not get product UUID. Falling back to use machine-app-specific ID as DUID-UUID: %s",
                                e->message);
                goto configure;
        }

        r = sd_bus_message_read_array(m, 'y', &a, &sz);
        if (r < 0)
                goto configure;

        if (sz != sizeof(sd_id128_t)) {
                log_error("Invalid product UUID. Falling back to use machine-app-specific ID as DUID-UUID.");
                goto configure;
        }

        memcpy(&manager->product_uuid, a, sz);
        while ((duid = set_steal_first(manager->duids_requesting_uuid)))
                (void) duid_set_uuid(duid, manager->product_uuid);

        manager->duids_requesting_uuid = set_free(manager->duids_requesting_uuid);

configure:
        while ((link = set_steal_first(manager->links_requesting_uuid))) {
                r = link_configure(link);
                if (r < 0)
                        log_link_error_errno(link, r, "Failed to configure link: %m");
        }

        manager->links_requesting_uuid = set_free(manager->links_requesting_uuid);

        /* To avoid calling GetProductUUID() bus method so frequently, set the flag below
         * even if the method fails. */
        manager->has_product_uuid = true;

        return 1;
}

static bool link_requires_uuid(Link *link) {
        const DUID *duid;

        assert(link);
        assert(link->manager);
        assert(link->network);

        duid = link_get_duid(link);
        if (duid->type != DUID_TYPE_UUID || duid->raw_data_len != 0)
                return false;

        if (link_dhcp4_enabled(link) && IN_SET(link->network->dhcp_client_identifier, DHCP_CLIENT_ID_DUID, DHCP_CLIENT_ID_DUID_ONLY))
                return true;

        if (link_dhcp6_enabled(link) || link_ipv6_accept_ra_enabled(link))
                return true;

        return false;
}

static int link_configure_duid(Link *link) {
        Manager *m;
        DUID *duid;
        int r;

        assert(link);
        assert(link->manager);
        assert(link->network);

        m = link->manager;
        duid = link_get_duid(link);

        if (!link_requires_uuid(link))
                return 1;

        if (m->has_product_uuid) {
                (void) duid_set_uuid(duid, m->product_uuid);
                return 1;
        }

        if (!m->links_requesting_uuid) {
                r = manager_request_product_uuid(m, link);
                if (r < 0) {
                        if (r == -ENOMEM)
                                return r;

                        log_link_warning_errno(link, r,
                                               "Failed to get product UUID. Falling back to use machine-app-specific ID as DUID-UUID: %m");
                        return 1;
                }
        } else {
                r = set_put(m->links_requesting_uuid, link);
                if (r < 0)
                        return log_oom();

                r = set_put(m->duids_requesting_uuid, duid);
                if (r < 0)
                        return log_oom();
        }

        return 0;
}

static int link_initialized_and_synced(Link *link) {
        Network *network;
        int r;

        assert(link);
        assert(link->ifname);
        assert(link->manager);

        if (link->state != LINK_STATE_PENDING)
                return 1;

        log_link_debug(link, "Link state is up-to-date");

        r = link_new_bound_by_list(link);
        if (r < 0)
                return r;

        r = link_handle_bound_by_list(link);
        if (r < 0)
                return r;

        if (!link->network) {
                r = network_get(link->manager, link->sd_device, link->ifname,
                                &link->mac, &network);
                if (r == -ENOENT) {
                        link_enter_unmanaged(link);
                        return 1;
                } else if (r == 0 && network->unmanaged) {
                        link_enter_unmanaged(link);
                        return 0;
                } else if (r < 0)
                        return r;

                if (link->flags & IFF_LOOPBACK) {
                        if (network->link_local != ADDRESS_FAMILY_NO)
                                log_link_debug(link, "Ignoring link-local autoconfiguration for loopback link");

                        if (network->dhcp != ADDRESS_FAMILY_NO)
                                log_link_debug(link, "Ignoring DHCP clients for loopback link");

                        if (network->dhcp_server)
                                log_link_debug(link, "Ignoring DHCP server for loopback link");
                }

                r = network_apply(network, link);
                if (r < 0)
                        return r;
        }

        r = link_new_bound_to_list(link);
        if (r < 0)
                return r;

        /* link_configure_duid() returns 0 if it requests product UUID. In that case,
         * link_configure() is called later asynchronously. */
        r = link_configure_duid(link);
        if (r <= 0)
                return r;

        r = link_configure(link);
        if (r < 0)
                return r;

        return 1;
}

static int link_initialized_handler(sd_netlink *rtnl, sd_netlink_message *m, Link *link) {
        (void) link_initialized_and_synced(link);
        return 1;
}

int link_initialized(Link *link, sd_device *device) {
        _cleanup_(sd_netlink_message_unrefp) sd_netlink_message *req = NULL;
        int r;

        assert(link);
        assert(link->manager);
        assert(link->manager->rtnl);
        assert(device);

        if (link->state != LINK_STATE_PENDING)
                return 0;

        if (link->sd_device)
                return 0;

        log_link_debug(link, "udev initialized link");

        link->sd_device = sd_device_ref(device);

        /* udev has initialized the link, but we don't know if we have yet
         * processed the NEWLINK messages with the latest state. Do a GETLINK,
         * when it returns we know that the pending NEWLINKs have already been
         * processed and that we are up-to-date */

        r = sd_rtnl_message_new_link(link->manager->rtnl, &req, RTM_GETLINK,
                                     link->ifindex);
        if (r < 0)
                return r;

        r = netlink_call_async(link->manager->rtnl, NULL, req, link_initialized_handler,
                               link_netlink_destroy_callback, link);
        if (r < 0)
                return r;

        link_ref(link);

        return 0;
}

static int link_load(Link *link) {
        _cleanup_free_ char *network_file = NULL,
                            *addresses = NULL,
                            *routes = NULL,
                            *dhcp4_address = NULL,
                            *ipv4ll_address = NULL;
        union in_addr_union address;
        union in_addr_union route_dst;
        const char *p;
        int r;

        assert(link);

        r = parse_env_file(NULL, link->state_file,
                           "NETWORK_FILE", &network_file,
                           "ADDRESSES", &addresses,
                           "ROUTES", &routes,
                           "DHCP4_ADDRESS", &dhcp4_address,
                           "IPV4LL_ADDRESS", &ipv4ll_address);
        if (r < 0 && r != -ENOENT)
                return log_link_error_errno(link, r, "Failed to read %s: %m", link->state_file);

        if (network_file) {
                Network *network;
                char *suffix;

                /* drop suffix */
                suffix = strrchr(network_file, '.');
                if (!suffix) {
                        log_link_debug(link, "Failed to get network name from %s", network_file);
                        goto network_file_fail;
                }
                *suffix = '\0';

                r = network_get_by_name(link->manager, basename(network_file), &network);
                if (r < 0) {
                        log_link_debug_errno(link, r, "Failed to get network %s: %m", basename(network_file));
                        goto network_file_fail;
                }

                r = network_apply(network, link);
                if (r < 0)
                        return log_link_error_errno(link, r, "Failed to apply network %s: %m", basename(network_file));
        }

network_file_fail:

        if (addresses) {
                p = addresses;

                for (;;) {
                        _cleanup_free_ char *address_str = NULL;
                        char *prefixlen_str;
                        int family;
                        unsigned char prefixlen;

                        r = extract_first_word(&p, &address_str, NULL, 0);
                        if (r < 0) {
                                log_link_debug_errno(link, r, "Failed to extract next address string: %m");
                                continue;
                        }
                        if (r == 0)
                                break;

                        prefixlen_str = strchr(address_str, '/');
                        if (!prefixlen_str) {
                                log_link_debug(link, "Failed to parse address and prefix length %s", address_str);
                                continue;
                        }

                        *prefixlen_str++ = '\0';

                        r = sscanf(prefixlen_str, "%hhu", &prefixlen);
                        if (r != 1) {
                                log_link_error(link, "Failed to parse prefixlen %s", prefixlen_str);
                                continue;
                        }

                        r = in_addr_from_string_auto(address_str, &family, &address);
                        if (r < 0) {
                                log_link_debug_errno(link, r, "Failed to parse address %s: %m", address_str);
                                continue;
                        }

                        r = address_add(link, family, &address, prefixlen, NULL);
                        if (r < 0)
                                return log_link_error_errno(link, r, "Failed to add address: %m");
                }
        }

        if (routes) {
                p = routes;

                for (;;) {
                        Route *route;
                        _cleanup_free_ char *route_str = NULL;
                        _cleanup_(sd_event_source_unrefp) sd_event_source *expire = NULL;
                        usec_t lifetime;
                        char *prefixlen_str;
                        int family;
                        unsigned char prefixlen, tos, table;
                        uint32_t priority;

                        r = extract_first_word(&p, &route_str, NULL, 0);
                        if (r < 0) {
                                log_link_debug_errno(link, r, "Failed to extract next route string: %m");
                                continue;
                        }
                        if (r == 0)
                                break;

                        prefixlen_str = strchr(route_str, '/');
                        if (!prefixlen_str) {
                                log_link_debug(link, "Failed to parse route %s", route_str);
                                continue;
                        }

                        *prefixlen_str++ = '\0';

                        r = sscanf(prefixlen_str, "%hhu/%hhu/%"SCNu32"/%hhu/"USEC_FMT, &prefixlen, &tos, &priority, &table, &lifetime);
                        if (r != 5) {
                                log_link_debug(link,
                                               "Failed to parse destination prefix length, tos, priority, table or expiration %s",
                                               prefixlen_str);
                                continue;
                        }

                        r = in_addr_from_string_auto(route_str, &family, &route_dst);
                        if (r < 0) {
                                log_link_debug_errno(link, r, "Failed to parse route destination %s: %m", route_str);
                                continue;
                        }

                        r = route_add(link, family, &route_dst, prefixlen, tos, priority, table, &route);
                        if (r < 0)
                                return log_link_error_errno(link, r, "Failed to add route: %m");

                        if (lifetime != USEC_INFINITY && !kernel_route_expiration_supported()) {
                                r = sd_event_add_time(link->manager->event, &expire, clock_boottime_or_monotonic(), lifetime,
                                                      0, route_expire_handler, route);
                                if (r < 0)
                                        log_link_warning_errno(link, r, "Could not arm route expiration handler: %m");
                        }

                        route->lifetime = lifetime;
                        sd_event_source_unref(route->expire);
                        route->expire = TAKE_PTR(expire);
                }
        }

        if (dhcp4_address) {
                r = in_addr_from_string(AF_INET, dhcp4_address, &address);
                if (r < 0) {
                        log_link_debug_errno(link, r, "Failed to parse DHCPv4 address %s: %m", dhcp4_address);
                        goto dhcp4_address_fail;
                }

                r = sd_dhcp_client_new(&link->dhcp_client, link->network ? link->network->dhcp_anonymize : 0);
                if (r < 0)
                        return log_link_error_errno(link, r, "Failed to create DHCPv4 client: %m");

                r = sd_dhcp_client_set_request_address(link->dhcp_client, &address.in);
                if (r < 0)
                        return log_link_error_errno(link, r, "Failed to set initial DHCPv4 address %s: %m", dhcp4_address);
        }

dhcp4_address_fail:

        if (ipv4ll_address) {
                r = in_addr_from_string(AF_INET, ipv4ll_address, &address);
                if (r < 0) {
                        log_link_debug_errno(link, r, "Failed to parse IPv4LL address %s: %m", ipv4ll_address);
                        goto ipv4ll_address_fail;
                }

                r = sd_ipv4ll_new(&link->ipv4ll);
                if (r < 0)
                        return log_link_error_errno(link, r, "Failed to create IPv4LL client: %m");

                r = sd_ipv4ll_set_address(link->ipv4ll, &address.in);
                if (r < 0)
                        return log_link_error_errno(link, r, "Failed to set initial IPv4LL address %s: %m", ipv4ll_address);
        }

ipv4ll_address_fail:

        return 0;
}

int link_add(Manager *m, sd_netlink_message *message, Link **ret) {
        _cleanup_(sd_device_unrefp) sd_device *device = NULL;
        char ifindex_str[2 + DECIMAL_STR_MAX(int)];
        Link *link;
        int r;

        assert(m);
        assert(m->rtnl);
        assert(message);
        assert(ret);

        r = link_new(m, message, ret);
        if (r < 0)
                return r;

        link = *ret;

        log_link_debug(link, "Link %d added", link->ifindex);

        r = link_load(link);
        if (r < 0)
                return r;

        if (detect_container() <= 0) {
                /* not in a container, udev will be around */
                sprintf(ifindex_str, "n%d", link->ifindex);
                r = sd_device_new_from_device_id(&device, ifindex_str);
                if (r < 0) {
                        log_link_warning_errno(link, r, "Could not find device: %m");
                        goto failed;
                }

                r = sd_device_get_is_initialized(device);
                if (r < 0) {
                        log_link_warning_errno(link, r, "Could not determine whether the device is initialized or not: %m");
                        goto failed;
                }
                if (r == 0) {
                        /* not yet ready */
                        log_link_debug(link, "link pending udev initialization...");
                        return 0;
                }

                r = device_is_renaming(device);
                if (r < 0) {
                        log_link_warning_errno(link, r, "Failed to determine the device is renamed or not: %m");
                        goto failed;
                }
                if (r > 0) {
                        log_link_debug(link, "Interface is under renaming, pending initialization.");
                        return 0;
                }

                r = link_initialized(link, device);
                if (r < 0)
                        goto failed;
        } else {
                r = link_initialized_and_synced(link);
                if (r < 0)
                        goto failed;
        }

        return 0;
failed:
        link_enter_failed(link);
        return r;
}

int link_ipv6ll_gained(Link *link, const struct in6_addr *address) {
        int r;

        assert(link);

        log_link_info(link, "Gained IPv6LL");

        link->ipv6ll_address = *address;
        link_check_ready(link);

        if (!IN_SET(link->state, LINK_STATE_PENDING, LINK_STATE_UNMANAGED, LINK_STATE_FAILED)) {
                r = link_acquire_ipv6_conf(link);
                if (r < 0) {
                        link_enter_failed(link);
                        return r;
                }
        }

        return 0;
}

static int link_carrier_gained(Link *link) {
        int r;

        assert(link);

        if (!IN_SET(link->state, LINK_STATE_PENDING, LINK_STATE_UNMANAGED, LINK_STATE_FAILED)) {
                r = link_acquire_conf(link);
                if (r < 0) {
                        link_enter_failed(link);
                        return r;
                }

                r = link_request_set_addresses(link);
                if (r < 0)
                        return r;
        }

        r = link_handle_bound_by_list(link);
        if (r < 0)
                return r;

        return 0;
}

static int link_carrier_lost(Link *link) {
        int r;

        assert(link);

        if (link->network && link->network->ignore_carrier_loss)
                return 0;

        /* Some devices reset itself while setting the MTU. This causes the DHCP client fall into a loop.
         * setting_mtu keep track whether the device got reset because of setting MTU and does not drop the
         * configuration and stop the clients as well. */
        if (link->setting_mtu)
                return 0;

        r = link_stop_clients(link, false);
        if (r < 0) {
                link_enter_failed(link);
                return r;
        }

        if (link_dhcp4_server_enabled(link))
                (void) sd_dhcp_server_stop(link->dhcp_server);

        r = link_drop_config(link);
        if (r < 0)
                return r;

        if (!IN_SET(link->state, LINK_STATE_UNMANAGED, LINK_STATE_PENDING)) {
                log_link_debug(link, "State is %s, dropping config", link_state_to_string(link->state));
                r = link_drop_foreign_config(link);
                if (r < 0)
                        return r;
        }

        r = link_handle_bound_by_list(link);
        if (r < 0)
                return r;

        return 0;
}

int link_carrier_reset(Link *link) {
        int r;

        assert(link);

        if (link_has_carrier(link)) {
                r = link_carrier_lost(link);
                if (r < 0)
                        return r;

                r = link_carrier_gained(link);
                if (r < 0)
                        return r;

                log_link_info(link, "Reset carrier");
        }

        return 0;
}

/* This is called every time an interface admin state changes to up;
 * specifically, when IFF_UP flag changes from unset to set */
static int link_admin_state_up(Link *link) {
        int r;

        /* We set the ipv6 mtu after the device mtu, but the kernel resets
         * ipv6 mtu on NETDEV_UP, so we need to reset it.  The check for
         * ipv6_mtu_set prevents this from trying to set it too early before
         * the link->network has been setup; we only need to reset it
         * here if we've already set it during normal initialization. */
        if (link->ipv6_mtu_set) {
                r = link_set_ipv6_mtu(link);
                if (r < 0)
                        return r;
        }

        return 0;
}

int link_update(Link *link, sd_netlink_message *m) {
        struct ether_addr mac;
        const char *ifname;
        uint32_t mtu;
        bool had_carrier, carrier_gained, carrier_lost, link_was_admin_up;
        int r;

        assert(link);
        assert(link->ifname);
        assert(m);

        if (link->state == LINK_STATE_LINGER) {
                log_link_info(link, "Link readded");
                link_set_state(link, LINK_STATE_CONFIGURING);

                r = link_new_carrier_maps(link);
                if (r < 0)
                        return r;
        }

        r = sd_netlink_message_read_string(m, IFLA_IFNAME, &ifname);
        if (r >= 0 && !streq(ifname, link->ifname)) {
                Manager *manager = link->manager;

                log_link_info(link, "Interface name change detected, %s has been renamed to %s.", link->ifname, ifname);

                link_drop(link);
                r = link_add(manager, m, &link);
                if (r < 0)
                        return r;
        }

        r = sd_netlink_message_read_u32(m, IFLA_MTU, &mtu);
        if (r >= 0 && mtu > 0) {
                link->mtu = mtu;
                if (link->original_mtu == 0) {
                        link->original_mtu = mtu;
                        log_link_debug(link, "Saved original MTU: %" PRIu32, link->original_mtu);
                }

                if (link->dhcp_client) {
                        r = sd_dhcp_client_set_mtu(link->dhcp_client,
                                                   link->mtu);
                        if (r < 0)
                                return log_link_warning_errno(link, r, "Could not update MTU in DHCP client: %m");
                }

                if (link->radv) {
                        r = sd_radv_set_mtu(link->radv, link->mtu);
                        if (r < 0)
                                return log_link_warning_errno(link, r, "Could not set MTU for Router Advertisement: %m");
                }
        }

        /* The kernel may broadcast NEWLINK messages without the MAC address
           set, simply ignore them. */
        r = sd_netlink_message_read_ether_addr(m, IFLA_ADDRESS, &mac);
        if (r >= 0) {
                if (memcmp(link->mac.ether_addr_octet, mac.ether_addr_octet,
                           ETH_ALEN)) {

                        memcpy(link->mac.ether_addr_octet, mac.ether_addr_octet,
                               ETH_ALEN);

                        log_link_debug(link, "MAC address: "
                                       "%02hhx:%02hhx:%02hhx:%02hhx:%02hhx:%02hhx",
                                       mac.ether_addr_octet[0],
                                       mac.ether_addr_octet[1],
                                       mac.ether_addr_octet[2],
                                       mac.ether_addr_octet[3],
                                       mac.ether_addr_octet[4],
                                       mac.ether_addr_octet[5]);

                        if (link->ipv4ll) {
                                r = sd_ipv4ll_set_mac(link->ipv4ll, &link->mac);
                                if (r < 0)
                                        return log_link_warning_errno(link, r, "Could not update MAC address in IPv4LL client: %m");
                        }

                        if (link->dhcp_client) {
                                r = sd_dhcp_client_set_mac(link->dhcp_client,
                                                           (const uint8_t *) &link->mac,
                                                           sizeof (link->mac),
                                                           ARPHRD_ETHER);
                                if (r < 0)
                                        return log_link_warning_errno(link, r, "Could not update MAC address in DHCP client: %m");

                                r = dhcp4_set_client_identifier(link);
                                if (r < 0)
                                        return r;
                        }

                        if (link->dhcp6_client) {
                                const DUID* duid = link_get_duid(link);

                                r = sd_dhcp6_client_set_mac(link->dhcp6_client,
                                                            (const uint8_t *) &link->mac,
                                                            sizeof (link->mac),
                                                            ARPHRD_ETHER);
                                if (r < 0)
                                        return log_link_warning_errno(link, r, "Could not update MAC address in DHCPv6 client: %m");

                                if (link->network->iaid_set) {
                                        r = sd_dhcp6_client_set_iaid(link->dhcp6_client,
                                                                     link->network->iaid);
                                        if (r < 0)
                                                return log_link_warning_errno(link, r, "Could not update DHCPv6 IAID: %m");
                                }

                                r = sd_dhcp6_client_set_duid(link->dhcp6_client,
                                                             duid->type,
                                                             duid->raw_data_len > 0 ? duid->raw_data : NULL,
                                                             duid->raw_data_len);
                                if (r < 0)
                                        return log_link_warning_errno(link, r, "Could not update DHCPv6 DUID: %m");
                        }

                        if (link->radv) {
                                r = sd_radv_set_mac(link->radv, &link->mac);
                                if (r < 0)
                                        return log_link_warning_errno(link, r, "Could not update MAC for Router Advertisement: %m");
                        }

                        if (link->ndisc) {
                                r = sd_ndisc_set_mac(link->ndisc, &link->mac);
                                if (r < 0)
                                        return log_link_warning_errno(link, r, "Could not update MAC for ndisc: %m");
                        }
                }
        }

        link_was_admin_up = link->flags & IFF_UP;
        had_carrier = link_has_carrier(link);

        r = link_update_flags(link, m);
        if (r < 0)
                return r;

        if (!link_was_admin_up && (link->flags & IFF_UP)) {
                log_link_info(link, "Link UP");

                r = link_admin_state_up(link);
                if (r < 0)
                        return r;
        } else if (link_was_admin_up && !(link->flags & IFF_UP))
                log_link_info(link, "Link DOWN");

        r = link_update_lldp(link);
        if (r < 0)
                return r;

        carrier_gained = !had_carrier && link_has_carrier(link);
        carrier_lost = had_carrier && !link_has_carrier(link);

        if (carrier_gained) {
                log_link_info(link, "Gained carrier");

                r = link_carrier_gained(link);
                if (r < 0)
                        return r;
        } else if (carrier_lost) {
                log_link_info(link, "Lost carrier");

                r = link_carrier_lost(link);
                if (r < 0)
                        return r;
        }

        return 0;
}

static void print_link_hashmap(FILE *f, const char *prefix, Hashmap* h) {
        bool space = false;
        Iterator i;
        Link *link;

        assert(f);
        assert(prefix);

        if (hashmap_isempty(h))
                return;

        fputs(prefix, f);
        HASHMAP_FOREACH(link, h, i) {
                if (space)
                        fputc(' ', f);

                fprintf(f, "%i", link->ifindex);
                space = true;
        }

        fputc('\n', f);
}

int link_save(Link *link) {
        _cleanup_free_ char *temp_path = NULL;
        _cleanup_fclose_ FILE *f = NULL;
        const char *admin_state, *oper_state;
        Address *a;
        Route *route;
        Iterator i;
        int r;

        assert(link);
        assert(link->state_file);
        assert(link->lease_file);
        assert(link->manager);

        if (link->state == LINK_STATE_LINGER) {
                (void) unlink(link->state_file);
                return 0;
        }

        link_lldp_save(link);

        admin_state = link_state_to_string(link->state);
        assert(admin_state);

        oper_state = link_operstate_to_string(link->operstate);
        assert(oper_state);

        r = fopen_temporary(link->state_file, &f, &temp_path);
        if (r < 0)
                goto fail;

        (void) __fsetlocking(f, FSETLOCKING_BYCALLER);
        (void) fchmod(fileno(f), 0644);

        fprintf(f,
                "# This is private data. Do not parse.\n"
                "ADMIN_STATE=%s\n"
                "OPER_STATE=%s\n",
                admin_state, oper_state);

        if (link->network) {
                char **dhcp6_domains = NULL, **dhcp_domains = NULL;
                const char *dhcp_domainname = NULL, *p;
                sd_dhcp6_lease *dhcp6_lease = NULL;
                unsigned j;
                bool space;

                fprintf(f, "REQUIRED_FOR_ONLINE=%s\n",
                        yes_no(link->network->required_for_online));

                fprintf(f, "REQUIRED_OPER_STATE_FOR_ONLINE=%s\n",
                        strempty(link_operstate_to_string(link->network->required_operstate_for_online)));

                if (link->dhcp6_client) {
                        r = sd_dhcp6_client_get_lease(link->dhcp6_client, &dhcp6_lease);
                        if (r < 0 && r != -ENOMSG)
                                log_link_debug(link, "No DHCPv6 lease");
                }

                fprintf(f, "NETWORK_FILE=%s\n", link->network->filename);

                fputs("DNS=", f);
                space = false;

                for (j = 0; j < link->network->n_dns; j++) {
                        _cleanup_free_ char *b = NULL;

                        r = in_addr_to_string(link->network->dns[j].family,
                                              &link->network->dns[j].address,  &b);
                        if (r < 0) {
                                log_debug_errno(r, "Failed to format address, ignoring: %m");
                                continue;
                        }

                        if (space)
                                fputc(' ', f);
                        fputs(b, f);
                        space = true;
                }

                if (link->network->dhcp_use_dns &&
                    link->dhcp_lease) {
                        const struct in_addr *addresses;

                        r = sd_dhcp_lease_get_dns(link->dhcp_lease, &addresses);
                        if (r > 0)
                                if (serialize_in_addrs(f, addresses, r, space, in4_addr_is_non_local) > 0)
                                        space = true;
                }

                if (link->network->dhcp_use_dns && dhcp6_lease) {
                        struct in6_addr *in6_addrs;

                        r = sd_dhcp6_lease_get_dns(dhcp6_lease, &in6_addrs);
                        if (r > 0) {
                                if (space)
                                        fputc(' ', f);
                                serialize_in6_addrs(f, in6_addrs, r);
                                space = true;
                        }
                }

                /* Make sure to flush out old entries before we use the NDISC data */
                ndisc_vacuum(link);

                if (link->network->ipv6_accept_ra_use_dns && link->ndisc_rdnss) {
                        NDiscRDNSS *dd;

                        SET_FOREACH(dd, link->ndisc_rdnss, i) {
                                if (space)
                                        fputc(' ', f);

                                serialize_in6_addrs(f, &dd->address, 1);
                                space = true;
                        }
                }

                fputc('\n', f);

                fputs("NTP=", f);
                space = false;
                fputstrv(f, link->network->ntp, NULL, &space);

                if (link->network->dhcp_use_ntp &&
                    link->dhcp_lease) {
                        const struct in_addr *addresses;

                        r = sd_dhcp_lease_get_ntp(link->dhcp_lease, &addresses);
                        if (r > 0)
                                if (serialize_in_addrs(f, addresses, r, space, in4_addr_is_non_local) > 0)
                                        space = true;
                }

                if (link->network->dhcp_use_ntp && dhcp6_lease) {
                        struct in6_addr *in6_addrs;
                        char **hosts;

                        r = sd_dhcp6_lease_get_ntp_addrs(dhcp6_lease,
                                                         &in6_addrs);
                        if (r > 0) {
                                if (space)
                                        fputc(' ', f);
                                serialize_in6_addrs(f, in6_addrs, r);
                                space = true;
                        }

                        r = sd_dhcp6_lease_get_ntp_fqdn(dhcp6_lease, &hosts);
                        if (r > 0)
                                fputstrv(f, hosts, NULL, &space);
                }

                fputc('\n', f);

                if (link->network->dhcp_use_domains != DHCP_USE_DOMAINS_NO) {
                        if (link->dhcp_lease) {
                                (void) sd_dhcp_lease_get_domainname(link->dhcp_lease, &dhcp_domainname);
                                (void) sd_dhcp_lease_get_search_domains(link->dhcp_lease, &dhcp_domains);
                        }
                        if (dhcp6_lease)
                                (void) sd_dhcp6_lease_get_domains(dhcp6_lease, &dhcp6_domains);
                }

                fputs("DOMAINS=", f);
                space = false;
                ORDERED_SET_FOREACH(p, link->network->search_domains, i)
                        fputs_with_space(f, p, NULL, &space);

                if (link->network->dhcp_use_domains == DHCP_USE_DOMAINS_YES) {
                        NDiscDNSSL *dd;

                        if (dhcp_domainname)
                                fputs_with_space(f, dhcp_domainname, NULL, &space);
                        if (dhcp_domains)
                                fputstrv(f, dhcp_domains, NULL, &space);
                        if (dhcp6_domains)
                                fputstrv(f, dhcp6_domains, NULL, &space);

                        SET_FOREACH(dd, link->ndisc_dnssl, i)
                                fputs_with_space(f, NDISC_DNSSL_DOMAIN(dd), NULL, &space);
                }

                fputc('\n', f);

                fputs("ROUTE_DOMAINS=", f);
                space = false;
                ORDERED_SET_FOREACH(p, link->network->route_domains, i)
                        fputs_with_space(f, p, NULL, &space);

                if (link->network->dhcp_use_domains == DHCP_USE_DOMAINS_ROUTE) {
                        NDiscDNSSL *dd;

                        if (dhcp_domainname)
                                fputs_with_space(f, dhcp_domainname, NULL, &space);
                        if (dhcp_domains)
                                fputstrv(f, dhcp_domains, NULL, &space);
                        if (dhcp6_domains)
                                fputstrv(f, dhcp6_domains, NULL, &space);

                        SET_FOREACH(dd, link->ndisc_dnssl, i)
                                fputs_with_space(f, NDISC_DNSSL_DOMAIN(dd), NULL, &space);
                }

                fputc('\n', f);

                fprintf(f, "LLMNR=%s\n",
                        resolve_support_to_string(link->network->llmnr));
                fprintf(f, "MDNS=%s\n",
                        resolve_support_to_string(link->network->mdns));
                if (link->network->dns_default_route >= 0)
                        fprintf(f, "DNS_DEFAULT_ROUTE=%s\n", yes_no(link->network->dns_default_route));

                if (link->network->dns_over_tls_mode != _DNS_OVER_TLS_MODE_INVALID)
                        fprintf(f, "DNS_OVER_TLS=%s\n",
                                dns_over_tls_mode_to_string(link->network->dns_over_tls_mode));

                if (link->network->dnssec_mode != _DNSSEC_MODE_INVALID)
                        fprintf(f, "DNSSEC=%s\n",
                                dnssec_mode_to_string(link->network->dnssec_mode));

                if (!set_isempty(link->network->dnssec_negative_trust_anchors)) {
                        const char *n;

                        fputs("DNSSEC_NTA=", f);
                        space = false;
                        SET_FOREACH(n, link->network->dnssec_negative_trust_anchors, i)
                                fputs_with_space(f, n, NULL, &space);
                        fputc('\n', f);
                }

                fputs("ADDRESSES=", f);
                space = false;
                SET_FOREACH(a, link->addresses, i) {
                        _cleanup_free_ char *address_str = NULL;

                        r = in_addr_to_string(a->family, &a->in_addr, &address_str);
                        if (r < 0)
                                goto fail;

                        fprintf(f, "%s%s/%u", space ? " " : "", address_str, a->prefixlen);
                        space = true;
                }
                fputc('\n', f);

                fputs("ROUTES=", f);
                space = false;
                SET_FOREACH(route, link->routes, i) {
                        _cleanup_free_ char *route_str = NULL;

                        r = in_addr_to_string(route->family, &route->dst, &route_str);
                        if (r < 0)
                                goto fail;

                        fprintf(f, "%s%s/%hhu/%hhu/%"PRIu32"/%"PRIu32"/"USEC_FMT,
                                space ? " " : "", route_str,
                                route->dst_prefixlen, route->tos, route->priority, route->table, route->lifetime);
                        space = true;
                }

                fputc('\n', f);
        }

        print_link_hashmap(f, "CARRIER_BOUND_TO=", link->bound_to_links);
        print_link_hashmap(f, "CARRIER_BOUND_BY=", link->bound_by_links);

        if (link->dhcp_lease) {
                struct in_addr address;
                const char *tz = NULL;

                assert(link->network);

                r = sd_dhcp_lease_get_timezone(link->dhcp_lease, &tz);
                if (r >= 0)
                        fprintf(f, "TIMEZONE=%s\n", tz);

                r = sd_dhcp_lease_get_address(link->dhcp_lease, &address);
                if (r >= 0) {
                        fputs("DHCP4_ADDRESS=", f);
                        serialize_in_addrs(f, &address, 1, false, NULL);
                        fputc('\n', f);
                }

                r = dhcp_lease_save(link->dhcp_lease, link->lease_file);
                if (r < 0)
                        goto fail;

                fprintf(f,
                        "DHCP_LEASE=%s\n",
                        link->lease_file);
        } else
                (void) unlink(link->lease_file);

        if (link->ipv4ll) {
                struct in_addr address;

                r = sd_ipv4ll_get_address(link->ipv4ll, &address);
                if (r >= 0) {
                        fputs("IPV4LL_ADDRESS=", f);
                        serialize_in_addrs(f, &address, 1, false, NULL);
                        fputc('\n', f);
                }
        }

        r = fflush_and_check(f);
        if (r < 0)
                goto fail;

        if (rename(temp_path, link->state_file) < 0) {
                r = -errno;
                goto fail;
        }

        return 0;

fail:
        (void) unlink(link->state_file);
        if (temp_path)
                (void) unlink(temp_path);

        return log_link_error_errno(link, r, "Failed to save link data to %s: %m", link->state_file);
}

/* The serialized state in /run is no longer up-to-date. */
void link_dirty(Link *link) {
        int r;

        assert(link);

        /* mark manager dirty as link is dirty */
        manager_dirty(link->manager);

        r = set_ensure_allocated(&link->manager->dirty_links, NULL);
        if (r < 0)
                /* allocation errors are ignored */
                return;

        r = set_put(link->manager->dirty_links, link);
        if (r <= 0)
                /* don't take another ref if the link was already dirty */
                return;

        link_ref(link);
}

/* The serialized state in /run is up-to-date */
void link_clean(Link *link) {
        assert(link);
        assert(link->manager);

        link_unref(set_remove(link->manager->dirty_links, link));
}

static const char* const link_state_table[_LINK_STATE_MAX] = {
        [LINK_STATE_PENDING] = "pending",
        [LINK_STATE_CONFIGURING] = "configuring",
        [LINK_STATE_CONFIGURED] = "configured",
        [LINK_STATE_UNMANAGED] = "unmanaged",
        [LINK_STATE_FAILED] = "failed",
        [LINK_STATE_LINGER] = "linger",
};

DEFINE_STRING_TABLE_LOOKUP(link_state, LinkState);<|MERGE_RESOLUTION|>--- conflicted
+++ resolved
@@ -2062,11 +2062,7 @@
         assert(link->manager);
         assert(link->manager->rtnl);
 
-<<<<<<< HEAD
-        if (!socket_ipv6_is_supported())
-=======
         if (!socket_ipv6_is_supported() || link->setting_genmode)
->>>>>>> 24c51cc3
                 return 0;
 
         log_link_debug(link, "Setting address genmode for link");
@@ -3019,8 +3015,6 @@
         return false;
 }
 
-<<<<<<< HEAD
-=======
 static int link_enumerate_ipv6_tentative_addresses(Link *link) {
         _cleanup_(sd_netlink_message_unrefp) sd_netlink_message *req = NULL, *reply = NULL;
         sd_netlink_message *addr;
@@ -3063,7 +3057,6 @@
         return 0;
 }
 
->>>>>>> 24c51cc3
 static int link_drop_foreign_config(Link *link) {
         Address *address;
         Route *route;
@@ -3081,12 +3074,6 @@
         SET_FOREACH(address, link->addresses_foreign, i) {
                 /* we consider IPv6LL addresses to be managed by the kernel */
                 if (address->family == AF_INET6 && in_addr_is_link_local(AF_INET6, &address->in_addr) == 1 && link_ipv6ll_enabled(link))
-                        continue;
-
-                if (link_address_is_dynamic(link, address)) {
-                        if (FLAGS_SET(link->network->keep_configuration, KEEP_CONFIGURATION_DHCP))
-                                continue;
-                } else if (FLAGS_SET(link->network->keep_configuration, KEEP_CONFIGURATION_STATIC))
                         continue;
 
                 if (link_address_is_dynamic(link, address)) {
@@ -3233,18 +3220,6 @@
         if (STRPTR_IN_SET(link->kind, "can", "vcan"))
                 return link_configure_can(link);
 
-<<<<<<< HEAD
-        /* Drop foreign config, but ignore loopback or critical devices.
-         * We do not want to remove loopback address or addresses used for root NFS. */
-        if (!(link->flags & IFF_LOOPBACK) &&
-            link->network->keep_configuration != KEEP_CONFIGURATION_YES) {
-                r = link_drop_foreign_config(link);
-                if (r < 0)
-                        return r;
-        }
-
-=======
->>>>>>> 24c51cc3
         r = link_set_proxy_arp(link);
         if (r < 0)
                return r;
