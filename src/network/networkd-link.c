--- conflicted
+++ resolved
@@ -741,62 +741,6 @@
         link_dirty(link);
 }
 
-<<<<<<< HEAD
-void link_check_ready(Link *link) {
-        Address *a;
-        Iterator i;
-
-        assert(link);
-
-        if (IN_SET(link->state, LINK_STATE_FAILED, LINK_STATE_LINGER))
-                return;
-
-        if (!link->network)
-                return;
-
-        if (!link->static_routes_configured)
-                return;
-
-        if (!link->routing_policy_rules_configured)
-                return;
-
-        if (link_ipv4ll_enabled(link))
-                if (!link->ipv4ll_address ||
-                    !link->ipv4ll_route)
-                        return;
-
-        if (!link->network->bridge) {
-
-                if (link_ipv6ll_enabled(link))
-                        if (in_addr_is_null(AF_INET6, (const union in_addr_union*) &link->ipv6ll_address) > 0)
-                                return;
-
-                if ((link_dhcp4_enabled(link) && !link_dhcp6_enabled(link) &&
-                     !link->dhcp4_configured) ||
-                    (link_dhcp6_enabled(link) && !link_dhcp4_enabled(link) &&
-                     !link->dhcp6_configured) ||
-                    (link_dhcp4_enabled(link) && link_dhcp6_enabled(link) &&
-                     !link->dhcp4_configured && !link->dhcp6_configured))
-                        return;
-
-                bool implicit = false;
-                if (link_ipv6_accept_ra_enabled_implicit(link, &implicit) && !link->ndisc_configured)
-                        if (!implicit)
-                                return;
-        }
-
-        SET_FOREACH(a, link->addresses, i)
-                if (!address_is_ready(a))
-                        return;
-
-        if (link->state != LINK_STATE_CONFIGURED)
-                link_enter_configured(link);
-
-        return;
-}
-
-=======
->>>>>>> 35e3e249
 static int link_set_routing_policy_rule(Link *link) {
         RoutingPolicyRule *rule, *rrule = NULL;
         int r;
