/* SPDX-License-Identifier: LGPL-2.1+ */
/***
  This file is part of systemd.

  Copyright 2013 Tom Gundersen <teg@jklm.no>

  systemd is free software; you can redistribute it and/or modify it
  under the terms of the GNU Lesser General Public License as published by
  the Free Software Foundation; either version 2.1 of the License, or
  (at your option) any later version.

  systemd is distributed in the hope that it will be useful, but
  WITHOUT ANY WARRANTY; without even the implied warranty of
  MERCHANTABILITY or FITNESS FOR A PARTICULAR PURPOSE. See the GNU
  Lesser General Public License for more details.

  You should have received a copy of the GNU Lesser General Public License
  along with systemd; If not, see <http://www.gnu.org/licenses/>.
***/

#include <netinet/ether.h>
#include <linux/if.h>
#include <unistd.h>
#include <stdio_ext.h>

#include "alloc-util.h"
#include "bus-util.h"
#include "dhcp-lease-internal.h"
#include "fd-util.h"
#include "fileio.h"
#include "netlink-util.h"
#include "network-internal.h"
#include "networkd-ipv6-proxy-ndp.h"
#include "networkd-lldp-tx.h"
#include "networkd-manager.h"
#include "networkd-ndisc.h"
#include "networkd-radv.h"
#include "networkd-routing-policy-rule.h"
#include "set.h"
#include "socket-util.h"
#include "stdio-util.h"
#include "string-table.h"
#include "udev-util.h"
#include "util.h"
#include "virt.h"

static bool link_dhcp6_enabled(Link *link) {
        assert(link);

        if (!socket_ipv6_is_supported())
                return false;

        if (link->flags & IFF_LOOPBACK)
                return false;

        if (!link->network)
                return false;

        return link->network->dhcp & ADDRESS_FAMILY_IPV6;
}

static bool link_dhcp4_enabled(Link *link) {
        assert(link);

        if (link->flags & IFF_LOOPBACK)
                return false;

        if (!link->network)
                return false;

        return link->network->dhcp & ADDRESS_FAMILY_IPV4;
}

static bool link_dhcp4_server_enabled(Link *link) {
        assert(link);

        if (link->flags & IFF_LOOPBACK)
                return false;

        if (!link->network)
                return false;

        return link->network->dhcp_server;
}

static bool link_ipv4ll_enabled(Link *link) {
        assert(link);

        if (link->flags & IFF_LOOPBACK)
                return false;

        if (!link->network)
                return false;

        if (streq_ptr(link->kind, "wireguard"))
                return false;

        return link->network->link_local & ADDRESS_FAMILY_IPV4;
}

static bool link_ipv6ll_enabled(Link *link) {
        assert(link);

        if (!socket_ipv6_is_supported())
                return false;

        if (link->flags & IFF_LOOPBACK)
                return false;

        if (!link->network)
                return false;

        if (streq_ptr(link->kind, "wireguard"))
                return false;

        return link->network->link_local & ADDRESS_FAMILY_IPV6;
}

static bool link_ipv6_enabled(Link *link) {
        assert(link);

        if (!socket_ipv6_is_supported())
                return false;

        if (link->network->bridge)
                return false;

        /* DHCPv6 client will not be started if no IPv6 link-local address is configured. */
        return link_ipv6ll_enabled(link) || network_has_static_ipv6_addresses(link->network);
}

static bool link_radv_enabled(Link *link) {
        assert(link);

        if (!link_ipv6ll_enabled(link))
                return false;

        return link->network->router_prefix_delegation != RADV_PREFIX_DELEGATION_NONE;
}

static bool link_lldp_rx_enabled(Link *link) {
        assert(link);

        if (link->flags & IFF_LOOPBACK)
                return false;

        if (link->iftype != ARPHRD_ETHER)
                return false;

        if (!link->network)
                return false;

        /* LLDP should be handled on bridge slaves as those have a direct
         * connection to their peers not on the bridge master. Linux doesn't
         * even (by default) forward lldp packets to the bridge master.*/
        if (streq_ptr("bridge", link->kind))
                return false;

        return link->network->lldp_mode != LLDP_MODE_NO;
}

static bool link_lldp_emit_enabled(Link *link) {
        assert(link);

        if (link->flags & IFF_LOOPBACK)
                return false;

        if (link->iftype != ARPHRD_ETHER)
                return false;

        if (!link->network)
                return false;

        return link->network->lldp_emit != LLDP_EMIT_NO;
}

static bool link_ipv4_forward_enabled(Link *link) {
        assert(link);

        if (link->flags & IFF_LOOPBACK)
                return false;

        if (!link->network)
                return false;

        if (link->network->ip_forward == _ADDRESS_FAMILY_BOOLEAN_INVALID)
                return false;

        return link->network->ip_forward & ADDRESS_FAMILY_IPV4;
}

static bool link_ipv6_forward_enabled(Link *link) {
        assert(link);

        if (!socket_ipv6_is_supported())
                return false;

        if (link->flags & IFF_LOOPBACK)
                return false;

        if (!link->network)
                return false;

        if (link->network->ip_forward == _ADDRESS_FAMILY_BOOLEAN_INVALID)
                return false;

        return link->network->ip_forward & ADDRESS_FAMILY_IPV6;
}

static bool link_proxy_arp_enabled(Link *link) {
        assert(link);

        if (link->flags & IFF_LOOPBACK)
                return false;

        if (!link->network)
                return false;

        if (link->network->proxy_arp < 0)
                return false;

        return true;
}

static bool link_ipv6_accept_ra_enabled_implicit(Link *link, bool * implicit) {
        assert(link);

        if (!socket_ipv6_is_supported())
                return false;

        if (link->flags & IFF_LOOPBACK)
                return false;

        if (!link->network)
                return false;

        if (!link_ipv6ll_enabled(link))
                return false;

        /* If unset use system default (enabled if local forwarding is disabled.
         * disabled if local forwarding is enabled).
         * If set, ignore or enforce RA independent of local forwarding state.
         */
        if (link->network->ipv6_accept_ra < 0) {
                /* default to accept RA if ip_forward is disabled and ignore RA if ip_forward is enabled */
                if (implicit)
                        *implicit = true;
                return !link_ipv6_forward_enabled(link);
        }
        else if (link->network->ipv6_accept_ra > 0)
                /* accept RA even if ip_forward is enabled */
                return true;
        else
                /* ignore RA */
                return false;
}

static bool link_ipv6_accept_ra_enabled(Link *link) {
        return link_ipv6_accept_ra_enabled_implicit(link, NULL);
}

static IPv6PrivacyExtensions link_ipv6_privacy_extensions(Link *link) {
        assert(link);

        if (!socket_ipv6_is_supported())
                return _IPV6_PRIVACY_EXTENSIONS_INVALID;

        if (link->flags & IFF_LOOPBACK)
                return _IPV6_PRIVACY_EXTENSIONS_INVALID;

        if (!link->network)
                return _IPV6_PRIVACY_EXTENSIONS_INVALID;

        return link->network->ipv6_privacy_extensions;
}

static int link_enable_ipv6(Link *link) {
        const char *p = NULL;
        bool enabled;
        int r;

        if (link->flags & IFF_LOOPBACK)
                return 0;

        enabled = link_ipv6_enabled(link);

        if (enabled) {
                p = strjoina("/proc/sys/net/ipv6/conf/", link->ifname, "/disable_ipv6");

                r = write_string_file(p, "0", WRITE_STRING_FILE_VERIFY_ON_FAILURE);
                if (r < 0)
                        log_link_warning_errno(link, r, "Cannot enable IPv6: %m");
                else
                        log_link_info(link, "IPv6 successfully enabled");
        }

        return 0;
}

void link_update_operstate(Link *link) {
        LinkOperationalState operstate;
        assert(link);

        if (link->kernel_operstate == IF_OPER_DORMANT)
                operstate = LINK_OPERSTATE_DORMANT;
        else if (link_has_carrier(link)) {
                Address *address;
                uint8_t scope = RT_SCOPE_NOWHERE;
                Iterator i;

                /* if we have carrier, check what addresses we have */
                SET_FOREACH(address, link->addresses, i) {
                        if (!address_is_ready(address))
                                continue;

                        if (address->scope < scope)
                                scope = address->scope;
                }

                /* for operstate we also take foreign addresses into account */
                SET_FOREACH(address, link->addresses_foreign, i) {
                        if (!address_is_ready(address))
                                continue;

                        if (address->scope < scope)
                                scope = address->scope;
                }

                if (scope < RT_SCOPE_SITE)
                        /* universally accessible addresses found */
                        operstate = LINK_OPERSTATE_ROUTABLE;
                else if (scope < RT_SCOPE_HOST)
                        /* only link or site local addresses found */
                        operstate = LINK_OPERSTATE_DEGRADED;
                else
                        /* no useful addresses found */
                        operstate = LINK_OPERSTATE_CARRIER;
        } else if (link->flags & IFF_UP)
                operstate = LINK_OPERSTATE_NO_CARRIER;
        else
                operstate = LINK_OPERSTATE_OFF;

        if (link->operstate != operstate) {
                link->operstate = operstate;
                link_send_changed(link, "OperationalState", NULL);
                link_dirty(link);
        }
}

#define FLAG_STRING(string, flag, old, new) \
        (((old ^ new) & flag) \
                ? ((old & flag) ? (" -" string) : (" +" string)) \
                : "")

static int link_update_flags(Link *link, sd_netlink_message *m) {
        unsigned flags, unknown_flags_added, unknown_flags_removed, unknown_flags;
        uint8_t operstate;
        int r;

        assert(link);

        r = sd_rtnl_message_link_get_flags(m, &flags);
        if (r < 0)
                return log_link_warning_errno(link, r, "Could not get link flags: %m");

        r = sd_netlink_message_read_u8(m, IFLA_OPERSTATE, &operstate);
        if (r < 0)
                /* if we got a message without operstate, take it to mean
                   the state was unchanged */
                operstate = link->kernel_operstate;

        if ((link->flags == flags) && (link->kernel_operstate == operstate))
                return 0;

        if (link->flags != flags) {
                log_link_debug(link, "Flags change:%s%s%s%s%s%s%s%s%s%s%s%s%s%s%s%s%s%s%s",
                               FLAG_STRING("LOOPBACK", IFF_LOOPBACK, link->flags, flags),
                               FLAG_STRING("MASTER", IFF_MASTER, link->flags, flags),
                               FLAG_STRING("SLAVE", IFF_SLAVE, link->flags, flags),
                               FLAG_STRING("UP", IFF_UP, link->flags, flags),
                               FLAG_STRING("DORMANT", IFF_DORMANT, link->flags, flags),
                               FLAG_STRING("LOWER_UP", IFF_LOWER_UP, link->flags, flags),
                               FLAG_STRING("RUNNING", IFF_RUNNING, link->flags, flags),
                               FLAG_STRING("MULTICAST", IFF_MULTICAST, link->flags, flags),
                               FLAG_STRING("BROADCAST", IFF_BROADCAST, link->flags, flags),
                               FLAG_STRING("POINTOPOINT", IFF_POINTOPOINT, link->flags, flags),
                               FLAG_STRING("PROMISC", IFF_PROMISC, link->flags, flags),
                               FLAG_STRING("ALLMULTI", IFF_ALLMULTI, link->flags, flags),
                               FLAG_STRING("PORTSEL", IFF_PORTSEL, link->flags, flags),
                               FLAG_STRING("AUTOMEDIA", IFF_AUTOMEDIA, link->flags, flags),
                               FLAG_STRING("DYNAMIC", IFF_DYNAMIC, link->flags, flags),
                               FLAG_STRING("NOARP", IFF_NOARP, link->flags, flags),
                               FLAG_STRING("NOTRAILERS", IFF_NOTRAILERS, link->flags, flags),
                               FLAG_STRING("DEBUG", IFF_DEBUG, link->flags, flags),
                               FLAG_STRING("ECHO", IFF_ECHO, link->flags, flags));

                unknown_flags = ~(IFF_LOOPBACK | IFF_MASTER | IFF_SLAVE | IFF_UP |
                                  IFF_DORMANT | IFF_LOWER_UP | IFF_RUNNING |
                                  IFF_MULTICAST | IFF_BROADCAST | IFF_POINTOPOINT |
                                  IFF_PROMISC | IFF_ALLMULTI | IFF_PORTSEL |
                                  IFF_AUTOMEDIA | IFF_DYNAMIC | IFF_NOARP |
                                  IFF_NOTRAILERS | IFF_DEBUG | IFF_ECHO);
                unknown_flags_added = ((link->flags ^ flags) & flags & unknown_flags);
                unknown_flags_removed = ((link->flags ^ flags) & link->flags & unknown_flags);

                /* link flags are currently at most 18 bits, let's align to
                 * printing 20 */
                if (unknown_flags_added)
                        log_link_debug(link,
                                       "Unknown link flags gained: %#.5x (ignoring)",
                                       unknown_flags_added);

                if (unknown_flags_removed)
                        log_link_debug(link,
                                       "Unknown link flags lost: %#.5x (ignoring)",
                                       unknown_flags_removed);
        }

        link->flags = flags;
        link->kernel_operstate = operstate;

        link_update_operstate(link);

        return 0;
}

static int link_new(Manager *manager, sd_netlink_message *message, Link **ret) {
        _cleanup_link_unref_ Link *link = NULL;
        uint16_t type;
        const char *ifname, *kind = NULL;
        int r, ifindex;
        unsigned short iftype;

        assert(manager);
        assert(message);
        assert(ret);

        /* check for link kind */
        r = sd_netlink_message_enter_container(message, IFLA_LINKINFO);
        if (r == 0) {
                (void)sd_netlink_message_read_string(message, IFLA_INFO_KIND, &kind);
                r = sd_netlink_message_exit_container(message);
                if (r < 0)
                        return r;
        }

        r = sd_netlink_message_get_type(message, &type);
        if (r < 0)
                return r;
        else if (type != RTM_NEWLINK)
                return -EINVAL;

        r = sd_rtnl_message_link_get_ifindex(message, &ifindex);
        if (r < 0)
                return r;
        else if (ifindex <= 0)
                return -EINVAL;

        r = sd_rtnl_message_link_get_type(message, &iftype);
        if (r < 0)
                return r;

        r = sd_netlink_message_read_string(message, IFLA_IFNAME, &ifname);
        if (r < 0)
                return r;

        link = new0(Link, 1);
        if (!link)
                return -ENOMEM;

        link->n_ref = 1;
        link->manager = manager;
        link->state = LINK_STATE_PENDING;
        link->rtnl_extended_attrs = true;
        link->ifindex = ifindex;
        link->iftype = iftype;
        link->ifname = strdup(ifname);
        if (!link->ifname)
                return -ENOMEM;

        if (kind) {
                link->kind = strdup(kind);
                if (!link->kind)
                        return -ENOMEM;
        }

        r = sd_netlink_message_read_u32(message, IFLA_MASTER, (uint32_t *)&link->master_ifindex);
        if (r < 0)
                log_link_debug_errno(link, r, "New device has no master, continuing without");

        r = sd_netlink_message_read_ether_addr(message, IFLA_ADDRESS, &link->mac);
        if (r < 0)
                log_link_debug_errno(link, r, "MAC address not found for new device, continuing without");

        if (asprintf(&link->state_file, "/run/systemd/netif/links/%d", link->ifindex) < 0)
                return -ENOMEM;

        if (asprintf(&link->lease_file, "/run/systemd/netif/leases/%d", link->ifindex) < 0)
                return -ENOMEM;

        if (asprintf(&link->lldp_file, "/run/systemd/netif/lldp/%d", link->ifindex) < 0)
                return -ENOMEM;

        r = hashmap_ensure_allocated(&manager->links, NULL);
        if (r < 0)
                return r;

        r = hashmap_put(manager->links, INT_TO_PTR(link->ifindex), link);
        if (r < 0)
                return r;

        r = link_update_flags(link, message);
        if (r < 0)
                return r;

        *ret = link;
        link = NULL;

        return 0;
}

static void link_free(Link *link) {
        Address *address;
        Link *carrier;
        Iterator i;

        if (!link)
                return;

        while (!set_isempty(link->addresses))
                address_free(set_first(link->addresses));

        while (!set_isempty(link->addresses_foreign))
                address_free(set_first(link->addresses_foreign));

        link->addresses = set_free(link->addresses);

        link->addresses_foreign = set_free(link->addresses_foreign);

        while ((address = link->pool_addresses)) {
                LIST_REMOVE(addresses, link->pool_addresses, address);
                address_free(address);
        }

        sd_dhcp_server_unref(link->dhcp_server);
        sd_dhcp_client_unref(link->dhcp_client);
        sd_dhcp_lease_unref(link->dhcp_lease);

        link_lldp_emit_stop(link);

        free(link->lease_file);

        sd_lldp_unref(link->lldp);
        free(link->lldp_file);

        ndisc_flush(link);

        sd_ipv4ll_unref(link->ipv4ll);
        sd_dhcp6_client_unref(link->dhcp6_client);
        sd_ndisc_unref(link->ndisc);
        sd_radv_unref(link->radv);

        if (link->manager)
                hashmap_remove(link->manager->links, INT_TO_PTR(link->ifindex));

        free(link->ifname);

        free(link->kind);

        (void)unlink(link->state_file);
        free(link->state_file);

        udev_device_unref(link->udev_device);

        HASHMAP_FOREACH (carrier, link->bound_to_links, i)
                hashmap_remove(link->bound_to_links, INT_TO_PTR(carrier->ifindex));
        hashmap_free(link->bound_to_links);

        HASHMAP_FOREACH (carrier, link->bound_by_links, i)
                hashmap_remove(link->bound_by_links, INT_TO_PTR(carrier->ifindex));
        hashmap_free(link->bound_by_links);

        free(link);
}

Link *link_unref(Link *link) {
        if (!link)
                return NULL;

        assert(link->n_ref > 0);

        link->n_ref--;

        if (link->n_ref > 0)
                return NULL;

        link_free(link);

        return NULL;
}

Link *link_ref(Link *link) {
        if (!link)
                return NULL;

        assert(link->n_ref > 0);

        link->n_ref++;

        return link;
}

int link_get(Manager *m, int ifindex, Link **ret) {
        Link *link;

        assert(m);
        assert(ifindex);
        assert(ret);

        link = hashmap_get(m->links, INT_TO_PTR(ifindex));
        if (!link)
                return -ENODEV;

        *ret = link;

        return 0;
}

static void link_set_state(Link *link, LinkState state) {
        assert(link);

        if (link->state == state)
                return;

        link->state = state;

        link_send_changed(link, "AdministrativeState", NULL);
}

static void link_enter_unmanaged(Link *link) {
        assert(link);

        log_link_debug(link, "Unmanaged");

        link_set_state(link, LINK_STATE_UNMANAGED);

        link_dirty(link);
}

static int link_stop_clients(Link *link) {
        int r = 0, k;

        assert(link);
        assert(link->manager);
        assert(link->manager->event);

        if (link->dhcp_client) {
                k = sd_dhcp_client_stop(link->dhcp_client);
                if (k < 0)
                        r = log_link_warning_errno(link, k, "Could not stop DHCPv4 client: %m");
        }

        if (link->ipv4ll) {
                k = sd_ipv4ll_stop(link->ipv4ll);
                if (k < 0)
                        r = log_link_warning_errno(link, k, "Could not stop IPv4 link-local: %m");
        }

        if (link->dhcp6_client) {
                k = sd_dhcp6_client_stop(link->dhcp6_client);
                if (k < 0)
                        r = log_link_warning_errno(link, k, "Could not stop DHCPv6 client: %m");
        }

        if (link->ndisc) {
                k = sd_ndisc_stop(link->ndisc);
                if (k < 0)
                        r = log_link_warning_errno(link, k, "Could not stop IPv6 Router Discovery: %m");
        }

        if (link->radv) {
                k = sd_radv_stop(link->radv);
                if (k < 0)
                        r = log_link_warning_errno(link, k, "Could not stop IPv6 Router Advertisement: %m");
        }

        link_lldp_emit_stop(link);
        return r;
}

void link_enter_failed(Link *link) {
        assert(link);

        if (IN_SET(link->state, LINK_STATE_FAILED, LINK_STATE_LINGER))
                return;

        log_link_warning(link, "Failed");

        link_set_state(link, LINK_STATE_FAILED);

        link_stop_clients(link);

        link_dirty(link);
}

static Address* link_find_dhcp_server_address(Link *link) {
        Address *address;

        assert(link);
        assert(link->network);

        /* The first statically configured address if there is any */
        LIST_FOREACH(addresses, address, link->network->static_addresses) {

                if (address->family != AF_INET)
                        continue;

                if (in_addr_is_null(address->family, &address->in_addr))
                        continue;

                return address;
        }

        /* If that didn't work, find a suitable address we got from the pool */
        LIST_FOREACH(addresses, address, link->pool_addresses) {
                if (address->family != AF_INET)
                        continue;

                return address;
        }

        return NULL;
}

static void link_enter_configured(Link *link) {
        assert(link);
        assert(link->network);

        if (link->state != LINK_STATE_CONFIGURING)
                return;

        log_link_info(link, "Configured");

        link_set_state(link, LINK_STATE_CONFIGURED);

        link_dirty(link);
}

static int link_set_routing_policy_rule(Link *link) {
        RoutingPolicyRule *rule, *rrule = NULL;
        int r;

        assert(link);
        assert(link->network);

        link_set_state(link, LINK_STATE_CONFIGURING);
        link->routing_policy_rules_configured = false;

        LIST_FOREACH(rules, rule, link->network->rules) {
                r = routing_policy_rule_get(link->manager, rule->family, &rule->from, rule->from_prefixlen, &rule->to,
                                            rule->to_prefixlen, rule->tos, rule->fwmark, rule->table, rule->iif, rule->oif, &rrule);
                if (r == 0) {
                        (void) routing_policy_rule_make_local(link->manager, rrule);
                        continue;
                }

                r = routing_policy_rule_configure(rule, link, link_routing_policy_rule_handler, false);
                if (r < 0) {
                        log_link_warning_errno(link, r, "Could not set routing policy rules: %m");
                        link_enter_failed(link);
                        return r;
                }

                link->routing_policy_rule_messages++;
        }

        routing_policy_rule_purge(link->manager, link);
        if (link->routing_policy_rule_messages == 0) {
                link->routing_policy_rules_configured = true;
                link_check_ready(link);
        } else
                log_link_debug(link, "Setting routing policy rules");

        return 0;
}

static int route_handler(sd_netlink *rtnl, sd_netlink_message *m, void *userdata) {
        _cleanup_link_unref_ Link *link = userdata;
        int r;

        assert(link->route_messages > 0);
        assert(IN_SET(link->state, LINK_STATE_CONFIGURING,
                      LINK_STATE_FAILED, LINK_STATE_LINGER));

        link->route_messages--;

        if (IN_SET(link->state, LINK_STATE_FAILED, LINK_STATE_LINGER))
                return 1;

        r = sd_netlink_message_get_errno(m);
        if (r < 0 && r != -EEXIST)
                log_link_warning_errno(link, r, "Could not set route: %m");

        if (link->route_messages == 0) {
                log_link_debug(link, "Routes set");
                link->static_routes_configured = true;
                link_check_ready(link);
        }

        return 1;
}

<<<<<<< HEAD
static int link_request_set_routes(Link *link) {
=======
int link_request_set_routes(Link *link) {
>>>>>>> 79524e36
        Route *rt;
        int r;

        assert(link);
        assert(link->network);
        assert(link->addresses_configured);
        assert(link->address_messages == 0);
        assert(link->state != _LINK_STATE_INVALID);

        link_set_state(link, LINK_STATE_CONFIGURING);
        link->static_routes_configured = false;

        (void) link_set_routing_policy_rule(link);

        LIST_FOREACH(routes, rt, link->network->static_routes) {
                r = route_configure(rt, link, route_handler);
                if (r < 0) {
                        log_link_warning_errno(link, r, "Could not set routes: %m");
                        link_enter_failed(link);
                        return r;
                }

                link->route_messages++;
        }

        if (link->route_messages == 0) {
                link->static_routes_configured = true;
                link_check_ready(link);
        } else
                log_link_debug(link, "Setting routes");

        return 0;
}

void link_check_ready(Link *link) {
        Address *a;
        Iterator i;

        assert(link);

        if (IN_SET(link->state, LINK_STATE_FAILED, LINK_STATE_LINGER))
                return;

        if (!link->network)
                return;

        if (!link->addresses_configured)
                return;

        SET_FOREACH(a, link->addresses, i)
                if (!address_is_ready(a))
                        return;

        if (!link->addresses_ready) {
                link->addresses_ready = true;
                link_request_set_routes(link);
        }

        if (!link->static_routes_configured)
                return;

        if (!link->routing_policy_rules_configured)
                return;

        if (link_ipv4ll_enabled(link))
                if (!link->ipv4ll_address ||
                    !link->ipv4ll_route)
                        return;

        if (!link->network->bridge) {

                if (link_ipv6ll_enabled(link))
                        if (in_addr_is_null(AF_INET6, (const union in_addr_union*) &link->ipv6ll_address) > 0)
                                return;

                if ((link_dhcp4_enabled(link) && !link_dhcp6_enabled(link) &&
                     !link->dhcp4_configured) ||
                    (link_dhcp6_enabled(link) && !link_dhcp4_enabled(link) &&
                     !link->dhcp6_configured) ||
                    (link_dhcp4_enabled(link) && link_dhcp6_enabled(link) &&
                     !link->dhcp4_configured && !link->dhcp6_configured))
                        return;

                bool implicit = false;
                if (link_ipv6_accept_ra_enabled_implicit(link, &implicit) && !link->ndisc_configured)
                        if (!implicit)
                                return;
        }

        if (link->state != LINK_STATE_CONFIGURED)
                link_enter_configured(link);

        return;
}

int link_route_remove_handler(sd_netlink *rtnl, sd_netlink_message *m, void *userdata) {
        _cleanup_link_unref_ Link *link = userdata;
        int r;

        assert(m);
        assert(link);
        assert(link->ifname);

        if (IN_SET(link->state, LINK_STATE_FAILED, LINK_STATE_LINGER))
                return 1;

        r = sd_netlink_message_get_errno(m);
        if (r < 0 && r != -ESRCH)
                log_link_warning_errno(link, r, "Could not drop route: %m");

        return 1;
}

static int address_handler(sd_netlink *rtnl, sd_netlink_message *m, void *userdata) {
        _cleanup_link_unref_ Link *link = userdata;
        int r;

        assert(rtnl);
        assert(m);
        assert(link);
        assert(link->ifname);
        assert(link->address_messages > 0);
        assert(IN_SET(link->state, LINK_STATE_CONFIGURING,
               LINK_STATE_FAILED, LINK_STATE_LINGER));

        link->address_messages--;

        if (IN_SET(link->state, LINK_STATE_FAILED, LINK_STATE_LINGER))
                return 1;

        r = sd_netlink_message_get_errno(m);
        if (r < 0 && r != -EEXIST)
                log_link_warning_errno(link, r, "could not set address: %m");
        else if (r >= 0)
                manager_rtnl_process_address(rtnl, m, link->manager);

        if (link->address_messages == 0) {
                log_link_debug(link, "Addresses set");
                link->addresses_configured = true;
                link_check_ready(link);
        }

        return 1;
}

static int address_label_handler(sd_netlink *rtnl, sd_netlink_message *m, void *userdata) {
        _cleanup_link_unref_ Link *link = userdata;
        int r;

        assert(rtnl);
        assert(m);
        assert(link);
        assert(link->ifname);
        assert(link->address_label_messages > 0);

        link->address_label_messages--;

        if (IN_SET(link->state, LINK_STATE_FAILED, LINK_STATE_LINGER))
                return 1;

        r = sd_netlink_message_get_errno(m);
        if (r < 0 && r != -EEXIST)
                log_link_warning_errno(link, r, "could not set address label: %m");
        else if (r >= 0)
                manager_rtnl_process_address(rtnl, m, link->manager);

        if (link->address_label_messages == 0)
                log_link_debug(link, "Addresses label set");

        return 1;
}

static int link_push_uplink_dns_to_dhcp_server(Link *link, sd_dhcp_server *s) {
        _cleanup_free_ struct in_addr *addresses = NULL;
        size_t n_addresses = 0, n_allocated = 0;
        unsigned i;

        log_debug("Copying DNS server information from %s", link->ifname);

        if (!link->network)
                return 0;

        for (i = 0; i < link->network->n_dns; i++) {
                struct in_addr ia;

                /* Only look for IPv4 addresses */
                if (link->network->dns[i].family != AF_INET)
                        continue;

                ia = link->network->dns[i].address.in;

                /* Never propagate obviously borked data */
                if (in4_addr_is_null(&ia) || in4_addr_is_localhost(&ia))
                        continue;

                if (!GREEDY_REALLOC(addresses, n_allocated, n_addresses + 1))
                        return log_oom();

                addresses[n_addresses++] = ia;
        }

        if (link->network->dhcp_use_dns && link->dhcp_lease) {
                const struct in_addr *da = NULL;
                int n;

                n = sd_dhcp_lease_get_dns(link->dhcp_lease, &da);
                if (n > 0) {

                        if (!GREEDY_REALLOC(addresses, n_allocated, n_addresses + n))
                                return log_oom();

                        memcpy(addresses + n_addresses, da, n * sizeof(struct in_addr));
                        n_addresses += n;
                }
        }

        if (n_addresses <= 0)
                return 0;

        return sd_dhcp_server_set_dns(s, addresses, n_addresses);
}

static int link_push_uplink_ntp_to_dhcp_server(Link *link, sd_dhcp_server *s) {
        _cleanup_free_ struct in_addr *addresses = NULL;
        size_t n_addresses = 0, n_allocated = 0;
        char **a;

        if (!link->network)
                return 0;

        log_debug("Copying NTP server information from %s", link->ifname);

        STRV_FOREACH(a, link->network->ntp) {
                struct in_addr ia;

                /* Only look for IPv4 addresses */
                if (inet_pton(AF_INET, *a, &ia) <= 0)
                        continue;

                /* Never propagate obviously borked data */
                if (in4_addr_is_null(&ia) || in4_addr_is_localhost(&ia))
                        continue;

                if (!GREEDY_REALLOC(addresses, n_allocated, n_addresses + 1))
                        return log_oom();

                addresses[n_addresses++] = ia;
        }

        if (link->network->dhcp_use_ntp && link->dhcp_lease) {
                const struct in_addr *da = NULL;
                int n;

                n = sd_dhcp_lease_get_ntp(link->dhcp_lease, &da);
                if (n > 0) {

                        if (!GREEDY_REALLOC(addresses, n_allocated, n_addresses + n))
                                return log_oom();

                        memcpy(addresses + n_addresses, da, n * sizeof(struct in_addr));
                        n_addresses += n;
                }
        }

        if (n_addresses <= 0)
                return 0;

        return sd_dhcp_server_set_ntp(s, addresses, n_addresses);
}

static int link_set_bridge_fdb(Link *link) {
        FdbEntry *fdb_entry;
        int r;

        LIST_FOREACH(static_fdb_entries, fdb_entry, link->network->static_fdb_entries) {
                r = fdb_entry_configure(link, fdb_entry);
                if (r < 0)
                        return log_link_error_errno(link, r, "Failed to add MAC entry to static MAC table: %m");
        }

        return 0;
}

static int link_request_set_addresses(Link *link) {
        AddressLabel *label;
        Address *ad;
        int r;

        assert(link);
        assert(link->network);
        assert(link->state != _LINK_STATE_INVALID);

        link_set_state(link, LINK_STATE_CONFIGURING);

        /* Reset all *_configured flags we are configuring. */
        link->addresses_configured = false;
        link->addresses_ready = false;
        link->static_routes_configured = false;
        link->routing_policy_rules_configured = false;

        r = link_set_bridge_fdb(link);
        if (r < 0)
                return r;

        LIST_FOREACH(addresses, ad, link->network->static_addresses) {
                bool update;

                update = address_get(link, ad->family, &ad->in_addr, ad->prefixlen, NULL) > 0;

                r = address_configure(ad, link, address_handler, update);
                if (r < 0) {
                        log_link_warning_errno(link, r, "Could not set addresses: %m");
                        link_enter_failed(link);
                        return r;
                }

                link->address_messages++;
        }

        LIST_FOREACH(labels, label, link->network->address_labels) {
                r = address_label_configure(label, link, address_label_handler, false);
                if (r < 0) {
                        log_link_warning_errno(link, r, "Could not set address label: %m");
                        link_enter_failed(link);
                        return r;
                }

                link->address_label_messages++;
        }

        /* now that we can figure out a default address for the dhcp server,
           start it */
        if (link_dhcp4_server_enabled(link)) {
                Address *address;
                Link *uplink = NULL;
                bool acquired_uplink = false;

                address = link_find_dhcp_server_address(link);
                if (!address) {
                        log_link_warning(link, "Failed to find suitable address for DHCPv4 server instance.");
                        link_enter_failed(link);
                        return 0;
                }

                /* use the server address' subnet as the pool */
                r = sd_dhcp_server_configure_pool(link->dhcp_server, &address->in_addr.in, address->prefixlen,
                                                  link->network->dhcp_server_pool_offset, link->network->dhcp_server_pool_size);
                if (r < 0)
                        return r;

                /* TODO:
                r = sd_dhcp_server_set_router(link->dhcp_server,
                                              &main_address->in_addr.in);
                if (r < 0)
                        return r;
                */

                if (link->network->dhcp_server_max_lease_time_usec > 0) {
                        r = sd_dhcp_server_set_max_lease_time(
                                        link->dhcp_server,
                                        DIV_ROUND_UP(link->network->dhcp_server_max_lease_time_usec, USEC_PER_SEC));
                        if (r < 0)
                                return r;
                }

                if (link->network->dhcp_server_default_lease_time_usec > 0) {
                        r = sd_dhcp_server_set_default_lease_time(
                                        link->dhcp_server,
                                        DIV_ROUND_UP(link->network->dhcp_server_default_lease_time_usec, USEC_PER_SEC));
                        if (r < 0)
                                return r;
                }

                if (link->network->dhcp_server_emit_dns) {

                        if (link->network->n_dhcp_server_dns > 0)
                                r = sd_dhcp_server_set_dns(link->dhcp_server, link->network->dhcp_server_dns, link->network->n_dhcp_server_dns);
                        else {
                                uplink = manager_find_uplink(link->manager, link);
                                acquired_uplink = true;

                                if (!uplink) {
                                        log_link_debug(link, "Not emitting DNS server information on link, couldn't find suitable uplink.");
                                        r = 0;
                                } else
                                        r = link_push_uplink_dns_to_dhcp_server(uplink, link->dhcp_server);
                        }
                        if (r < 0)
                                log_link_warning_errno(link, r, "Failed to set DNS server for DHCP server, ignoring: %m");
                }


                if (link->network->dhcp_server_emit_ntp) {

                        if (link->network->n_dhcp_server_ntp > 0)
                                r = sd_dhcp_server_set_ntp(link->dhcp_server, link->network->dhcp_server_ntp, link->network->n_dhcp_server_ntp);
                        else {
                                if (!acquired_uplink)
                                        uplink = manager_find_uplink(link->manager, link);

                                if (!uplink) {
                                        log_link_debug(link, "Not emitting NTP server information on link, couldn't find suitable uplink.");
                                        r = 0;
                                } else
                                        r = link_push_uplink_ntp_to_dhcp_server(uplink, link->dhcp_server);

                        }
                        if (r < 0)
                                log_link_warning_errno(link, r, "Failed to set NTP server for DHCP server, ignoring: %m");
                }

                r = sd_dhcp_server_set_emit_router(link->dhcp_server, link->network->dhcp_server_emit_router);
                if (r < 0) {
                        log_link_warning_errno(link, r, "Failed to set router emission for DHCP server: %m");
                        return r;
                }

                if (link->network->dhcp_server_emit_timezone) {
                        _cleanup_free_ char *buffer = NULL;
                        const char *tz = NULL;

                        if (link->network->dhcp_server_timezone)
                                tz = link->network->dhcp_server_timezone;
                        else {
                                r = get_timezone(&buffer);
                                if (r < 0)
                                        log_warning_errno(r, "Failed to determine timezone: %m");
                                else
                                        tz = buffer;
                        }

                        if (tz) {
                                r = sd_dhcp_server_set_timezone(link->dhcp_server, tz);
                                if (r < 0)
                                        return r;
                        }
                }

                r = sd_dhcp_server_start(link->dhcp_server);
                if (r < 0) {
                        log_link_warning_errno(link, r, "Could not start DHCPv4 server instance: %m");

                        link_enter_failed(link);

                        return 0;
                }

                log_link_debug(link, "Offering DHCPv4 leases");
        }

        if (link->address_messages == 0) {
                link->addresses_configured = true;
                link_check_ready(link);
        } else
                log_link_debug(link, "Setting addresses");

        return 0;
}

int link_address_remove_handler(sd_netlink *rtnl, sd_netlink_message *m, void *userdata) {
        _cleanup_link_unref_ Link *link = userdata;
        int r;

        assert(m);
        assert(link);
        assert(link->ifname);

        if (IN_SET(link->state, LINK_STATE_FAILED, LINK_STATE_LINGER))
                return 1;

        r = sd_netlink_message_get_errno(m);
        if (r < 0 && r != -EADDRNOTAVAIL)
                log_link_warning_errno(link, r, "Could not drop address: %m");

        return 1;
}

static int link_set_bridge_vlan(Link *link) {
        int r = 0;

        r = br_vlan_configure(link, link->network->pvid, link->network->br_vid_bitmap, link->network->br_untagged_bitmap);
        if (r < 0)
                log_link_error_errno(link, r, "Failed to assign VLANs to bridge port: %m");

        return r;
}

static int link_set_proxy_arp(Link *link) {
        const char *p = NULL;
        int r;

        if (!link_proxy_arp_enabled(link))
                return 0;

        p = strjoina("/proc/sys/net/ipv4/conf/", link->ifname, "/proxy_arp");

        r = write_string_file(p, one_zero(link->network->proxy_arp), WRITE_STRING_FILE_VERIFY_ON_FAILURE);
        if (r < 0)
                log_link_warning_errno(link, r, "Cannot configure proxy ARP for interface: %m");

        return 0;
}

static int link_set_handler(sd_netlink *rtnl, sd_netlink_message *m, void *userdata) {
        _cleanup_link_unref_ Link *link = userdata;
        int r;

        log_link_debug(link, "Set link");

        r = sd_netlink_message_get_errno(m);
        if (r < 0 && r != -EEXIST) {
                log_link_error_errno(link, r, "Could not join netdev: %m");
                link_enter_failed(link);
                return 1;
        }

        return 0;
}

<<<<<<< HEAD
static int link_configure_after_setting_mtu(Link *link);
=======
static int link_configure_continue(Link *link);
>>>>>>> 79524e36

static int set_mtu_handler(sd_netlink *rtnl, sd_netlink_message *m, void *userdata) {
        _cleanup_link_unref_ Link *link = userdata;
        int r;

        assert(m);
        assert(link);
        assert(link->ifname);

        link->setting_mtu = false;

        if (IN_SET(link->state, LINK_STATE_FAILED, LINK_STATE_LINGER))
                return 1;

        r = sd_netlink_message_get_errno(m);
        if (r < 0) {
                log_link_warning_errno(link, r, "Could not set MTU: %m");
                return 1;
        }

        log_link_debug(link, "Setting MTU done.");

        if (link->state == LINK_STATE_PENDING)
<<<<<<< HEAD
                (void) link_configure_after_setting_mtu(link);
=======
                (void) link_configure_continue(link);
>>>>>>> 79524e36

        return 1;
}

int link_set_mtu(Link *link, uint32_t mtu) {
        _cleanup_(sd_netlink_message_unrefp) sd_netlink_message *req = NULL;
        int r;

        assert(link);
        assert(link->manager);
        assert(link->manager->rtnl);

        if (link->mtu == mtu || link->setting_mtu)
                return 0;

        log_link_debug(link, "Setting MTU: %" PRIu32, mtu);

        r = sd_rtnl_message_new_link(link->manager->rtnl, &req, RTM_SETLINK, link->ifindex);
        if (r < 0)
                return log_link_error_errno(link, r, "Could not allocate RTM_SETLINK message: %m");

<<<<<<< HEAD
        /* If IPv6 not configured (no static IPv6 address and IPv6LL autoconfiguration is disabled)
         * for this interface, or if it is a bridge slave, then disable IPv6 else enable it. */
        (void) link_enable_ipv6(link);

=======
>>>>>>> 79524e36
        /* IPv6 protocol requires a minimum MTU of IPV6_MTU_MIN(1280) bytes
         * on the interface. Bump up MTU bytes to IPV6_MTU_MIN. */
        if (link_ipv6_enabled(link) && mtu < IPV6_MIN_MTU) {

                log_link_warning(link, "Bumping MTU to " STRINGIFY(IPV6_MIN_MTU) ", as "
<<<<<<< HEAD
                                 "IPv6 is requested and requires a minimum MTU of " STRINGIFY(IPV6_MIN_MTU) " bytes: %m");
=======
                                 "IPv6 is requested and requires a minimum MTU of " STRINGIFY(IPV6_MIN_MTU) " bytes");
>>>>>>> 79524e36

                mtu = IPV6_MIN_MTU;
        }

        r = sd_netlink_message_append_u32(req, IFLA_MTU, mtu);
        if (r < 0)
                return log_link_error_errno(link, r, "Could not append MTU: %m");

        r = sd_netlink_call_async(link->manager->rtnl, req, set_mtu_handler, link, 0, NULL);
        if (r < 0)
                return log_link_error_errno(link, r, "Could not send rtnetlink message: %m");

        link->setting_mtu = true;

        link_ref(link);

        return 0;
}

static int set_flags_handler(sd_netlink *rtnl, sd_netlink_message *m, void *userdata) {
        _cleanup_link_unref_ Link *link = userdata;
        int r;

        assert(m);
        assert(link);
        assert(link->ifname);

        if (IN_SET(link->state, LINK_STATE_FAILED, LINK_STATE_LINGER))
                return 1;

        r = sd_netlink_message_get_errno(m);
        if (r < 0)
                log_link_warning_errno(link, r, "Could not set link flags: %m");

        return 1;
}

static int link_set_flags(Link *link) {
        _cleanup_(sd_netlink_message_unrefp) sd_netlink_message *req = NULL;
        unsigned ifi_change = 0;
        unsigned ifi_flags = 0;
        int r;

        assert(link);
        assert(link->manager);
        assert(link->manager->rtnl);

        if (link->flags & IFF_LOOPBACK)
                return 0;

        if (!link->network)
                return 0;

        if (link->network->arp < 0)
                return 0;

        r = sd_rtnl_message_new_link(link->manager->rtnl, &req, RTM_SETLINK, link->ifindex);
        if (r < 0)
                return log_link_error_errno(link, r, "Could not allocate RTM_SETLINK message: %m");

        if (link->network->arp >= 0) {
                ifi_change |= IFF_NOARP;
                ifi_flags |= link->network->arp ? 0 : IFF_NOARP;
        }

        r = sd_rtnl_message_link_set_flags(req, ifi_flags, ifi_change);
        if (r < 0)
                return log_link_error_errno(link, r, "Could not set link flags: %m");

        r = sd_netlink_call_async(link->manager->rtnl, req, set_flags_handler, link, 0, NULL);
        if (r < 0)
                return log_link_error_errno(link, r, "Could not send rtnetlink message: %m");

        link_ref(link);

        return 0;
}

static int link_set_bridge(Link *link) {
        _cleanup_(sd_netlink_message_unrefp) sd_netlink_message *req = NULL;
        int r;

        assert(link);
        assert(link->network);

        r = sd_rtnl_message_new_link(link->manager->rtnl, &req, RTM_SETLINK, link->ifindex);
        if (r < 0)
                return log_link_error_errno(link, r, "Could not allocate RTM_SETLINK message: %m");

        r = sd_rtnl_message_link_set_family(req, PF_BRIDGE);
        if (r < 0)
                return log_link_error_errno(link, r, "Could not set message family: %m");

        r = sd_netlink_message_open_container(req, IFLA_PROTINFO);
        if (r < 0)
                return log_link_error_errno(link, r, "Could not append IFLA_PROTINFO attribute: %m");

        r = sd_netlink_message_append_u8(req, IFLA_BRPORT_GUARD, !link->network->use_bpdu);
        if (r < 0)
                return log_link_error_errno(link, r, "Could not append IFLA_BRPORT_GUARD attribute: %m");

        r = sd_netlink_message_append_u8(req, IFLA_BRPORT_MODE, link->network->hairpin);
        if (r < 0)
                return log_link_error_errno(link, r, "Could not append IFLA_BRPORT_MODE attribute: %m");

        r = sd_netlink_message_append_u8(req, IFLA_BRPORT_FAST_LEAVE, link->network->fast_leave);
        if (r < 0)
                return log_link_error_errno(link, r, "Could not append IFLA_BRPORT_FAST_LEAVE attribute: %m");

        r = sd_netlink_message_append_u8(req, IFLA_BRPORT_PROTECT, !link->network->allow_port_to_be_root);
        if (r < 0)
                return log_link_error_errno(link, r, "Could not append IFLA_BRPORT_PROTECT attribute: %m");

        r = sd_netlink_message_append_u8(req, IFLA_BRPORT_UNICAST_FLOOD, link->network->unicast_flood);
        if (r < 0)
                return log_link_error_errno(link, r, "Could not append IFLA_BRPORT_UNICAST_FLOOD attribute: %m");

        if (link->network->cost != 0) {
                r = sd_netlink_message_append_u32(req, IFLA_BRPORT_COST, link->network->cost);
                if (r < 0)
                        return log_link_error_errno(link, r, "Could not append IFLA_BRPORT_COST attribute: %m");
        }
        if (link->network->priority != LINK_BRIDGE_PORT_PRIORITY_INVALID) {
                r = sd_netlink_message_append_u16(req, IFLA_BRPORT_PRIORITY, link->network->priority);
                if (r < 0)
                        return log_link_error_errno(link, r, "Could not append IFLA_BRPORT_PRIORITY attribute: %m");
        }

        r = sd_netlink_message_close_container(req);
        if (r < 0)
                return log_link_error_errno(link, r, "Could not append IFLA_LINKINFO attribute: %m");

        r = sd_netlink_call_async(link->manager->rtnl, req, link_set_handler, link, 0, NULL);
        if (r < 0)
                return log_link_error_errno(link, r, "Could not send rtnetlink message: %m");

        link_ref(link);

        return r;
}

static int link_bond_set(Link *link) {
        _cleanup_(sd_netlink_message_unrefp) sd_netlink_message *req = NULL;
        int r;

        assert(link);
        assert(link->network);

        r = sd_rtnl_message_new_link(link->manager->rtnl, &req, RTM_NEWLINK, link->network->bond->ifindex);
        if (r < 0)
                return log_link_error_errno(link, r, "Could not allocate RTM_SETLINK message: %m");

        r = sd_netlink_message_set_flags(req, NLM_F_REQUEST | NLM_F_ACK);
        if (r < 0)
                return log_link_error_errno(link, r, "Could not set netlink flags: %m");

        r = sd_netlink_message_open_container(req, IFLA_LINKINFO);
        if (r < 0)
                return log_link_error_errno(link, r, "Could not append IFLA_PROTINFO attribute: %m");

        r = sd_netlink_message_open_container_union(req, IFLA_INFO_DATA, "bond");
        if (r < 0)
                return log_link_error_errno(link, r, "Could not append IFLA_INFO_DATA attribute: %m");

        if (link->network->active_slave) {
                r = sd_netlink_message_append_u32(req, IFLA_BOND_ACTIVE_SLAVE, link->ifindex);
                if (r < 0)
                        return log_link_error_errno(link, r, "Could not append IFLA_BOND_ACTIVE_SLAVE attribute: %m");
        }

        if (link->network->primary_slave) {
                r = sd_netlink_message_append_u32(req, IFLA_BOND_PRIMARY, link->ifindex);
                if (r < 0)
                        return log_link_error_errno(link, r, "Could not append IFLA_BOND_PRIMARY attribute: %m");
        }

        r = sd_netlink_message_close_container(req);
        if (r < 0)
                return log_link_error_errno(link, r, "Could not append IFLA_LINKINFO attribute: %m");

        r = sd_netlink_message_close_container(req);
        if (r < 0)
                return log_link_error_errno(link, r, "Could not append IFLA_INFO_DATA attribute: %m");

        r = sd_netlink_call_async(link->manager->rtnl, req, set_flags_handler, link, 0, NULL);
        if (r < 0)
                return log_link_error_errno(link, r,  "Could not send rtnetlink message: %m");

        link_ref(link);

        return r;
}

static int link_lldp_save(Link *link) {
        _cleanup_free_ char *temp_path = NULL;
        _cleanup_fclose_ FILE *f = NULL;
        sd_lldp_neighbor **l = NULL;
        int n = 0, r, i;

        assert(link);
        assert(link->lldp_file);

        if (!link->lldp) {
                (void) unlink(link->lldp_file);
                return 0;
        }

        r = sd_lldp_get_neighbors(link->lldp, &l);
        if (r < 0)
                goto finish;
        if (r == 0) {
                (void) unlink(link->lldp_file);
                goto finish;
        }

        n = r;

        r = fopen_temporary(link->lldp_file, &f, &temp_path);
        if (r < 0)
                goto finish;

        fchmod(fileno(f), 0644);

        for (i = 0; i < n; i++) {
                const void *p;
                le64_t u;
                size_t sz;

                r = sd_lldp_neighbor_get_raw(l[i], &p, &sz);
                if (r < 0)
                        goto finish;

                u = htole64(sz);
                (void) fwrite(&u, 1, sizeof(u), f);
                (void) fwrite(p, 1, sz, f);
        }

        r = fflush_and_check(f);
        if (r < 0)
                goto finish;

        if (rename(temp_path, link->lldp_file) < 0) {
                r = -errno;
                goto finish;
        }

finish:
        if (r < 0) {
                (void) unlink(link->lldp_file);
                if (temp_path)
                        (void) unlink(temp_path);

                log_link_error_errno(link, r, "Failed to save LLDP data to %s: %m", link->lldp_file);
        }

        if (l) {
                for (i = 0; i < n; i++)
                        sd_lldp_neighbor_unref(l[i]);
                free(l);
        }

        return r;
}

static void lldp_handler(sd_lldp *lldp, sd_lldp_event event, sd_lldp_neighbor *n, void *userdata) {
        Link *link = userdata;
        int r;

        assert(link);

        (void) link_lldp_save(link);

        if (link_lldp_emit_enabled(link) && event == SD_LLDP_EVENT_ADDED) {
                /* If we received information about a new neighbor, restart the LLDP "fast" logic */

                log_link_debug(link, "Received LLDP datagram from previously unknown neighbor, restarting 'fast' LLDP transmission.");

                r = link_lldp_emit_start(link);
                if (r < 0)
                        log_link_warning_errno(link, r, "Failed to restart LLDP transmission: %m");
        }
}

static int link_acquire_ipv6_conf(Link *link) {
        int r;

        assert(link);

        if (link_dhcp6_enabled(link)) {
                assert(link->dhcp6_client);
                assert(in_addr_is_link_local(AF_INET6, (const union in_addr_union*)&link->ipv6ll_address) > 0);

                /* start DHCPv6 client in stateless mode */
                r = dhcp6_request_address(link, true);
                if (r < 0 && r != -EBUSY)
                        return log_link_warning_errno(link, r,  "Could not acquire DHCPv6 lease: %m");
                else
                        log_link_debug(link, "Acquiring DHCPv6 lease");
        }

        if (link_ipv6_accept_ra_enabled(link)) {
                assert(link->ndisc);

                log_link_debug(link, "Discovering IPv6 routers");

                r = sd_ndisc_start(link->ndisc);
                if (r < 0 && r != -EBUSY)
                        return log_link_warning_errno(link, r, "Could not start IPv6 Router Discovery: %m");
        }

        if (link_radv_enabled(link)) {
                assert(link->radv);
                assert(in_addr_is_link_local(AF_INET6, (const union in_addr_union*)&link->ipv6ll_address) > 0);

                log_link_debug(link, "Starting IPv6 Router Advertisements");

                r = sd_radv_start(link->radv);
                if (r < 0 && r != -EBUSY)
                        return log_link_warning_errno(link, r, "Could not start IPv6 Router Advertisement: %m");
        }

        return 0;
}

static int link_acquire_ipv4_conf(Link *link) {
        int r;

        assert(link);
        assert(link->network);
        assert(link->manager);
        assert(link->manager->event);

        if (link_ipv4ll_enabled(link)) {
                assert(link->ipv4ll);

                log_link_debug(link, "Acquiring IPv4 link-local address");

                r = sd_ipv4ll_start(link->ipv4ll);
                if (r < 0)
                        return log_link_warning_errno(link, r, "Could not acquire IPv4 link-local address: %m");
        }

        if (link_dhcp4_enabled(link)) {
                assert(link->dhcp_client);

                log_link_debug(link, "Acquiring DHCPv4 lease");

                r = sd_dhcp_client_start(link->dhcp_client);
                if (r < 0)
                        return log_link_warning_errno(link, r, "Could not acquire DHCPv4 lease: %m");
        }

        return 0;
}

static int link_acquire_conf(Link *link) {
        int r;

        assert(link);

        r = link_acquire_ipv4_conf(link);
        if (r < 0)
                return r;

        if (in_addr_is_null(AF_INET6, (const union in_addr_union*) &link->ipv6ll_address) == 0) {
                r = link_acquire_ipv6_conf(link);
                if (r < 0)
                        return r;
        }

        if (link_lldp_emit_enabled(link)) {
                r = link_lldp_emit_start(link);
                if (r < 0)
                        return log_link_warning_errno(link, r, "Failed to start LLDP transmission: %m");
        }

        return 0;
}

bool link_has_carrier(Link *link) {
        /* see Documentation/networking/operstates.txt in the kernel sources */

        if (link->kernel_operstate == IF_OPER_UP)
                return true;

        if (link->kernel_operstate == IF_OPER_UNKNOWN)
                /* operstate may not be implemented, so fall back to flags */
                if ((link->flags & IFF_LOWER_UP) && !(link->flags & IFF_DORMANT))
                        return true;

        return false;
}

static int link_address_genmode_handler(sd_netlink *rtnl, sd_netlink_message *m, void *userdata) {
        _cleanup_link_unref_ Link *link = userdata;
        int r;

        assert(link);

        link->setting_genmode = false;

        if (IN_SET(link->state, LINK_STATE_FAILED, LINK_STATE_LINGER))
                return 1;

        r = sd_netlink_message_get_errno(m);
        if (r < 0)
                log_link_warning_errno(link, r, "Could not set address genmode for interface, ignoring: %m");
        else
                log_link_debug(link, "Setting address genmode done.");

        if (link->state == LINK_STATE_PENDING) {
                r = link_configure_continue(link);
                if (r < 0)
                        link_enter_failed(link);
        }

        return 1;
}

static int link_configure_addrgen_mode(Link *link) {
        _cleanup_(sd_netlink_message_unrefp) sd_netlink_message *req = NULL;
        uint8_t ipv6ll_mode;
        int r;

        assert(link);
        assert(link->network);
        assert(link->manager);
        assert(link->manager->rtnl);

        if (!socket_ipv6_is_supported() || link->setting_genmode)
                return 0;

        log_link_debug(link, "Setting address genmode for link");

        r = sd_rtnl_message_new_link(link->manager->rtnl, &req, RTM_SETLINK, link->ifindex);
        if (r < 0)
                return log_link_error_errno(link, r, "Could not allocate RTM_SETLINK message: %m");

        r = sd_netlink_message_open_container(req, IFLA_AF_SPEC);
        if (r < 0)
                return log_link_error_errno(link, r, "Could not open IFLA_AF_SPEC container: %m");

        r = sd_netlink_message_open_container(req, AF_INET6);
        if (r < 0)
                return log_link_error_errno(link, r, "Could not open AF_INET6 container: %m");

        if (!link_ipv6ll_enabled(link))
                ipv6ll_mode = IN6_ADDR_GEN_MODE_NONE;
        else {
                const char *p = NULL;
                _cleanup_free_ char *stable_secret = NULL;

                p = strjoina("/proc/sys/net/ipv6/conf/", link->ifname, "/stable_secret");

                /* The file may not exist. And event if it exists, when stable_secret is unset,
                 * then reading the file fails and EIO is returned. */
                r = read_one_line_file(p, &stable_secret);
                if (r < 0)
                        ipv6ll_mode = IN6_ADDR_GEN_MODE_EUI64;
                else
                        ipv6ll_mode = IN6_ADDR_GEN_MODE_STABLE_PRIVACY;
        }

<<<<<<< HEAD
        r = sd_netlink_message_open_container(req, IFLA_AF_SPEC);
=======
        r = sd_netlink_message_append_u8(req, IFLA_INET6_ADDR_GEN_MODE, ipv6ll_mode);
        if (r < 0)
                return log_link_error_errno(link, r, "Could not append IFLA_INET6_ADDR_GEN_MODE: %m");

        r = sd_netlink_message_close_container(req);
        if (r < 0)
                return log_link_error_errno(link, r, "Could not close AF_INET6 container: %m");

        r = sd_netlink_message_close_container(req);
        if (r < 0)
                return log_link_error_errno(link, r, "Could not close IFLA_AF_SPEC container: %m");

        r = sd_netlink_call_async(link->manager->rtnl, req, link_address_genmode_handler, link, 0, NULL);
        if (r < 0)
                return log_link_error_errno(link, r, "Could not send rtnetlink message: %m");

        link_ref(link);
        link->setting_genmode = true;

        return 0;
}

static int link_up_handler(sd_netlink *rtnl, sd_netlink_message *m, void *userdata) {
        _cleanup_link_unref_ Link *link = userdata;
        int r;

        assert(link);

        if (IN_SET(link->state, LINK_STATE_FAILED, LINK_STATE_LINGER))
                return 1;

        r = sd_netlink_message_get_errno(m);
>>>>>>> 79524e36
        if (r < 0)
                /* we warn but don't fail the link, as it may be
                   brought up later */
                log_link_warning_errno(link, r, "Could not bring up interface: %m");

        return 1;
}

int link_up(Link *link) {
        _cleanup_(sd_netlink_message_unrefp) sd_netlink_message *req = NULL;
        int r;

        assert(link);
        assert(link->network);
        assert(link->manager);
        assert(link->manager->rtnl);

        log_link_debug(link, "Bringing link up");

        r = sd_rtnl_message_new_link(link->manager->rtnl, &req, RTM_SETLINK, link->ifindex);
        if (r < 0)
                return log_link_error_errno(link, r, "Could not allocate RTM_SETLINK message: %m");

        /* set it free if not enslaved with networkd */
        if (!link->network->bridge && !link->network->bond && !link->network->vrf) {
                r = sd_netlink_message_append_u32(req, IFLA_MASTER, 0);
                if (r < 0)
                        return log_link_error_errno(link, r, "Could not append IFLA_MASTER attribute: %m");
        }

        r = sd_rtnl_message_link_set_flags(req, IFF_UP, IFF_UP);
        if (r < 0)
                return log_link_error_errno(link, r, "Could not set link flags: %m");

        if (link->network->mac) {
                r = sd_netlink_message_append_ether_addr(req, IFLA_ADDRESS, link->network->mac);
                if (r < 0)
                        return log_link_error_errno(link, r, "Could not set MAC address: %m");
        }

        r = sd_netlink_call_async(link->manager->rtnl, req, link_up_handler, link, 0, NULL);
        if (r < 0)
                return log_link_error_errno(link, r, "Could not send rtnetlink message: %m");

        link_ref(link);

        return 0;
}

static int link_down_handler(sd_netlink *rtnl, sd_netlink_message *m, void *userdata) {
        _cleanup_link_unref_ Link *link = userdata;
        int r;

        assert(link);

        if (IN_SET(link->state, LINK_STATE_FAILED, LINK_STATE_LINGER))
                return 1;

        r = sd_netlink_message_get_errno(m);
        if (r < 0)
                log_link_warning_errno(link, r, "Could not bring down interface: %m");

        return 1;
}

int link_down(Link *link) {
        _cleanup_(sd_netlink_message_unrefp) sd_netlink_message *req = NULL;
        int r;

        assert(link);
        assert(link->manager);
        assert(link->manager->rtnl);

        log_link_debug(link, "Bringing link down");

        r = sd_rtnl_message_new_link(link->manager->rtnl, &req,
                                     RTM_SETLINK, link->ifindex);
        if (r < 0)
                return log_link_error_errno(link, r, "Could not allocate RTM_SETLINK message: %m");

        r = sd_rtnl_message_link_set_flags(req, 0, IFF_UP);
        if (r < 0)
                return log_link_error_errno(link, r, "Could not set link flags: %m");

        r = sd_netlink_call_async(link->manager->rtnl, req, link_down_handler, link,  0, NULL);
        if (r < 0)
                return log_link_error_errno(link, r, "Could not send rtnetlink message: %m");

        link_ref(link);

        return 0;
}

static int link_up_can(Link *link) {
        _cleanup_(sd_netlink_message_unrefp) sd_netlink_message *req = NULL;
        int r;

        assert(link);

        log_link_debug(link, "Bringing CAN link up");

        r = sd_rtnl_message_new_link(link->manager->rtnl, &req, RTM_SETLINK, link->ifindex);
        if (r < 0)
                return log_link_error_errno(link, r, "Could not allocate RTM_SETLINK message: %m");

        r = sd_rtnl_message_link_set_flags(req, IFF_UP, IFF_UP);
        if (r < 0)
                return log_link_error_errno(link, r, "Could not set link flags: %m");

        r = sd_netlink_call_async(link->manager->rtnl, req, link_up_handler, link, 0, NULL);
        if (r < 0)
                return log_link_error_errno(link, r, "Could not send rtnetlink message: %m");

        link_ref(link);

        return 0;
}

static int link_handle_bound_to_list(Link *link) {
        Link *l;
        Iterator i;
        int r;
        bool required_up = false;
        bool link_is_up = false;

        assert(link);

        if (hashmap_isempty(link->bound_to_links))
                return 0;

        if (link->flags & IFF_UP)
                link_is_up = true;

        HASHMAP_FOREACH (l, link->bound_to_links, i)
                if (link_has_carrier(l)) {
                        required_up = true;
                        break;
                }

        if (!required_up && link_is_up) {
                r = link_down(link);
                if (r < 0)
                        return r;
        } else if (required_up && !link_is_up) {
                r = link_up(link);
                if (r < 0)
                        return r;
        }

        return 0;
}

static int link_handle_bound_by_list(Link *link) {
        Iterator i;
        Link *l;
        int r;

        assert(link);

        if (hashmap_isempty(link->bound_by_links))
                return 0;

        HASHMAP_FOREACH (l, link->bound_by_links, i) {
                r = link_handle_bound_to_list(l);
                if (r < 0)
                        return r;
        }

        return 0;
}

static int link_put_carrier(Link *link, Link *carrier, Hashmap **h) {
        int r;

        assert(link);
        assert(carrier);

        if (link == carrier)
                return 0;

        if (hashmap_get(*h, INT_TO_PTR(carrier->ifindex)))
                return 0;

        r = hashmap_ensure_allocated(h, NULL);
        if (r < 0)
                return r;

        r = hashmap_put(*h, INT_TO_PTR(carrier->ifindex), carrier);
        if (r < 0)
                return r;

        return 0;
}

static int link_new_bound_by_list(Link *link) {
        Manager *m;
        Link *carrier;
        Iterator i;
        int r;
        bool list_updated = false;

        assert(link);
        assert(link->manager);

        m = link->manager;

        HASHMAP_FOREACH(carrier, m->links, i) {
                if (!carrier->network)
                        continue;

                if (strv_isempty(carrier->network->bind_carrier))
                        continue;

                if (strv_fnmatch(carrier->network->bind_carrier, link->ifname, 0)) {
                        r = link_put_carrier(link, carrier, &link->bound_by_links);
                        if (r < 0)
                                return r;

                        list_updated = true;
                }
        }

        if (list_updated)
                link_dirty(link);

        HASHMAP_FOREACH(carrier, link->bound_by_links, i) {
                r = link_put_carrier(carrier, link, &carrier->bound_to_links);
                if (r < 0)
                        return r;

                link_dirty(carrier);
        }

        return 0;
}

static int link_new_bound_to_list(Link *link) {
        Manager *m;
        Link *carrier;
        Iterator i;
        int r;
        bool list_updated = false;

        assert(link);
        assert(link->manager);

        if (!link->network)
                return 0;

        if (strv_isempty(link->network->bind_carrier))
                return 0;

        m = link->manager;

        HASHMAP_FOREACH (carrier, m->links, i) {
                if (strv_fnmatch(link->network->bind_carrier, carrier->ifname, 0)) {
                        r = link_put_carrier(link, carrier, &link->bound_to_links);
                        if (r < 0)
                                return r;

                        list_updated = true;
                }
        }

        if (list_updated)
                link_dirty(link);

        HASHMAP_FOREACH (carrier, link->bound_to_links, i) {
                r = link_put_carrier(carrier, link, &carrier->bound_by_links);
                if (r < 0)
                        return r;

                link_dirty(carrier);
        }

        return 0;
}

static int link_new_carrier_maps(Link *link) {
        int r;

        r = link_new_bound_by_list(link);
        if (r < 0)
                return r;

        r = link_handle_bound_by_list(link);
        if (r < 0)
                return r;

        r = link_new_bound_to_list(link);
        if (r < 0)
                return r;

        r = link_handle_bound_to_list(link);
        if (r < 0)
                return r;

        return 0;
}

static void link_free_bound_to_list(Link *link) {
        Link *bound_to;
        Iterator i;

        HASHMAP_FOREACH (bound_to, link->bound_to_links, i) {
                hashmap_remove(link->bound_to_links, INT_TO_PTR(bound_to->ifindex));

                if (hashmap_remove(bound_to->bound_by_links, INT_TO_PTR(link->ifindex)))
                        link_dirty(bound_to);
        }

        return;
}

static void link_free_bound_by_list(Link *link) {
        Link *bound_by;
        Iterator i;

        HASHMAP_FOREACH (bound_by, link->bound_by_links, i) {
                hashmap_remove(link->bound_by_links, INT_TO_PTR(bound_by->ifindex));

                if (hashmap_remove(bound_by->bound_to_links, INT_TO_PTR(link->ifindex))) {
                        link_dirty(bound_by);
                        link_handle_bound_to_list(bound_by);
                }
        }

        return;
}

static void link_free_carrier_maps(Link *link) {
        bool list_updated = false;

        assert(link);

        if (!hashmap_isempty(link->bound_to_links)) {
                link_free_bound_to_list(link);
                list_updated = true;
        }

        if (!hashmap_isempty(link->bound_by_links)) {
                link_free_bound_by_list(link);
                list_updated = true;
        }

        if (list_updated)
                link_dirty(link);

        return;
}

void link_drop(Link *link) {
        if (!link || link->state == LINK_STATE_LINGER)
                return;

        link_set_state(link, LINK_STATE_LINGER);

        link_free_carrier_maps(link);

        log_link_debug(link, "Link removed");

        (void)unlink(link->state_file);
        link_unref(link);

        return;
}

static int link_joined(Link *link) {
        int r;

        assert(link);
        assert(link->network);

        if (!hashmap_isempty(link->bound_to_links)) {
                r = link_handle_bound_to_list(link);
                if (r < 0)
                        return r;
        } else if (!(link->flags & IFF_UP)) {
                r = link_up(link);
                if (r < 0) {
                        link_enter_failed(link);
                        return r;
                }
        }

        if (link->network->bridge) {
                r = link_set_bridge(link);
                if (r < 0)
                        log_link_error_errno(link, r, "Could not set bridge message: %m");
        }

        if (link->network->bond) {
                r = link_bond_set(link);
                if (r < 0)
                        log_link_error_errno(link, r, "Could not set bond message: %m");
        }

        if (link->network->use_br_vlan &&
            (link->network->bridge || streq_ptr("bridge", link->kind))) {
                r = link_set_bridge_vlan(link);
                if (r < 0)
                        log_link_error_errno(link, r, "Could not set bridge vlan: %m");
        }

        /* Skip setting up addresses until it gets carrier,
           or it would try to set addresses twice,
           which is bad for non-idempotent steps. */
        if (!link_has_carrier(link) && !link->network->configure_without_carrier)
                return 0;

        return link_request_set_addresses(link);
}

static int netdev_join_handler(sd_netlink *rtnl, sd_netlink_message *m, void *userdata) {
        _cleanup_link_unref_ Link *link = userdata;
        int r;

        assert(link);
        assert(link->network);

        link->enslaving--;

        if (IN_SET(link->state, LINK_STATE_FAILED, LINK_STATE_LINGER))
                return 1;

        r = sd_netlink_message_get_errno(m);
        if (r < 0 && r != -EEXIST) {
                log_link_error_errno(link, r, "Could not join netdev: %m");
                link_enter_failed(link);
                return 1;
        } else
                log_link_debug(link, "Joined netdev");

        if (link->enslaving <= 0)
                link_joined(link);

        return 1;
}

static int link_enter_join_netdev(Link *link) {
        NetDev *netdev;
        Iterator i;
        int r;

        assert(link);
        assert(link->network);
        assert(link->state == LINK_STATE_PENDING);

        link_set_state(link, LINK_STATE_CONFIGURING);

        link_dirty(link);

        if (!link->network->bridge &&
            !link->network->bond &&
            !link->network->vrf &&
            hashmap_isempty(link->network->stacked_netdevs))
                return link_joined(link);

        if (link->network->bond) {
                if (link->network->bond->state == NETDEV_STATE_READY &&
                    link->network->bond->ifindex == link->master_ifindex)
                        return link_joined(link);

                log_struct(LOG_DEBUG,
                           LOG_LINK_INTERFACE(link),
                           LOG_NETDEV_INTERFACE(link->network->bond),
                           LOG_LINK_MESSAGE(link, "Enslaving by '%s'", link->network->bond->ifname),
                           NULL);

                r = netdev_join(link->network->bond, link, netdev_join_handler);
                if (r < 0) {
                        log_struct_errno(LOG_WARNING, r,
                                         LOG_LINK_INTERFACE(link),
                                         LOG_NETDEV_INTERFACE(link->network->bond),
                                         LOG_LINK_MESSAGE(link, "Could not join netdev '%s': %m", link->network->bond->ifname),
                                         NULL);

                        link_enter_failed(link);
                        return r;
                }

                link->enslaving++;
        }

        if (link->network->bridge) {
                log_struct(LOG_DEBUG,
                           LOG_LINK_INTERFACE(link),
                           LOG_NETDEV_INTERFACE(link->network->bridge),
                           LOG_LINK_MESSAGE(link, "Enslaving by '%s'", link->network->bridge->ifname),
                           NULL);

                r = netdev_join(link->network->bridge, link, netdev_join_handler);
                if (r < 0) {
                        log_struct_errno(LOG_WARNING, r,
                                         LOG_LINK_INTERFACE(link),
                                         LOG_NETDEV_INTERFACE(link->network->bridge),
                                         LOG_LINK_MESSAGE(link, "Could not join netdev '%s': %m", link->network->bridge->ifname),
                                         NULL),
                        link_enter_failed(link);
                        return r;
                }

                link->enslaving++;
        }

        if (link->network->vrf) {
                log_struct(LOG_DEBUG,
                           LOG_LINK_INTERFACE(link),
                           LOG_NETDEV_INTERFACE(link->network->vrf),
                           LOG_LINK_MESSAGE(link, "Enslaving by '%s'", link->network->vrf->ifname),
                           NULL);
                r = netdev_join(link->network->vrf, link, netdev_join_handler);
                if (r < 0) {
                        log_struct_errno(LOG_WARNING, r,
                                         LOG_LINK_INTERFACE(link),
                                         LOG_NETDEV_INTERFACE(link->network->vrf),
                                         LOG_LINK_MESSAGE(link, "Could not join netdev '%s': %m", link->network->vrf->ifname),
                                         NULL);
                        link_enter_failed(link);
                        return r;
                }

                link->enslaving++;
        }

        HASHMAP_FOREACH(netdev, link->network->stacked_netdevs, i) {

                if (netdev->ifindex > 0) {
                        link_joined(link);
                        continue;
                }

                log_struct(LOG_DEBUG,
                           LOG_LINK_INTERFACE(link),
                           LOG_NETDEV_INTERFACE(netdev),
                           LOG_LINK_MESSAGE(link, "Enslaving by '%s'", netdev->ifname),
                           NULL);

                r = netdev_join(netdev, link, netdev_join_handler);
                if (r < 0) {
                        log_struct_errno(LOG_WARNING, r,
                                         LOG_LINK_INTERFACE(link),
                                         LOG_NETDEV_INTERFACE(netdev),
                                         LOG_LINK_MESSAGE(link, "Could not join netdev '%s': %m", netdev->ifname),
                                         NULL);
                        link_enter_failed(link);
                        return r;
                }

                link->enslaving++;
        }

        return 0;
}

static int link_set_ipv4_forward(Link *link) {
        int r;

        if (!link_ipv4_forward_enabled(link))
                return 0;

        /* We propagate the forwarding flag from one interface to the
         * global setting one way. This means: as long as at least one
         * interface was configured at any time that had IP forwarding
         * enabled the setting will stay on for good. We do this
         * primarily to keep IPv4 and IPv6 packet forwarding behaviour
         * somewhat in sync (see below). */

        r = write_string_file("/proc/sys/net/ipv4/ip_forward", "1", WRITE_STRING_FILE_VERIFY_ON_FAILURE);
        if (r < 0)
                log_link_warning_errno(link, r, "Cannot turn on IPv4 packet forwarding, ignoring: %m");

        return 0;
}

static int link_set_ipv6_forward(Link *link) {
        int r;

        if (!link_ipv6_forward_enabled(link))
                return 0;

        /* On Linux, the IPv6 stack does not know a per-interface
         * packet forwarding setting: either packet forwarding is on
         * for all, or off for all. We hence don't bother with a
         * per-interface setting, but simply propagate the interface
         * flag, if it is set, to the global flag, one-way. Note that
         * while IPv4 would allow a per-interface flag, we expose the
         * same behaviour there and also propagate the setting from
         * one to all, to keep things simple (see above). */

        r = write_string_file("/proc/sys/net/ipv6/conf/all/forwarding", "1", WRITE_STRING_FILE_VERIFY_ON_FAILURE);
        if (r < 0)
                log_link_warning_errno(link, r, "Cannot configure IPv6 packet forwarding, ignoring: %m");

        return 0;
}

static int link_set_ipv6_privacy_extensions(Link *link) {
        char buf[DECIMAL_STR_MAX(unsigned) + 1];
        IPv6PrivacyExtensions s;
        const char *p = NULL;
        int r;

        s = link_ipv6_privacy_extensions(link);
        if (s < 0)
                return 0;

        p = strjoina("/proc/sys/net/ipv6/conf/", link->ifname, "/use_tempaddr");
        xsprintf(buf, "%u", (unsigned) link->network->ipv6_privacy_extensions);

        r = write_string_file(p, buf, WRITE_STRING_FILE_VERIFY_ON_FAILURE);
        if (r < 0)
                log_link_warning_errno(link, r, "Cannot configure IPv6 privacy extension for interface: %m");

        return 0;
}

static int link_set_ipv6_accept_ra(Link *link) {
        const char *p = NULL;
        int r;

        /* Make this a NOP if IPv6 is not available */
        if (!socket_ipv6_is_supported())
                return 0;

        if (link->flags & IFF_LOOPBACK)
                return 0;

        if (!link->network)
                return 0;

        p = strjoina("/proc/sys/net/ipv6/conf/", link->ifname, "/accept_ra");

        /* We handle router advertisements ourselves, tell the kernel to GTFO */
        r = write_string_file(p, "0", WRITE_STRING_FILE_VERIFY_ON_FAILURE);
        if (r < 0)
                log_link_warning_errno(link, r, "Cannot disable kernel IPv6 accept_ra for interface: %m");

        return 0;
}

static int link_set_ipv6_dad_transmits(Link *link) {
        char buf[DECIMAL_STR_MAX(int) + 1];
        const char *p = NULL;
        int r;

        /* Make this a NOP if IPv6 is not available */
        if (!socket_ipv6_is_supported())
                return 0;

        if (link->flags & IFF_LOOPBACK)
                return 0;

        if (!link->network)
                return 0;

        if (link->network->ipv6_dad_transmits < 0)
                return 0;

        p = strjoina("/proc/sys/net/ipv6/conf/", link->ifname, "/dad_transmits");
        xsprintf(buf, "%i", link->network->ipv6_dad_transmits);

        r = write_string_file(p, buf, WRITE_STRING_FILE_VERIFY_ON_FAILURE);
        if (r < 0)
                log_link_warning_errno(link, r, "Cannot set IPv6 dad transmits for interface: %m");

        return 0;
}

static int link_set_ipv6_hop_limit(Link *link) {
        char buf[DECIMAL_STR_MAX(int) + 1];
        const char *p = NULL;
        int r;

        /* Make this a NOP if IPv6 is not available */
        if (!socket_ipv6_is_supported())
                return 0;

        if (link->flags & IFF_LOOPBACK)
                return 0;

        if (!link->network)
                return 0;

        if (link->network->ipv6_hop_limit < 0)
                return 0;

        p = strjoina("/proc/sys/net/ipv6/conf/", link->ifname, "/hop_limit");
        xsprintf(buf, "%i", link->network->ipv6_hop_limit);

        r = write_string_file(p, buf, WRITE_STRING_FILE_VERIFY_ON_FAILURE);
        if (r < 0)
                log_link_warning_errno(link, r, "Cannot set IPv6 hop limit for interface: %m");

        return 0;
}

static bool link_is_static_route_configured(Link *link, Route *route) {
        Route *net_route;

        assert(link);
        assert(route);

        if (!link->network)
                return false;

        LIST_FOREACH(routes, net_route, link->network->static_routes)
                if (route_equal(net_route, route))
                        return true;

        return false;
}

static bool link_is_static_address_configured(Link *link, Address *address) {
        Address *net_address;

        assert(link);
        assert(address);

        if (!link->network)
                return false;

        LIST_FOREACH(addresses, net_address, link->network->static_addresses)
                if (address_equal(net_address, address))
                        return true;

        return false;
}

static int link_set_ipv6_mtu(Link *link) {
        char buf[DECIMAL_STR_MAX(unsigned) + 1];
        const char *p = NULL;
        int r;

        /* Make this a NOP if IPv6 is not available */
        if (!socket_ipv6_is_supported())
                return 0;

        if (link->flags & IFF_LOOPBACK)
                return 0;

        if (link->network->ipv6_mtu == 0)
                return 0;

<<<<<<< HEAD
=======
        /* IPv6 protocol requires a minimum MTU of IPV6_MTU_MIN(1280) bytes
         * on the interface. Bump up IPv6 MTU bytes to IPV6_MTU_MIN. */
        if (link->network->ipv6_mtu < IPV6_MIN_MTU) {
                log_link_notice(link, "Bumping IPv6 MTU to "STRINGIFY(IPV6_MIN_MTU)" byte minimum required");
                link->network->ipv6_mtu = IPV6_MIN_MTU;
        }

>>>>>>> 79524e36
        p = strjoina("/proc/sys/net/ipv6/conf/", link->ifname, "/mtu");

        xsprintf(buf, "%u", link->network->ipv6_mtu);

        r = write_string_file(p, buf, 0);
<<<<<<< HEAD
        if (r < 0)
                log_link_warning_errno(link, r, "Cannot set IPv6 MTU for interface: %m");
=======
        if (r < 0) {
                if (link->mtu < link->network->ipv6_mtu)
                        log_link_warning(link, "Cannot set IPv6 MTU %"PRIu32" higher than device MTU %"PRIu32,
                                         link->network->ipv6_mtu, link->mtu);
                else
                        log_link_warning_errno(link, r, "Cannot set IPv6 MTU for interface: %m");
        }

        link->ipv6_mtu_set = true;

        return 0;
}

static int link_enumerate_ipv6_tentative_addresses(Link *link) {
        _cleanup_(sd_netlink_message_unrefp) sd_netlink_message *req = NULL, *reply = NULL;
        sd_netlink_message *addr;
        int r;

        assert(link);
        assert(link->manager);
        assert(link->manager->rtnl);

        r = sd_rtnl_message_new_addr(link->manager->rtnl, &req, RTM_GETADDR, 0, AF_INET6);
        if (r < 0)
                return r;

        r = sd_netlink_call(link->manager->rtnl, req, 0, &reply);
        if (r < 0)
                return r;

        for (addr = reply; addr; addr = sd_netlink_message_next(addr)) {
                unsigned char flags;
                int ifindex;

                r = sd_rtnl_message_addr_get_ifindex(addr, &ifindex);
                if (r < 0) {
                        log_link_warning_errno(link, r, "rtnl: invalid ifindex, ignoring: %m");
                        continue;
                } else if (link->ifindex != ifindex)
                        continue;

                r = sd_rtnl_message_addr_get_flags(addr, &flags);
                if (r < 0) {
                        log_link_warning_errno(link, r, "rtnl: received address message with invalid flags, ignoring: %m");
                        continue;
                } else if (!(flags & IFA_F_TENTATIVE))
                        continue;

                log_link_debug(link, "Found tentative ipv6 link-local address");
                (void) manager_rtnl_process_address(link->manager->rtnl, addr, link->manager);
        }
>>>>>>> 79524e36

        return 0;
}

static int link_drop_foreign_config(Link *link) {
        Address *address;
        Route *route;
        Iterator i;
        int r;

        /* The kernel doesn't notify us about tentative addresses;
         * so if ipv6ll is disabled, we need to enumerate them now so we can drop them below */
        if (!link_ipv6ll_enabled(link)) {
                r = link_enumerate_ipv6_tentative_addresses(link);
                if (r < 0)
                        return r;
        }

        SET_FOREACH(address, link->addresses_foreign, i) {
                /* we consider IPv6LL addresses to be managed by the kernel */
                if (address->family == AF_INET6 && in_addr_is_link_local(AF_INET6, &address->in_addr) == 1 && link_ipv6ll_enabled(link))
                        continue;

                if (link_is_static_address_configured(link, address)) {
                        r = address_add(link, address->family, &address->in_addr, address->prefixlen, NULL);
                        if (r < 0)
                                return log_link_error_errno(link, r, "Failed to add address: %m");
                } else {
                        r = address_remove(address, link, link_address_remove_handler);
                        if (r < 0)
                                return r;
                }
        }

        SET_FOREACH(route, link->routes_foreign, i) {
                /* do not touch routes managed by the kernel */
                if (route->protocol == RTPROT_KERNEL)
                        continue;

                if (link_is_static_route_configured(link, route)) {
                        r = route_add(link, route->family, &route->dst, route->dst_prefixlen, route->tos, route->priority, route->table, NULL);
                        if (r < 0)
                                return r;
                } else {
                        r = route_remove(route, link, link_route_remove_handler);
                        if (r < 0)
                                return r;
                }
        }

        return 0;
}

static int link_drop_config(Link *link) {
        Address *address, *pool_address;
        Route *route;
        Iterator i;
        int r;

        SET_FOREACH(address, link->addresses, i) {
                /* we consider IPv6LL addresses to be managed by the kernel */
                if (address->family == AF_INET6 && in_addr_is_link_local(AF_INET6, &address->in_addr) == 1 && link_ipv6ll_enabled(link))
                        continue;

                r = address_remove(address, link, link_address_remove_handler);
                if (r < 0)
                        return r;

                /* If this address came from an address pool, clean up the pool */
                LIST_FOREACH(addresses, pool_address, link->pool_addresses) {
                        if (address_equal(address, pool_address)) {
                                LIST_REMOVE(addresses, link->pool_addresses, pool_address);
                                address_free(pool_address);
                                break;
                        }
                }
        }

        SET_FOREACH(route, link->routes, i) {
                /* do not touch routes managed by the kernel */
                if (route->protocol == RTPROT_KERNEL)
                        continue;

                r = route_remove(route, link, link_route_remove_handler);
                if (r < 0)
                        return r;
        }

        ndisc_flush(link);

        return 0;
}

static int link_update_lldp(Link *link) {
        int r;

        assert(link);

        if (!link->lldp)
                return 0;

        if (link->flags & IFF_UP) {
                r = sd_lldp_start(link->lldp);
                if (r > 0)
                        log_link_debug(link, "Started LLDP.");
        } else {
                r = sd_lldp_stop(link->lldp);
                if (r > 0)
                        log_link_debug(link, "Stopped LLDP.");
        }

        return r;
}

static int link_configure(Link *link) {
        int r;

        assert(link);
        assert(link->network);
        assert(link->state == LINK_STATE_PENDING);

        if (streq_ptr(link->kind, "vcan")) {

                if (!(link->flags & IFF_UP)) {
                        r = link_up_can(link);
                        if (r < 0) {
                                link_enter_failed(link);
                                return r;
                        }
                }

                return 0;
        }

        /* If IPv6 configured that is static IPv6 address and IPv6LL autoconfiguration is enabled
         * for this interface, then enable IPv6 */
        (void) link_enable_ipv6(link);

        r = link_set_proxy_arp(link);
        if (r < 0)
               return r;

        r = ipv6_proxy_ndp_addresses_configure(link);
        if (r < 0)
                return r;

        r = link_set_ipv4_forward(link);
        if (r < 0)
                return r;

        r = link_set_ipv6_forward(link);
        if (r < 0)
                return r;

        r = link_set_ipv6_privacy_extensions(link);
        if (r < 0)
                return r;

        r = link_set_ipv6_accept_ra(link);
        if (r < 0)
                return r;

        r = link_set_ipv6_dad_transmits(link);
        if (r < 0)
                return r;

        r = link_set_ipv6_hop_limit(link);
        if (r < 0)
                return r;

        r = link_set_flags(link);
        if (r < 0)
                return r;

        r = link_set_ipv6_mtu(link);
        if (r < 0)
                return r;

        if (link_ipv4ll_enabled(link)) {
                r = ipv4ll_configure(link);
                if (r < 0)
                        return r;
        }

        if (link_dhcp4_enabled(link)) {
                r = dhcp4_set_promote_secondaries(link);
                if (r < 0)
                        return r;

                r = dhcp4_configure(link);
                if (r < 0)
                        return r;
        }

        if (link_dhcp4_server_enabled(link)) {
                r = sd_dhcp_server_new(&link->dhcp_server, link->ifindex);
                if (r < 0)
                        return r;

                r = sd_dhcp_server_attach_event(link->dhcp_server, NULL, 0);
                if (r < 0)
                        return r;
        }

        if (link_dhcp6_enabled(link) ||
            link_ipv6_accept_ra_enabled(link)) {
                r = dhcp6_configure(link);
                if (r < 0)
                        return r;
        }

        if (link_ipv6_accept_ra_enabled(link)) {
                r = ndisc_configure(link);
                if (r < 0)
                        return r;
        }

        if (link_radv_enabled(link)) {
                r = radv_configure(link);
                if (r < 0)
                        return r;
        }

        if (link_lldp_rx_enabled(link)) {
                r = sd_lldp_new(&link->lldp);
                if (r < 0)
                        return r;

                r = sd_lldp_set_ifindex(link->lldp, link->ifindex);
                if (r < 0)
                        return r;

                r = sd_lldp_match_capabilities(link->lldp,
                                               link->network->lldp_mode == LLDP_MODE_ROUTERS_ONLY ?
                                               SD_LLDP_SYSTEM_CAPABILITIES_ALL_ROUTERS :
                                               SD_LLDP_SYSTEM_CAPABILITIES_ALL);
                if (r < 0)
                        return r;

                r = sd_lldp_set_filter_address(link->lldp, &link->mac);
                if (r < 0)
                        return r;

                r = sd_lldp_attach_event(link->lldp, NULL, 0);
                if (r < 0)
                        return r;

                r = sd_lldp_set_callback(link->lldp, lldp_handler, link);
                if (r < 0)
                        return r;

                r = link_update_lldp(link);
                if (r < 0)
                        return r;
        }

        if (link->network->mtu > 0) {
                r = link_set_mtu(link, link->network->mtu);
                if (r < 0)
                        return r;
        }

<<<<<<< HEAD
        return link_configure_after_setting_mtu(link);
}

static int link_configure_after_setting_mtu(Link *link) {
=======
        r = link_configure_addrgen_mode(link);
        if (r < 0)
                return r;

        return link_configure_continue(link);
}

/* The configuration continues in this separate function, instead of
 * including this in the above link_configure() function, for two
 * reasons:
 * 1) some devices reset the link when the mtu is set, which caused
 *    an infinite loop here in networkd; see:
 *    https://github.com/systemd/systemd/issues/6593
 *    https://github.com/systemd/systemd/issues/9831
 * 2) if ipv6ll is disabled, then bringing the interface up must be
 *    delayed until after we get confirmation from the kernel that
 *    the addr_gen_mode parameter has been set (via netlink), see:
 *    https://github.com/systemd/systemd/issues/13882
 */
static int link_configure_continue(Link *link) {
>>>>>>> 79524e36
        int r;

        assert(link);
        assert(link->network);
        assert(link->state == LINK_STATE_PENDING);

<<<<<<< HEAD
        if (link->setting_mtu)
                return 0;

=======
        if (link->setting_mtu || link->setting_genmode)
                return 0;

        /* Drop foreign config, but ignore loopback or critical devices.
         * We do not want to remove loopback address or addresses used for root NFS. */
        if (!(link->flags & IFF_LOOPBACK) && !(link->network->dhcp_critical)) {
                r = link_drop_foreign_config(link);
                if (r < 0)
                        return r;
        }

        /* The kernel resets ipv6 mtu after changing device mtu;
         * we must set this here, after we've set device mtu */
        r = link_set_ipv6_mtu(link);
        if (r < 0)
                return r;

>>>>>>> 79524e36
        if (link_has_carrier(link) || link->network->configure_without_carrier) {
                r = link_acquire_conf(link);
                if (r < 0)
                        return r;
        }

        return link_enter_join_netdev(link);
}

static int link_initialized_and_synced(sd_netlink *rtnl, sd_netlink_message *m,
                                       void *userdata) {
        _cleanup_link_unref_ Link *link = userdata;
        Network *network;
        int r;

        assert(link);
        assert(link->ifname);
        assert(link->manager);

        if (link->state != LINK_STATE_PENDING)
                return 1;

        log_link_debug(link, "Link state is up-to-date");

        r = link_new_bound_by_list(link);
        if (r < 0)
                return r;

        r = link_handle_bound_by_list(link);
        if (r < 0)
                return r;

        if (!link->network) {
                r = network_get(link->manager, link->udev_device, link->ifname,
                                &link->mac, &network);
                if (r == -ENOENT) {
                        link_enter_unmanaged(link);
                        return 1;
                } else if (r == 0 && network->unmanaged) {
                        link_enter_unmanaged(link);
                        return 0;
                } else if (r < 0)
                        return r;

                if (link->flags & IFF_LOOPBACK) {
                        if (network->link_local != ADDRESS_FAMILY_NO)
                                log_link_debug(link, "Ignoring link-local autoconfiguration for loopback link");

                        if (network->dhcp != ADDRESS_FAMILY_NO)
                                log_link_debug(link, "Ignoring DHCP clients for loopback link");

                        if (network->dhcp_server)
                                log_link_debug(link, "Ignoring DHCP server for loopback link");
                }

                r = network_apply(network, link);
                if (r < 0)
                        return r;
        }

        r = link_new_bound_to_list(link);
        if (r < 0)
                return r;

        r = link_configure(link);
        if (r < 0)
                return r;

        return 1;
}

int link_initialized(Link *link, struct udev_device *device) {
        _cleanup_(sd_netlink_message_unrefp) sd_netlink_message *req = NULL;
        int r;

        assert(link);
        assert(link->manager);
        assert(link->manager->rtnl);
        assert(device);

        if (link->state != LINK_STATE_PENDING)
                return 0;

        if (link->udev_device)
                return 0;

        log_link_debug(link, "udev initialized link");

        link->udev_device = udev_device_ref(device);

        /* udev has initialized the link, but we don't know if we have yet
         * processed the NEWLINK messages with the latest state. Do a GETLINK,
         * when it returns we know that the pending NEWLINKs have already been
         * processed and that we are up-to-date */

        r = sd_rtnl_message_new_link(link->manager->rtnl, &req, RTM_GETLINK,
                                     link->ifindex);
        if (r < 0)
                return r;

        r = sd_netlink_call_async(link->manager->rtnl, req,
                                  link_initialized_and_synced, link, 0, NULL);
        if (r < 0)
                return r;

        link_ref(link);

        return 0;
}

static int link_load(Link *link) {
        _cleanup_free_ char *network_file = NULL,
                            *addresses = NULL,
                            *routes = NULL,
                            *dhcp4_address = NULL,
                            *ipv4ll_address = NULL;
        union in_addr_union address;
        union in_addr_union route_dst;
        const char *p;
        int r;

        assert(link);

        r = parse_env_file(link->state_file, NEWLINE,
                           "NETWORK_FILE", &network_file,
                           "ADDRESSES", &addresses,
                           "ROUTES", &routes,
                           "DHCP4_ADDRESS", &dhcp4_address,
                           "IPV4LL_ADDRESS", &ipv4ll_address,
                           NULL);
        if (r < 0 && r != -ENOENT)
                return log_link_error_errno(link, r, "Failed to read %s: %m", link->state_file);

        if (network_file) {
                Network *network;
                char *suffix;

                /* drop suffix */
                suffix = strrchr(network_file, '.');
                if (!suffix) {
                        log_link_debug(link, "Failed to get network name from %s", network_file);
                        goto network_file_fail;
                }
                *suffix = '\0';

                r = network_get_by_name(link->manager, basename(network_file), &network);
                if (r < 0) {
                        log_link_debug_errno(link, r, "Failed to get network %s: %m", basename(network_file));
                        goto network_file_fail;
                }

                r = network_apply(network, link);
                if (r < 0)
                        return log_link_error_errno(link, r, "Failed to apply network %s: %m", basename(network_file));
        }

network_file_fail:

        if (addresses) {
                p = addresses;

                for (;;) {
                        _cleanup_free_ char *address_str = NULL;
                        char *prefixlen_str;
                        int family;
                        unsigned char prefixlen;

                        r = extract_first_word(&p, &address_str, NULL, 0);
                        if (r < 0) {
                                log_link_debug_errno(link, r, "Failed to extract next address string: %m");
                                continue;
                        }
                        if (r == 0)
                                break;

                        prefixlen_str = strchr(address_str, '/');
                        if (!prefixlen_str) {
                                log_link_debug(link, "Failed to parse address and prefix length %s", address_str);
                                continue;
                        }

                        *prefixlen_str++ = '\0';

                        r = sscanf(prefixlen_str, "%hhu", &prefixlen);
                        if (r != 1) {
                                log_link_error(link, "Failed to parse prefixlen %s", prefixlen_str);
                                continue;
                        }

                        r = in_addr_from_string_auto(address_str, &family, &address);
                        if (r < 0) {
                                log_link_debug_errno(link, r, "Failed to parse address %s: %m", address_str);
                                continue;
                        }

                        r = address_add(link, family, &address, prefixlen, NULL);
                        if (r < 0)
                                return log_link_error_errno(link, r, "Failed to add address: %m");
                }
        }

        if (routes) {
                p = routes;

                for (;;) {
                        Route *route;
                        _cleanup_free_ char *route_str = NULL;
                        _cleanup_(sd_event_source_unrefp) sd_event_source *expire = NULL;
                        usec_t lifetime;
                        char *prefixlen_str;
                        int family;
                        unsigned char prefixlen, tos, table;
                        uint32_t priority;

                        r = extract_first_word(&p, &route_str, NULL, 0);
                        if (r < 0) {
                                log_link_debug_errno(link, r, "Failed to extract next route string: %m");
                                continue;
                        }
                        if (r == 0)
                                break;

                        prefixlen_str = strchr(route_str, '/');
                        if (!prefixlen_str) {
                                log_link_debug(link, "Failed to parse route %s", route_str);
                                continue;
                        }

                        *prefixlen_str++ = '\0';

                        r = sscanf(prefixlen_str, "%hhu/%hhu/%"SCNu32"/%hhu/"USEC_FMT, &prefixlen, &tos, &priority, &table, &lifetime);
                        if (r != 5) {
                                log_link_debug(link,
                                               "Failed to parse destination prefix length, tos, priority, table or expiration %s",
                                               prefixlen_str);
                                continue;
                        }

                        r = in_addr_from_string_auto(route_str, &family, &route_dst);
                        if (r < 0) {
                                log_link_debug_errno(link, r, "Failed to parse route destination %s: %m", route_str);
                                continue;
                        }

                        r = route_add(link, family, &route_dst, prefixlen, tos, priority, table, &route);
                        if (r < 0)
                                return log_link_error_errno(link, r, "Failed to add route: %m");

                        if (lifetime != USEC_INFINITY) {
                                r = sd_event_add_time(link->manager->event, &expire, clock_boottime_or_monotonic(), lifetime,
                                                      0, route_expire_handler, route);
                                if (r < 0)
                                        log_link_warning_errno(link, r, "Could not arm route expiration handler: %m");
                        }

                        route->lifetime = lifetime;
                        sd_event_source_unref(route->expire);
                        route->expire = expire;
                        expire = NULL;
                }
        }

        if (dhcp4_address) {
                r = in_addr_from_string(AF_INET, dhcp4_address, &address);
                if (r < 0) {
                        log_link_debug_errno(link, r, "Failed to parse DHCPv4 address %s: %m", dhcp4_address);
                        goto dhcp4_address_fail;
                }

                r = sd_dhcp_client_new(&link->dhcp_client, link->network->dhcp_anonymize);
                if (r < 0)
                        return log_link_error_errno(link, r, "Failed to create DHCPv4 client: %m");

                r = sd_dhcp_client_set_request_address(link->dhcp_client, &address.in);
                if (r < 0)
                        return log_link_error_errno(link, r, "Failed to set initial DHCPv4 address %s: %m", dhcp4_address);
        }

dhcp4_address_fail:

        if (ipv4ll_address) {
                r = in_addr_from_string(AF_INET, ipv4ll_address, &address);
                if (r < 0) {
                        log_link_debug_errno(link, r, "Failed to parse IPv4LL address %s: %m", ipv4ll_address);
                        goto ipv4ll_address_fail;
                }

                r = sd_ipv4ll_new(&link->ipv4ll);
                if (r < 0)
                        return log_link_error_errno(link, r, "Failed to create IPv4LL client: %m");

                r = sd_ipv4ll_set_address(link->ipv4ll, &address.in);
                if (r < 0)
                        return log_link_error_errno(link, r, "Failed to set initial IPv4LL address %s: %m", ipv4ll_address);
        }

ipv4ll_address_fail:

        return 0;
}

int link_add(Manager *m, sd_netlink_message *message, Link **ret) {
        Link *link;
        _cleanup_udev_device_unref_ struct udev_device *device = NULL;
        char ifindex_str[2 + DECIMAL_STR_MAX(int)];
        int r;

        assert(m);
        assert(m->rtnl);
        assert(message);
        assert(ret);

        r = link_new(m, message, ret);
        if (r < 0)
                return r;

        link = *ret;

        log_link_debug(link, "Link %d added", link->ifindex);

        r = link_load(link);
        if (r < 0)
                return r;

        if (detect_container() <= 0) {
                /* not in a container, udev will be around */
                sprintf(ifindex_str, "n%d", link->ifindex);
                device = udev_device_new_from_device_id(m->udev, ifindex_str);
                if (!device) {
                        r = log_link_warning_errno(link, errno, "Could not find udev device: %m");
                        goto failed;
                }

                if (udev_device_get_is_initialized(device) <= 0) {
                        /* not yet ready */
                        log_link_debug(link, "link pending udev initialization...");
                        return 0;
                }

                r = link_initialized(link, device);
                if (r < 0)
                        goto failed;
        } else {
                /* we are calling a callback directly, so must take a ref */
                link_ref(link);

                r = link_initialized_and_synced(m->rtnl, NULL, link);
                if (r < 0)
                        goto failed;
        }

        return 0;
failed:
        link_enter_failed(link);
        return r;
}

int link_ipv6ll_gained(Link *link, const struct in6_addr *address) {
        int r;

        assert(link);

        log_link_info(link, "Gained IPv6LL");

        link->ipv6ll_address = *address;
        link_check_ready(link);

        if (!IN_SET(link->state, LINK_STATE_PENDING, LINK_STATE_UNMANAGED, LINK_STATE_FAILED)) {
                r = link_acquire_ipv6_conf(link);
                if (r < 0) {
                        link_enter_failed(link);
                        return r;
                }
        }

        return 0;
}

static int link_carrier_gained(Link *link) {
        int r;

        assert(link);

        if (!IN_SET(link->state, LINK_STATE_PENDING, LINK_STATE_UNMANAGED, LINK_STATE_FAILED)) {
                r = link_acquire_conf(link);
                if (r < 0) {
                        link_enter_failed(link);
                        return r;
                }

                r = link_request_set_addresses(link);
                if (r < 0)
                        return r;
        }

        r = link_handle_bound_by_list(link);
        if (r < 0)
                return r;

        return 0;
}

static int link_carrier_lost(Link *link) {
        int r;

        assert(link);

        /* Some devices reset itself while setting the MTU. This causes the DHCP client fall into a loop.
         * setting_mtu keep track whether the device got reset because of setting MTU and does not drop the
         * configuration and stop the clients as well. */
        if (link->setting_mtu)
                return 0;

        r = link_stop_clients(link);
        if (r < 0) {
                link_enter_failed(link);
                return r;
        }

        if (link_dhcp4_server_enabled(link))
                (void) sd_dhcp_server_stop(link->dhcp_server);

        r = link_drop_config(link);
        if (r < 0)
                return r;

        if (!IN_SET(link->state, LINK_STATE_UNMANAGED, LINK_STATE_PENDING)) {
                log_link_debug(link, "State is %s, dropping config", link_state_to_string(link->state));
                r = link_drop_foreign_config(link);
                if (r < 0)
                        return r;
        }

        r = link_handle_bound_by_list(link);
        if (r < 0)
                return r;

        return 0;
}

int link_carrier_reset(Link *link) {
        int r;

        assert(link);

        if (link_has_carrier(link)) {
                r = link_carrier_lost(link);
                if (r < 0)
                        return r;

                r = link_carrier_gained(link);
                if (r < 0)
                        return r;

                log_link_info(link, "Reset carrier");
        }

        return 0;
}

/* This is called every time an interface admin state changes to up;
 * specifically, when IFF_UP flag changes from unset to set */
static int link_admin_state_up(Link *link) {
        int r;

        /* We set the ipv6 mtu after the device mtu, but the kernel resets
         * ipv6 mtu on NETDEV_UP, so we need to reset it.  The check for
         * ipv6_mtu_set prevents this from trying to set it too early before
         * the link->network has been setup; we only need to reset it
         * here if we've already set it during normal initialization. */
        if (link->ipv6_mtu_set) {
                r = link_set_ipv6_mtu(link);
                if (r < 0)
                        return r;
        }

        return 0;
}

int link_update(Link *link, sd_netlink_message *m) {
        struct ether_addr mac;
        const char *ifname;
        uint32_t mtu;
        bool had_carrier, carrier_gained, carrier_lost, link_was_admin_up;
        int r;

        assert(link);
        assert(link->ifname);
        assert(m);

        if (link->state == LINK_STATE_LINGER) {
                link_ref(link);
                log_link_info(link, "Link readded");
                link_set_state(link, LINK_STATE_CONFIGURING);

                r = link_new_carrier_maps(link);
                if (r < 0)
                        return r;
        }

        r = sd_netlink_message_read_string(m, IFLA_IFNAME, &ifname);
        if (r >= 0 && !streq(ifname, link->ifname)) {
                log_link_info(link, "Interface name change detected, %s has been renamed to %s.", link->ifname, ifname);

                link_free_carrier_maps(link);

                r = free_and_strdup(&link->ifname, ifname);
                if (r < 0)
                        return r;

                r = link_new_carrier_maps(link);
                if (r < 0)
                        return r;
        }

        r = sd_netlink_message_read_u32(m, IFLA_MTU, &mtu);
        if (r >= 0 && mtu > 0) {
                link->mtu = mtu;
                if (!link->original_mtu) {
                        link->original_mtu = mtu;
                        log_link_debug(link, "Saved original MTU: %" PRIu32, link->original_mtu);
                }

                if (link->dhcp_client) {
                        r = sd_dhcp_client_set_mtu(link->dhcp_client,
                                                   link->mtu);
                        if (r < 0) {
                                log_link_warning_errno(link, r, "Could not update MTU in DHCP client: %m");
                                return r;
                        }
                }

                if (link->radv) {
                        r = sd_radv_set_mtu(link->radv, link->mtu);
                        if (r < 0)
                                return log_link_warning_errno(link, r, "Could not set MTU for Router Advertisement: %m");
                }
        }

        /* The kernel may broadcast NEWLINK messages without the MAC address
           set, simply ignore them. */
        r = sd_netlink_message_read_ether_addr(m, IFLA_ADDRESS, &mac);
        if (r >= 0) {
                if (memcmp(link->mac.ether_addr_octet, mac.ether_addr_octet,
                           ETH_ALEN)) {

                        memcpy(link->mac.ether_addr_octet, mac.ether_addr_octet,
                               ETH_ALEN);

                        log_link_debug(link, "MAC address: "
                                       "%02hhx:%02hhx:%02hhx:%02hhx:%02hhx:%02hhx",
                                       mac.ether_addr_octet[0],
                                       mac.ether_addr_octet[1],
                                       mac.ether_addr_octet[2],
                                       mac.ether_addr_octet[3],
                                       mac.ether_addr_octet[4],
                                       mac.ether_addr_octet[5]);

                        if (link->ipv4ll) {
                                r = sd_ipv4ll_set_mac(link->ipv4ll, &link->mac);
                                if (r < 0)
                                        return log_link_warning_errno(link, r, "Could not update MAC address in IPv4LL client: %m");
                        }

                        if (link->dhcp_client) {
                                r = sd_dhcp_client_set_mac(link->dhcp_client,
                                                           (const uint8_t *) &link->mac,
                                                           sizeof (link->mac),
                                                           ARPHRD_ETHER);
                                if (r < 0)
                                        return log_link_warning_errno(link, r, "Could not update MAC address in DHCP client: %m");

                                switch (link->network->dhcp_client_identifier) {
                                case DHCP_CLIENT_ID_DUID: {
                                        const DUID *duid = link_duid(link);

                                        r = sd_dhcp_client_set_iaid_duid(link->dhcp_client,
                                                                         link->network->iaid,
                                                                         duid->type,
                                                                         duid->raw_data_len > 0 ? duid->raw_data : NULL,
                                                                         duid->raw_data_len);
                                        if (r < 0)
                                                return log_link_warning_errno(link, r, "Could not update DUID/IAID in DHCP client: %m");
                                        break;
                                }
                                case DHCP_CLIENT_ID_MAC:
                                        r = sd_dhcp_client_set_client_id(link->dhcp_client,
                                                                         ARPHRD_ETHER,
                                                                         (const uint8_t *)&link->mac,
                                                                         sizeof(link->mac));
                                        if (r < 0)
                                                return log_link_warning_errno(link, r, "Could not update MAC client id in DHCP client: %m");
                                        break;
                                default:
                                        assert_not_reached("Unknown client identifier type.");
                                }
                        }

                        if (link->dhcp6_client) {
                                const DUID* duid = link_duid(link);

                                r = sd_dhcp6_client_set_mac(link->dhcp6_client,
                                                            (const uint8_t *) &link->mac,
                                                            sizeof (link->mac),
                                                            ARPHRD_ETHER);
                                if (r < 0)
                                        return log_link_warning_errno(link, r, "Could not update MAC address in DHCPv6 client: %m");

                                r = sd_dhcp6_client_set_iaid(link->dhcp6_client,
                                                             link->network->iaid);
                                if (r < 0)
                                        return log_link_warning_errno(link, r, "Could not update DHCPv6 IAID: %m");

                                r = sd_dhcp6_client_set_duid(link->dhcp6_client,
                                                             duid->type,
                                                             duid->raw_data_len > 0 ? duid->raw_data : NULL,
                                                             duid->raw_data_len);
                                if (r < 0)
                                        return log_link_warning_errno(link, r, "Could not update DHCPv6 DUID: %m");
                        }

                        if (link->radv) {
                                r = sd_radv_set_mac(link->radv, &link->mac);
                                if (r < 0)
                                        return log_link_warning_errno(link, r, "Could not update MAC for Router Advertisement: %m");
                        }

                        if (link->ndisc) {
                                r = sd_ndisc_set_mac(link->ndisc, &link->mac);
                                if (r < 0)
                                        return log_link_warning_errno(link, r, "Could not update MAC for ndisc: %m");
                        }
                }
        }

        link_was_admin_up = link->flags & IFF_UP;
        had_carrier = link_has_carrier(link);

        r = link_update_flags(link, m);
        if (r < 0)
                return r;

        if (!link_was_admin_up && (link->flags & IFF_UP)) {
                log_link_info(link, "Link UP");

                r = link_admin_state_up(link);
                if (r < 0)
                        return r;
        } else if (link_was_admin_up && !(link->flags & IFF_UP))
                log_link_info(link, "Link DOWN");

        r = link_update_lldp(link);
        if (r < 0)
                return r;

        carrier_gained = !had_carrier && link_has_carrier(link);
        carrier_lost = had_carrier && !link_has_carrier(link);

        if (carrier_gained) {
                log_link_info(link, "Gained carrier");

                r = link_carrier_gained(link);
                if (r < 0)
                        return r;
        } else if (carrier_lost) {
                log_link_info(link, "Lost carrier");

                r = link_carrier_lost(link);
                if (r < 0)
                        return r;
        }

        return 0;
}

static void print_link_hashmap(FILE *f, const char *prefix, Hashmap* h) {
        bool space = false;
        Iterator i;
        Link *link;

        assert(f);
        assert(prefix);

        if (hashmap_isempty(h))
                return;

        fputs(prefix, f);
        HASHMAP_FOREACH(link, h, i) {
                if (space)
                        fputc(' ', f);

                fprintf(f, "%i", link->ifindex);
                space = true;
        }

        fputc('\n', f);
}

int link_save(Link *link) {
        _cleanup_free_ char *temp_path = NULL;
        _cleanup_fclose_ FILE *f = NULL;
        const char *admin_state, *oper_state;
        Address *a;
        Route *route;
        Iterator i;
        int r;

        assert(link);
        assert(link->state_file);
        assert(link->lease_file);
        assert(link->manager);

        if (link->state == LINK_STATE_LINGER) {
                unlink(link->state_file);
                return 0;
        }

        link_lldp_save(link);

        admin_state = link_state_to_string(link->state);
        assert(admin_state);

        oper_state = link_operstate_to_string(link->operstate);
        assert(oper_state);

        r = fopen_temporary(link->state_file, &f, &temp_path);
        if (r < 0)
                goto fail;

        (void) __fsetlocking(f, FSETLOCKING_BYCALLER);
        (void) fchmod(fileno(f), 0644);

        fprintf(f,
                "# This is private data. Do not parse.\n"
                "ADMIN_STATE=%s\n"
                "OPER_STATE=%s\n",
                admin_state, oper_state);

        if (link->network) {
                bool space;
                sd_dhcp6_lease *dhcp6_lease = NULL;
                const char *dhcp_domainname = NULL;
                char **dhcp6_domains = NULL;
                char **dhcp_domains = NULL;
                unsigned j;

                fprintf(f, "REQUIRED_FOR_ONLINE=%s\n",
                        yes_no(link->network->required_for_online));

                if (link->dhcp6_client) {
                        r = sd_dhcp6_client_get_lease(link->dhcp6_client, &dhcp6_lease);
                        if (r < 0 && r != -ENOMSG)
                                log_link_debug(link, "No DHCPv6 lease");
                }

                fprintf(f, "NETWORK_FILE=%s\n", link->network->filename);

                fputs("DNS=", f);
                space = false;

                for (j = 0; j < link->network->n_dns; j++) {
                        _cleanup_free_ char *b = NULL;

                        r = in_addr_to_string(link->network->dns[j].family,
                                              &link->network->dns[j].address,  &b);
                        if (r < 0) {
                                log_debug_errno(r, "Failed to format address, ignoring: %m");
                                continue;
                        }

                        if (space)
                                fputc(' ', f);
                        fputs(b, f);
                        space = true;
                }

                if (link->network->dhcp_use_dns &&
                    link->dhcp_lease) {
                        const struct in_addr *addresses;

                        r = sd_dhcp_lease_get_dns(link->dhcp_lease, &addresses);
                        if (r > 0) {
                                if (space)
                                        fputc(' ', f);
                                serialize_in_addrs(f, addresses, r);
                                space = true;
                        }
                }

                if (link->network->dhcp_use_dns && dhcp6_lease) {
                        struct in6_addr *in6_addrs;

                        r = sd_dhcp6_lease_get_dns(dhcp6_lease, &in6_addrs);
                        if (r > 0) {
                                if (space)
                                        fputc(' ', f);
                                serialize_in6_addrs(f, in6_addrs, r);
                                space = true;
                        }
                }

                /* Make sure to flush out old entries before we use the NDISC data */
                ndisc_vacuum(link);

                if (link->network->dhcp_use_dns && link->ndisc_rdnss) {
                        NDiscRDNSS *dd;

                        SET_FOREACH(dd, link->ndisc_rdnss, i) {
                                if (space)
                                        fputc(' ', f);

                                serialize_in6_addrs(f, &dd->address, 1);
                                space = true;
                        }
                }

                fputc('\n', f);

                fputs("NTP=", f);
                space = false;
                fputstrv(f, link->network->ntp, NULL, &space);

                if (link->network->dhcp_use_ntp &&
                    link->dhcp_lease) {
                        const struct in_addr *addresses;

                        r = sd_dhcp_lease_get_ntp(link->dhcp_lease, &addresses);
                        if (r > 0) {
                                if (space)
                                        fputc(' ', f);
                                serialize_in_addrs(f, addresses, r);
                                space = true;
                        }
                }

                if (link->network->dhcp_use_ntp && dhcp6_lease) {
                        struct in6_addr *in6_addrs;
                        char **hosts;

                        r = sd_dhcp6_lease_get_ntp_addrs(dhcp6_lease,
                                                         &in6_addrs);
                        if (r > 0) {
                                if (space)
                                        fputc(' ', f);
                                serialize_in6_addrs(f, in6_addrs, r);
                                space = true;
                        }

                        r = sd_dhcp6_lease_get_ntp_fqdn(dhcp6_lease, &hosts);
                        if (r > 0)
                                fputstrv(f, hosts, NULL, &space);
                }

                fputc('\n', f);

                if (link->network->dhcp_use_domains != DHCP_USE_DOMAINS_NO) {
                        if (link->dhcp_lease) {
                                (void) sd_dhcp_lease_get_domainname(link->dhcp_lease, &dhcp_domainname);
                                (void) sd_dhcp_lease_get_search_domains(link->dhcp_lease, &dhcp_domains);
                        }
                        if (dhcp6_lease)
                                (void) sd_dhcp6_lease_get_domains(dhcp6_lease, &dhcp6_domains);
                }

                fputs("DOMAINS=", f);
                space = false;
                fputstrv(f, link->network->search_domains, NULL, &space);

                if (link->network->dhcp_use_domains == DHCP_USE_DOMAINS_YES) {
                        NDiscDNSSL *dd;

                        if (dhcp_domainname)
                                fputs_with_space(f, dhcp_domainname, NULL, &space);
                        if (dhcp_domains)
                                fputstrv(f, dhcp_domains, NULL, &space);
                        if (dhcp6_domains)
                                fputstrv(f, dhcp6_domains, NULL, &space);

                        SET_FOREACH(dd, link->ndisc_dnssl, i)
                                fputs_with_space(f, NDISC_DNSSL_DOMAIN(dd), NULL, &space);
                }

                fputc('\n', f);

                fputs("ROUTE_DOMAINS=", f);
                space = false;
                fputstrv(f, link->network->route_domains, NULL, &space);

                if (link->network->dhcp_use_domains == DHCP_USE_DOMAINS_ROUTE) {
                        NDiscDNSSL *dd;

                        if (dhcp_domainname)
                                fputs_with_space(f, dhcp_domainname, NULL, &space);
                        if (dhcp_domains)
                                fputstrv(f, dhcp_domains, NULL, &space);
                        if (dhcp6_domains)
                                fputstrv(f, dhcp6_domains, NULL, &space);

                        SET_FOREACH(dd, link->ndisc_dnssl, i)
                                fputs_with_space(f, NDISC_DNSSL_DOMAIN(dd), NULL, &space);
                }

                fputc('\n', f);

                fprintf(f, "LLMNR=%s\n",
                        resolve_support_to_string(link->network->llmnr));
                fprintf(f, "MDNS=%s\n",
                        resolve_support_to_string(link->network->mdns));

                if (link->network->dnssec_mode != _DNSSEC_MODE_INVALID)
                        fprintf(f, "DNSSEC=%s\n",
                                dnssec_mode_to_string(link->network->dnssec_mode));

                if (!set_isempty(link->network->dnssec_negative_trust_anchors)) {
                        const char *n;

                        fputs("DNSSEC_NTA=", f);
                        space = false;
                        SET_FOREACH(n, link->network->dnssec_negative_trust_anchors, i)
                                fputs_with_space(f, n, NULL, &space);
                        fputc('\n', f);
                }

                fputs("ADDRESSES=", f);
                space = false;
                SET_FOREACH(a, link->addresses, i) {
                        _cleanup_free_ char *address_str = NULL;

                        r = in_addr_to_string(a->family, &a->in_addr, &address_str);
                        if (r < 0)
                                goto fail;

                        fprintf(f, "%s%s/%u", space ? " " : "", address_str, a->prefixlen);
                        space = true;
                }
                fputc('\n', f);

                fputs("ROUTES=", f);
                space = false;
                SET_FOREACH(route, link->routes, i) {
                        _cleanup_free_ char *route_str = NULL;

                        r = in_addr_to_string(route->family, &route->dst, &route_str);
                        if (r < 0)
                                goto fail;

                        fprintf(f, "%s%s/%hhu/%hhu/%"PRIu32"/%"PRIu32"/"USEC_FMT,
                                space ? " " : "", route_str,
                                route->dst_prefixlen, route->tos, route->priority, route->table, route->lifetime);
                        space = true;
                }

                fputc('\n', f);
        }

        print_link_hashmap(f, "CARRIER_BOUND_TO=", link->bound_to_links);
        print_link_hashmap(f, "CARRIER_BOUND_BY=", link->bound_by_links);

        if (link->dhcp_lease) {
                struct in_addr address;
                const char *tz = NULL;

                assert(link->network);

                r = sd_dhcp_lease_get_timezone(link->dhcp_lease, &tz);
                if (r >= 0)
                        fprintf(f, "TIMEZONE=%s\n", tz);

                r = sd_dhcp_lease_get_address(link->dhcp_lease, &address);
                if (r >= 0) {
                        fputs("DHCP4_ADDRESS=", f);
                        serialize_in_addrs(f, &address, 1);
                        fputc('\n', f);
                }

                r = dhcp_lease_save(link->dhcp_lease, link->lease_file);
                if (r < 0)
                        goto fail;

                fprintf(f,
                        "DHCP_LEASE=%s\n",
                        link->lease_file);
        } else
                unlink(link->lease_file);

        if (link->ipv4ll) {
                struct in_addr address;

                r = sd_ipv4ll_get_address(link->ipv4ll, &address);
                if (r >= 0) {
                        fputs("IPV4LL_ADDRESS=", f);
                        serialize_in_addrs(f, &address, 1);
                        fputc('\n', f);
                }
        }

        r = fflush_and_check(f);
        if (r < 0)
                goto fail;

        if (rename(temp_path, link->state_file) < 0) {
                r = -errno;
                goto fail;
        }

        return 0;

fail:
        (void) unlink(link->state_file);
        if (temp_path)
                (void) unlink(temp_path);

        return log_link_error_errno(link, r, "Failed to save link data to %s: %m", link->state_file);
}

/* The serialized state in /run is no longer up-to-date. */
void link_dirty(Link *link) {
        int r;

        assert(link);

        /* mark manager dirty as link is dirty */
        manager_dirty(link->manager);

        r = set_ensure_allocated(&link->manager->dirty_links, NULL);
        if (r < 0)
                /* allocation errors are ignored */
                return;

        r = set_put(link->manager->dirty_links, link);
        if (r <= 0)
                /* don't take another ref if the link was already dirty */
                return;

        link_ref(link);
}

/* The serialized state in /run is up-to-date */
void link_clean(Link *link) {
        assert(link);
        assert(link->manager);

        set_remove(link->manager->dirty_links, link);
        link_unref(link);
}

static const char* const link_state_table[_LINK_STATE_MAX] = {
        [LINK_STATE_PENDING] = "pending",
        [LINK_STATE_CONFIGURING] = "configuring",
        [LINK_STATE_CONFIGURED] = "configured",
        [LINK_STATE_UNMANAGED] = "unmanaged",
        [LINK_STATE_FAILED] = "failed",
        [LINK_STATE_LINGER] = "linger",
};

DEFINE_STRING_TABLE_LOOKUP(link_state, LinkState);

static const char* const link_operstate_table[_LINK_OPERSTATE_MAX] = {
        [LINK_OPERSTATE_OFF] = "off",
        [LINK_OPERSTATE_NO_CARRIER] = "no-carrier",
        [LINK_OPERSTATE_DORMANT] = "dormant",
        [LINK_OPERSTATE_CARRIER] = "carrier",
        [LINK_OPERSTATE_DEGRADED] = "degraded",
        [LINK_OPERSTATE_ROUTABLE] = "routable",
};

DEFINE_STRING_TABLE_LOOKUP(link_operstate, LinkOperationalState);<|MERGE_RESOLUTION|>--- conflicted
+++ resolved
@@ -810,11 +810,7 @@
         return 1;
 }
 
-<<<<<<< HEAD
-static int link_request_set_routes(Link *link) {
-=======
 int link_request_set_routes(Link *link) {
->>>>>>> 79524e36
         Route *rt;
         int r;
 
@@ -1334,11 +1330,7 @@
         return 0;
 }
 
-<<<<<<< HEAD
-static int link_configure_after_setting_mtu(Link *link);
-=======
 static int link_configure_continue(Link *link);
->>>>>>> 79524e36
 
 static int set_mtu_handler(sd_netlink *rtnl, sd_netlink_message *m, void *userdata) {
         _cleanup_link_unref_ Link *link = userdata;
@@ -1362,11 +1354,7 @@
         log_link_debug(link, "Setting MTU done.");
 
         if (link->state == LINK_STATE_PENDING)
-<<<<<<< HEAD
-                (void) link_configure_after_setting_mtu(link);
-=======
                 (void) link_configure_continue(link);
->>>>>>> 79524e36
 
         return 1;
 }
@@ -1388,23 +1376,12 @@
         if (r < 0)
                 return log_link_error_errno(link, r, "Could not allocate RTM_SETLINK message: %m");
 
-<<<<<<< HEAD
-        /* If IPv6 not configured (no static IPv6 address and IPv6LL autoconfiguration is disabled)
-         * for this interface, or if it is a bridge slave, then disable IPv6 else enable it. */
-        (void) link_enable_ipv6(link);
-
-=======
->>>>>>> 79524e36
         /* IPv6 protocol requires a minimum MTU of IPV6_MTU_MIN(1280) bytes
          * on the interface. Bump up MTU bytes to IPV6_MTU_MIN. */
         if (link_ipv6_enabled(link) && mtu < IPV6_MIN_MTU) {
 
                 log_link_warning(link, "Bumping MTU to " STRINGIFY(IPV6_MIN_MTU) ", as "
-<<<<<<< HEAD
-                                 "IPv6 is requested and requires a minimum MTU of " STRINGIFY(IPV6_MIN_MTU) " bytes: %m");
-=======
                                  "IPv6 is requested and requires a minimum MTU of " STRINGIFY(IPV6_MIN_MTU) " bytes");
->>>>>>> 79524e36
 
                 mtu = IPV6_MIN_MTU;
         }
@@ -1868,9 +1845,6 @@
                         ipv6ll_mode = IN6_ADDR_GEN_MODE_STABLE_PRIVACY;
         }
 
-<<<<<<< HEAD
-        r = sd_netlink_message_open_container(req, IFLA_AF_SPEC);
-=======
         r = sd_netlink_message_append_u8(req, IFLA_INET6_ADDR_GEN_MODE, ipv6ll_mode);
         if (r < 0)
                 return log_link_error_errno(link, r, "Could not append IFLA_INET6_ADDR_GEN_MODE: %m");
@@ -1903,7 +1877,6 @@
                 return 1;
 
         r = sd_netlink_message_get_errno(m);
->>>>>>> 79524e36
         if (r < 0)
                 /* we warn but don't fail the link, as it may be
                    brought up later */
@@ -2648,8 +2621,6 @@
         if (link->network->ipv6_mtu == 0)
                 return 0;
 
-<<<<<<< HEAD
-=======
         /* IPv6 protocol requires a minimum MTU of IPV6_MTU_MIN(1280) bytes
          * on the interface. Bump up IPv6 MTU bytes to IPV6_MTU_MIN. */
         if (link->network->ipv6_mtu < IPV6_MIN_MTU) {
@@ -2657,16 +2628,11 @@
                 link->network->ipv6_mtu = IPV6_MIN_MTU;
         }
 
->>>>>>> 79524e36
         p = strjoina("/proc/sys/net/ipv6/conf/", link->ifname, "/mtu");
 
         xsprintf(buf, "%u", link->network->ipv6_mtu);
 
         r = write_string_file(p, buf, 0);
-<<<<<<< HEAD
-        if (r < 0)
-                log_link_warning_errno(link, r, "Cannot set IPv6 MTU for interface: %m");
-=======
         if (r < 0) {
                 if (link->mtu < link->network->ipv6_mtu)
                         log_link_warning(link, "Cannot set IPv6 MTU %"PRIu32" higher than device MTU %"PRIu32,
@@ -2718,7 +2684,6 @@
                 log_link_debug(link, "Found tentative ipv6 link-local address");
                 (void) manager_rtnl_process_address(link->manager->rtnl, addr, link->manager);
         }
->>>>>>> 79524e36
 
         return 0;
 }
@@ -2893,10 +2858,6 @@
         if (r < 0)
                 return r;
 
-        r = link_set_ipv6_mtu(link);
-        if (r < 0)
-                return r;
-
         if (link_ipv4ll_enabled(link)) {
                 r = ipv4ll_configure(link);
                 if (r < 0)
@@ -2981,12 +2942,6 @@
                         return r;
         }
 
-<<<<<<< HEAD
-        return link_configure_after_setting_mtu(link);
-}
-
-static int link_configure_after_setting_mtu(Link *link) {
-=======
         r = link_configure_addrgen_mode(link);
         if (r < 0)
                 return r;
@@ -3007,18 +2962,12 @@
  *    https://github.com/systemd/systemd/issues/13882
  */
 static int link_configure_continue(Link *link) {
->>>>>>> 79524e36
         int r;
 
         assert(link);
         assert(link->network);
         assert(link->state == LINK_STATE_PENDING);
 
-<<<<<<< HEAD
-        if (link->setting_mtu)
-                return 0;
-
-=======
         if (link->setting_mtu || link->setting_genmode)
                 return 0;
 
@@ -3036,7 +2985,6 @@
         if (r < 0)
                 return r;
 
->>>>>>> 79524e36
         if (link_has_carrier(link) || link->network->configure_without_carrier) {
                 r = link_acquire_conf(link);
                 if (r < 0)
