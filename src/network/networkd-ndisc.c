--- conflicted
+++ resolved
@@ -117,13 +117,9 @@
         }
 
         r = sd_ndisc_router_get_mtu(rt, &mtu);
-<<<<<<< HEAD
-        if (r < 0) {
-=======
         if (r == -ENODATA)
                 mtu = 0;
         else if (r < 0) {
->>>>>>> 365f4bcb
                 log_link_warning_errno(link, r, "Failed to get default router MTU from RA: %m");
                 return;
         }
