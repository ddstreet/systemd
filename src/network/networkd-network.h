--- conflicted
+++ resolved
@@ -233,11 +233,7 @@
         int allmulticast;
         bool unmanaged;
         bool configure_without_carrier;
-<<<<<<< HEAD
-        bool ignore_carrier_loss;
-=======
         int ignore_carrier_loss;
->>>>>>> 05bc4202
         KeepConfiguration keep_configuration;
         uint32_t iaid;
         DUID duid;
