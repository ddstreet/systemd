#pragma once

/***
  This file is part of systemd.

  Copyright 2013 Tom Gundersen <teg@jklm.no>

  systemd is free software; you can redistribute it and/or modify it
  under the terms of the GNU Lesser General Public License as published by
  the Free Software Foundation; either version 2.1 of the License, or
  (at your option) any later version.

  systemd is distributed in the hope that it will be useful, but
  WITHOUT ANY WARRANTY; without even the implied warranty of
  MERCHANTABILITY or FITNESS FOR A PARTICULAR PURPOSE. See the GNU
  Lesser General Public License for more details.

  You should have received a copy of the GNU Lesser General Public License
  along with systemd; If not, see <http://www.gnu.org/licenses/>.
***/

#include "sd-bus.h"
#include "udev.h"

#include "condition.h"
#include "dhcp-identifier.h"
#include "hashmap.h"
#include "resolve-util.h"

#include "networkd-address.h"
#include "networkd-brvlan.h"
#include "networkd-fdb.h"
#include "networkd-lldp-tx.h"
#include "networkd-netdev.h"
#include "networkd-route.h"
#include "networkd-util.h"

#define DHCP_ROUTE_METRIC 1024
#define IPV4LL_ROUTE_METRIC 2048

#define BRIDGE_VLAN_BITMAP_MAX 4096
#define BRIDGE_VLAN_BITMAP_LEN (BRIDGE_VLAN_BITMAP_MAX / 32)

typedef enum DCHPClientIdentifier {
        DHCP_CLIENT_ID_MAC,
        DHCP_CLIENT_ID_DUID,
        _DHCP_CLIENT_ID_MAX,
        _DHCP_CLIENT_ID_INVALID = -1,
} DCHPClientIdentifier;

typedef enum IPv6PrivacyExtensions {
        /* The values map to the kernel's /proc/sys/net/ipv6/conf/xxx/use_tempaddr values */
        IPV6_PRIVACY_EXTENSIONS_NO,
        IPV6_PRIVACY_EXTENSIONS_PREFER_PUBLIC,
        IPV6_PRIVACY_EXTENSIONS_YES, /* aka prefer-temporary */
        _IPV6_PRIVACY_EXTENSIONS_MAX,
        _IPV6_PRIVACY_EXTENSIONS_INVALID = -1,
} IPv6PrivacyExtensions;

typedef enum DHCPUseDomains {
        DHCP_USE_DOMAINS_NO,
        DHCP_USE_DOMAINS_YES,
        DHCP_USE_DOMAINS_ROUTE,
        _DHCP_USE_DOMAINS_MAX,
        _DHCP_USE_DOMAINS_INVALID = -1,
} DHCPUseDomains;

typedef enum LLDPMode {
        LLDP_MODE_NO = 0,
        LLDP_MODE_YES = 1,
        LLDP_MODE_ROUTERS_ONLY = 2,
        _LLDP_MODE_MAX,
        _LLDP_MODE_INVALID = -1,
} LLDPMode;

typedef struct DUID {
        /* Value of Type in [DHCP] section */
        DUIDType type;

        uint8_t raw_data_len;
        uint8_t raw_data[MAX_DUID_LEN];
} DUID;

typedef struct Manager Manager;

struct Network {
        Manager *manager;

        char *filename;
        char *name;

        struct ether_addr *match_mac;
        char **match_path;
        char **match_driver;
        char **match_type;
        char **match_name;

        Condition *match_host;
        Condition *match_virt;
        Condition *match_kernel;
        Condition *match_arch;

        char *description;

        NetDev *bridge;
        NetDev *bond;
        NetDev *vrf;
        Hashmap *stacked_netdevs;

        /* DHCP Client Support */
        AddressFamilyBoolean dhcp;
        DCHPClientIdentifier dhcp_client_identifier;
        char *dhcp_vendor_class_identifier;
        char *dhcp_hostname;
        bool dhcp_use_dns;
        bool dhcp_use_ntp;
        bool dhcp_use_mtu;
        bool dhcp_use_hostname;
        DHCPUseDomains dhcp_use_domains;
        bool dhcp_send_hostname;
        bool dhcp_broadcast;
        bool dhcp_critical;
        bool dhcp_use_routes;
        bool dhcp_use_timezone;
        unsigned dhcp_route_metric;

        /* DHCP Server Support */
        bool dhcp_server;
        bool dhcp_server_emit_dns;
        struct in_addr *dhcp_server_dns;
        unsigned n_dhcp_server_dns;
        bool dhcp_server_emit_ntp;
        struct in_addr *dhcp_server_ntp;
        unsigned n_dhcp_server_ntp;
        bool dhcp_server_emit_router;
        bool dhcp_server_emit_timezone;
        char *dhcp_server_timezone;
        usec_t dhcp_server_default_lease_time_usec, dhcp_server_max_lease_time_usec;
        uint32_t dhcp_server_pool_offset;
        uint32_t dhcp_server_pool_size;

        /* IPV4LL Support */
        AddressFamilyBoolean link_local;
        bool ipv4ll_route;

        /* Bridge Support */
        bool use_bpdu;
        bool hairpin;
        bool fast_leave;
        bool allow_port_to_be_root;
        bool unicast_flood;
        uint32_t cost;
        uint16_t priority;

        bool use_br_vlan;
        uint16_t pvid;
        uint32_t br_vid_bitmap[BRIDGE_VLAN_BITMAP_LEN];
        uint32_t br_untagged_bitmap[BRIDGE_VLAN_BITMAP_LEN];

        AddressFamilyBoolean ip_forward;
        bool ip_masquerade;

        int ipv6_accept_ra;
        int ipv6_dad_transmits;
        int ipv6_hop_limit;
        int proxy_arp;

        bool ipv6_accept_ra_use_dns;
        bool active_slave;
        bool primary_slave;
        DHCPUseDomains ipv6_accept_ra_use_domains;

        union in_addr_union ipv6_token;
        IPv6PrivacyExtensions ipv6_privacy_extensions;

        struct ether_addr *mac;
        size_t mtu;
        int arp;
        uint32_t iaid;
        DUID duid;
<<<<<<< HEAD
=======

        bool required_for_online; /* Is this network required to be considered online? */
>>>>>>> 6cb95306

        LLDPMode lldp_mode; /* LLDP reception */
        LLDPEmit lldp_emit; /* LLDP transmission */

        LIST_HEAD(Address, static_addresses);
        LIST_HEAD(Route, static_routes);
        LIST_HEAD(FdbEntry, static_fdb_entries);

        unsigned n_static_addresses;
        unsigned n_static_routes;
        unsigned n_static_fdb_entries;

        Hashmap *addresses_by_section;
        Hashmap *routes_by_section;
        Hashmap *fdb_entries_by_section;

        char **search_domains, **route_domains, **dns, **ntp, **bind_carrier;

        ResolveSupport llmnr;
        ResolveSupport mdns;
        DnssecMode dnssec_mode;
        Set *dnssec_negative_trust_anchors;

        LIST_FIELDS(Network, networks);
};

void network_free(Network *network);

DEFINE_TRIVIAL_CLEANUP_FUNC(Network*, network_free);
#define _cleanup_network_free_ _cleanup_(network_freep)

int network_load(Manager *manager);

int network_get_by_name(Manager *manager, const char *name, Network **ret);
int network_get(Manager *manager, struct udev_device *device, const char *ifname, const struct ether_addr *mac, Network **ret);
int network_apply(Manager *manager, Network *network, Link *link);

bool network_has_static_ipv6_addresses(Network *network);

int config_parse_netdev(const char *unit, const char *filename, unsigned line, const char *section, unsigned section_line, const char *lvalue, int ltype, const char *rvalue, void *data, void *userdata);
int config_parse_domains(const char *unit, const char *filename, unsigned line, const char *section, unsigned section_line, const char *lvalue, int ltype, const char *rvalue, void *data, void *userdata);
int config_parse_tunnel(const char *unit, const char *filename, unsigned line, const char *section, unsigned section_line, const char *lvalue, int ltype, const char *rvalue, void *data, void *userdata);
int config_parse_dhcp(const char *unit, const char *filename, unsigned line, const char *section, unsigned section_line, const char *lvalue, int ltype, const char *rvalue, void *data, void *userdata);
int config_parse_dhcp_client_identifier(const char *unit, const char *filename, unsigned line, const char *section, unsigned section_line, const char *lvalue, int ltype, const char *rvalue, void *data, void *userdata);
int config_parse_ipv6token(const char *unit, const char *filename, unsigned line, const char *section, unsigned section_line, const char *lvalue, int ltype, const char *rvalue, void *data, void *userdata);
int config_parse_ipv6_privacy_extensions(const char *unit, const char *filename, unsigned line, const char *section, unsigned section_line, const char *lvalue, int ltype, const char *rvalue, void *data, void *userdata);
int config_parse_hostname(const char *unit, const char *filename, unsigned line, const char *section, unsigned section_line, const char *lvalue, int ltype, const char *rvalue, void *data, void *userdata);
int config_parse_timezone(const char *unit, const char *filename, unsigned line, const char *section, unsigned section_line, const char *lvalue, int ltype, const char *rvalue, void *data, void *userdata);
int config_parse_dhcp_server_dns(const char *unit, const char *filename, unsigned line, const char *section, unsigned section_line, const char *lvalue, int ltype, const char *rvalue, void *data, void *userdata);
int config_parse_dhcp_server_ntp(const char *unit, const char *filename, unsigned line, const char *section, unsigned section_line, const char *lvalue, int ltype, const char *rvalue, void *data, void *userdata);
int config_parse_dnssec_negative_trust_anchors(const char *unit, const char *filename, unsigned line, const char *section, unsigned section_line, const char *lvalue, int ltype, const char *rvalue, void *data, void *userdata);
int config_parse_dhcp_use_domains(const char *unit, const char *filename, unsigned line, const char *section, unsigned section_line, const char *lvalue, int ltype, const char *rvalue, void *data, void *userdata);
int config_parse_lldp_mode(const char *unit, const char *filename, unsigned line, const char *section, unsigned section_line, const char *lvalue, int ltype, const char *rvalue, void *data, void *userdata);

/* Legacy IPv4LL support */
int config_parse_ipv4ll(const char *unit, const char *filename, unsigned line, const char *section, unsigned section_line, const char *lvalue, int ltype, const char *rvalue, void *data, void *userdata);

const struct ConfigPerfItem* network_network_gperf_lookup(const char *key, unsigned length);

extern const sd_bus_vtable network_vtable[];

int network_node_enumerator(sd_bus *bus, const char *path, void *userdata, char ***nodes, sd_bus_error *error);
int network_object_find(sd_bus *bus, const char *path, const char *interface, void *userdata, void **found, sd_bus_error *error);

const char* ipv6_privacy_extensions_to_string(IPv6PrivacyExtensions i) _const_;
IPv6PrivacyExtensions ipv6_privacy_extensions_from_string(const char *s) _pure_;

const char* dhcp_use_domains_to_string(DHCPUseDomains p) _const_;
DHCPUseDomains dhcp_use_domains_from_string(const char *s) _pure_;

const char* lldp_mode_to_string(LLDPMode m) _const_;
LLDPMode lldp_mode_from_string(const char *s) _pure_;<|MERGE_RESOLUTION|>--- conflicted
+++ resolved
@@ -178,11 +178,8 @@
         int arp;
         uint32_t iaid;
         DUID duid;
-<<<<<<< HEAD
-=======
 
         bool required_for_online; /* Is this network required to be considered online? */
->>>>>>> 6cb95306
 
         LLDPMode lldp_mode; /* LLDP reception */
         LLDPEmit lldp_emit; /* LLDP transmission */
