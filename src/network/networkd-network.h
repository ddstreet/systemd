--- conflicted
+++ resolved
@@ -174,11 +174,7 @@
         IPv6PrivacyExtensions ipv6_privacy_extensions;
 
         struct ether_addr *mac;
-<<<<<<< HEAD
-        unsigned mtu;
-=======
         size_t mtu;
->>>>>>> 3ecc3e82
         int arp;
         uint32_t iaid;
         DUID duid;
