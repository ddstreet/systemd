/* SPDX-License-Identifier: LGPL-2.1+ */
#pragma once

#include <linux/nl80211.h>

#include "sd-bus.h"
#include "sd-device.h"
#include "sd-ipv4acd.h"

#include "bridge.h"
#include "condition.h"
#include "conf-parser.h"
#include "hashmap.h"
#include "netdev.h"
#include "networkd-address-label.h"
#include "networkd-address.h"
#include "networkd-brvlan.h"
#include "networkd-dhcp-common.h"
#include "networkd-dhcp4.h"
#include "networkd-dhcp-server.h"
#include "networkd-fdb.h"
#include "networkd-ipv6-proxy-ndp.h"
#include "networkd-lldp-rx.h"
#include "networkd-lldp-tx.h"
#include "networkd-ndisc.h"
#include "networkd-neighbor.h"
#include "networkd-nexthop.h"
#include "networkd-radv.h"
#include "networkd-route.h"
#include "networkd-routing-policy-rule.h"
#include "networkd-util.h"
#include "ordered-set.h"
#include "qdisc.h"
#include "resolve-util.h"

typedef enum IPv6PrivacyExtensions {
        /* The values map to the kernel's /proc/sys/net/ipv6/conf/xxx/use_tempaddr values */
        IPV6_PRIVACY_EXTENSIONS_NO,
        IPV6_PRIVACY_EXTENSIONS_PREFER_PUBLIC,
        IPV6_PRIVACY_EXTENSIONS_YES, /* aka prefer-temporary */
        _IPV6_PRIVACY_EXTENSIONS_MAX,
        _IPV6_PRIVACY_EXTENSIONS_INVALID = -1,
} IPv6PrivacyExtensions;

typedef enum KeepConfiguration {
        KEEP_CONFIGURATION_NO            = 0,
        KEEP_CONFIGURATION_DHCP_ON_START = 1 << 0,
        KEEP_CONFIGURATION_DHCP_ON_STOP  = 1 << 1,
        KEEP_CONFIGURATION_DHCP          = KEEP_CONFIGURATION_DHCP_ON_START | KEEP_CONFIGURATION_DHCP_ON_STOP,
        KEEP_CONFIGURATION_STATIC        = 1 << 2,
        KEEP_CONFIGURATION_YES           = KEEP_CONFIGURATION_DHCP | KEEP_CONFIGURATION_STATIC,
        _KEEP_CONFIGURATION_MAX,
        _KEEP_CONFIGURATION_INVALID = -1,
} KeepConfiguration;

typedef struct Manager Manager;

struct Network {
        Manager *manager;

        char *filename;
        char *name;
        usec_t timestamp;

        unsigned n_ref;

        Set *match_mac;
        Set *match_permanent_mac;
        char **match_path;
        char **match_driver;
        char **match_type;
        char **match_name;
        char **match_property;
        char **match_wlan_iftype;
        char **match_ssid;
        Set *match_bssid;
        LIST_HEAD(Condition, conditions);

        char *description;

        NetDev *bridge;
        NetDev *bond;
        NetDev *vrf;
        NetDev *xfrm;
        Hashmap *stacked_netdevs;
        char *bridge_name;
        char *bond_name;
        char *vrf_name;
        Hashmap *stacked_netdev_names;

        /* DHCP Client Support */
        AddressFamily dhcp;
        DHCPClientIdentifier dhcp_client_identifier;
        char *dhcp_vendor_class_identifier;
        char **dhcp_user_class;
        char *dhcp_hostname;
        uint64_t dhcp_max_attempts;
        unsigned dhcp_route_metric;
        uint32_t dhcp_route_table;
        uint32_t dhcp_route_mtu;
        uint16_t dhcp_client_port;
        int dhcp_critical;
        int ip_service_type;
        bool dhcp_anonymize;
        bool dhcp_send_hostname;
        bool dhcp_broadcast;
        bool dhcp_use_dns;
        bool dhcp_routes_to_dns;
        bool dhcp_use_ntp;
        bool dhcp_use_sip;
        bool dhcp_use_mtu;
        bool dhcp_use_routes;
<<<<<<< HEAD
        bool dhcp_use_gateway;
=======
        int dhcp_use_gateway;
>>>>>>> 9b82f550
        bool dhcp_use_timezone;
        bool rapid_commit;
        bool dhcp_use_hostname;
        bool dhcp_route_table_set;
        bool dhcp_send_release;
        bool dhcp_send_decline;
        DHCPUseDomains dhcp_use_domains;
        sd_ipv4acd *dhcp_acd;
        Set *dhcp_black_listed_ip;
        Set *dhcp_request_options;
        OrderedHashmap *dhcp_client_send_options;
        OrderedHashmap *dhcp_server_send_options;

        /* DHCPv6 Client support*/
        bool dhcp6_use_dns;
        bool dhcp6_use_ntp;
        uint8_t dhcp6_pd_length;
        struct in6_addr dhcp6_pd_address;

        /* DHCP Server Support */
        bool dhcp_server;

        bool dhcp_server_emit_dns;
        struct in_addr *dhcp_server_dns;
        unsigned n_dhcp_server_dns;

        bool dhcp_server_emit_ntp;
        struct in_addr *dhcp_server_ntp;
        unsigned n_dhcp_server_ntp;

        bool dhcp_server_emit_sip;
        struct in_addr *dhcp_server_sip;
        unsigned n_dhcp_server_sip;

        bool dhcp_server_emit_router;
        bool dhcp_server_emit_timezone;
        char *dhcp_server_timezone;
        usec_t dhcp_server_default_lease_time_usec, dhcp_server_max_lease_time_usec;
        uint32_t dhcp_server_pool_offset;
        uint32_t dhcp_server_pool_size;

        /* IPV4LL Support */
        AddressFamily link_local;
        bool ipv4ll_route;

        bool default_route_on_device;

        /* IPv6 prefix delegation support */
        RADVPrefixDelegation router_prefix_delegation;
        usec_t router_lifetime_usec;
        uint8_t router_preference;
        bool router_managed;
        bool router_other_information;
        bool router_emit_dns;
        bool router_emit_domains;
        usec_t router_dns_lifetime_usec;
        struct in6_addr *router_dns;
        unsigned n_router_dns;
        OrderedSet *router_search_domains;
        bool dhcp6_force_pd_other_information; /* Start DHCPv6 PD also when 'O'
                                                  RA flag is set, see RFC 7084,
                                                  WPD-4 */

        /* Bridge Support */
        int use_bpdu;
        int hairpin;
        int fast_leave;
        int allow_port_to_be_root;
        int unicast_flood;
        int multicast_flood;
        int multicast_to_unicast;
        int neighbor_suppression;
        int learning;
        int bridge_proxy_arp;
        int bridge_proxy_arp_wifi;
        uint32_t cost;
        uint16_t priority;
        MulticastRouter multicast_router;

        bool use_br_vlan;
        uint16_t pvid;
        uint32_t br_vid_bitmap[BRIDGE_VLAN_BITMAP_LEN];
        uint32_t br_untagged_bitmap[BRIDGE_VLAN_BITMAP_LEN];

        /* CAN support */
        uint64_t can_bitrate;
        unsigned can_sample_point;
        usec_t can_restart_us;
        int can_triple_sampling;

        AddressFamily ip_forward;
        bool ip_masquerade;

        int ipv6_accept_ra;
        int ipv6_dad_transmits;
        int ipv6_hop_limit;
        int ipv6_proxy_ndp;
        int proxy_arp;
        uint32_t ipv6_mtu;

        bool ipv6_accept_ra_use_dns;
        bool ipv6_accept_ra_use_autonomous_prefix;
        bool ipv6_accept_ra_use_onlink_prefix;
        bool active_slave;
        bool primary_slave;
        DHCPUseDomains ipv6_accept_ra_use_domains;
        uint32_t ipv6_accept_ra_route_table;
        bool ipv6_accept_ra_route_table_set;
        Set *ndisc_black_listed_prefix;
        OrderedHashmap *ipv6_tokens;

        IPv6PrivacyExtensions ipv6_privacy_extensions;

        struct ether_addr *mac;
        uint32_t mtu;
        int arp;
        int multicast;
        int allmulticast;
        bool unmanaged;
        bool configure_without_carrier;
        bool ignore_carrier_loss;
        KeepConfiguration keep_configuration;
        uint32_t iaid;
        DUID duid;

        bool iaid_set;

        bool required_for_online; /* Is this network required to be considered online? */
        LinkOperationalStateRange required_operstate_for_online;

        LLDPMode lldp_mode; /* LLDP reception */
        LLDPEmit lldp_emit; /* LLDP transmission */

        LIST_HEAD(Address, static_addresses);
        LIST_HEAD(Route, static_routes);
        LIST_HEAD(NextHop, static_nexthops);
        LIST_HEAD(FdbEntry, static_fdb_entries);
        LIST_HEAD(IPv6ProxyNDPAddress, ipv6_proxy_ndp_addresses);
        LIST_HEAD(Neighbor, neighbors);
        LIST_HEAD(AddressLabel, address_labels);
        LIST_HEAD(Prefix, static_prefixes);
        LIST_HEAD(RoutePrefix, static_route_prefixes);
        LIST_HEAD(RoutingPolicyRule, rules);

        unsigned n_static_addresses;
        unsigned n_static_routes;
        unsigned n_static_nexthops;
        unsigned n_static_fdb_entries;
        unsigned n_ipv6_proxy_ndp_addresses;
        unsigned n_neighbors;
        unsigned n_address_labels;
        unsigned n_static_prefixes;
        unsigned n_static_route_prefixes;
        unsigned n_rules;

        Hashmap *addresses_by_section;
        Hashmap *routes_by_section;
        Hashmap *nexthops_by_section;
        Hashmap *fdb_entries_by_section;
        Hashmap *neighbors_by_section;
        Hashmap *address_labels_by_section;
        Hashmap *prefixes_by_section;
        Hashmap *route_prefixes_by_section;
        Hashmap *rules_by_section;
        OrderedHashmap *qdiscs_by_section;

        /* All kinds of DNS configuration */
        struct in_addr_data *dns;
        unsigned n_dns;
        OrderedSet *search_domains, *route_domains;

        int dns_default_route;
        ResolveSupport llmnr;
        ResolveSupport mdns;
        DnssecMode dnssec_mode;
        DnsOverTlsMode dns_over_tls_mode;
        Set *dnssec_negative_trust_anchors;

        char **ntp;
        char **sip;
        char **bind_carrier;
};

Network *network_ref(Network *network);
Network *network_unref(Network *network);
DEFINE_TRIVIAL_CLEANUP_FUNC(Network*, network_unref);

int network_load(Manager *manager, OrderedHashmap **networks);
int network_reload(Manager *manager);
int network_load_one(Manager *manager, OrderedHashmap **networks, const char *filename);
int network_verify(Network *network);

int network_get_by_name(Manager *manager, const char *name, Network **ret);
int network_get(Manager *manager, unsigned short iftype, sd_device *device, const char *ifname, char * const *alternative_names,
                const struct ether_addr *mac, const struct ether_addr *permanent_mac,
                enum nl80211_iftype wlan_iftype, const char *ssid,
                const struct ether_addr *bssid, Network **ret);
int network_apply(Network *network, Link *link);
void network_apply_anonymize_if_set(Network *network);

bool network_has_static_ipv6_configurations(Network *network);

CONFIG_PARSER_PROTOTYPE(config_parse_stacked_netdev);
CONFIG_PARSER_PROTOTYPE(config_parse_tunnel);
CONFIG_PARSER_PROTOTYPE(config_parse_ipv6token);
CONFIG_PARSER_PROTOTYPE(config_parse_ipv6_privacy_extensions);
CONFIG_PARSER_PROTOTYPE(config_parse_domains);
CONFIG_PARSER_PROTOTYPE(config_parse_dns);
CONFIG_PARSER_PROTOTYPE(config_parse_hostname);
CONFIG_PARSER_PROTOTYPE(config_parse_timezone);
CONFIG_PARSER_PROTOTYPE(config_parse_dnssec_negative_trust_anchors);
CONFIG_PARSER_PROTOTYPE(config_parse_ntp);
CONFIG_PARSER_PROTOTYPE(config_parse_required_for_online);
CONFIG_PARSER_PROTOTYPE(config_parse_keep_configuration);

const struct ConfigPerfItem* network_network_gperf_lookup(const char *key, GPERF_LEN_TYPE length);

const char* ipv6_privacy_extensions_to_string(IPv6PrivacyExtensions i) _const_;
IPv6PrivacyExtensions ipv6_privacy_extensions_from_string(const char *s) _pure_;

const char* keep_configuration_to_string(KeepConfiguration i) _const_;
KeepConfiguration keep_configuration_from_string(const char *s) _pure_;<|MERGE_RESOLUTION|>--- conflicted
+++ resolved
@@ -110,11 +110,7 @@
         bool dhcp_use_sip;
         bool dhcp_use_mtu;
         bool dhcp_use_routes;
-<<<<<<< HEAD
-        bool dhcp_use_gateway;
-=======
         int dhcp_use_gateway;
->>>>>>> 9b82f550
         bool dhcp_use_timezone;
         bool rapid_commit;
         bool dhcp_use_hostname;
