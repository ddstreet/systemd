--- conflicted
+++ resolved
@@ -82,11 +82,7 @@
 Network.IPv6ProxyNDPAddress,            config_parse_ipv6_proxy_ndp_address,            0,                             0
 Network.BindCarrier,                    config_parse_strv,                              0,                             offsetof(Network, bind_carrier)
 Network.ConfigureWithoutCarrier,        config_parse_bool,                              0,                             offsetof(Network, configure_without_carrier)
-<<<<<<< HEAD
-Network.IgnoreCarrierLoss,              config_parse_bool,                              0,                             offsetof(Network, ignore_carrier_loss)
-=======
 Network.IgnoreCarrierLoss,              config_parse_tristate,                          0,                             offsetof(Network, ignore_carrier_loss)
->>>>>>> 05bc4202
 Network.KeepConfiguration,              config_parse_keep_configuration,                0,                             offsetof(Network, keep_configuration)
 Address.Address,                        config_parse_address,                           0,                             0
 Address.Peer,                           config_parse_address,                           0,                             0
