--- conflicted
+++ resolved
@@ -162,11 +162,7 @@
 DHCPv4.UseHostname,                          config_parse_bool,                                        0,                             offsetof(Network, dhcp_use_hostname)
 DHCPv4.UseDomains,                           config_parse_dhcp_use_domains,                            0,                             offsetof(Network, dhcp_use_domains)
 DHCPv4.UseRoutes,                            config_parse_bool,                                        0,                             offsetof(Network, dhcp_use_routes)
-<<<<<<< HEAD
-DHCPv4.UseGateway,                           config_parse_bool,                                        0,                             offsetof(Network, dhcp_use_gateway)
-=======
 DHCPv4.UseGateway,                           config_parse_tristate,                                    0,                             offsetof(Network, dhcp_use_gateway)
->>>>>>> 9b82f550
 DHCPv4.RequestOptions,                       config_parse_dhcp_request_options,                        0,                             0
 DHCPv4.Anonymize,                            config_parse_bool,                                        0,                             offsetof(Network, dhcp_anonymize)
 DHCPv4.SendHostname,                         config_parse_bool,                                        0,                             offsetof(Network, dhcp_send_hostname)
