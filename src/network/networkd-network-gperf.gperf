%{
#include <stddef.h>
#include "conf-parser.h"
#include "networkd.h"
#include "networkd-conf.h"
#include "network-internal.h"
#include "vlan-util.h"
%}
struct ConfigPerfItem;
%null_strings
%language=ANSI-C
%define slot-name section_and_lvalue
%define hash-function-name network_network_gperf_hash
%define lookup-function-name network_network_gperf_lookup
%readonly-tables
%omit-struct-type
%struct-type
%includes
%%
Match.MACAddress,                       config_parse_hwaddr,                            0,                             offsetof(Network, match_mac)
Match.Path,                             config_parse_strv,                              0,                             offsetof(Network, match_path)
Match.Driver,                           config_parse_strv,                              0,                             offsetof(Network, match_driver)
Match.Type,                             config_parse_strv,                              0,                             offsetof(Network, match_type)
Match.Name,                             config_parse_ifnames,                           0,                             offsetof(Network, match_name)
Match.Host,                             config_parse_net_condition,                     CONDITION_HOST,                offsetof(Network, match_host)
Match.Virtualization,                   config_parse_net_condition,                     CONDITION_VIRTUALIZATION,      offsetof(Network, match_virt)
Match.KernelCommandLine,                config_parse_net_condition,                     CONDITION_KERNEL_COMMAND_LINE, offsetof(Network, match_kernel)
Match.Architecture,                     config_parse_net_condition,                     CONDITION_ARCHITECTURE,        offsetof(Network, match_arch)
Link.MACAddress,                        config_parse_hwaddr,                            0,                             offsetof(Network, mac)
Link.MTUBytes,                          config_parse_iec_size,                          0,                             offsetof(Network, mtu)
Link.ARP,                               config_parse_tristate,                          0,                             offsetof(Network, arp)
Network.Description,                    config_parse_string,                            0,                             offsetof(Network, description)
Network.Bridge,                         config_parse_netdev,                            0,                             offsetof(Network, bridge)
Network.Bond,                           config_parse_netdev,                            0,                             offsetof(Network, bond)
Network.VLAN,                           config_parse_netdev,                            0,                             0
Network.MACVLAN,                        config_parse_netdev,                            0,                             0
Network.MACVTAP,                        config_parse_netdev,                            0,                             0
Network.IPVLAN,                         config_parse_netdev,                            0,                             0
Network.VXLAN,                          config_parse_netdev,                            0,                             0
Network.Tunnel,                         config_parse_tunnel,                            0,                             0
Network.VRF,                            config_parse_netdev,                            0,                             0
Network.DHCP,                           config_parse_dhcp,                              0,                             offsetof(Network, dhcp)
Network.DHCPServer,                     config_parse_bool,                              0,                             offsetof(Network, dhcp_server)
Network.LinkLocalAddressing,            config_parse_address_family_boolean,            0,                             offsetof(Network, link_local)
Network.IPv4LLRoute,                    config_parse_bool,                              0,                             offsetof(Network, ipv4ll_route)
Network.IPv6Token,                      config_parse_ipv6token,                         0,                             offsetof(Network, ipv6_token)
Network.LLDP,                           config_parse_lldp_mode,                         0,                             offsetof(Network, lldp_mode)
Network.EmitLLDP,                       config_parse_lldp_emit,                         0,                             offsetof(Network, lldp_emit)
Network.Address,                        config_parse_address,                           0,                             0
Network.Gateway,                        config_parse_gateway,                           0,                             0
Network.Domains,                        config_parse_domains,                           0,                             0
Network.DNS,                            config_parse_strv,                              0,                             offsetof(Network, dns)
Network.LLMNR,                          config_parse_resolve_support,                   0,                             offsetof(Network, llmnr)
Network.MulticastDNS,                   config_parse_resolve_support,                   0,                             offsetof(Network, mdns)
Network.DNSSEC,                         config_parse_dnssec_mode,                       0,                             offsetof(Network, dnssec_mode)
Network.DNSSECNegativeTrustAnchors,     config_parse_dnssec_negative_trust_anchors,     0,                             0
Network.NTP,                            config_parse_strv,                              0,                             offsetof(Network, ntp)
Network.IPForward,                      config_parse_address_family_boolean_with_kernel,0,                             offsetof(Network, ip_forward)
Network.IPMasquerade,                   config_parse_bool,                              0,                             offsetof(Network, ip_masquerade)
Network.IPv6PrivacyExtensions,          config_parse_ipv6_privacy_extensions,           0,                             offsetof(Network, ipv6_privacy_extensions)
Network.IPv6AcceptRA,                   config_parse_tristate,                          0,                             offsetof(Network, ipv6_accept_ra)
<<<<<<< HEAD
=======
Network.ActiveSlave,                    config_parse_bool,                              0,                             offsetof(Network, active_slave)
Network.PrimarySlave,                   config_parse_bool,                              0,                             offsetof(Network, primary_slave)
>>>>>>> 5894ba1f
/* legacy alias for the above */
Network.IPv6AcceptRouterAdvertisements, config_parse_tristate,                          0,                             offsetof(Network, ipv6_accept_ra)
Network.IPv6DuplicateAddressDetection,  config_parse_int,                               0,                             offsetof(Network, ipv6_dad_transmits)
Network.IPv6HopLimit,                   config_parse_int,                               0,                             offsetof(Network, ipv6_hop_limit)
Network.ProxyARP,                       config_parse_tristate,                          0,                             offsetof(Network, proxy_arp)
Network.BindCarrier,                    config_parse_strv,                              0,                             offsetof(Network, bind_carrier)
Address.Address,                        config_parse_address,                           0,                             0
Address.Peer,                           config_parse_address,                           0,                             0
Address.Broadcast,                      config_parse_broadcast,                         0,                             0
Address.Label,                          config_parse_label,                             0,                             0
Address.PreferredLifetime,              config_parse_lifetime,                          0,                             0
Route.Gateway,                          config_parse_gateway,                           0,                             0
Route.Destination,                      config_parse_destination,                       0,                             0
Route.Source,                           config_parse_destination,                       0,                             0
Route.Metric,                           config_parse_route_priority,                    0,                             0
Route.Scope,                            config_parse_route_scope,                       0,                             0
Route.PreferredSource,                  config_parse_preferred_src,                     0,                             0
Route.Table,                            config_parse_route_table,                       0,                             0
DHCP.ClientIdentifier,                  config_parse_dhcp_client_identifier,            0,                             offsetof(Network, dhcp_client_identifier)
DHCP.UseDNS,                            config_parse_bool,                              0,                             offsetof(Network, dhcp_use_dns)
DHCP.UseNTP,                            config_parse_bool,                              0,                             offsetof(Network, dhcp_use_ntp)
DHCP.UseMTU,                            config_parse_bool,                              0,                             offsetof(Network, dhcp_use_mtu)
DHCP.UseHostname,                       config_parse_bool,                              0,                             offsetof(Network, dhcp_use_hostname)
DHCP.UseDomains,                        config_parse_dhcp_use_domains,                  0,                             offsetof(Network, dhcp_use_domains)
DHCP.UseRoutes,                         config_parse_bool,                              0,                             offsetof(Network, dhcp_use_routes)
DHCP.SendHostname,                      config_parse_bool,                              0,                             offsetof(Network, dhcp_send_hostname)
DHCP.Hostname,                          config_parse_hostname,                          0,                             offsetof(Network, dhcp_hostname)
DHCP.RequestBroadcast,                  config_parse_bool,                              0,                             offsetof(Network, dhcp_broadcast)
DHCP.CriticalConnection,                config_parse_bool,                              0,                             offsetof(Network, dhcp_critical)
DHCP.VendorClassIdentifier,             config_parse_string,                            0,                             offsetof(Network, dhcp_vendor_class_identifier)
DHCP.DUIDType,                          config_parse_duid_type,                         0,                             offsetof(Network, duid.type)
DHCP.DUIDRawData,                       config_parse_duid_rawdata,                      0,                             offsetof(Network, duid)
DHCP.RouteMetric,                       config_parse_unsigned,                          0,                             offsetof(Network, dhcp_route_metric)
DHCP.UseTimezone,                       config_parse_bool,                              0,                             offsetof(Network, dhcp_use_timezone)
DHCP.IAID,                              config_parse_iaid,                              0,                             offsetof(Network, iaid)
IPv6AcceptRA.UseDNS,                    config_parse_bool,                              0,                             offsetof(Network, ipv6_accept_ra_use_dns)
IPv6AcceptRA.UseDomains,                config_parse_dhcp_use_domains,                  0,                             offsetof(Network, ipv6_accept_ra_use_domains)
DHCPServer.MaxLeaseTimeSec,             config_parse_sec,                               0,                             offsetof(Network, dhcp_server_max_lease_time_usec)
DHCPServer.DefaultLeaseTimeSec,         config_parse_sec,                               0,                             offsetof(Network, dhcp_server_default_lease_time_usec)
DHCPServer.EmitDNS,                     config_parse_bool,                              0,                             offsetof(Network, dhcp_server_emit_dns)
DHCPServer.DNS,                         config_parse_dhcp_server_dns,                   0,                             0
DHCPServer.EmitNTP,                     config_parse_bool,                              0,                             offsetof(Network, dhcp_server_emit_ntp)
DHCPServer.NTP,                         config_parse_dhcp_server_ntp,                   0,                             0
DHCPServer.EmitRouter,                  config_parse_bool,                              0,                             offsetof(Network, dhcp_server_emit_router)
DHCPServer.EmitTimezone,                config_parse_bool,                              0,                             offsetof(Network, dhcp_server_emit_timezone)
DHCPServer.Timezone,                    config_parse_timezone,                          0,                             offsetof(Network, dhcp_server_timezone)
DHCPServer.PoolOffset,                  config_parse_uint32,                            0,                             offsetof(Network, dhcp_server_pool_offset)
DHCPServer.PoolSize,                    config_parse_uint32,                            0,                             offsetof(Network, dhcp_server_pool_size)
Bridge.Cost,                            config_parse_uint32,                            0,                             offsetof(Network, cost)
Bridge.UseBPDU,                         config_parse_bool,                              0,                             offsetof(Network, use_bpdu)
Bridge.HairPin,                         config_parse_bool,                              0,                             offsetof(Network, hairpin)
Bridge.FastLeave,                       config_parse_bool,                              0,                             offsetof(Network, fast_leave)
Bridge.AllowPortToBeRoot,               config_parse_bool,                              0,                             offsetof(Network, allow_port_to_be_root)
Bridge.UnicastFlood,                    config_parse_bool,                              0,                             offsetof(Network, unicast_flood)
Bridge.Priority,                        config_parse_uint16,                            0,                             offsetof(Network, priority)
BridgeFDB.MACAddress,                   config_parse_fdb_hwaddr,                        0,                             0
BridgeFDB.VLANId,                       config_parse_fdb_vlan_id,                       0,                             0
<<<<<<< HEAD
BridgeVLAN.PVID,                        config_parse_vlanid,                            0,                             offsetof(Network, pvid)
=======
BridgeVLAN.PVID,                        config_parse_brvlan_pvid,                       0,                             0
>>>>>>> 5894ba1f
BridgeVLAN.VLAN,                        config_parse_brvlan_vlan,                       0,                             0
BridgeVLAN.EgressUntagged,              config_parse_brvlan_untagged,                   0,                             0
/* backwards compatibility: do not add new entries to this section */
Network.IPv4LL,                         config_parse_ipv4ll,                            0,                             offsetof(Network, link_local)
DHCPv4.UseDNS,                          config_parse_bool,                              0,                             offsetof(Network, dhcp_use_dns)
DHCPv4.UseMTU,                          config_parse_bool,                              0,                             offsetof(Network, dhcp_use_mtu)
DHCPv4.UseHostname,                     config_parse_bool,                              0,                             offsetof(Network, dhcp_use_hostname)
DHCP.UseDomainName,                     config_parse_dhcp_use_domains,                  0,                             offsetof(Network, dhcp_use_domains)
DHCPv4.UseDomainName,                   config_parse_dhcp_use_domains,                  0,                             offsetof(Network, dhcp_use_domains)
DHCPv4.CriticalConnection,              config_parse_bool,                              0,                             offsetof(Network, dhcp_critical)<|MERGE_RESOLUTION|>--- conflicted
+++ resolved
@@ -59,11 +59,8 @@
 Network.IPMasquerade,                   config_parse_bool,                              0,                             offsetof(Network, ip_masquerade)
 Network.IPv6PrivacyExtensions,          config_parse_ipv6_privacy_extensions,           0,                             offsetof(Network, ipv6_privacy_extensions)
 Network.IPv6AcceptRA,                   config_parse_tristate,                          0,                             offsetof(Network, ipv6_accept_ra)
-<<<<<<< HEAD
-=======
 Network.ActiveSlave,                    config_parse_bool,                              0,                             offsetof(Network, active_slave)
 Network.PrimarySlave,                   config_parse_bool,                              0,                             offsetof(Network, primary_slave)
->>>>>>> 5894ba1f
 /* legacy alias for the above */
 Network.IPv6AcceptRouterAdvertisements, config_parse_tristate,                          0,                             offsetof(Network, ipv6_accept_ra)
 Network.IPv6DuplicateAddressDetection,  config_parse_int,                               0,                             offsetof(Network, ipv6_dad_transmits)
@@ -121,11 +118,7 @@
 Bridge.Priority,                        config_parse_uint16,                            0,                             offsetof(Network, priority)
 BridgeFDB.MACAddress,                   config_parse_fdb_hwaddr,                        0,                             0
 BridgeFDB.VLANId,                       config_parse_fdb_vlan_id,                       0,                             0
-<<<<<<< HEAD
-BridgeVLAN.PVID,                        config_parse_vlanid,                            0,                             offsetof(Network, pvid)
-=======
 BridgeVLAN.PVID,                        config_parse_brvlan_pvid,                       0,                             0
->>>>>>> 5894ba1f
 BridgeVLAN.VLAN,                        config_parse_brvlan_vlan,                       0,                             0
 BridgeVLAN.EgressUntagged,              config_parse_brvlan_untagged,                   0,                             0
 /* backwards compatibility: do not add new entries to this section */
