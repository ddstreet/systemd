--- conflicted
+++ resolved
@@ -78,10 +78,7 @@
 Network.BindCarrier,                    config_parse_strv,                              0,                             offsetof(Network, bind_carrier)
 Network.ConfigureWithoutCarrier,        config_parse_bool,                              0,                             offsetof(Network, configure_without_carrier)
 Network.IgnoreCarrierLoss,              config_parse_tristate,                          0,                             offsetof(Network, ignore_carrier_loss)
-<<<<<<< HEAD
-=======
 Network.KeepConfiguration,              config_parse_keep_configuration,                0,                             offsetof(Network, keep_configuration)
->>>>>>> 90674428
 Address.Address,                        config_parse_address,                           0,                             0
 Address.Peer,                           config_parse_address,                           0,                             0
 Address.Broadcast,                      config_parse_broadcast,                         0,                             0
