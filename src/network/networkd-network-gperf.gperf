--- conflicted
+++ resolved
@@ -29,10 +29,7 @@
 Link.MACAddress,                        config_parse_hwaddr,                            0,                             offsetof(Network, mac)
 Link.MTUBytes,                          config_parse_iec_size,                          0,                             offsetof(Network, mtu)
 Link.ARP,                               config_parse_tristate,                          0,                             offsetof(Network, arp)
-<<<<<<< HEAD
-=======
 Link.RequiredForOnline,                 config_parse_bool,                              0,                             offsetof(Network, required_for_online)
->>>>>>> 6cb95306
 Network.Description,                    config_parse_string,                            0,                             offsetof(Network, description)
 Network.Bridge,                         config_parse_netdev,                            0,                             offsetof(Network, bridge)
 Network.Bond,                           config_parse_netdev,                            0,                             offsetof(Network, bond)
