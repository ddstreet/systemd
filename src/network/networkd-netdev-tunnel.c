/***
    This file is part of systemd.

    Copyright 2014 Susant Sahani

    systemd is free software; you can redistribute it and/or modify it
    under the terms of the GNU Lesser General Public License as published by
    the Free Software Foundation; either version 2.1 of the License, or
    (at your option) any later version.

    systemd is distributed in the hope that it will be useful, but
    WITHOUT ANY WARRANTY; without even the implied warranty of
    MERCHANTABILITY or FITNESS FOR A PARTICULAR PURPOSE. See the GNU
    Lesser General Public License for more details.

    You should have received a copy of the GNU Lesser General Public License
    along with systemd; If not, see <http://www.gnu.org/licenses/>.
***/

#include <arpa/inet.h>
#include <net/if.h>
#include <linux/ip.h>
#include <linux/if_tunnel.h>
#include <linux/ip6_tunnel.h>

#include "sd-netlink.h"

#include "conf-parser.h"
#include "missing.h"
#include "networkd-link.h"
#include "networkd-netdev-tunnel.h"
#include "parse-util.h"
#include "string-table.h"
#include "string-util.h"
#include "util.h"

#define DEFAULT_TNL_HOP_LIMIT   64
#define IP6_FLOWINFO_FLOWLABEL  htobe32(0x000FFFFF)

static const char* const ip6tnl_mode_table[_NETDEV_IP6_TNL_MODE_MAX] = {
        [NETDEV_IP6_TNL_MODE_IP6IP6] = "ip6ip6",
        [NETDEV_IP6_TNL_MODE_IPIP6] = "ipip6",
        [NETDEV_IP6_TNL_MODE_ANYIP6] = "any",
};

DEFINE_STRING_TABLE_LOOKUP(ip6tnl_mode, Ip6TnlMode);
DEFINE_CONFIG_PARSE_ENUM(config_parse_ip6tnl_mode, ip6tnl_mode, Ip6TnlMode, "Failed to parse ip6 tunnel Mode");

static int netdev_ipip_fill_message_create(NetDev *netdev, Link *link, sd_netlink_message *m) {
        Tunnel *t = IPIP(netdev);
        int r;

        assert(netdev);
        assert(link);
        assert(m);
        assert(t);
        assert(IN_SET(t->family, AF_INET, AF_UNSPEC));

        r = sd_netlink_message_append_u32(m, IFLA_IPTUN_LINK, link->ifindex);
        if (r < 0)
                return log_netdev_error_errno(netdev, r, "Could not append IFLA_IPTUN_LINK attribute: %m");

        r = sd_netlink_message_append_in_addr(m, IFLA_IPTUN_LOCAL, &t->local.in);
        if (r < 0)
                return log_netdev_error_errno(netdev, r, "Could not append IFLA_IPTUN_LOCAL attribute: %m");

        r = sd_netlink_message_append_in_addr(m, IFLA_IPTUN_REMOTE, &t->remote.in);
        if (r < 0)
                return log_netdev_error_errno(netdev, r, "Could not append IFLA_IPTUN_REMOTE attribute: %m");

        r = sd_netlink_message_append_u8(m, IFLA_IPTUN_TTL, t->ttl);
        if (r < 0)
                return log_netdev_error_errno(netdev, r, "Could not append IFLA_IPTUN_TTL  attribute: %m");

        r = sd_netlink_message_append_u8(m, IFLA_IPTUN_PMTUDISC, t->pmtudisc);
        if (r < 0)
                return log_netdev_error_errno(netdev, r, "Could not append IFLA_IPTUN_PMTUDISC attribute: %m");

        return r;
}

static int netdev_sit_fill_message_create(NetDev *netdev, Link *link, sd_netlink_message *m) {
        Tunnel *t = SIT(netdev);
        int r;

        assert(netdev);
        assert(link);
        assert(m);
        assert(t);
        assert(IN_SET(t->family, AF_INET, AF_UNSPEC));

        r = sd_netlink_message_append_u32(m, IFLA_IPTUN_LINK, link->ifindex);
        if (r < 0)
                return log_netdev_error_errno(netdev, r, "Could not append IFLA_IPTUN_LINK attribute: %m");

        r = sd_netlink_message_append_in_addr(m, IFLA_IPTUN_LOCAL, &t->local.in);
        if (r < 0)
                return log_netdev_error_errno(netdev, r, "Could not append IFLA_IPTUN_LOCAL attribute: %m");

        r = sd_netlink_message_append_in_addr(m, IFLA_IPTUN_REMOTE, &t->remote.in);
        if (r < 0)
                return log_netdev_error_errno(netdev, r, "Could not append IFLA_IPTUN_REMOTE attribute: %m");

        r = sd_netlink_message_append_u8(m, IFLA_IPTUN_TTL, t->ttl);
        if (r < 0)
                return log_netdev_error_errno(netdev, r, "Could not append IFLA_IPTUN_TTL attribute: %m");

        r = sd_netlink_message_append_u8(m, IFLA_IPTUN_PMTUDISC, t->pmtudisc);
        if (r < 0)
                return log_netdev_error_errno(netdev, r, "Could not append IFLA_IPTUN_PMTUDISC attribute: %m");

        return r;
}

static int netdev_gre_fill_message_create(NetDev *netdev, Link *link, sd_netlink_message *m) {
        Tunnel *t;
        int r;

        assert(netdev);

        if (netdev->kind == NETDEV_KIND_GRE)
                t = GRE(netdev);
        else
                t = GRETAP(netdev);

        assert(t);
        assert(IN_SET(t->family, AF_INET, AF_UNSPEC));
        assert(link);
        assert(m);

        r = sd_netlink_message_append_u32(m, IFLA_GRE_LINK, link->ifindex);
        if (r < 0)
                return log_netdev_error_errno(netdev, r, "Could not append IFLA_GRE_LINK attribute: %m");

        r = sd_netlink_message_append_in_addr(m, IFLA_GRE_LOCAL, &t->local.in);
        if (r < 0)
                return log_netdev_error_errno(netdev, r, "Could not append IFLA_GRE_LOCAL attribute: %m");

        r = sd_netlink_message_append_in_addr(m, IFLA_GRE_REMOTE, &t->remote.in);
        if (r < 0)
                log_netdev_error_errno(netdev, r, "Could not append IFLA_GRE_REMOTE attribute: %m");

        r = sd_netlink_message_append_u8(m, IFLA_GRE_TTL, t->ttl);
        if (r < 0)
                return log_netdev_error_errno(netdev, r, "Could not append IFLA_GRE_TTL attribute: %m");

        r = sd_netlink_message_append_u8(m, IFLA_GRE_TOS, t->tos);
        if (r < 0)
                log_netdev_error_errno(netdev, r, "Could not append IFLA_GRE_TOS attribute: %m");

        r = sd_netlink_message_append_u8(m, IFLA_GRE_PMTUDISC, t->pmtudisc);
        if (r < 0)
                return log_netdev_error_errno(netdev, r, "Could not append IFLA_GRE_PMTUDISC attribute: %m");

        return r;
}

static int netdev_ip6gre_fill_message_create(NetDev *netdev, Link *link, sd_netlink_message *m) {
        Tunnel *t;
        int r;

        assert(netdev);

        if (netdev->kind == NETDEV_KIND_IP6GRE)
                t = IP6GRE(netdev);
        else
                t = IP6GRETAP(netdev);

        assert(t);
        assert(t->family == AF_INET6);
        assert(link);
        assert(m);

        r = sd_netlink_message_append_u32(m, IFLA_GRE_LINK, link->ifindex);
        if (r < 0)
                return log_netdev_error_errno(netdev, r, "Could not append IFLA_GRE_LINK attribute: %m");

        r = sd_netlink_message_append_in6_addr(m, IFLA_GRE_LOCAL, &t->local.in6);
        if (r < 0)
                return log_netdev_error_errno(netdev, r, "Could not append IFLA_GRE_LOCAL attribute: %m");

        r = sd_netlink_message_append_in6_addr(m, IFLA_GRE_REMOTE, &t->remote.in6);
        if (r < 0)
                return log_netdev_error_errno(netdev, r, "Could not append IFLA_GRE_REMOTE attribute: %m");

        r = sd_netlink_message_append_u8(m, IFLA_GRE_TTL, t->ttl);
        if (r < 0)
                return log_netdev_error_errno(netdev, r, "Could not append IFLA_GRE_TTL attribute: %m");

        if (t->ipv6_flowlabel != _NETDEV_IPV6_FLOWLABEL_INVALID) {
                r = sd_netlink_message_append_u32(m, IFLA_GRE_FLOWINFO, t->ipv6_flowlabel);
                if (r < 0)
                        return log_netdev_error_errno(netdev, r, "Could not append IFLA_GRE_FLOWINFO attribute: %m");
        }

        r = sd_netlink_message_append_u32(m, IFLA_GRE_FLAGS, t->flags);
        if (r < 0)
                return log_netdev_error_errno(netdev, r, "Could not append IFLA_GRE_FLAGS attribute: %m");

        return r;
}

static int netdev_vti_fill_message_key(NetDev *netdev, Link *link, sd_netlink_message *m) {
<<<<<<< HEAD
        Tunnel *t = VTI(netdev);
        uint32_t ikey, okey;
=======
        uint32_t ikey, okey;
        Tunnel *t;
>>>>>>> 2835fbf7
        int r;

        assert(link);
        assert(m);
<<<<<<< HEAD
=======

        if (netdev->kind == NETDEV_KIND_VTI)
                t = VTI(netdev);
        else
                t = VTI6(netdev);

>>>>>>> 2835fbf7
        assert(t);

        if (t->key != 0)
                ikey = okey = htobe32(t->key);
        else {
                ikey = htobe32(t->ikey);
                okey = htobe32(t->okey);
        }

        r = sd_netlink_message_append_u32(m, IFLA_VTI_IKEY, ikey);
        if (r < 0)
                return log_netdev_error_errno(netdev, r, "Could not append IFLA_VTI_IKEY attribute: %m");

        r = sd_netlink_message_append_u32(m, IFLA_VTI_OKEY, okey);
        if (r < 0)
                return log_netdev_error_errno(netdev, r, "Could not append IFLA_VTI_OKEY attribute: %m");

        return 0;
}

static int netdev_vti_fill_message_create(NetDev *netdev, Link *link, sd_netlink_message *m) {
        Tunnel *t = VTI(netdev);
        int r;

        assert(netdev);
        assert(link);
        assert(m);
        assert(t);
        assert(t->family == AF_INET);

        r = sd_netlink_message_append_u32(m, IFLA_VTI_LINK, link->ifindex);
        if (r < 0)
                return log_netdev_error_errno(netdev, r, "Could not append IFLA_IPTUN_LINK attribute: %m");

        r = netdev_vti_fill_message_key(netdev, link, m);
        if (r < 0)
                return r;

        r = sd_netlink_message_append_in_addr(m, IFLA_VTI_LOCAL, &t->local.in);
        if (r < 0)
                return log_netdev_error_errno(netdev, r, "Could not append IFLA_IPTUN_LOCAL attribute: %m");

        r = sd_netlink_message_append_in_addr(m, IFLA_VTI_REMOTE, &t->remote.in);
        if (r < 0)
                return log_netdev_error_errno(netdev, r, "Could not append IFLA_IPTUN_REMOTE attribute: %m");

        return r;
}

static int netdev_vti6_fill_message_create(NetDev *netdev, Link *link, sd_netlink_message *m) {
        Tunnel *t = VTI6(netdev);
        int r;

        assert(netdev);
        assert(link);
        assert(m);
        assert(t);
        assert(t->family == AF_INET6);

        r = sd_netlink_message_append_u32(m, IFLA_VTI_LINK, link->ifindex);
        if (r < 0)
                return log_netdev_error_errno(netdev, r, "Could not append IFLA_IPTUN_LINK attribute: %m");

        r = netdev_vti_fill_message_key(netdev, link, m);
        if (r < 0)
                return r;

        r = sd_netlink_message_append_in6_addr(m, IFLA_VTI_LOCAL, &t->local.in6);
        if (r < 0)
                return log_netdev_error_errno(netdev, r, "Could not append IFLA_IPTUN_LOCAL attribute: %m");

        r = sd_netlink_message_append_in6_addr(m, IFLA_VTI_REMOTE, &t->remote.in6);
        if (r < 0)
                return log_netdev_error_errno(netdev, r, "Could not append IFLA_IPTUN_REMOTE attribute: %m");

        return r;
}

static int netdev_ip6tnl_fill_message_create(NetDev *netdev, Link *link, sd_netlink_message *m) {
        Tunnel *t = IP6TNL(netdev);
        uint8_t proto;
        int r;

        assert(netdev);
        assert(link);
        assert(m);
        assert(t);
        assert(t->family == AF_INET6);

        r = sd_netlink_message_append_u32(m, IFLA_IPTUN_LINK, link->ifindex);
        if (r < 0)
                return log_netdev_error_errno(netdev, r, "Could not append IFLA_IPTUN_LINK attribute: %m");

        r = sd_netlink_message_append_in6_addr(m, IFLA_IPTUN_LOCAL, &t->local.in6);
        if (r < 0)
                return log_netdev_error_errno(netdev, r, "Could not append IFLA_IPTUN_LOCAL attribute: %m");

        r = sd_netlink_message_append_in6_addr(m, IFLA_IPTUN_REMOTE, &t->remote.in6);
        if (r < 0)
                return log_netdev_error_errno(netdev, r, "Could not append IFLA_IPTUN_REMOTE attribute: %m");

        r = sd_netlink_message_append_u8(m, IFLA_IPTUN_TTL, t->ttl);
        if (r < 0)
                return log_netdev_error_errno(netdev, r, "Could not append IFLA_IPTUN_TTL attribute: %m");

        if (t->ipv6_flowlabel != _NETDEV_IPV6_FLOWLABEL_INVALID) {
                r = sd_netlink_message_append_u32(m, IFLA_IPTUN_FLOWINFO, t->ipv6_flowlabel);
                if (r < 0)
                        return log_netdev_error_errno(netdev, r, "Could not append IFLA_IPTUN_FLOWINFO attribute: %m");
        }

        if (t->copy_dscp)
                t->flags |= IP6_TNL_F_RCV_DSCP_COPY;

        if (t->encap_limit != IPV6_DEFAULT_TNL_ENCAP_LIMIT) {
                r = sd_netlink_message_append_u8(m, IFLA_IPTUN_ENCAP_LIMIT, t->encap_limit);
                if (r < 0)
                        return log_netdev_error_errno(netdev, r, "Could not append IFLA_IPTUN_ENCAP_LIMIT attribute: %m");
        }

        r = sd_netlink_message_append_u32(m, IFLA_IPTUN_FLAGS, t->flags);
        if (r < 0)
                return log_netdev_error_errno(netdev, r, "Could not append IFLA_IPTUN_FLAGS attribute: %m");

        switch (t->ip6tnl_mode) {
        case NETDEV_IP6_TNL_MODE_IP6IP6:
                proto = IPPROTO_IPV6;
                break;
        case NETDEV_IP6_TNL_MODE_IPIP6:
                proto = IPPROTO_IPIP;
                break;
        case NETDEV_IP6_TNL_MODE_ANYIP6:
        default:
                proto = 0;
                break;
        }

        r = sd_netlink_message_append_u8(m, IFLA_IPTUN_PROTO, proto);
        if (r < 0)
                return log_netdev_error_errno(netdev, r, "Could not append IFLA_IPTUN_MODE attribute: %m");

        return r;
}

static int netdev_tunnel_verify(NetDev *netdev, const char *filename) {
        Tunnel *t = NULL;

        assert(netdev);
        assert(filename);

        switch (netdev->kind) {
        case NETDEV_KIND_IPIP:
                t = IPIP(netdev);
                break;
        case NETDEV_KIND_SIT:
                t = SIT(netdev);
                break;
        case NETDEV_KIND_GRE:
                t = GRE(netdev);
                break;
        case NETDEV_KIND_GRETAP:
                t = GRETAP(netdev);
                break;
        case NETDEV_KIND_IP6GRE:
                t = IP6GRE(netdev);
                break;
        case NETDEV_KIND_IP6GRETAP:
                t = IP6GRETAP(netdev);
                break;
        case NETDEV_KIND_VTI:
                t = VTI(netdev);
                break;
        case NETDEV_KIND_VTI6:
                t = VTI6(netdev);
                break;
        case NETDEV_KIND_IP6TNL:
                t = IP6TNL(netdev);
                break;
        default:
                assert_not_reached("Invalid tunnel kind");
        }

        assert(t);

        if (t->family != AF_INET && t->family != AF_INET6 && t->family != 0) {
                log_warning("Tunnel with invalid address family configured in %s. Ignoring", filename);
                return -EINVAL;
        }

        if (netdev->kind == NETDEV_KIND_IP6TNL) {
                if (t->ip6tnl_mode == _NETDEV_IP6_TNL_MODE_INVALID) {
                        log_warning("IP6 Tunnel without mode configured in %s. Ignoring", filename);
                        return -EINVAL;
                }
        }

        return 0;
}

int config_parse_tunnel_address(const char *unit,
                                const char *filename,
                                unsigned line,
                                const char *section,
                                unsigned section_line,
                                const char *lvalue,
                                int ltype,
                                const char *rvalue,
                                void *data,
                                void *userdata) {
        Tunnel *t = userdata;
        union in_addr_union *addr = data, buffer;
        int r, f;

        assert(filename);
        assert(lvalue);
        assert(rvalue);
        assert(data);

        if (streq(rvalue, "any")) {
                t->family = 0;
                return 0;
        } else {

                r = in_addr_from_string_auto(rvalue, &f, &buffer);
                if (r < 0) {
                        log_syntax(unit, LOG_ERR, filename, line, r, "Tunnel address is invalid, ignoring assignment: %s", rvalue);
                        return 0;
                }

                if (t->family != AF_UNSPEC && t->family != f) {
                        log_syntax(unit, LOG_ERR, filename, line, 0, "Tunnel addresses incompatible, ignoring assignment: %s", rvalue);
                        return 0;
                }
        }

        t->family = f;
        *addr = buffer;

        return 0;
}

int config_parse_tunnel_key(const char *unit,
                            const char *filename,
                            unsigned line,
                            const char *section,
                            unsigned section_line,
                            const char *lvalue,
                            int ltype,
                            const char *rvalue,
                            void *data,
                            void *userdata) {
        union in_addr_union buffer;
        Tunnel *t = userdata;
        uint32_t k;
        int r;

        assert(filename);
        assert(lvalue);
        assert(rvalue);
        assert(data);

        r = in_addr_from_string(AF_INET, rvalue, &buffer);
        if (r < 0) {
                r = safe_atou32(rvalue, &k);
                if (r < 0) {
                        log_syntax(unit, LOG_ERR, filename, line, 0, "Failed to parse tunnel key ignoring assignment: %s", rvalue);
                        return 0;
                }
        } else
                k = be32toh(buffer.in.s_addr);

        if (streq(lvalue, "Key"))
                t->key = k;
        else if (streq(lvalue, "InputKey"))
                t->ikey = k;
        else
                t->okey = k;

        return 0;
}

int config_parse_ipv6_flowlabel(const char* unit,
                                const char *filename,
                                unsigned line,
                                const char *section,
                                unsigned section_line,
                                const char *lvalue,
                                int ltype,
                                const char *rvalue,
                                void *data,
                                void *userdata) {
        IPv6FlowLabel *ipv6_flowlabel = data;
        Tunnel *t = userdata;
        int k = 0;
        int r;

        assert(filename);
        assert(lvalue);
        assert(rvalue);
        assert(ipv6_flowlabel);

        if (streq(rvalue, "inherit")) {
                *ipv6_flowlabel = IP6_FLOWINFO_FLOWLABEL;
                t->flags |= IP6_TNL_F_USE_ORIG_FLOWLABEL;
        } else {
                r = config_parse_int(unit, filename, line, section, section_line, lvalue, ltype, rvalue, &k, userdata);
                if (r < 0)
                        return r;

                if (k > 0xFFFFF)
                        log_syntax(unit, LOG_ERR, filename, line, 0, "Failed to parse IPv6 flowlabel option, ignoring: %s", rvalue);
                else {
                        *ipv6_flowlabel = htobe32(k) & IP6_FLOWINFO_FLOWLABEL;
                        t->flags &= ~IP6_TNL_F_USE_ORIG_FLOWLABEL;
                }
        }

        return 0;
}

int config_parse_encap_limit(const char* unit,
                             const char *filename,
                             unsigned line,
                             const char *section,
                             unsigned section_line,
                             const char *lvalue,
                              int ltype,
                             const char *rvalue,
                             void *data,
                             void *userdata) {
        Tunnel *t = userdata;
        int k = 0;
        int r;

        assert(filename);
        assert(lvalue);
        assert(rvalue);

        if (streq(rvalue, "none"))
                t->flags |= IP6_TNL_F_IGN_ENCAP_LIMIT;
        else {
                r = safe_atoi(rvalue, &k);
                if (r < 0) {
                        log_syntax(unit, LOG_ERR, filename, line, r, "Failed to parse Tunnel Encapsulation Limit option, ignoring: %s", rvalue);
                        return 0;
                }

                if (k > 255 || k < 0)
                        log_syntax(unit, LOG_ERR, filename, line, 0, "Invalid Tunnel Encapsulation value, ignoring: %d", k);
                else {
                        t->encap_limit = k;
                        t->flags &= ~IP6_TNL_F_IGN_ENCAP_LIMIT;
                }
        }

        return 0;
}

static void ipip_init(NetDev *n) {
        Tunnel *t = IPIP(n);

        assert(n);
        assert(t);

        t->pmtudisc = true;
        t->family = AF_UNSPEC;
}

static void sit_init(NetDev *n) {
        Tunnel *t = SIT(n);

        assert(n);
        assert(t);

        t->pmtudisc = true;
        t->family = AF_UNSPEC;
}

static void vti_init(NetDev *n) {
        Tunnel *t;

        assert(n);

        if (n->kind == NETDEV_KIND_VTI)
                t = VTI(n);
        else
                t = VTI6(n);

        assert(t);

        t->pmtudisc = true;
}

static void gre_init(NetDev *n) {
        Tunnel *t;

        assert(n);

        if (n->kind == NETDEV_KIND_GRE)
                t = GRE(n);
        else
                t = GRETAP(n);

        assert(t);

        t->pmtudisc = true;
        t->family = AF_UNSPEC;
}

static void ip6gre_init(NetDev *n) {
        Tunnel *t;

        assert(n);

        if (n->kind == NETDEV_KIND_IP6GRE)
                t = IP6GRE(n);
        else
                t = IP6GRETAP(n);

        assert(t);

        t->ttl = DEFAULT_TNL_HOP_LIMIT;
}

static void ip6tnl_init(NetDev *n) {
        Tunnel *t = IP6TNL(n);

        assert(n);
        assert(t);

        t->ttl = DEFAULT_TNL_HOP_LIMIT;
        t->encap_limit = IPV6_DEFAULT_TNL_ENCAP_LIMIT;
        t->ip6tnl_mode = _NETDEV_IP6_TNL_MODE_INVALID;
        t->ipv6_flowlabel = _NETDEV_IPV6_FLOWLABEL_INVALID;
}

const NetDevVTable ipip_vtable = {
        .object_size = sizeof(Tunnel),
        .init = ipip_init,
        .sections = "Match\0NetDev\0Tunnel\0",
        .fill_message_create = netdev_ipip_fill_message_create,
        .create_type = NETDEV_CREATE_STACKED,
        .config_verify = netdev_tunnel_verify,
};

const NetDevVTable sit_vtable = {
        .object_size = sizeof(Tunnel),
        .init = sit_init,
        .sections = "Match\0NetDev\0Tunnel\0",
        .fill_message_create = netdev_sit_fill_message_create,
        .create_type = NETDEV_CREATE_STACKED,
        .config_verify = netdev_tunnel_verify,
};

const NetDevVTable vti_vtable = {
        .object_size = sizeof(Tunnel),
        .init = vti_init,
        .sections = "Match\0NetDev\0Tunnel\0",
        .fill_message_create = netdev_vti_fill_message_create,
        .create_type = NETDEV_CREATE_STACKED,
        .config_verify = netdev_tunnel_verify,
};

const NetDevVTable vti6_vtable = {
        .object_size = sizeof(Tunnel),
        .init = vti_init,
        .sections = "Match\0NetDev\0Tunnel\0",
        .fill_message_create = netdev_vti6_fill_message_create,
        .create_type = NETDEV_CREATE_STACKED,
        .config_verify = netdev_tunnel_verify,
};

const NetDevVTable gre_vtable = {
        .object_size = sizeof(Tunnel),
        .init = gre_init,
        .sections = "Match\0NetDev\0Tunnel\0",
        .fill_message_create = netdev_gre_fill_message_create,
        .create_type = NETDEV_CREATE_STACKED,
        .config_verify = netdev_tunnel_verify,
};

const NetDevVTable gretap_vtable = {
        .object_size = sizeof(Tunnel),
        .init = gre_init,
        .sections = "Match\0NetDev\0Tunnel\0",
        .fill_message_create = netdev_gre_fill_message_create,
        .create_type = NETDEV_CREATE_STACKED,
        .config_verify = netdev_tunnel_verify,
};

const NetDevVTable ip6gre_vtable = {
        .object_size = sizeof(Tunnel),
        .init = ip6gre_init,
        .sections = "Match\0NetDev\0Tunnel\0",
        .fill_message_create = netdev_ip6gre_fill_message_create,
        .create_type = NETDEV_CREATE_STACKED,
        .config_verify = netdev_tunnel_verify,
};

const NetDevVTable ip6gretap_vtable = {
        .object_size = sizeof(Tunnel),
        .init = ip6gre_init,
        .sections = "Match\0NetDev\0Tunnel\0",
        .fill_message_create = netdev_ip6gre_fill_message_create,
        .create_type = NETDEV_CREATE_STACKED,
        .config_verify = netdev_tunnel_verify,
};

const NetDevVTable ip6tnl_vtable = {
        .object_size = sizeof(Tunnel),
        .init = ip6tnl_init,
        .sections = "Match\0NetDev\0Tunnel\0",
        .fill_message_create = netdev_ip6tnl_fill_message_create,
        .create_type = NETDEV_CREATE_STACKED,
        .config_verify = netdev_tunnel_verify,
};<|MERGE_RESOLUTION|>--- conflicted
+++ resolved
@@ -201,26 +201,18 @@
 }
 
 static int netdev_vti_fill_message_key(NetDev *netdev, Link *link, sd_netlink_message *m) {
-<<<<<<< HEAD
-        Tunnel *t = VTI(netdev);
-        uint32_t ikey, okey;
-=======
         uint32_t ikey, okey;
         Tunnel *t;
->>>>>>> 2835fbf7
         int r;
 
         assert(link);
         assert(m);
-<<<<<<< HEAD
-=======
 
         if (netdev->kind == NETDEV_KIND_VTI)
                 t = VTI(netdev);
         else
                 t = VTI6(netdev);
 
->>>>>>> 2835fbf7
         assert(t);
 
         if (t->key != 0)
