--- conflicted
+++ resolved
@@ -87,12 +87,6 @@
         network->dhcp_sendhost = true;
         network->dhcp_route_metric = DHCP_ROUTE_METRIC;
 
-<<<<<<< HEAD
-        r = config_parse(NULL, filename, file, "Match\0Network\0Address\0Route\0DHCP\0DHCPv4\0", config_item_perf_lookup,
-                        (void*) network_network_gperf_lookup, false, false, network);
-        if (r < 0) {
-                log_warning("Could not parse config file %s: %s", filename, strerror(-r));
-=======
         network->llmnr = LLMNR_SUPPORT_YES;
 
         r = config_parse(NULL, filename, file,
@@ -100,7 +94,6 @@
                          config_item_perf_lookup, network_network_gperf_lookup,
                          false, false, true, network);
         if (r < 0)
->>>>>>> 7f308575
                 return r;
 
         LIST_PREPEND(networks, manager->networks, network);
