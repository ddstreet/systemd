/* SPDX-License-Identifier: LGPL-2.1+ */

#include <net/if.h>
#include <netinet/in.h>
#include <linux/netdevice.h>

#include "alloc-util.h"
#include "conf-files.h"
#include "conf-parser.h"
#include "dns-domain.h"
#include "fd-util.h"
#include "hostname-util.h"
#include "in-addr-util.h"
#include "networkd-dhcp-server.h"
#include "network-internal.h"
#include "networkd-manager.h"
#include "networkd-network.h"
#include "parse-util.h"
#include "set.h"
#include "socket-util.h"
#include "stat-util.h"
#include "string-table.h"
#include "string-util.h"
#include "strv.h"
#include "util.h"

/* Let's assume that anything above this number is a user misconfiguration. */
#define MAX_NTP_SERVERS 128

/* Set defaults following RFC7844 */
void network_apply_anonymize_if_set(Network *network) {
        if (!network->dhcp_anonymize)
                return;
        /* RFC7844 3.7
         SHOULD NOT send the Host Name option */
        network->dhcp_send_hostname = false;
        /* RFC7844 section 3.:
         MAY contain the Client Identifier option
         Section 3.5:
         clients MUST use client identifiers based solely
         on the link-layer address */
        /* NOTE: Using MAC, as it does not reveal extra information,
        * and some servers might not answer if this option is not sent */
        network->dhcp_client_identifier = DHCP_CLIENT_ID_MAC;
        /* RFC 7844 3.10:
         SHOULD NOT use the Vendor Class Identifier option */
        network->dhcp_vendor_class_identifier = mfree(network->dhcp_vendor_class_identifier);
        /* RFC7844 section 3.6.:
         The client intending to protect its privacy SHOULD only request a
         minimal number of options in the PRL and SHOULD also randomly shuffle
         the ordering of option codes in the PRL.  If this random ordering
         cannot be implemented, the client MAY order the option codes in the
         PRL by option code number (lowest to highest).
        */
        /* NOTE: dhcp_use_mtu is false by default,
        * though it was not initiallized to any value in network_load_one.
        * Maybe there should be another var called *send*?
        * (to use the MTU sent by the server but to do not send
        * the option in the PRL). */
        network->dhcp_use_mtu = false;
        /* NOTE: when Anonymize=yes, the PRL route options are sent by default,
         * but this is needed to use them. */
        network->dhcp_use_routes = true;
        /* RFC7844 section 3.6.
        * same comments as previous option */
        network->dhcp_use_timezone = false;
}

static int network_resolve_netdev_one(Network *network, const char *name, NetDevKind kind, NetDev **ret_netdev) {
        const char *kind_string;
        NetDev *netdev;
        int r;

        /* For test-networkd-conf, the check must be earlier than the assertions. */
        if (!name)
                return 0;

        assert(network);
        assert(network->manager);
        assert(network->filename);
        assert(ret_netdev);

        if (kind == _NETDEV_KIND_TUNNEL)
                kind_string = "tunnel";
        else {
                kind_string = netdev_kind_to_string(kind);
                if (!kind_string)
                        return log_error_errno(SYNTHETIC_ERRNO(EINVAL),
                                               "%s: Invalid NetDev kind of %s, ignoring assignment.",
                                               network->filename, name);
        }

        r = netdev_get(network->manager, name, &netdev);
        if (r < 0)
                return log_error_errno(r, "%s: %s NetDev could not be found, ignoring assignment.",
                                       network->filename, name);

        if (netdev->kind != kind && !(kind == _NETDEV_KIND_TUNNEL &&
                                      IN_SET(netdev->kind,
                                             NETDEV_KIND_IPIP,
                                             NETDEV_KIND_SIT,
                                             NETDEV_KIND_GRE,
                                             NETDEV_KIND_GRETAP,
                                             NETDEV_KIND_IP6GRE,
                                             NETDEV_KIND_IP6GRETAP,
                                             NETDEV_KIND_VTI,
                                             NETDEV_KIND_VTI6,
                                             NETDEV_KIND_IP6TNL,
                                             NETDEV_KIND_ERSPAN)))
                return log_error_errno(SYNTHETIC_ERRNO(EINVAL),
                                       "%s: NetDev %s is not a %s, ignoring assignment",
                                       network->filename, name, kind_string);

        *ret_netdev = netdev_ref(netdev);
        return 1;
}

static int network_resolve_stacked_netdevs(Network *network) {
        void *name, *kind;
        Iterator i;
        int r;

        assert(network);

        HASHMAP_FOREACH_KEY(kind, name, network->stacked_netdev_names, i) {
                _cleanup_(netdev_unrefp) NetDev *netdev = NULL;

                r = network_resolve_netdev_one(network, name, PTR_TO_INT(kind), &netdev);
                if (r <= 0)
                        continue;

                r = hashmap_ensure_allocated(&network->stacked_netdevs, &string_hash_ops);
                if (r < 0)
                        return log_oom();

                r = hashmap_put(network->stacked_netdevs, netdev->ifname, netdev);
                if (r < 0)
                        return log_error_errno(r, "%s: Failed to add NetDev '%s' to network: %m",
                                               network->filename, (const char *) name);

                netdev = NULL;
        }

        return 0;
}

int network_verify(Network *network) {
        RoutePrefix *route_prefix, *route_prefix_next;
        RoutingPolicyRule *rule, *rule_next;
        Neighbor *neighbor, *neighbor_next;
        AddressLabel *label, *label_next;
        NextHop *nexthop, *nextnop_next;
        Address *address, *address_next;
        Prefix *prefix, *prefix_next;
        Route *route, *route_next;
        FdbEntry *fdb, *fdb_next;

        assert(network);
        assert(network->filename);

        if (set_isempty(network->match_mac) && strv_isempty(network->match_path) &&
            strv_isempty(network->match_driver) && strv_isempty(network->match_type) &&
            strv_isempty(network->match_name) && strv_isempty(network->match_property) &&
            strv_isempty(network->match_ssid) && !network->conditions)
                log_warning("%s: No valid settings found in the [Match] section. "
                            "The file will match all interfaces. "
                            "If that is intended, please add Name=* in the [Match] section.",
                            network->filename);

        /* skip out early if configuration does not match the environment */
        if (!condition_test_list(network->conditions, NULL, NULL, NULL))
                return log_debug_errno(SYNTHETIC_ERRNO(EINVAL),
                                       "%s: Conditions in the file do not match the system environment, skipping.",
                                       network->filename);

        (void) network_resolve_netdev_one(network, network->bond_name, NETDEV_KIND_BOND, &network->bond);
        (void) network_resolve_netdev_one(network, network->bridge_name, NETDEV_KIND_BRIDGE, &network->bridge);
        (void) network_resolve_netdev_one(network, network->vrf_name, NETDEV_KIND_VRF, &network->vrf);
        (void) network_resolve_stacked_netdevs(network);

        /* Free unnecessary entries. */
        network->bond_name = mfree(network->bond_name);
        network->bridge_name = mfree(network->bridge_name);
        network->vrf_name = mfree(network->vrf_name);
        network->stacked_netdev_names = hashmap_free_free_key(network->stacked_netdev_names);

        if (network->bond) {
                /* Bonding slave does not support addressing. */
                if (network->ipv6_accept_ra > 0) {
                        log_warning("%s: Cannot enable IPv6AcceptRA= when Bond= is specified, disabling IPv6AcceptRA=.",
                                    network->filename);
                        network->ipv6_accept_ra = 0;
                }
                if (network->link_local >= 0 && network->link_local != ADDRESS_FAMILY_NO) {
                        log_warning("%s: Cannot enable LinkLocalAddressing= when Bond= is specified, disabling LinkLocalAddressing=.",
                                    network->filename);
                        network->link_local = ADDRESS_FAMILY_NO;
                }
                if (network->dhcp != ADDRESS_FAMILY_NO) {
                        log_warning("%s: Cannot enable DHCP= when Bond= is specified, disabling DHCP=.",
                                    network->filename);
                        network->dhcp = ADDRESS_FAMILY_NO;
                }
                if (network->dhcp_server) {
                        log_warning("%s: Cannot enable DHCPServer= when Bond= is specified, disabling DHCPServer=.",
                                    network->filename);
                        network->dhcp_server = false;
                }
                if (network->n_static_addresses > 0) {
                        log_warning("%s: Cannot set addresses when Bond= is specified, ignoring addresses.",
                                    network->filename);
                        while ((address = network->static_addresses))
                                address_free(address);
                }
                if (network->n_static_routes > 0) {
                        log_warning("%s: Cannot set routes when Bond= is specified, ignoring routes.",
                                    network->filename);
                        while ((route = network->static_routes))
                                route_free(route);
                }
        }

        if (network->link_local < 0)
                network->link_local = network->bridge ? ADDRESS_FAMILY_NO : ADDRESS_FAMILY_IPV6;

        if (!FLAGS_SET(network->link_local, ADDRESS_FAMILY_IPV6)) {
                if (network->ipv6_accept_ra > 0) {
                        log_warning("%s: IPv6AcceptRA= is enabled by the .network file but IPv6 link local addressing is disabled. "
                                    "Disabling IPv6AcceptRA=.", network->filename);
                        network->ipv6_accept_ra = false;
                }

                if (FLAGS_SET(network->dhcp, ADDRESS_FAMILY_IPV6)) {
                        log_warning("%s: DHCPv6 client is enabled by the .network file but IPv6 link local addressing is disabled. "
                                    "Disabling DHCPv6 client.", network->filename);
                        SET_FLAG(network->dhcp, ADDRESS_FAMILY_IPV6, false);
                }

                if (network->router_prefix_delegation != RADV_PREFIX_DELEGATION_NONE) {
                        log_warning("%s: IPv6PrefixDelegation= is enabled but IPv6 link local addressing is disabled. "
                                    "Disabling IPv6PrefixDelegation=.", network->filename);
                        network->router_prefix_delegation = RADV_PREFIX_DELEGATION_NONE;
                }
        }

        if (FLAGS_SET(network->link_local, ADDRESS_FAMILY_FALLBACK_IPV4) &&
            !FLAGS_SET(network->dhcp, ADDRESS_FAMILY_IPV4)) {
                log_warning("%s: fallback assignment of IPv4 link local address is enabled but DHCPv4 is disabled. "
                            "Disabling the fallback assignment.", network->filename);
                SET_FLAG(network->link_local, ADDRESS_FAMILY_FALLBACK_IPV4, false);
        }

        if (network->ipv6_accept_ra < 0 && network->bridge)
                network->ipv6_accept_ra = false;

        /* IPMasquerade=yes implies IPForward=yes */
        if (network->ip_masquerade)
                network->ip_forward |= ADDRESS_FAMILY_IPV4;

        if (network->mtu > 0 && network->dhcp_use_mtu) {
                log_warning("%s: MTUBytes= in [Link] section and UseMTU= in [DHCP] section are set. "
                            "Disabling UseMTU=.", network->filename);
                network->dhcp_use_mtu = false;
        }

        if (network->dhcp_critical >= 0) {
                if (network->keep_configuration >= 0)
                        log_warning("%s: Both KeepConfiguration= and deprecated CriticalConnection= are set. "
                                    "Ignoring CriticalConnection=.", network->filename);
                else if (network->dhcp_critical)
                        /* CriticalConnection=yes also preserve foreign static configurations. */
                        network->keep_configuration = KEEP_CONFIGURATION_YES;
                else
                        network->keep_configuration = KEEP_CONFIGURATION_NO;
        }

        if (network->keep_configuration < 0)
                network->keep_configuration = KEEP_CONFIGURATION_NO;

        LIST_FOREACH_SAFE(addresses, address, address_next, network->static_addresses)
                if (address_section_verify(address) < 0)
                        address_free(address);

        LIST_FOREACH_SAFE(routes, route, route_next, network->static_routes)
                if (route_section_verify(route, network) < 0)
                        route_free(route);

        LIST_FOREACH_SAFE(nexthops, nexthop, nextnop_next, network->static_nexthops)
                if (nexthop_section_verify(nexthop) < 0)
                        nexthop_free(nexthop);

        LIST_FOREACH_SAFE(static_fdb_entries, fdb, fdb_next, network->static_fdb_entries)
                if (section_is_invalid(fdb->section))
                        fdb_entry_free(fdb);

        LIST_FOREACH_SAFE(neighbors, neighbor, neighbor_next, network->neighbors)
                if (neighbor_section_verify(neighbor) < 0)
                        neighbor_free(neighbor);

        LIST_FOREACH_SAFE(labels, label, label_next, network->address_labels)
                if (section_is_invalid(label->section))
                        address_label_free(label);

        LIST_FOREACH_SAFE(prefixes, prefix, prefix_next, network->static_prefixes)
                if (section_is_invalid(prefix->section))
                        prefix_free(prefix);

        LIST_FOREACH_SAFE(route_prefixes, route_prefix, route_prefix_next, network->static_route_prefixes)
                if (section_is_invalid(route_prefix->section))
                        route_prefix_free(route_prefix);

        LIST_FOREACH_SAFE(rules, rule, rule_next, network->rules)
                if (routing_policy_rule_section_verify(rule) < 0)
                        routing_policy_rule_free(rule);

        return 0;
}

int network_load_one(Manager *manager, OrderedHashmap **networks, const char *filename) {
        _cleanup_free_ char *fname = NULL, *name = NULL;
        _cleanup_(network_unrefp) Network *network = NULL;
        _cleanup_fclose_ FILE *file = NULL;
        const char *dropin_dirname;
        char *d;
        int r;

        assert(manager);
        assert(filename);

        file = fopen(filename, "re");
        if (!file) {
                if (errno == ENOENT)
                        return 0;

                return -errno;
        }

        if (null_or_empty_fd(fileno(file))) {
                log_debug("Skipping empty file: %s", filename);
                return 0;
        }

        fname = strdup(filename);
        if (!fname)
                return log_oom();

        name = strdup(basename(filename));
        if (!name)
                return log_oom();

        d = strrchr(name, '.');
        if (!d)
                return -EINVAL;

        *d = '\0';

        dropin_dirname = strjoina(name, ".network.d");

        network = new(Network, 1);
        if (!network)
                return log_oom();

        *network = (Network) {
                .filename = TAKE_PTR(fname),
                .name = TAKE_PTR(name),

                .manager = manager,
                .n_ref = 1,

                .required_for_online = true,
                .required_operstate_for_online = LINK_OPERSTATE_DEGRADED,
                .dhcp = ADDRESS_FAMILY_NO,
                .dhcp_critical = -1,
                .dhcp_use_ntp = true,
                .dhcp_use_sip = true,
                .dhcp_use_dns = true,
                .dhcp_use_hostname = true,
                .dhcp_use_routes = true,
                /* NOTE: this var might be overwritten by network_apply_anonymize_if_set */
                .dhcp_send_hostname = true,
                .dhcp_send_release = true,
                /* To enable/disable RFC7844 Anonymity Profiles */
                .dhcp_anonymize = false,
                .dhcp_route_metric = DHCP_ROUTE_METRIC,
                /* NOTE: this var might be overwritten by network_apply_anonymize_if_set */
                .dhcp_client_identifier = DHCP_CLIENT_ID_DUID,
                .dhcp_route_table = RT_TABLE_MAIN,
                .dhcp_route_table_set = false,
                /* NOTE: from man: UseMTU=... Defaults to false*/
                .dhcp_use_mtu = false,
                /* NOTE: from man: UseTimezone=... Defaults to "no".*/
                .dhcp_use_timezone = false,
                .rapid_commit = true,

                .dhcp6_use_ntp = true,
                .dhcp6_use_dns = true,

                .dhcp_server_emit_dns = true,
                .dhcp_server_emit_ntp = true,
                .dhcp_server_emit_sip = true,
                .dhcp_server_emit_router = true,
                .dhcp_server_emit_timezone = true,

                .router_emit_dns = true,
                .router_emit_domains = true,

                .use_bpdu = -1,
                .hairpin = -1,
                .fast_leave = -1,
                .allow_port_to_be_root = -1,
                .unicast_flood = -1,
                .multicast_flood = -1,
                .multicast_to_unicast = -1,
                .neighbor_suppression = -1,
                .learning = -1,
                .bridge_proxy_arp = -1,
                .bridge_proxy_arp_wifi = -1,
                .priority = LINK_BRIDGE_PORT_PRIORITY_INVALID,
                .multicast_router = _MULTICAST_ROUTER_INVALID,

                .lldp_mode = LLDP_MODE_ROUTERS_ONLY,

                .dns_default_route = -1,
                .llmnr = RESOLVE_SUPPORT_YES,
                .mdns = RESOLVE_SUPPORT_NO,
                .dnssec_mode = _DNSSEC_MODE_INVALID,
                .dns_over_tls_mode = _DNS_OVER_TLS_MODE_INVALID,

                /* If LinkLocalAddressing= is not set, then set to ADDRESS_FAMILY_IPV6 later. */
                .link_local = _ADDRESS_FAMILY_INVALID,

                .ipv6_privacy_extensions = IPV6_PRIVACY_EXTENSIONS_NO,
                .ipv6_accept_ra = -1,
                .ipv6_dad_transmits = -1,
                .ipv6_hop_limit = -1,
                .ipv6_proxy_ndp = -1,
                .duid.type = _DUID_TYPE_INVALID,
                .proxy_arp = -1,
                .arp = -1,
                .multicast = -1,
                .allmulticast = -1,
                .ipv6_accept_ra_use_dns = true,
                .ipv6_accept_ra_use_autonomous_prefix = true,
                .ipv6_accept_ra_use_onlink_prefix = true,
                .ipv6_accept_ra_route_table = RT_TABLE_MAIN,
                .ipv6_accept_ra_route_table_set = false,

                .keep_configuration = _KEEP_CONFIGURATION_INVALID,

                .can_triple_sampling = -1,
                .ip_service_type = -1,
        };

        r = config_parse_many(filename, NETWORK_DIRS, dropin_dirname,
                              "Match\0"
                              "Link\0"
                              "Network\0"
                              "Address\0"
                              "Neighbor\0"
                              "IPv6AddressLabel\0"
                              "RoutingPolicyRule\0"
                              "Route\0"
                              "NextHop\0"
                              "DHCP\0" /* compat */
                              "DHCPv4\0"
                              "DHCPv6\0"
                              "DHCPServer\0"
                              "IPv6AcceptRA\0"
                              "IPv6NDPProxyAddress\0"
                              "Bridge\0"
                              "BridgeFDB\0"
                              "BridgeVLAN\0"
                              "IPv6PrefixDelegation\0"
                              "IPv6Prefix\0"
                              "IPv6RoutePrefix\0"
                              "TrafficControlQueueingDiscipline\0"
                              "CAN\0",
                              config_item_perf_lookup, network_network_gperf_lookup,
                              CONFIG_PARSE_WARN, network);
        if (r < 0)
                return r;

        network_apply_anonymize_if_set(network);

        r = network_add_ipv4ll_route(network);
        if (r < 0)
                log_warning_errno(r, "%s: Failed to add IPv4LL route, ignoring: %m", network->filename);

        r = network_add_default_route_on_device(network);
        if (r < 0)
                log_warning_errno(r, "%s: Failed to add default route on device, ignoring: %m",
                                  network->filename);

        struct stat stats;
        if (stat(filename, &stats) < 0)
                return -errno;
        network->timestamp = timespec_load(&stats.st_mtim);

        if (network_verify(network) < 0)
                /* Ignore .network files that do not match the conditions. */
                return 0;

        r = ordered_hashmap_ensure_allocated(networks, &string_hash_ops);
        if (r < 0)
                return r;

        r = ordered_hashmap_put(*networks, network->name, network);
        if (r < 0)
                return r;

        network = NULL;
        return 0;
}

int network_load(Manager *manager, OrderedHashmap **networks) {
        _cleanup_strv_free_ char **files = NULL;
        char **f;
        int r;

        assert(manager);

        ordered_hashmap_clear_with_destructor(*networks, network_unref);

        r = conf_files_list_strv(&files, ".network", NULL, 0, NETWORK_DIRS);
        if (r < 0)
                return log_error_errno(r, "Failed to enumerate network files: %m");

        STRV_FOREACH(f, files) {
                r = network_load_one(manager, networks, *f);
                if (r < 0)
                        log_error_errno(r, "Failed to load %s, ignoring: %m", *f);
<<<<<<< HEAD
=======
        }

        return 0;
}

int network_reload(Manager *manager) {
        OrderedHashmap *new_networks = NULL;
        Network *n, *old;
        Iterator i;
        int r;

        assert(manager);

        r = network_load(manager, &new_networks);
        if (r < 0)
                goto failure;

        ORDERED_HASHMAP_FOREACH(n, new_networks, i) {
                r = network_get_by_name(manager, n->name, &old);
                if (r < 0)
                        continue; /* The .network file is new. */

                if (n->timestamp != old->timestamp)
                        continue; /* The .network file is modified. */

                if (!streq(n->filename, old->filename))
                        continue;

                r = ordered_hashmap_replace(new_networks, old->name, old);
                if (r < 0)
                        goto failure;

                network_ref(old);
                network_unref(n);
>>>>>>> 96240360
        }

        ordered_hashmap_free_with_destructor(manager->networks, network_unref);
        manager->networks = new_networks;

        return 0;

failure:
        ordered_hashmap_free_with_destructor(new_networks, network_unref);

        return r;
}

static Network *network_free(Network *network) {
        IPv6ProxyNDPAddress *ipv6_proxy_ndp_address;
        RoutePrefix *route_prefix;
        RoutingPolicyRule *rule;
        AddressLabel *label;
        FdbEntry *fdb_entry;
        Neighbor *neighbor;
        Address *address;
        NextHop *nexthop;
        Prefix *prefix;
        Route *route;

        if (!network)
                return NULL;

        free(network->filename);

        set_free_free(network->match_mac);
        strv_free(network->match_path);
        strv_free(network->match_driver);
        strv_free(network->match_type);
        strv_free(network->match_name);
        strv_free(network->match_property);
        strv_free(network->match_wlan_iftype);
        strv_free(network->match_ssid);
        set_free_free(network->match_bssid);
        condition_free_list(network->conditions);

        free(network->description);
        free(network->dhcp_vendor_class_identifier);
        strv_free(network->dhcp_user_class);
        free(network->dhcp_hostname);
        set_free(network->dhcp_black_listed_ip);
        set_free(network->dhcp_request_options);
        free(network->mac);

        strv_free(network->ntp);
        free(network->dns);
        strv_free(network->sip);
        ordered_set_free_free(network->search_domains);
        ordered_set_free_free(network->route_domains);
        strv_free(network->bind_carrier);

        ordered_set_free_free(network->router_search_domains);
        free(network->router_dns);
        set_free_free(network->ndisc_black_listed_prefix);

        free(network->bridge_name);
        free(network->bond_name);
        free(network->vrf_name);
        hashmap_free_free_key(network->stacked_netdev_names);
        netdev_unref(network->bridge);
        netdev_unref(network->bond);
        netdev_unref(network->vrf);
        hashmap_free_with_destructor(network->stacked_netdevs, netdev_unref);

        while ((route = network->static_routes))
                route_free(route);

        while ((nexthop = network->static_nexthops))
                nexthop_free(nexthop);

        while ((address = network->static_addresses))
                address_free(address);

        while ((fdb_entry = network->static_fdb_entries))
                fdb_entry_free(fdb_entry);

        while ((ipv6_proxy_ndp_address = network->ipv6_proxy_ndp_addresses))
                ipv6_proxy_ndp_address_free(ipv6_proxy_ndp_address);

        while ((neighbor = network->neighbors))
                neighbor_free(neighbor);

        while ((label = network->address_labels))
                address_label_free(label);

        while ((prefix = network->static_prefixes))
                prefix_free(prefix);

        while ((route_prefix = network->static_route_prefixes))
                route_prefix_free(route_prefix);

        while ((rule = network->rules))
                routing_policy_rule_free(rule);

        hashmap_free(network->addresses_by_section);
        hashmap_free(network->routes_by_section);
        hashmap_free(network->nexthops_by_section);
        hashmap_free(network->fdb_entries_by_section);
        hashmap_free(network->neighbors_by_section);
        hashmap_free(network->address_labels_by_section);
        hashmap_free(network->prefixes_by_section);
        hashmap_free(network->route_prefixes_by_section);
        hashmap_free(network->rules_by_section);
        ordered_hashmap_free_with_destructor(network->qdiscs_by_section, qdisc_free);

        if (network->manager &&
            network->manager->duids_requesting_uuid)
                set_remove(network->manager->duids_requesting_uuid, &network->duid);

        free(network->name);

        free(network->dhcp_server_timezone);
        free(network->dhcp_server_dns);
        free(network->dhcp_server_ntp);
        free(network->dhcp_server_sip);

        set_free_free(network->dnssec_negative_trust_anchors);

        ordered_hashmap_free(network->dhcp_client_send_options);
        ordered_hashmap_free(network->dhcp_server_send_options);

        return mfree(network);
}

DEFINE_TRIVIAL_REF_UNREF_FUNC(Network, network, network_free);

int network_get_by_name(Manager *manager, const char *name, Network **ret) {
        Network *network;

        assert(manager);
        assert(name);
        assert(ret);

        network = ordered_hashmap_get(manager->networks, name);
        if (!network)
                return -ENOENT;

        *ret = network;

        return 0;
}

int network_get(Manager *manager, sd_device *device,
                const char *ifname, const struct ether_addr *address,
                enum nl80211_iftype wlan_iftype, const char *ssid, const struct ether_addr *bssid,
                Network **ret) {
        Network *network;
        Iterator i;

        assert(manager);
        assert(ret);

        ORDERED_HASHMAP_FOREACH(network, manager->networks, i)
                if (net_match_config(network->match_mac, network->match_path, network->match_driver,
                                     network->match_type, network->match_name, network->match_property,
                                     network->match_wlan_iftype, network->match_ssid, network->match_bssid,
                                     device, address, ifname, wlan_iftype, ssid, bssid)) {
                        if (network->match_name && device) {
                                const char *attr;
                                uint8_t name_assign_type = NET_NAME_UNKNOWN;

                                if (sd_device_get_sysattr_value(device, "name_assign_type", &attr) >= 0)
                                        (void) safe_atou8(attr, &name_assign_type);

                                if (name_assign_type == NET_NAME_ENUM)
                                        log_warning("%s: found matching network '%s', based on potentially unpredictable ifname",
                                                    ifname, network->filename);
                                else
                                        log_debug("%s: found matching network '%s'", ifname, network->filename);
                        } else
                                log_debug("%s: found matching network '%s'", ifname, network->filename);

                        *ret = network;
                        return 0;
                }

        *ret = NULL;

        return -ENOENT;
}

int network_apply(Network *network, Link *link) {
        assert(network);
        assert(link);

        link->network = network_ref(network);

        if (network->n_dns > 0 ||
            !strv_isempty(network->ntp) ||
            !ordered_set_isempty(network->search_domains) ||
            !ordered_set_isempty(network->route_domains))
                link_dirty(link);

        return 0;
}

bool network_has_static_ipv6_configurations(Network *network) {
        Address *address;
        Route *route;
        FdbEntry *fdb;
        Neighbor *neighbor;

        assert(network);

        LIST_FOREACH(addresses, address, network->static_addresses)
                if (address->family == AF_INET6)
                        return true;

        LIST_FOREACH(routes, route, network->static_routes)
                if (route->family == AF_INET6)
                        return true;

        LIST_FOREACH(static_fdb_entries, fdb, network->static_fdb_entries)
                if (fdb->family == AF_INET6)
                        return true;

        LIST_FOREACH(neighbors, neighbor, network->neighbors)
                if (neighbor->family == AF_INET6)
                        return true;

        if (!LIST_IS_EMPTY(network->address_labels))
                return true;

        if (!LIST_IS_EMPTY(network->static_prefixes))
                return true;

        return false;
}

int config_parse_stacked_netdev(const char *unit,
                const char *filename,
                unsigned line,
                const char *section,
                unsigned section_line,
                const char *lvalue,
                int ltype,
                const char *rvalue,
                void *data,
                void *userdata) {
        _cleanup_free_ char *name = NULL;
        NetDevKind kind = ltype;
        Hashmap **h = data;
        int r;

        assert(filename);
        assert(lvalue);
        assert(rvalue);
        assert(data);
        assert(IN_SET(kind,
                      NETDEV_KIND_VLAN, NETDEV_KIND_MACVLAN, NETDEV_KIND_MACVTAP,
                      NETDEV_KIND_IPVLAN, NETDEV_KIND_IPVTAP, NETDEV_KIND_VXLAN,
                      NETDEV_KIND_L2TP, NETDEV_KIND_MACSEC, _NETDEV_KIND_TUNNEL,
                      NETDEV_KIND_XFRM));

        if (!ifname_valid(rvalue)) {
                log_syntax(unit, LOG_ERR, filename, line, 0,
                           "Invalid netdev name in %s=, ignoring assignment: %s", lvalue, rvalue);
                return 0;
        }

        name = strdup(rvalue);
        if (!name)
                return log_oom();

        r = hashmap_ensure_allocated(h, &string_hash_ops);
        if (r < 0)
                return log_oom();

        r = hashmap_put(*h, name, INT_TO_PTR(kind));
        if (r < 0)
                log_syntax(unit, LOG_ERR, filename, line, r,
                           "Cannot add NetDev '%s' to network, ignoring assignment: %m", name);
        else if (r == 0)
                log_syntax(unit, LOG_DEBUG, filename, line, r,
                           "NetDev '%s' specified twice, ignoring.", name);
        else
                name = NULL;

        return 0;
}

int config_parse_domains(
                const char *unit,
                const char *filename,
                unsigned line,
                const char *section,
                unsigned section_line,
                const char *lvalue,
                int ltype,
                const char *rvalue,
                void *data,
                void *userdata) {

        const char *p;
        Network *n = data;
        int r;

        assert(n);
        assert(lvalue);
        assert(rvalue);

        if (isempty(rvalue)) {
                n->search_domains = ordered_set_free_free(n->search_domains);
                n->route_domains = ordered_set_free_free(n->route_domains);
                return 0;
        }

        p = rvalue;
        for (;;) {
                _cleanup_free_ char *w = NULL, *normalized = NULL;
                const char *domain;
                bool is_route;

                r = extract_first_word(&p, &w, NULL, 0);
                if (r < 0) {
                        log_syntax(unit, LOG_ERR, filename, line, r,
                                   "Failed to extract search or route domain, ignoring: %s", rvalue);
                        break;
                }
                if (r == 0)
                        break;

                is_route = w[0] == '~';
                domain = is_route ? w + 1 : w;

                if (dns_name_is_root(domain) || streq(domain, "*")) {
                        /* If the root domain appears as is, or the special token "*" is found, we'll
                         * consider this as routing domain, unconditionally. */
                        is_route = true;
                        domain = "."; /* make sure we don't allow empty strings, thus write the root
                                       * domain as "." */
                } else {
                        r = dns_name_normalize(domain, 0, &normalized);
                        if (r < 0) {
                                log_syntax(unit, LOG_ERR, filename, line, r,
                                           "'%s' is not a valid domain name, ignoring.", domain);
                                continue;
                        }

                        domain = normalized;

                        if (is_localhost(domain)) {
                                log_syntax(unit, LOG_ERR, filename, line, 0,
                                           "'localhost' domain may not be configured as search or route domain, ignoring assignment: %s",
                                           domain);
                                continue;
                        }
                }

                OrderedSet **set = is_route ? &n->route_domains : &n->search_domains;
                r = ordered_set_ensure_allocated(set, &string_hash_ops);
                if (r < 0)
                        return r;

                r = ordered_set_put_strdup(*set, domain);
                if (r < 0)
                        return log_oom();
        }

        return 0;
}

int config_parse_ipv6token(
                const char* unit,
                const char *filename,
                unsigned line,
                const char *section,
                unsigned section_line,
                const char *lvalue,
                int ltype,
                const char *rvalue,
                void *data,
                void *userdata) {

        union in_addr_union buffer;
        struct in6_addr *token = data;
        int r;

        assert(filename);
        assert(lvalue);
        assert(rvalue);
        assert(token);

        r = in_addr_from_string(AF_INET6, rvalue, &buffer);
        if (r < 0) {
                log_syntax(unit, LOG_ERR, filename, line, r,
                           "Failed to parse IPv6 token, ignoring: %s", rvalue);
                return 0;
        }

        if (in_addr_is_null(AF_INET6, &buffer)) {
                log_syntax(unit, LOG_ERR, filename, line, 0,
                           "IPv6 token cannot be the ANY address, ignoring: %s", rvalue);
                return 0;
        }

        if ((buffer.in6.s6_addr32[0] | buffer.in6.s6_addr32[1]) != 0) {
                log_syntax(unit, LOG_ERR, filename, line, 0,
                           "IPv6 token cannot be longer than 64 bits, ignoring: %s", rvalue);
                return 0;
        }

        *token = buffer.in6;

        return 0;
}

static const char* const ipv6_privacy_extensions_table[_IPV6_PRIVACY_EXTENSIONS_MAX] = {
        [IPV6_PRIVACY_EXTENSIONS_NO] = "no",
        [IPV6_PRIVACY_EXTENSIONS_PREFER_PUBLIC] = "prefer-public",
        [IPV6_PRIVACY_EXTENSIONS_YES] = "yes",
};

DEFINE_STRING_TABLE_LOOKUP_WITH_BOOLEAN(ipv6_privacy_extensions, IPv6PrivacyExtensions,
                                        IPV6_PRIVACY_EXTENSIONS_YES);

int config_parse_ipv6_privacy_extensions(
                const char* unit,
                const char *filename,
                unsigned line,
                const char *section,
                unsigned section_line,
                const char *lvalue,
                int ltype,
                const char *rvalue,
                void *data,
                void *userdata) {

        IPv6PrivacyExtensions s, *ipv6_privacy_extensions = data;

        assert(filename);
        assert(lvalue);
        assert(rvalue);
        assert(ipv6_privacy_extensions);

        s = ipv6_privacy_extensions_from_string(rvalue);
        if (s < 0) {
                if (streq(rvalue, "kernel"))
                        s = _IPV6_PRIVACY_EXTENSIONS_INVALID;
                else {
                        log_syntax(unit, LOG_ERR, filename, line, 0,
                                   "Failed to parse IPv6 privacy extensions option, ignoring: %s", rvalue);
                        return 0;
                }
        }

        *ipv6_privacy_extensions = s;

        return 0;
}

int config_parse_hostname(
                const char *unit,
                const char *filename,
                unsigned line,
                const char *section,
                unsigned section_line,
                const char *lvalue,
                int ltype,
                const char *rvalue,
                void *data,
                void *userdata) {

        _cleanup_free_ char *hn = NULL;
        char **hostname = data;
        int r;

        assert(filename);
        assert(lvalue);
        assert(rvalue);

        r = config_parse_string(unit, filename, line, section, section_line, lvalue, ltype, rvalue, &hn, userdata);
        if (r < 0)
                return r;

        if (!hostname_is_valid(hn, false)) {
                log_syntax(unit, LOG_ERR, filename, line, 0,
                           "Hostname is not valid, ignoring assignment: %s", rvalue);
                return 0;
        }

        r = dns_name_is_valid(hn);
        if (r < 0) {
                log_syntax(unit, LOG_ERR, filename, line, r,
                           "Failed to check validity of hostname '%s', ignoring assignment: %m", rvalue);
                return 0;
        }
        if (r == 0) {
                log_syntax(unit, LOG_ERR, filename, line, 0,
                           "Hostname is not a valid DNS domain name, ignoring assignment: %s", rvalue);
                return 0;
        }

        return free_and_replace(*hostname, hn);
}

int config_parse_timezone(
                const char *unit,
                const char *filename,
                unsigned line,
                const char *section,
                unsigned section_line,
                const char *lvalue,
                int ltype,
                const char *rvalue,
                void *data,
                void *userdata) {

        _cleanup_free_ char *tz = NULL;
        char **datap = data;
        int r;

        assert(filename);
        assert(lvalue);
        assert(rvalue);

        r = config_parse_string(unit, filename, line, section, section_line, lvalue, ltype, rvalue, &tz, userdata);
        if (r < 0)
                return r;

        if (!timezone_is_valid(tz, LOG_ERR)) {
                log_syntax(unit, LOG_ERR, filename, line, 0,
                           "Timezone is not valid, ignoring assignment: %s", rvalue);
                return 0;
        }

        return free_and_replace(*datap, tz);
}

int config_parse_dns(
                const char *unit,
                const char *filename,
                unsigned line,
                const char *section,
                unsigned section_line,
                const char *lvalue,
                int ltype,
                const char *rvalue,
                void *data,
                void *userdata) {

        Network *n = userdata;
        int r;

        assert(filename);
        assert(lvalue);
        assert(rvalue);

        for (;;) {
                _cleanup_free_ char *w = NULL;
                union in_addr_union a;
                struct in_addr_data *m;
                int family;

                r = extract_first_word(&rvalue, &w, NULL, 0);
                if (r == -ENOMEM)
                        return log_oom();
                if (r < 0) {
                        log_syntax(unit, LOG_ERR, filename, line, r,
                                   "Invalid syntax, ignoring: %s", rvalue);
                        break;
                }
                if (r == 0)
                        break;

                r = in_addr_from_string_auto(w, &family, &a);
                if (r < 0) {
                        log_syntax(unit, LOG_ERR, filename, line, r,
                                   "Failed to parse dns server address, ignoring: %s", w);
                        continue;
                }

                m = reallocarray(n->dns, n->n_dns + 1, sizeof(struct in_addr_data));
                if (!m)
                        return log_oom();

                m[n->n_dns++] = (struct in_addr_data) {
                        .family = family,
                        .address = a,
                };

                n->dns = m;
        }

        return 0;
}

int config_parse_dnssec_negative_trust_anchors(
                const char *unit,
                const char *filename,
                unsigned line,
                const char *section,
                unsigned section_line,
                const char *lvalue,
                int ltype,
                const char *rvalue,
                void *data,
                void *userdata) {

        const char *p = rvalue;
        Network *n = data;
        int r;

        assert(n);
        assert(lvalue);
        assert(rvalue);

        if (isempty(rvalue)) {
                n->dnssec_negative_trust_anchors = set_free_free(n->dnssec_negative_trust_anchors);
                return 0;
        }

        for (;;) {
                _cleanup_free_ char *w = NULL;

                r = extract_first_word(&p, &w, NULL, 0);
                if (r < 0) {
                        log_syntax(unit, LOG_ERR, filename, line, r,
                                   "Failed to extract negative trust anchor domain, ignoring: %s", rvalue);
                        break;
                }
                if (r == 0)
                        break;

                r = dns_name_is_valid(w);
                if (r <= 0) {
                        log_syntax(unit, LOG_ERR, filename, line, r,
                                   "%s is not a valid domain name, ignoring.", w);
                        continue;
                }

                r = set_ensure_allocated(&n->dnssec_negative_trust_anchors, &dns_name_hash_ops);
                if (r < 0)
                        return log_oom();

                r = set_put(n->dnssec_negative_trust_anchors, w);
                if (r < 0)
                        return log_oom();
                if (r > 0)
                        w = NULL;
        }

        return 0;
}

int config_parse_ntp(
                const char *unit,
                const char *filename,
                unsigned line,
                const char *section,
                unsigned section_line,
                const char *lvalue,
                int ltype,
                const char *rvalue,
                void *data,
                void *userdata) {

        char ***l = data;
        int r;

        assert(l);
        assert(lvalue);
        assert(rvalue);

        if (isempty(rvalue)) {
                *l = strv_free(*l);
                return 0;
        }

        for (;;) {
                _cleanup_free_ char *w = NULL;

                r = extract_first_word(&rvalue, &w, NULL, 0);
                if (r == -ENOMEM)
                        return log_oom();
                if (r < 0) {
                        log_syntax(unit, LOG_ERR, filename, line, r,
                                   "Failed to extract NTP server name, ignoring: %s", rvalue);
                        break;
                }
                if (r == 0)
                        break;

                r = dns_name_is_valid_or_address(w);
                if (r <= 0) {
                        log_syntax(unit, LOG_ERR, filename, line, r,
                                   "%s is not a valid domain name or IP address, ignoring.", w);
                        continue;
                }

                if (strv_length(*l) > MAX_NTP_SERVERS) {
                        log_syntax(unit, LOG_WARNING, filename, line, 0,
                                   "More than %u NTP servers specified, ignoring \"%s\" and any subsequent entries.",
                                   MAX_NTP_SERVERS, w);
                        break;
                }

                r = strv_consume(l, TAKE_PTR(w));
                if (r < 0)
                        return log_oom();
        }

        return 0;
}

int config_parse_required_for_online(
                const char *unit,
                const char *filename,
                unsigned line,
                const char *section,
                unsigned section_line,
                const char *lvalue,
                int ltype,
                const char *rvalue,
                void *data,
                void *userdata) {

        Network *network = data;
        LinkOperationalState s;
        bool required = true;
        int r;

        if (isempty(rvalue)) {
                network->required_for_online = true;
                network->required_operstate_for_online = LINK_OPERSTATE_DEGRADED;
                return 0;
        }

        s = link_operstate_from_string(rvalue);
        if (s < 0) {
                r = parse_boolean(rvalue);
                if (r < 0) {
                        log_syntax(unit, LOG_ERR, filename, line, r,
                                   "Failed to parse %s= setting, ignoring assignment: %s",
                                   lvalue, rvalue);
                        return 0;
                }

                required = r;
                s = LINK_OPERSTATE_DEGRADED;
        }

        network->required_for_online = required;
        network->required_operstate_for_online = s;

        return 0;
}

DEFINE_CONFIG_PARSE_ENUM(config_parse_keep_configuration, keep_configuration, KeepConfiguration,
                         "Failed to parse KeepConfiguration= setting");

static const char* const keep_configuration_table[_KEEP_CONFIGURATION_MAX] = {
        [KEEP_CONFIGURATION_NO]           = "no",
        [KEEP_CONFIGURATION_DHCP_ON_STOP] = "dhcp-on-stop",
        [KEEP_CONFIGURATION_DHCP]         = "dhcp",
        [KEEP_CONFIGURATION_STATIC]       = "static",
        [KEEP_CONFIGURATION_YES]          = "yes",
};

DEFINE_STRING_TABLE_LOOKUP_WITH_BOOLEAN(keep_configuration, KeepConfiguration, KEEP_CONFIGURATION_YES);<|MERGE_RESOLUTION|>--- conflicted
+++ resolved
@@ -529,8 +529,6 @@
                 r = network_load_one(manager, networks, *f);
                 if (r < 0)
                         log_error_errno(r, "Failed to load %s, ignoring: %m", *f);
-<<<<<<< HEAD
-=======
         }
 
         return 0;
@@ -565,7 +563,6 @@
 
                 network_ref(old);
                 network_unref(n);
->>>>>>> 96240360
         }
 
         ordered_hashmap_free_with_destructor(manager->networks, network_unref);
