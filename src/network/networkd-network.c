/* SPDX-License-Identifier: LGPL-2.1+ */

#include <net/if.h>
#include <netinet/in.h>
#include <linux/netdevice.h>
#include <unistd.h>

#include "alloc-util.h"
#include "conf-files.h"
#include "conf-parser.h"
#include "dns-domain.h"
#include "fd-util.h"
#include "hostname-util.h"
#include "in-addr-util.h"
#include "networkd-dhcp-server.h"
#include "network-internal.h"
#include "networkd-manager.h"
#include "networkd-network.h"
#include "networkd-sriov.h"
#include "parse-util.h"
#include "path-lookup.h"
#include "set.h"
#include "socket-util.h"
#include "stat-util.h"
#include "string-table.h"
#include "string-util.h"
#include "strv.h"
#include "tc.h"
#include "util.h"

/* Let's assume that anything above this number is a user misconfiguration. */
#define MAX_NTP_SERVERS 128

/* Set defaults following RFC7844 */
void network_apply_anonymize_if_set(Network *network) {
        if (!network->dhcp_anonymize)
                return;
        /* RFC7844 3.7
         SHOULD NOT send the Host Name option */
        network->dhcp_send_hostname = false;
        /* RFC7844 section 3.:
         MAY contain the Client Identifier option
         Section 3.5:
         clients MUST use client identifiers based solely
         on the link-layer address */
        /* NOTE: Using MAC, as it does not reveal extra information,
        * and some servers might not answer if this option is not sent */
        network->dhcp_client_identifier = DHCP_CLIENT_ID_MAC;
        /* RFC 7844 3.10:
         SHOULD NOT use the Vendor Class Identifier option */
        network->dhcp_vendor_class_identifier = mfree(network->dhcp_vendor_class_identifier);
        /* RFC7844 section 3.6.:
         The client intending to protect its privacy SHOULD only request a
         minimal number of options in the PRL and SHOULD also randomly shuffle
         the ordering of option codes in the PRL. If this random ordering
         cannot be implemented, the client MAY order the option codes in the
         PRL by option code number (lowest to highest).
        */
        /* NOTE: dhcp_use_mtu is false by default,
        * though it was not initiallized to any value in network_load_one.
        * Maybe there should be another var called *send*?
        * (to use the MTU sent by the server but to do not send
        * the option in the PRL). */
        network->dhcp_use_mtu = false;
        /* NOTE: when Anonymize=yes, the PRL route options are sent by default,
         * but this is needed to use them. */
        network->dhcp_use_routes = true;
        /* RFC7844 section 3.6.
        * same comments as previous option */
        network->dhcp_use_timezone = false;
}

static int network_resolve_netdev_one(Network *network, const char *name, NetDevKind kind, NetDev **ret_netdev) {
        const char *kind_string;
        NetDev *netdev;
        int r;

        /* For test-networkd-conf, the check must be earlier than the assertions. */
        if (!name)
                return 0;

        assert(network);
        assert(network->manager);
        assert(network->filename);
        assert(ret_netdev);

        if (kind == _NETDEV_KIND_TUNNEL)
                kind_string = "tunnel";
        else {
                kind_string = netdev_kind_to_string(kind);
                if (!kind_string)
                        return log_error_errno(SYNTHETIC_ERRNO(EINVAL),
                                               "%s: Invalid NetDev kind of %s, ignoring assignment.",
                                               network->filename, name);
        }

        r = netdev_get(network->manager, name, &netdev);
        if (r < 0)
                return log_error_errno(r, "%s: %s NetDev could not be found, ignoring assignment.",
                                       network->filename, name);

        if (netdev->kind != kind && !(kind == _NETDEV_KIND_TUNNEL &&
                                      IN_SET(netdev->kind,
                                             NETDEV_KIND_IPIP,
                                             NETDEV_KIND_SIT,
                                             NETDEV_KIND_GRE,
                                             NETDEV_KIND_GRETAP,
                                             NETDEV_KIND_IP6GRE,
                                             NETDEV_KIND_IP6GRETAP,
                                             NETDEV_KIND_VTI,
                                             NETDEV_KIND_VTI6,
                                             NETDEV_KIND_IP6TNL,
                                             NETDEV_KIND_ERSPAN)))
                return log_error_errno(SYNTHETIC_ERRNO(EINVAL),
                                       "%s: NetDev %s is not a %s, ignoring assignment",
                                       network->filename, name, kind_string);

        *ret_netdev = netdev_ref(netdev);
        return 1;
}

static int network_resolve_stacked_netdevs(Network *network) {
        void *name, *kind;
        Iterator i;
        int r;

        assert(network);

        HASHMAP_FOREACH_KEY(kind, name, network->stacked_netdev_names, i) {
                _cleanup_(netdev_unrefp) NetDev *netdev = NULL;

                r = network_resolve_netdev_one(network, name, PTR_TO_INT(kind), &netdev);
                if (r <= 0)
                        continue;

                r = hashmap_ensure_allocated(&network->stacked_netdevs, &string_hash_ops);
                if (r < 0)
                        return log_oom();

                r = hashmap_put(network->stacked_netdevs, netdev->ifname, netdev);
                if (r < 0)
                        return log_error_errno(r, "%s: Failed to add NetDev '%s' to network: %m",
                                               network->filename, (const char *) name);

                netdev = NULL;
        }

        return 0;
}

int network_verify(Network *network) {
        RoutePrefix *route_prefix, *route_prefix_next;
        RoutingPolicyRule *rule, *rule_next;
        Neighbor *neighbor, *neighbor_next;
        AddressLabel *label, *label_next;
        NextHop *nexthop, *nextnop_next;
        Address *address, *address_next;
        Prefix *prefix, *prefix_next;
        Route *route, *route_next;
        FdbEntry *fdb, *fdb_next;
        TrafficControl *tc;
        SRIOV *sr_iov;
        Iterator i;

        assert(network);
        assert(network->filename);

        if (set_isempty(network->match_mac) && set_isempty(network->match_permanent_mac) &&
            strv_isempty(network->match_path) && strv_isempty(network->match_driver) &&
            strv_isempty(network->match_type) && strv_isempty(network->match_name) &&
            strv_isempty(network->match_property) && strv_isempty(network->match_wlan_iftype) &&
            strv_isempty(network->match_ssid) && !network->conditions)
                return log_warning_errno(SYNTHETIC_ERRNO(EINVAL),
                                         "%s: No valid settings found in the [Match] section, ignoring file. "
                                         "To match all interfaces, add Name=* in the [Match] section.",
                                         network->filename);

        /* skip out early if configuration does not match the environment */
        if (!condition_test_list(network->conditions, environ, NULL, NULL, NULL))
                return log_debug_errno(SYNTHETIC_ERRNO(EINVAL),
                                       "%s: Conditions in the file do not match the system environment, skipping.",
                                       network->filename);

        (void) network_resolve_netdev_one(network, network->bond_name, NETDEV_KIND_BOND, &network->bond);
        (void) network_resolve_netdev_one(network, network->bridge_name, NETDEV_KIND_BRIDGE, &network->bridge);
        (void) network_resolve_netdev_one(network, network->vrf_name, NETDEV_KIND_VRF, &network->vrf);
        (void) network_resolve_stacked_netdevs(network);

        /* Free unnecessary entries. */
        network->bond_name = mfree(network->bond_name);
        network->bridge_name = mfree(network->bridge_name);
        network->vrf_name = mfree(network->vrf_name);
        network->stacked_netdev_names = hashmap_free_free_key(network->stacked_netdev_names);

        if (network->bond) {
                /* Bonding slave does not support addressing. */
                if (network->ipv6_accept_ra > 0) {
                        log_warning("%s: Cannot enable IPv6AcceptRA= when Bond= is specified, disabling IPv6AcceptRA=.",
                                    network->filename);
                        network->ipv6_accept_ra = 0;
                }
                if (network->link_local >= 0 && network->link_local != ADDRESS_FAMILY_NO) {
                        log_warning("%s: Cannot enable LinkLocalAddressing= when Bond= is specified, disabling LinkLocalAddressing=.",
                                    network->filename);
                        network->link_local = ADDRESS_FAMILY_NO;
                }
                if (network->dhcp != ADDRESS_FAMILY_NO) {
                        log_warning("%s: Cannot enable DHCP= when Bond= is specified, disabling DHCP=.",
                                    network->filename);
                        network->dhcp = ADDRESS_FAMILY_NO;
                }
                if (network->dhcp_server) {
                        log_warning("%s: Cannot enable DHCPServer= when Bond= is specified, disabling DHCPServer=.",
                                    network->filename);
                        network->dhcp_server = false;
                }
                if (network->n_static_addresses > 0) {
                        log_warning("%s: Cannot set addresses when Bond= is specified, ignoring addresses.",
                                    network->filename);
                        while ((address = network->static_addresses))
                                address_free(address);
                }
                if (network->n_static_routes > 0) {
                        log_warning("%s: Cannot set routes when Bond= is specified, ignoring routes.",
                                    network->filename);
                        while ((route = network->static_routes))
                                route_free(route);
                }
        }

        if (network->link_local < 0)
                network->link_local = network->bridge ? ADDRESS_FAMILY_NO : ADDRESS_FAMILY_IPV6;

        if (!FLAGS_SET(network->link_local, ADDRESS_FAMILY_IPV6)) {
                if (network->ipv6_accept_ra > 0) {
                        log_warning("%s: IPv6AcceptRA= is enabled by the .network file but IPv6 link local addressing is disabled. "
                                    "Disabling IPv6AcceptRA=.", network->filename);
                        network->ipv6_accept_ra = false;
                }

                if (FLAGS_SET(network->dhcp, ADDRESS_FAMILY_IPV6)) {
                        log_warning("%s: DHCPv6 client is enabled by the .network file but IPv6 link local addressing is disabled. "
                                    "Disabling DHCPv6 client.", network->filename);
                        SET_FLAG(network->dhcp, ADDRESS_FAMILY_IPV6, false);
                }

                if (network->router_prefix_delegation != RADV_PREFIX_DELEGATION_NONE) {
                        log_warning("%s: IPv6PrefixDelegation= is enabled but IPv6 link local addressing is disabled. "
                                    "Disabling IPv6PrefixDelegation=.", network->filename);
                        network->router_prefix_delegation = RADV_PREFIX_DELEGATION_NONE;
                }
        }

        if (FLAGS_SET(network->link_local, ADDRESS_FAMILY_FALLBACK_IPV4) &&
            !FLAGS_SET(network->dhcp, ADDRESS_FAMILY_IPV4)) {
                log_warning("%s: fallback assignment of IPv4 link local address is enabled but DHCPv4 is disabled. "
                            "Disabling the fallback assignment.", network->filename);
                SET_FLAG(network->link_local, ADDRESS_FAMILY_FALLBACK_IPV4, false);
        }

        if (network->ipv6_accept_ra < 0 && network->bridge)
                network->ipv6_accept_ra = false;

        /* IPMasquerade=yes implies IPForward=yes */
        if (network->ip_masquerade)
                network->ip_forward |= ADDRESS_FAMILY_IPV4;

        if (network->mtu > 0 && network->dhcp_use_mtu) {
                log_warning("%s: MTUBytes= in [Link] section and UseMTU= in [DHCP] section are set. "
                            "Disabling UseMTU=.", network->filename);
                network->dhcp_use_mtu = false;
        }

        if (network->dhcp_use_gateway < 0)
                network->dhcp_use_gateway = network->dhcp_use_routes;

        if (network->dhcp_critical >= 0) {
                if (network->keep_configuration >= 0)
                        log_warning("%s: Both KeepConfiguration= and deprecated CriticalConnection= are set. "
                                    "Ignoring CriticalConnection=.", network->filename);
                else if (network->dhcp_critical)
                        /* CriticalConnection=yes also preserve foreign static configurations. */
                        network->keep_configuration = KEEP_CONFIGURATION_YES;
                else
                        network->keep_configuration = KEEP_CONFIGURATION_NO;
        }

        if (!strv_isempty(network->bind_carrier)) {
                if (!IN_SET(network->activation_policy, _ACTIVATION_POLICY_INVALID, ACTIVATION_POLICY_BOUND))
                        log_warning("%s: ActivationPolicy=bound is required with BindCarrier=. "
                                    "Setting ActivationPolicy=bound.", network->filename);
                network->activation_policy = ACTIVATION_POLICY_BOUND;
        } else if (network->activation_policy == ACTIVATION_POLICY_BOUND) {
                log_warning("%s: ActivationPolicy=bound requires BindCarrier=. "
                            "Ignoring ActivationPolicy=bound.", network->filename);
                network->activation_policy = ACTIVATION_POLICY_UP;
        }

        if (network->activation_policy == _ACTIVATION_POLICY_INVALID)
                network->activation_policy = ACTIVATION_POLICY_UP;

        if (network->activation_policy == ACTIVATION_POLICY_ALWAYS_UP) {
                if (network->ignore_carrier_loss == false)
                        log_warning("%s: IgnoreCarrierLoss=false conflicts with ActivationPolicy=always-up. "
                                    "Setting IgnoreCarrierLoss=true.", network->filename);
                network->ignore_carrier_loss = true;
        }

        if (network->ignore_carrier_loss < 0)
                network->ignore_carrier_loss = network->configure_without_carrier;

<<<<<<< HEAD
=======
        if (IN_SET(network->activation_policy, ACTIVATION_POLICY_DOWN, ACTIVATION_POLICY_ALWAYS_DOWN, ACTIVATION_POLICY_MANUAL)) {
                if (network->required_for_online < 0 ||
                    (network->required_for_online == true && network->activation_policy == ACTIVATION_POLICY_ALWAYS_DOWN)) {
                        log_debug("%s: Setting RequiredForOnline=no because ActivationPolicy=%s.", network->filename,
                                  activation_policy_to_string(network->activation_policy));
                        network->required_for_online = false;
                } else if (network->required_for_online == true)
                        log_warning("%s: RequiredForOnline=yes and ActivationPolicy=%s, "
                                    "this may cause a delay at boot.", network->filename,
                                    activation_policy_to_string(network->activation_policy));
        }

        if (network->required_for_online < 0)
                network->required_for_online = true;

>>>>>>> d9e9f030
        if (network->keep_configuration < 0)
                network->keep_configuration = KEEP_CONFIGURATION_NO;

        LIST_FOREACH_SAFE(addresses, address, address_next, network->static_addresses)
                if (address_section_verify(address) < 0)
                        address_free(address);

        LIST_FOREACH_SAFE(routes, route, route_next, network->static_routes)
                if (route_section_verify(route, network) < 0)
                        route_free(route);

        LIST_FOREACH_SAFE(nexthops, nexthop, nextnop_next, network->static_nexthops)
                if (nexthop_section_verify(nexthop) < 0)
                        nexthop_free(nexthop);

        LIST_FOREACH_SAFE(static_fdb_entries, fdb, fdb_next, network->static_fdb_entries)
                if (section_is_invalid(fdb->section))
                        fdb_entry_free(fdb);

        LIST_FOREACH_SAFE(neighbors, neighbor, neighbor_next, network->neighbors)
                if (neighbor_section_verify(neighbor) < 0)
                        neighbor_free(neighbor);

        LIST_FOREACH_SAFE(labels, label, label_next, network->address_labels)
                if (section_is_invalid(label->section))
                        address_label_free(label);

        LIST_FOREACH_SAFE(prefixes, prefix, prefix_next, network->static_prefixes)
                if (section_is_invalid(prefix->section))
                        prefix_free(prefix);

        LIST_FOREACH_SAFE(route_prefixes, route_prefix, route_prefix_next, network->static_route_prefixes)
                if (section_is_invalid(route_prefix->section))
                        route_prefix_free(route_prefix);

        LIST_FOREACH_SAFE(rules, rule, rule_next, network->rules)
                if (routing_policy_rule_section_verify(rule) < 0)
                        routing_policy_rule_free(rule);

        bool has_root = false, has_clsact = false;
        ORDERED_HASHMAP_FOREACH(tc, network->tc_by_section, i)
                if (traffic_control_section_verify(tc, &has_root, &has_clsact) < 0)
                        traffic_control_free(tc);

        ORDERED_HASHMAP_FOREACH(sr_iov, network->sr_iov_by_section, i)
                if (sr_iov_section_verify(sr_iov) < 0)
                        sr_iov_free(sr_iov);

        return 0;
}

int network_load_one(Manager *manager, OrderedHashmap **networks, const char *filename) {
        _cleanup_free_ char *fname = NULL, *name = NULL;
        _cleanup_(network_unrefp) Network *network = NULL;
        _cleanup_fclose_ FILE *file = NULL;
        const char *dropin_dirname;
        char *d;
        int r;

        assert(manager);
        assert(filename);

        file = fopen(filename, "re");
        if (!file) {
                if (errno == ENOENT)
                        return 0;

                return -errno;
        }

        if (null_or_empty_fd(fileno(file))) {
                log_debug("Skipping empty file: %s", filename);
                return 0;
        }

        fname = strdup(filename);
        if (!fname)
                return log_oom();

        name = strdup(basename(filename));
        if (!name)
                return log_oom();

        d = strrchr(name, '.');
        if (!d)
                return -EINVAL;

        *d = '\0';

        dropin_dirname = strjoina(name, ".network.d");

        network = new(Network, 1);
        if (!network)
                return log_oom();

        *network = (Network) {
                .filename = TAKE_PTR(fname),
                .name = TAKE_PTR(name),

                .manager = manager,
                .n_ref = 1,

                .required_for_online = -1,
                .required_operstate_for_online = LINK_OPERSTATE_RANGE_DEFAULT,
                .activation_policy = _ACTIVATION_POLICY_INVALID,
                .dhcp = ADDRESS_FAMILY_NO,
                .dhcp_critical = -1,
                .dhcp_use_ntp = true,
                .dhcp_use_sip = true,
                .dhcp_use_dns = true,
                .dhcp_use_hostname = true,
                .dhcp_use_routes = true,
                .dhcp_use_gateway = -1,
                /* NOTE: this var might be overwritten by network_apply_anonymize_if_set */
                .dhcp_send_hostname = true,
                .dhcp_send_release = true,
                .dhcp_use_domains = DHCP_USE_DOMAINS_YES,
                /* To enable/disable RFC7844 Anonymity Profiles */
                .dhcp_anonymize = false,
                .dhcp_route_metric = DHCP_ROUTE_METRIC,
                /* NOTE: this var might be overwritten by network_apply_anonymize_if_set */
                .dhcp_client_identifier = DHCP_CLIENT_ID_DUID,
                .dhcp_route_table = RT_TABLE_MAIN,
                .dhcp_route_table_set = false,
                /* NOTE: from man: UseMTU=... Defaults to false*/
                .dhcp_use_mtu = false,
                /* NOTE: from man: UseTimezone=... Defaults to "no".*/
                .dhcp_use_timezone = false,
                .rapid_commit = true,

                .dhcp6_route_metric = DHCP_ROUTE_METRIC,
                .dhcp6_use_ntp = true,
                .dhcp6_use_dns = true,

                .dhcp6_pd_subnet_id = -1,
                .dhcp6_pd_assign = true,

                .dhcp_server_emit[SD_DHCP_LEASE_DNS].emit = true,
                .dhcp_server_emit[SD_DHCP_LEASE_NTP].emit = true,
                .dhcp_server_emit[SD_DHCP_LEASE_SIP].emit = true,

                .dhcp_server_emit_router = true,
                .dhcp_server_emit_timezone = true,

                .router_emit_dns = true,
                .router_emit_domains = true,

                .use_bpdu = -1,
                .hairpin = -1,
                .fast_leave = -1,
                .allow_port_to_be_root = -1,
                .unicast_flood = -1,
                .multicast_flood = -1,
                .multicast_to_unicast = -1,
                .neighbor_suppression = -1,
                .learning = -1,
                .bridge_proxy_arp = -1,
                .bridge_proxy_arp_wifi = -1,
                .priority = LINK_BRIDGE_PORT_PRIORITY_INVALID,
                .multicast_router = _MULTICAST_ROUTER_INVALID,

                .lldp_mode = LLDP_MODE_ROUTERS_ONLY,

                .dns_default_route = -1,
                .llmnr = RESOLVE_SUPPORT_YES,
                .mdns = RESOLVE_SUPPORT_NO,
                .dnssec_mode = _DNSSEC_MODE_INVALID,
                .dns_over_tls_mode = _DNS_OVER_TLS_MODE_INVALID,

                /* If LinkLocalAddressing= is not set, then set to ADDRESS_FAMILY_IPV6 later. */
                .link_local = _ADDRESS_FAMILY_INVALID,
                .ipv6ll_address_gen_mode = _IPV6_LINK_LOCAL_ADDRESS_GEN_MODE_INVALID,

                .ipv4_accept_local = -1,

                .ipv6_privacy_extensions = IPV6_PRIVACY_EXTENSIONS_NO,
                .ipv6_accept_ra = -1,
                .ipv6_dad_transmits = -1,
                .ipv6_hop_limit = -1,
                .ipv6_proxy_ndp = -1,
                .duid.type = _DUID_TYPE_INVALID,
                .proxy_arp = -1,
                .arp = -1,
                .multicast = -1,
                .allmulticast = -1,
                .ipv6_accept_ra_use_dns = true,
                .ipv6_accept_ra_use_domains = DHCP_USE_DOMAINS_YES,
                .ipv6_accept_ra_use_autonomous_prefix = true,
                .ipv6_accept_ra_use_onlink_prefix = true,
                .ipv6_accept_ra_route_table = RT_TABLE_MAIN,
                .ipv6_accept_ra_route_table_set = false,
                .ipv6_accept_ra_start_dhcp6_client = true,

                .configure_without_carrier = false,
                .ignore_carrier_loss = -1,
                .keep_configuration = _KEEP_CONFIGURATION_INVALID,
                .can_triple_sampling = -1,
                .can_termination = -1,
                .can_listen_only = -1,
                .can_fd_mode = -1,
                .can_non_iso = -1,
                .ip_service_type = -1,
        };

        r = config_parse_many(
                        filename, NETWORK_DIRS, dropin_dirname,
                        "Match\0"
                        "Link\0"
                        "SR-IOV\0"
                        "Network\0"
                        "Address\0"
                        "Neighbor\0"
                        "IPv6AddressLabel\0"
                        "RoutingPolicyRule\0"
                        "Route\0"
                        "NextHop\0"
                        "DHCP\0" /* compat */
                        "DHCPv4\0"
                        "DHCPv6\0"
                        "DHCPv6PrefixDelegation\0"
                        "DHCPServer\0"
                        "IPv6AcceptRA\0"
                        "IPv6NDPProxyAddress\0"
                        "Bridge\0"
                        "BridgeFDB\0"
                        "BridgeVLAN\0"
                        "IPv6PrefixDelegation\0"
                        "IPv6Prefix\0"
                        "IPv6RoutePrefix\0"
                        "LLDP\0"
                        "TrafficControlQueueingDiscipline\0"
                        "CAN\0"
                        "QDisc\0"
                        "BFIFO\0"
                        "CAKE\0"
                        "ControlledDelay\0"
                        "DeficitRoundRobinScheduler\0"
                        "DeficitRoundRobinSchedulerClass\0"
                        "EnhancedTransmissionSelection\0"
                        "FairQueueing\0"
                        "FairQueueingControlledDelay\0"
                        "GenericRandomEarlyDetection\0"
                        "HeavyHitterFilter\0"
                        "HierarchyTokenBucket\0"
                        "HierarchyTokenBucketClass\0"
                        "NetworkEmulator\0"
                        "PFIFO\0"
                        "PFIFOFast\0"
                        "PFIFOHeadDrop\0"
                        "PIE\0"
                        "QuickFairQueueing\0"
                        "QuickFairQueueingClass\0"
                        "StochasticFairBlue\0"
                        "StochasticFairnessQueueing\0"
                        "TokenBucketFilter\0"
                        "TrivialLinkEqualizer\0",
                        config_item_perf_lookup, network_network_gperf_lookup,
                        CONFIG_PARSE_WARN,
                        network,
                        &network->timestamp);
        if (r < 0)
                return r;

        network_apply_anonymize_if_set(network);

        r = network_add_ipv4ll_route(network);
        if (r < 0)
                log_warning_errno(r, "%s: Failed to add IPv4LL route, ignoring: %m", network->filename);

        r = network_add_default_route_on_device(network);
        if (r < 0)
                log_warning_errno(r, "%s: Failed to add default route on device, ignoring: %m",
                                  network->filename);

        if (network_verify(network) < 0)
                /* Ignore .network files that do not match the conditions. */
                return 0;

        r = ordered_hashmap_ensure_allocated(networks, &string_hash_ops);
        if (r < 0)
                return r;

        r = ordered_hashmap_put(*networks, network->name, network);
        if (r < 0)
                return r;

        network = NULL;
        return 0;
}

int network_load(Manager *manager, OrderedHashmap **networks) {
        _cleanup_strv_free_ char **files = NULL;
        char **f;
        int r;

        assert(manager);

        ordered_hashmap_clear_with_destructor(*networks, network_unref);

        r = conf_files_list_strv(&files, ".network", NULL, 0, NETWORK_DIRS);
        if (r < 0)
                return log_error_errno(r, "Failed to enumerate network files: %m");

        STRV_FOREACH(f, files) {
                r = network_load_one(manager, networks, *f);
                if (r < 0)
                        log_error_errno(r, "Failed to load %s, ignoring: %m", *f);
        }

        return 0;
}

int network_reload(Manager *manager) {
        OrderedHashmap *new_networks = NULL;
        Network *n, *old;
        Iterator i;
        int r;

        assert(manager);

        r = network_load(manager, &new_networks);
        if (r < 0)
                goto failure;

        ORDERED_HASHMAP_FOREACH(n, new_networks, i) {
                r = network_get_by_name(manager, n->name, &old);
                if (r < 0)
                        continue; /* The .network file is new. */

                if (n->timestamp != old->timestamp)
                        continue; /* The .network file is modified. */

                if (!streq(n->filename, old->filename))
                        continue;

                r = ordered_hashmap_replace(new_networks, old->name, old);
                if (r < 0)
                        goto failure;

                network_ref(old);
                network_unref(n);
        }

        ordered_hashmap_free_with_destructor(manager->networks, network_unref);
        manager->networks = new_networks;

        return 0;

failure:
        ordered_hashmap_free_with_destructor(new_networks, network_unref);

        return r;
}

static Network *network_free(Network *network) {
        IPv6ProxyNDPAddress *ipv6_proxy_ndp_address;
        RoutePrefix *route_prefix;
        RoutingPolicyRule *rule;
        AddressLabel *label;
        FdbEntry *fdb_entry;
        Neighbor *neighbor;
        Address *address;
        NextHop *nexthop;
        Prefix *prefix;
        Route *route;

        if (!network)
                return NULL;

        free(network->filename);

        set_free_free(network->match_mac);
        set_free_free(network->match_permanent_mac);
        strv_free(network->match_path);
        strv_free(network->match_driver);
        strv_free(network->match_type);
        strv_free(network->match_name);
        strv_free(network->match_property);
        strv_free(network->match_wlan_iftype);
        strv_free(network->match_ssid);
        set_free_free(network->match_bssid);
        condition_free_list(network->conditions);

        free(network->description);
        free(network->dhcp_vendor_class_identifier);
        free(network->dhcp_mudurl);
        strv_free(network->dhcp_user_class);
        free(network->dhcp_hostname);
        set_free(network->dhcp_deny_listed_ip);
        set_free(network->dhcp_allow_listed_ip);
        set_free(network->dhcp_request_options);
        set_free(network->dhcp6_request_options);
        free(network->mac);
        free(network->dhcp6_mudurl);
        strv_free(network->dhcp6_user_class);
        strv_free(network->dhcp6_vendor_class);

        if (network->dhcp_acd)
                sd_ipv4acd_unref(network->dhcp_acd);

        strv_free(network->ntp);
        for (unsigned i = 0; i < network->n_dns; i++)
                in_addr_full_free(network->dns[i]);
        free(network->dns);
        ordered_set_free_free(network->search_domains);
        ordered_set_free_free(network->route_domains);
        strv_free(network->bind_carrier);

        ordered_set_free_free(network->router_search_domains);
        free(network->router_dns);
        set_free_free(network->ndisc_deny_listed_prefix);

        free(network->bridge_name);
        free(network->bond_name);
        free(network->vrf_name);
        hashmap_free_free_key(network->stacked_netdev_names);
        netdev_unref(network->bridge);
        netdev_unref(network->bond);
        netdev_unref(network->vrf);
        hashmap_free_with_destructor(network->stacked_netdevs, netdev_unref);

        while ((route = network->static_routes))
                route_free(route);

        while ((nexthop = network->static_nexthops))
                nexthop_free(nexthop);

        while ((address = network->static_addresses))
                address_free(address);

        while ((fdb_entry = network->static_fdb_entries))
                fdb_entry_free(fdb_entry);

        while ((ipv6_proxy_ndp_address = network->ipv6_proxy_ndp_addresses))
                ipv6_proxy_ndp_address_free(ipv6_proxy_ndp_address);

        while ((neighbor = network->neighbors))
                neighbor_free(neighbor);

        while ((label = network->address_labels))
                address_label_free(label);

        while ((prefix = network->static_prefixes))
                prefix_free(prefix);

        while ((route_prefix = network->static_route_prefixes))
                route_prefix_free(route_prefix);

        while ((rule = network->rules))
                routing_policy_rule_free(rule);

        hashmap_free(network->addresses_by_section);
        hashmap_free(network->routes_by_section);
        hashmap_free(network->nexthops_by_section);
        hashmap_free(network->fdb_entries_by_section);
        hashmap_free(network->neighbors_by_section);
        hashmap_free(network->address_labels_by_section);
        hashmap_free(network->prefixes_by_section);
        hashmap_free(network->route_prefixes_by_section);
        hashmap_free(network->rules_by_section);
        ordered_hashmap_free_with_destructor(network->sr_iov_by_section, sr_iov_free);
        ordered_hashmap_free_with_destructor(network->tc_by_section, traffic_control_free);

        if (network->manager &&
            network->manager->duids_requesting_uuid)
                set_remove(network->manager->duids_requesting_uuid, &network->duid);

        free(network->name);

        free(network->dhcp_server_timezone);

        for (sd_dhcp_lease_server_type t = 0; t < _SD_DHCP_LEASE_SERVER_TYPE_MAX; t++)
                free(network->dhcp_server_emit[t].addresses);

        set_free_free(network->dnssec_negative_trust_anchors);

        free(network->lldp_mud);

        ordered_hashmap_free(network->dhcp_client_send_options);
        ordered_hashmap_free(network->dhcp_client_send_vendor_options);
        ordered_hashmap_free(network->dhcp_server_send_options);
        ordered_hashmap_free(network->dhcp_server_send_vendor_options);
        ordered_set_free(network->ipv6_tokens);
        ordered_hashmap_free(network->dhcp6_client_send_options);
        ordered_hashmap_free(network->dhcp6_client_send_vendor_options);

        return mfree(network);
}

DEFINE_TRIVIAL_REF_UNREF_FUNC(Network, network, network_free);

int network_get_by_name(Manager *manager, const char *name, Network **ret) {
        Network *network;

        assert(manager);
        assert(name);
        assert(ret);

        network = ordered_hashmap_get(manager->networks, name);
        if (!network)
                return -ENOENT;

        *ret = network;

        return 0;
}

int network_get(Manager *manager, unsigned short iftype, sd_device *device,
                const char *ifname, char * const *alternative_names, const char *driver,
                const struct ether_addr *mac, const struct ether_addr *permanent_mac,
                enum nl80211_iftype wlan_iftype, const char *ssid, const struct ether_addr *bssid,
                Network **ret) {
        Network *network;
        Iterator i;

        assert(manager);
        assert(ret);

        ORDERED_HASHMAP_FOREACH(network, manager->networks, i)
                if (net_match_config(network->match_mac, network->match_permanent_mac,
                                     network->match_path, network->match_driver,
                                     network->match_type, network->match_name, network->match_property,
                                     network->match_wlan_iftype, network->match_ssid, network->match_bssid,
                                     device, mac, permanent_mac, driver, iftype,
                                     ifname, alternative_names, wlan_iftype, ssid, bssid)) {
                        if (network->match_name && device) {
                                const char *attr;
                                uint8_t name_assign_type = NET_NAME_UNKNOWN;

                                if (sd_device_get_sysattr_value(device, "name_assign_type", &attr) >= 0)
                                        (void) safe_atou8(attr, &name_assign_type);

                                if (name_assign_type == NET_NAME_ENUM)
                                        log_warning("%s: found matching network '%s', based on potentially unpredictable ifname",
                                                    ifname, network->filename);
                                else
                                        log_debug("%s: found matching network '%s'", ifname, network->filename);
                        } else
                                log_debug("%s: found matching network '%s'", ifname, network->filename);

                        *ret = network;
                        return 0;
                }

        *ret = NULL;

        return -ENOENT;
}

int network_apply(Network *network, Link *link) {
        assert(network);
        assert(link);

        link->network = network_ref(network);

        if (network->n_dns > 0 ||
            !strv_isempty(network->ntp) ||
            !ordered_set_isempty(network->search_domains) ||
            !ordered_set_isempty(network->route_domains))
                link_dirty(link);

        return 0;
}

bool network_has_static_ipv6_configurations(Network *network) {
        Address *address;
        Route *route;
        FdbEntry *fdb;
        Neighbor *neighbor;

        assert(network);

        LIST_FOREACH(addresses, address, network->static_addresses)
                if (address->family == AF_INET6)
                        return true;

        LIST_FOREACH(routes, route, network->static_routes)
                if (route->family == AF_INET6)
                        return true;

        LIST_FOREACH(static_fdb_entries, fdb, network->static_fdb_entries)
                if (fdb->family == AF_INET6)
                        return true;

        LIST_FOREACH(neighbors, neighbor, network->neighbors)
                if (neighbor->family == AF_INET6)
                        return true;

        if (!LIST_IS_EMPTY(network->address_labels))
                return true;

        if (!LIST_IS_EMPTY(network->static_prefixes))
                return true;

        return false;
}

int config_parse_stacked_netdev(const char *unit,
                const char *filename,
                unsigned line,
                const char *section,
                unsigned section_line,
                const char *lvalue,
                int ltype,
                const char *rvalue,
                void *data,
                void *userdata) {
        _cleanup_free_ char *name = NULL;
        NetDevKind kind = ltype;
        Hashmap **h = data;
        int r;

        assert(filename);
        assert(lvalue);
        assert(rvalue);
        assert(data);
        assert(IN_SET(kind,
                      NETDEV_KIND_VLAN, NETDEV_KIND_MACVLAN, NETDEV_KIND_MACVTAP,
                      NETDEV_KIND_IPVLAN, NETDEV_KIND_IPVTAP, NETDEV_KIND_VXLAN,
                      NETDEV_KIND_L2TP, NETDEV_KIND_MACSEC, _NETDEV_KIND_TUNNEL,
                      NETDEV_KIND_XFRM));

        if (!ifname_valid(rvalue)) {
                log_syntax(unit, LOG_WARNING, filename, line, 0,
                           "Invalid netdev name in %s=, ignoring assignment: %s", lvalue, rvalue);
                return 0;
        }

        name = strdup(rvalue);
        if (!name)
                return log_oom();

        r = hashmap_ensure_allocated(h, &string_hash_ops);
        if (r < 0)
                return log_oom();

        r = hashmap_put(*h, name, INT_TO_PTR(kind));
        if (r < 0)
                log_syntax(unit, LOG_WARNING, filename, line, r,
                           "Cannot add NetDev '%s' to network, ignoring assignment: %m", name);
        else if (r == 0)
                log_syntax(unit, LOG_DEBUG, filename, line, r,
                           "NetDev '%s' specified twice, ignoring.", name);
        else
                name = NULL;

        return 0;
}

int config_parse_domains(
                const char *unit,
                const char *filename,
                unsigned line,
                const char *section,
                unsigned section_line,
                const char *lvalue,
                int ltype,
                const char *rvalue,
                void *data,
                void *userdata) {

        Network *n = data;
        int r;

        assert(n);
        assert(lvalue);
        assert(rvalue);

        if (isempty(rvalue)) {
                n->search_domains = ordered_set_free_free(n->search_domains);
                n->route_domains = ordered_set_free_free(n->route_domains);
                return 0;
        }

        for (const char *p = rvalue;;) {
                _cleanup_free_ char *w = NULL, *normalized = NULL;
                const char *domain;
                bool is_route;

                r = extract_first_word(&p, &w, NULL, 0);
                if (r == -ENOMEM)
                        return log_oom();
                if (r < 0) {
                        log_syntax(unit, LOG_WARNING, filename, line, r,
                                   "Failed to extract search or route domain, ignoring: %s", rvalue);
                        return 0;
                }
                if (r == 0)
                        return 0;

                is_route = w[0] == '~';
                domain = is_route ? w + 1 : w;

                if (dns_name_is_root(domain) || streq(domain, "*")) {
                        /* If the root domain appears as is, or the special token "*" is found, we'll
                         * consider this as routing domain, unconditionally. */
                        is_route = true;
                        domain = "."; /* make sure we don't allow empty strings, thus write the root
                                       * domain as "." */
                } else {
                        r = dns_name_normalize(domain, 0, &normalized);
                        if (r < 0) {
                                log_syntax(unit, LOG_WARNING, filename, line, r,
                                           "'%s' is not a valid domain name, ignoring.", domain);
                                continue;
                        }

                        domain = normalized;

                        if (is_localhost(domain)) {
                                log_syntax(unit, LOG_WARNING, filename, line, 0,
                                           "'localhost' domain may not be configured as search or route domain, ignoring assignment: %s",
                                           domain);
                                continue;
                        }
                }

                OrderedSet **set = is_route ? &n->route_domains : &n->search_domains;
                r = ordered_set_ensure_allocated(set, &string_hash_ops);
                if (r < 0)
                        return log_oom();

                r = ordered_set_put_strdup(*set, domain);
                if (r < 0)
                        return log_oom();
        }
}

int config_parse_ipv6token(
                const char* unit,
                const char *filename,
                unsigned line,
                const char *section,
                unsigned section_line,
                const char *lvalue,
                int ltype,
                const char *rvalue,
                void *data,
                void *userdata) {

        union in_addr_union buffer;
        struct in6_addr *token = data;
        int r;

        assert(filename);
        assert(lvalue);
        assert(rvalue);
        assert(token);

        r = in_addr_from_string(AF_INET6, rvalue, &buffer);
        if (r < 0) {
                log_syntax(unit, LOG_WARNING, filename, line, r,
                           "Failed to parse IPv6 token, ignoring: %s", rvalue);
                return 0;
        }

        if (in_addr_is_null(AF_INET6, &buffer)) {
                log_syntax(unit, LOG_WARNING, filename, line, 0,
                           "IPv6 token cannot be the ANY address, ignoring: %s", rvalue);
                return 0;
        }

        if ((buffer.in6.s6_addr32[0] | buffer.in6.s6_addr32[1]) != 0) {
                log_syntax(unit, LOG_WARNING, filename, line, 0,
                           "IPv6 token cannot be longer than 64 bits, ignoring: %s", rvalue);
                return 0;
        }

        *token = buffer.in6;

        return 0;
}

static const char* const ipv6_privacy_extensions_table[_IPV6_PRIVACY_EXTENSIONS_MAX] = {
        [IPV6_PRIVACY_EXTENSIONS_NO] = "no",
        [IPV6_PRIVACY_EXTENSIONS_PREFER_PUBLIC] = "prefer-public",
        [IPV6_PRIVACY_EXTENSIONS_YES] = "yes",
};

DEFINE_STRING_TABLE_LOOKUP_WITH_BOOLEAN(ipv6_privacy_extensions, IPv6PrivacyExtensions,
                                        IPV6_PRIVACY_EXTENSIONS_YES);

int config_parse_ipv6_privacy_extensions(
                const char* unit,
                const char *filename,
                unsigned line,
                const char *section,
                unsigned section_line,
                const char *lvalue,
                int ltype,
                const char *rvalue,
                void *data,
                void *userdata) {

        IPv6PrivacyExtensions s, *ipv6_privacy_extensions = data;

        assert(filename);
        assert(lvalue);
        assert(rvalue);
        assert(ipv6_privacy_extensions);

        s = ipv6_privacy_extensions_from_string(rvalue);
        if (s < 0) {
                if (streq(rvalue, "kernel"))
                        s = _IPV6_PRIVACY_EXTENSIONS_INVALID;
                else {
                        log_syntax(unit, LOG_WARNING, filename, line, 0,
                                   "Failed to parse IPv6 privacy extensions option, ignoring: %s", rvalue);
                        return 0;
                }
        }

        *ipv6_privacy_extensions = s;

        return 0;
}

int config_parse_hostname(
                const char *unit,
                const char *filename,
                unsigned line,
                const char *section,
                unsigned section_line,
                const char *lvalue,
                int ltype,
                const char *rvalue,
                void *data,
                void *userdata) {

        _cleanup_free_ char *hn = NULL;
        char **hostname = data;
        int r;

        assert(filename);
        assert(lvalue);
        assert(rvalue);

        r = config_parse_string(unit, filename, line, section, section_line, lvalue, ltype, rvalue, &hn, userdata);
        if (r < 0)
                return r;

        if (!hostname_is_valid(hn, false)) {
                log_syntax(unit, LOG_WARNING, filename, line, 0,
                           "Hostname is not valid, ignoring assignment: %s", rvalue);
                return 0;
        }

        r = dns_name_is_valid(hn);
        if (r < 0) {
                log_syntax(unit, LOG_WARNING, filename, line, r,
                           "Failed to check validity of hostname '%s', ignoring assignment: %m", rvalue);
                return 0;
        }
        if (r == 0) {
                log_syntax(unit, LOG_WARNING, filename, line, 0,
                           "Hostname is not a valid DNS domain name, ignoring assignment: %s", rvalue);
                return 0;
        }

        return free_and_replace(*hostname, hn);
}

int config_parse_timezone(
                const char *unit,
                const char *filename,
                unsigned line,
                const char *section,
                unsigned section_line,
                const char *lvalue,
                int ltype,
                const char *rvalue,
                void *data,
                void *userdata) {

        _cleanup_free_ char *tz = NULL;
        char **datap = data;
        int r;

        assert(filename);
        assert(lvalue);
        assert(rvalue);

        r = config_parse_string(unit, filename, line, section, section_line, lvalue, ltype, rvalue, &tz, userdata);
        if (r < 0)
                return r;

        if (!timezone_is_valid(tz, LOG_WARNING)) {
                log_syntax(unit, LOG_WARNING, filename, line, 0,
                           "Timezone is not valid, ignoring assignment: %s", rvalue);
                return 0;
        }

        return free_and_replace(*datap, tz);
}

int config_parse_dns(
                const char *unit,
                const char *filename,
                unsigned line,
                const char *section,
                unsigned section_line,
                const char *lvalue,
                int ltype,
                const char *rvalue,
                void *data,
                void *userdata) {

        Network *n = userdata;
        int r;

        assert(filename);
        assert(lvalue);
        assert(rvalue);

        if (isempty(rvalue)) {
                for (unsigned i = 0; i < n->n_dns; i++)
                        in_addr_full_free(n->dns[i]);
                n->dns = mfree(n->dns);
                n->n_dns = 0;
                return 0;
        }

        for (const char *p = rvalue;;) {
                _cleanup_(in_addr_full_freep) struct in_addr_full *dns = NULL;
                _cleanup_free_ char *w = NULL;
                struct in_addr_full **m;

                r = extract_first_word(&p, &w, NULL, 0);
                if (r == -ENOMEM)
                        return log_oom();
                if (r < 0) {
                        log_syntax(unit, LOG_WARNING, filename, line, r,
                                   "Invalid syntax, ignoring: %s", rvalue);
                        return 0;
                }
                if (r == 0)
                        return 0;

                r = in_addr_full_new_from_string(w, &dns);
                if (r < 0) {
                        log_syntax(unit, LOG_WARNING, filename, line, r,
                                   "Failed to parse dns server address, ignoring: %s", w);
                        continue;
                }

                if (IN_SET(dns->port, 53, 853))
                        dns->port = 0;

                m = reallocarray(n->dns, n->n_dns + 1, sizeof(struct in_addr_full*));
                if (!m)
                        return log_oom();

                m[n->n_dns++] = TAKE_PTR(dns);
                n->dns = m;
        }
}

int config_parse_dnssec_negative_trust_anchors(
                const char *unit,
                const char *filename,
                unsigned line,
                const char *section,
                unsigned section_line,
                const char *lvalue,
                int ltype,
                const char *rvalue,
                void *data,
                void *userdata) {

        Network *n = data;
        int r;

        assert(n);
        assert(lvalue);
        assert(rvalue);

        if (isempty(rvalue)) {
                n->dnssec_negative_trust_anchors = set_free_free(n->dnssec_negative_trust_anchors);
                return 0;
        }

        for (const char *p = rvalue;;) {
                _cleanup_free_ char *w = NULL;

                r = extract_first_word(&p, &w, NULL, 0);
                if (r == -ENOMEM)
                        return log_oom();
                if (r < 0) {
                        log_syntax(unit, LOG_WARNING, filename, line, r,
                                   "Failed to extract negative trust anchor domain, ignoring: %s", rvalue);
                        return 0;
                }
                if (r == 0)
                        return 0;

                r = dns_name_is_valid(w);
                if (r <= 0) {
                        log_syntax(unit, LOG_WARNING, filename, line, r,
                                   "%s is not a valid domain name, ignoring.", w);
                        continue;
                }

                r = set_ensure_consume(&n->dnssec_negative_trust_anchors, &dns_name_hash_ops, TAKE_PTR(w));
                if (r < 0)
                        return log_oom();
        }
}

int config_parse_ntp(
                const char *unit,
                const char *filename,
                unsigned line,
                const char *section,
                unsigned section_line,
                const char *lvalue,
                int ltype,
                const char *rvalue,
                void *data,
                void *userdata) {

        char ***l = data;
        int r;

        assert(l);
        assert(lvalue);
        assert(rvalue);

        if (isempty(rvalue)) {
                *l = strv_free(*l);
                return 0;
        }

        for (const char *p = rvalue;;) {
                _cleanup_free_ char *w = NULL;

                r = extract_first_word(&p, &w, NULL, 0);
                if (r == -ENOMEM)
                        return log_oom();
                if (r < 0) {
                        log_syntax(unit, LOG_WARNING, filename, line, r,
                                   "Failed to extract NTP server name, ignoring: %s", rvalue);
                        return 0;
                }
                if (r == 0)
                        return 0;

                r = dns_name_is_valid_or_address(w);
                if (r <= 0) {
                        log_syntax(unit, LOG_WARNING, filename, line, r,
                                   "%s is not a valid domain name or IP address, ignoring.", w);
                        continue;
                }

                if (strv_length(*l) > MAX_NTP_SERVERS) {
                        log_syntax(unit, LOG_WARNING, filename, line, 0,
                                   "More than %u NTP servers specified, ignoring \"%s\" and any subsequent entries.",
                                   MAX_NTP_SERVERS, w);
                        return 0;
                }

                r = strv_consume(l, TAKE_PTR(w));
                if (r < 0)
                        return log_oom();
        }
}

int config_parse_required_for_online(
                const char *unit,
                const char *filename,
                unsigned line,
                const char *section,
                unsigned section_line,
                const char *lvalue,
                int ltype,
                const char *rvalue,
                void *data,
                void *userdata) {

        Network *network = data;
        LinkOperationalStateRange range;
        bool required = true;
        int r;

        if (isempty(rvalue)) {
                network->required_for_online = -1;
                network->required_operstate_for_online = LINK_OPERSTATE_RANGE_DEFAULT;
                return 0;
        }

        r = parse_operational_state_range(rvalue, &range);
        if (r < 0) {
                r = parse_boolean(rvalue);
                if (r < 0) {
                        log_syntax(unit, LOG_WARNING, filename, line, r,
                                   "Failed to parse %s= setting, ignoring assignment: %s",
                                   lvalue, rvalue);
                        return 0;
                }

                required = r;
                range = LINK_OPERSTATE_RANGE_DEFAULT;
        }

        network->required_for_online = required;
        network->required_operstate_for_online = range;

        return 0;
}

DEFINE_CONFIG_PARSE_ENUM(config_parse_keep_configuration, keep_configuration, KeepConfiguration,
                         "Failed to parse KeepConfiguration= setting");

static const char* const keep_configuration_table[_KEEP_CONFIGURATION_MAX] = {
        [KEEP_CONFIGURATION_NO]           = "no",
        [KEEP_CONFIGURATION_DHCP_ON_STOP] = "dhcp-on-stop",
        [KEEP_CONFIGURATION_DHCP]         = "dhcp",
        [KEEP_CONFIGURATION_STATIC]       = "static",
        [KEEP_CONFIGURATION_YES]          = "yes",
};

DEFINE_STRING_TABLE_LOOKUP_WITH_BOOLEAN(keep_configuration, KeepConfiguration, KEEP_CONFIGURATION_YES);

static const char* const ipv6_link_local_address_gen_mode_table[_IPV6_LINK_LOCAL_ADDRESS_GEN_MODE_MAX] = {
        [IPV6_LINK_LOCAL_ADDRESSS_GEN_MODE_EUI64] = "eui64",
        [IPV6_LINK_LOCAL_ADDRESSS_GEN_MODE_NONE] = "none",
        [IPV6_LINK_LOCAL_ADDRESSS_GEN_MODE_STABLE_PRIVACY] = "stable-privacy",
        [IPV6_LINK_LOCAL_ADDRESSS_GEN_MODE_RANDOM] = "random",
};

DEFINE_STRING_TABLE_LOOKUP(ipv6_link_local_address_gen_mode, IPv6LinkLocalAddressGenMode);
DEFINE_CONFIG_PARSE_ENUM(config_parse_ipv6_link_local_address_gen_mode, ipv6_link_local_address_gen_mode, IPv6LinkLocalAddressGenMode, "Failed to parse IPv6 link local address generation mode");

static const char* const activation_policy_table[_ACTIVATION_POLICY_MAX] = {
        [ACTIVATION_POLICY_UP] =          "up",
        [ACTIVATION_POLICY_ALWAYS_UP] =   "always-up",
        [ACTIVATION_POLICY_MANUAL] =      "manual",
        [ACTIVATION_POLICY_ALWAYS_DOWN] = "always-down",
        [ACTIVATION_POLICY_DOWN] =        "down",
        [ACTIVATION_POLICY_BOUND] =       "bound",
};

DEFINE_STRING_TABLE_LOOKUP(activation_policy, ActivationPolicy);
DEFINE_CONFIG_PARSE_ENUM(config_parse_activation_policy, activation_policy, ActivationPolicy, "Failed to parse activation policy");<|MERGE_RESOLUTION|>--- conflicted
+++ resolved
@@ -309,8 +309,6 @@
         if (network->ignore_carrier_loss < 0)
                 network->ignore_carrier_loss = network->configure_without_carrier;
 
-<<<<<<< HEAD
-=======
         if (IN_SET(network->activation_policy, ACTIVATION_POLICY_DOWN, ACTIVATION_POLICY_ALWAYS_DOWN, ACTIVATION_POLICY_MANUAL)) {
                 if (network->required_for_online < 0 ||
                     (network->required_for_online == true && network->activation_policy == ACTIVATION_POLICY_ALWAYS_DOWN)) {
@@ -326,7 +324,6 @@
         if (network->required_for_online < 0)
                 network->required_for_online = true;
 
->>>>>>> d9e9f030
         if (network->keep_configuration < 0)
                 network->keep_configuration = KEEP_CONFIGURATION_NO;
 
