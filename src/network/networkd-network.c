/* SPDX-License-Identifier: LGPL-2.1+ */

#include <ctype.h>
#include <net/if.h>

#include "alloc-util.h"
#include "conf-files.h"
#include "conf-parser.h"
#include "dns-domain.h"
#include "fd-util.h"
#include "hostname-util.h"
#include "in-addr-util.h"
#include "missing_network.h"
#include "network-internal.h"
#include "networkd-manager.h"
#include "networkd-network.h"
#include "parse-util.h"
#include "set.h"
#include "socket-util.h"
#include "stat-util.h"
#include "string-table.h"
#include "string-util.h"
#include "strv.h"
#include "util.h"

/* Let's assume that anything above this number is a user misconfiguration. */
#define MAX_NTP_SERVERS 128

/* Set defaults following RFC7844 */
void network_apply_anonymize_if_set(Network *network) {
        if (!network->dhcp_anonymize)
                return;
        /* RFC7844 3.7
         SHOULD NOT send the Host Name option */
        network->dhcp_send_hostname = false;
        /* RFC7844 section 3.:
         MAY contain the Client Identifier option
         Section 3.5:
         clients MUST use client identifiers based solely
         on the link-layer address */
        /* NOTE: Using MAC, as it does not reveal extra information,
        * and some servers might not answer if this option is not sent */
        network->dhcp_client_identifier = DHCP_CLIENT_ID_MAC;
        /* RFC 7844 3.10:
         SHOULD NOT use the Vendor Class Identifier option */
        network->dhcp_vendor_class_identifier = mfree(network->dhcp_vendor_class_identifier);
        /* RFC7844 section 3.6.:
         The client intending to protect its privacy SHOULD only request a
         minimal number of options in the PRL and SHOULD also randomly shuffle
         the ordering of option codes in the PRL.  If this random ordering
         cannot be implemented, the client MAY order the option codes in the
         PRL by option code number (lowest to highest).
        */
        /* NOTE: dhcp_use_mtu is false by default,
        * though it was not initiallized to any value in network_load_one.
        * Maybe there should be another var called *send*?
        * (to use the MTU sent by the server but to do not send
        * the option in the PRL). */
        network->dhcp_use_mtu = false;
        /* NOTE: when Anonymize=yes, the PRL route options are sent by default,
         * but this is needed to use them. */
        network->dhcp_use_routes = true;
        /* RFC7844 section 3.6.
        * same comments as previous option */
        network->dhcp_use_timezone = false;
}

static int network_resolve_netdev_one(Network *network, const char *name, NetDevKind kind, NetDev **ret_netdev) {
        const char *kind_string;
        NetDev *netdev;
        int r;

        /* For test-networkd-conf, the check must be earlier than the assertions. */
        if (!name)
                return 0;

        assert(network);
        assert(network->manager);
        assert(network->filename);
        assert(ret_netdev);

        if (kind == _NETDEV_KIND_TUNNEL)
                kind_string = "tunnel";
        else {
                kind_string = netdev_kind_to_string(kind);
                if (!kind_string)
                        return log_error_errno(SYNTHETIC_ERRNO(EINVAL),
                                               "%s: Invalid NetDev kind of %s, ignoring assignment.",
                                               network->filename, name);
        }

        r = netdev_get(network->manager, name, &netdev);
        if (r < 0)
                return log_error_errno(r, "%s: %s NetDev could not be found, ignoring assignment.",
                                       network->filename, name);

        if (netdev->kind != kind && !(kind == _NETDEV_KIND_TUNNEL &&
                                      IN_SET(netdev->kind,
                                             NETDEV_KIND_IPIP,
                                             NETDEV_KIND_SIT,
                                             NETDEV_KIND_GRE,
                                             NETDEV_KIND_GRETAP,
                                             NETDEV_KIND_IP6GRE,
                                             NETDEV_KIND_IP6GRETAP,
                                             NETDEV_KIND_VTI,
                                             NETDEV_KIND_VTI6,
                                             NETDEV_KIND_IP6TNL,
                                             NETDEV_KIND_ERSPAN)))
                return log_error_errno(SYNTHETIC_ERRNO(EINVAL),
                                       "%s: NetDev %s is not a %s, ignoring assignment",
                                       network->filename, name, kind_string);

        *ret_netdev = netdev_ref(netdev);
        return 1;
}

static int network_resolve_stacked_netdevs(Network *network) {
        void *name, *kind;
        Iterator i;
        int r;

        assert(network);

        HASHMAP_FOREACH_KEY(kind, name, network->stacked_netdev_names, i) {
                _cleanup_(netdev_unrefp) NetDev *netdev = NULL;

                r = network_resolve_netdev_one(network, name, PTR_TO_INT(kind), &netdev);
                if (r <= 0)
                        continue;

                r = hashmap_ensure_allocated(&network->stacked_netdevs, &string_hash_ops);
                if (r < 0)
                        return log_oom();

                r = hashmap_put(network->stacked_netdevs, netdev->ifname, netdev);
                if (r < 0)
                        return log_error_errno(r, "%s: Failed to add NetDev '%s' to network: %m",
                                               network->filename, (const char *) name);

                netdev = NULL;
        }

        return 0;
}

static uint32_t network_get_stacked_netdevs_mtu(Network *network) {
        uint32_t mtu = 0;
        NetDev *dev;
        Iterator i;

        HASHMAP_FOREACH(dev, network->stacked_netdevs, i)
                if (dev->kind == NETDEV_KIND_VLAN && dev->mtu > 0)
                        /* See vlan_dev_change_mtu() in kernel.
                         * Note that the additional 4bytes may not be necessary for all devices. */
                        mtu = MAX(mtu, dev->mtu + 4);

                else if (dev->kind == NETDEV_KIND_MACVLAN && dev->mtu > mtu)
                        /* See macvlan_change_mtu() in kernel. */
                        mtu = dev->mtu;

        return mtu;
}

int network_verify(Network *network) {
        Address *address, *address_next;
        Route *route, *route_next;
        FdbEntry *fdb, *fdb_next;
        Neighbor *neighbor, *neighbor_next;
        AddressLabel *label, *label_next;
        Prefix *prefix, *prefix_next;
        RoutingPolicyRule *rule, *rule_next;
        uint32_t mtu;

        assert(network);
        assert(network->filename);

        /* skip out early if configuration does not match the environment */
        if (!condition_test_list(network->conditions, NULL, NULL, NULL))
                return log_debug_errno(SYNTHETIC_ERRNO(EINVAL),
                                       "%s: Conditions in the file do not match the system environment, skipping.",
                                       network->filename);

        (void) network_resolve_netdev_one(network, network->bond_name, NETDEV_KIND_BOND, &network->bond);
        (void) network_resolve_netdev_one(network, network->bridge_name, NETDEV_KIND_BRIDGE, &network->bridge);
        (void) network_resolve_netdev_one(network, network->vrf_name, NETDEV_KIND_VRF, &network->vrf);
        (void) network_resolve_stacked_netdevs(network);

        /* Free unnecessary entries. */
        network->bond_name = mfree(network->bond_name);
        network->bridge_name = mfree(network->bridge_name);
        network->vrf_name = mfree(network->vrf_name);
        network->stacked_netdev_names = hashmap_free_free_key(network->stacked_netdev_names);

        if (network->bond) {
                /* Bonding slave does not support addressing. */
                if (network->ipv6_accept_ra > 0) {
                        log_warning("%s: Cannot enable IPv6AcceptRA= when Bond= is specified, disabling IPv6AcceptRA=.",
                                    network->filename);
                        network->ipv6_accept_ra = 0;
                }
                if (network->link_local >= 0 && network->link_local != ADDRESS_FAMILY_NO) {
                        log_warning("%s: Cannot enable LinkLocalAddressing= when Bond= is specified, disabling LinkLocalAddressing=.",
                                    network->filename);
                        network->link_local = ADDRESS_FAMILY_NO;
                }
                if (network->dhcp != ADDRESS_FAMILY_NO) {
                        log_warning("%s: Cannot enable DHCP= when Bond= is specified, disabling DHCP=.",
                                    network->filename);
                        network->dhcp = ADDRESS_FAMILY_NO;
                }
                if (network->dhcp_server) {
                        log_warning("%s: Cannot enable DHCPServer= when Bond= is specified, disabling DHCPServer=.",
                                    network->filename);
                        network->dhcp_server = false;
                }
                if (network->n_static_addresses > 0) {
                        log_warning("%s: Cannot set addresses when Bond= is specified, ignoring addresses.",
                                    network->filename);
                        while ((address = network->static_addresses))
                                address_free(address);
                }
                if (network->n_static_routes > 0) {
                        log_warning("%s: Cannot set routes when Bond= is specified, ignoring routes.",
                                    network->filename);
                        while ((route = network->static_routes))
                                route_free(route);
                }
        }

        if (network->link_local < 0)
                network->link_local = network->bridge ? ADDRESS_FAMILY_NO : ADDRESS_FAMILY_IPV6;

        if (network->ipv6_accept_ra < 0 && network->bridge)
                network->ipv6_accept_ra = false;

        /* IPMasquerade=yes implies IPForward=yes */
        if (network->ip_masquerade)
                network->ip_forward |= ADDRESS_FAMILY_IPV4;

        network->mtu_is_set = network->mtu > 0;
        mtu = network_get_stacked_netdevs_mtu(network);
        if (network->mtu < mtu) {
                if (network->mtu_is_set)
                        log_notice("%s: Bumping MTUBytes= from %"PRIu32" to %"PRIu32" because of stacked device",
                                   network->filename, network->mtu, mtu);
                network->mtu = mtu;
        }

        if (network->mtu_is_set && network->dhcp_use_mtu) {
                log_warning("%s: MTUBytes= in [Link] section and UseMTU= in [DHCP] section are set. "
                            "Disabling UseMTU=.", network->filename);
                network->dhcp_use_mtu = false;
        }

        LIST_FOREACH_SAFE(addresses, address, address_next, network->static_addresses)
                if (address_section_verify(address) < 0)
                        address_free(address);

        LIST_FOREACH_SAFE(routes, route, route_next, network->static_routes)
                if (route_section_verify(route, network) < 0)
                        route_free(route);

        LIST_FOREACH_SAFE(static_fdb_entries, fdb, fdb_next, network->static_fdb_entries)
                if (section_is_invalid(fdb->section))
                        fdb_entry_free(fdb);

        LIST_FOREACH_SAFE(neighbors, neighbor, neighbor_next, network->neighbors)
                if (section_is_invalid(neighbor->section))
                        neighbor_free(neighbor);

        LIST_FOREACH_SAFE(labels, label, label_next, network->address_labels)
                if (section_is_invalid(label->section))
                        address_label_free(label);

        LIST_FOREACH_SAFE(prefixes, prefix, prefix_next, network->static_prefixes)
                if (section_is_invalid(prefix->section))
                        prefix_free(prefix);

        LIST_FOREACH_SAFE(rules, rule, rule_next, network->rules)
                if (section_is_invalid(rule->section))
                        routing_policy_rule_free(rule);

        return 0;
}

int network_load_one(Manager *manager, const char *filename) {
        _cleanup_free_ char *fname = NULL, *name = NULL;
        _cleanup_(network_freep) Network *network = NULL;
        _cleanup_fclose_ FILE *file = NULL;
        const char *dropin_dirname;
        char *d;
        int r;

        assert(manager);
        assert(filename);

        file = fopen(filename, "re");
        if (!file) {
                if (errno == ENOENT)
                        return 0;

                return -errno;
        }

        if (null_or_empty_fd(fileno(file))) {
                log_debug("Skipping empty file: %s", filename);
                return 0;
        }

        fname = strdup(filename);
        if (!fname)
                return log_oom();

        name = strdup(basename(filename));
        if (!name)
                return log_oom();

        d = strrchr(name, '.');
        if (!d)
                return -EINVAL;

        *d = '\0';

        dropin_dirname = strjoina(name, ".network.d");

        network = new(Network, 1);
        if (!network)
                return log_oom();

        *network = (Network) {
                .filename = TAKE_PTR(fname),
                .name = TAKE_PTR(name),

                .required_for_online = true,
                .required_operstate_for_online = LINK_OPERSTATE_DEGRADED,
                .dhcp = ADDRESS_FAMILY_NO,
                .dhcp_use_ntp = true,
                .dhcp_use_dns = true,
                .dhcp_use_hostname = true,
                .dhcp_use_routes = true,
                /* NOTE: this var might be overwriten by network_apply_anonymize_if_set */
                .dhcp_send_hostname = true,
                /* To enable/disable RFC7844 Anonymity Profiles */
                .dhcp_anonymize = false,
                .dhcp_route_metric = DHCP_ROUTE_METRIC,
                /* NOTE: this var might be overwrite by network_apply_anonymize_if_set */
                .dhcp_client_identifier = DHCP_CLIENT_ID_DUID,
                .dhcp_route_table = RT_TABLE_MAIN,
                .dhcp_route_table_set = false,
                /* NOTE: from man: UseMTU=... Defaults to false*/
                .dhcp_use_mtu = false,
                /* NOTE: from man: UseTimezone=... Defaults to "no".*/
                .dhcp_use_timezone = false,
                .rapid_commit = true,

                .dhcp_server_emit_dns = true,
                .dhcp_server_emit_ntp = true,
                .dhcp_server_emit_router = true,
                .dhcp_server_emit_timezone = true,

                .router_emit_dns = true,
                .router_emit_domains = true,

                .use_bpdu = -1,
                .hairpin = -1,
                .fast_leave = -1,
                .allow_port_to_be_root = -1,
                .unicast_flood = -1,
                .multicast_flood = -1,
                .multicast_to_unicast = -1,
                .neighbor_suppression = -1,
                .learning = -1,
                .priority = LINK_BRIDGE_PORT_PRIORITY_INVALID,

                .lldp_mode = LLDP_MODE_ROUTERS_ONLY,

                .dns_default_route = -1,
                .llmnr = RESOLVE_SUPPORT_YES,
                .mdns = RESOLVE_SUPPORT_NO,
                .dnssec_mode = _DNSSEC_MODE_INVALID,
                .dns_over_tls_mode = _DNS_OVER_TLS_MODE_INVALID,

                /* If LinkLocalAddressing= is not set, then set to ADDRESS_FAMILY_IPV6 later. */
                .link_local = _ADDRESS_FAMILY_BOOLEAN_INVALID,

                .ipv6_privacy_extensions = IPV6_PRIVACY_EXTENSIONS_NO,
                .ipv6_accept_ra = -1,
                .ipv6_dad_transmits = -1,
                .ipv6_hop_limit = -1,
                .ipv6_proxy_ndp = -1,
                .duid.type = _DUID_TYPE_INVALID,
                .proxy_arp = -1,
                .arp = -1,
                .multicast = -1,
                .allmulticast = -1,
                .ipv6_accept_ra_use_dns = true,
                .ipv6_accept_ra_use_autonomous_prefix = true,
                .ipv6_accept_ra_use_onlink_prefix = true,
                .ipv6_accept_ra_route_table = RT_TABLE_MAIN,
                .ipv6_accept_ra_route_table_set = false,

                .can_triple_sampling = -1,
        };

        r = config_parse_many(filename, NETWORK_DIRS, dropin_dirname,
                              "Match\0"
                              "Link\0"
                              "Network\0"
                              "Address\0"
                              "Neighbor\0"
                              "IPv6AddressLabel\0"
                              "RoutingPolicyRule\0"
                              "Route\0"
                              "DHCP\0"
                              "DHCPv4\0" /* compat */
                              "DHCPServer\0"
                              "IPv6AcceptRA\0"
                              "IPv6NDPProxyAddress\0"
                              "Bridge\0"
                              "BridgeFDB\0"
                              "BridgeVLAN\0"
                              "IPv6PrefixDelegation\0"
                              "IPv6Prefix\0"
                              "CAN\0",
                              config_item_perf_lookup, network_network_gperf_lookup,
                              CONFIG_PARSE_WARN, network);
        if (r < 0)
                return r;

        network_apply_anonymize_if_set(network);

        r = network_add_ipv4ll_route(network);
        if (r < 0)
                log_warning_errno(r, "%s: Failed to add IPv4LL route, ignoring: %m", network->filename);

        LIST_PREPEND(networks, manager->networks, network);
        network->manager = manager;

        r = hashmap_ensure_allocated(&manager->networks_by_name, &string_hash_ops);
        if (r < 0)
                return r;

        r = hashmap_put(manager->networks_by_name, network->name, network);
        if (r < 0)
                return r;

        if (network_verify(network) < 0)
                return 0;

        network = NULL;
        return 0;
}

int network_load(Manager *manager) {
        Network *network;
        _cleanup_strv_free_ char **files = NULL;
        char **f;
        int r;

        assert(manager);

        while ((network = manager->networks))
                network_free(network);

        r = conf_files_list_strv(&files, ".network", NULL, 0, NETWORK_DIRS);
        if (r < 0)
                return log_error_errno(r, "Failed to enumerate network files: %m");

        STRV_FOREACH_BACKWARDS(f, files) {
                r = network_load_one(manager, *f);
                if (r < 0)
                        return r;
        }

        return 0;
}

void network_free(Network *network) {
        IPv6ProxyNDPAddress *ipv6_proxy_ndp_address;
        RoutingPolicyRule *rule;
        FdbEntry *fdb_entry;
        Neighbor *neighbor;
        AddressLabel *label;
        Prefix *prefix;
        Address *address;
        Route *route;

        if (!network)
                return;

        free(network->filename);

        set_free_free(network->match_mac);
        strv_free(network->match_path);
        strv_free(network->match_driver);
        strv_free(network->match_type);
        strv_free(network->match_name);
        condition_free_list(network->conditions);

        free(network->description);
        free(network->dhcp_vendor_class_identifier);
        strv_free(network->dhcp_user_class);
        free(network->dhcp_hostname);

        free(network->mac);

        strv_free(network->ntp);
        free(network->dns);
        ordered_set_free_free(network->search_domains);
        ordered_set_free_free(network->route_domains);
        strv_free(network->bind_carrier);

        ordered_set_free_free(network->router_search_domains);
        free(network->router_dns);

        free(network->bridge_name);
        free(network->bond_name);
        free(network->vrf_name);
        hashmap_free_free_key(network->stacked_netdev_names);
        netdev_unref(network->bridge);
        netdev_unref(network->bond);
        netdev_unref(network->vrf);
        hashmap_free_with_destructor(network->stacked_netdevs, netdev_unref);

        while ((route = network->static_routes))
                route_free(route);

        while ((address = network->static_addresses))
                address_free(address);

        while ((fdb_entry = network->static_fdb_entries))
                fdb_entry_free(fdb_entry);

        while ((ipv6_proxy_ndp_address = network->ipv6_proxy_ndp_addresses))
                ipv6_proxy_ndp_address_free(ipv6_proxy_ndp_address);

        while ((neighbor = network->neighbors))
                neighbor_free(neighbor);

        while ((label = network->address_labels))
                address_label_free(label);

        while ((prefix = network->static_prefixes))
                prefix_free(prefix);

        while ((rule = network->rules))
                routing_policy_rule_free(rule);

        hashmap_free(network->addresses_by_section);
        hashmap_free(network->routes_by_section);
        hashmap_free(network->fdb_entries_by_section);
        hashmap_free(network->neighbors_by_section);
        hashmap_free(network->address_labels_by_section);
        hashmap_free(network->prefixes_by_section);
        hashmap_free(network->rules_by_section);

        if (network->manager) {
                if (network->manager->networks)
                        LIST_REMOVE(networks, network->manager->networks, network);

                if (network->manager->networks_by_name && network->name)
                        hashmap_remove(network->manager->networks_by_name, network->name);

                if (network->manager->duids_requesting_uuid)
                        set_remove(network->manager->duids_requesting_uuid, &network->duid);
        }

        free(network->name);

        free(network->dhcp_server_timezone);
        free(network->dhcp_server_dns);
        free(network->dhcp_server_ntp);

        set_free_free(network->dnssec_negative_trust_anchors);

        free(network);
}

int network_get_by_name(Manager *manager, const char *name, Network **ret) {
        Network *network;

        assert(manager);
        assert(name);
        assert(ret);

        network = hashmap_get(manager->networks_by_name, name);
        if (!network)
                return -ENOENT;

        *ret = network;

        return 0;
}

int network_get(Manager *manager, sd_device *device,
                const char *ifname, const struct ether_addr *address,
                Network **ret) {
        const char *path = NULL, *driver = NULL, *devtype = NULL;
        Network *network;

        assert(manager);
        assert(ret);

        if (device) {
                (void) sd_device_get_property_value(device, "ID_PATH", &path);

                (void) sd_device_get_property_value(device, "ID_NET_DRIVER", &driver);

                (void) sd_device_get_devtype(device, &devtype);
        }

        LIST_FOREACH(networks, network, manager->networks) {
                if (net_match_config(network->match_mac, network->match_path,
                                     network->match_driver, network->match_type,
<<<<<<< HEAD
                                     network->match_name, network->match_host,
                                     network->match_virt, network->match_kernel_cmdline,
                                     network->match_kernel_version, network->match_arch,
=======
                                     network->match_name,
>>>>>>> ab602fb6
                                     address, path, driver, devtype, ifname)) {
                        if (network->match_name && device) {
                                const char *attr;
                                uint8_t name_assign_type = NET_NAME_UNKNOWN;

                                if (sd_device_get_sysattr_value(device, "name_assign_type", &attr) >= 0)
                                        (void) safe_atou8(attr, &name_assign_type);

                                if (name_assign_type == NET_NAME_ENUM)
                                        log_warning("%s: found matching network '%s', based on potentially unpredictable ifname",
                                                    ifname, network->filename);
                                else
                                        log_debug("%s: found matching network '%s'", ifname, network->filename);
                        } else
                                log_debug("%s: found matching network '%s'", ifname, network->filename);

                        *ret = network;
                        return 0;
                }
        }

        *ret = NULL;

        return -ENOENT;
}

int network_apply(Network *network, Link *link) {
        assert(network);
        assert(link);

        link->network = network;

        if (network->n_dns > 0 ||
            !strv_isempty(network->ntp) ||
            !ordered_set_isempty(network->search_domains) ||
            !ordered_set_isempty(network->route_domains))
                link_dirty(link);

        return 0;
}

bool network_has_static_ipv6_addresses(Network *network) {
        Address *address;

        assert(network);

        LIST_FOREACH(addresses, address, network->static_addresses) {
                if (address->family == AF_INET6)
                        return true;
        }

        return false;
}

int config_parse_stacked_netdev(const char *unit,
                const char *filename,
                unsigned line,
                const char *section,
                unsigned section_line,
                const char *lvalue,
                int ltype,
                const char *rvalue,
                void *data,
                void *userdata) {
        _cleanup_free_ char *name = NULL;
        NetDevKind kind = ltype;
        Hashmap **h = data;
        int r;

        assert(filename);
        assert(lvalue);
        assert(rvalue);
        assert(data);
        assert(IN_SET(kind,
                      NETDEV_KIND_VLAN, NETDEV_KIND_MACVLAN, NETDEV_KIND_MACVTAP,
                      NETDEV_KIND_IPVLAN, NETDEV_KIND_VXLAN, NETDEV_KIND_L2TP,
                      _NETDEV_KIND_TUNNEL));

        if (!ifname_valid(rvalue)) {
                log_syntax(unit, LOG_ERR, filename, line, 0,
                           "Invalid netdev name in %s=, ignoring assignment: %s", lvalue, rvalue);
                return 0;
        }

        name = strdup(rvalue);
        if (!name)
                return log_oom();

        r = hashmap_ensure_allocated(h, &string_hash_ops);
        if (r < 0)
                return log_oom();

        r = hashmap_put(*h, name, INT_TO_PTR(kind));
        if (r < 0)
                log_syntax(unit, LOG_ERR, filename, line, r,
                           "Cannot add NetDev '%s' to network, ignoring assignment: %m", name);
        else if (r == 0)
                log_syntax(unit, LOG_DEBUG, filename, line, r,
                           "NetDev '%s' specified twice, ignoring.", name);
        else
                name = NULL;

        return 0;
}

int config_parse_domains(
                const char *unit,
                const char *filename,
                unsigned line,
                const char *section,
                unsigned section_line,
                const char *lvalue,
                int ltype,
                const char *rvalue,
                void *data,
                void *userdata) {

        const char *p;
        Network *n = data;
        int r;

        assert(n);
        assert(lvalue);
        assert(rvalue);

        if (isempty(rvalue)) {
                n->search_domains = ordered_set_free_free(n->search_domains);
                n->route_domains = ordered_set_free_free(n->route_domains);
                return 0;
        }

        p = rvalue;
        for (;;) {
                _cleanup_free_ char *w = NULL, *normalized = NULL;
                const char *domain;
                bool is_route;

                r = extract_first_word(&p, &w, NULL, 0);
                if (r < 0) {
                        log_syntax(unit, LOG_ERR, filename, line, r,
                                   "Failed to extract search or route domain, ignoring: %s", rvalue);
                        break;
                }
                if (r == 0)
                        break;

                is_route = w[0] == '~';
                domain = is_route ? w + 1 : w;

                if (dns_name_is_root(domain) || streq(domain, "*")) {
                        /* If the root domain appears as is, or the special token "*" is found, we'll
                         * consider this as routing domain, unconditionally. */
                        is_route = true;
                        domain = "."; /* make sure we don't allow empty strings, thus write the root
                                       * domain as "." */
                } else {
                        r = dns_name_normalize(domain, 0, &normalized);
                        if (r < 0) {
                                log_syntax(unit, LOG_ERR, filename, line, r,
                                           "'%s' is not a valid domain name, ignoring.", domain);
                                continue;
                        }

                        domain = normalized;

                        if (is_localhost(domain)) {
                                log_syntax(unit, LOG_ERR, filename, line, 0,
                                           "'localhost' domain may not be configured as search or route domain, ignoring assignment: %s",
                                           domain);
                                continue;
                        }
                }

                OrderedSet **set = is_route ? &n->route_domains : &n->search_domains;
                r = ordered_set_ensure_allocated(set, &string_hash_ops);
                if (r < 0)
                        return r;

                r = ordered_set_put_strdup(*set, domain);
                if (r < 0)
                        return log_oom();
        }

        return 0;
}

int config_parse_ipv4ll(
                const char* unit,
                const char *filename,
                unsigned line,
                const char *section,
                unsigned section_line,
                const char *lvalue,
                int ltype,
                const char *rvalue,
                void *data,
                void *userdata) {

        AddressFamilyBoolean *link_local = data;

        assert(filename);
        assert(lvalue);
        assert(rvalue);
        assert(data);

        /* Note that this is mostly like
         * config_parse_address_family_boolean(), except that it
         * applies only to IPv4 */

        SET_FLAG(*link_local, ADDRESS_FAMILY_IPV4, parse_boolean(rvalue));

        return 0;
}

int config_parse_dhcp(
                const char* unit,
                const char *filename,
                unsigned line,
                const char *section,
                unsigned section_line,
                const char *lvalue,
                int ltype,
                const char *rvalue,
                void *data,
                void *userdata) {

        AddressFamilyBoolean *dhcp = data, s;

        assert(filename);
        assert(lvalue);
        assert(rvalue);
        assert(data);

        /* Note that this is mostly like
         * config_parse_address_family_boolean(), except that it
         * understands some old names for the enum values */

        s = address_family_boolean_from_string(rvalue);
        if (s < 0) {

                /* Previously, we had a slightly different enum here,
                 * support its values for compatbility. */

                if (streq(rvalue, "none"))
                        s = ADDRESS_FAMILY_NO;
                else if (streq(rvalue, "v4"))
                        s = ADDRESS_FAMILY_IPV4;
                else if (streq(rvalue, "v6"))
                        s = ADDRESS_FAMILY_IPV6;
                else if (streq(rvalue, "both"))
                        s = ADDRESS_FAMILY_YES;
                else {
                        log_syntax(unit, LOG_ERR, filename, line, 0,
                                   "Failed to parse DHCP option, ignoring: %s", rvalue);
                        return 0;
                }

                log_syntax(unit, LOG_WARNING, filename, line, 0,
                           "DHCP=%s is deprecated, please use DHCP=%s instead.",
                           rvalue, address_family_boolean_to_string(s));
        }

        *dhcp = s;
        return 0;
}

static const char* const dhcp_client_identifier_table[_DHCP_CLIENT_ID_MAX] = {
        [DHCP_CLIENT_ID_MAC] = "mac",
        [DHCP_CLIENT_ID_DUID] = "duid",
        [DHCP_CLIENT_ID_DUID_ONLY] = "duid-only",
};

DEFINE_PRIVATE_STRING_TABLE_LOOKUP_FROM_STRING(dhcp_client_identifier, DHCPClientIdentifier);
DEFINE_CONFIG_PARSE_ENUM(config_parse_dhcp_client_identifier, dhcp_client_identifier, DHCPClientIdentifier,
                         "Failed to parse client identifier type");

int config_parse_ipv6token(
                const char* unit,
                const char *filename,
                unsigned line,
                const char *section,
                unsigned section_line,
                const char *lvalue,
                int ltype,
                const char *rvalue,
                void *data,
                void *userdata) {

        union in_addr_union buffer;
        struct in6_addr *token = data;
        int r;

        assert(filename);
        assert(lvalue);
        assert(rvalue);
        assert(token);

        r = in_addr_from_string(AF_INET6, rvalue, &buffer);
        if (r < 0) {
                log_syntax(unit, LOG_ERR, filename, line, r,
                           "Failed to parse IPv6 token, ignoring: %s", rvalue);
                return 0;
        }

        if (in_addr_is_null(AF_INET6, &buffer)) {
                log_syntax(unit, LOG_ERR, filename, line, 0,
                           "IPv6 token cannot be the ANY address, ignoring: %s", rvalue);
                return 0;
        }

        if ((buffer.in6.s6_addr32[0] | buffer.in6.s6_addr32[1]) != 0) {
                log_syntax(unit, LOG_ERR, filename, line, 0,
                           "IPv6 token cannot be longer than 64 bits, ignoring: %s", rvalue);
                return 0;
        }

        *token = buffer.in6;

        return 0;
}

static const char* const ipv6_privacy_extensions_table[_IPV6_PRIVACY_EXTENSIONS_MAX] = {
        [IPV6_PRIVACY_EXTENSIONS_NO] = "no",
        [IPV6_PRIVACY_EXTENSIONS_PREFER_PUBLIC] = "prefer-public",
        [IPV6_PRIVACY_EXTENSIONS_YES] = "yes",
};

DEFINE_STRING_TABLE_LOOKUP(ipv6_privacy_extensions, IPv6PrivacyExtensions);

int config_parse_ipv6_privacy_extensions(
                const char* unit,
                const char *filename,
                unsigned line,
                const char *section,
                unsigned section_line,
                const char *lvalue,
                int ltype,
                const char *rvalue,
                void *data,
                void *userdata) {

        IPv6PrivacyExtensions *ipv6_privacy_extensions = data;
        int k;

        assert(filename);
        assert(lvalue);
        assert(rvalue);
        assert(ipv6_privacy_extensions);

        /* Our enum shall be a superset of booleans, hence first try
         * to parse as boolean, and then as enum */

        k = parse_boolean(rvalue);
        if (k > 0)
                *ipv6_privacy_extensions = IPV6_PRIVACY_EXTENSIONS_YES;
        else if (k == 0)
                *ipv6_privacy_extensions = IPV6_PRIVACY_EXTENSIONS_NO;
        else {
                IPv6PrivacyExtensions s;

                s = ipv6_privacy_extensions_from_string(rvalue);
                if (s < 0) {

                        if (streq(rvalue, "kernel"))
                                s = _IPV6_PRIVACY_EXTENSIONS_INVALID;
                        else {
                                log_syntax(unit, LOG_ERR, filename, line, 0,
                                           "Failed to parse IPv6 privacy extensions option, ignoring: %s", rvalue);
                                return 0;
                        }
                }

                *ipv6_privacy_extensions = s;
        }

        return 0;
}

int config_parse_hostname(
                const char *unit,
                const char *filename,
                unsigned line,
                const char *section,
                unsigned section_line,
                const char *lvalue,
                int ltype,
                const char *rvalue,
                void *data,
                void *userdata) {

        _cleanup_free_ char *hn = NULL;
        char **hostname = data;
        int r;

        assert(filename);
        assert(lvalue);
        assert(rvalue);

        r = config_parse_string(unit, filename, line, section, section_line, lvalue, ltype, rvalue, &hn, userdata);
        if (r < 0)
                return r;

        if (!hostname_is_valid(hn, false)) {
                log_syntax(unit, LOG_ERR, filename, line, 0,
                           "Hostname is not valid, ignoring assignment: %s", rvalue);
                return 0;
        }

        r = dns_name_is_valid(hn);
        if (r < 0) {
                log_syntax(unit, LOG_ERR, filename, line, r,
                           "Failed to check validity of hostname '%s', ignoring assignment: %m", rvalue);
                return 0;
        }
        if (r == 0) {
                log_syntax(unit, LOG_ERR, filename, line, 0,
                           "Hostname is not a valid DNS domain name, ignoring assignment: %s", rvalue);
                return 0;
        }

        return free_and_replace(*hostname, hn);
}

int config_parse_timezone(
                const char *unit,
                const char *filename,
                unsigned line,
                const char *section,
                unsigned section_line,
                const char *lvalue,
                int ltype,
                const char *rvalue,
                void *data,
                void *userdata) {

        _cleanup_free_ char *tz = NULL;
        char **datap = data;
        int r;

        assert(filename);
        assert(lvalue);
        assert(rvalue);

        r = config_parse_string(unit, filename, line, section, section_line, lvalue, ltype, rvalue, &tz, userdata);
        if (r < 0)
                return r;

        if (!timezone_is_valid(tz, LOG_ERR)) {
                log_syntax(unit, LOG_ERR, filename, line, 0,
                           "Timezone is not valid, ignoring assignment: %s", rvalue);
                return 0;
        }

        return free_and_replace(*datap, tz);
}

int config_parse_dhcp_server_dns(
                const char *unit,
                const char *filename,
                unsigned line,
                const char *section,
                unsigned section_line,
                const char *lvalue,
                int ltype,
                const char *rvalue,
                void *data,
                void *userdata) {

        Network *n = data;
        const char *p = rvalue;
        int r;

        assert(filename);
        assert(lvalue);
        assert(rvalue);

        for (;;) {
                _cleanup_free_ char *w = NULL;
                struct in_addr a, *m;

                r = extract_first_word(&p, &w, NULL, 0);
                if (r == -ENOMEM)
                        return log_oom();
                if (r < 0) {
                        log_syntax(unit, LOG_ERR, filename, line, r,
                                   "Failed to extract word, ignoring: %s", rvalue);
                        return 0;
                }
                if (r == 0)
                        break;

                if (inet_pton(AF_INET, w, &a) <= 0) {
                        log_syntax(unit, LOG_ERR, filename, line, 0,
                                   "Failed to parse DNS server address, ignoring: %s", w);
                        continue;
                }

                m = reallocarray(n->dhcp_server_dns, n->n_dhcp_server_dns + 1, sizeof(struct in_addr));
                if (!m)
                        return log_oom();

                m[n->n_dhcp_server_dns++] = a;
                n->dhcp_server_dns = m;
        }

        return 0;
}

int config_parse_radv_dns(
                const char *unit,
                const char *filename,
                unsigned line,
                const char *section,
                unsigned section_line,
                const char *lvalue,
                int ltype,
                const char *rvalue,
                void *data,
                void *userdata) {

        Network *n = data;
        const char *p = rvalue;
        int r;

        assert(filename);
        assert(lvalue);
        assert(rvalue);

        for (;;) {
                _cleanup_free_ char *w = NULL;
                union in_addr_union a;

                r = extract_first_word(&p, &w, NULL, 0);
                if (r == -ENOMEM)
                        return log_oom();
                if (r < 0) {
                        log_syntax(unit, LOG_ERR, filename, line, r,
                                   "Failed to extract word, ignoring: %s", rvalue);
                        return 0;
                }
                if (r == 0)
                        break;

                if (in_addr_from_string(AF_INET6, w, &a) >= 0) {
                        struct in6_addr *m;

                        m = reallocarray(n->router_dns, n->n_router_dns + 1, sizeof(struct in6_addr));
                        if (!m)
                                return log_oom();

                        m[n->n_router_dns++] = a.in6;
                        n->router_dns = m;

                } else
                        log_syntax(unit, LOG_ERR, filename, line, 0,
                                   "Failed to parse DNS server address, ignoring: %s", w);
        }

        return 0;
}

int config_parse_radv_search_domains(
                const char *unit,
                const char *filename,
                unsigned line,
                const char *section,
                unsigned section_line,
                const char *lvalue,
                int ltype,
                const char *rvalue,
                void *data,
                void *userdata) {

        Network *n = data;
        const char *p = rvalue;
        int r;

        assert(filename);
        assert(lvalue);
        assert(rvalue);

        for (;;) {
                _cleanup_free_ char *w = NULL, *idna = NULL;

                r = extract_first_word(&p, &w, NULL, 0);
                if (r == -ENOMEM)
                        return log_oom();
                if (r < 0) {
                        log_syntax(unit, LOG_ERR, filename, line, r,
                                   "Failed to extract word, ignoring: %s", rvalue);
                        return 0;
                }
                if (r == 0)
                        break;

                r = dns_name_apply_idna(w, &idna);
                if (r < 0) {
                        log_syntax(unit, LOG_ERR, filename, line, r,
                                   "Failed to apply IDNA to domain name '%s', ignoring: %m", w);
                        continue;
                } else if (r == 0)
                        /* transfer ownership to simplify subsequent operations */
                        idna = TAKE_PTR(w);

                r = ordered_set_ensure_allocated(&n->router_search_domains, &string_hash_ops);
                if (r < 0)
                        return r;

                r = ordered_set_consume(n->router_search_domains, TAKE_PTR(idna));
                if (r < 0)
                        return r;
        }

        return 0;
}

int config_parse_dhcp_server_ntp(
                const char *unit,
                const char *filename,
                unsigned line,
                const char *section,
                unsigned section_line,
                const char *lvalue,
                int ltype,
                const char *rvalue,
                void *data,
                void *userdata) {

        Network *n = data;
        const char *p = rvalue;
        int r;

        assert(filename);
        assert(lvalue);
        assert(rvalue);

        for (;;) {
                _cleanup_free_ char *w = NULL;
                struct in_addr a, *m;

                r = extract_first_word(&p, &w, NULL, 0);
                if (r == -ENOMEM)
                        return log_oom();
                if (r < 0) {
                        log_syntax(unit, LOG_ERR, filename, line, r,
                                   "Failed to extract word, ignoring: %s", rvalue);
                        return 0;
                }
                if (r == 0)
                        return 0;

                if (inet_pton(AF_INET, w, &a) <= 0) {
                        log_syntax(unit, LOG_ERR, filename, line, 0,
                                   "Failed to parse NTP server address, ignoring: %s", w);
                        continue;
                }

                m = reallocarray(n->dhcp_server_ntp, n->n_dhcp_server_ntp + 1, sizeof(struct in_addr));
                if (!m)
                        return log_oom();

                m[n->n_dhcp_server_ntp++] = a;
                n->dhcp_server_ntp = m;
        }
}

int config_parse_dns(
                const char *unit,
                const char *filename,
                unsigned line,
                const char *section,
                unsigned section_line,
                const char *lvalue,
                int ltype,
                const char *rvalue,
                void *data,
                void *userdata) {

        Network *n = userdata;
        int r;

        assert(filename);
        assert(lvalue);
        assert(rvalue);

        for (;;) {
                _cleanup_free_ char *w = NULL;
                union in_addr_union a;
                struct in_addr_data *m;
                int family;

                r = extract_first_word(&rvalue, &w, NULL, 0);
                if (r == -ENOMEM)
                        return log_oom();
                if (r < 0) {
                        log_syntax(unit, LOG_ERR, filename, line, r,
                                   "Invalid syntax, ignoring: %s", rvalue);
                        break;
                }
                if (r == 0)
                        break;

                r = in_addr_from_string_auto(w, &family, &a);
                if (r < 0) {
                        log_syntax(unit, LOG_ERR, filename, line, r,
                                   "Failed to parse dns server address, ignoring: %s", w);
                        continue;
                }

                m = reallocarray(n->dns, n->n_dns + 1, sizeof(struct in_addr_data));
                if (!m)
                        return log_oom();

                m[n->n_dns++] = (struct in_addr_data) {
                        .family = family,
                        .address = a,
                };

                n->dns = m;
        }

        return 0;
}

int config_parse_dnssec_negative_trust_anchors(
                const char *unit,
                const char *filename,
                unsigned line,
                const char *section,
                unsigned section_line,
                const char *lvalue,
                int ltype,
                const char *rvalue,
                void *data,
                void *userdata) {

        const char *p = rvalue;
        Network *n = data;
        int r;

        assert(n);
        assert(lvalue);
        assert(rvalue);

        if (isempty(rvalue)) {
                n->dnssec_negative_trust_anchors = set_free_free(n->dnssec_negative_trust_anchors);
                return 0;
        }

        for (;;) {
                _cleanup_free_ char *w = NULL;

                r = extract_first_word(&p, &w, NULL, 0);
                if (r < 0) {
                        log_syntax(unit, LOG_ERR, filename, line, r,
                                   "Failed to extract negative trust anchor domain, ignoring: %s", rvalue);
                        break;
                }
                if (r == 0)
                        break;

                r = dns_name_is_valid(w);
                if (r <= 0) {
                        log_syntax(unit, LOG_ERR, filename, line, r,
                                   "%s is not a valid domain name, ignoring.", w);
                        continue;
                }

                r = set_ensure_allocated(&n->dnssec_negative_trust_anchors, &dns_name_hash_ops);
                if (r < 0)
                        return log_oom();

                r = set_put(n->dnssec_negative_trust_anchors, w);
                if (r < 0)
                        return log_oom();
                if (r > 0)
                        w = NULL;
        }

        return 0;
}

int config_parse_ntp(
                const char *unit,
                const char *filename,
                unsigned line,
                const char *section,
                unsigned section_line,
                const char *lvalue,
                int ltype,
                const char *rvalue,
                void *data,
                void *userdata) {

        char ***l = data;
        int r;

        assert(l);
        assert(lvalue);
        assert(rvalue);

        if (isempty(rvalue)) {
                *l = strv_free(*l);
                return 0;
        }

        for (;;) {
                _cleanup_free_ char *w = NULL;

                r = extract_first_word(&rvalue, &w, NULL, 0);
                if (r == -ENOMEM)
                        return log_oom();
                if (r < 0) {
                        log_syntax(unit, LOG_ERR, filename, line, r,
                                   "Failed to extract NTP server name, ignoring: %s", rvalue);
                        break;
                }
                if (r == 0)
                        break;

                r = dns_name_is_valid_or_address(w);
                if (r <= 0) {
                        log_syntax(unit, LOG_ERR, filename, line, r,
                                   "%s is not a valid domain name or IP address, ignoring.", w);
                        continue;
                }

                if (strv_length(*l) > MAX_NTP_SERVERS) {
                        log_syntax(unit, LOG_WARNING, filename, line, 0,
                                   "More than %u NTP servers specified, ignoring \"%s\" and any subsequent entries.",
                                   MAX_NTP_SERVERS, w);
                        break;
                }

                r = strv_consume(l, TAKE_PTR(w));
                if (r < 0)
                        return log_oom();
        }

        return 0;
}

int config_parse_dhcp_user_class(
                const char *unit,
                const char *filename,
                unsigned line,
                const char *section,
                unsigned section_line,
                const char *lvalue,
                int ltype,
                const char *rvalue,
                void *data,
                void *userdata) {

        char ***l = data;
        int r;

        assert(l);
        assert(lvalue);
        assert(rvalue);

        if (isempty(rvalue)) {
                *l = strv_free(*l);
                return 0;
        }

        for (;;) {
                _cleanup_free_ char *w = NULL;

                r = extract_first_word(&rvalue, &w, NULL, 0);
                if (r == -ENOMEM)
                        return log_oom();
                if (r < 0) {
                        log_syntax(unit, LOG_ERR, filename, line, r,
                                   "Failed to split user classes option, ignoring: %s", rvalue);
                        break;
                }
                if (r == 0)
                        break;

                if (strlen(w) > 255) {
                        log_syntax(unit, LOG_ERR, filename, line, 0,
                                   "%s length is not in the range 1-255, ignoring.", w);
                        continue;
                }

                r = strv_push(l, w);
                if (r < 0)
                        return log_oom();

                w = NULL;
        }

        return 0;
}

int config_parse_section_route_table(
                const char *unit,
                const char *filename,
                unsigned line,
                const char *section,
                unsigned section_line,
                const char *lvalue,
                int ltype,
                const char *rvalue,
                void *data,
                void *userdata) {

        Network *network = data;
        uint32_t rt;
        int r;

        assert(filename);
        assert(lvalue);
        assert(rvalue);
        assert(data);

        r = safe_atou32(rvalue, &rt);
        if (r < 0) {
                log_syntax(unit, LOG_ERR, filename, line, r,
                           "Failed to parse RouteTable=%s, ignoring assignment: %m", rvalue);
                return 0;
        }

        if (streq_ptr(section, "DHCP")) {
                network->dhcp_route_table = rt;
                network->dhcp_route_table_set = true;
        } else { /* section is IPv6AcceptRA */
                network->ipv6_accept_ra_route_table = rt;
                network->ipv6_accept_ra_route_table_set = true;
        }

        return 0;
}

DEFINE_CONFIG_PARSE_ENUM(config_parse_dhcp_use_domains, dhcp_use_domains, DHCPUseDomains,
                         "Failed to parse DHCP use domains setting");

static const char* const dhcp_use_domains_table[_DHCP_USE_DOMAINS_MAX] = {
        [DHCP_USE_DOMAINS_NO] = "no",
        [DHCP_USE_DOMAINS_ROUTE] = "route",
        [DHCP_USE_DOMAINS_YES] = "yes",
};

DEFINE_STRING_TABLE_LOOKUP_WITH_BOOLEAN(dhcp_use_domains, DHCPUseDomains, DHCP_USE_DOMAINS_YES);

DEFINE_CONFIG_PARSE_ENUM(config_parse_lldp_mode, lldp_mode, LLDPMode, "Failed to parse LLDP= setting.");

static const char* const lldp_mode_table[_LLDP_MODE_MAX] = {
        [LLDP_MODE_NO] = "no",
        [LLDP_MODE_YES] = "yes",
        [LLDP_MODE_ROUTERS_ONLY] = "routers-only",
};

DEFINE_STRING_TABLE_LOOKUP_WITH_BOOLEAN(lldp_mode, LLDPMode, LLDP_MODE_YES);

int config_parse_iaid(const char *unit,
                      const char *filename,
                      unsigned line,
                      const char *section,
                      unsigned section_line,
                      const char *lvalue,
                      int ltype,
                      const char *rvalue,
                      void *data,
                      void *userdata) {
        Network *network = data;
        uint32_t iaid;
        int r;

        assert(filename);
        assert(lvalue);
        assert(rvalue);
        assert(network);

        r = safe_atou32(rvalue, &iaid);
        if (r < 0) {
                log_syntax(unit, LOG_ERR, filename, line, r,
                           "Unable to read IAID, ignoring assignment: %s", rvalue);
                return 0;
        }

        network->iaid = iaid;
        network->iaid_set = true;

        return 0;
}

int config_parse_required_for_online(
                const char *unit,
                const char *filename,
                unsigned line,
                const char *section,
                unsigned section_line,
                const char *lvalue,
                int ltype,
                const char *rvalue,
                void *data,
                void *userdata) {

        Network *network = data;
        LinkOperationalState s;
        bool required = true;
        int r;

        if (isempty(rvalue)) {
                network->required_for_online = true;
                network->required_operstate_for_online = LINK_OPERSTATE_DEGRADED;
                return 0;
        }

        s = link_operstate_from_string(rvalue);
        if (s < 0) {
                r = parse_boolean(rvalue);
                if (r < 0) {
                        log_syntax(unit, LOG_ERR, filename, line, r,
                                   "Failed to parse %s= setting, ignoring assignment: %s",
                                   lvalue, rvalue);
                        return 0;
                }

                required = r;
                s = LINK_OPERSTATE_DEGRADED;
        }

        network->required_for_online = required;
        network->required_operstate_for_online = s;

        return 0;
}<|MERGE_RESOLUTION|>--- conflicted
+++ resolved
@@ -612,13 +612,7 @@
         LIST_FOREACH(networks, network, manager->networks) {
                 if (net_match_config(network->match_mac, network->match_path,
                                      network->match_driver, network->match_type,
-<<<<<<< HEAD
-                                     network->match_name, network->match_host,
-                                     network->match_virt, network->match_kernel_cmdline,
-                                     network->match_kernel_version, network->match_arch,
-=======
                                      network->match_name,
->>>>>>> ab602fb6
                                      address, path, driver, devtype, ifname)) {
                         if (network->match_name && device) {
                                 const char *attr;
