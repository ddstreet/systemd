/* SPDX-License-Identifier: LGPL-2.1+ */
/***
  This file is part of systemd.

  Copyright 2013 Tom Gundersen <teg@jklm.no>

  systemd is free software; you can redistribute it and/or modify it
  under the terms of the GNU Lesser General Public License as published by
  the Free Software Foundation; either version 2.1 of the License, or
  (at your option) any later version.

  systemd is distributed in the hope that it will be useful, but
  WITHOUT ANY WARRANTY; without even the implied warranty of
  MERCHANTABILITY or FITNESS FOR A PARTICULAR PURPOSE. See the GNU
  Lesser General Public License for more details.

  You should have received a copy of the GNU Lesser General Public License
  along with systemd; If not, see <http://www.gnu.org/licenses/>.
***/

#include <ctype.h>
#include <net/if.h>

#include "alloc-util.h"
#include "conf-files.h"
#include "conf-parser.h"
#include "dns-domain.h"
#include "fd-util.h"
#include "hostname-util.h"
#include "in-addr-util.h"
#include "network-internal.h"
#include "networkd-manager.h"
#include "networkd-network.h"
#include "parse-util.h"
#include "set.h"
#include "stat-util.h"
#include "string-table.h"
#include "string-util.h"
#include "strv.h"
#include "util.h"

static void network_config_hash_func(const void *p, struct siphash *state) {
        const NetworkConfigSection *c = p;

        siphash24_compress(c->filename, strlen(c->filename), state);
        siphash24_compress(&c->line, sizeof(c->line), state);
}

static int network_config_compare_func(const void *a, const void *b) {
        const NetworkConfigSection *x = a, *y = b;
        int r;

        r = strcmp(x->filename, y->filename);
        if (r != 0)
                return r;

        return y->line - x->line;
}

const struct hash_ops network_config_hash_ops = {
        .hash = network_config_hash_func,
        .compare = network_config_compare_func,
};

int network_config_section_new(const char *filename, unsigned line, NetworkConfigSection **s) {
        NetworkConfigSection *cs;

        cs = malloc0(offsetof(NetworkConfigSection, filename) + strlen(filename) + 1);
        if (!cs)
                return -ENOMEM;

        strcpy(cs->filename, filename);
        cs->line = line;

        *s = cs;
        cs = NULL;

        return 0;
}

void network_config_section_free(NetworkConfigSection *cs) {
        free(cs);
}

/* Set defaults following RFC7844 */
void network_apply_anonymize_if_set(Network *network) {
        if (!network->dhcp_anonymize)
                return;
        /* RFC7844 3.7
         SHOULD NOT send the Host Name option */
        network->dhcp_send_hostname = false;
        /* RFC7844 section 3.:
         MAY contain the Client Identifier option
         Section 3.5:
         clients MUST use client identifiers based solely
         on the link-layer address */
        /* NOTE: Using MAC, as it does not reveal extra information,
        * and some servers might not answer if this option is not sent */
        network->dhcp_client_identifier = DHCP_CLIENT_ID_MAC;
        /* RFC 7844 3.10:
         SHOULD NOT use the Vendor Class Identifier option */
        /* NOTE: it was not initiallized to any value in network_load_one. */
        network->dhcp_vendor_class_identifier = false;
        /* RFC7844 section 3.6.:
         The client intending to protect its privacy SHOULD only request a
         minimal number of options in the PRL and SHOULD also randomly shuffle
         the ordering of option codes in the PRL.  If this random ordering
         cannot be implemented, the client MAY order the option codes in the
         PRL by option code number (lowest to highest).
        */
        /* NOTE: dhcp_use_mtu is false by default,
        * though it was not initiallized to any value in network_load_one.
        * Maybe there should be another var called *send*?
        * (to use the MTU sent by the server but to do not send
        * the option in the PRL). */
        network->dhcp_use_mtu = false;
        /* NOTE: when Anonymize=yes, the PRL route options are sent by default,
         * but this is needed to use them. */
        network->dhcp_use_routes = true;
        /* RFC7844 section 3.6.
        * same comments as previous option */
        network->dhcp_use_timezone = false;
}

static int network_load_one(Manager *manager, const char *filename) {
        _cleanup_network_free_ Network *network = NULL;
        _cleanup_fclose_ FILE *file = NULL;
        char *d;
        const char *dropin_dirname;
        Route *route;
        Address *address;
        int r;

        assert(manager);
        assert(filename);

        file = fopen(filename, "re");
        if (!file) {
                if (errno == ENOENT)
                        return 0;

                return -errno;
        }

        if (null_or_empty_fd(fileno(file))) {
                log_debug("Skipping empty file: %s", filename);
                return 0;
        }

        network = new0(Network, 1);
        if (!network)
                return log_oom();

        network->manager = manager;

        LIST_HEAD_INIT(network->static_addresses);
        LIST_HEAD_INIT(network->static_routes);
        LIST_HEAD_INIT(network->static_fdb_entries);
        LIST_HEAD_INIT(network->ipv6_proxy_ndp_addresses);
        LIST_HEAD_INIT(network->address_labels);
        LIST_HEAD_INIT(network->static_prefixes);
        LIST_HEAD_INIT(network->rules);

        network->stacked_netdevs = hashmap_new(&string_hash_ops);
        if (!network->stacked_netdevs)
                return log_oom();

        network->addresses_by_section = hashmap_new(&network_config_hash_ops);
        if (!network->addresses_by_section)
                return log_oom();

        network->routes_by_section = hashmap_new(&network_config_hash_ops);
        if (!network->routes_by_section)
                return log_oom();

        network->fdb_entries_by_section = hashmap_new(NULL);
        if (!network->fdb_entries_by_section)
                return log_oom();

        network->address_labels_by_section = hashmap_new(&network_config_hash_ops);
        if (!network->address_labels_by_section)
                log_oom();

        network->prefixes_by_section = hashmap_new(&network_config_hash_ops);
        if (!network->prefixes_by_section)
                return log_oom();

        network->rules_by_section = hashmap_new(&network_config_hash_ops);
        if (!network->rules_by_section)
                return log_oom();

        network->filename = strdup(filename);
        if (!network->filename)
                return log_oom();

        network->name = strdup(basename(filename));
        if (!network->name)
                return log_oom();

        d = strrchr(network->name, '.');
        if (!d)
                return -EINVAL;

        assert(streq(d, ".network"));

        *d = '\0';

        network->required_for_online = true;
        network->dhcp = ADDRESS_FAMILY_NO;
        network->dhcp_use_ntp = true;
        network->dhcp_use_dns = true;
        network->dhcp_use_hostname = true;
        network->dhcp_use_routes = true;
        network->dhcp_use_gateway = -1;
        /* NOTE: this var might be overwriten by network_apply_anonymize_if_set */
        network->dhcp_send_hostname = true;
        network->dhcp_use_domains = DHCP_USE_DOMAINS_YES;
        /* To enable/disable RFC7844 Anonymity Profiles */
        network->dhcp_anonymize = false;
        network->dhcp_route_metric = DHCP_ROUTE_METRIC;
        /* NOTE: this var might be overwrite by network_apply_anonymize_if_set */
        network->dhcp_client_identifier = DHCP_CLIENT_ID_DUID;
        network->dhcp_route_table = RT_TABLE_MAIN;
        network->dhcp_route_table_set = false;
        /* NOTE: the following vars were not set to any default,
         * even if they are commented in the man?
         * These vars might be overwriten by network_apply_anonymize_if_set */
        network->dhcp_vendor_class_identifier = false;
        /* NOTE: from man: UseMTU=... Defaults to false*/
        network->dhcp_use_mtu = false;
        /* NOTE: from man: UseTimezone=... Defaults to "no".*/
        network->dhcp_use_timezone = false;
        network->rapid_commit = true;

        network->dhcp_server_emit_dns = true;
        network->dhcp_server_emit_ntp = true;
        network->dhcp_server_emit_router = true;
        network->dhcp_server_emit_timezone = true;

        network->router_emit_dns = true;
        network->router_emit_domains = true;

        network->use_bpdu = true;
        network->allow_port_to_be_root = true;
        network->unicast_flood = true;
        network->priority = LINK_BRIDGE_PORT_PRIORITY_INVALID;

        network->lldp_mode = LLDP_MODE_ROUTERS_ONLY;

        network->llmnr = RESOLVE_SUPPORT_YES;
        network->mdns = RESOLVE_SUPPORT_NO;
        network->dnssec_mode = _DNSSEC_MODE_INVALID;

        network->link_local = ADDRESS_FAMILY_IPV6;

        network->ipv6_privacy_extensions = IPV6_PRIVACY_EXTENSIONS_NO;
        network->ipv6_accept_ra = -1;
        network->ipv6_dad_transmits = -1;
        network->ipv6_hop_limit = -1;
        network->ipv6_proxy_ndp = -1;
        network->duid.type = _DUID_TYPE_INVALID;
        network->proxy_arp = -1;
        network->arp = -1;
        network->ipv6_accept_ra_use_dns = true;
        network->ipv6_accept_ra_use_domains = DHCP_USE_DOMAINS_YES;
        network->ipv6_accept_ra_route_table = RT_TABLE_MAIN;
        network->ipv6_mtu = 0;
<<<<<<< HEAD
=======

        network->configure_without_carrier = false;
        network->ignore_carrier_loss = -1;
>>>>>>> 5014bf21

        dropin_dirname = strjoina(network->name, ".network.d");

        r = config_parse_many(filename, network_dirs, dropin_dirname,
                              "Match\0"
                              "Link\0"
                              "Network\0"
                              "Address\0"
                              "IPv6AddressLabel\0"
                              "RoutingPolicyRule\0"
                              "Route\0"
                              "DHCP\0"
                              "DHCPv4\0" /* compat */
                              "DHCPServer\0"
                              "IPv6AcceptRA\0"
                              "IPv6NDPProxyAddress\0"
                              "Bridge\0"
                              "BridgeFDB\0"
                              "BridgeVLAN\0"
                              "IPv6PrefixDelegation\0"
                              "IPv6Prefix\0",
                              config_item_perf_lookup, network_network_gperf_lookup,
                              CONFIG_PARSE_WARN, network);
        if (r < 0)
                return r;

        network_apply_anonymize_if_set(network);

        /* IPMasquerade=yes implies IPForward=yes */
        if (network->ip_masquerade)
                network->ip_forward |= ADDRESS_FAMILY_IPV4;

        if (network->mtu > 0 && network->dhcp_use_mtu) {
                log_warning("MTUBytes= in [Link] section and UseMTU= in [DHCP] section are set in %s. "
                            "Disabling UseMTU=.", filename);
                network->dhcp_use_mtu = false;
        }

        if (network->dhcp_use_gateway < 0)
                network->dhcp_use_gateway = network->dhcp_use_routes;

<<<<<<< HEAD
=======
        if (network->ignore_carrier_loss < 0)
                network->ignore_carrier_loss = network->configure_without_carrier;

>>>>>>> 5014bf21
        LIST_PREPEND(networks, manager->networks, network);

        r = hashmap_ensure_allocated(&manager->networks_by_name, &string_hash_ops);
        if (r < 0)
                return r;

        r = hashmap_put(manager->networks_by_name, network->name, network);
        if (r < 0)
                return r;

        LIST_FOREACH(routes, route, network->static_routes) {
                if (!route->family) {
                        log_warning("Route section without Gateway field configured in %s. "
                                    "Ignoring", filename);
                        return 0;
                }
        }

        LIST_FOREACH(addresses, address, network->static_addresses) {
                if (!address->family) {
                        log_warning("Address section without Address field configured in %s. "
                                    "Ignoring", filename);
                        return 0;
                }
        }

        network = NULL;

        return 0;
}

int network_load(Manager *manager) {
        Network *network;
        _cleanup_strv_free_ char **files = NULL;
        char **f;
        int r;

        assert(manager);

        while ((network = manager->networks))
                network_free(network);

        r = conf_files_list_strv(&files, ".network", NULL, 0, network_dirs);
        if (r < 0)
                return log_error_errno(r, "Failed to enumerate network files: %m");

        STRV_FOREACH_BACKWARDS(f, files) {
                r = network_load_one(manager, *f);
                if (r < 0)
                        return r;
        }

        return 0;
}

void network_free(Network *network) {
        IPv6ProxyNDPAddress *ipv6_proxy_ndp_address;
        RoutingPolicyRule *rule;
        FdbEntry *fdb_entry;
        AddressLabel *label;
        Prefix *prefix;
        Address *address;
        NetDev *netdev;
        Route *route;
        Iterator i;

        if (!network)
                return;

        free(network->filename);

        free(network->match_mac);
        strv_free(network->match_path);
        strv_free(network->match_driver);
        strv_free(network->match_type);
        strv_free(network->match_name);

        free(network->description);
        free(network->dhcp_vendor_class_identifier);
        free(network->dhcp_hostname);

        free(network->mac);

        strv_free(network->ntp);
        free(network->dns);
        strv_free(network->search_domains);
        strv_free(network->route_domains);
        strv_free(network->bind_carrier);

        netdev_unref(network->bridge);
        netdev_unref(network->bond);
        netdev_unref(network->vrf);

        HASHMAP_FOREACH(netdev, network->stacked_netdevs, i) {
                hashmap_remove(network->stacked_netdevs, netdev->ifname);
                netdev_unref(netdev);
        }
        hashmap_free(network->stacked_netdevs);

        while ((route = network->static_routes))
                route_free(route);

        while ((address = network->static_addresses))
                address_free(address);

        while ((fdb_entry = network->static_fdb_entries))
                fdb_entry_free(fdb_entry);

        while ((ipv6_proxy_ndp_address = network->ipv6_proxy_ndp_addresses))
                ipv6_proxy_ndp_address_free(ipv6_proxy_ndp_address);

        while ((label = network->address_labels))
                address_label_free(label);

        while ((prefix = network->static_prefixes))
                prefix_free(prefix);

        while ((rule = network->rules))
                routing_policy_rule_free(rule);

        hashmap_free(network->addresses_by_section);
        hashmap_free(network->routes_by_section);
        hashmap_free(network->fdb_entries_by_section);
        hashmap_free(network->address_labels_by_section);
        hashmap_free(network->prefixes_by_section);
        hashmap_free(network->rules_by_section);

        if (network->manager) {
                if (network->manager->networks)
                        LIST_REMOVE(networks, network->manager->networks, network);

                if (network->manager->networks_by_name)
                        hashmap_remove(network->manager->networks_by_name, network->name);
        }

        free(network->name);

        condition_free_list(network->match_host);
        condition_free_list(network->match_virt);
        condition_free_list(network->match_kernel_cmdline);
        condition_free_list(network->match_kernel_version);
        condition_free_list(network->match_arch);

        free(network->dhcp_server_timezone);
        free(network->dhcp_server_dns);
        free(network->dhcp_server_ntp);

        set_free_free(network->dnssec_negative_trust_anchors);

        free(network);
}

int network_get_by_name(Manager *manager, const char *name, Network **ret) {
        Network *network;

        assert(manager);
        assert(name);
        assert(ret);

        network = hashmap_get(manager->networks_by_name, name);
        if (!network)
                return -ENOENT;

        *ret = network;

        return 0;
}

int network_get(Manager *manager, struct udev_device *device,
                const char *ifname, const struct ether_addr *address,
                Network **ret) {
        Network *network;
        struct udev_device *parent;
        const char *path = NULL, *parent_driver = NULL, *driver = NULL, *devtype = NULL;

        assert(manager);
        assert(ret);

        if (device) {
                path = udev_device_get_property_value(device, "ID_PATH");

                parent = udev_device_get_parent(device);
                if (parent)
                        parent_driver = udev_device_get_driver(parent);

                driver = udev_device_get_property_value(device, "ID_NET_DRIVER");

                devtype = udev_device_get_devtype(device);
        }

        LIST_FOREACH(networks, network, manager->networks) {
                if (net_match_config(network->match_mac, network->match_path,
                                     network->match_driver, network->match_type,
                                     network->match_name, network->match_host,
                                     network->match_virt, network->match_kernel_cmdline,
                                     network->match_kernel_version, network->match_arch,
                                     address, path, parent_driver, driver,
                                     devtype, ifname)) {
                        if (network->match_name && device) {
                                const char *attr;
                                uint8_t name_assign_type = NET_NAME_UNKNOWN;

                                attr = udev_device_get_sysattr_value(device, "name_assign_type");
                                if (attr)
                                        (void) safe_atou8(attr, &name_assign_type);

                                if (name_assign_type == NET_NAME_ENUM)
                                        log_warning("%s: found matching network '%s', based on potentially unpredictable ifname",
                                                    ifname, network->filename);
                                else
                                        log_debug("%s: found matching network '%s'", ifname, network->filename);
                        } else
                                log_debug("%s: found matching network '%s'", ifname, network->filename);

                        *ret = network;
                        return 0;
                }
        }

        *ret = NULL;

        return -ENOENT;
}

int network_apply(Network *network, Link *link) {
        int r;

        assert(network);
        assert(link);

        link->network = network;

        if (network->ipv4ll_route) {
                Route *route;

                r = route_new_static(network, NULL, 0, &route);
                if (r < 0)
                        return r;

                r = inet_pton(AF_INET, "169.254.0.0", &route->dst.in);
                if (r == 0)
                        return -EINVAL;
                if (r < 0)
                        return -errno;

                route->family = AF_INET;
                route->dst_prefixlen = 16;
                route->scope = RT_SCOPE_LINK;
                route->priority = IPV4LL_ROUTE_METRIC;
                route->protocol = RTPROT_STATIC;
        }

        if (network->n_dns > 0 ||
            !strv_isempty(network->ntp) ||
            !strv_isempty(network->search_domains) ||
            !strv_isempty(network->route_domains))
                link_dirty(link);

        return 0;
}

bool network_has_static_ipv6_addresses(Network *network) {
        Address *address;

        assert(network);

        LIST_FOREACH(addresses, address, network->static_addresses) {
                if (address->family == AF_INET6)
                        return true;
        }

        return false;
}

int config_parse_netdev(const char *unit,
                const char *filename,
                unsigned line,
                const char *section,
                unsigned section_line,
                const char *lvalue,
                int ltype,
                const char *rvalue,
                void *data,
                void *userdata) {
        Network *network = userdata;
        _cleanup_free_ char *kind_string = NULL;
        char *p;
        NetDev *netdev;
        NetDevKind kind;
        int r;

        assert(filename);
        assert(lvalue);
        assert(rvalue);
        assert(data);

        kind_string = strdup(lvalue);
        if (!kind_string)
                return log_oom();

        /* the keys are CamelCase versions of the kind */
        for (p = kind_string; *p; p++)
                *p = tolower(*p);

        kind = netdev_kind_from_string(kind_string);
        if (kind == _NETDEV_KIND_INVALID) {
                log_syntax(unit, LOG_ERR, filename, line, 0, "Invalid NetDev kind: %s", lvalue);
                return 0;
        }

        r = netdev_get(network->manager, rvalue, &netdev);
        if (r < 0) {
                log_syntax(unit, LOG_ERR, filename, line, r, "%s could not be found, ignoring assignment: %s", lvalue, rvalue);
                return 0;
        }

        if (netdev->kind != kind) {
                log_syntax(unit, LOG_ERR, filename, line, 0, "NetDev is not a %s, ignoring assignment: %s", lvalue, rvalue);
                return 0;
        }

        switch (kind) {
        case NETDEV_KIND_BRIDGE:
                network->bridge = netdev;

                break;
        case NETDEV_KIND_BOND:
                network->bond = netdev;

                break;
        case NETDEV_KIND_VRF:
                network->vrf = netdev;

                break;
        case NETDEV_KIND_VLAN:
        case NETDEV_KIND_MACVLAN:
        case NETDEV_KIND_MACVTAP:
        case NETDEV_KIND_IPVLAN:
        case NETDEV_KIND_VXLAN:
        case NETDEV_KIND_VCAN:
                r = hashmap_put(network->stacked_netdevs, netdev->ifname, netdev);
                if (r < 0) {
                        log_syntax(unit, LOG_ERR, filename, line, r, "Can not add NetDev '%s' to network: %m", rvalue);
                        return 0;
                }

                break;
        default:
                assert_not_reached("Can not parse NetDev");
        }

        netdev_ref(netdev);

        return 0;
}

int config_parse_domains(
                const char *unit,
                const char *filename,
                unsigned line,
                const char *section,
                unsigned section_line,
                const char *lvalue,
                int ltype,
                const char *rvalue,
                void *data,
                void *userdata) {

        const char *p;
        Network *n = data;
        int r;

        assert(n);
        assert(lvalue);
        assert(rvalue);

        if (isempty(rvalue)) {
                n->search_domains = strv_free(n->search_domains);
                n->route_domains = strv_free(n->route_domains);
                return 0;
        }

        p = rvalue;
        for (;;) {
                _cleanup_free_ char *w = NULL, *normalized = NULL;
                const char *domain;
                bool is_route;

                r = extract_first_word(&p, &w, NULL, 0);
                if (r < 0) {
                        log_syntax(unit, LOG_ERR, filename, line, r, "Failed to extract search or route domain, ignoring: %s", rvalue);
                        break;
                }
                if (r == 0)
                        break;

                is_route = w[0] == '~';
                domain = is_route ? w + 1 : w;

                if (dns_name_is_root(domain) || streq(domain, "*")) {
                        /* If the root domain appears as is, or the special token "*" is found, we'll consider this as
                         * routing domain, unconditionally. */
                        is_route = true;
                        domain = "."; /* make sure we don't allow empty strings, thus write the root domain as "." */

                } else {
                        r = dns_name_normalize(domain, &normalized);
                        if (r < 0) {
                                log_syntax(unit, LOG_ERR, filename, line, r, "'%s' is not a valid domain name, ignoring.", domain);
                                continue;
                        }

                        domain = normalized;

                        if (is_localhost(domain)) {
                                log_syntax(unit, LOG_ERR, filename, line, 0, "'localhost' domain names may not be configure as search or route domains, ignoring assignment: %s", domain);
                                continue;
                        }
                }

                if (is_route) {
                        r = strv_extend(&n->route_domains, domain);
                        if (r < 0)
                                return log_oom();

                } else {
                        r = strv_extend(&n->search_domains, domain);
                        if (r < 0)
                                return log_oom();
                }
        }

        strv_uniq(n->route_domains);
        strv_uniq(n->search_domains);

        return 0;
}

int config_parse_tunnel(const char *unit,
                        const char *filename,
                        unsigned line,
                        const char *section,
                        unsigned section_line,
                        const char *lvalue,
                        int ltype,
                        const char *rvalue,
                        void *data,
                        void *userdata) {
        Network *network = userdata;
        NetDev *netdev;
        int r;

        assert(filename);
        assert(lvalue);
        assert(rvalue);
        assert(data);

        r = netdev_get(network->manager, rvalue, &netdev);
        if (r < 0) {
                log_syntax(unit, LOG_ERR, filename, line, r, "Tunnel is invalid, ignoring assignment: %s", rvalue);
                return 0;
        }

        if (!IN_SET(netdev->kind,
                    NETDEV_KIND_IPIP,
                    NETDEV_KIND_SIT,
                    NETDEV_KIND_GRE,
                    NETDEV_KIND_GRETAP,
                    NETDEV_KIND_IP6GRE,
                    NETDEV_KIND_IP6GRETAP,
                    NETDEV_KIND_VTI,
                    NETDEV_KIND_VTI6,
                    NETDEV_KIND_IP6TNL)) {
                log_syntax(unit, LOG_ERR, filename, line, 0,
                           "NetDev is not a tunnel, ignoring assignment: %s", rvalue);
                return 0;
        }

        r = hashmap_put(network->stacked_netdevs, netdev->ifname, netdev);
        if (r < 0) {
                log_syntax(unit, LOG_ERR, filename, line, r, "Cannot add VLAN '%s' to network, ignoring: %m", rvalue);
                return 0;
        }

        netdev_ref(netdev);

        return 0;
}

int config_parse_ipv4ll(
                const char* unit,
                const char *filename,
                unsigned line,
                const char *section,
                unsigned section_line,
                const char *lvalue,
                int ltype,
                const char *rvalue,
                void *data,
                void *userdata) {

        AddressFamilyBoolean *link_local = data;

        assert(filename);
        assert(lvalue);
        assert(rvalue);
        assert(data);

        /* Note that this is mostly like
         * config_parse_address_family_boolean(), except that it
         * applies only to IPv4 */

        SET_FLAG(*link_local, ADDRESS_FAMILY_IPV4, parse_boolean(rvalue));

        return 0;
}

int config_parse_dhcp(
                const char* unit,
                const char *filename,
                unsigned line,
                const char *section,
                unsigned section_line,
                const char *lvalue,
                int ltype,
                const char *rvalue,
                void *data,
                void *userdata) {

        AddressFamilyBoolean *dhcp = data, s;

        assert(filename);
        assert(lvalue);
        assert(rvalue);
        assert(data);

        /* Note that this is mostly like
         * config_parse_address_family_boolean(), except that it
         * understands some old names for the enum values */

        s = address_family_boolean_from_string(rvalue);
        if (s < 0) {

                /* Previously, we had a slightly different enum here,
                 * support its values for compatbility. */

                if (streq(rvalue, "none"))
                        s = ADDRESS_FAMILY_NO;
                else if (streq(rvalue, "v4"))
                        s = ADDRESS_FAMILY_IPV4;
                else if (streq(rvalue, "v6"))
                        s = ADDRESS_FAMILY_IPV6;
                else if (streq(rvalue, "both"))
                        s = ADDRESS_FAMILY_YES;
                else {
                        log_syntax(unit, LOG_ERR, filename, line, 0, "Failed to parse DHCP option, ignoring: %s", rvalue);
                        return 0;
                }
        }

        *dhcp = s;
        return 0;
}

static const char* const dhcp_client_identifier_table[_DHCP_CLIENT_ID_MAX] = {
        [DHCP_CLIENT_ID_MAC] = "mac",
        [DHCP_CLIENT_ID_DUID] = "duid"
};

DEFINE_PRIVATE_STRING_TABLE_LOOKUP_FROM_STRING(dhcp_client_identifier, DHCPClientIdentifier);
DEFINE_CONFIG_PARSE_ENUM(config_parse_dhcp_client_identifier, dhcp_client_identifier, DHCPClientIdentifier, "Failed to parse client identifier type");

int config_parse_ipv6token(
                const char* unit,
                const char *filename,
                unsigned line,
                const char *section,
                unsigned section_line,
                const char *lvalue,
                int ltype,
                const char *rvalue,
                void *data,
                void *userdata) {

        union in_addr_union buffer;
        struct in6_addr *token = data;
        int r;

        assert(filename);
        assert(lvalue);
        assert(rvalue);
        assert(token);

        r = in_addr_from_string(AF_INET6, rvalue, &buffer);
        if (r < 0) {
                log_syntax(unit, LOG_ERR, filename, line, r, "Failed to parse IPv6 token, ignoring: %s", rvalue);
                return 0;
        }

        r = in_addr_is_null(AF_INET6, &buffer);
        if (r != 0) {
                log_syntax(unit, LOG_ERR, filename, line, r, "IPv6 token can not be the ANY address, ignoring: %s", rvalue);
                return 0;
        }

        if ((buffer.in6.s6_addr32[0] | buffer.in6.s6_addr32[1]) != 0) {
                log_syntax(unit, LOG_ERR, filename, line, 0, "IPv6 token can not be longer than 64 bits, ignoring: %s", rvalue);
                return 0;
        }

        *token = buffer.in6;

        return 0;
}

static const char* const ipv6_privacy_extensions_table[_IPV6_PRIVACY_EXTENSIONS_MAX] = {
        [IPV6_PRIVACY_EXTENSIONS_NO] = "no",
        [IPV6_PRIVACY_EXTENSIONS_PREFER_PUBLIC] = "prefer-public",
        [IPV6_PRIVACY_EXTENSIONS_YES] = "yes",
};

DEFINE_STRING_TABLE_LOOKUP(ipv6_privacy_extensions, IPv6PrivacyExtensions);

int config_parse_ipv6_privacy_extensions(
                const char* unit,
                const char *filename,
                unsigned line,
                const char *section,
                unsigned section_line,
                const char *lvalue,
                int ltype,
                const char *rvalue,
                void *data,
                void *userdata) {

        IPv6PrivacyExtensions *ipv6_privacy_extensions = data;
        int k;

        assert(filename);
        assert(lvalue);
        assert(rvalue);
        assert(ipv6_privacy_extensions);

        /* Our enum shall be a superset of booleans, hence first try
         * to parse as boolean, and then as enum */

        k = parse_boolean(rvalue);
        if (k > 0)
                *ipv6_privacy_extensions = IPV6_PRIVACY_EXTENSIONS_YES;
        else if (k == 0)
                *ipv6_privacy_extensions = IPV6_PRIVACY_EXTENSIONS_NO;
        else {
                IPv6PrivacyExtensions s;

                s = ipv6_privacy_extensions_from_string(rvalue);
                if (s < 0) {

                        if (streq(rvalue, "kernel"))
                                s = _IPV6_PRIVACY_EXTENSIONS_INVALID;
                        else {
                                log_syntax(unit, LOG_ERR, filename, line, 0, "Failed to parse IPv6 privacy extensions option, ignoring: %s", rvalue);
                                return 0;
                        }
                }

                *ipv6_privacy_extensions = s;
        }

        return 0;
}

int config_parse_hostname(
                const char *unit,
                const char *filename,
                unsigned line,
                const char *section,
                unsigned section_line,
                const char *lvalue,
                int ltype,
                const char *rvalue,
                void *data,
                void *userdata) {

        _cleanup_free_ char *hn = NULL;
        char **hostname = data;
        int r;

        assert(filename);
        assert(lvalue);
        assert(rvalue);

        r = config_parse_string(unit, filename, line, section, section_line, lvalue, ltype, rvalue, &hn, userdata);
        if (r < 0)
                return r;

        if (!hostname_is_valid(hn, false)) {
                log_syntax(unit, LOG_ERR, filename, line, 0, "Hostname is not valid, ignoring assignment: %s", rvalue);
                return 0;
        }

        r = dns_name_is_valid(hn);
        if (r < 0) {
                log_syntax(unit, LOG_ERR, filename, line, r, "Failed to check validity of hostname '%s', ignoring assignment: %m", rvalue);
                return 0;
        }
        if (r == 0) {
                log_syntax(unit, LOG_ERR, filename, line, 0, "Hostname is not a valid DNS domain name, ignoring assignment: %s", rvalue);
                return 0;
        }

        return free_and_replace(*hostname, hn);
}

int config_parse_timezone(
                const char *unit,
                const char *filename,
                unsigned line,
                const char *section,
                unsigned section_line,
                const char *lvalue,
                int ltype,
                const char *rvalue,
                void *data,
                void *userdata) {

        _cleanup_free_ char *tz = NULL;
        char **datap = data;
        int r;

        assert(filename);
        assert(lvalue);
        assert(rvalue);

        r = config_parse_string(unit, filename, line, section, section_line, lvalue, ltype, rvalue, &tz, userdata);
        if (r < 0)
                return r;

        if (!timezone_is_valid(tz)) {
                log_syntax(unit, LOG_ERR, filename, line, 0, "Timezone is not valid, ignoring assignment: %s", rvalue);
                return 0;
        }

        return free_and_replace(*datap, tz);
}

int config_parse_dhcp_server_dns(
                const char *unit,
                const char *filename,
                unsigned line,
                const char *section,
                unsigned section_line,
                const char *lvalue,
                int ltype,
                const char *rvalue,
                void *data,
                void *userdata) {

        Network *n = data;
        const char *p = rvalue;
        int r;

        assert(filename);
        assert(lvalue);
        assert(rvalue);

        for (;;) {
                _cleanup_free_ char *w = NULL;
                struct in_addr a, *m;

                r = extract_first_word(&p, &w, NULL, 0);
                if (r == -ENOMEM)
                        return log_oom();
                if (r < 0) {
                        log_syntax(unit, LOG_ERR, filename, line, r, "Failed to extract word, ignoring: %s", rvalue);
                        return 0;
                }
                if (r == 0)
                        break;

                if (inet_pton(AF_INET, w, &a) <= 0) {
                        log_syntax(unit, LOG_ERR, filename, line, 0, "Failed to parse DNS server address, ignoring: %s", w);
                        continue;
                }

                m = realloc(n->dhcp_server_dns, (n->n_dhcp_server_dns + 1) * sizeof(struct in_addr));
                if (!m)
                        return log_oom();

                m[n->n_dhcp_server_dns++] = a;
                n->dhcp_server_dns = m;
        }

        return 0;
}

int config_parse_radv_dns(
                const char *unit,
                const char *filename,
                unsigned line,
                const char *section,
                unsigned section_line,
                const char *lvalue,
                int ltype,
                const char *rvalue,
                void *data,
                void *userdata) {

        Network *n = data;
        const char *p = rvalue;
        int r;

        assert(filename);
        assert(lvalue);
        assert(rvalue);

        for (;;) {
                _cleanup_free_ char *w = NULL;
                union in_addr_union a;

                r = extract_first_word(&p, &w, NULL, 0);
                if (r == -ENOMEM)
                        return log_oom();
                if (r < 0) {
                        log_syntax(unit, LOG_ERR, filename, line, r, "Failed to extract word, ignoring: %s", rvalue);
                        return 0;
                }
                if (r == 0)
                        break;

                if (in_addr_from_string(AF_INET6, w, &a) >= 0) {
                        struct in6_addr *m;

                        m = realloc(n->router_dns, (n->n_router_dns + 1) * sizeof(struct in6_addr));
                        if (!m)
                                return log_oom();

                        m[n->n_router_dns++] = a.in6;
                        n->router_dns = m;

                } else
                        log_syntax(unit, LOG_ERR, filename, line, 0, "Failed to parse DNS server address, ignoring: %s", w);

        }

        return 0;
}

int config_parse_radv_search_domains(
                const char *unit,
                const char *filename,
                unsigned line,
                const char *section,
                unsigned section_line,
                const char *lvalue,
                int ltype,
                const char *rvalue,
                void *data,
                void *userdata) {

        Network *n = data;
        const char *p = rvalue;
        int r;

        assert(filename);
        assert(lvalue);
        assert(rvalue);

        for (;;) {
                _cleanup_free_ char *w = NULL;
                _cleanup_free_ char *idna = NULL;

                r = extract_first_word(&p, &w, NULL, 0);
                if (r == -ENOMEM)
                        return log_oom();
                if (r < 0) {
                        log_syntax(unit, LOG_ERR, filename, line, r, "Failed to extract word, ignoring: %s", rvalue);
                        return 0;
                }
                if (r == 0)
                        break;

                r = dns_name_apply_idna(w, &idna);
                if (r > 0) {
                        r = strv_push(&n->router_search_domains, idna);
                        if (r >= 0)
                                idna = NULL;
                } else if (r == 0) {
                        r = strv_push(&n->router_search_domains, w);
                        if (r >= 0)
                                w = NULL;
                }
        }

        return 0;
}

int config_parse_dhcp_server_ntp(
                const char *unit,
                const char *filename,
                unsigned line,
                const char *section,
                unsigned section_line,
                const char *lvalue,
                int ltype,
                const char *rvalue,
                void *data,
                void *userdata) {

        Network *n = data;
        const char *p = rvalue;
        int r;

        assert(filename);
        assert(lvalue);
        assert(rvalue);

        for (;;) {
                _cleanup_free_ char *w = NULL;
                struct in_addr a, *m;

                r = extract_first_word(&p, &w, NULL, 0);
                if (r == -ENOMEM)
                        return log_oom();
                if (r < 0) {
                        log_syntax(unit, LOG_ERR, filename, line, r, "Failed to extract word, ignoring: %s", rvalue);
                        return 0;
                }
                if (r == 0)
                        return 0;

                if (inet_pton(AF_INET, w, &a) <= 0) {
                        log_syntax(unit, LOG_ERR, filename, line, 0, "Failed to parse NTP server address, ignoring: %s", w);
                        continue;
                }

                m = realloc(n->dhcp_server_ntp, (n->n_dhcp_server_ntp + 1) * sizeof(struct in_addr));
                if (!m)
                        return log_oom();

                m[n->n_dhcp_server_ntp++] = a;
                n->dhcp_server_ntp = m;
        }
}

int config_parse_dns(
                const char *unit,
                const char *filename,
                unsigned line,
                const char *section,
                unsigned section_line,
                const char *lvalue,
                int ltype,
                const char *rvalue,
                void *data,
                void *userdata) {

        Network *n = userdata;
        int r;

        assert(filename);
        assert(lvalue);
        assert(rvalue);

        for (;;) {
                _cleanup_free_ char *w = NULL;
                union in_addr_union a;
                struct in_addr_data *m;
                int family;

                r = extract_first_word(&rvalue, &w, NULL, 0);
                if (r == -ENOMEM)
                        return log_oom();
                if (r < 0) {
                        log_syntax(unit, LOG_ERR, filename, line, r, "Invalid syntax, ignoring: %s", rvalue);
                        break;
                }
                if (r == 0)
                        break;

                r = in_addr_from_string_auto(w, &family, &a);
                if (r < 0) {
                        log_syntax(unit, LOG_ERR, filename, line, r, "Failed to parse dns server address, ignoring: %s", w);
                        continue;
                }

                m = realloc(n->dns, (n->n_dns + 1) * sizeof(struct in_addr_data));
                if (!m)
                        return log_oom();

                m[n->n_dns++] = (struct in_addr_data) {
                        .family = family,
                        .address = a,
                };

                n->dns = m;
        }

        return 0;
}

int config_parse_dnssec_negative_trust_anchors(
                const char *unit,
                const char *filename,
                unsigned line,
                const char *section,
                unsigned section_line,
                const char *lvalue,
                int ltype,
                const char *rvalue,
                void *data,
                void *userdata) {

        const char *p = rvalue;
        Network *n = data;
        int r;

        assert(n);
        assert(lvalue);
        assert(rvalue);

        if (isempty(rvalue)) {
                n->dnssec_negative_trust_anchors = set_free_free(n->dnssec_negative_trust_anchors);
                return 0;
        }

        for (;;) {
                _cleanup_free_ char *w = NULL;

                r = extract_first_word(&p, &w, NULL, 0);
                if (r < 0) {
                        log_syntax(unit, LOG_ERR, filename, line, r, "Failed to extract negative trust anchor domain, ignoring: %s", rvalue);
                        break;
                }
                if (r == 0)
                        break;

                r = dns_name_is_valid(w);
                if (r <= 0) {
                        log_syntax(unit, LOG_ERR, filename, line, r, "%s is not a valid domain name, ignoring.", w);
                        continue;
                }

                r = set_ensure_allocated(&n->dnssec_negative_trust_anchors, &dns_name_hash_ops);
                if (r < 0)
                        return log_oom();

                r = set_put(n->dnssec_negative_trust_anchors, w);
                if (r < 0)
                        return log_oom();
                if (r > 0)
                        w = NULL;
        }

        return 0;
}

int config_parse_ntp(
                const char *unit,
                const char *filename,
                unsigned line,
                const char *section,
                unsigned section_line,
                const char *lvalue,
                int ltype,
                const char *rvalue,
                void *data,
                void *userdata) {

        char ***l = data;
        int r;

        assert(l);
        assert(lvalue);
        assert(rvalue);

        if (isempty(rvalue)) {
                *l = strv_free(*l);
                return 0;
        }

        for (;;) {
                _cleanup_free_ char *w = NULL;

                r = extract_first_word(&rvalue, &w, NULL, 0);
                if (r == -ENOMEM)
                        return log_oom();
                if (r < 0) {
                        log_syntax(unit, LOG_ERR, filename, line, r, "Failed to extract NTP server name, ignoring: %s", rvalue);
                        break;
                }
                if (r == 0)
                        break;

                r = dns_name_is_valid_or_address(w);
                if (r <= 0) {
                        log_syntax(unit, LOG_ERR, filename, line, r, "%s is not a valid domain name or IP address, ignoring.", w);
                        continue;
                }

                r = strv_push(l, w);
                if (r < 0)
                        return log_oom();

                w = NULL;
        }

        return 0;
}

int config_parse_dhcp_route_table(const char *unit,
                                  const char *filename,
                                  unsigned line,
                                  const char *section,
                                  unsigned section_line,
                                  const char *lvalue,
                                  int ltype,
                                  const char *rvalue,
                                  void *data,
                                  void *userdata) {
        Network *network = data;
        uint32_t rt;
        int r;

        assert(filename);
        assert(lvalue);
        assert(rvalue);
        assert(data);

        r = safe_atou32(rvalue, &rt);
        if (r < 0) {
                log_syntax(unit, LOG_ERR, filename, line, r,
                           "Unable to read RouteTable, ignoring assignment: %s", rvalue);
                return 0;
        }

        network->dhcp_route_table = rt;
        network->dhcp_route_table_set = true;

        return 0;
}

int config_parse_ipv6_mtu(
                const char *unit,
                const char *filename,
                unsigned line,
                const char *section,
                unsigned section_line,
                const char *lvalue,
                int ltype,
                const char *rvalue,
                void *data,
                void *userdata) {

        Network *network = data;
        uint32_t mtu;
        int r;

        assert(filename);
        assert(lvalue);
        assert(rvalue);

        r = safe_atou32(rvalue, &mtu);
        if (r < 0) {
                log_syntax(unit, LOG_ERR, filename, line, r, "Failed to parse IPv6 MTU, ignoring assignment: %s", rvalue);
                return 0;
        }

        if (mtu < IPV6_MIN_MTU) {
                log_syntax(unit, LOG_ERR, filename, line, r, "Failed to parse IPv6 MTU for interface. Allowed minimum MTU is 1280 bytes, ignoring: %s", rvalue);
                return 0;
        }

        network->ipv6_mtu = mtu;

        return 0;
}

DEFINE_CONFIG_PARSE_ENUM(config_parse_dhcp_use_domains, dhcp_use_domains, DHCPUseDomains, "Failed to parse DHCP use domains setting");

static const char* const dhcp_use_domains_table[_DHCP_USE_DOMAINS_MAX] = {
        [DHCP_USE_DOMAINS_NO] = "no",
        [DHCP_USE_DOMAINS_ROUTE] = "route",
        [DHCP_USE_DOMAINS_YES] = "yes",
};

DEFINE_STRING_TABLE_LOOKUP_WITH_BOOLEAN(dhcp_use_domains, DHCPUseDomains, DHCP_USE_DOMAINS_YES);

DEFINE_CONFIG_PARSE_ENUM(config_parse_lldp_mode, lldp_mode, LLDPMode, "Failed to parse LLDP= setting.");

static const char* const lldp_mode_table[_LLDP_MODE_MAX] = {
        [LLDP_MODE_NO] = "no",
        [LLDP_MODE_YES] = "yes",
        [LLDP_MODE_ROUTERS_ONLY] = "routers-only",
};

DEFINE_STRING_TABLE_LOOKUP_WITH_BOOLEAN(lldp_mode, LLDPMode, LLDP_MODE_YES);<|MERGE_RESOLUTION|>--- conflicted
+++ resolved
@@ -265,12 +265,9 @@
         network->ipv6_accept_ra_use_domains = DHCP_USE_DOMAINS_YES;
         network->ipv6_accept_ra_route_table = RT_TABLE_MAIN;
         network->ipv6_mtu = 0;
-<<<<<<< HEAD
-=======
 
         network->configure_without_carrier = false;
         network->ignore_carrier_loss = -1;
->>>>>>> 5014bf21
 
         dropin_dirname = strjoina(network->name, ".network.d");
 
@@ -312,12 +309,9 @@
         if (network->dhcp_use_gateway < 0)
                 network->dhcp_use_gateway = network->dhcp_use_routes;
 
-<<<<<<< HEAD
-=======
         if (network->ignore_carrier_loss < 0)
                 network->ignore_carrier_loss = network->configure_without_carrier;
 
->>>>>>> 5014bf21
         LIST_PREPEND(networks, manager->networks, network);
 
         r = hashmap_ensure_allocated(&manager->networks_by_name, &string_hash_ops);
