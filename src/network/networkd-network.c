--- conflicted
+++ resolved
@@ -267,11 +267,8 @@
         network->ipv6_accept_ra_route_table = RT_TABLE_MAIN;
         network->ipv6_mtu = 0;
 
-<<<<<<< HEAD
-=======
         network->keep_configuration = _KEEP_CONFIGURATION_INVALID;
 
->>>>>>> 90674428
         network->configure_without_carrier = false;
         network->ignore_carrier_loss = -1;
 
@@ -312,8 +309,6 @@
                 network->dhcp_use_mtu = false;
         }
 
-<<<<<<< HEAD
-=======
         if (network->dhcp_critical >= 0) {
                 if (network->keep_configuration >= 0)
                         log_warning("%s: Both KeepConfiguration= and deprecated CriticalConnection= are set. "
@@ -330,7 +325,6 @@
                 /* For backward compatibility, we do not release DHCP addresses on manager stop. */
                 network->keep_configuration = KEEP_CONFIGURATION_DHCP_ON_STOP;
 
->>>>>>> 90674428
         if (network->dhcp_use_gateway < 0)
                 network->dhcp_use_gateway = network->dhcp_use_routes;
 
