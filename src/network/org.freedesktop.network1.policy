<?xml version="1.0" encoding="UTF-8"?> <!--*-nxml-*-->
<!DOCTYPE policyconfig PUBLIC "-//freedesktop//DTD PolicyKit Policy Configuration 1.0//EN"
        "http://www.freedesktop.org/standards/PolicyKit/1/policyconfig.dtd">

<!--
  SPDX-License-Identifier: LGPL-2.1+

  This file is part of systemd.

  systemd is free software; you can redistribute it and/or modify it
  under the terms of the GNU Lesser General Public License as published by
  the Free Software Foundation; either version 2.1 of the License, or
  (at your option) any later version.
-->

<policyconfig>

        <vendor>The systemd Project</vendor>
        <vendor_url>http://www.freedesktop.org/wiki/Software/systemd</vendor_url>

        <action id="org.freedesktop.network1.set-ntp-servers">
                <description gettext-domain="systemd">Set NTP servers</description>
                <message gettext-domain="systemd">Authentication is required to set NTP servers.</message>
                <defaults>
                        <allow_any>auth_admin</allow_any>
                        <allow_inactive>auth_admin</allow_inactive>
                        <allow_active>auth_admin_keep</allow_active>
                </defaults>
                <annotate key="org.freedesktop.policykit.owner">unix-user:systemd-network</annotate>
        </action>

        <action id="org.freedesktop.network1.set-dns-servers">
                <description gettext-domain="systemd">Set DNS servers</description>
                <message gettext-domain="systemd">Authentication is required to set DNS servers.</message>
                <defaults>
                        <allow_any>auth_admin</allow_any>
                        <allow_inactive>auth_admin</allow_inactive>
                        <allow_active>auth_admin_keep</allow_active>
                </defaults>
                <annotate key="org.freedesktop.policykit.owner">unix-user:systemd-network</annotate>
        </action>

        <action id="org.freedesktop.network1.set-domains">
                <description gettext-domain="systemd">Set domains</description>
                <message gettext-domain="systemd">Authentication is required to set domains.</message>
                <defaults>
                        <allow_any>auth_admin</allow_any>
                        <allow_inactive>auth_admin</allow_inactive>
                        <allow_active>auth_admin_keep</allow_active>
                </defaults>
                <annotate key="org.freedesktop.policykit.owner">unix-user:systemd-network</annotate>
        </action>

        <action id="org.freedesktop.network1.set-default-route">
                <description gettext-domain="systemd">Set default route</description>
                <message gettext-domain="systemd">Authentication is required to set default route.</message>
                <defaults>
                        <allow_any>auth_admin</allow_any>
                        <allow_inactive>auth_admin</allow_inactive>
                        <allow_active>auth_admin_keep</allow_active>
                </defaults>
                <annotate key="org.freedesktop.policykit.owner">unix-user:systemd-network</annotate>
        </action>

        <action id="org.freedesktop.network1.set-llmnr">
                <description gettext-domain="systemd">Enable/disable LLMNR</description>
                <message gettext-domain="systemd">Authentication is required to enable or disable LLMNR.</message>
                <defaults>
                        <allow_any>auth_admin</allow_any>
                        <allow_inactive>auth_admin</allow_inactive>
                        <allow_active>auth_admin_keep</allow_active>
                </defaults>
                <annotate key="org.freedesktop.policykit.owner">unix-user:systemd-network</annotate>
        </action>

        <action id="org.freedesktop.network1.set-mdns">
                <description gettext-domain="systemd">Enable/disable multicast DNS</description>
                <message gettext-domain="systemd">Authentication is required to enable or disable multicast DNS.</message>
                <defaults>
                        <allow_any>auth_admin</allow_any>
                        <allow_inactive>auth_admin</allow_inactive>
                        <allow_active>auth_admin_keep</allow_active>
                </defaults>
                <annotate key="org.freedesktop.policykit.owner">unix-user:systemd-network</annotate>
        </action>

        <action id="org.freedesktop.network1.set-dns-over-tls">
                <description gettext-domain="systemd">Enable/disable DNS over TLS</description>
                <message gettext-domain="systemd">Authentication is required to enable or disable DNS over TLS.</message>
                <defaults>
                        <allow_any>auth_admin</allow_any>
                        <allow_inactive>auth_admin</allow_inactive>
                        <allow_active>auth_admin_keep</allow_active>
                </defaults>
                <annotate key="org.freedesktop.policykit.owner">unix-user:systemd-network</annotate>
        </action>

        <action id="org.freedesktop.network1.set-dnssec">
                <description gettext-domain="systemd">Enable/disable DNSSEC</description>
                <message gettext-domain="systemd">Authentication is required to enable or disable DNSSEC.</message>
                <defaults>
                        <allow_any>auth_admin</allow_any>
                        <allow_inactive>auth_admin</allow_inactive>
                        <allow_active>auth_admin_keep</allow_active>
                </defaults>
                <annotate key="org.freedesktop.policykit.owner">unix-user:systemd-network</annotate>
        </action>

        <action id="org.freedesktop.network1.set-dnssec-negative-trust-anchors">
                <description gettext-domain="systemd">Set DNSSEC Negative Trust Anchors</description>
                <message gettext-domain="systemd">Authentication is required to set DNSSEC Negative Trust Anchors.</message>
                <defaults>
                        <allow_any>auth_admin</allow_any>
                        <allow_inactive>auth_admin</allow_inactive>
                        <allow_active>auth_admin_keep</allow_active>
                </defaults>
                <annotate key="org.freedesktop.policykit.owner">unix-user:systemd-network</annotate>
        </action>

        <action id="org.freedesktop.network1.revert-ntp">
                <description gettext-domain="systemd">Revert NTP settings</description>
                <message gettext-domain="systemd">Authentication is required to reset NTP settings.</message>
                <defaults>
                        <allow_any>auth_admin</allow_any>
                        <allow_inactive>auth_admin</allow_inactive>
                        <allow_active>auth_admin_keep</allow_active>
                </defaults>
                <annotate key="org.freedesktop.policykit.owner">unix-user:systemd-network</annotate>
        </action>

        <action id="org.freedesktop.network1.revert-dns">
                <description gettext-domain="systemd">Revert DNS settings</description>
                <message gettext-domain="systemd">Authentication is required to reset DNS settings.</message>
<<<<<<< HEAD
=======
                <defaults>
                        <allow_any>auth_admin</allow_any>
                        <allow_inactive>auth_admin</allow_inactive>
                        <allow_active>auth_admin_keep</allow_active>
                </defaults>
                <annotate key="org.freedesktop.policykit.owner">unix-user:systemd-network</annotate>
        </action>

        <action id="org.freedesktop.network1.renew">
                <description gettext-domain="systemd">Renew dynamic addresses</description>
                <message gettext-domain="systemd">Authentication is required to renew dynamic addresses.</message>
                <defaults>
                        <allow_any>auth_admin</allow_any>
                        <allow_inactive>auth_admin</allow_inactive>
                        <allow_active>auth_admin_keep</allow_active>
                </defaults>
                <annotate key="org.freedesktop.policykit.owner">unix-user:systemd-network</annotate>
        </action>

        <action id="org.freedesktop.network1.reload">
                <description gettext-domain="systemd">Reload network settings</description>
                <message gettext-domain="systemd">Authentication is required to reload network settings.</message>
                <defaults>
                        <allow_any>auth_admin</allow_any>
                        <allow_inactive>auth_admin</allow_inactive>
                        <allow_active>auth_admin_keep</allow_active>
                </defaults>
                <annotate key="org.freedesktop.policykit.owner">unix-user:systemd-network</annotate>
        </action>

        <action id="org.freedesktop.network1.reconfigure">
                <description gettext-domain="systemd">Reconfigure network interface</description>
                <message gettext-domain="systemd">Authentication is required to reconfigure network interface.</message>
>>>>>>> 235e6f5f
                <defaults>
                        <allow_any>auth_admin</allow_any>
                        <allow_inactive>auth_admin</allow_inactive>
                        <allow_active>auth_admin_keep</allow_active>
                </defaults>
                <annotate key="org.freedesktop.policykit.owner">unix-user:systemd-network</annotate>
        </action>

</policyconfig><|MERGE_RESOLUTION|>--- conflicted
+++ resolved
@@ -131,8 +131,6 @@
         <action id="org.freedesktop.network1.revert-dns">
                 <description gettext-domain="systemd">Revert DNS settings</description>
                 <message gettext-domain="systemd">Authentication is required to reset DNS settings.</message>
-<<<<<<< HEAD
-=======
                 <defaults>
                         <allow_any>auth_admin</allow_any>
                         <allow_inactive>auth_admin</allow_inactive>
@@ -166,7 +164,6 @@
         <action id="org.freedesktop.network1.reconfigure">
                 <description gettext-domain="systemd">Reconfigure network interface</description>
                 <message gettext-domain="systemd">Authentication is required to reconfigure network interface.</message>
->>>>>>> 235e6f5f
                 <defaults>
                         <allow_any>auth_admin</allow_any>
                         <allow_inactive>auth_admin</allow_inactive>
