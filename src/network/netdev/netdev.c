--- conflicted
+++ resolved
@@ -678,16 +678,8 @@
                 return r;
 
         /* skip out early if configuration does not match the environment */
-<<<<<<< HEAD
-        if (net_match_config(NULL, NULL, NULL, NULL, NULL,
-                             netdev_raw->match_host, netdev_raw->match_virt,
-                             netdev_raw->match_kernel_cmdline, netdev_raw->match_kernel_version,
-                             netdev_raw->match_arch,
-                             NULL, NULL, NULL, NULL, NULL) <= 0)
-=======
         if (!condition_test_list(netdev_raw->conditions, NULL, NULL, NULL)) {
                 log_debug("%s: Conditions in the file do not match the system environment, skipping.", filename);
->>>>>>> ab602fb6
                 return 0;
         }
 
