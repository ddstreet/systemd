--- conflicted
+++ resolved
@@ -109,11 +109,7 @@
         if (r < 0)
                 goto cancel;
 
-<<<<<<< HEAD
-        if (!start) {
-=======
         if (!*mask_start) {
->>>>>>> a568e9e7
                 r = sd_netlink_message_append_data(message, WGPEER_A_PRESHARED_KEY, &peer->preshared_key, WG_KEY_LEN);
                 if (r < 0)
                         goto cancel;
@@ -127,15 +123,9 @@
                         goto cancel;
 
                 if (peer->endpoint.sa.sa_family == AF_INET)
-<<<<<<< HEAD
-                        r = sd_netlink_message_append_data(message, WGPEER_A_ENDPOINT, &peer->endpoint.in, sizeof(peer->endpoint.in));
-                else if (peer->endpoint.sa.sa_family == AF_INET6)
-                        r = sd_netlink_message_append_data(message, WGPEER_A_ENDPOINT, &peer->endpoint.in6, sizeof(peer->endpoint.in6));
-=======
                         r = sd_netlink_message_append_sockaddr_in(message, WGPEER_A_ENDPOINT, &peer->endpoint.in);
                 else if (peer->endpoint.sa.sa_family == AF_INET6)
                         r = sd_netlink_message_append_sockaddr_in6(message, WGPEER_A_ENDPOINT, &peer->endpoint.in6);
->>>>>>> a568e9e7
                 if (r < 0)
                         goto cancel;
         }
