--- conflicted
+++ resolved
@@ -45,32 +45,11 @@
         return 0;
 }
 
-static int xfrm_verify(NetDev *netdev, const char *filename) {
-        Xfrm *x;
-
-        assert(netdev);
-        assert(filename);
-
-        x = XFRM(netdev);
-
-        assert(x);
-
-        if (x->if_id == 0)
-                return log_netdev_warning_errno(netdev, SYNTHETIC_ERRNO(EINVAL),
-                                                "%s: Xfrm interface ID cannot be zero.", filename);
-
-        return 0;
-}
-
 const NetDevVTable xfrm_vtable = {
         .object_size = sizeof(Xfrm),
         .sections = NETDEV_COMMON_SECTIONS "Xfrm\0",
         .fill_message_create = xfrm_fill_message_create,
         .config_verify = xfrm_verify,
-<<<<<<< HEAD
-        .create_type = NETDEV_CREATE_STACKED
-=======
         .create_type = NETDEV_CREATE_STACKED,
         .iftype = ARPHRD_NONE,
->>>>>>> 04025fa6
 };